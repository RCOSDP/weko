--- conflicted
+++ resolved
@@ -120,10 +120,7 @@
     - /code/modules/weko-authors/weko_authors.egg-info
     - /code/modules/weko-plugins/weko_plugins.egg-info
     - /code/modules/weko-workflow/weko_workflow.egg-info
-<<<<<<< HEAD
+    - /code/modules/weko-indextree-journal/weko_indextree_journal.egg-info
     - /code/modules/weko-items-autofill/weko_items_autofill.egg-info
-=======
-    - /code/modules/weko-indextree-journal/weko_indextree_journal.egg-info
->>>>>>> e2153edb
     - .:/code
   user: invenio
