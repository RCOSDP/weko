--- conflicted
+++ resolved
@@ -3,16 +3,16 @@
 # This file is part of WEKO3.
 # Copyright (C) 2017 National Institute of Informatics.
 # All rights reserved.
-# 
+#
 # Redistribution and use in source and binary forms, with or without
-# modification, are permitted provided that the following conditions are met: 
-# 
+# modification, are permitted provided that the following conditions are met:
+#
 # 1. Redistributions of source code must retain the above copyright notice,
-#    this list of conditions and the following disclaimer. 
+#    this list of conditions and the following disclaimer.
 # 2. Redistributions in binary form must reproduce the above copyright notice,
 #    this list of conditions and the following disclaimer in the documentation
-#    and/or other materials provided with the distribution. 
-# 
+#    and/or other materials provided with the distribution.
+#
 # THIS SOFTWARE IS PROVIDED BY THE COPYRIGHT HOLDERS AND CONTRIBUTORS "AS IS" AND
 # ANY EXPRESS OR IMPLIED WARRANTIES, INCLUDING, BUT NOT LIMITED TO, THE IMPLIED
 # WARRANTIES OF MERCHANTABILITY AND FITNESS FOR A PARTICULAR PURPOSE ARE
@@ -23,9 +23,9 @@
 # ON ANY THEORY OF LIABILITY, WHETHER IN CONTRACT, STRICT LIABILITY, OR TORT
 # (INCLUDING NEGLIGENCE OR OTHERWISE) ARISING IN ANY WAY OUT OF THE USE OF THIS
 # SOFTWARE, EVEN IF ADVISED OF THE POSSIBILITY OF SUCH DAMAGE.
-# 
+#
 # The views and conclusions contained in the software and documentation are those
-# of the authors and should not be interpreted as representing official policies, 
+# of the authors and should not be interpreted as representing official policies,
 # either expressed or implied, of the FreeBSD Project.
 
 
@@ -39,17 +39,7 @@
       #target: stage_1
     sysctls:
       net.core.somaxconn: 1024
-<<<<<<< HEAD
     command: bash /code/scripts/entrypoint_web.sh
-=======
-    #command: /bin/bash -c "rm -f /code/celeryd.pid; celery worker -A invenio_app.celery --loglevel=INFO -B -D -f /code/celeryd.log && uwsgi --ini /home/invenio/.virtualenvs/invenio/var/instance/conf/uwsgi.ini"
-    command: /bin/bash -c "jinja2 /code/scripts/instance.cfg > /home/invenio/.virtualenvs/invenio/var/instance/conf/invenio.cfg; rm -f /code/celeryd.pid; celery worker -A invenio_app.celery --loglevel=DEBUG -B -D -f /code/celeryd.log && uwsgi --ini /home/invenio/.virtualenvs/invenio/var/instance/conf/uwsgi.ini"
-    links:
-      - postgresql
-      - redis
-      - elasticsearch
-      - rabbitmq
->>>>>>> e63f0637
     environment:
       - NGINX_HOST=nginx
       - PATH=/home/invenio/.virtualenvs/invenio/bin:/usr/local/sbin:/usr/local/bin:/usr/sbin:/usr/bin:/sbin:/bin
@@ -150,8 +140,11 @@
       - /code/modules/weko-items-autofill/weko_items_autofill.egg-info
       - /code/modules/weko-sitemap/weko_sitemap.egg-info
       - /code/modules/invenio-iiif/invenio_iiif.egg-info
-<<<<<<< HEAD
       - /code/modules/weko-swordserver/weko_swordserver.egg-info
+      - /code/modules/weko-inbox-sender/weko_inbox_sender.egg-info
+      - /code/modules/weko-inbox-consumer/weko_inbox_consumer.egg-info
+      - /code/modules/weko-signpostingserver/weko_signpostingserver.egg-info
+      - /code/modules/weko-signpostingclient/weko_signpostingclient.egg-info
     user: invenio
     links:
       - postgresql
@@ -160,13 +153,6 @@
       - elasticsearch
       - rabbitmq
       - worker
-=======
-      - /code/modules/weko-inbox-sender/weko_inbox_sender.egg-info
-      - /code/modules/weko-inbox-consumer/weko_inbox_consumer.egg-info
-      - /code/modules/weko-signpostingserver/weko_signpostingserver.egg-info
-      - /code/modules/weko-signpostingclient/weko_signpostingclient.egg-info
-    user: invenio
->>>>>>> e63f0637
     logging:
       driver: "json-file"
       options:
@@ -205,7 +191,7 @@
       - INVENIO_USER_EMAIL=wekosoftware@nii.ac.jp
       - INVENIO_USER_PASS=uspass123
       #- INVENIO_POSTGRESQL_HOST=postgresql
-      - INVENIO_POSTGRESQL_HOST=pgpool      
+      - INVENIO_POSTGRESQL_HOST=pgpool
       - INVENIO_POSTGRESQL_DBNAME=invenio
       - INVENIO_POSTGRESQL_DBUSER=invenio
       - INVENIO_POSTGRESQL_DBPASS=dbpass123
@@ -235,7 +221,7 @@
       - weko3_data:/var/tmp
       - static_data:/home/invenio/.virtualenvs/invenio/var/instance/static
       - data_data:/home/invenio/.virtualenvs/invenio/var/instance/data
-      - conf_data:/home/invenio/.virtualenvs/invenio/var/instance/conf    
+      - conf_data:/home/invenio/.virtualenvs/invenio/var/instance/conf
       - type: bind
         source: .
         target: /code
@@ -320,7 +306,7 @@
       - "5432"
 
   pgpool:
-    restart: "always" 
+    restart: "always"
     image: bitnami/pgpool
     environment:
       - PGPOOL_BACKEND_NODES=0:postgresql:5432
@@ -336,7 +322,7 @@
       - PGPOOL_NUM_INIT_CHILDREN=2
       - PGPOOL_MAX_POOL=2
     ports:
-      - "25401:5432" 
+      - "25401:5432"
 
   redis:
     restart: "always"
@@ -363,7 +349,7 @@
 
   rabbitmq:
     restart: "always"
-    image: rabbitmq:4.0.2 
+    image: rabbitmq:4.0.2
     ports:
       - "24301:4369"
       - "45601:25672"
@@ -382,7 +368,7 @@
 #      - letsencrypt_etc:/etc/letsencrypt
 #      - letsencrypt_html:/var/www/html
     links:
-      - web:web
+      - web
       - inbox
     deploy:
       resources:
@@ -408,7 +394,7 @@
   inbox:
     restart: "always"
     build: ./coar-notify-inbox
-    ports: 
+    ports:
       - "8000:8000"
     # TODO: ポート条件
     environment:
