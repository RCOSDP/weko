--- conflicted
+++ resolved
@@ -99,11 +99,7 @@
 
   postgresql:
     restart: "always"
-<<<<<<< HEAD
-    image: postgres:11
-=======
     image: postgres:12
->>>>>>> 2a3f41f9
     environment:
       - POSTGRES_USER=invenio
       - POSTGRES_DB=invenio
