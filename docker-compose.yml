# -*- coding: utf-8 -*-
#
# This file is part of WEKO3.
# Copyright (C) 2017 National Institute of Informatics.
#
# WEKO3 is free software; you can redistribute it
# and/or modify it under the terms of the GNU General Public License as
# published by the Free Software Foundation; either version 2 of the
# License, or (at your option) any later version.
#
# WEKO3 is distributed in the hope that it will be
# useful, but WITHOUT ANY WARRANTY; without even the implied warranty of
# MERCHANTABILITY or FITNESS FOR A PARTICULAR PURPOSE.  See the GNU
# General Public License for more details.
#
# You should have received a copy of the GNU General Public License
# along with WEKO3; if not, write to the
# Free Software Foundation, Inc., 59 Temple Place, Suite 330, Boston,
# MA 02111-1307, USA.

version: "3.2"

services:
  web:
    restart: "always"
    build:
      context: .
<<<<<<< HEAD
      target: stage_8
=======
      #target: stage_7
    sysctls:
      net.core.somaxconn: 1024
>>>>>>> b31d3a2d
    #command: /bin/bash -c "rm -f /code/celeryd.pid; celery worker -A invenio_app.celery --loglevel=INFO -B -D -f /code/celeryd.log && uwsgi --ini /home/invenio/.virtualenvs/invenio/var/instance/conf/uwsgi.ini"
    command: /bin/bash -c "jinja2 /code/scripts/instance.cfg > /home/invenio/.virtualenvs/invenio/var/instance/conf/invenio.cfg; rm -f /code/celeryd.pid; celery worker -A invenio_app.celery --loglevel=DEBUG -B -D -f /code/celeryd.log && uwsgi --ini /home/invenio/.virtualenvs/invenio/var/instance/conf/uwsgi.ini"
    environment:
      - PATH=/home/invenio/.virtualenvs/invenio/bin:/usr/local/sbin:/usr/local/bin:/usr/sbin:/usr/bin:/sbin:/bin
      - VIRTUALENVWRAPPER_PYTHON=/usr/local/bin/python
      - INVENIO_WEB_HOST=127.0.0.1
      - INVENIO_WEB_INSTANCE=invenio
      - INVENIO_WEB_VENV=invenio
      - INVENIO_WEB_HOST_NAME=weko3.example.org
      - INVENIO_WEB_PROTOCOL=https
      - INVENIO_USER_EMAIL=wekosoftware@nii.ac.jp
      - INVENIO_USER_PASS=uspass123
      - INVENIO_POSTGRESQL_HOST=postgresql
      - INVENIO_POSTGRESQL_DBNAME=invenio
      - INVENIO_POSTGRESQL_DBUSER=invenio
      - INVENIO_POSTGRESQL_DBPASS=dbpass123
      - INVENIO_REDIS_HOST=redis
      - INVENIO_ELASTICSEARCH_HOST=elasticsearch
      - INVENIO_RABBITMQ_HOST=rabbitmq
      - INVENIO_RABBITMQ_USER=guest
      - INVENIO_RABBITMQ_PASS=guest
      - INVENIO_RABBITMQ_VHOST=/
      - INVENIO_WORKER_HOST=127.0.0.1
      - INVENIO_FILES_LOCATION_NAME=local
      - INVENIO_FILES_LOCATION_URI=/var/tmp
      - INVENIO_ROLE_SYSTEM=System Administrator
      - INVENIO_ROLE_REPOSITORY=Repository Administrator
      - INVENIO_ROLE_CONTRIBUTOR=Contributor
      - INVENIO_ROLE_COMMUNITY=Community Administrator
      # production or development
      - FLASK_ENV=development
      - FLASK_DEBUG=True
      - SEARCH_INDEX_PREFIX=tenant1
      - INVENIO_DB_POOL_CLASS=QueuePool
      - GOOGLE_TRACKING_ID_SYSTEM=
      - GOOGLE_TRACKING_ID_USER=
      - TMPDIR=/tmp
    volumes:
      - weko3_data:/var/tmp
      - static_data:/home/invenio/.virtualenvs/invenio/var/instance/static
      - data_data:/home/invenio/.virtualenvs/invenio/var/instance/data
      - conf_data:/home/invenio/.virtualenvs/invenio/var/instance/conf
      - type: bind
        source: .
        target: /code
      - /code/modules/invenio-admin/invenio_admin.egg-info
      - /code/modules/invenio-app/invenio_app.egg-info
      - /code/modules/invenio-accounts/invenio_accounts.egg-info
      - /code/modules/invenio-oauth2server/invenio_oauth2server.egg-info
      - /code/modules/invenio-files-rest/invenio_files_rest.egg-info
      - /code/modules/invenio-s3/invenio_s3.egg-info
      - /code/modules/invenio-oaiharvester/invenio_oaiharvester.egg-info
      - /code/modules/invenio-oaiserver/invenio_oaiserver.egg-info
      - /code/modules/invenio-records/invenio_records.egg-info
      - /code/modules/invenio-previewer/invenio_previewer.egg-info
      - /code/modules/invenio-stats/invenio_stats.egg-info
      - /code/modules/invenio-records-rest/invenio_records_rest.egg-info
      - /code/modules/invenio-communities/invenio_communities.egg-info
      - /code/modules/invenio-mail/invenio_mail.egg-info
      - /code/modules/invenio-deposit/invenio_deposit.egg-info
      - /code/modules/invenio-resourcesyncserver/invenio_resourcesyncserver.egg-info
      - /code/modules/invenio-resourcesyncclient/invenio_resourcesyncclient.egg-info
      - /code/modules/invenio-queues/invenio_queues.egg-info
      - /code/modules/invenio-db/invenio_db.egg-info
      - /code/modules/weko-theme/weko_theme.egg-info
      - /code/modules/weko-itemtypes-ui/weko_itemtypes_ui.egg-info
      - /code/modules/weko-items-ui/weko_items_ui.egg-info
      - /code/modules/weko-accounts/weko_accounts.egg-info
      - /code/modules/weko-admin/weko_admin.egg-info
      - /code/modules/weko-logging/weko_logging.egg-info
      - /code/modules/weko-gridlayout/weko_gridlayout.egg-info
      - /code/modules/weko-groups/weko_groups.egg-info
      - /code/modules/weko-search-ui/weko_search_ui.egg-info
      - /code/modules/weko-records/weko_records.egg-info
      - /code/modules/weko-records-ui/weko_records_ui.egg-info
      - /code/modules/weko-schema-ui/weko_schema_ui.egg-info
      - /code/modules/weko-index-tree/weko_index_tree.egg-info
      - /code/modules/weko-user-profiles/weko_user_profiles.egg-info
      - /code/modules/weko-deposit/weko_deposit.egg-info
      - /code/modules/weko-authors/weko_authors.egg-info
      - /code/modules/weko-handle/weko_handle.egg-info
      - /code/modules/weko-workflow/weko_workflow.egg-info
      - /code/modules/weko-indextree-journal/weko_indextree_journal.egg-info
      - /code/modules/weko-bulkupdate/weko_bulkupdate.egg-info
      - /code/modules/weko-items-autofill/weko_items_autofill.egg-info
      - /code/modules/weko-sitemap/weko_sitemap.egg-info
      - /code/modules/invenio-iiif/invenio_iiif.egg-info
    user: invenio
    links:
      - postgresql
      - redis
      - elasticsearch
      - rabbitmq
    logging:
      driver: "json-file"
      options:
        max-size: "10m"
    ports:
      - "5001:5000"
<<<<<<< HEAD
=======
    #privileged: true
    # pscap apt-get install libcap-ng-utils
    #cap_add:
    #  - SYS_ADMIN
>>>>>>> b31d3a2d
    deploy:
      resources:
        limits:
          memory: 2000m

  postgresql:
    restart: "always"
    image: postgres:12
#    command: postgres -c log_destination=stderr -c log_statement=all -c log_connections=on -c log_disconnections=on
    environment:
      - POSTGRES_USER=invenio
      - POSTGRES_DB=invenio
      - POSTGRES_PASSWORD=dbpass123
    volumes:
      - pgsql-data:/var/lib/postgresql/data
    ports:
      - "25401:5432"

  redis:
    restart: "always"
    image: redis
    ports:
      - "26301:6379"
    deploy:
      resources:
        limits:
          memory: 100m

  elasticsearch:
    restart: "always"
    build:
      context: .
      dockerfile: ./elasticsearch/Dockerfile
      args:
        - ELASTICSEARCH_S3_ACCESS_KEY=${ELASTICSEARCH_S3_ACCESS_KEY}
        - ELASTICSEARCH_S3_SECRET_KEY=${ELASTICSEARCH_S3_SECRET_KEY}
        - ELASTICSEARCH_S3_ENDPOINT=${ELASTICSEARCH_S3_ENDPOINT}
        - ELASTICSEARCH_S3_BUCKET=${ELASTICSEARCH_S3_BUCKET}
    volumes:
      - es-data:/usr/share/elasticsearch/data
    environment:
      - "ES_JAVA_OPTS=-Xms2048m -Xmx2048m"
    ports:
      - "29201:9200"
      - "29301:9300"

  rabbitmq:
    restart: "always"
    image: rabbitmq
    ports:
      - "24301:4369"
      - "45601:25672"

  nginx:
    restart: "always"
    build: ./nginx
    ports:
      - "80:80"
      - "443:443"
    volumes:
      - static_data:/home/invenio/.virtualenvs/invenio/var/instance/static
      - data_data:/home/invenio/.virtualenvs/invenio/var/instance/data
#      - letsencrypt_etc:/etc/letsencrypt
#      - letsencrypt_html:/var/www/html
    links:
      - web
    deploy:
      resources:
        limits:
          memory: 300m

#  certbot:
#    image: certbot/certbot:latest
#    volumes:
#      - letsencrypt_etc:/etc/letsencrypt
#      - letsencrypt_html:/var/www/html
#    command: ["--version"]

  flower:
    restart: "always"
    image: mher/flower:0.9.5
    command: --broker=amqp://guest:guest@rabbitmq:5672// --broker_api=http://guest:guest@rabbitmq:5671/api/
    ports:
      - "5501:5555"
    links:
      - rabbitmq

#  kibana:
#    build:
#      context: .
#      dockerfile: ./kibana/Dockerfile
#    restart: "always"
#    command: kibana
#    ports:
#      - "5601:5601"
#    environment:
#      - "ELASTICSEARCH_URL=http://elasticsearch:9200"
#      - "ES_JAVA_OPTS=-Xms512m -Xmx512m"
#    links:
#      - elasticsearch

volumes:
  weko3_data:
  static_data:
  data_data:
  conf_data:
  pgsql-data:
  es-data:
#  letsencrypt_etc:
#  letsencrypt_html:
<|MERGE_RESOLUTION|>--- conflicted
+++ resolved
@@ -25,13 +25,9 @@
     restart: "always"
     build:
       context: .
-<<<<<<< HEAD
-      target: stage_8
-=======
       #target: stage_7
     sysctls:
       net.core.somaxconn: 1024
->>>>>>> b31d3a2d
     #command: /bin/bash -c "rm -f /code/celeryd.pid; celery worker -A invenio_app.celery --loglevel=INFO -B -D -f /code/celeryd.log && uwsgi --ini /home/invenio/.virtualenvs/invenio/var/instance/conf/uwsgi.ini"
     command: /bin/bash -c "jinja2 /code/scripts/instance.cfg > /home/invenio/.virtualenvs/invenio/var/instance/conf/invenio.cfg; rm -f /code/celeryd.pid; celery worker -A invenio_app.celery --loglevel=DEBUG -B -D -f /code/celeryd.log && uwsgi --ini /home/invenio/.virtualenvs/invenio/var/instance/conf/uwsgi.ini"
     environment:
@@ -131,13 +127,10 @@
         max-size: "10m"
     ports:
       - "5001:5000"
-<<<<<<< HEAD
-=======
     #privileged: true
     # pscap apt-get install libcap-ng-utils
     #cap_add:
     #  - SYS_ADMIN
->>>>>>> b31d3a2d
     deploy:
       resources:
         limits:
