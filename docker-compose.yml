# -*- coding: utf-8 -*-
#
# This file is part of WEKO3.
# Copyright (C) 2017 National Institute of Informatics.
#
# WEKO3 is free software; you can redistribute it
# and/or modify it under the terms of the GNU General Public License as
# published by the Free Software Foundation; either version 2 of the
# License, or (at your option) any later version.
#
# WEKO3 is distributed in the hope that it will be
# useful, but WITHOUT ANY WARRANTY; without even the implied warranty of
# MERCHANTABILITY or FITNESS FOR A PARTICULAR PURPOSE.  See the GNU
# General Public License for more details.
#
# You should have received a copy of the GNU General Public License
# along with WEKO3; if not, write to the
# Free Software Foundation, Inc., 59 Temple Place, Suite 330, Boston,
# MA 02111-1307, USA.

version: "3.2"
<<<<<<< HEAD
services:
  web:
    restart: "always"
    build: .
    command: /bin/bash -c "rm -f /code/celeryd.pid; celery worker -A invenio_app.celery --loglevel=INFO -B -D && uwsgi --ini /code/scripts/uwsgi.ini"
    environment:
      - PATH=/home/invenio/.virtualenvs/invenio/bin:/usr/local/sbin:/usr/local/bin:/usr/sbin:/usr/bin:/sbin:/bin
      - VIRTUALENVWRAPPER_PYTHON=/usr/local/bin/python
      - INVENIO_WEB_HOST=127.0.0.1
      - INVENIO_WEB_INSTANCE=invenio
      - INVENIO_WEB_VENV=invenio
      - INVENIO_USER_EMAIL=info@inveniosoftware.org
      - INVENIO_USER_PASS=uspass123
      - INVENIO_POSTGRESQL_HOST=postgresql
      - INVENIO_POSTGRESQL_DBNAME=invenio
      - INVENIO_POSTGRESQL_DBUSER=invenio
      - INVENIO_POSTGRESQL_DBPASS=dbpass123
      - INVENIO_REDIS_HOST=redis
      - INVENIO_ELASTICSEARCH_HOST=elasticsearch
      - INVENIO_RABBITMQ_HOST=rabbitmq
      - INVENIO_WORKER_HOST=127.0.0.1
      - INVENIO_FILES_LOCATION_NAME=local
      - INVENIO_FILES_LOCATION_URI=/var/tmp
      - INVENIO_ROLE_SYSTEM=System Administrator
      - INVENIO_ROLE_REPOSITORY=Repository Administrator
      - INVENIO_ROLE_CONTRIBUTOR=Contributor
      - INVENIO_ROLE_COMMUNITY=Community Administrator
      - FLASK_DEBUG=1
      - SEARCH_INDEX_PREFIX=tenant1
    volumes:
      - weko3_data:/var/tmp
      - static_data:/home/invenio/.virtualenvs/invenio/var/instance/static
      - type: bind
        source: .
        target: /code
      - /code/modules/invenio-oaiserver/invenio_oaiserver.egg-info
      - /code/modules/weko-theme/weko_theme.egg-info
      - /code/modules/weko-itemtypes-ui/weko_itemtypes_ui.egg-info
      - /code/modules/weko-items-ui/weko_items_ui.egg-info
      - /code/modules/weko-accounts/weko_accounts.egg-info
      - /code/modules/weko-admin/weko_admin.egg-info
      - /code/modules/weko-logging/weko_logging.egg-info
      - /code/modules/weko-gridlayout/weko_gridlayout.egg-info
      - /code/modules/weko-groups/weko_groups.egg-info
      - /code/modules/weko-search-ui/weko_search_ui.egg-info
      - /code/modules/weko-records/weko_records.egg-info
      - /code/modules/weko-records-ui/weko_records_ui.egg-info
      - /code/modules/weko-schema-ui/weko_schema_ui.egg-info
      - /code/modules/weko-index-tree/weko_index_tree.egg-info
      - /code/modules/weko-user-profiles/weko_user_profiles.egg-info
      - /code/modules/weko-deposit/weko_deposit.egg-info
      - /code/modules/weko-authors/weko_authors.egg-info
      - /code/modules/weko-handle/weko_handle.egg-info
      - /code/modules/weko-workflow/weko_workflow.egg-info
      - /code/modules/weko-indextree-journal/weko_indextree_journal.egg-info
      - /code/modules/weko-bulkupdate/weko_bulkupdate.egg-info
      - /code/modules/weko-items-autofill/weko_items_autofill.egg-info
      - /code/modules/weko-sitemap/weko_sitemap.egg-info
    user: invenio
    links:
      - postgresql
      - redis
      - elasticsearch
      - rabbitmq
    ports:
      - "5001:5000"

  postgresql:
    restart: "always"
    image: postgres
    environment:
      - POSTGRES_USER=invenio
      - POSTGRES_DB=invenio
      - POSTGRES_PASSWORD=dbpass123
    volumes:
      - pgsql-data:/var/lib/postgresql/data
    ports:
      - "25401:5432"

=======


services:
  web:
    restart: "always"
    build: .
    command: /bin/bash -c "rm -f /code/celeryd.pid; celery worker -A invenio_app.celery --loglevel=INFO -B -D && uwsgi --ini /code/scripts/uwsgi.ini"
    environment:
      - PATH=/home/invenio/.virtualenvs/invenio/bin:/usr/local/sbin:/usr/local/bin:/usr/sbin:/usr/bin:/sbin:/bin
      - VIRTUALENVWRAPPER_PYTHON=/usr/local/bin/python
      - INVENIO_WEB_HOST=127.0.0.1
      - INVENIO_WEB_INSTANCE=invenio
      - INVENIO_WEB_VENV=invenio
      - INVENIO_USER_EMAIL=info@inveniosoftware.org
      - INVENIO_USER_PASS=uspass123
      - INVENIO_POSTGRESQL_HOST=postgresql
      - INVENIO_POSTGRESQL_DBNAME=invenio
      - INVENIO_POSTGRESQL_DBUSER=invenio
      - INVENIO_POSTGRESQL_DBPASS=dbpass123
      - INVENIO_REDIS_HOST=redis
      - INVENIO_ELASTICSEARCH_HOST=elasticsearch
      - INVENIO_RABBITMQ_HOST=rabbitmq
      - INVENIO_WORKER_HOST=127.0.0.1
      - INVENIO_FILES_LOCATION_NAME=local
      - INVENIO_FILES_LOCATION_URI=/var/tmp
      - INVENIO_ROLE_SYSTEM=System Administrator
      - INVENIO_ROLE_REPOSITORY=Repository Administrator
      - INVENIO_ROLE_CONTRIBUTOR=Contributor
      - INVENIO_ROLE_COMMUNITY=Community Administrator
      - FLASK_DEBUG=1
      - SEARCH_INDEX_PREFIX=tenant1
    volumes:
      - weko3_data:/var/tmp
      - static_data:/home/invenio/.virtualenvs/invenio/var/instance/static
      - type: bind
        source: .
        target: /code
      - /code/modules/invenio-oaiserver/invenio_oaiserver.egg-info
      - /code/modules/weko-theme/weko_theme.egg-info
      - /code/modules/weko-itemtypes-ui/weko_itemtypes_ui.egg-info
      - /code/modules/weko-items-ui/weko_items_ui.egg-info
      - /code/modules/weko-accounts/weko_accounts.egg-info
      - /code/modules/weko-admin/weko_admin.egg-info
      - /code/modules/weko-logging/weko_logging.egg-info
      - /code/modules/weko-gridlayout/weko_gridlayout.egg-info
      - /code/modules/weko-groups/weko_groups.egg-info
      - /code/modules/weko-search-ui/weko_search_ui.egg-info
      - /code/modules/weko-records/weko_records.egg-info
      - /code/modules/weko-records-ui/weko_records_ui.egg-info
      - /code/modules/weko-schema-ui/weko_schema_ui.egg-info
      - /code/modules/weko-index-tree/weko_index_tree.egg-info
      - /code/modules/weko-user-profiles/weko_user_profiles.egg-info
      - /code/modules/weko-deposit/weko_deposit.egg-info
      - /code/modules/weko-authors/weko_authors.egg-info
      - /code/modules/weko-workflow/weko_workflow.egg-info
      - /code/modules/weko-indextree-journal/weko_indextree_journal.egg-info
      - /code/modules/weko-bulkupdate/weko_bulkupdate.egg-info
      - /code/modules/weko-items-autofill/weko_items_autofill.egg-info
      - /code/modules/weko-sitemap/weko_sitemap.egg-info
    user: invenio
    links:
      - postgresql
      - redis
      - elasticsearch
      - rabbitmq
    ports:
      - "5001:5000"
  postgresql:
    restart: "always"
    image: postgres
    environment:
      - POSTGRES_USER=invenio
      - POSTGRES_DB=invenio
      - POSTGRES_PASSWORD=dbpass123
    volumes:
      - pgsql-data:/var/lib/postgresql/data
    ports:
     - "25401:5432"
>>>>>>> 61b18f9d
  redis:
    restart: "always"
    image: redis
    ports:
      - "26301:6379"
<<<<<<< HEAD

=======
>>>>>>> 61b18f9d
  elasticsearch:
    restart: "always"
    build:
      context: .
      dockerfile: ./elasticsearch/Dockerfile
    volumes:
      - es-data:/usr/share/elasticsearch/data
    environment:
      - "ES_JAVA_OPTS=-Xms512m -Xmx512m"
    ports:
      - "29201:9200"
      - "29301:9300"
<<<<<<< HEAD

=======
>>>>>>> 61b18f9d
  rabbitmq:
    restart: "always"
    image: rabbitmq
    ports:
      - "24301:4369"
      - "45601:25672"
<<<<<<< HEAD

=======
>>>>>>> 61b18f9d
  nginx:
    restart: "always"
    build: ./nginx
    ports:
      - "80:80"
      - "443:443"
    volumes:
      - static_data:/home/invenio/.virtualenvs/invenio/var/instance/static
    links:
      - web
<<<<<<< HEAD

=======
>>>>>>> 61b18f9d
  flower:
    restart: "always"
    image: mher/flower
    command: --broker=amqp://guest:guest@rabbitmq:5672// --broker_api=http://guest:guest@rabbitmq:5671/api/
    ports:
      - "5501:5555"
    links:
      - rabbitmq
<<<<<<< HEAD

=======
>>>>>>> 61b18f9d
  kibana:
    build:
      context: .
      dockerfile: ./kibana/Dockerfile
    restart: "always"
    command: kibana
    ports:
      - "5601:5601"
    environment:
      - "ELASTICSEARCH_URL=http://elasticsearch:9200"
      - "ES_JAVA_OPTS=-Xms512m -Xmx512m"
    links:
      - elasticsearch
<<<<<<< HEAD

=======
>>>>>>> 61b18f9d
volumes:
  weko3_data:
  static_data:
  pgsql-data:
<<<<<<< HEAD
  es-data:
=======
  es-data:
>>>>>>> 61b18f9d
<|MERGE_RESOLUTION|>--- conflicted
+++ resolved
@@ -19,7 +19,7 @@
 # MA 02111-1307, USA.
 
 version: "3.2"
-<<<<<<< HEAD
+
 services:
   web:
     restart: "always"
@@ -99,95 +99,12 @@
     ports:
       - "25401:5432"
 
-=======
-
-
-services:
-  web:
-    restart: "always"
-    build: .
-    command: /bin/bash -c "rm -f /code/celeryd.pid; celery worker -A invenio_app.celery --loglevel=INFO -B -D && uwsgi --ini /code/scripts/uwsgi.ini"
-    environment:
-      - PATH=/home/invenio/.virtualenvs/invenio/bin:/usr/local/sbin:/usr/local/bin:/usr/sbin:/usr/bin:/sbin:/bin
-      - VIRTUALENVWRAPPER_PYTHON=/usr/local/bin/python
-      - INVENIO_WEB_HOST=127.0.0.1
-      - INVENIO_WEB_INSTANCE=invenio
-      - INVENIO_WEB_VENV=invenio
-      - INVENIO_USER_EMAIL=info@inveniosoftware.org
-      - INVENIO_USER_PASS=uspass123
-      - INVENIO_POSTGRESQL_HOST=postgresql
-      - INVENIO_POSTGRESQL_DBNAME=invenio
-      - INVENIO_POSTGRESQL_DBUSER=invenio
-      - INVENIO_POSTGRESQL_DBPASS=dbpass123
-      - INVENIO_REDIS_HOST=redis
-      - INVENIO_ELASTICSEARCH_HOST=elasticsearch
-      - INVENIO_RABBITMQ_HOST=rabbitmq
-      - INVENIO_WORKER_HOST=127.0.0.1
-      - INVENIO_FILES_LOCATION_NAME=local
-      - INVENIO_FILES_LOCATION_URI=/var/tmp
-      - INVENIO_ROLE_SYSTEM=System Administrator
-      - INVENIO_ROLE_REPOSITORY=Repository Administrator
-      - INVENIO_ROLE_CONTRIBUTOR=Contributor
-      - INVENIO_ROLE_COMMUNITY=Community Administrator
-      - FLASK_DEBUG=1
-      - SEARCH_INDEX_PREFIX=tenant1
-    volumes:
-      - weko3_data:/var/tmp
-      - static_data:/home/invenio/.virtualenvs/invenio/var/instance/static
-      - type: bind
-        source: .
-        target: /code
-      - /code/modules/invenio-oaiserver/invenio_oaiserver.egg-info
-      - /code/modules/weko-theme/weko_theme.egg-info
-      - /code/modules/weko-itemtypes-ui/weko_itemtypes_ui.egg-info
-      - /code/modules/weko-items-ui/weko_items_ui.egg-info
-      - /code/modules/weko-accounts/weko_accounts.egg-info
-      - /code/modules/weko-admin/weko_admin.egg-info
-      - /code/modules/weko-logging/weko_logging.egg-info
-      - /code/modules/weko-gridlayout/weko_gridlayout.egg-info
-      - /code/modules/weko-groups/weko_groups.egg-info
-      - /code/modules/weko-search-ui/weko_search_ui.egg-info
-      - /code/modules/weko-records/weko_records.egg-info
-      - /code/modules/weko-records-ui/weko_records_ui.egg-info
-      - /code/modules/weko-schema-ui/weko_schema_ui.egg-info
-      - /code/modules/weko-index-tree/weko_index_tree.egg-info
-      - /code/modules/weko-user-profiles/weko_user_profiles.egg-info
-      - /code/modules/weko-deposit/weko_deposit.egg-info
-      - /code/modules/weko-authors/weko_authors.egg-info
-      - /code/modules/weko-workflow/weko_workflow.egg-info
-      - /code/modules/weko-indextree-journal/weko_indextree_journal.egg-info
-      - /code/modules/weko-bulkupdate/weko_bulkupdate.egg-info
-      - /code/modules/weko-items-autofill/weko_items_autofill.egg-info
-      - /code/modules/weko-sitemap/weko_sitemap.egg-info
-    user: invenio
-    links:
-      - postgresql
-      - redis
-      - elasticsearch
-      - rabbitmq
-    ports:
-      - "5001:5000"
-  postgresql:
-    restart: "always"
-    image: postgres
-    environment:
-      - POSTGRES_USER=invenio
-      - POSTGRES_DB=invenio
-      - POSTGRES_PASSWORD=dbpass123
-    volumes:
-      - pgsql-data:/var/lib/postgresql/data
-    ports:
-     - "25401:5432"
->>>>>>> 61b18f9d
   redis:
     restart: "always"
     image: redis
     ports:
       - "26301:6379"
-<<<<<<< HEAD
 
-=======
->>>>>>> 61b18f9d
   elasticsearch:
     restart: "always"
     build:
@@ -200,20 +117,14 @@
     ports:
       - "29201:9200"
       - "29301:9300"
-<<<<<<< HEAD
 
-=======
->>>>>>> 61b18f9d
   rabbitmq:
     restart: "always"
     image: rabbitmq
     ports:
       - "24301:4369"
       - "45601:25672"
-<<<<<<< HEAD
 
-=======
->>>>>>> 61b18f9d
   nginx:
     restart: "always"
     build: ./nginx
@@ -224,10 +135,7 @@
       - static_data:/home/invenio/.virtualenvs/invenio/var/instance/static
     links:
       - web
-<<<<<<< HEAD
 
-=======
->>>>>>> 61b18f9d
   flower:
     restart: "always"
     image: mher/flower
@@ -236,10 +144,7 @@
       - "5501:5555"
     links:
       - rabbitmq
-<<<<<<< HEAD
 
-=======
->>>>>>> 61b18f9d
   kibana:
     build:
       context: .
@@ -253,16 +158,9 @@
       - "ES_JAVA_OPTS=-Xms512m -Xmx512m"
     links:
       - elasticsearch
-<<<<<<< HEAD
-
-=======
->>>>>>> 61b18f9d
+      
 volumes:
   weko3_data:
   static_data:
   pgsql-data:
-<<<<<<< HEAD
-  es-data:
-=======
-  es-data:
->>>>>>> 61b18f9d
+  es-data: