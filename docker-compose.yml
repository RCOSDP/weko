# -*- coding: utf-8 -*-
#
# This file is part of WEKO3.
# Copyright (C) 2017 National Institute of Informatics.
#
# WEKO3 is free software; you can redistribute it
# and/or modify it under the terms of the GNU General Public License as
# published by the Free Software Foundation; either version 2 of the
# License, or (at your option) any later version.
#
# WEKO3 is distributed in the hope that it will be
# useful, but WITHOUT ANY WARRANTY; without even the implied warranty of
# MERCHANTABILITY or FITNESS FOR A PARTICULAR PURPOSE.  See the GNU
# General Public License for more details.
#
# You should have received a copy of the GNU General Public License
# along with WEKO3; if not, write to the
# Free Software Foundation, Inc., 59 Temple Place, Suite 330, Boston,
# MA 02111-1307, USA.

version: "3.2"

services:
  web:
    restart: "always"
    build:
      context: .
      #target: stage_1
    sysctls:
      net.core.somaxconn: 1024
    #command: /bin/bash -c "rm -f /code/celeryd.pid; celery worker -A invenio_app.celery --loglevel=INFO -B -D -f /code/celeryd.log && uwsgi --ini /home/invenio/.virtualenvs/invenio/var/instance/conf/uwsgi.ini"
    command: /bin/bash -c "jinja2 /code/scripts/instance.cfg > /home/invenio/.virtualenvs/invenio/var/instance/conf/invenio.cfg; rm -f /code/celeryd.pid; celery worker -A invenio_app.celery --loglevel=DEBUG -B -D -f /code/celeryd.log && uwsgi --ini /home/invenio/.virtualenvs/invenio/var/instance/conf/uwsgi.ini"
    environment:
      - PATH=/home/invenio/.virtualenvs/invenio/bin:/usr/local/sbin:/usr/local/bin:/usr/sbin:/usr/bin:/sbin:/bin
      - VIRTUALENVWRAPPER_PYTHON=/usr/local/bin/python
      - INVENIO_WEB_HOST=127.0.0.1
      - INVENIO_WEB_INSTANCE=invenio
      - INVENIO_WEB_VENV=invenio
      - INVENIO_USER_EMAIL=admin@meral.edu.mm
      - INVENIO_USER_PASS=meral@admin
      - INVENIO_WEB_HOST_NAME=meral.edu.mm
      - INVENIO_WEB_PROTOCOL=https
      - INVENIO_POSTGRESQL_HOST=postgresql
      - INVENIO_POSTGRESQL_DBNAME=invenio
      - INVENIO_POSTGRESQL_DBUSER=invenio
      - INVENIO_POSTGRESQL_DBPASS=dbpass123
      - INVENIO_REDIS_HOST=redis
      - INVENIO_ELASTICSEARCH_HOST=elasticsearch
      - INVENIO_RABBITMQ_HOST=rabbitmq
      - INVENIO_RABBITMQ_USER=guest
      - INVENIO_RABBITMQ_PASS=guest
      - INVENIO_RABBITMQ_VHOST=/
      - INVENIO_WORKER_HOST=127.0.0.1
      - INVENIO_FILES_LOCATION_NAME=local
      - INVENIO_FILES_LOCATION_URI=/var/tmp
      - INVENIO_ROLE_SYSTEM=System Administrator
      - INVENIO_ROLE_REPOSITORY=Repository Administrator
      - INVENIO_ROLE_CONTRIBUTOR=Contributor
      - INVENIO_ROLE_COMMUNITY=Community Administrator
      # production or development
      #- FLASK_ENV=development
      - FLASK_ENV=production
      #- FLASK_DEBUG=True
      - SEARCH_INDEX_PREFIX=tenant1
      - INVENIO_DB_POOL_CLASS=QueuePool
      - GOOGLE_TRACKING_ID_SYSTEM=UA-161400038-1
      - GOOGLE_TRACKING_ID_USER=
      - ADDTHIS_USER_ID=ra-5d8af23e9a3a2633
      - TMPDIR=/tmp
    volumes:
      - weko3_data:/var/tmp
      - static_data:/home/invenio/.virtualenvs/invenio/var/instance/static
      - data_data:/home/invenio/.virtualenvs/invenio/var/instance/data
      - conf_data:/home/invenio/.virtualenvs/invenio/var/instance/conf
      - type: bind
        source: .
        target: /code
      - /code/modules/invenio-admin/invenio_admin.egg-info
      - /code/modules/invenio-app/invenio_app.egg-info
      - /code/modules/invenio-accounts/invenio_accounts.egg-info
      - /code/modules/invenio-oauth2server/invenio_oauth2server.egg-info
      - /code/modules/invenio-files-rest/invenio_files_rest.egg-info
      - /code/modules/invenio-s3/invenio_s3.egg-info
      - /code/modules/invenio-oaiharvester/invenio_oaiharvester.egg-info
      - /code/modules/invenio-oaiserver/invenio_oaiserver.egg-info
      - /code/modules/invenio-records/invenio_records.egg-info
      - /code/modules/invenio-previewer/invenio_previewer.egg-info
      - /code/modules/invenio-stats/invenio_stats.egg-info
      - /code/modules/invenio-records-rest/invenio_records_rest.egg-info
      - /code/modules/invenio-communities/invenio_communities.egg-info
      - /code/modules/invenio-mail/invenio_mail.egg-info
      - /code/modules/invenio-deposit/invenio_deposit.egg-info
      - /code/modules/invenio-resourcesyncserver/invenio_resourcesyncserver.egg-info
      - /code/modules/invenio-resourcesyncclient/invenio_resourcesyncclient.egg-info
      - /code/modules/invenio-queues/invenio_queues.egg-info
      - /code/modules/invenio-db/invenio_db.egg-info
      - /code/modules/weko-theme/weko_theme.egg-info
      - /code/modules/weko-itemtypes-ui/weko_itemtypes_ui.egg-info
      - /code/modules/weko-items-ui/weko_items_ui.egg-info
      - /code/modules/weko-accounts/weko_accounts.egg-info
      - /code/modules/weko-admin/weko_admin.egg-info
      - /code/modules/weko-logging/weko_logging.egg-info
      - /code/modules/weko-gridlayout/weko_gridlayout.egg-info
      - /code/modules/weko-groups/weko_groups.egg-info
      - /code/modules/weko-search-ui/weko_search_ui.egg-info
      - /code/modules/weko-records/weko_records.egg-info
      - /code/modules/weko-records-ui/weko_records_ui.egg-info
      - /code/modules/weko-schema-ui/weko_schema_ui.egg-info
      - /code/modules/weko-index-tree/weko_index_tree.egg-info
      - /code/modules/weko-user-profiles/weko_user_profiles.egg-info
      - /code/modules/weko-deposit/weko_deposit.egg-info
      - /code/modules/weko-authors/weko_authors.egg-info
      - /code/modules/weko-handle/weko_handle.egg-info
      - /code/modules/weko-workflow/weko_workflow.egg-info
      - /code/modules/weko-indextree-journal/weko_indextree_journal.egg-info
      - /code/modules/weko-bulkupdate/weko_bulkupdate.egg-info
      - /code/modules/weko-items-autofill/weko_items_autofill.egg-info
      - /code/modules/weko-sitemap/weko_sitemap.egg-info
      - /code/modules/invenio-iiif/invenio_iiif.egg-info
    user: invenio
    links:
      - postgresql
      - redis
      - elasticsearch
      - rabbitmq
      - handle
    logging:
      driver: "json-file"
      options:
        max-size: "10m"
    ports:
      - "5001:5000"
    #privileged: true
    # pscap apt-get install libcap-ng-utils
    #cap_add:
    #  - SYS_ADMIN
    deploy:
      resources:
        limits:
          memory: 2000m

  postgresql:
    restart: "always"
    image: postgres:12
#    command: postgres -c log_destination=stderr -c log_statement=all -c log_connections=on -c log_disconnections=on
    environment:
      - POSTGRES_USER=invenio
      - POSTGRES_DB=invenio
      - POSTGRES_PASSWORD=dbpass123
    volumes:
      - pgsql-data:/var/lib/postgresql/data
      - ./modules/resources/sql:/docker-entrypoint-initdb.d
    ports:
      - "127.0.0.1:25401:5432"
#    networks:
#      app_net:
#        ipv4_address: 172.16.1.2

  redis:
    restart: "always"
    image: redis
    ports:
      - "26301:6379"
    deploy:
      resources:
        limits:
          memory: 100m

  elasticsearch:
    restart: "always"
    build:
      context: .
      dockerfile: ./elasticsearch/Dockerfile
      args:
        - ELASTICSEARCH_S3_ACCESS_KEY=${ELASTICSEARCH_S3_ACCESS_KEY}
        - ELASTICSEARCH_S3_SECRET_KEY=${ELASTICSEARCH_S3_SECRET_KEY}
        - ELASTICSEARCH_S3_ENDPOINT=${ELASTICSEARCH_S3_ENDPOINT}
        - ELASTICSEARCH_S3_BUCKET=${ELASTICSEARCH_S3_BUCKET}
    volumes:
      - es-data:/usr/share/elasticsearch/data
    environment:
<<<<<<< HEAD
      - "ES_JAVA_OPTS=-XX:-UseParNewGC -XX:-UseConcMarkSweepGC -XX:+UseG1GC -Xms8192m -Xmx8192m"
    ulimits:
      memlock:
        soft: -1
        hard: -1
=======
      - "discovery.type=single-node"
      - "ES_JAVA_OPTS=-Xms2048m -Xmx2048m"
>>>>>>> f90f8a74
    ports:
      - "127.0.0.1:29201:9200"
      - "127.0.0.1:29301:9300"
 #   networks:
 #     app_net:
 #       ipv4_address: 172.16.4.2

  rabbitmq:
    restart: "always"
    image: rabbitmq
    ports:
      - "127.0.0.1:24301:4369"
      - "127.0.0.1:45601:25672"
#    networks:
#      app_net:
#        ipv4_address: 172.16.5.2

  nginx:
    restart: "always"
    #build: ./nginx
    build:
      context: ./nginx
      #dockerfile: ./nginx/Dockerfile
      #target: nginx-stage_1 
    ports:
      - "80:80"
      - "443:443"
    command: ["/usr/bin/supervisord", "-c", "/etc/supervisor/supervisord.conf"]
    volumes:
      - static_data:/home/invenio/.virtualenvs/invenio/var/instance/static
      - data_data:/home/invenio/.virtualenvs/invenio/var/instance/data
      - letsencrypt_data:/etc/letsencrypt
      - letsencrypt_web:/var/www/html
    links:
      - web
#    networks:
#      app_net:
#        ipv4_address: 172.16.6.2
    deploy:
      resources:
        limits:
          memory: 300m

  certbot:
    image: certbot/certbot:latest
    volumes:
      - letsencrypt_data:/etc/letsencrypt
      - letsencrypt_web:/var/www/html
    command: ["--version"]


#  certbot:
#    image: certbot/certbot:latest
#    volumes:
#      - letsencrypt_etc:/etc/letsencrypt
#      - letsencrypt_html:/var/www/html
#    command: ["--version"]

  flower:
    restart: "always"
    image: mher/flower:0.9.5
    command: --broker=amqp://guest:guest@rabbitmq:5672// --broker_api=http://guest:guest@rabbitmq:5671/api/
    ports:
      - "0.0.0.0:5501:5555"
    links:
      - rabbitmq
#    networks:
#      app_net:
#        ipv4_address: 172.16.7.2

# kibana:
#    build:
#      context: .
#      dockerfile: ./kibana/Dockerfile
#    restart: "always"
#    command: kibana
#    ports:
#      - "127.0.0.1:5601:5601"
#    environment:
#      - "ELASTICSEARCH_URL=http://elasticsearch:9200"
#      - "ES_JAVA_OPTS=-Xms2048m -Xmx2048m"
#    links:
#      - elasticsearch
#    networks:
#      app_net:
#        ipv4_address: 172.16.8.2

  handle:
    image: handle_svr
    build:
      context: ./handle
      dockerfile: Dockerfile
    restart: always
    ports:
      - "2641:2641/udp"
      - "2641:2641/tcp"
      - "0.0.0.0:8000:8000/tcp"
    environment:
 #     HANDLE_HOST_IP: "172.16.9.2"
      SERVER_ADMINS: "300:0.NA/YOUR_PREFIX"
      REPLICATION_ADMINS: "300:0.NA/YOUR_PREFIX"
      HOME_PREFIX: "0.NA/YOUR_PREFIX"
      DESC: "0.NA/YOUR_PREFIX"
      CONTACT_EMAIL: "root@localhost.localdomain"
      ORG_NAME: "TEST"
      ALLOW_RECURSION: "yes"
      SERVER_PRIVATE_KEY_PEM: "-----BEGIN PRIVATE KEY-----\r\nMIIEvgIBADANBgkqhkiG9w0BAQEFAASCBKgwggSkAgEAAoIBAQDE6BihxA1nebi7\r\nj1Ya9WyfLTo40syq8QGShFlVia8PLBFhQxO4tnwOmWwqPkmU6Hv3C8n15rxc2Irs\r\nsf+ynY1NEM39rkMHYbJHO07dYQhgw133LP5vG34SNsGWMNVF2cvtCQNNup60ULhX\r\n5LIAmjSP1gZ4KvjYGuQFO9BtRTbGNsXsAk004ubAbjMwEX3xuyZiEe77UqgQbZ6D\r\nQmE7KcgTN+WGFf0KkGKdNKkD7Uo1ZFVf4Kou6HOiupgAk6pk1Ae9UkVj9actZAEh\r\nxgkW/KuyWbCiviZPprFGuEeXvkbXKyUCFlu6UaAgTt04s3QAE8DV8nxgZ5xsENY0\r\n/iC/PM9tAgMBAAECggEAR8TMzZFWzWNZSMuqt7LCf5YNhY6X2Kp1R0EECqBfdSk7\r\nwHahZo7k0rFq8k63pRXDsTzTxNPvzeuDX1hVeXXhfbhlTFRKzBL41uuwCBKI6jPr\r\nON9mcXrUzbC1iJeN9KK4qFHDqX4ewFw3hJmvo3aRN+frfbsz7hiHCb1Ob7VtjHrg\r\nftMDVCbZloh9UX1PcX1wUjraKUTKfqGKA4L7D8Pta7w/Piuspht+kB47Qlq948ra\r\ngIGbrH1HYBj0XPBDSgdQYBxbHBjXeB8b89cZI2gNSKbh+vJC+eaoZxcZROKz9Y8G\r\nugMHdpDueTMcHMu6c3QKXWD4Gd6x891njk9xsTfJ5QKBgQDqtZDDbx2ysmWdEXs9\r\nqVST0HYro5NZYrHKeYeP0CqInVp2M4C15S78FchMLtwlLM1ZN+//zqqyZPsdH6hO\r\nZxsR4MbPBl4iJcEX7S+pP/X7GdnwKIBE6rctEwnJODRqvbbPyoFhW2HpQSzjPqQ2\r\niCs/Zv4V0ZLY1BkBOBNFoAxd/wKBgQDWxKz+wkkMWACX0CF9HYiO/ikNr6kPpY5h\r\neKxrNiEtI0LMNBVDhqXHgHAcDTxEjAGFUhbhgPjKpZUp8andUn/NN7Ug0Q8H7eB9\r\no16qv0vfSF2DvBMOPmPY+iAR5QVHpJsSfevK2EABsnqakC/Oi0/J2vKVk2CaXpsw\r\nSkuI/UkqkwKBgQCGyzuWYcxGgloFOLL0mLjwIzqamVjYbuv4go8uMrkauHPpim6T\r\nCEpRkBj2V7sqxm4wnQWCfiheR8xHz5STYneTbun+n4OUTOZ2XUuQAiG80f3uBPSV\r\nn88PXe2y2EqSOt4wu/ZN+XNjyICFCca5Yr6jrPyjfza8vCKYJqI6zE4N9QKBgQCL\r\n4mJDNMxba95HA1ssoNXXPRgEQAu/kzefqPe0hPcq7TKOysWmy8aioLdkrgI5K2+6\r\nJHOewWBKrXrwbOUUsK1pPwWMsF437eowKv53/E0wy3ONYCyRNHXYV2IYBbFgrogK\r\njVXNMvjNojBVB+D7iKWZdjBW2D0tjr1JwLpeKYtEXQKBgAIW2RlhKC55PGlrJqbz\r\nQllc3iqu1n82e/+ijYnult5Uo1Zs8LpffJ4ZEL6eQwaa8o1w7JtMlCg6Xh/a+i+s\r\nfPz2pLt00jq2ZxvxpNIy26S2lSgvkVcI0E/YsuLsNVzsWYY2R2nd0/r4MjcHFwqX\r\nl+3nWx1T3CYaqo24fIkcFOYN\r\n-----END PRIVATE KEY-----"
      SERVER_PUBLIC_KEY_PEM: "-----BEGIN PUBLIC KEY-----\r\nMIIBIjANBgkqhkiG9w0BAQEFAAOCAQ8AMIIBCgKCAQEAxOgYocQNZ3m4u49WGvVs\r\nny06ONLMqvEBkoRZVYmvDywRYUMTuLZ8DplsKj5JlOh79wvJ9ea8XNiK7LH/sp2N\r\nTRDN/a5DB2GyRztO3WEIYMNd9yz+bxt+EjbBljDVRdnL7QkDTbqetFC4V+SyAJo0\r\nj9YGeCr42BrkBTvQbUU2xjbF7AJNNOLmwG4zMBF98bsmYhHu+1KoEG2eg0JhOynI\r\nEzflhhX9CpBinTSpA+1KNWRVX+CqLuhzorqYAJOqZNQHvVJFY/WnLWQBIcYJFvyr\r\nslmwor4mT6axRrhHl75G1yslAhZbulGgIE7dOLN0ABPA1fJ8YGecbBDWNP4gvzzP\r\nbQIDAQAB\r\n-----END PUBLIC KEY-----"
      ADMIN_PRIVATE_KEY_PEM: "-----BEGIN PRIVATE KEY-----\r\nMIIJQwIBADANBgkqhkiG9w0BAQEFAASCCS0wggkpAgEAAoICAQCpEV3GCEO8AC5d\r\neGRkDik4Pj5gGS5Xet36WtbN5qL9XQTHgPWKxuUQr2hTa2GBW8gg2Msy+C9/mPTw\r\n1P+JigTAgOFmiSHHyvIXaHH5q+TqW5J2uwUrZJK1FXoTsoChFYV4+T4okP7aUMhD\r\nBF/C6syM+MbSpe13pbkreRwPErE0jvZQzegJXaT5rdaEjzptdyByLP1o2D/0tMUs\r\n3QByF7GGNdxN6+UPdEpd4X+4VSh3LnYay24qIRjzL8ExjBlGG43Sji+lZFfisOMk\r\newiBeJLE1p6wH/aVesF2iVbbBpl80xg8yboCxwIWL4j//UMDhJ774Wrtmm4Pt8ZU\r\nnV5KxWRtAApF/JECHsfyVBC/ByeF9cnDY7S8LlocYRjfGlEHnQxrSOoeIO1WJQxW\r\nM6byuwuyqcG/QYsKr1v669NpBGZtb5o5Yhsj4kMqVHVHcYSrIGYnNe0Vfo5T+L18\r\nN77FXUqtclaQWXyzFz7oY/xayhh23jTpMu5UuYdnkl98prvjZJPx3dJ+k5Yd1kaO\r\nQT9oOLERq6Jt8IypXAC/JzbCgH/fKuf8ktFb17p6SabYutjFTKV3BwhNvr6YeoS6\r\naS6V1zO5ggoDdmghE9ZiLXxTSP7j5LzdBImDme25pKkhm3XT5C7Cabk5hBIjHrhA\r\nr8d+avGgwhyaOY43xXmvBLif1K7nQQIDAQABAoICACDe9YJ5POIijuExdSNW9YCv\r\n6WS5wJ7Vjq8MVlM2El58ZV98nUDcJtE1qWz+pbiG5cQtImTIiEOgs47Xes98/CuJ\r\nY0mSQ/UaajNO5UoLt7gxEarv9bNYHIYEpPWLcSLgklDQ9NriRgqgRi9xfETjbd3C\r\nyLVP+XmXyQbAx0nO8pErcoyHXCPmBxtcRycCyfNag/5u7N4jnVuwgd2VIm8MWEGl\r\n2y1zPdfhXkweebyXIgT6DZBsGQEr6jPuBvvhJ1DQLqTPbEgV2FiE18TR/vddP/vx\r\nVm0b6c9qTI8FaNOw1srEKCQ5fGbp1mgF2fcbgJoAgQCr9SQ5MEjyDCeLaTfUZQ/T\r\nOMxQUlRUv7p1CSU0eUhUoYssMSOQRhQgb/NLS+uqhFRRSK4sEZutYnS00+ZmUSWl\r\nCRt6fvaX8EIZb/EHsrnIJ8IXbtRGtSp6nI8BwsZDLDRq5v3+q4uUu+hch2a/Mc6A\r\nkGusNU09nSOk9R8l99M5QxV7NRIBbdYLP2lUHTkqV1d7R2wzb0WfMvxAO6tzGY86\r\nsxd2iY17cjNZAIEdtZNguNEiaDsvt8EZT3fKWlfeA6Hz1O5Ilt4b8L88xvUhDh/W\r\nbBvtzxBQ31EOLIeMgQ2LHxoNzKczdnXRI9BAz1BOWGMSgCEVsnoVxCy4qpVyHQFQ\r\n7mXOT9hhc0litKPKHMwZAoIBAQDcNdo+9GZEz5HcRaTHsx2XXlyZCcItPFBtW3Sk\r\nZvwDXOKxn85FIELHWsbetvQqUmdAPyxB85Svj72BTg6vygxBEDpGJNFUJRuHzuE1\r\nfwk5MdLeZQfYs6XAMNYqr1zYaQ61wWSiqp1NT+3dNDNuv8Hh1BACmfFP2y+O4ahh\r\nCClkDEzVTu3asnjBqiaFzfOTdPsq7om2x7zw1qi3aAOV1eHjDPGClegnekuT0Vz9\r\nBq5zQ27S7d+6J9A2wQWx+VObkkrWY92cMRStjE/qaGnwJ1aOMuQNKOD1xkFH/hAx\r\nxi96y7tWivHYq4D1nF3FMdFt4Rpjhc0uCluO8rd/fh8rr1ZPAoIBAQDEi6kTghNU\r\nzj3lYLxZmnvwcZfwjaYJHqwyqdpDI87LyvYOAh2drxrcLyCGJfl1NUwXcXJCCz5o\r\nxsY9/5PMUXNTjlTLLX+RgQCenuSZxWvHaTehMnKNRaPjdDxxmbrCgm9QeXC7/AvY\r\nbn3CW0IYn+0EnAWLQCcCU953WO4zAZ0o+6dkOz9/PRGknH8iRU1KrymqFXNIA3JJ\r\nBBmBsQyBAu4/IdjPrCFv0egMfsnb6hLS4ixgzuKYhCn4paBFxScR0OjabAmbJj/0\r\nVyHIVHMSB3K758YodzzbknMGmwwtOIUoKEsLj+5ElXMuzz/XMNEEkc1VEliVRChf\r\nR006nCKULBVvAoIBACqpwEu8G+gu8spjL8aE3DHMVVJNArKy4b4eHt4PGbopD75s\r\nAJGB644l9yuE9I8SgfB/jLqGT4Mn7QYVMmE6Wt9sHm4iie+sdMX9/cHYh9ft4DW4\r\nCyofu/gdPhDtAqbmy7PI8Q9W0Lz+xE275E8LlauD40otuwPGqlMbQvzxkNtSSrx0\r\n2z4on56dsXLw8MTbwCGUL1gbIG7kl7FY1ID9/BJ6Gnw7QMwNNIFB6asX1Up9gQYa\r\nkeLF/d/ty4WskVcto5Qfqvqsw53P9leqvQOLC4jnMSmfht32+ATTox2RkPdQa04c\r\nAzkAGS78iWo/+Zw5JVysupC17wEl4wkvTSiwgp8CggEBAIIqaEhGLh1NFYry3OqO\r\nuCROZqzmcp65lJtdB/LNJSisevZeClUi4awO/gA56BLqwEEKXfxFTAjCFAp9V9nJ\r\n25HrwlZpBIJNqCZk3srEB5QiJ7h3G4xaIacClQE7KYemMKhgNPwaeZHV4y2zmHuM\r\ndsFFvxow22TcPIpX+DEJkZbRy1NDNdNDk4qsJjqBISYkCXjeCeIYfjjDIU1V/wz1\r\n7ukatmca/W372y1jTrZ5OAw3w+I9Qa52YQGOVy292xkefQgi4t3AoDxm9DWjUC4R\r\nhrfRUNf91+0m+UzXpGHSe8VTohe/M7JyM709fm86okLfeNgtdUMtx3sKUqhNPU1a\r\nQLsCggEBAJyGx425a7gwsUFYbT0qRp9TW3YxYNNfHAFYnfWq4STx3nIqOOFP/MoK\r\nJwioz6G2d+PGfQOH5JcxqjbITNFHM01Zs1GL+HYqvPM4P94yJ/YUFZRU/WcJyRf5\r\nXBWc3rayfNdaNRfILS/u/C0rzTvGC5u8P1Z3VEe1LIJbNV/opJNddT4VRa6Sj+ZQ\r\nkeXPqQIECOYqaKSJC1gN3CpMCLem6cVxzBbp4MjJVDAc35fvLn/BmDqikHK3Jd4e\r\njlGjAgRru/NStTK1xaITT32CSbR8shCLObSdL1qGKQ6XAiXQwWhDc6zdw0zzQF2U\r\nNkO2XSAAt21tIMEPNNBZzAAVLlw3pXY=\r\n-----END PRIVATE KEY-----"
      ADMIN_PUBLIC_KEY_PEM: "-----BEGIN PUBLIC KEY-----\r\nMIICIjANBgkqhkiG9w0BAQEFAAOCAg8AMIICCgKCAgEAqRFdxghDvAAuXXhkZA4p\r\nOD4+YBkuV3rd+lrWzeai/V0Ex4D1isblEK9oU2thgVvIINjLMvgvf5j08NT/iYoE\r\nwIDhZokhx8ryF2hx+avk6luSdrsFK2SStRV6E7KAoRWFePk+KJD+2lDIQwRfwurM\r\njPjG0qXtd6W5K3kcDxKxNI72UM3oCV2k+a3WhI86bXcgciz9aNg/9LTFLN0Achex\r\nhjXcTevlD3RKXeF/uFUody52GstuKiEY8y/BMYwZRhuN0o4vpWRX4rDjJHsIgXiS\r\nxNaesB/2lXrBdolW2waZfNMYPMm6AscCFi+I//1DA4Se++Fq7ZpuD7fGVJ1eSsVk\r\nbQAKRfyRAh7H8lQQvwcnhfXJw2O0vC5aHGEY3xpRB50Ma0jqHiDtViUMVjOm8rsL\r\nsqnBv0GLCq9b+uvTaQRmbW+aOWIbI+JDKlR1R3GEqyBmJzXtFX6OU/i9fDe+xV1K\r\nrXJWkFl8sxc+6GP8WsoYdt406TLuVLmHZ5JffKa742ST8d3SfpOWHdZGjkE/aDix\r\nEauibfCMqVwAvyc2woB/3yrn/JLRW9e6ekmm2LrYxUyldwcITb6+mHqEumkuldcz\r\nuYIKA3ZoIRPWYi18U0j+4+S83QSJg5ntuaSpIZt10+Quwmm5OYQSIx64QK/Hfmrx\r\noMIcmjmON8V5rwS4n9Su50ECAwEAAQ==\r\n-----END PUBLIC KEY-----"
      STORAGE_TYPE: "sql"
      SQL_URL: "jdbc:postgresql://postgresql:5432/handlesystem"
      SQL_DRIVER: "org.postgresql.Driver"
      SQL_LOGIN: "invenio"
      SQL_PASSWD: "dbpass123"
      SQL_READ_ONLY: "no"
    links:
      - postgresql
#    networks:
#      app_net:
#        ipv4_address: 172.16.9.2

volumes:
  weko3_data:
  static_data:
  data_data:
  conf_data:
  pgsql-data:
  es-data:
  handle_data:
  letsencrypt_data:
  letsencrypt_web:


#networks:
#  app_net:
#    driver: bridge
#    ipam:
#      driver: default
#      config:
#        - subnet: 172.16.0.0/16<|MERGE_RESOLUTION|>--- conflicted
+++ resolved
@@ -179,16 +179,12 @@
     volumes:
       - es-data:/usr/share/elasticsearch/data
     environment:
-<<<<<<< HEAD
-      - "ES_JAVA_OPTS=-XX:-UseParNewGC -XX:-UseConcMarkSweepGC -XX:+UseG1GC -Xms8192m -Xmx8192m"
+      - "discovery.type=single-node"
+      - "ES_JAVA_OPTS=-Xms4192m -Xmx4192m"
     ulimits:
       memlock:
         soft: -1
         hard: -1
-=======
-      - "discovery.type=single-node"
-      - "ES_JAVA_OPTS=-Xms2048m -Xmx2048m"
->>>>>>> f90f8a74
     ports:
       - "127.0.0.1:29201:9200"
       - "127.0.0.1:29301:9300"
@@ -212,7 +208,7 @@
     build:
       context: ./nginx
       #dockerfile: ./nginx/Dockerfile
-      #target: nginx-stage_1 
+      #target: nginx-stage_1
     ports:
       - "80:80"
       - "443:443"
