#!/bin/bash
# -*- coding: utf-8 -*-
# -*- coding: utf-8 -*-
#
# Copyright (C) 2018, 2019, 2020 Esteban J. G. Gabancho.
#
# Invenio-S3 is free software; you can redistribute it and/or modify it
# under the terms of the MIT License; see LICENSE file for more details.

#
# This file is part of WEKO3.
# Copyright (C) 2017 National Institute of Informatics.
# :license: BSD, see LICENSE for details.

date --iso-8601="minutes"
pip install tox
pip install tox-setuptools-version
pip install pytest-timeout
for module_path in modules/*/; do
  if [[ ${module_path} =~ ^modules/(invenio-|weko-).+$ ]] && [[ -d ${module_path}tests ]]; then
<<<<<<< HEAD
    if [[ ${module_path} =~ ^modules/(invenio-accounts).+$ ]]; then
      echo "### skip tests for ${module_path%?} ###"
      continue
    fi
    if [[ ${module_path} =~ ^modules/(invenio-communities).+$ ]]; then
      echo "### skip tests for ${module_path%?} ###"
      continue
    fi 
    if [[ ${module_path} =~ ^modules/(invenio-db).+$ ]]; then
      echo "### skip tests for ${module_path%?} ###"
      continue
    fi
    if [[ ${module_path} =~ ^modules/(invenio-deposit).+$ ]]; then
      echo "### skip tests for ${module_path%?} ###"
      continue
    fi
    if [[ ${module_path} =~ ^modules/(invenio-files-rest).+$ ]]; then
      echo "### skip tests for ${module_path%?} ###"
      continue
    fi
    if [[ ${module_path} =~ ^modules/(invenio-iiif).+$ ]]; then    
      echo "### skip tests for ${module_path%?} ###"
      continue
    fi
    if [[ ${module_path} =~ ^modules/(invenio-indexer).+$ ]]; then
      echo "### skip tests for ${module_path%?} ###"
      continue
    fi   
    if [[ ${module_path} =~ ^modules/(invenio-mail).+$ ]]; then
      echo "### skip tests for ${module_path%?} ###"
      continue
    fi
    if [[ ${module_path} =~ ^modules/(invenio-oaiharvester).+$ ]]; then
      echo "### skip tests for ${module_path%?} ###"
      continue
    fi
    if [[ ${module_path} =~ ^modules/(invenio-oaiserver).+$ ]] ; then
      echo "### skip tests for ${module_path%?} ###"
      continue
    fi
    if [[ ${module_path} =~ ^modules/(invenio-oauth2server).+$ ]]; then
      echo "### skip tests for ${module_path%?} ###"
      continue
    fi
    if [[ ${module_path} =~ ^modules/(invenio-previewer).+$ ]]; then
      echo "### skip tests for ${module_path%?} ###"
      continue
    fi
    if [[ ${module_path} =~ ^modules/(invenio-queues).+$ ]]; then
      echo "### skip tests for ${module_path%?} ###"
      continue
    fi
    if [[ ${module_path} =~ ^modules/(invenio-records-rest).+$ ]]; then
      echo "### skip tests for ${module_path%?} ###"
      continue
    fi
    if [[ ${module_path} =~ ^modules/(invenio-records).+$ ]]; then
      echo "### skip tests for ${module_path%?} ###"
      continue
    fi 
    if [[ ${module_path} =~ ^modules/(invenio-resourcesyncclient).+$ ]]; then
      echo "### skip tests for ${module_path%?} ###"
      continue
    fi
    if [[ ${module_path} =~ ^modules/(invenio-resourcesyncserver).+$ ]]; then
      echo "### skip tests for ${module_path%?} ###"
      continue
    fi
    if [[ ${module_path} =~ ^modules/(invenio-s3).+$ ]]; then
      echo "### skip tests for ${module_path%?} ###"
      continue
    fi
    if [[ ${module_path} =~ ^modules/(invenio-stats).+$ ]];then
      echo "### skip tests for ${module_path%?} ###"
      continue
    fi
    if [[ ${module_path} =~ ^modules/(weko-accounts).+$ ]]; then
      echo "### skip tests for ${module_path%?} ###"
      continue
    fi
    if [[ ${module_path} =~ ^modules/(weko-admin).+$ ]]; then
      echo "### skip tests for ${module_path%?} ###"
      continue
    fi
    if [[ ${module_path} =~ ^modules/(weko-authors).+$ ]]; then
      echo "### skip tests for ${module_path%?} ###"
      continue
    fi
    if [[ ${module_path} =~ ^modules/(weko-bulkupdate).+$ ]]; then
      echo "### skip tests for ${module_path%?} ###"
      continue
    fi
    if [[ ${module_path} =~ ^modules/(weko-deposit).+$ ]];then  
      echo "### skip tests for ${module_path%?} ###"
      continue
    fi
    if [[ ${module_path} =~ ^modules/(weko-gridlayout).+$ ]];then
      echo "### skip tests for ${module_path%?} ###"
      continue
    fi 
    if [[ ${module_path} =~ ^modules/(weko-groups).+$ ]]; then
      echo "### skip tests for ${module_path%?} ###"
      continue
    fi 
    if [[ ${module_path} =~ ^modules/(weko-handle).+$ ]];then
      echo "### skip tests for ${module_path%?} ###"
      continue
    fi
    if [[ ${module_path} =~ ^modules/(weko-index-tree).+$ ]];then
      echo "### skip tests for ${module_path%?} ###"
      continue
    fi 
    if [[ ${module_path} =~ ^modules/(weko-indextree-journal).+$ ]]; then
      echo "### skip tests for ${module_path%?} ###"
      continue
    fi
    if [[ ${module_path} =~ ^modules/(weko-items-autofill).+$ ]]; then
      echo "### skip tests for ${module_path%?} ###"
      continue
    fi
    if [[ ${module_path} =~ ^modules/(weko-items-ui).+$ ]]; then
      echo "### skip tests for ${module_path%?} ###"
      continue
    fi
    if [[ ${module_path} =~ ^modules/(weko-itemtypes-ui).+$ ]];then
      echo "### skip tests for ${module_path%?} ###"
      continue
    fi
    if [[ ${module_path} =~ ^modules/(weko-logging).+$ ]]; then
      echo "### skip tests for ${module_path%?} ###"
      continue
    fi
    if [[ ${module_path} =~ ^modules/(weko-plugins).+$ ]]; then
      echo "### skip tests for ${module_path%?} ###"
      continue
    fi
    if [[ ${module_path} =~ ^modules/(weko-records-ui).+$ ]]; then
      echo "### skip tests for ${module_path%?} ###"
      continue
    fi
    if [[ ${module_path} =~ ^modules/weko-records/$ ]];then
      echo "### skip tests for ${module_path%?} ###"
      continue
    fi
    if [[ ${module_path} =~ ^modules/(weko-schema-ui).+$ ]]; then
      echo "### skip tests for ${module_path%?} ###"
      continue
    fi
    if [[ ${module_path} =~ ^modules/(weko-search-ui).+$ ]]; then
      echo "### skip tests for ${module_path%?} ###"
      continue
    fi
    if [[ ${module_path} =~ ^modules/(weko-sitemap).+$ ]]; then
      echo "### skip tests for ${module_path%?} ###"
      continue
    fi
    if [[ ${module_path} =~ ^modules/(weko-swordserver).+$ ]]; then
      echo "### skip tests for ${module_path%?} ###"
      continue
    fi
=======
    # if [[ ${module_path} =~ ^modules/(invenio-accounts).+$ ]]; then
    #   echo "### skip tests for ${module_path%?} ###"
    #   continue
    # fi
    # if [[ ${module_path} =~ ^modules/(invenio-communities).+$ ]]; then
    #   echo "### skip tests for ${module_path%?} ###"
    #   continue
    # fi 
    # if [[ ${module_path} =~ ^modules/(invenio-db).+$ ]]; then
    #   echo "### skip tests for ${module_path%?} ###"
    #   continue
    # fi
    # if [[ ${module_path} =~ ^modules/(invenio-deposit).+$ ]]; then
    #   echo "### skip tests for ${module_path%?} ###"
    #   continue
    # fi
    # if [[ ${module_path} =~ ^modules/(invenio-files-rest).+$ ]]; then
    #   echo "### skip tests for ${module_path%?} ###"
    #   continue
    # fi
    # if [[ ${module_path} =~ ^modules/(invenio-iiif).+$ ]]; then    
    #   echo "### skip tests for ${module_path%?} ###"
    #   continue
    # fi
    # if [[ ${module_path} =~ ^modules/(invenio-indexer).+$ ]]; then
    #   echo "### skip tests for ${module_path%?} ###"
    #   continue
    # fi   
    # if [[ ${module_path} =~ ^modules/(invenio-mail).+$ ]]; then
    #   echo "### skip tests for ${module_path%?} ###"
    #   continue
    # fi
    # if [[ ${module_path} =~ ^modules/(invenio-oaiharvester).+$ ]]; then
    #   echo "### skip tests for ${module_path%?} ###"
    #   continue
    # fi
    # if [[ ${module_path} =~ ^modules/(invenio-oaiserver).+$ ]] ; then
    #   echo "### skip tests for ${module_path%?} ###"
    #   continue
    # fi
    # if [[ ${module_path} =~ ^modules/(invenio-oauth2server).+$ ]]; then
    #   echo "### skip tests for ${module_path%?} ###"
    #   continue
    # fi
    # if [[ ${module_path} =~ ^modules/(invenio-previewer).+$ ]]; then
    #   echo "### skip tests for ${module_path%?} ###"
    #   continue
    # fi
    # if [[ ${module_path} =~ ^modules/(invenio-queues).+$ ]]; then
    #   echo "### skip tests for ${module_path%?} ###"
    #   continue
    # fi
    # if [[ ${module_path} =~ ^modules/(invenio-records-rest).+$ ]]; then
    #   echo "### skip tests for ${module_path%?} ###"
    #   continue
    # fi
    # if [[ ${module_path} =~ ^modules/(invenio-records).+$ ]]; then
    #   echo "### skip tests for ${module_path%?} ###"
    #   continue
    # fi 
    # if [[ ${module_path} =~ ^modules/(invenio-resourcesyncclient).+$ ]]; then
    #   echo "### skip tests for ${module_path%?} ###"
    #   continue
    # fi
    # if [[ ${module_path} =~ ^modules/(invenio-resourcesyncserver).+$ ]]; then
    #   echo "### skip tests for ${module_path%?} ###"
    #   continue
    # fi
    # if [[ ${module_path} =~ ^modules/(invenio-s3).+$ ]]; then
    #   echo "### skip tests for ${module_path%?} ###"
    #   continue
    # fi
    # if [[ ${module_path} =~ ^modules/(invenio-stats).+$ ]];then
    #   echo "### skip tests for ${module_path%?} ###"
    #   continue
    # fi
    # if [[ ${module_path} =~ ^modules/(weko-accounts).+$ ]]; then
    #   echo "### skip tests for ${module_path%?} ###"
    #   continue
    # fi
    # if [[ ${module_path} =~ ^modules/(weko-admin).+$ ]]; then
    #   echo "### skip tests for ${module_path%?} ###"
    #   continue
    # fi
    # if [[ ${module_path} =~ ^modules/(weko-authors).+$ ]]; then
    #   echo "### skip tests for ${module_path%?} ###"
    #   continue
    # fi
    # if [[ ${module_path} =~ ^modules/(weko-bulkupdate).+$ ]]; then
    #   echo "### skip tests for ${module_path%?} ###"
    #   continue
    # fi
    # if [[ ${module_path} =~ ^modules/(weko-deposit).+$ ]];then  
    #   echo "### skip tests for ${module_path%?} ###"
    #   continue
    # fi
    # if [[ ${module_path} =~ ^modules/(weko-gridlayout).+$ ]];then
    #   echo "### skip tests for ${module_path%?} ###"
    #   continue
    # fi 
    # if [[ ${module_path} =~ ^modules/(weko-groups).+$ ]]; then
    #   echo "### skip tests for ${module_path%?} ###"
    #   continue
    # fi 
    # if [[ ${module_path} =~ ^modules/(weko-handle).+$ ]];then
    #   echo "### skip tests for ${module_path%?} ###"
    #   continue
    # fi
    # if [[ ${module_path} =~ ^modules/(weko-index-tree).+$ ]];then
    #   echo "### skip tests for ${module_path%?} ###"
    #   continue
    # fi 
    # if [[ ${module_path} =~ ^modules/(weko-indextree-journal).+$ ]]; then
    #   echo "### skip tests for ${module_path%?} ###"
    #   continue
    # fi
    # if [[ ${module_path} =~ ^modules/(weko-items-autofill).+$ ]]; then
    #   echo "### skip tests for ${module_path%?} ###"
    #   continue
    # fi
    # if [[ ${module_path} =~ ^modules/(weko-items-ui).+$ ]]; then
    #   echo "### skip tests for ${module_path%?} ###"
    #   continue
    # fi
    # if [[ ${module_path} =~ ^modules/(weko-itemtypes-ui).+$ ]];then
    #   echo "### skip tests for ${module_path%?} ###"
    #   continue
    # fi
    # if [[ ${module_path} =~ ^modules/(weko-logging).+$ ]]; then
    #   echo "### skip tests for ${module_path%?} ###"
    #   continue
    # fi
    # if [[ ${module_path} =~ ^modules/(weko-plugins).+$ ]]; then
    #   echo "### skip tests for ${module_path%?} ###"
    #   continue
    # fi
    # if [[ ${module_path} =~ ^modules/(weko-records-ui).+$ ]]; then
    #   echo "### skip tests for ${module_path%?} ###"
    #   continue
    # fi
    # if [[ ${module_path} =~ ^modules/weko-records/$ ]];then
    #   echo "### skip tests for ${module_path%?} ###"
    #   continue
    # fi
    # if [[ ${module_path} =~ ^modules/(weko-schema-ui).+$ ]]; then
    #   echo "### skip tests for ${module_path%?} ###"
    #   continue
    # fi
    # if [[ ${module_path} =~ ^modules/(weko-search-ui).+$ ]]; then
    #   echo "### skip tests for ${module_path%?} ###"
    #   continue
    # fi
    # if [[ ${module_path} =~ ^modules/(weko-sitemap).+$ ]]; then
    #   echo "### skip tests for ${module_path%?} ###"
    #   continue
    # fi
    # if [[ ${module_path} =~ ^modules/(weko-swordserver).+$ ]]; then
    #   echo "### skip tests for ${module_path%?} ###"
    #   continue
    # fi
>>>>>>> 3aa12c21
    # if [[ ${module_path} =~ ^modules/(weko-theme).+$ ]]; then
    #   echo "### skip tests for ${module_path%?} ###"
    #   continue
    # fi
<<<<<<< HEAD
    if [[ ${module_path} =~ ^modules/(weko-user-profiles).+$ ]]; then
      echo "### skip tests for ${module_path%?} ###"
      continue
    fi
    if [[ ${module_path} =~ ^modules/(weko-workflow).+$ ]]; then
      echo "### skip tests for ${module_path%?} ###"
      continue
    fi
=======
    # if [[ ${module_path} =~ ^modules/(weko-user-profiles).+$ ]]; then
    #   echo "### skip tests for ${module_path%?} ###"
    #   continue
    # fi
    # if [[ ${module_path} =~ ^modules/(weko-workflow).+$ ]]; then
    #   echo "### skip tests for ${module_path%?} ###"
    #   continue
    # fi
>>>>>>> 3aa12c21

    echo "### Running tests for ${module_path%?} ###"
    (cd ${module_path} && tox >tox.result;rm -f tox.result.gz;gzip tox.result)
    # (cd ${module_path} && tox >tox.result;rm -f tox.result.gz;gzip tox.result;rm -rf .tox)
    echo
  fi
done
date --iso-8601="minutes"<|MERGE_RESOLUTION|>--- conflicted
+++ resolved
@@ -1,5 +1,4 @@
 #!/bin/bash
-# -*- coding: utf-8 -*-
 # -*- coding: utf-8 -*-
 #
 # Copyright (C) 2018, 2019, 2020 Esteban J. G. Gabancho.
@@ -18,168 +17,6 @@
 pip install pytest-timeout
 for module_path in modules/*/; do
   if [[ ${module_path} =~ ^modules/(invenio-|weko-).+$ ]] && [[ -d ${module_path}tests ]]; then
-<<<<<<< HEAD
-    if [[ ${module_path} =~ ^modules/(invenio-accounts).+$ ]]; then
-      echo "### skip tests for ${module_path%?} ###"
-      continue
-    fi
-    if [[ ${module_path} =~ ^modules/(invenio-communities).+$ ]]; then
-      echo "### skip tests for ${module_path%?} ###"
-      continue
-    fi 
-    if [[ ${module_path} =~ ^modules/(invenio-db).+$ ]]; then
-      echo "### skip tests for ${module_path%?} ###"
-      continue
-    fi
-    if [[ ${module_path} =~ ^modules/(invenio-deposit).+$ ]]; then
-      echo "### skip tests for ${module_path%?} ###"
-      continue
-    fi
-    if [[ ${module_path} =~ ^modules/(invenio-files-rest).+$ ]]; then
-      echo "### skip tests for ${module_path%?} ###"
-      continue
-    fi
-    if [[ ${module_path} =~ ^modules/(invenio-iiif).+$ ]]; then    
-      echo "### skip tests for ${module_path%?} ###"
-      continue
-    fi
-    if [[ ${module_path} =~ ^modules/(invenio-indexer).+$ ]]; then
-      echo "### skip tests for ${module_path%?} ###"
-      continue
-    fi   
-    if [[ ${module_path} =~ ^modules/(invenio-mail).+$ ]]; then
-      echo "### skip tests for ${module_path%?} ###"
-      continue
-    fi
-    if [[ ${module_path} =~ ^modules/(invenio-oaiharvester).+$ ]]; then
-      echo "### skip tests for ${module_path%?} ###"
-      continue
-    fi
-    if [[ ${module_path} =~ ^modules/(invenio-oaiserver).+$ ]] ; then
-      echo "### skip tests for ${module_path%?} ###"
-      continue
-    fi
-    if [[ ${module_path} =~ ^modules/(invenio-oauth2server).+$ ]]; then
-      echo "### skip tests for ${module_path%?} ###"
-      continue
-    fi
-    if [[ ${module_path} =~ ^modules/(invenio-previewer).+$ ]]; then
-      echo "### skip tests for ${module_path%?} ###"
-      continue
-    fi
-    if [[ ${module_path} =~ ^modules/(invenio-queues).+$ ]]; then
-      echo "### skip tests for ${module_path%?} ###"
-      continue
-    fi
-    if [[ ${module_path} =~ ^modules/(invenio-records-rest).+$ ]]; then
-      echo "### skip tests for ${module_path%?} ###"
-      continue
-    fi
-    if [[ ${module_path} =~ ^modules/(invenio-records).+$ ]]; then
-      echo "### skip tests for ${module_path%?} ###"
-      continue
-    fi 
-    if [[ ${module_path} =~ ^modules/(invenio-resourcesyncclient).+$ ]]; then
-      echo "### skip tests for ${module_path%?} ###"
-      continue
-    fi
-    if [[ ${module_path} =~ ^modules/(invenio-resourcesyncserver).+$ ]]; then
-      echo "### skip tests for ${module_path%?} ###"
-      continue
-    fi
-    if [[ ${module_path} =~ ^modules/(invenio-s3).+$ ]]; then
-      echo "### skip tests for ${module_path%?} ###"
-      continue
-    fi
-    if [[ ${module_path} =~ ^modules/(invenio-stats).+$ ]];then
-      echo "### skip tests for ${module_path%?} ###"
-      continue
-    fi
-    if [[ ${module_path} =~ ^modules/(weko-accounts).+$ ]]; then
-      echo "### skip tests for ${module_path%?} ###"
-      continue
-    fi
-    if [[ ${module_path} =~ ^modules/(weko-admin).+$ ]]; then
-      echo "### skip tests for ${module_path%?} ###"
-      continue
-    fi
-    if [[ ${module_path} =~ ^modules/(weko-authors).+$ ]]; then
-      echo "### skip tests for ${module_path%?} ###"
-      continue
-    fi
-    if [[ ${module_path} =~ ^modules/(weko-bulkupdate).+$ ]]; then
-      echo "### skip tests for ${module_path%?} ###"
-      continue
-    fi
-    if [[ ${module_path} =~ ^modules/(weko-deposit).+$ ]];then  
-      echo "### skip tests for ${module_path%?} ###"
-      continue
-    fi
-    if [[ ${module_path} =~ ^modules/(weko-gridlayout).+$ ]];then
-      echo "### skip tests for ${module_path%?} ###"
-      continue
-    fi 
-    if [[ ${module_path} =~ ^modules/(weko-groups).+$ ]]; then
-      echo "### skip tests for ${module_path%?} ###"
-      continue
-    fi 
-    if [[ ${module_path} =~ ^modules/(weko-handle).+$ ]];then
-      echo "### skip tests for ${module_path%?} ###"
-      continue
-    fi
-    if [[ ${module_path} =~ ^modules/(weko-index-tree).+$ ]];then
-      echo "### skip tests for ${module_path%?} ###"
-      continue
-    fi 
-    if [[ ${module_path} =~ ^modules/(weko-indextree-journal).+$ ]]; then
-      echo "### skip tests for ${module_path%?} ###"
-      continue
-    fi
-    if [[ ${module_path} =~ ^modules/(weko-items-autofill).+$ ]]; then
-      echo "### skip tests for ${module_path%?} ###"
-      continue
-    fi
-    if [[ ${module_path} =~ ^modules/(weko-items-ui).+$ ]]; then
-      echo "### skip tests for ${module_path%?} ###"
-      continue
-    fi
-    if [[ ${module_path} =~ ^modules/(weko-itemtypes-ui).+$ ]];then
-      echo "### skip tests for ${module_path%?} ###"
-      continue
-    fi
-    if [[ ${module_path} =~ ^modules/(weko-logging).+$ ]]; then
-      echo "### skip tests for ${module_path%?} ###"
-      continue
-    fi
-    if [[ ${module_path} =~ ^modules/(weko-plugins).+$ ]]; then
-      echo "### skip tests for ${module_path%?} ###"
-      continue
-    fi
-    if [[ ${module_path} =~ ^modules/(weko-records-ui).+$ ]]; then
-      echo "### skip tests for ${module_path%?} ###"
-      continue
-    fi
-    if [[ ${module_path} =~ ^modules/weko-records/$ ]];then
-      echo "### skip tests for ${module_path%?} ###"
-      continue
-    fi
-    if [[ ${module_path} =~ ^modules/(weko-schema-ui).+$ ]]; then
-      echo "### skip tests for ${module_path%?} ###"
-      continue
-    fi
-    if [[ ${module_path} =~ ^modules/(weko-search-ui).+$ ]]; then
-      echo "### skip tests for ${module_path%?} ###"
-      continue
-    fi
-    if [[ ${module_path} =~ ^modules/(weko-sitemap).+$ ]]; then
-      echo "### skip tests for ${module_path%?} ###"
-      continue
-    fi
-    if [[ ${module_path} =~ ^modules/(weko-swordserver).+$ ]]; then
-      echo "### skip tests for ${module_path%?} ###"
-      continue
-    fi
-=======
     # if [[ ${module_path} =~ ^modules/(invenio-accounts).+$ ]]; then
     #   echo "### skip tests for ${module_path%?} ###"
     #   continue
@@ -187,7 +24,7 @@
     # if [[ ${module_path} =~ ^modules/(invenio-communities).+$ ]]; then
     #   echo "### skip tests for ${module_path%?} ###"
     #   continue
-    # fi 
+    # fi
     # if [[ ${module_path} =~ ^modules/(invenio-db).+$ ]]; then
     #   echo "### skip tests for ${module_path%?} ###"
     #   continue
@@ -200,14 +37,14 @@
     #   echo "### skip tests for ${module_path%?} ###"
     #   continue
     # fi
-    # if [[ ${module_path} =~ ^modules/(invenio-iiif).+$ ]]; then    
+    # if [[ ${module_path} =~ ^modules/(invenio-iiif).+$ ]]; then
     #   echo "### skip tests for ${module_path%?} ###"
     #   continue
     # fi
     # if [[ ${module_path} =~ ^modules/(invenio-indexer).+$ ]]; then
     #   echo "### skip tests for ${module_path%?} ###"
     #   continue
-    # fi   
+    # fi
     # if [[ ${module_path} =~ ^modules/(invenio-mail).+$ ]]; then
     #   echo "### skip tests for ${module_path%?} ###"
     #   continue
@@ -239,7 +76,7 @@
     # if [[ ${module_path} =~ ^modules/(invenio-records).+$ ]]; then
     #   echo "### skip tests for ${module_path%?} ###"
     #   continue
-    # fi 
+    # fi
     # if [[ ${module_path} =~ ^modules/(invenio-resourcesyncclient).+$ ]]; then
     #   echo "### skip tests for ${module_path%?} ###"
     #   continue
@@ -272,18 +109,18 @@
     #   echo "### skip tests for ${module_path%?} ###"
     #   continue
     # fi
-    # if [[ ${module_path} =~ ^modules/(weko-deposit).+$ ]];then  
+    # if [[ ${module_path} =~ ^modules/(weko-deposit).+$ ]];then
     #   echo "### skip tests for ${module_path%?} ###"
     #   continue
     # fi
     # if [[ ${module_path} =~ ^modules/(weko-gridlayout).+$ ]];then
     #   echo "### skip tests for ${module_path%?} ###"
     #   continue
-    # fi 
+    # fi
     # if [[ ${module_path} =~ ^modules/(weko-groups).+$ ]]; then
     #   echo "### skip tests for ${module_path%?} ###"
     #   continue
-    # fi 
+    # fi
     # if [[ ${module_path} =~ ^modules/(weko-handle).+$ ]];then
     #   echo "### skip tests for ${module_path%?} ###"
     #   continue
@@ -291,7 +128,7 @@
     # if [[ ${module_path} =~ ^modules/(weko-index-tree).+$ ]];then
     #   echo "### skip tests for ${module_path%?} ###"
     #   continue
-    # fi 
+    # fi
     # if [[ ${module_path} =~ ^modules/(weko-indextree-journal).+$ ]]; then
     #   echo "### skip tests for ${module_path%?} ###"
     #   continue
@@ -340,21 +177,10 @@
     #   echo "### skip tests for ${module_path%?} ###"
     #   continue
     # fi
->>>>>>> 3aa12c21
     # if [[ ${module_path} =~ ^modules/(weko-theme).+$ ]]; then
     #   echo "### skip tests for ${module_path%?} ###"
     #   continue
     # fi
-<<<<<<< HEAD
-    if [[ ${module_path} =~ ^modules/(weko-user-profiles).+$ ]]; then
-      echo "### skip tests for ${module_path%?} ###"
-      continue
-    fi
-    if [[ ${module_path} =~ ^modules/(weko-workflow).+$ ]]; then
-      echo "### skip tests for ${module_path%?} ###"
-      continue
-    fi
-=======
     # if [[ ${module_path} =~ ^modules/(weko-user-profiles).+$ ]]; then
     #   echo "### skip tests for ${module_path%?} ###"
     #   continue
@@ -363,7 +189,6 @@
     #   echo "### skip tests for ${module_path%?} ###"
     #   continue
     # fi
->>>>>>> 3aa12c21
 
     echo "### Running tests for ${module_path%?} ###"
     (cd ${module_path} && tox >tox.result;rm -f tox.result.gz;gzip tox.result)
