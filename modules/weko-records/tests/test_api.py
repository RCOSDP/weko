# -*- coding: utf-8 -*-
#
# This file is part of WEKO3.
# Copyright (C) 2017 National Institute of Informatics.
#
# WEKO3 is free software; you can redistribute it
# and/or modify it under the terms of the GNU General Public License as
# published by the Free Software Foundation; either version 2 of the
# License, or (at your option) any later version.
#
# WEKO3 is distributed in the hope that it will be
# useful, but WITHOUT ANY WARRANTY; without even the implied warranty of
# MERCHANTABILITY or FITNESS FOR A PARTICULAR PURPOSE.  See the GNU
# General Public License for more details.
#
# You should have received a copy of the GNU General Public License
# along with WEKO3; if not, write to the
# Free Software Foundation, Inc., 59 Temple Place, Suite 330, Boston,
# MA 02111-1307, USA.

"""Module tests."""

from re import T
# from tkinter import W
import pytest
from unittest import TestCase
import json
from elasticsearch.exceptions import RequestError
from invenio_records.api import Record
from invenio_records.errors import MissingModelError
from invenio_pidstore.models import PersistentIdentifier
from weko_deposit.api import WekoDeposit
from weko_index_tree.models import Index
from mock import patch,MagicMock
import uuid
from sqlalchemy.exc import IntegrityError,SQLAlchemyError
from sqlalchemy.orm.exc import NoResultFound

from weko_records.api import FeedbackMailList, RequestMailList, FilesMetadata, ItemLink, \
    ItemsMetadata, ItemTypeEditHistory, ItemTypeNames, ItemTypeProps, \
    ItemTypes, Mapping, JsonldMapping, SiteLicense, RecordBase, WekoRecord
from weko_records.models import ItemType, ItemTypeJsonldMapping, ItemTypeName, \
    SiteLicenseInfo, SiteLicenseIpAddress
from jsonschema.validators import Draft4Validator
from datetime import datetime
from weko_records.models import ItemReference
import pytest
from unittest.mock import patch, MagicMock
from sqlalchemy.exc import IntegrityError, SQLAlchemyError
from weko_records.api import ItemLink, ItemReference

# class RecordBase(dict):
# .tox/c1/bin/pytest --cov=weko_records tests/test_api.py::test_recordbase -v -s -vv --cov-branch --cov-report=term --cov-config=tox.ini --basetemp=/code/modules/weko-records/.tox/c1/tmp
def test_recordbase(app, db):
    class MockClass():
        def __init__(self, id, version_id, created, updated):
            self.id=id
            self.version_id=version_id
            self.created=created
            self.updated=updated
            self.schema=""

    data = dict(
        id=1,
        version_id=10,
        created="yesterday",
        updated="now"
    )
    test_model = MockClass(**data)
    record = RecordBase(data)
    assert record.id == None
    assert record.revision_id == None
    assert record.created == None
    assert record.updated == None
    record.model = test_model
    assert record.id == 1
    assert record.revision_id == 9
    assert record.created == "yesterday"
    assert record.updated == "now"
    result = record.dumps()
    assert result["id"] == 1
    assert result["version_id"] == 10
    assert result["created"] == "yesterday"
    assert result["updated"] == "now"
    assert record.validate(validator=Draft4Validator)==None

    schema = {
    'type': 'object',
    'properties': {
    'id': { 'type': 'integer' },
    'version_id': { 'type': 'integer' },
    'created': {'type': 'string' },
    'updated': { 'type': 'string' },
    },
    'required': ['id']
    }
    data = dict(
        id=1,
        version_id=10,
        created="yesterday",
        updated="now"
    )
    data['$schema']=schema
    test_model = MagicMock()
    test_model.__getitem__.side_effect = data.__getitem__
    record = RecordBase(data)
    record.model = test_model
    assert record.validate(validator=Draft4Validator) == None
    assert record.replace_refs()=={'id': 1, 'version_id': 10, 'created': 'yesterday', 'updated': 'now', '$schema': {'type': 'object', 'properties': {'id': {'type': 'integer'}, 'version_id': {'type': 'integer'}, 'created': {'type': 'string'}, 'updated': {'type': 'string'}}, 'required': ['id']}}

# class ItemTypeNames(RecordBase):
# .tox/c1/bin/pytest --cov=weko_records tests/test_api.py::test_itemtypenames -v -s -vv --cov-branch --cov-report=term --cov-config=tox.ini --basetemp=/code/modules/weko-records/.tox/c1/tmp
def test_itemtypenames(app, db, item_type, item_type2):
    _item_type_name_3 = ItemTypeName(name='test3')
    with db.session.begin_nested():
        db.session.add(_item_type_name_3)
    # def get_record(cls, id_, with_deleted=False):
    item_type_name = ItemTypeNames.get_record(1)
    assert item_type_name.id == 1
    assert item_type_name.name == "test"
    assert item_type_name.has_site_license == True
    assert item_type_name.is_active== True
    assert isinstance(item_type_name.created,datetime)
    assert isinstance(item_type_name.updated,datetime)

    # def update(cls, obj):
    item_type_name = ItemTypeNames.get_record(2)
    item_type_name.name = "test2 updated"
    ItemTypeNames.update(item_type_name)
    item_type_name = ItemTypeNames.get_record(2)
    assert item_type_name.id == 2
    assert item_type_name.name == "test2 updated"

    data1 = {"id": 1}
    data2 = {"test": [data1]}
    ItemTypeNames.update(data2)

    # def delete(self, force=False):
    ItemTypeNames.delete(item_type_name)
    assert item_type_name.id == 2
    item_type_name = ItemTypeNames.get_record(2)
    assert item_type_name is None
    item_type_name = ItemTypeNames.get_record(2, with_deleted=True)
    assert item_type_name.id == 2
    assert item_type_name.name == "test2 updated"
    assert item_type_name.has_site_license == True
    assert item_type_name.is_active== False
    assert isinstance(item_type_name.created,datetime)
    assert isinstance(item_type_name.updated,datetime)

    # def get_all_by_id(cls, ids, with_deleted=False):
    lst = ItemTypeNames.get_all_by_id(ids=[1,2,3])
    assert len(lst)==2
    lst = ItemTypeNames.get_all_by_id(ids=[1,2,3], with_deleted=True)
    assert len(lst)==3

    # def get_name_and_id_all(cls):
    lst = ItemTypeNames.get_name_and_id_all()
    assert len(lst)>0

    # def delete(self, force=True):
    item_type_name = ItemTypeNames.get_record(3)
    assert item_type_name.id == 3
    ItemTypeNames.delete(item_type_name, force=True)
    item_type_name = ItemTypeNames.get_record(3)
    assert item_type_name is None
    item_type_name = ItemTypeNames.get_record(3, with_deleted=True)
    assert item_type_name is None
    lst = ItemTypeNames.get_all_by_id(ids=[1,2,3])
    assert len(lst)==1
    lst = ItemTypeNames.get_all_by_id(ids=[1,2,3], with_deleted=True)
    assert len(lst)==2

    # def restore(self):
    item_type_name = ItemTypeNames.get_record(2, with_deleted=True)
    assert item_type_name.id == 2
    ItemTypeNames.restore(item_type_name)
    item_type_name = ItemTypeNames.get_record(2)
    assert item_type_name.id == 2
    assert item_type_name.name == "test2 updated"
    assert item_type_name.has_site_license == True
    assert item_type_name.is_active== True


# class ItemTypes(RecordBase):
#     def create(cls, item_type_name=None, name=None, schema=None, form=None, render=None, tag=1):
# .tox/c1/bin/pytest --cov=weko_records tests/test_api.py::test_itemtypes_create -v -s -vv --cov-branch --cov-report=term --cov-config=tox.ini --basetemp=/code/modules/weko-records/.tox/c1/tmp
def test_itemtypes_create(app, db):
    _item_type_name = ItemTypeName(name='test')

    _form = {
        'items': []
    }

    _render = {
        'meta_list': {},
        'table_row_map': {
            'schema': {
                'properties': {
                    'item_1': {}
                }
            }
        },
        'table_row': ['1']
    }

    _schema = {
        'properties': {},
    }

    # there is not param "name"
    with pytest.raises(Exception) as e:
        item_type = ItemTypes.create()
    assert e.type==ValueError
    assert str(e.value)=="Item type name cannot be empty."

    # create item type
    item_type = ItemTypes.create(
        name='test',
        item_type_name=_item_type_name,
        schema=_schema,
        form=_form,
        render=_render,
        tag=1
    )
    assert item_type=={'properties': {}}
    assert item_type.model.item_type_name.name=='test'
    assert item_type.model.schema=={'properties': {}}
    assert item_type.model.form=={'items': []}
    assert item_type.model.render=={'meta_list': {}, 'table_row_map': {'schema': {'properties': {'item_1': {}}}}, 'table_row': ['1']}
    assert item_type.model.tag==1

    # item type name is exist
    with pytest.raises(Exception) as e:
        item_type = ItemTypes.create(
            name='test'
        )
    assert e.type==ValueError
    assert str(e.value)=="Item type name is already in use."

    # create item type with only param "name"
    item_type = ItemTypes.create(
        name='test2'
    )
    assert item_type=={}
    assert item_type.model.item_type_name.name=='test2'
    assert item_type.model.schema=={}
    assert item_type.model.form=={}
    assert item_type.model.render=={}
    assert item_type.model.tag==1

# class ItemTypes(RecordBase):
#     def update(cls, id_=0, name=None, schema=None, form=None, render=None, tag=1):
# .tox/c1/bin/pytest --cov=weko_records tests/test_api.py::test_itemtypes_update -v -s -vv --cov-branch --cov-report=term --cov-config=tox.ini --basetemp=/code/modules/weko-records/.tox/c1/tmp
def test_itemtypes_update(app, db):
    _form = {
        'items': []
    }

    _render = {
        'meta_list': {},
        'table_row_map': {
            'schema': {
                'properties': {
                    'item_1': {}
                }
            }
        },
        'table_row': ['1']
    }

    _schema = {
        'properties': {},
    }

    # update without param
    with pytest.raises(Exception) as e:
        item_type = ItemTypes.update()
    assert e.type==AssertionError

    # update with only param name and render
    item_type = ItemTypes.update(name="test", render=_render)
    assert item_type=={}
    assert item_type.model.item_type_name.name=='test'
    assert item_type.model.schema=={}
    assert item_type.model.form=={}
    assert item_type.model.render=={'meta_list': {}, 'table_row_map': {'schema': {'properties': {'item_1': {}}}}, 'table_row': ['1']}
    assert item_type.model.tag==1

    # update
    item_type = ItemTypes.update(id_=1, name="test1", schema=_schema, form=_form, render=_render)
    assert item_type=={}
    assert item_type.model.item_type_name.name=='test1'
    assert item_type.model.schema=={'properties': {}}
    assert item_type.model.form=={'items': []}
    assert item_type.model.render=={'meta_list': {}, 'table_row_map': {'schema': {'properties': {'item_1': {}}}}, 'table_row': ['1']}
    assert item_type.model.tag==1

    # id does not exist
    with pytest.raises(Exception) as e:
        item_type = ItemTypes.update(id_=10, name="test1")
    assert e.type==ValueError
    assert str(e.value)=="Invalid id."

# class ItemTypes(RecordBase):
#     def update_item_type(cls, form, id_, name, render, result, schema):
# .tox/c1/bin/pytest --cov=weko_records tests/test_api.py::test_itemtypes_update -v -s -vv --cov-branch --cov-report=term --cov-config=tox.ini --basetemp=/code/modules/weko-records/.tox/c1/tmp
def test_itemtypes_update_item_type(app, db, location):
    _form = {
        'items': []
    }

    _render = {
        'meta_list': {},
        'table_row_map': {
            'schema': {
                'properties': {
                    'item_1': {}
                }
            }
        },
        'table_row': ['1']
    }

    _render_2 = {
        'meta_list': {},
        'table_row_map': {
            'schema': {
                'properties': {
                    'item_1': {}
                }
            }
        },
        'table_row': ['2']
    }

    _schema = {
        'properties': {},
    }

    _item_type_name_exist = ItemTypeName(name='exist title')
    with db.session.begin_nested():
        db.session.add(_item_type_name_exist)

    ItemTypes.create(
        name='test',
        schema=_schema,
        form=_form,
        render=_render,
        tag=1
    )
    item_type = ItemTypes.get_by_id(1)

    def to_dict():
        return {
            "hits": {
                "hits": [{
                    "_id": "1",
                    "_source": {
                        "_item_metadata": {
                            "item_type_id": "1"
                        }
                    },
                }]
            },
        }

    def myfilter(item):
        def all():
            return []

        filter_magicmock = MagicMock()
        filter_magicmock.all = all

        return filter_magicmock

    def myfilter_2(item):
        def all_2():
            all2_magicmock = MagicMock()
            all2_magicmock.json = {"1": "1"}
            return [all2_magicmock]

        filter_magicmock_2 = MagicMock()
        filter_magicmock_2.all = all_2

        return filter_magicmock_2

    data1 = MagicMock()
    data1.to_dict = to_dict
    data1.filter = myfilter

    data2 = MagicMock()
    data2.filter = myfilter_2

    data3 = MagicMock()

    test = ItemTypes(
                data={}
            )

    app.config['WEKO_ITEMTYPES_UI_UPGRADE_VERSION_ENABLED'] = False

    with patch("weko_records.api.RecordsSearch.execute", return_value=data1):
        with patch("weko_records.api.Mapping", return_value=data3):
            with patch("weko_records.api.db.session.merge", return_value=""):
                with patch("weko_records.api.db.session.query", return_value=data2):
                    assert test.update_item_type(
                        form=_form,
                        id_=1,
                        name='test',
                        render=_render_2,
                        result=item_type,
                        schema=_schema
                    ) != None

            with patch("weko_records.api.db.session.query", return_value=data1):
                assert test.update_item_type(
                    form=_form,
                    id_=1,
                    name='test',
                    render=_render_2,
                    result=item_type,
                    schema=_schema
                ) != None

    with pytest.raises(Exception) as e:
        record = ItemTypes.update_item_type(
            form=_form,
            id_=1,
            name='exist title',
            render=_render,
            result=item_type,
            schema=_schema
        )
    assert e.type==ValueError
    assert str(e.value)=="Invalid name."

    app.config['WEKO_ITEMTYPES_UI_UPGRADE_VERSION_ENABLED'] = False
    record = ItemTypes.update_item_type(
        form=_form,
        id_=1,
        name='test',
        render=_render_2,
        result=item_type,
        schema=_schema
    )
    assert record=={'properties': {}}
    assert record.model.item_type_name.name=='test'
    assert record.model.schema=={'properties': {}}
    assert record.model.form=={'items': []}
    assert record.model.render=={'meta_list': {}, 'table_row_map': {'schema': {'properties': {'item_1': {}}}}, 'table_row': ['2']}
    assert record.model.tag==1

    app.config['WEKO_ITEMTYPES_UI_UPGRADE_VERSION_ENABLED'] = True
    record = ItemTypes.update_item_type(
        form=_form,
        id_=1,
        name='test3',
        render=_render,
        result=item_type,
        schema=_schema
    )
    assert record=={'properties': {}}
    assert record.model.item_type_name.name=='test3'
    assert record.model.schema=={'properties': {}}
    assert record.model.form=={'items': []}
    assert record.model.render=={'meta_list': {}, 'table_row_map': {'schema': {'properties': {'item_1': {}}}}, 'table_row': ['1']}
    assert record.model.tag==1

    record = ItemTypes.update_item_type(
        form=_form,
        id_=1,
        name='test4',
        render=_render,
        result=item_type,
        schema=_schema
    )
    assert record=={'properties': {}}
    assert record.model.item_type_name.name=='test4'
    assert record.model.schema=={'properties': {}}
    assert record.model.form=={'items': []}
    assert record.model.render=={'meta_list': {}, 'table_row_map': {'schema': {'properties': {'item_1': {}}}}, 'table_row': ['1']}
    assert record.model.tag==1

# class ItemTypes(RecordBase):
#     def __update_item_type(cls, id_, schema, form, render):
#     def __update_metadata(cls, item_type_id, item_type_name, old_render, new_render):
#     def __get_records_by_item_type_name(cls, item_type_name):

# class ItemTypes(RecordBase):
#     def get_record(cls, id_, with_deleted=False):
# .tox/c1/bin/pytest --cov=weko_records tests/test_api.py::test_itemtypes_get_record -v -s -vv --cov-branch --cov-report=term --cov-config=tox.ini --basetemp=/code/modules/weko-records/.tox/c1/tmp
def test_itemtypes_get_record(app, db):
    ItemTypes.create(name='test')
    it = ItemTypes.create(name='test2')
    ItemTypes.delete(it)

    item_type = ItemTypes.get_record(1)
    assert item_type=={}
    assert item_type.model.item_type_name.name=='test'
    assert item_type.model.schema=={}
    assert item_type.model.form=={}
    assert item_type.model.render=={}
    assert item_type.model.tag==1

    item_type = ItemTypes.get_record(2, False)
    assert item_type==None
    item_type = ItemTypes.get_record(2, True)
    assert item_type=={}
    assert item_type.model.item_type_name.name=='test2'
    assert item_type.model.schema=={}
    assert item_type.model.form=={}
    assert item_type.model.render=={}
    assert item_type.model.tag==1

# class ItemTypes(RecordBase):
#     def get_records(cls, ids, with_deleted=False):
# .tox/c1/bin/pytest --cov=weko_records tests/test_api.py::test_itemtypes_get_records -v -s -vv --cov-branch --cov-report=term --cov-config=tox.ini --basetemp=/code/modules/weko-records/.tox/c1/tmp
def test_itemtypes_get_records(app, db):
    ItemTypes.create(name='test')
    it = ItemTypes.create(name='test2')
    ItemTypes.delete(it)

    item_types = ItemTypes.get_records([1, 2], False)
    assert len(item_types)==1
    assert item_types[0]=={}
    assert item_types[0].model.item_type_name.name=='test'
    assert item_types[0].model.schema=={}
    assert item_types[0].model.form=={}
    assert item_types[0].model.render=={}
    assert item_types[0].model.tag==1

    item_types = ItemTypes.get_records([1, 2], True)
    assert len(item_types)==2
    assert item_types[0]=={}
    assert item_types[0].model.item_type_name.name=='test'
    assert item_types[0].model.schema=={}
    assert item_types[0].model.form=={}
    assert item_types[0].model.render=={}
    assert item_types[0].model.tag==1
    assert item_types[1]=={}
    assert item_types[1].model.item_type_name.name=='test2'
    assert item_types[1].model.schema=={}
    assert item_types[1].model.form=={}
    assert item_types[1].model.render=={}
    assert item_types[1].model.tag==1

# class ItemTypes(RecordBase):
#     def get_by_id(cls, id_, with_deleted=False):
# .tox/c1/bin/pytest --cov=weko_records tests/test_api.py::test_itemtypes_get_by_id -v -s -vv --cov-branch --cov-report=term --cov-config=tox.ini --basetemp=/code/modules/weko-records/.tox/c1/tmp
def test_itemtypes_get_by_id(app, db):
    ItemTypes.create(name='test')
    it = ItemTypes.create(name='test2')
    ItemTypes.delete(it)

    item_type = ItemTypes.get_by_id(1)
    assert item_type.item_type_name.name=='test'
    assert item_type.schema=={}
    assert item_type.form=={}
    assert item_type.render=={}
    assert item_type.tag==1

    item_type = ItemTypes.get_by_id(2, False)
    assert item_type==None
    item_type = ItemTypes.get_by_id(2, True)
    assert item_type.item_type_name.name=='test2'
    assert item_type.schema=={}
    assert item_type.form=={}
    assert item_type.render=={}
    assert item_type.tag==1

# class ItemTypes(RecordBase):
#     def get_by_name_id(cls, name_id, with_deleted=False):
# .tox/c1/bin/pytest --cov=weko_records tests/test_api.py::test_itemtypes_get_by_name_id -v -s -vv --cov-branch --cov-report=term --cov-config=tox.ini --basetemp=/code/modules/weko-records/.tox/c1/tmp
def test_itemtypes_get_by_name_id(app, db):
    ItemTypes.create(name='test')
    it = ItemTypes.create(name='test2')
    ItemTypes.delete(it)

    item_types = ItemTypes.get_by_name_id(1)
    assert len(item_types)==1
    assert item_types[0].item_type_name.name=='test'
    assert item_types[0].schema=={}
    assert item_types[0].form=={}
    assert item_types[0].render=={}
    assert item_types[0].tag==1

    item_types = ItemTypes.get_by_name_id(2, False)
    assert len(item_types)==0
    item_types = ItemTypes.get_by_name_id(2, True)
    assert len(item_types)==1
    assert item_types[0].item_type_name.name=='test2'
    assert item_types[0].schema=={}
    assert item_types[0].form=={}
    assert item_types[0].render=={}
    assert item_types[0].tag==1

# class ItemTypes(RecordBase):
#     def get_records_by_name_id(cls, name_id, with_deleted=False):
# .tox/c1/bin/pytest --cov=weko_records tests/test_api.py::test_itemtypes_get_records_by_name_id -v -s -vv --cov-branch --cov-report=term --cov-config=tox.ini --basetemp=/code/modules/weko-records/.tox/c1/tmp
def test_itemtypes_get_records_by_name_id(app, db):
    ItemTypes.create(name='test')
    it = ItemTypes.create(name='test2')
    ItemTypes.delete(it)

    item_types = ItemTypes.get_records_by_name_id(1)
    assert len(item_types)==1
    assert item_types[0]=={}
    assert item_types[0].model.item_type_name.name=='test'
    assert item_types[0].model.schema=={}
    assert item_types[0].model.form=={}
    assert item_types[0].model.render=={}
    assert item_types[0].model.tag==1

    item_types = ItemTypes.get_records_by_name_id(2, False)
    assert len(item_types)==0
    item_types = ItemTypes.get_records_by_name_id(2, True)
    assert len(item_types)==1
    assert item_types[0]=={}
    assert item_types[0].model.item_type_name.name=='test2'
    assert item_types[0].model.schema=={}
    assert item_types[0].model.form=={}
    assert item_types[0].model.render=={}
    assert item_types[0].model.tag==1

# class ItemTypes(RecordBase):
#     def get_latest(cls, with_deleted=False):
# .tox/c1/bin/pytest --cov=weko_records tests/test_api.py::test_itemtypes_get_latest -v -s -vv --cov-branch --cov-report=term --cov-config=tox.ini --basetemp=/code/modules/weko-records/.tox/c1/tmp
def test_itemtypes_get_latest(app, db):
    ItemTypes.create(name='test')
    it = ItemTypes.create(name='test2')
    ItemTypes.delete(it)

    # need to fix
    item_type_names = ItemTypes.get_latest(False)
    assert len(item_type_names)==1
    assert item_type_names[0].id == 1
    assert item_type_names[0].name == "test"
    assert item_type_names[0].has_site_license == True
    assert item_type_names[0].is_active== True
    assert isinstance(item_type_names[0].created,datetime)
    assert isinstance(item_type_names[0].updated,datetime)

    # need to fix
    item_type_names = ItemTypes.get_latest(True)
    assert len(item_type_names)==2
    assert item_type_names[0].id == 1
    assert item_type_names[0].name == "test"
    assert item_type_names[0].has_site_license == True
    assert item_type_names[0].is_active== True
    assert isinstance(item_type_names[0].created,datetime)
    assert isinstance(item_type_names[0].updated,datetime)
    assert item_type_names[1].id == 2
    assert item_type_names[1].name == "test2"
    assert item_type_names[1].has_site_license == True
    assert item_type_names[1].is_active== True
    assert isinstance(item_type_names[1].created,datetime)
    assert isinstance(item_type_names[1].updated,datetime)

# class ItemTypes(RecordBase):
#     get_latest_with_item_type(cls, with_deleted=False):
# .tox/c1/bin/pytest --cov=weko_records tests/test_api.py::test_itemtypes_get_latest_with_item_type -v -s -vv --cov-branch --cov-report=term --cov-config=tox.ini --basetemp=/code/modules/weko-records/.tox/c1/tmp
def test_itemtypes_get_latest_with_item_type(app, db):
    ItemTypes.create(name='test')
    it = ItemTypes.create(name='test2')
    ItemTypes.delete(it)

    item_types = ItemTypes.get_latest_with_item_type(False)
    assert len(item_types)==1
    assert item_types[0].name == "test"
    assert item_types[0].id == 1
    assert item_types[0].harvesting_type == False
    assert item_types[0].is_deleted == False
    assert item_types[0].tag == 1

    item_types = ItemTypes.get_latest_with_item_type(True)
    assert len(item_types)==2
    assert item_types[0].name == "test"
    assert item_types[0].id == 1
    assert item_types[0].harvesting_type == False
    assert item_types[0].is_deleted == False
    assert item_types[0].tag == 1
    assert item_types[1].name == "test2"
    assert item_types[1].id == 2
    assert item_types[1].harvesting_type == False
    assert item_types[1].is_deleted == True
    assert item_types[1].tag == 1

# class ItemTypes(RecordBase):
#     get_latest_custorm_harvesting(cls, with_deleted=False, harvesting_type=False):
# .tox/c1/bin/pytest --cov=weko_records tests/test_api.py::test_itemtypes_get_latest_custorm_harvesting -v -s -vv --cov-branch --cov-report=term --cov-config=tox.ini --basetemp=/code/modules/weko-records/.tox/c1/tmp
def test_itemtypes_get_latest_custorm_harvesting(app, db):
    ItemTypes.create(name='test')
    ItemTypes.create(name='test2')
    it3 = ItemTypes.create(name='test3')
    it4 = ItemTypes.create(name='test4')
    ItemTypes.delete(it3)
    ItemTypes.delete(it4)
    with db.session.begin_nested():
        it2 = ItemTypes.get_by_id(2, True)
        it2.harvesting_type = True
        db.session.merge(it2)
        it4 = ItemTypes.get_by_id(4, True)
        it4.harvesting_type = True
        db.session.merge(it4)
    db.session.commit()

    item_type_names = ItemTypes.get_latest_custorm_harvesting(False, False)
    assert len(item_type_names)==1
    assert item_type_names[0].id == 1
    assert item_type_names[0].name == "test"
    assert item_type_names[0].has_site_license == True
    assert item_type_names[0].is_active== True
    assert isinstance(item_type_names[0].created,datetime)
    assert isinstance(item_type_names[0].updated,datetime)

    item_type_names = ItemTypes.get_latest_custorm_harvesting(False, True)
    assert len(item_type_names)==1
    assert item_type_names[0].id == 2
    assert item_type_names[0].name == "test2"
    assert item_type_names[0].has_site_license == True
    assert item_type_names[0].is_active== True
    assert isinstance(item_type_names[0].created,datetime)
    assert isinstance(item_type_names[0].updated,datetime)

    # need to fix
    item_type_names = ItemTypes.get_latest_custorm_harvesting(True, False)
    assert len(item_type_names)==4

    # need to fix
    item_type_names = ItemTypes.get_latest_custorm_harvesting(True, True)
    assert len(item_type_names)==4

# class ItemTypes(RecordBase):
#     def get_all(cls, with_deleted=False):
# .tox/c1/bin/pytest --cov=weko_records tests/test_api.py::test_itemtypes_get_all -v -s -vv --cov-branch --cov-report=term --cov-config=tox.ini --basetemp=/code/modules/weko-records/.tox/c1/tmp
def test_itemtypes_get_all(app, db):
    ItemTypes.create(name='test')
    it = ItemTypes.create(name='test2')
    ItemTypes.delete(it)

    item_types = ItemTypes.get_all(False)
    assert len(item_types)==1
    assert item_types[0].item_type_name.name=='test'
    assert item_types[0].schema=={}
    assert item_types[0].form=={}
    assert item_types[0].render=={}
    assert item_types[0].tag==1

    item_types = ItemTypes.get_all(True)
    assert len(item_types)==2
    assert item_types[0].id==1
    assert item_types[0].name_id==1
    assert item_types[0].item_type_name.name=='test'
    assert item_types[0].schema=={}
    assert item_types[0].form=={}
    assert item_types[0].render=={}
    assert item_types[0].tag==1
    assert item_types[0].is_deleted==False
    assert item_types[1].id==2
    assert item_types[1].name_id==2
    assert item_types[1].item_type_name.name=='test2'
    assert item_types[1].schema=={}
    assert item_types[1].form=={}
    assert item_types[1].render=={}
    assert item_types[1].tag==1
    assert item_types[1].is_deleted==True

# class ItemTypes(RecordBase):
#     def patch(self, patch):
def test_patch_ItemTypes(app):
    test = ItemTypes(data={})

    with patch("weko_records.api.apply_patch", return_value=""):
        test.patch(patch="test")

# class ItemTypes(RecordBase):
#     def commit(self, **kwargs):
# .tox/c1/bin/pytest --cov=weko_records tests/test_api.py::test_itemtypes_commit -v -s -vv --cov-branch --cov-report=term --cov-config=tox.ini --basetemp=/code/modules/weko-records/.tox/c1/tmp
def test_itemtypes_commit(app, db):
    it = ItemTypes.create(name='test')
    it2 = ItemTypes.create(name='test2')

    it.model = None
    with pytest.raises(Exception) as e:
        ItemTypes.commit(it)
    assert e.type==MissingModelError
    it2 = ItemTypes.commit(it2)
    assert it2=={}
    assert it2.model.item_type_name.name=='test2'
    assert it2.model.schema=={}
    assert it2.model.form=={}
    assert it2.model.render=={}
    assert it2.model.tag==1
    assert it2.model.is_deleted==False

# class ItemTypes(RecordBase):
#     def delete(self, force=False):
# .tox/c1/bin/pytest --cov=weko_records tests/test_api.py::test_itemtypes_delete -v -s -vv --cov-branch --cov-report=term --cov-config=tox.ini --basetemp=/code/modules/weko-records/.tox/c1/tmp
def test_itemtypes_delete(app, db):
    it = ItemTypes.create(name='test')
    it2 = ItemTypes.create(name='test2')
    it3 = ItemTypes.create(name='test3')

    it.model = None
    with pytest.raises(Exception) as e:
        ItemTypes.delete(it, False)
    assert e.type==MissingModelError

    it2 = ItemTypes.delete(it2, False)
    assert it2=={}
    assert it2.model.item_type_name.name=='test2'
    assert it2.model.schema=={}
    assert it2.model.form=={}
    assert it2.model.render=={}
    assert it2.model.tag==1
    assert it2.model.is_deleted==True

    # need to fix
    with pytest.raises(Exception) as e:
        it3 = ItemTypes.delete(it3, True)

# class ItemTypes(RecordBase):
#     def revert(self, revision_id):
# .tox/c1/bin/pytest --cov=weko_records tests/test_api.py::test_itemtypes_revert -v -s -vv --cov-branch --cov-report=term --cov-config=tox.ini --basetemp=/code/modules/weko-records/.tox/c1/tmp
def test_itemtypes_revert(app, db):
    it = ItemTypes.create(name='test')
    it2 = ItemTypes.create(name='test2')

    it.model = None
    with pytest.raises(Exception) as e:
        ItemTypes.revert(it, 0)
    assert e.type==MissingModelError
    # need to fix
    with pytest.raises(Exception) as e:
        ItemTypes.revert(it2, 0)
    assert e.type==AttributeError

# class ItemTypes(RecordBase):
#     def restore(self):
# .tox/c1/bin/pytest --cov=weko_records tests/test_api.py::test_itemtypes_restore -v -s -vv --cov-branch --cov-report=term --cov-config=tox.ini --basetemp=/code/modules/weko-records/.tox/c1/tmp
def test_itemtypes_restore(app, db):
    it = ItemTypes.create(name='test')
    it2 = ItemTypes.create(name='test2')

    it.model = None
    with pytest.raises(Exception) as e:
        ItemTypes.restore(it)
    assert e.type==MissingModelError

    ItemTypes.delete(it2, False)
    it2 = ItemTypes.restore(it2)
    assert it2=={}
    assert it2.model.item_type_name.name=='test2'
    assert it2.model.schema=={}
    assert it2.model.form=={}
    assert it2.model.render=={}
    assert it2.model.tag==1
    assert it2.model.is_deleted==False

# class ItemTypes(RecordBase):
#     def revisions(self):
def test_revision_ItemTypes(app):
    test = ItemTypes(data={})

    # Exception coverage
    try:
        test.revisions()
    except:
        pass

    test.model = True

    with patch('weko_records.api.RevisionsIterator', return_value=MagicMock()):
        assert test.revisions() != None

# .tox/c1/bin/pytest --cov=weko_records tests/test_api.py::TestItemTypes::test_update_attribute_options -vv -s --cov-branch --cov-report=term --basetemp=/code/modules/weko-records/.tox/c1/tmp
class TestItemTypes:
    # .tox/c1/bin/pytest --cov=weko_records tests/test_api.py::TestItemTypes::test_update_property_enum -vv -s --cov-branch --cov-report=term --basetemp=/code/modules/weko-records/.tox/c1/tmp
    def test_update_property_enum(app):
        old_value = {'type': 'array', 'items': {'type': 'object', 'title': 'dcterms_date', 'format': 'object', 'properties': {'subitem_dcterms_date': {'type': 'string', 'title': '日付（リテラル）', 'format': 'text', 'title_i18n': {'en': 'Date Literal', 'ja': '日付（リテラル）'}}, 'subitem_dcterms_date_language': {'enum': [None, 'ja', 'ja-Kana', 'ja-Latn', 'en', 'fr', 'it', 'de', 'es', 'zh-cn', 'zh-tw', 'ru', 'la', 'ms', 'eo', 'ar', 'el', 'ko'], 'type': ['null', 'string'], 'title': '言語', 'format': 'select', 'editAble': True}}, 'system_prop': False}, 'title': 'dcterms_date', 'maxItems': 9999, 'minItems': 1, 'system_prop': False}
        new_value = {'type': 'array', 'items': {'type': 'object', 'title': 'dcterms_date', 'format': 'object', 'properties': {'subitem_dcterms_date': {'type': 'string', 'title': '日付（リテラル）', 'format': 'text', 'title_i18n': {'en': 'Date Literal', 'ja': '日付（リテラル）'}}, 'subitem_dcterms_date_language': {'enum': [None, 'ja', 'ja-Kana', 'ja-Latn', 'en', 'fr', 'it', 'de', 'es', 'zh-cn', 'zh-tw', 'ru', 'la', 'ms', 'eo', 'ar', 'el', 'ko'], 'type': ['null', 'string'], 'title': '言語', 'format': 'select', 'editAble': True}}, 'system_prop': False}, 'title': 'dcterms_date', 'maxItems': 9999, 'minItems': 1, 'system_prop': False}
        expected_dict = {'type': 'array', 'items': {'type': 'object', 'title': 'dcterms_date', 'format': 'object', 'properties': {'subitem_dcterms_date': {'type': 'string', 'title': '日付（リテラル）', 'format': 'text', 'title_i18n': {'en': 'Date Literal', 'ja': '日付（リテラル）'}}, 'subitem_dcterms_date_language': {'enum': [None, 'ja', 'ja-Kana', 'ja-Latn', 'en', 'fr', 'it', 'de', 'es', 'zh-cn', 'zh-tw', 'ru', 'la', 'ms', 'eo', 'ar', 'el', 'ko'], 'type': ['null', 'string'], 'title': '言語', 'format': 'select', 'editAble': True}}, 'system_prop': False}, 'title': 'dcterms_date', 'maxItems': 9999, 'minItems': 1, 'system_prop': False}
        ItemTypes.update_property_enum(old_value,new_value)
        TestCase().assertDictEqual(new_value, expected_dict)

        old_value = {'type': 'array', 'items': {'type': 'object', 'title': 'dcterms_date', 'format': 'object', 'properties': {'subitem_dcterms_date': {'type': 'string', 'title': '日付（リテラル）', 'format': 'text', 'title_i18n': {'en': 'Date Literal', 'ja': '日付（リテラル）'}}, 'subitem_dcterms_date_language': {'type': ['null', 'string'], 'title': '言語', 'format': 'select', 'editAble': True}}, 'system_prop': False}, 'title': 'dcterms_date', 'maxItems': 9999, 'minItems': 1, 'system_prop': False}
        new_value = {'type': 'array', 'items': {'type': 'object', 'title': 'dcterms_date', 'format': 'object', 'properties': {'subitem_dcterms_date': {'type': 'string', 'title': '日付（リテラル）', 'format': 'text', 'title_i18n': {'en': 'Date Literal', 'ja': '日付（リテラル）'}}, 'subitem_dcterms_date_language': {'enum': [None, 'ja', 'ja-Kana', 'ja-Latn', 'en', 'fr', 'it', 'de', 'es', 'zh-cn', 'zh-tw', 'ru', 'la', 'ms', 'eo', 'ar', 'el', 'ko'], 'type': ['null', 'string'], 'title': '言語', 'format': 'select', 'editAble': True}}, 'system_prop': False}, 'title': 'dcterms_date', 'maxItems': 9999, 'minItems': 1, 'system_prop': False}
        expected_dict = {'type': 'array', 'items': {'type': 'object', 'title': 'dcterms_date', 'format': 'object', 'properties': {'subitem_dcterms_date': {'type': 'string', 'title': '日付（リテラル）', 'format': 'text', 'title_i18n': {'en': 'Date Literal', 'ja': '日付（リテラル）'}}, 'subitem_dcterms_date_language': {'enum': [None, 'ja', 'ja-Kana', 'ja-Latn', 'en', 'fr', 'it', 'de', 'es', 'zh-cn', 'zh-tw', 'ru', 'la', 'ms', 'eo', 'ar', 'el', 'ko'], 'type': ['null', 'string'], 'title': '言語', 'format': 'select', 'editAble': True}}, 'system_prop': False}, 'title': 'dcterms_date', 'maxItems': 9999, 'minItems': 1, 'system_prop': False}
        ItemTypes.update_property_enum(old_value,new_value)
        TestCase().assertDictEqual(new_value, expected_dict)

    def test_update_attribute_options(app):

        a = {"key": "key", "type": "fieldset", "items": [{"key": "key.subkey", "type": "text", "title": "バージョン情報","isHide":True, "required": True, "isShowList": True, "title_i18n": {"en": "Version", "ja": "バージョン情報"}, "isNonDisplay": True, "title_i18n_temp": {"en": "Version", "ja": "バージョン情報"}, "isSpecifyNewline": True}], "title": "Version", "title_i18n": {"en": "Version", "ja": "バージョン情報"}}
        b = {"key": "key", "type": "fieldset", "items": [{"key": "key.subkey", "type": "text", "title": "バージョン情報", "isHide":True, "required": True, "isShowList": True, "title_i18n": {"en": "Version", "ja": "バージョン情報"}, "isNonDisplay": True, "title_i18n_temp": {"en": "Version", "ja": "バージョン情報"}, "isSpecifyNewline": True}], "title": "Version", "title_i18n": {"en": "Version", "ja": "バージョン情報"}}
        expected_dict = {"key": "key", "type": "fieldset", "items": [{"key": "key.subkey", "type": "text", "title": "バージョン情報", "isHide":True, "required": True, "isShowList": True, "title_i18n": {"en": "Version", "ja": "バージョン情報"}, "isNonDisplay": True, "title_i18n_temp": {"en": "Version", "ja": "バージョン情報"}, "isSpecifyNewline": True}], "title": "Version", "title_i18n": {"en": "Version", "ja": "バージョン情報"}}
        ItemTypes.update_attribute_options(a,b,"None")
        TestCase().assertDictEqual(b, expected_dict)

        a = {"key": "key", "type": "fieldset", "items": [{"key": "key.subkey", "type": "text", "title": "バージョン情報","isHide":False, "required": False, "isShowList": False, "title_i18n": {"en": "Version", "ja": "バージョン情報"}, "isNonDisplay": False, "title_i18n_temp": {"en": "Version", "ja": "バージョン情報"}, "isSpecifyNewline": False}], "title": "Version", "title_i18n": {"en": "Version", "ja": "バージョン情報"}}
        b = {"key": "key", "type": "fieldset", "items": [{"key": "key.subkey", "type": "text", "title": "バージョン情報", "isHide":False, "required": False, "isShowList": False, "title_i18n": {"en": "Version", "ja": "バージョン情報"}, "isNonDisplay": False, "title_i18n_temp": {"en": "Version", "ja": "バージョン情報"}, "isSpecifyNewline": False}], "title": "Version", "title_i18n": {"en": "Version", "ja": "バージョン情報"}}
        expected_dict = {"key": "key", "type": "fieldset", "items": [{"key": "key.subkey", "type": "text", "title": "バージョン情報", "isHide":False, "required": False, "isShowList": False, "title_i18n": {"en": "Version", "ja": "バージョン情報"}, "isNonDisplay": False, "title_i18n_temp": {"en": "Version", "ja": "バージョン情報"}, "isSpecifyNewline": False}], "title": "Version", "title_i18n": {"en": "Version", "ja": "バージョン情報"}}
        ItemTypes.update_attribute_options(a,b,"None")
        TestCase().assertDictEqual(b, expected_dict)

        a = {"key": "key", "type": "fieldset", "items": [{"key": "key.subkey", "type": "text", "title": "バージョン情報","title_i18n": {"en": "Version", "ja": "バージョン情報"},"title_i18n_temp": {"en": "Version", "ja": "バージョン情報"}}], "title": "Version", "title_i18n": {"en": "Version", "ja": "バージョン情報"}}
        b = {"key": "key", "type": "fieldset", "items": [{"key": "key.subkey", "type": "text", "title": "バージョン情報","title_i18n": {"en": "Version", "ja": "バージョン情報"},"title_i18n_temp": {"en": "Version", "ja": "バージョン情報"}}], "title": "Version", "title_i18n": {"en": "Version", "ja": "バージョン情報"}}
        expected_dict = {"key": "key", "type": "fieldset", "items": [{"isHide": False,"isNonDisplay": False,"isShowList": False,"isSpecifyNewline": False,"required":False,"key": "key.subkey", "type": "text", "title": "バージョン情報", "title_i18n": {"en": "Version", "ja": "バージョン情報"}, "title_i18n_temp": {"en": "Version", "ja": "バージョン情報"}}], "title": "Version", "title_i18n": {"en": "Version", "ja": "バージョン情報"}}
        ItemTypes.update_attribute_options(a,b,"None")
        TestCase().assertDictEqual(b, expected_dict)

        a = {"key": "key", "type": "fieldset", "items": [{"key": "key.subkey", "type": "text", "title": "バージョン情報","isHide":False, "required": False, "isShowList": False, "title_i18n": {"en": "Version", "ja": "バージョン情報"}, "isNonDisplay": True, "title_i18n_temp": {"en": "Version", "ja": "バージョン情報"}, "isSpecifyNewline": False}], "title": "Version", "title_i18n": {"en": "Version", "ja": "バージョン情報"}}
        b = {"key": "key", "type": "fieldset", "items": [{"key": "key.subkey", "type": "text", "title": "バージョン情報", "isHide":False, "required": False, "isShowList": False, "title_i18n": {"en": "Version", "ja": "バージョン情報"}, "isNonDisplay": False, "title_i18n_temp": {"en": "Version", "ja": "バージョン情報"}, "isSpecifyNewline": False}], "title": "Version", "title_i18n": {"en": "Version", "ja": "バージョン情報"}}
        expected_dict = {"key": "key", "type": "fieldset", "items": [{"key": "key.subkey", "type": "text", "title": "バージョン情報", "isHide":False, "required": False, "isShowList": False, "title_i18n": {"en": "Version", "ja": "バージョン情報"}, "isNonDisplay": True, "title_i18n_temp": {"en": "Version", "ja": "バージョン情報"}, "isSpecifyNewline": False}], "title": "Version", "title_i18n": {"en": "Version", "ja": "バージョン情報"}}
        ItemTypes.update_attribute_options(a,b, "None")
        TestCase().assertDictEqual(b, expected_dict)

        a = {"key": "key", "type": "fieldset", "items": [{"key": "key.subkey", "type": "text", "title": "subkey","isHide":False, "required": False, "isShowList": False, "title_i18n": {"en": "subkey", "ja": "subkey"}, "isNonDisplay": True, "title_i18n_temp": {"en": "subkey", "ja": "subkey"}, "isSpecifyNewline": False,"items": [{"key": "key.subkey.subkey", "type": "text", "title": "subkey.subkey","isHide":False, "required": False, "isShowList": False, "title_i18n": {"en": "subkey.subkey", "ja": "subkey.subkey"}, "isNonDisplay": True, "title_i18n_temp": {"en": "subkey.subkey", "ja": "subkey.subkey"}, "isSpecifyNewline": False}]}], "title": "Version", "title_i18n": {"en": "key", "ja": "key"}}
        b = {"key": "key", "type": "fieldset", "items": [{"key": "key.subkey", "type": "text", "title": "subkey","isHide":True, "required": True, "isShowList": True, "title_i18n": {"en": "subkey", "ja": "subkey"}, "isNonDisplay": False, "title_i18n_temp": {"en": "subkey", "ja": "subkey"}, "isSpecifyNewline": True,"items": [{"key": "key.subkey.subkey", "type": "text", "title": "subkey.subkey","isHide":True, "required": True, "isShowList": True, "title_i18n": {"en": "subkey.subkey", "ja": "subkey.subkey"}, "isNonDisplay": False, "title_i18n_temp": {"en": "subkey.subkey", "ja": "subkey.subkey"}, "isSpecifyNewline": True}]}], "title": "Version", "title_i18n": {"en": "key", "ja": "key"}}
        expected_dict = {"key": "key", "type": "fieldset", "items": [{"key": "key.subkey", "type": "text", "title": "subkey","isHide":False, "required": False, "isShowList": False, "title_i18n": {"en": "subkey", "ja": "subkey"}, "isNonDisplay": True, "title_i18n_temp": {"en": "subkey", "ja": "subkey"}, "isSpecifyNewline": False,"items": [{"key": "key.subkey.subkey", "type": "text", "title": "subkey.subkey","isHide":False, "required": False, "isShowList": False, "title_i18n": {"en": "subkey.subkey", "ja": "subkey.subkey"}, "isNonDisplay": True, "title_i18n_temp": {"en": "subkey.subkey", "ja": "subkey.subkey"}, "isSpecifyNewline": False}]}], "title": "Version", "title_i18n": {"en": "key", "ja": "key"}}
        ItemTypes.update_attribute_options(a,b, "None")
        TestCase().assertDictEqual(b, expected_dict)

        old_value = {"key": "key", "type": "fieldset", "items": [{"key": "key.subitem_select_language", "type": "select", "title": "言語", "titleMap": [{"name": "ja", "value": "ja"}, {"name": "en", "value": "en"}], "title_i18n": {"en": "Language", "ja": "言語"}, "title_i18n_temp": {"en": "Language", "ja": "言語"}}, {"key": "key.subitem_select_item", "type": "select", "title": "値", "titleMap": [{"name": "a", "value": "a"}, {"name": "b", "value": "b"}, {"name": "c", "value": "c"}, {"name": "d", "value": "d"}, {"name": "e", "value": "e"}, {"name": "f", "value": "f"}], "title_i18n": {"en": "Value", "ja": "値"}, "title_i18n_temp": {"en": "Value", "ja": "値"}}], "title": "abcdef", "title_i18n": {"en": "", "ja": ""}}
        new_value = {"key": "key", "type": "fieldset", "items": [{"key": "key.subitem_select_language", "type": "select", "title": "言語", "titleMap": '', "title_i18n": {"en": "Language", "ja": "言語"}, "title_i18n_temp": {"en": "Language", "ja": "言語"}}, {"key": "key.subitem_select_item", "type": "select", "title": "値", "titleMap": [], "title_i18n": {"en": "Value", "ja": "値"}, "title_i18n_temp": {"en": "Value", "ja": "値"}}], "title": "abcdef", "title_i18n": {"en": "", "ja": ""}}
        expected_dict = {"key": "key", "type": "fieldset", "items": [{"key": "key.subitem_select_language", "type": "select", "title": "言語", "titleMap": [{"name": "ja", "value": "ja"}, {"name": "en", "value": "en"}], "title_i18n": {"en": "Language", "ja": "言語"}, "title_i18n_temp": {"en": "Language", "ja": "言語"},'isHide': False,'isNonDisplay': False,'isShowList': False, 'isSpecifyNewline': False,'required': False}, {"key": "key.subitem_select_item", "type": "select", "title": "値", "titleMap": [{"name": "a", "value": "a"}, {"name": "b", "value": "b"}, {"name": "c", "value": "c"}, {"name": "d", "value": "d"}, {"name": "e", "value": "e"}, {"name": "f", "value": "f"}], "title_i18n": {"en": "Value", "ja": "値"}, "title_i18n_temp": {"en": "Value", "ja": "値"},'isHide': False,'isNonDisplay': False,'isShowList': False, 'isSpecifyNewline': False,'required': False}], "title": "abcdef", "title_i18n": {"en": "", "ja": ""}}
        ItemTypes.update_attribute_options(old_value,new_value,"None")
        TestCase().assertDictEqual(new_value, expected_dict)

        old_value = {"key": "key", "type": "fieldset", "items": [{"key": "key.subitem_select_language", "type": "select", "title": "言語", "titleMap": [{"name": "ja", "value": "ja"}, {"name": "en", "value": "en"}], "title_i18n": {"en": "Language", "ja": "言語"}, "title_i18n_temp": {"en": "Language", "ja": "言語"}}, {"key": "key.subitem_select_item", "type": "select", "title": "値", "titleMap": [{"name": "a", "value": "a"}, {"name": "b", "value": "b"}, {"name": "c", "value": "c"}, {"name": "d", "value": "d"}, {"name": "e", "value": "e"}, {"name": "f", "value": "f"}], "title_i18n": {"en": "Value", "ja": "値"}, "title_i18n_temp": {"en": "Value", "ja": "値"}}], "title": "abcdef", "title_i18n": {"en": "", "ja": ""}}
        new_value = {"key": "key", "type": "fieldset", "items": [{"key": "key.subitem_select_language", "type": "select", "title": "言語", "titleMap": '', "title_i18n": {"en": "Language", "ja": "言語"}}, {"key": "key.subitem_select_item", "type": "select", "title": "値", "titleMap": [], "title_i18n": {"en": "Value", "ja": "値"}, "title_i18n_temp": {"en": "Value", "ja": "値"}}], "title": "abcdef", "title_i18n": {"en": "", "ja": ""}}
        expected_dict = {"key": "key", "type": "fieldset", "items": [{"key": "key.subitem_select_language", "type": "select", "title": "言語", "titleMap": [{"name": "ja", "value": "ja"}, {"name": "en", "value": "en"}], "title_i18n": {"en": "Language", "ja": "言語"}, "title_i18n_temp": {"en": "Language", "ja": "言語"},'isHide': False,'isNonDisplay': False,'isShowList': False, 'isSpecifyNewline': False,'required': False}, {"key": "key.subitem_select_item", "type": "select", "title": "値", "titleMap": [{"name": "a", "value": "a"}, {"name": "b", "value": "b"}, {"name": "c", "value": "c"}, {"name": "d", "value": "d"}, {"name": "e", "value": "e"}, {"name": "f", "value": "f"}], "title_i18n": {"en": "Value", "ja": "値"}, "title_i18n_temp": {"en": "Value", "ja": "値"},'isHide': False,'isNonDisplay': False,'isShowList': False, 'isSpecifyNewline': False,'required': False}], "title": "abcdef", "title_i18n": {"en": "", "ja": ""}}
        ItemTypes.update_attribute_options(old_value,new_value, "None")
        TestCase().assertDictEqual(new_value, expected_dict)

        old_value = {"key": "key", "type": "fieldset", "items": [{"key": "key.subitem_select_item", "type": "select", "title": "値", "titleMap": [{"name": "a", "value": "a"}, {"name": "b", "value": "b"}], "title_i18n": {"en": "Value", "ja": "値"}, "title_i18n_temp": {"en": "Value", "ja": "値"}}], "title": "abcdef", "title_i18n": {"en": "", "ja": ""}}
        new_value = {"key": "key", "type": "fieldset", "items": [{"key": "key.subitem_select_item", "type": "select", "title": "値", "titleMap": [{"name": "a", "value": "a"}, {"name": "b", "value": "b"}, {"name": "c", "value": "c"}], "title_i18n": {"en": "Test Value", "ja": "テスト値"}, "title_i18n_temp": {"en": "Test Value", "ja": "テスト値"}}], "title": "abcdef", "title_i18n": {"en": "", "ja": ""}}
        expected_dict = {"key": "key", "type": "fieldset", "items": [{"key": "key.subitem_select_item", "type": "select", "title": "値", "titleMap": [{"name": "a", "value": "a"}, {"name": "b", "value": "b"}, {"name": "c", "value": "c"}], "title_i18n": {"en": "Value", "ja": "値"}, "title_i18n_temp": {"en": "Value", "ja": "値"},'isHide': False,'isNonDisplay': False,'isShowList': False, 'isSpecifyNewline': False,'required': False}], "title": "abcdef", "title_i18n": {"en": "", "ja": ""}}
        ItemTypes.update_attribute_options(old_value,new_value,"VAL")
        TestCase().assertDictEqual(new_value, expected_dict)

        old_value = {"key": "key", "type": "fieldset", "items": [{"key": "key.subitem_select_item", "type": "select", "title": "値", "titleMap": [{"name": "a", "value": "a"}, {"name": "b", "value": "b"}], "title_i18n": {"en": "Value", "ja": "値"}, "title_i18n_temp": {"en": "Value", "ja": "値"}}], "title": "abcdef", "title_i18n": {"en": "", "ja": ""}}
        new_value = {"key": "key", "type": "fieldset", "items": [{"key": "key.subitem_select_item", "type": "select", "title": "値", "titleMap": [{"name": "a", "value": "a"}, {"name": "b", "value": "b"}, {"name": "c", "value": "c"}], "title_i18n": {"en": "Test Value", "ja": "テスト値"}, "title_i18n_temp": {"en": "Test Value", "ja": "テスト値"}}], "title": "abcdef", "title_i18n": {"en": "", "ja": ""}}
        expected_dict = {"key": "key", "type": "fieldset", "items": [{"key": "key.subitem_select_item", "type": "select", "title": "値", "titleMap": [{"name": "a", "value": "a"}, {"name": "b", "value": "b"}], "title_i18n": {"en": "Test Value", "ja": "テスト値"}, "title_i18n_temp": {"en": "Test Value", "ja": "テスト値"},'isHide': False,'isNonDisplay': False,'isShowList': False, 'isSpecifyNewline': False,'required': False}], "title": "abcdef", "title_i18n": {"en": "", "ja": ""}}
        ItemTypes.update_attribute_options(old_value,new_value,"LOC")
        TestCase().assertDictEqual(new_value, expected_dict)

        old_value = {"key": "key", "type": "fieldset", "items": [{"key": "key.subitem_select_item", "type": "select", "title": "値", "titleMap": [{"name": "a", "value": "a"}, {"name": "b", "value": "b"}], "title_i18n": {"en": "Value", "ja": "値"}, "title_i18n_temp": {"en": "Value", "ja": "値"}}], "title": "abcdef", "title_i18n": {"en": "", "ja": ""}}
        new_value = {"key": "key", "type": "fieldset", "items": [{"key": "key.subitem_select_item", "type": "select", "title": "値", "titleMap": [{"name": "a", "value": "a"}, {"name": "b", "value": "b"}, {"name": "c", "value": "c"}], "title_i18n": {"en": "Test Value", "ja": "テスト値"}, "title_i18n_temp": {"en": "Test Value", "ja": "テスト値"}}], "title": "abcdef", "title_i18n": {"en": "", "ja": ""}}
        expected_dict = {"key": "key", "type": "fieldset", "items": [{"key": "key.subitem_select_item", "type": "select", "title": "値", "titleMap": [{"name": "a", "value": "a"}, {"name": "b", "value": "b"}, {"name": "c", "value": "c"}], "title_i18n": {"en": "Test Value", "ja": "テスト値"}, "title_i18n_temp": {"en": "Test Value", "ja": "テスト値"},'isHide': False,'isNonDisplay': False,'isShowList': False, 'isSpecifyNewline': False,'required': False}], "title": "abcdef", "title_i18n": {"en": "", "ja": ""}}
        ItemTypes.update_attribute_options(old_value,new_value,"ALL")
        TestCase().assertDictEqual(new_value, expected_dict)


# class ItemTypeEditHistory(RecordBase):
# .tox/c1/bin/pytest --cov=weko_records tests/test_api.py::test_item_type_edit_history -v -s -vv --cov-branch --cov-report=term --cov-config=tox.ini --basetemp=/code/modules/weko-records/.tox/c1/tmp
def test_item_type_edit_history(app, db, user):
    ItemTypes.create(name='test')

    record = ItemTypeEditHistory.create_or_update(
        id=0,
        item_type_id=1,
        user_id=user.id,
        notes={}
    )
    assert record.id==1
    assert record.item_type_id==1
    assert record.user_id==1
    assert record.notes=={}

    record = ItemTypeEditHistory.create_or_update(
        id=0,
        item_type_id=1,
        user_id=user.id,
        notes={'msg': 'test'}
    )
    assert record.id==2
    assert record.item_type_id==1
    assert record.user_id==1
    assert record.notes=={'msg': 'test'}

    # need to fix
    with pytest.raises(Exception) as e:
        records = ItemTypeEditHistory.get_by_item_type_id(1)
    #assert len(records)==2
    #assert records[0].id==1
    #assert records[0].item_type_id==1
    #assert records[0].user_id==1
    #assert records[0].notes=={}
    #assert records[1].id==2
    #assert records[1].item_type_id==1
    #assert records[1].user_id==1
    #assert records[1].notes=={'msg': 'test'}

# class Mapping(RecordBase):
#     def create(cls, item_type_id=None, mapping=None):
# .tox/c1/bin/pytest --cov=weko_records tests/test_api.py::test_mapping_create -v -s -vv --cov-branch --cov-report=term --cov-config=tox.ini --basetemp=/code/modules/weko-records/.tox/c1/tmp
def test_mapping_create(app, db):
    mapping = Mapping.create()
    assert mapping.id==1
    assert mapping.model.item_type_id==None
    assert mapping.model.mapping=={}

    mapping = Mapping.create(1, {'mapping': 'test'})
    assert mapping.id==2
    assert mapping.model.item_type_id==1
    assert mapping.model.mapping=={'mapping': 'test'}

# class Mapping(RecordBase):
#     def get_record(cls, item_type_id, with_deleted=False):
# .tox/c1/bin/pytest --cov=weko_records tests/test_api.py::test_mapping_get_record -v -s -vv --cov-branch --cov-report=term --cov-config=tox.ini --basetemp=/code/modules/weko-records/.tox/c1/tmp
def test_mapping_get_record(app, db):
    Mapping.create(1, {'mapping': 'test'})
    Mapping.create(2)

    mapping = Mapping.get_record(0)
    assert mapping==None
    mapping = Mapping.get_record(1)
    assert mapping.id==1
    assert mapping.model.item_type_id==1
    assert mapping.model.mapping=={'mapping': 'test'}
    mapping = Mapping.get_record(2, False)
    assert mapping=={}
    mapping = Mapping.get_record(2, True)
    assert mapping.id==2
    assert mapping.model.item_type_id==2
    assert mapping.model.mapping=={}

    mappings = Mapping.get_records([0], False)
    assert len(mappings)==0
    # need to fix
    with pytest.raises(Exception) as e:
        mappings = Mapping.get_records([1, 2], False)
    #assert len(mappings)==1
    #assert mappings[0].id==1
    #assert mappings[0].model.item_type_id==1
    #assert mappings[0].model.mapping=={'mapping': 'test'}
    #mappings = Mapping.get_records([1, 2], True)
    #assert len(mappings)==2
    #assert mappings[0].id==1
    #assert mappings[0].model.item_type_id==1
    #assert mappings[0].model.mapping=={'mapping': 'test'}
    #assert mappings[1].id==2
    #assert mappings[1].model.item_type_id==2
    #assert mappings[1].model.mapping=={}

# class Mapping(RecordBase):
#     def patch(self, patch):
def test_patch_Mapping(app):
    test = Mapping(data={})

    with patch("weko_records.api.apply_patch", return_value=""):
        assert test.patch("test") == {}

# class Mapping(RecordBase):
#     def commit(self, **kwargs):
# .tox/c1/bin/pytest --cov=weko_records tests/test_api.py::test_mapping_commit -v -s -vv --cov-branch --cov-report=term --cov-config=tox.ini --basetemp=/code/modules/weko-records/.tox/c1/tmp
def test_mapping_commit(app, db):
    mapping1 = Mapping.create(1)
    mapping2 = Mapping.create(2)

    mapping1.model = None
    with pytest.raises(Exception) as e:
        Mapping.commit(mapping1)
    assert e.type==MissingModelError

    # need to fix
    with pytest.raises(Exception) as e:
        Mapping.commit(mapping2)
    assert e.type==AttributeError

# class Mapping(RecordBase):
#     def delete(self, force=False):
# .tox/c1/bin/pytest --cov=weko_records tests/test_api.py::test_mapping_delete -v -s -vv --cov-branch --cov-report=term --cov-config=tox.ini --basetemp=/code/modules/weko-records/.tox/c1/tmp
def test_mapping_delete(app, db):
    mapping1 = Mapping.create(1)
    mapping2 = Mapping.create(2)
    mapping3 = Mapping.create(3)

    mapping1.model = None
    with pytest.raises(Exception) as e:
        Mapping.delete(mapping1)
    assert e.type==MissingModelError

    mapping2 = Mapping.delete(mapping2, False)
    assert mapping2.id==2
    assert mapping2.model.item_type_id==2
    assert mapping2.model.mapping=={}

    # need to fix
    mapping3 = Mapping.delete(mapping3, True)
    assert mapping2=={}

# class Mapping(RecordBase):
#     def revert(self, revision_id):
# .tox/c1/bin/pytest --cov=weko_records tests/test_api.py::test_mapping_revert -v -s -vv --cov-branch --cov-report=term --cov-config=tox.ini --basetemp=/code/modules/weko-records/.tox/c1/tmp
def test_mapping_revert(app, db):
    mapping1 = Mapping.create(1)
    mapping2 = Mapping.create(2)

    mapping1.model = None
    with pytest.raises(Exception) as e:
        Mapping.revert(mapping1, 0)
    assert e.type==MissingModelError

    # need to fix
    with pytest.raises(Exception) as e:
        Mapping.revert(mapping2, 0)
    assert e.type==AttributeError

# class Mapping(RecordBase):
#     def revisions(self):
def test_revisions_Mapping(app):
    test = Mapping(data={})
    test.model = "Not None"

    def dummy_func():
        return True

    with patch("weko_records.api.RevisionsIterator", return_value=dummy_func):
        assert test.revisions() != None

    test.model = None

    # Exception coverage
    try:
        test.revisions()
    except:
        pass

# class Mapping(RecordBase):
#     def get_mapping_by_item_type_ids(cls, item_type_ids: list) -> list:
# .tox/c1/bin/pytest --cov=weko_records tests/test_api.py::test_mapping_get_mapping_by_item_type_ids -v -s -vv --cov-branch --cov-report=term --cov-config=tox.ini --basetemp=/code/modules/weko-records/.tox/c1/tmp
def test_mapping_get_mapping_by_item_type_ids(app, db):
    Mapping.create(1)
    Mapping.create(2)

    mappings = Mapping.get_mapping_by_item_type_ids([0])
    assert len(mappings)==0
    mappings = Mapping.get_mapping_by_item_type_ids([1, 2])
    assert len(mappings)==2
    assert mappings[0].id==2
    assert mappings[0].model.item_type_id==2
    assert mappings[0].model.mapping=={}
    assert mappings[1].id==1
    assert mappings[1].model.item_type_id==1
    assert mappings[1].model.mapping=={}

# class ItemTypeProps(RecordBase):
# .tox/c1/bin/pytest --cov=weko_records tests/test_api.py::test_item_type_props -v -s -vv --cov-branch --cov-report=term --cov-config=tox.ini --basetemp=/code/modules/weko-records/.tox/c1/tmp
def test_item_type_props(app, db):
    # create
    # need to fix
    with pytest.raises(Exception) as e:
        prop1 = ItemTypeProps.create()
    #assert prop1.id==1
    #assert prop1.model.name==''
    #assert prop1.model.schema=={}
    #assert prop1.model.form=={}
    #assert prop1.model.forms=={}
    #assert prop1.model.delflg==False
    #assert prop1.model.sort==None
    prop1 = ItemTypeProps.create(
        property_id=1,
        name='prop1',
        schema={'item1': {}},
        form_single={'key': 'item1'},
        form_array=[{'key': 'item1'}]
    )
    assert prop1.id==1
    assert prop1.model.name=='prop1'
    assert prop1.model.schema=={'item1': {}}
    assert prop1.model.form=={'key': 'item1'}
    assert prop1.model.forms==[{'key': 'item1'}]
    assert prop1.model.delflg==False
    assert prop1.model.sort==None

    # get_record
    record = ItemTypeProps.get_record(0)
    assert record==None
    record = ItemTypeProps.get_record(1)
    assert record.id==1
    assert record.name=='prop1'
    assert record.schema=={'item1': {}}
    assert record.form=={'key': 'item1'}
    assert record.forms==[{'key': 'item1'}]
    assert record.delflg==False
    assert record.sort==None

    # helper_remove_empty_required
    data = {
        'required': None,
        'properties': {
            'test': {
                'items': None
            }
        }
    }
    ItemTypeProps.helper_remove_empty_required(data)
    assert data=={'properties': {'test': {'items': None}}}

    # get_records
    # need to fix
    with pytest.raises(Exception) as e:
        records = ItemTypeProps.get_records([0])
    #assert len(records)==0
    records = ItemTypeProps.get_records([])
    assert len(records)==1
    assert records[0].id==1
    assert records[0].name=='prop1'
    assert records[0].schema=={'item1': {}}
    assert records[0].form=={'key': 'item1'}
    assert records[0].forms==[{'key': 'item1'}]
    assert records[0].delflg==False
    assert records[0].sort==None
    # need to fix
    #records = ItemTypeProps.get_records([1])
    #assert len(records)==1
    #assert records[0].id==1
    #assert records[0].name=='prop1'
    #assert records[0].schema=={'item1': {}}
    #assert records[0].form=={'key': 'item1'}
    #assert records[0].forms==[{'key': 'item1'}]
    #assert records[0].delflg==False
    #assert records[0].sort==None

#     def revisions(self):
def test_revisions_ItemTypeProps(app):
    test = ItemTypeProps(data={})
    test.model = "Not None"

    def dummy_func():
        return True

    with patch("weko_records.api.RevisionsIterator", return_value=dummy_func):
        assert test.revisions() != None

    test.model = None

    # Exception coverage
    try:
        test.revisions()
    except:
        pass

# class ItemsMetadata(RecordBase):
#     def create(cls, data, id_=None, **kwargs):
# .tox/c1/bin/pytest --cov=weko_records tests/test_api.py::test_item_metadata_create -v -s -vv --cov-branch --cov-report=term --cov-config=tox.ini --basetemp=/code/modules/weko-records/.tox/c1/tmp
def test_item_metadata_create(app, db):
    _uuid2 = uuid.uuid4()
    _uuid3 = uuid.uuid4()
    _data = {'item1': None}

    record1 = ItemsMetadata.create(data={'item1': None})
    _id = str(record1.id)
    assert record1=={'item1': None}
    assert str(type(record1.id))=="<class 'uuid.UUID'>"
    assert record1.model.item_type_id==None
    assert record1.model.json=={'item1': None}
    assert record1.model.version_id==1
    record2 = ItemsMetadata.create(data=_data, id_=_uuid2)
    assert record2=={'item1': None}
    assert record2.id==_uuid2
    assert record2.model.item_type_id==None
    assert record2.model.json=={'item1': None}
    assert record2.model.version_id==1
    record3 = ItemsMetadata.create(data=_data, id_=_uuid3, item_type_id=1)
    assert record3=={'item1': None}
    assert record3.id==_uuid3
    assert record3.model.item_type_id==1
    assert record3.model.json=={'item1': None}
    assert record3.model.version_id==1

# class ItemsMetadata(RecordBase):
#     def get_record(cls, id_, with_deleted=False):
# .tox/c1/bin/pytest --cov=weko_records tests/test_api.py::test_item_metadata_get_record -v -s -vv --cov-branch --cov-report=term --cov-config=tox.ini --basetemp=/code/modules/weko-records/.tox/c1/tmp
def test_item_metadata_get_record(app, db):
    _uuid1 = uuid.uuid4()
    _uuid2 = uuid.uuid4()
    _uuid3 = uuid.uuid4()
    _data = {'item1': None}
    record2 = ItemsMetadata.create(data=_data, id_=_uuid2, item_type_id=1)
    record3 = ItemsMetadata.create(data=_data, id_=_uuid3, item_type_id=1)
    ItemsMetadata.delete(record3, False)

    with pytest.raises(Exception) as e:
        ItemsMetadata.get_record(_uuid1)
    assert e.type==NoResultFound
    assert str(e.value)=="No row was found for one()"
    record2 = ItemsMetadata.get_record(_uuid2)
    assert record2=={'item1': None}
    assert record2.id==_uuid2
    assert record2.model.item_type_id==1
    assert record2.model.json=={'item1': None}
    assert record2.model.version_id==1
    with pytest.raises(Exception) as e:
        ItemsMetadata.get_record(str(_uuid3), False)
    assert e.type==NoResultFound
    assert str(e.value)=="No row was found for one()"
    # need to fix
    with pytest.raises(Exception) as e:
        record3 = ItemsMetadata.get_record(str(_uuid3), True)
    #assert record3=={}
    #assert record3.id==_uuid2
    #assert record3.model.item_type_id==1
    #assert record3.model.json==None
    #assert record3.model.version_id==2

# class ItemsMetadata(RecordBase):
#     def __custom_item_metadata(cls, item_metadata: dict):
#     def __replace_fqdn_of_file_metadata(cls, item_metadata: Union[list, dict]):

# class ItemsMetadata(RecordBase):
#     def get_records(cls, ids, with_deleted=False):
# .tox/c1/bin/pytest --cov=weko_records tests/test_api.py::test_item_metadata_get_records -v -s -vv --cov-branch --cov-report=term --cov-config=tox.ini --basetemp=/code/modules/weko-records/.tox/c1/tmp
def test_item_metadata_get_records(app, db):
    _uuid1 = uuid.uuid4()
    _uuid2 = uuid.uuid4()
    _uuid3 = uuid.uuid4()
    _data = {'item1': None}
    ItemsMetadata.create(data=_data, id_=_uuid2, item_type_id=1)
    record3 = ItemsMetadata.create(data=_data, id_=_uuid3, item_type_id=1)
    ItemsMetadata.delete(record3, False)

    records = ItemsMetadata.get_records([str(_uuid1)])
    assert len(records)==0
    records = ItemsMetadata.get_records([str(_uuid2), str(_uuid3)], False)
    assert len(records)==1
    assert records[0]=={'item1': None}
    assert records[0].id==_uuid2
    assert records[0].model.item_type_id==1
    assert records[0].model.json=={'item1': None}
    assert records[0].model.version_id==1
    records = ItemsMetadata.get_records([str(_uuid2), str(_uuid3)], True)
    assert len(records)==2

# class ItemsMetadata(RecordBase):
#     def get_by_item_type_id(cls, item_type_id, with_deleted=False):
# .tox/c1/bin/pytest --cov=weko_records tests/test_api.py::test_item_metadata_get_by_item_type_id -v -s -vv --cov-branch --cov-report=term --cov-config=tox.ini --basetemp=/code/modules/weko-records/.tox/c1/tmp
def test_item_metadata_get_by_item_type_id(app, db):
    _uuid1 = uuid.uuid4()
    _uuid2 = uuid.uuid4()
    _data = {'item1': None}
    ItemsMetadata.create(data=_data, id_=_uuid1, item_type_id=1)
    record2 = ItemsMetadata.create(data=_data, id_=_uuid2, item_type_id=1)
    ItemsMetadata.delete(record2, False)

    records = ItemsMetadata.get_by_item_type_id(1, False)
    assert len(records)==1
    assert records[0].id==_uuid1
    assert records[0].item_type_id==1
    assert records[0].json=={'item1': None}
    assert records[0].version_id==1
    records = ItemsMetadata.get_by_item_type_id(1, True)
    assert len(records)==2

# class ItemsMetadata(RecordBase):
#     def get_registered_item_metadata(cls, item_type_id):
def test_get_registered_item_metadata_ItemsMetadata(app):
    test = ItemsMetadata(data={})
    data1 = MagicMock()

    def all_func():
        all_magicmock = MagicMock()
        all_magicmock.id = 1
        return [all_magicmock]

    data1.query = MagicMock()
    data1.query.filter_by = MagicMock()
    data1.query.filter_by.all = all_func

    with patch("weko_records.api.ItemMetadata", return_value=data1):
        with patch("weko_records.api.PersistentIdentifier", return_value=data1):
            assert test.get_registered_item_metadata(item_type_id=1) != None

# class ItemsMetadata(RecordBase):
#     def get_by_object_id(cls, object_id):
# .tox/c1/bin/pytest --cov=weko_records tests/test_api.py::test_item_metadata_get_by_object_id -v -s -vv --cov-branch --cov-report=term --cov-config=tox.ini --basetemp=/code/modules/weko-records/.tox/c1/tmp
def test_item_metadata_get_by_object_id(app, db):
    _uuid1 = uuid.uuid4()
    _uuid2 = uuid.uuid4()
    _uuid3 = uuid.uuid4()
    _data = {'item1': None}
    record2 = ItemsMetadata.create(data=_data, id_=_uuid2, item_type_id=1)
    record3 = ItemsMetadata.create(data=_data, id_=_uuid3, item_type_id=1)
    ItemsMetadata.delete(record3, False)

    record1 = ItemsMetadata.get_by_object_id(str(_uuid1))
    assert record1==None
    record2 = ItemsMetadata.get_by_object_id(str(_uuid2))
    assert record2.id==_uuid2
    assert record2.item_type_id==1
    assert record2.json=={'item1': None}
    assert record2.version_id==1
    record3 = ItemsMetadata.get_by_object_id(str(_uuid3))
    assert record3.id==_uuid3
    assert record3.item_type_id==1
    assert record3.json==None
    assert record3.version_id==2

    # ItemsMetadata.get_registered_item_metadata(item_type_id=1)

# class ItemsMetadata(RecordBase):
#     def patch(self, patch):
def test_patch_ItemsMetadata(app):
    test = ItemsMetadata(data={})

    with patch("weko_records.api.apply_patch", return_value=""):
        test.patch(patch="test")

# class ItemsMetadata(RecordBase):
#     def commit(self, **kwargs):
# .tox/c1/bin/pytest --cov=weko_records tests/test_api.py::test_item_metadata_commit -v -s -vv --cov-branch --cov-report=term --cov-config=tox.ini --basetemp=/code/modules/weko-records/.tox/c1/tmp
def test_item_metadata_commit(app, db):
    _uuid1 = uuid.uuid4()
    _uuid2 = uuid.uuid4()
    _data = {'item1': None}
    record1 = ItemsMetadata.create(data=_data, id_=_uuid1, item_type_id=1)
    record2 = ItemsMetadata.create(data=_data, id_=_uuid2, item_type_id=1)

    record1.model = None
    with pytest.raises(Exception) as e:
        ItemsMetadata.commit(record1)
    assert e.type==MissingModelError
    record2 = ItemsMetadata.commit(record2)
    assert record2=={'item1': None}
    assert record2.id==_uuid2
    assert record2.model.item_type_id==1
    assert record2.model.json=={'item1': None}
    assert record2.model.version_id==2

# class ItemsMetadata(RecordBase):
#     def delete(self, force=False):
# .tox/c1/bin/pytest --cov=weko_records tests/test_api.py::test_item_metadata_delete -v -s -vv --cov-branch --cov-report=term --cov-config=tox.ini --basetemp=/code/modules/weko-records/.tox/c1/tmp
def test_item_metadata_delete(app, db):
    _uuid1 = uuid.uuid4()
    _uuid2 = uuid.uuid4()
    _uuid3 = uuid.uuid4()
    _data = {'item1': None}
    record1 = ItemsMetadata.create(data=_data, id_=_uuid1, item_type_id=1)
    record2 = ItemsMetadata.create(data=_data, id_=_uuid2, item_type_id=1)
    record3 = ItemsMetadata.create(data=_data, id_=_uuid3, item_type_id=1)

    record1.model = None
    with pytest.raises(Exception) as e:
        ItemsMetadata.delete(record1)
    assert e.type==MissingModelError
    record2 = ItemsMetadata.delete(record2, False)
    assert record2=={'item1': None}
    assert record2.id==_uuid2
    assert record2.model.item_type_id==1
    assert record2.model.json==None
    assert record2.model.version_id==2
    # need to fix
    record3 = ItemsMetadata.delete(record3, True)
    #assert record3==None

# class ItemsMetadata(RecordBase):
#     def revert(self, revision_id):
# .tox/c1/bin/pytest --cov=weko_records tests/test_api.py::test_item_metadata_revert -v -s -vv --cov-branch --cov-report=term --cov-config=tox.ini --basetemp=/code/modules/weko-records/.tox/c1/tmp
def test_item_metadata_revert(app, db):
    _uuid1 = uuid.uuid4()
    _uuid2 = uuid.uuid4()
    _data = {'item1': None}
    record1 = ItemsMetadata.create(data=_data, id_=_uuid1, item_type_id=1)
    record2 = ItemsMetadata.create(data=_data, id_=_uuid2, item_type_id=1)

    record1.model = None
    with pytest.raises(Exception) as e:
        ItemsMetadata.revert(record1, 0)
    assert e.type==MissingModelError
    record2 = ItemsMetadata.revert(record2, 0)
    assert record2=={'item1': None}
    assert record2.id==_uuid2
    assert record2.model.item_type_id==1
    assert record2.model.json=={'item1': None}
    assert record2.model.version_id==2

# class ItemsMetadata(RecordBase):
#     def revisions(self):
def test_revision_ItemsMetadata(app):
    test = ItemsMetadata(data={})

    # Exception coverage
    try:
        test.revisions()
    except:
        pass

    test.model = True

    with patch('weko_records.api.RevisionsIterator', return_value=MagicMock()):
        assert test.revisions() != None

# class FilesMetadata(RecordBase):
#     def create(cls, data, id_=None, **kwargs):
# .tox/c1/bin/pytest --cov=weko_records tests/test_api.py::test_files_metadata_create -v -s -vv --cov-branch --cov-report=term --cov-config=tox.ini --basetemp=/code/modules/weko-records/.tox/c1/tmp
def test_files_metadata_create(app, db):
    record = FilesMetadata.create(data={})
    assert record.id==1
    assert record.model.pid==None
    assert record.model.contents==None
    assert record.model.json=={}
    assert record.model.version_id==1

    record = FilesMetadata.create(data={'data': 'test'}, id_=3, pid=1, con=bytes('test content', 'utf-8'))
    assert record.id==2
    assert record.model.pid==1
    assert record.model.contents==b'test content'
    assert record.model.json=={'data': 'test'}
    assert record.model.version_id==1

# class FilesMetadata(RecordBase):
#     def get_record(cls, id_, with_deleted=False):
# .tox/c1/bin/pytest --cov=weko_records tests/test_api.py::test_files_metadata_get_record -v -s -vv --cov-branch --cov-report=term --cov-config=tox.ini --basetemp=/code/modules/weko-records/.tox/c1/tmp
def test_files_metadata_get_record(app, db):
    FilesMetadata.create(data={'data': 'test'}, pid=1, con=bytes('test content', 'utf-8'))
    FilesMetadata.create(data={})

    record = FilesMetadata.get_record(1)
    assert record.id==1
    assert record.model.pid==1
    assert record.model.contents==b'test content'
    assert record.model.json=={'data': 'test'}
    assert record.model.version_id==1

    with pytest.raises(Exception) as e:
        FilesMetadata.get_record(None, False)
    assert e.type==NoResultFound
    assert str(e.value)=="No row was found for one()"
    record = FilesMetadata.get_record(None, True)
    assert record.id==2
    assert record.model.pid==None
    assert record.model.contents==None
    assert record.model.json=={}
    assert record.model.version_id==1

# class FilesMetadata(RecordBase):
#     def get_records(cls, ids, with_deleted=False):
# .tox/c1/bin/pytest --cov=weko_records tests/test_api.py::test_files_metadata_get_records -v -s -vv --cov-branch --cov-report=term --cov-config=tox.ini --basetemp=/code/modules/weko-records/.tox/c1/tmp
def test_files_metadata_get_records(app, db):
    FilesMetadata.create(data={'data': 'test'}, pid=1, con=bytes('test content', 'utf-8'))
    FilesMetadata.create(data={}, pid=2)

    # need to fix
    with pytest.raises(Exception) as e:
        records = FilesMetadata.get_records([1, 2], False)
    #assert len(records)==1
    #assert records[0].id==1
    #assert records[0].model.pid==1
    #assert records[0].model.contents==b'test content'
    #assert records[0].model.json=={'data': 'test'}
    #assert records[0].model.version_id==1
    #records = FilesMetadata.get_records([1, 2], True)
    #assert len(records)==2

# class FilesMetadata(RecordBase):
#     def patch(self, patch):
def test_patch_FilesMetadata(app):
    test = FilesMetadata(data={})

    with patch("weko_records.api.apply_patch", return_value=""):
        test.patch(patch="test")

# class FilesMetadata(RecordBase):
#     def update_data(id, jsn):
# .tox/c1/bin/pytest --cov=weko_records tests/test_api.py::test_files_metadata_update_data -v -s -vv --cov-branch --cov-report=term --cov-config=tox.ini --basetemp=/code/modules/weko-records/.tox/c1/tmp
def test_files_metadata_update_data(app, db):
    FilesMetadata.create(data={}, pid=1, con=bytes('test content', 'utf-8'))

    # need to fix
    FilesMetadata.update_data(1, {'data': 'test'})
    record = FilesMetadata.get_record(1)
    assert record.id==1
    assert record.model.pid==1
    assert record.model.contents==b'test content'
    #assert record.model.json=={'data': 'test'}
    assert record.model.json=={}
    assert record.model.version_id==1

# class FilesMetadata(RecordBase):
#     def commit(self, **kwargs):
# .tox/c1/bin/pytest --cov=weko_records tests/test_api.py::test_files_metadata_commit -v -s -vv --cov-branch --cov-report=term --cov-config=tox.ini --basetemp=/code/modules/weko-records/.tox/c1/tmp
def test_files_metadata_commit(app, db):
    record1 = FilesMetadata.create(data={'data': 'test'}, pid=1, con=bytes('test content', 'utf-8'))
    record2 = FilesMetadata.create(data={'data': 'test'}, pid=2, con=bytes('test content', 'utf-8'))

    record1.model = None
    with pytest.raises(Exception) as e:
        FilesMetadata.commit(record1)
    assert e.type==MissingModelError

    record2 = FilesMetadata.commit(record2)
    assert record2.id==2
    assert record2.model.pid==2
    assert record2.model.contents==b'test content'
    assert record2.model.json=={'data': 'test'}
    assert record2.model.version_id==2

# class FilesMetadata(RecordBase):
#     def delete(self, force=False):
# .tox/c1/bin/pytest --cov=weko_records tests/test_api.py::test_files_metadata_delete -v -s -vv --cov-branch --cov-report=term --cov-config=tox.ini --basetemp=/code/modules/weko-records/.tox/c1/tmp
def test_files_metadata_delete(app, db):
    record1 = FilesMetadata.create(data={'data': 'test'}, pid=1, con=bytes('test content', 'utf-8'))
    record2 = FilesMetadata.create(data={'data': 'test'}, pid=2, con=bytes('test content', 'utf-8'))
    record3 = FilesMetadata.create(data={'data': 'test'}, pid=3, con=bytes('test content', 'utf-8'))

    record1.model = None
    with pytest.raises(Exception) as e:
        FilesMetadata.delete(record1)
    assert e.type==MissingModelError

    record2 = FilesMetadata.delete(record2, False)
    assert record2.id==2
    assert record2.model.pid==2
    assert record2.model.contents==b'test content'
    assert record2.model.json==None
    assert record2.model.version_id==2

    # need to fix
    record3 = FilesMetadata.delete(record3, True)
    #assert record3==None

# class FilesMetadata(RecordBase):
#     def revert(self, revision_id):
# .tox/c1/bin/pytest --cov=weko_records tests/test_api.py::test_files_metadata_revert -v -s -vv --cov-branch --cov-report=term --cov-config=tox.ini --basetemp=/code/modules/weko-records/.tox/c1/tmp
def test_files_metadata_revert(app, db):
    record1 = FilesMetadata.create(data={'data': 'test'}, pid=1, con=bytes('test content', 'utf-8'))
    record2 = FilesMetadata.create(data={'data': 'test'}, pid=2, con=bytes('test content', 'utf-8'))

    record1.model = None
    with pytest.raises(Exception) as e:
        FilesMetadata.revert(record1, 0)
    assert e.type==MissingModelError

    record2 = FilesMetadata.revert(record2, 0)
    assert record2.id==2
    assert record2.model.pid==2
    assert record2.model.contents==b'test content'
    assert record2.model.json=={'data': 'test'}
    assert record2.model.version_id==2

# class FilesMetadata(RecordBase):
#     def revisions(self):
def test_revision_FilesMetadata(app):
    test = FilesMetadata(data={})

    # Exception coverage
    try:
        test.revisions()
    except:
        pass

    test.model = True

    with patch('weko_records.api.RevisionsIterator', return_value=MagicMock()):
        assert test.revisions() != None

# class RecordRevision(RecordBase):
#     def __init__(self, model):

# class SiteLicense(RecordBase):
#     def get_records(cls):
# .tox/c1/bin/pytest --cov=weko_records tests/test_api.py::test_site_license_get_records -v -s -vv --cov-branch --cov-report=term --cov-config=tox.ini --basetemp=/code/modules/weko-records/.tox/c1/tmp
def test_site_license_get_records(app, db, site_license_info):
    records = SiteLicense.get_records()
    assert len(records)==1
    assert records[0]['organization_name']=='test'
    assert records[0]['domain_name']=='domain'
    assert records[0]['mail_address']=='nii@nii.co.jp'
    assert records[0]['addresses']==[]

# class SiteLicense(RecordBase):
#     def update(cls, obj):
# .tox/c1/bin/pytest --cov=weko_records tests/test_api.py::test_site_license_update -v -s -vv --cov-branch --cov-report=term --cov-config=tox.ini --basetemp=/code/modules/weko-records/.tox/c1/tmp
def test_site_license_update(app, db, site_license_info):
    _none_obj = {}
    _no_data_obj = {
        'item_type': {},
        'site_license': []
    }
    _test_obj = {
        'item_type': {},
        'site_license': [
            {
                'mail_address': 'nii@nii.co.jp',
                'receive_mail_flag': 'T',
                'organization_name': 'test1',
                'domain_name': 'domain1',
                'addresses': [
                    {
                        'start_ip_address': ['0', '0', '0', '0'],
                        'finish_ip_address': ['255', '255', '255', '255']
                    }
                ]
            }
        ]
    }

    SiteLicense.update(_none_obj)
    db.session.commit()
    records = SiteLicense.get_records()
    assert len(records)==1

    SiteLicense.update(_no_data_obj)
    db.session.commit()
    records = SiteLicense.get_records()
    assert len(records)==0

    SiteLicense.update(_test_obj)
    db.session.commit()
    records = SiteLicense.get_records()
    assert len(records)==1
    assert records[0]['organization_name']=='test1'
    assert records[0]['domain_name']=='domain1'
    assert records[0]['mail_address']=='nii@nii.co.jp'
    assert records[0]['addresses']==[{'finish_ip_address': '255.255.255.255', 'start_ip_address': '0.0.0.0'}]

# class RevisionsIterator(object):
#     def __init__(self, model):
#     def __len__(self):
#     def __iter__(self):
#     def next(self):
#     def __next__(self):
#     def __getitem__(self, revision_id):
#     def __contains__(self, revision_id):

# class WekoRecord(Record):
#     def get_record(cls, pid, id_, with_deleted=False):
# .tox/c1/bin/pytest --cov=weko_records tests/test_api.py::test_wekorecord_get_record -v -s -vv --cov-branch --cov-report=term --cov-config=tox.ini --basetemp=/code/modules/weko-records/.tox/c1/tmp
def test_wekorecord_get_record(app, db, records):
    FilesMetadata.create(data={'data': 'test'}, pid=1, con=bytes('test content', 'utf-8'))

    r = WekoRecord.get_record(1, records[0][0].object_uuid)
    assert len(r)==1
    assert r[0].id==1
    assert r[0].model.pid==1
    assert r[0].model.contents==b'test content'
    assert r[0].model.json=={'data': 'test'}
    assert r[0].model.version_id==1

# class WekoRecord(Record):
#     def pid(self):
def test_pid_WekoRecord(app):
    def record_fetcher(item1, item2):
        record_fetcher_magicmock = MagicMock()
        record_fetcher_magicmock.pid_type = "pid_type"
        return record_fetcher_magicmock

    def get_func(item1, item2):
        return True

    test = WekoRecord(data={})
    test.record_fetcher = record_fetcher

    data1 = MagicMock()
    data1.get = get_func

    with patch('weko_records.api.PersistentIdentifier', return_value=data1):
        assert test.pid() != None

#     def depid(self):
def test_depid_WekoRecord(app):
    test = WekoRecord(data={})

    with patch('weko_records.api.PersistentIdentifier', return_value=True):
        assert test.depid() != None

# class FeedbackMailList(object):
#     def update(cls, item_id, feedback_maillist):
#     def update_by_list_item_id(cls, item_ids, feedback_maillist):
#     def get_mail_list_by_item_id(cls, item_id):
# .tox/c1/bin/pytest --cov=weko_records tests/test_api.py::test_feedback_mail_list_create_and_update -v -s -vv --cov-branch --cov-report=term --cov-config=tox.ini --basetemp=/code/modules/weko-records/.tox/c1/tmp
def test_feedback_mail_list_create_and_update(app, db):
    _item_id0 = uuid.uuid4()
    _item_id1 = uuid.uuid4()
    _item_id2 = uuid.uuid4()
    _feedback_maillist1 = []
    _feedback_maillist2 = [{'email': 'nii2@nii.co.jp'}]
    _feedback_maillist3 = [{'email': 'nii3@nii.co.jp', 'author_id': '1'}]

    FeedbackMailList.update(_item_id0, _feedback_maillist1)
    db.session.commit()
    record0 = FeedbackMailList.get_mail_list_by_item_id(_item_id0)
    assert record0==[]
    record1 = FeedbackMailList.get_mail_list_by_item_id(_item_id1)
    assert record1==[]
    FeedbackMailList.update(_item_id1, _feedback_maillist1)
    db.session.commit()
    record1 = FeedbackMailList.get_mail_list_by_item_id(_item_id1)
    assert record1==[]
    FeedbackMailList.update(_item_id1, _feedback_maillist2)
    db.session.commit()
    record1 = FeedbackMailList.get_mail_list_by_item_id(_item_id1)
    assert record1==[{'email': 'nii2@nii.co.jp', 'author_id': ''}]
    FeedbackMailList.update_by_list_item_id([_item_id1, _item_id2], _feedback_maillist3)
    with patch('weko_records.api.Authors.get_emails_by_id', return_value=['nii3@nii.co.jp']):
        record1 = FeedbackMailList.get_mail_list_by_item_id(_item_id1)
        record2 = FeedbackMailList.get_mail_list_by_item_id(_item_id2)
        assert record1==[{'email': 'nii3@nii.co.jp', 'author_id': '1'}]
        assert record2==[{'email': 'nii3@nii.co.jp', 'author_id': '1'}]


# class FeedbackMailList(object):
#     def get_feedback_mail_list(cls):
# .tox/c1/bin/pytest --cov=weko_records tests/test_api.py::test_get_feedback_mail_list -v -s -vv --cov-branch --cov-report=term --cov-config=tox.ini --basetemp=/code/modules/weko-records/.tox/c1/tmp
def test_get_feedback_mail_list(app, db):
    def _create_pid(id, uuid):
        pid = PersistentIdentifier()
        pid.created = datetime.utcnow()
        pid.updated = datetime.utcnow()
        pid.id = id
        pid.pid_type = 'recid'
        pid.pid_value = str(id)
        pid.status = 'R'
        pid.object_type = 'rec'
        pid.object_uuid = uuid
        return pid

    _item_id0 = uuid.uuid4()
    _item_id1 = uuid.uuid4()
    _item_id2 = uuid.uuid4()
    _feedback_maillist0 = [{'email': 'nii0@nii.co.jp'}]
    _feedback_maillist1 = [{'email': 'nii1@nii.co.jp', 'author_id': '1'}]
    _feedback_maillist2 = [{'email': 'nii1@nii.co.jp', 'author_id': '1'}, {'email': 'nii0@nii.co.jp', 'author_id': ''}]

    FeedbackMailList.update(_item_id0, _feedback_maillist0)
    FeedbackMailList.update(_item_id1, _feedback_maillist1)
    FeedbackMailList.update(_item_id2, _feedback_maillist2)

    db.session.add(_create_pid(1, _item_id0))
    db.session.add(_create_pid(2, _item_id1))
    db.session.add(_create_pid(3, _item_id2))
    db.session.commit()
    with patch('weko_records.api.Authors.get_emails_by_id', return_value=['nii1@nii.co.jp']):
        data = FeedbackMailList.get_feedback_mail_list()
        assert data=={'nii0@nii.co.jp': {'items': [str(_item_id0), str(_item_id2)], 'author_id': ''},
                      'nii1@nii.co.jp': {'items': [str(_item_id1), str(_item_id2)], 'author_id': '1'}}


# class FeedbackMailList(object):
#     def delete(cls, item_id):
#     def delete_without_commit(cls, item_id):
#     def delete_by_list_item_id(cls, item_ids):
# .tox/c1/bin/pytest --cov=weko_records tests/test_api.py::test_feedback_mail_list_delete -v -s -vv --cov-branch --cov-report=term --cov-config=tox.ini --basetemp=/code/modules/weko-records/.tox/c1/tmp
def test_feedback_mail_list_delete(app, db):
    _item_id1 = uuid.uuid4()
    _item_id2 = uuid.uuid4()
    _item_id3 = uuid.uuid4()
    _item_id4 = uuid.uuid4()
    _feedback_maillist = ['nii@nii.co.jp']
    FeedbackMailList.update_by_list_item_id([_item_id1, _item_id2, _item_id3, _item_id4], _feedback_maillist)

    flag = FeedbackMailList.delete(1)
    assert flag==False
    flag = FeedbackMailList.delete(_item_id1)
    record1 = FeedbackMailList.get_mail_list_by_item_id(_item_id1)
    assert flag==True
    assert record1==[]
    FeedbackMailList.delete_without_commit(_item_id2)
    record2 = FeedbackMailList.get_mail_list_by_item_id(_item_id2)
    assert record2==[]
    FeedbackMailList.delete_by_list_item_id([_item_id3, _item_id4])
    record3 = FeedbackMailList.get_mail_list_by_item_id(_item_id3)
    record4 = FeedbackMailList.get_mail_list_by_item_id(_item_id4)
    assert record3==[]
    assert record4==[]

# class RequestMailList(object):
#     def update(cls, item_id, request_maillist):
#     def update_by_list_item_id(cls, item_ids, request_maillist):
#     def get_mail_list_by_item_id(cls, item_id):
#     def get_request_mail_by_mailaddress(cls, address):
# .tox/c1/bin/pytest --cov=weko_records tests/test_api.py::test_request_mail_list_create_and_update -v -s -vv --cov-branch --cov-report=term --cov-config=tox.ini --basetemp=/code/modules/weko-records/.tox/c1/tmp
def test_request_mail_list_create_and_update(mocker, app, db):
    _item_id1 = uuid.uuid4()
    _item_id2 = uuid.uuid4()
    _request_maillist1 = []
    _request_maillist2 = [{'email':'nii2@nii.co.jp'}]
    _request_maillist3 = [{'email':'nii3@nii.co.jp'}]

    flag = RequestMailList.update(1, _request_maillist1)
    assert flag==False
    record0 = RequestMailList.get_mail_list_by_item_id(1)
    assert record0==[]
    assert not RequestMailList.get_request_mail_by_mailaddress(address='nii2@nii.co.jp')
    record1 = RequestMailList.get_mail_list_by_item_id(_item_id1)
    assert record1==[]
    flag = RequestMailList.update(_item_id1, _request_maillist1)
    record1 = RequestMailList.get_mail_list_by_item_id(_item_id1)
    assert flag==True
    assert record1==[]
    flag = RequestMailList.update(_item_id1, _request_maillist2)
    record1 = RequestMailList.get_mail_list_by_item_id(_item_id1)
    item_ids=[]
    for request_mail in RequestMailList.get_request_mail_by_mailaddress(address='nii2@nii.co.jp'):
        item_ids.append(request_mail.item_id)
    assert flag==True
    assert record1==[{'email':'nii2@nii.co.jp'}]
    assert [_item_id1] == item_ids
    RequestMailList.update_by_list_item_id([_item_id1, _item_id2], _request_maillist3)
    record1 = RequestMailList.get_mail_list_by_item_id(_item_id1)
    record2 = RequestMailList.get_mail_list_by_item_id(_item_id2)
    item_ids=[]
    for request_mail in RequestMailList.get_request_mail_by_mailaddress(address='nii3@nii.co.jp'):
        item_ids.append(request_mail.item_id)
    assert record1==[{'email':'nii3@nii.co.jp'}]
    assert record2==[{'email':'nii3@nii.co.jp'}]
    assert [_item_id1,_item_id2] == item_ids
    mocker.patch("flask_sqlalchemy.BaseQuery.all", side_effect=SQLAlchemyError)
    assert not RequestMailList.get_request_mail_by_mailaddress(address='nii3@nii.co.jp')


# class RequestMailList(object):
#     def delete(cls, item_id):
#     def delete_without_commit(cls, item_id):
#     def delete_by_list_item_id(cls, item_ids):
# .tox/c1/bin/pytest --cov=weko_records tests/test_api.py::test_request_mail_list_delete -v -s -vv --cov-branch --cov-report=term --cov-config=tox.ini --basetemp=/code/modules/weko-records/.tox/c1/tmp
def test_request_mail_list_delete(app, db):
    _item_id1 = uuid.uuid4()
    _item_id2 = uuid.uuid4()
    _item_id3 = uuid.uuid4()
    _item_id4 = uuid.uuid4()
    _request_maillist = ['nii@nii.co.jp']
    RequestMailList.update_by_list_item_id([_item_id1, _item_id2, _item_id3, _item_id4], _request_maillist)

    flag = RequestMailList.delete(1)
    assert flag==False
    flag = RequestMailList.delete(_item_id1)
    record1 = RequestMailList.get_mail_list_by_item_id(_item_id1)
    assert flag==True
    assert record1==[]
    RequestMailList.delete_without_commit(_item_id2)
    record2 = RequestMailList.get_mail_list_by_item_id(_item_id2)
    assert record2==[]
    RequestMailList.delete_by_list_item_id([_item_id3, _item_id4])
    record3 = RequestMailList.get_mail_list_by_item_id(_item_id3)
    record4 = RequestMailList.get_mail_list_by_item_id(_item_id4)
    assert record3==[]
    assert record4==[]


# class ItemLink(object):
#     def __init__(self, recid: str):
#     def __get_titles_key(item_type_mapping):
#     def __get_titles(cls, record):

# class ItemLink(object):
#     def update(self, items):
# .tox/c1/bin/pytest --cov=weko_records tests/test_api.py::test_item_link_update -v -s -vv --cov-branch --cov-report=term --cov-config=tox.ini --basetemp=/code/modules/weko-records/.tox/c1/tmp
def test_item_link_update(app, db, records):
    """
    ItemLinkのupdateメソッドをテストする関数。
    各テストケースで期待データと実際のデータを比較する。
    """
    # テスト用のレコードを作成
    org_item_id = "999"
    dst_item_id_1 = "1"
    dst_item_id_2 = "2"
    dst_item_id_3 = "3"

    # テスト対象のインスタンスを作成
    instance = ItemLink(recid=org_item_id)

    #テストケース 1: 新しいリレーションシップの作成
    items = [
        {'item_id': dst_item_id_1, 'sele_id': 'normal'},
        {'item_id': dst_item_id_2, 'sele_id': 'isSupplementTo'}
    ]
    result = instance.update(items)
    assert result is None  # エラーが発生しないことを確認

    # 期待データ: 新しいリレーションシップが作成されているか確認
    expected_relations = [
        {'src_item_pid': org_item_id, 'dst_item_pid': dst_item_id_1, 'reference_type': 'normal'},
        {'src_item_pid': org_item_id, 'dst_item_pid': dst_item_id_2, 'reference_type': 'isSupplementTo'},
        {'src_item_pid': dst_item_id_2, 'dst_item_pid': org_item_id, 'reference_type': 'isSupplementedBy'}  # 逆リレーション
    ]
    actual_relations = ItemReference.query.all()
    assert len(actual_relations) == len(expected_relations)  # リレーションシップの数が一致するか確認
    for rel in actual_relations:
        assert {'src_item_pid': rel.src_item_pid, 'dst_item_pid': rel.dst_item_pid, 'reference_type': rel.reference_type} in expected_relations

    # # テストケース 2: 既存のリレーションシップの更新
    items = []
    result = instance.update(items)
    assert result is None
    items = [
        {'item_id': org_item_id, 'dst_item_id': dst_item_id_1, 'sele_id': 'isSupplementTo'},
        {'item_id': org_item_id, 'dst_item_id': dst_item_id_2, 'sele_id': 'isSupplementedBy'}
    ]
    instance.bulk_create(items)
    items = [
            {'item_id': dst_item_id_2, 'sele_id': 'isSupplementedBy'},
            {'item_id': dst_item_id_1, 'sele_id': 'isSupplementedBy'}
        ]
    result = instance.update(items)
    # 期待データ: 新しいリレーションシップが作成されているか確認
    expected_relations = [
        {'src_item_pid': org_item_id, 'dst_item_pid': dst_item_id_2, 'reference_type': 'isSupplementedBy'},
        {'src_item_pid': dst_item_id_2, 'dst_item_pid': org_item_id, 'reference_type': 'isSupplementTo'},  # 逆リレーション
        {'src_item_pid': org_item_id, 'dst_item_pid': dst_item_id_1, 'reference_type': 'isSupplementedBy'},
        {'src_item_pid': dst_item_id_1, 'dst_item_pid': org_item_id, 'reference_type': 'isSupplementTo'}  # 逆リレーション
    ]

    actual_relations = ItemReference.query.all()
    assert len(actual_relations) == len(expected_relations)  # リレーションシップの数が一致するか確認
    for rel in actual_relations:
        assert {'src_item_pid': rel.src_item_pid, 'dst_item_pid': rel.dst_item_pid, 'reference_type': rel.reference_type} in expected_relations

    # テストケース 3: リレーションシップの削除
    items = []
    result = instance.update(items)
    assert result is None

    # 期待データ: すべてのリレーションシップが削除されているか確認
    assert ItemReference.query.count() == 0

    # テストケース 4: 補足リレーションシップの作成と削除
    items = [
        {'item_id': dst_item_id_1, 'sele_id': 'isSupplementTo'}
    ]
    result = instance.update(items)
    assert result is None

    # 期待データ: 補足リレーションシップが作成されているか確認
    supplement_relation = ItemReference.query.filter_by(src_item_pid=org_item_id, dst_item_pid=dst_item_id_1).first()
    assert supplement_relation.reference_type == 'isSupplementTo'
    inverse_relation = ItemReference.query.filter_by(src_item_pid=dst_item_id_1, dst_item_pid=org_item_id).first()
    assert inverse_relation.reference_type == 'isSupplementedBy'

    # テストケース 5: 無効なアイテムIDの処理
    items = [
        {'item_id': 'invalid', 'sele_id': 'normal'}
    ]
    result = instance.update(items)
    assert result is None

    # 期待データ: 無効なアイテムIDは無視され、リレーションシップが作成されていないか確認
    assert ItemReference.query.filter_by(dst_item_pid='invalid').first() is None

    # テストケース 6: データベースエラーの処理
    # エラーを発生させるための不正なデータを入力

    # bulk_create メソッドをモックし、IntegrityError を発生させる
    with patch.object(instance, 'bulk_create', side_effect=IntegrityError("duplicate key value", None, None)):
        items = [
            {'item_id': dst_item_id_1, 'sele_id': 'normal'}
        ]
        result = instance.update(items)

        # IntegrityError が発生し、エラーメッセージが返されることを確認
        assert result is not None
        assert "duplicate key value" in result

    # bulk_create メソッドをモックし、SQLAlchemyError を発生させる
    with patch.object(instance, 'bulk_create', side_effect=SQLAlchemyError("transaction error")):
        items = [
            {'item_id': dst_item_id_1, 'sele_id': 'normal'}
        ]
        result = instance.update(items)

        # SQLAlchemyError が発生し、エラーメッセージが返されることを確認
        assert result is not None
        assert "transaction error" in result

    # テストケース 7: 複数のリレーションシップの一括処理
    items = [
        {'item_id': dst_item_id_1, 'sele_id': 'normal'},
        {'item_id': dst_item_id_2, 'sele_id': 'isSupplementTo'},
        {'item_id': dst_item_id_3, 'sele_id': 'isSupplementedBy'}
    ]
    result = instance.update(items)
    assert result is None

    # 期待データ: すべてのリレーションシップが正しく作成されているか確認
    expected_relations = [
        {'src_item_pid': org_item_id, 'dst_item_pid': dst_item_id_1, 'reference_type': 'normal'},
        {'src_item_pid': org_item_id, 'dst_item_pid': dst_item_id_2, 'reference_type': 'isSupplementTo'},
        {'src_item_pid': dst_item_id_2, 'dst_item_pid': org_item_id, 'reference_type': 'isSupplementedBy'},
        {'src_item_pid': org_item_id, 'dst_item_pid': dst_item_id_3, 'reference_type': 'isSupplementedBy'},
        {'src_item_pid': dst_item_id_3, 'dst_item_pid': org_item_id, 'reference_type': 'isSupplementTo'}
    ]
    actual_relations = ItemReference.query.all()
    assert len(actual_relations) == len(expected_relations)  # リレーションシップの数が一致するか確認
    for rel in actual_relations:
        assert {'src_item_pid': rel.src_item_pid, 'dst_item_pid': rel.dst_item_pid, 'reference_type': rel.reference_type} in expected_relations

    # テストケース 8: 補足リレーションシップの逆リレーションシップの作成
    items = [
        {'item_id': dst_item_id_1, 'sele_id': 'isSupplementTo'}
    ]
    result = instance.update(items)
    assert result is None

    # 期待データ: 逆リレーションシップが正しく作成されているか確認
    inverse_relation = ItemReference.query.filter_by(src_item_pid=dst_item_id_1, dst_item_pid=org_item_id).first()
    assert inverse_relation.reference_type == 'isSupplementedBy'

    # テストケース 9: `isSupplementedBy`から`isSupplementTo`への更新
    items = [
        {'item_id': dst_item_id_1, 'sele_id': 'isSupplementTo'}
    ]
    result = instance.update(items)
    assert result is None

    # 期待データ: リレーションシップが正しく更新されているか確認
    updated_relation = ItemReference.query.filter_by(src_item_pid=org_item_id, dst_item_pid=dst_item_id_1).first()
    assert updated_relation.reference_type == 'isSupplementTo'

    # テストケース 10: 補足リレーションシップの削除
    items = []
    result = instance.update(items)
    assert result is None

    # 期待データ: すべてのリレーションシップが削除されているか確認
    assert ItemReference.query.count() == 0


# class ItemLink(object):
#     def get_item_link_info(cls, recid):
#     def bulk_create(self, dst_items):
#     def get_item_link_info_output_xml(cls, recid):
# .tox/c1/bin/pytest --cov=weko_records tests/test_api.py::test_item_link_bulk_create -v -s -vv --cov-branch --cov-report=term --cov-config=tox.ini --basetemp=/code/modules/weko-records/.tox/c1/tmp
def test_item_link_bulk_create(app, db, records):
    _uuid = str(records[0][0].object_uuid)
    _items = [
        {
            'dst_item_id': '1',
            'item_id': _uuid,
            'sele_id': 'URI'
        }
    ]
    ItemLink.bulk_create(ItemLink(_uuid), _items)
    r = ItemLink.get_item_link_info(_uuid)
    assert len(r)==1
    assert r[0]['item_links']=='1'
    assert r[0]['item_title']==records[0][1]['item_title']
    assert r[0]['value']=='URI'
    # need to fix
    with pytest.raises(Exception) as e:
        ItemLink.get_item_link_info_output_xml(_uuid)
    #assert len(r)==1
    #assert r[0]['reference_type']=='URI'

# .tox/c1/bin/pytest --cov=weko_records tests/test_api.py::test_bulk_create_supplement -v -s -vv --cov-branch --cov-report=term --cov-config=tox.ini --basetemp=/code/modules/weko-records/.tox/c1/tmp
def test_bulk_create_supplement(app, db):
    """
    bulk_create_supplement メソッドの動作をテストする。
    各ケースで期待される動作を確認する。
    """
    # テストケース 1: dst_items に1つのアイテムリンク情報が含まれている場合
    dst_items_single = [
        {'src_item_id': '1', 'dst_item_id': '2', 'sele_id': 'isSupplementTo'}
    ]
    instance = ItemLink(recid='999')
    instance.bulk_create_supplement(dst_items_single)

    # データベースに保存されたアイテムを確認
    saved_items = ItemReference.query.all()
    assert len(saved_items) == 1
    assert saved_items[0].src_item_pid == '1'
    assert saved_items[0].dst_item_pid == '2'
    assert saved_items[0].reference_type == 'isSupplementTo'

    # テストケース 2: dst_items に複数のアイテムリンク情報（src_item_id キーが重複しない）が含まれている場合
    dst_items_multiple = [
        {'src_item_id': '3', 'dst_item_id': '4', 'sele_id': 'isSupplementedBy'},
        {'src_item_id': '5', 'dst_item_id': '6', 'sele_id': 'isSupplementTo'}
    ]
    instance.bulk_create_supplement(dst_items_multiple)

    # データベースに保存されたアイテムを確認
    saved_items = ItemReference.query.all()
    assert len(saved_items) == 3  # 前のテストケースで1つ追加されているため、合計3つ
    assert saved_items[1].src_item_pid == '3'
    assert saved_items[2].src_item_pid == '5'

    # テストケース 3: dst_items のいずれかの辞書に src_item_id, dst_item_id, sele_id のいずれかのキーが欠けている場合
    dst_items_missing_key = [
        {'src_item_id': '7', 'dst_item_id': '8', 'sele_id': 'isSupplementTo'},
        {'src_item_id': '9', 'dst_item_id': '10'},  # sele_id が欠けている
        {'src_item_id': '11', 'dst_item_id': '12', 'sele_id': 'isSupplementTo'}
    ]
    with pytest.raises(Exception):
        instance.bulk_create_supplement(dst_items_missing_key)

    # データベースに変更がないことを確認
    saved_items = ItemReference.query.all()
    assert len(saved_items) == 3  # 前のテストケースで追加された3つのみ

    # テストケース 4: dst_items に複数のアイテムリンク情報（src_item_id キーが重複）が含まれている場合
    # データベースに変更がないことを確認
    saved_items = ItemReference.query.all()
    updateBefore = len(saved_items)
    dst_items = [
        {'src_item_id': '1', 'dst_item_id': '2', 'sele_id': 'isSupplementTo'},
        {'src_item_id': '1', 'dst_item_id': '3', 'sele_id': 'isSupplementedBy'},  # src_item_id が重複
        {'src_item_id': '4', 'dst_item_id': '5', 'sele_id': 'isSupplementTo'}
    ]

    instance = ItemLink(recid='999')

    # bulk_create_supplement メソッドをモックし、IntegrityError を発生させる
    with patch.object(instance, 'bulk_create_supplement', side_effect=IntegrityError("duplicate key value", None, None)):
        with pytest.raises(IntegrityError):
            instance.bulk_create_supplement(dst_items)

    # データベースに変更がないことを確認
    saved_items = ItemReference.query.all()
    assert len(saved_items) == updateBefore

# class ItemLink(object):
#     def bulk_update(self, dst_items):
# .tox/c1/bin/pytest --cov=weko_records tests/test_api.py::test_item_link_bulk_update -v -s -vv --cov-branch --cov-report=term --cov-config=tox.ini --basetemp=/code/modules/weko-records/.tox/c1/tmp
def test_item_link_bulk_update(app, db, records):
    _uuid = str(records[0][0].object_uuid)
    _items1 = [
        {
            'item_id': '1',
            'sele_id': 'URI'
        }
    ]
    _items2 = [
        {
            'item_id': _uuid,
            'dst_item_id': '1',
            'sele_id': 'URI'
        },
        {
            'item_id': _uuid,
            'dst_item_id': '2',
            'sele_id': 'DOI'
        }
    ]
    ItemLink.bulk_create(ItemLink(_uuid), _items1)

    ItemLink.bulk_update(ItemLink(_uuid), _items2)
    r = ItemLink.get_item_link_info(_uuid)
    assert len(r)==2
    assert r[0]['item_links']=='1'
    assert r[0]['item_title']==records[0][1]['item_title']
    assert r[0]['value']=='URI'
    assert r[1]['item_links']=='2'
    assert r[1]['item_title']==records[1][1]['item_title']
    assert r[1]['value']=='DOI'

# class ItemLink(object):
#     def bulk_delete(self, dst_item_ids):
# .tox/c1/bin/pytest --cov=weko_records tests/test_api.py::test_item_link_bulk_delete -v -s -vv --cov-branch --cov-report=term --cov-config=tox.ini --basetemp=/code/modules/weko-records/.tox/c1/tmp
def test_item_link_bulk_delete(app, db, records):
    _uuid = str(records[0][0].object_uuid)
    _items = [
        {
            'item_id': _uuid,
            'dst_item_id': '1',
            'sele_id': 'URI'
        },
        {
            'item_id': _uuid,
            'dst_item_id': '2',
            'sele_id': 'DOI'
        },
        {
            'item_id': _uuid,
            'dst_item_id': '3',
            'sele_id': 'HDL'
        }
    ]
    ItemLink.bulk_create(ItemLink(_uuid), _items)

    ItemLink.bulk_delete(ItemLink(_uuid), ['1', '2'])
    r = ItemLink.get_item_link_info(_uuid)
    assert len(r)==1
    assert r[0]['item_links']=='3'
    assert r[0]['item_title']==records[2][1]['item_title']
    assert r[0]['value']=='HDL'


<<<<<<< HEAD
# class JsonldMapping:
=======
# class ItemLink(object):
#     def bulk_delete_supplement(self, dst_item_ids):
# .tox/c1/bin/pytest --cov=weko_records tests/test_api.py::test_bulk_delete_supplement -v -s -vv --cov-branch --cov-report=term --cov-config=tox.ini --basetemp=/code/modules/weko-records/.tox/c1/tmp
def test_bulk_delete_supplement(app, db, records):
    """
    bulk_delete_supplement メソッドの動作をテストする。
    各ケースで期待される動作を確認する。
    """
    org_item_id = "999"

    # テストケース 1: dst_item_ids に1つのアイテムIDが含まれている場合
    dst_item_id_single = "1"

    # ItemReference テーブルにテストデータを追加
    db.session.add(ItemReference(
        src_item_pid=dst_item_id_single,
        dst_item_pid=org_item_id,
        reference_type="isSupplementTo"
    ))
    db.session.add(ItemReference(
        src_item_pid=org_item_id,
        dst_item_pid=dst_item_id_single,
        reference_type="isSupplementedBy"
    ))
    db.session.commit()

    # bulk_delete_supplement を実行
    instance = ItemLink(recid=org_item_id)
    instance.bulk_delete_supplement([dst_item_id_single])

    # データベースの状態を確認
    deleted_items = db.session.query(ItemReference).filter(
        ItemReference.src_item_pid == dst_item_id_single,
        ItemReference.dst_item_pid == org_item_id,
        ItemReference.reference_type.in_(["isSupplementTo", "isSupplementedBy"])
    ).all()

    assert len(deleted_items) == 0  # 該当するレコードが削除されていることを確認

    # テストケース 2: dst_item_ids に複数のアイテムIDが含まれている場合
    dst_item_ids_multiple = ["2", "3", "4"]

    # ItemReference テーブルにテストデータを追加
    for dst_item_id in dst_item_ids_multiple:
        db.session.add(ItemReference(
            src_item_pid=dst_item_id,
            dst_item_pid=org_item_id,
            reference_type="isSupplementTo"
        ))
        db.session.add(ItemReference(
            src_item_pid=org_item_id,
            dst_item_pid=dst_item_id,
            reference_type="isSupplementedBy"
        ))
    db.session.commit()

    # bulk_delete_supplement を実行
    instance.bulk_delete_supplement(dst_item_ids_multiple)

    # データベースの状態を確認
    for dst_item_id in dst_item_ids_multiple:
        deleted_items = db.session.query(ItemReference).filter(
            ItemReference.src_item_pid == dst_item_id,
            ItemReference.dst_item_pid == org_item_id,
            ItemReference.reference_type.in_(["isSupplementTo", "isSupplementedBy"])
        ).all()

        assert len(deleted_items) == 0  # 該当するレコードが削除されていることを確認


# class SwordItemTypeMapping:
>>>>>>> 3a5ed70b
# .tox/c1/bin/pytest --cov=weko_swordserver tests/test_api.py::TestJsonldMapping -v -vv -s --cov-branch --cov-report=term --cov-report=html --basetemp=/code/modules/weko-swordserver/.tox/c1/tmp --full-trace
class TestJsonldMapping:
    # def get_mapping_by_id(cls, id, ignore_deleted=True):
    # .tox/c1/bin/pytest --cov=weko_swordserver tests/test_api.py::TestJsonldMapping::test_get_mapping_by_id -v -vv -s --cov-branch --cov-report=term --cov-report=html --basetemp=/code/modules/weko-swordserver/.tox/c1/tmp --full-trace
    def test_get_mapping_by_id(app, db, item_type):
        obj = JsonldMapping.create(
            name="test1",
            mapping={"test": "test"},
            item_type_id=item_type.model.id,
        )
        assert JsonldMapping.get_mapping_by_id(obj.id) is obj
        assert JsonldMapping.get_mapping_by_id(obj.id).is_deleted is False

        # not found
        assert JsonldMapping.get_mapping_by_id(999) is None

        # Retrieval with include_deleted=False
        obj.is_deleted = True
        db.session.commit()
        mapping = JsonldMapping.get_mapping_by_id(obj.id, include_deleted=False)
        assert mapping is None

        # Retrieve with include_deleted=True
        obj.is_deleted = True
        db.session.commit()
        mapping = JsonldMapping.get_mapping_by_id(obj.id, include_deleted=True)
        assert mapping.id == obj.id
        assert mapping.is_deleted is True

    # def create(cls, name, mapping, item_type_id):
    # .tox/c1/bin/pytest --cov=weko_swordserver tests/test_api.py::TestJsonldMapping::test_create -v -vv -s --cov-branch --cov-report=term --cov-report=html --basetemp=/code/modules/weko-swordserver/.tox/c1/tmp --full-trace
    def test_create(app, db, item_type):
        # one
        obj = JsonldMapping.create(
            name="test1",
            mapping={"test": "test"},
            item_type_id=item_type[0]["item_type"].id,
        )
        assert obj.id == 1
        assert (ItemTypeJsonldMapping.query.filter_by(id=obj.id).first()) == obj

        # one more
        obj = JsonldMapping.create(
            name="test2",
            mapping={"test": "test"},
            item_type_id=item_type[0]["item_type"].id,
        )
        assert obj.id == 2
        assert (ItemTypeJsonldMapping.query.filter_by(id=obj.id).first()) == obj

        # occurs DB error. invalid item_type_id
        with pytest.raises(SQLAlchemyError) as e:
            JsonldMapping.create(
                name="test2", mapping={"test": "test"}, item_type_id=999
            )
        assert isinstance(e.value, SQLAlchemyError)
        assert ItemTypeJsonldMapping.query.filter_by(id=3).first() == None

    # def update(cls, id, name=None, mapping=None, item_type_id=None):
    # .tox/c1/bin/pytest --cov=weko_swordserver tests/test_api.py::TestJsonldMapping::test_update -v -vv -s --cov-branch --cov-report=term --cov-report=html --basetemp=/code/modules/weko-swordserver/.tox/c1/tmp --full-trace
    def test_update(app, db, item_type, sword_mapping):
        obj = JsonldMapping.create(
            name="test1",
            mapping={"test": "test"},
            item_type_id=item_type.model.id,
        )

        # Update Successful
        obj = JsonldMapping.update(
            id=obj.id,
            name="test2",
            mapping={"test2": "test2"},
            item_type_id=item_type.model.id,
        )

        result = ItemTypeJsonldMapping.query.filter_by(id=obj.id).first()
        assert result == obj
        assert result.name == "test2"
        assert result.mapping == obj.mapping
        assert result.version_id == 2


        obj = JsonldMapping.update(
            name="test2", id=999, mapping=None, item_type_id=sword_mapping[0]["item_type_id"]
        )
        assert obj is None

        # Update with invalid item_type_id
        with pytest.raises(SQLAlchemyError) as e:
            JsonldMapping.update(name="test2", id=sword_mapping[0]["id"], mapping=None, item_type_id=999)
        assert isinstance(e.value, SQLAlchemyError)

    # def versions()
    # .tox/c1/bin/pytest --cov=weko_swordserver tests/test_api.py::TestJsonldMapping::test_versions -v -vv -s --cov-branch --cov-report=term --cov-report=html --basetemp=/code/modules/weko-swordserver/.tox/c1/tmp --full-trace
    def test_versions(app, db, item_type):

        obj = JsonldMapping.create(
            name="test1",
            mapping={"test": "test"},
            item_type_id=item_type.model.id,
        )
        obj.mapping = {"test2": "test2"}
        db.session.commit()

        versions = obj.versions.all()
        assert len(versions) == 2
        assert versions[0].id == obj.id
        assert versions[1].id == obj.id
        assert versions[0].mapping == {"test": "test"}
        assert versions[1].mapping == obj.mapping
        assert versions[0].version_id == 1
        assert versions[1].version_id == 2

    # delete(cls, id):
    # .tox/c1/bin/pytest --cov=weko_swordserver tests/test_api.py::TestJsonldMapping::test_delete -v -vv -s --cov-branch --cov-report=term --cov-report=html --basetemp=/code/modules/weko-swordserver/.tox/c1/tmp --full-trace
    def test_delete(app, db, item_type):
        obj = JsonldMapping.create(
            name="test1",
            mapping={"test": "test"},
            item_type_id=item_type.model.id,
        )
        obj.is_deleted = True
        db.session.commit()

        # Successful delete
        JsonldMapping.delete(id=obj.id)
        assert (
            ItemTypeJsonldMapping.query.filter_by(id=obj.id).first().is_deleted == True
        )

        # Delete with non-existent id
        res = JsonldMapping.delete(id=999)
        assert res == None<|MERGE_RESOLUTION|>--- conflicted
+++ resolved
@@ -2278,9 +2278,6 @@
     assert r[0]['value']=='HDL'
 
 
-<<<<<<< HEAD
-# class JsonldMapping:
-=======
 # class ItemLink(object):
 #     def bulk_delete_supplement(self, dst_item_ids):
 # .tox/c1/bin/pytest --cov=weko_records tests/test_api.py::test_bulk_delete_supplement -v -s -vv --cov-branch --cov-report=term --cov-config=tox.ini --basetemp=/code/modules/weko-records/.tox/c1/tmp
@@ -2351,8 +2348,7 @@
         assert len(deleted_items) == 0  # 該当するレコードが削除されていることを確認
 
 
-# class SwordItemTypeMapping:
->>>>>>> 3a5ed70b
+# class JsonldMapping:
 # .tox/c1/bin/pytest --cov=weko_swordserver tests/test_api.py::TestJsonldMapping -v -vv -s --cov-branch --cov-report=term --cov-report=html --basetemp=/code/modules/weko-swordserver/.tox/c1/tmp --full-trace
 class TestJsonldMapping:
     # def get_mapping_by_id(cls, id, ignore_deleted=True):
