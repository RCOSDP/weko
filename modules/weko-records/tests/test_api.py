# -*- coding: utf-8 -*-
#
# This file is part of WEKO3.
# Copyright (C) 2017 National Institute of Informatics.
#
# WEKO3 is free software; you can redistribute it
# and/or modify it under the terms of the GNU General Public License as
# published by the Free Software Foundation; either version 2 of the
# License, or (at your option) any later version.
#
# WEKO3 is distributed in the hope that it will be
# useful, but WITHOUT ANY WARRANTY; without even the implied warranty of
# MERCHANTABILITY or FITNESS FOR A PARTICULAR PURPOSE.  See the GNU
# General Public License for more details.
#
# You should have received a copy of the GNU General Public License
# along with WEKO3; if not, write to the
# Free Software Foundation, Inc., 59 Temple Place, Suite 330, Boston,
# MA 02111-1307, USA.

"""Module tests."""

from re import T
# from tkinter import W
import pytest
from unittest import TestCase
import json
from elasticsearch import helpers
from elasticsearch.exceptions import RequestError
from flask_login.utils import login_user
from invenio_records.api import Record
from invenio_records.errors import MissingModelError
from invenio_pidstore.models import PersistentIdentifier
from weko_deposit.api import WekoDeposit
from weko_index_tree.models import Index
from mock import patch,MagicMock
import uuid
from sqlalchemy.exc import IntegrityError,SQLAlchemyError
from sqlalchemy.orm.exc import NoResultFound

<<<<<<< HEAD
from weko_records.api import FeedbackMailList, RequestMailList, ItemApplication, FilesMetadata, ItemLink, \
=======
from weko_records.api import FeedbackMailList, RequestMailList, FilesMetadata, ItemLink, \
>>>>>>> 4da1cee2
    ItemsMetadata, ItemTypeEditHistory, ItemTypeNames, ItemTypeProps, \
    ItemTypes, Mapping, JsonldMapping, SiteLicense, RecordBase, WekoRecord
from weko_records.models import ItemType, ItemTypeJsonldMapping, ItemTypeName, \
    SiteLicenseInfo, SiteLicenseIpAddress
from jsonschema.validators import Draft4Validator
from datetime import datetime, timedelta
from weko_records.models import ItemReference
import pytest
from unittest.mock import patch, MagicMock

# class RecordBase(dict):
# .tox/c1/bin/pytest --cov=weko_records tests/test_api.py::test_recordbase -v -s -vv --cov-branch --cov-report=term --cov-config=tox.ini --basetemp=/code/modules/weko-records/.tox/c1/tmp
def test_recordbase(app, db):
    class MockClass():
        def __init__(self, id, version_id, created, updated):
            self.id=id
            self.version_id=version_id
            self.created=created
            self.updated=updated
            self.schema=""

    data = dict(
        id=1,
        version_id=10,
        created="yesterday",
        updated="now"
    )
    test_model = MockClass(**data)
    record = RecordBase(data)
    assert record.id == None
    assert record.revision_id == None
    assert record.created == None
    assert record.updated == None
    record.model = test_model
    assert record.id == 1
    assert record.revision_id == 9
    assert record.created == "yesterday"
    assert record.updated == "now"
    result = record.dumps()
    assert result["id"] == 1
    assert result["version_id"] == 10
    assert result["created"] == "yesterday"
    assert result["updated"] == "now"
    assert record.validate(validator=Draft4Validator)==None

    schema = {
    'type': 'object',
    'properties': {
    'id': { 'type': 'integer' },
    'version_id': { 'type': 'integer' },
    'created': {'type': 'string' },
    'updated': { 'type': 'string' },
    },
    'required': ['id']
    }
    data = dict(
        id=1,
        version_id=10,
        created="yesterday",
        updated="now"
    )
    data['$schema']=schema
    test_model = MagicMock()
    test_model.__getitem__.side_effect = data.__getitem__
    record = RecordBase(data)
    record.model = test_model
    assert record.validate(validator=Draft4Validator) == None
    assert record.replace_refs()=={'id': 1, 'version_id': 10, 'created': 'yesterday', 'updated': 'now', '$schema': {'type': 'object', 'properties': {'id': {'type': 'integer'}, 'version_id': {'type': 'integer'}, 'created': {'type': 'string'}, 'updated': {'type': 'string'}}, 'required': ['id']}}

# class ItemTypeNames(RecordBase):
# .tox/c1/bin/pytest --cov=weko_records tests/test_api.py::test_itemtypenames -v -s -vv --cov-branch --cov-report=term --cov-config=tox.ini --basetemp=/code/modules/weko-records/.tox/c1/tmp
def test_itemtypenames(app, db, item_type, item_type2):
    _item_type_name_3 = ItemTypeName(name='test3')
    with db.session.begin_nested():
        db.session.add(_item_type_name_3)
    # def get_record(cls, id_, with_deleted=False):
    item_type_name = ItemTypeNames.get_record(1)
    assert item_type_name.id == 1
    assert item_type_name.name == "test"
    assert item_type_name.has_site_license == True
    assert item_type_name.is_active== True
    assert isinstance(item_type_name.created,datetime)
    assert isinstance(item_type_name.updated,datetime)

    # def update(cls, obj):
    item_type_name = ItemTypeNames.get_record(2)
    item_type_name.name = "test2 updated"
    ItemTypeNames.update(item_type_name)
    item_type_name = ItemTypeNames.get_record(2)
    assert item_type_name.id == 2
    assert item_type_name.name == "test2 updated"

    data1 = {"id": 1}
    data2 = {"test": [data1]}
    ItemTypeNames.update(data2)

    # def delete(self, force=False):
    ItemTypeNames.delete(item_type_name)
    assert item_type_name.id == 2
    item_type_name = ItemTypeNames.get_record(2)
    assert item_type_name is None
    item_type_name = ItemTypeNames.get_record(2, with_deleted=True)
    assert item_type_name.id == 2
    assert item_type_name.name == "test2 updated"
    assert item_type_name.has_site_license == True
    assert item_type_name.is_active== False
    assert isinstance(item_type_name.created,datetime)
    assert isinstance(item_type_name.updated,datetime)

    # def get_all_by_id(cls, ids, with_deleted=False):
    lst = ItemTypeNames.get_all_by_id(ids=[1,2,3])
    assert len(lst)==2
    lst = ItemTypeNames.get_all_by_id(ids=[1,2,3], with_deleted=True)
    assert len(lst)==3

    # def get_name_and_id_all(cls):
    lst = ItemTypeNames.get_name_and_id_all()
    assert len(lst)>0

    # def delete(self, force=True):
    item_type_name = ItemTypeNames.get_record(3)
    assert item_type_name.id == 3
    ItemTypeNames.delete(item_type_name, force=True)
    item_type_name = ItemTypeNames.get_record(3)
    assert item_type_name is None
    item_type_name = ItemTypeNames.get_record(3, with_deleted=True)
    assert item_type_name is None
    lst = ItemTypeNames.get_all_by_id(ids=[1,2,3])
    assert len(lst)==1
    lst = ItemTypeNames.get_all_by_id(ids=[1,2,3], with_deleted=True)
    assert len(lst)==2

    # def restore(self):
    item_type_name = ItemTypeNames.get_record(2, with_deleted=True)
    assert item_type_name.id == 2
    ItemTypeNames.restore(item_type_name)
    item_type_name = ItemTypeNames.get_record(2)
    assert item_type_name.id == 2
    assert item_type_name.name == "test2 updated"
    assert item_type_name.has_site_license == True
    assert item_type_name.is_active== True


# class ItemTypes(RecordBase):
#     def create(cls, item_type_name=None, name=None, schema=None, form=None, render=None, tag=1):
# .tox/c1/bin/pytest --cov=weko_records tests/test_api.py::test_itemtypes_create -v -s -vv --cov-branch --cov-report=term --cov-config=tox.ini --basetemp=/code/modules/weko-records/.tox/c1/tmp
def test_itemtypes_create(app, db):
    _item_type_name = ItemTypeName(name='test')

    _form = {
        'items': []
    }

    _render = {
        'meta_list': {},
        'table_row_map': {
            'schema': {
                'properties': {
                    'item_1': {}
                }
            }
        },
        'table_row': ['1']
    }

    _schema = {
        'properties': {},
    }

    # there is not param "name"
    with pytest.raises(Exception) as e:
        item_type = ItemTypes.create()
    assert e.type==ValueError
    assert str(e.value)=="Item type name cannot be empty."

    # create item type
    item_type = ItemTypes.create(
        name='test',
        item_type_name=_item_type_name,
        schema=_schema,
        form=_form,
        render=_render,
        tag=1
    )
    assert item_type=={'properties': {}}
    assert item_type.model.item_type_name.name=='test'
    assert item_type.model.schema=={'properties': {}}
    assert item_type.model.form=={'items': []}
    assert item_type.model.render=={'meta_list': {}, 'table_row_map': {'schema': {'properties': {'item_1': {}}}}, 'table_row': ['1']}
    assert item_type.model.tag==1

    # item type name is exist
    with pytest.raises(Exception) as e:
        item_type = ItemTypes.create(
            name='test'
        )
    assert e.type==ValueError
    assert str(e.value)=="Item type name is already in use."

    # create item type with only param "name"
    item_type = ItemTypes.create(
        name='test2'
    )
    assert item_type=={}
    assert item_type.model.item_type_name.name=='test2'
    assert item_type.model.schema=={}
    assert item_type.model.form=={}
    assert item_type.model.render=={}
    assert item_type.model.tag==1

# class ItemTypes(RecordBase):
#     def update(cls, id_=0, name=None, schema=None, form=None, render=None, tag=1):
# .tox/c1/bin/pytest --cov=weko_records tests/test_api.py::test_itemtypes_update -v -s -vv --cov-branch --cov-report=term --cov-config=tox.ini --basetemp=/code/modules/weko-records/.tox/c1/tmp
def test_itemtypes_update(app, db):
    _form = {
        'items': []
    }

    _render = {
        'meta_list': {},
        'table_row_map': {
            'schema': {
                'properties': {
                    'item_1': {}
                }
            }
        },
        'table_row': ['1']
    }

    _schema = {
        'properties': {},
    }

    # update without param
    with pytest.raises(Exception) as e:
        item_type = ItemTypes.update()
    assert e.type==AssertionError

    # update with only param name and render
    item_type = ItemTypes.update(name="test", render=_render)
    assert item_type=={}
    assert item_type.model.item_type_name.name=='test'
    assert item_type.model.schema=={}
    assert item_type.model.form=={}
    assert item_type.model.render=={'meta_list': {}, 'table_row_map': {'schema': {'properties': {'item_1': {}}}}, 'table_row': ['1']}
    assert item_type.model.tag==1

    # update
    item_type = ItemTypes.update(id_=1, name="test1", schema=_schema, form=_form, render=_render)
    assert item_type=={}
    assert item_type.model.item_type_name.name=='test1'
    assert item_type.model.schema=={'properties': {}}
    assert item_type.model.form=={'items': []}
    assert item_type.model.render=={'meta_list': {}, 'table_row_map': {'schema': {'properties': {'item_1': {}}}}, 'table_row': ['1']}
    assert item_type.model.tag==1

    # id does not exist
    with pytest.raises(Exception) as e:
        item_type = ItemTypes.update(id_=10, name="test1")
    assert e.type==ValueError
    assert str(e.value)=="Invalid id."

# class ItemTypes(RecordBase):
#     def update_item_type(cls, form, id_, name, render, result, schema):
# .tox/c1/bin/pytest --cov=weko_records tests/test_api.py::test_itemtypes_update -v -s -vv --cov-branch --cov-report=term --cov-config=tox.ini --basetemp=/code/modules/weko-records/.tox/c1/tmp
def test_itemtypes_update_item_type(app, db, location):
    _form = {
        'items': []
    }

    _render = {
        'meta_list': {},
        'table_row_map': {
            'schema': {
                'properties': {
                    'item_1': {}
                }
            }
        },
        'table_row': ['1']
    }

    _render_2 = {
        'meta_list': {},
        'table_row_map': {
            'schema': {
                'properties': {
                    'item_1': {}
                }
            }
        },
        'table_row': ['2']
    }

    _schema = {
        'properties': {},
    }

    _item_type_name_exist = ItemTypeName(name='exist title')
    with db.session.begin_nested():
        db.session.add(_item_type_name_exist)

    ItemTypes.create(
        name='test',
        schema=_schema,
        form=_form,
        render=_render,
        tag=1
    )
    item_type = ItemTypes.get_by_id(1)

    def to_dict():
        return {
            "hits": {
                "hits": [{
                    "_id": "1",
                    "_source": {
                        "_item_metadata": {
                            "item_type_id": "1"
                        }
                    },
                }]
            },
        }

    def myfilter(item):
        def all():
            return []

        filter_magicmock = MagicMock()
        filter_magicmock.all = all

        return filter_magicmock

    def myfilter_2(item):
        def all_2():
            all2_magicmock = MagicMock()
            all2_magicmock.json = {"1": "1"}
            return [all2_magicmock]

        filter_magicmock_2 = MagicMock()
        filter_magicmock_2.all = all_2

        return filter_magicmock_2

    data1 = MagicMock()
    data1.to_dict = to_dict
    data1.filter = myfilter

    data2 = MagicMock()
    data2.filter = myfilter_2

    data3 = MagicMock()

    test = ItemTypes(
                data={}
            )

    app.config['WEKO_ITEMTYPES_UI_UPGRADE_VERSION_ENABLED'] = False

    with patch("weko_records.api.RecordsSearch.execute", return_value=data1):
        with patch("weko_records.api.Mapping", return_value=data3):
            with patch("weko_records.api.db.session.merge", return_value=""):
                with patch("weko_records.api.db.session.query", return_value=data2):
                    assert test.update_item_type(
                        form=_form,
                        id_=1,
                        name='test',
                        render=_render_2,
                        result=item_type,
                        schema=_schema
                    ) != None

            with patch("weko_records.api.db.session.query", return_value=data1):
                assert test.update_item_type(
                    form=_form,
                    id_=1,
                    name='test',
                    render=_render_2,
                    result=item_type,
                    schema=_schema
                ) != None

    with pytest.raises(Exception) as e:
        record = ItemTypes.update_item_type(
            form=_form,
            id_=1,
            name='exist title',
            render=_render,
            result=item_type,
            schema=_schema
        )
    assert e.type==ValueError
    assert str(e.value)=="Invalid name."

    app.config['WEKO_ITEMTYPES_UI_UPGRADE_VERSION_ENABLED'] = False
    record = ItemTypes.update_item_type(
        form=_form,
        id_=1,
        name='test',
        render=_render_2,
        result=item_type,
        schema=_schema
    )
    assert record=={'properties': {}}
    assert record.model.item_type_name.name=='test'
    assert record.model.schema=={'properties': {}}
    assert record.model.form=={'items': []}
    assert record.model.render=={'meta_list': {}, 'table_row_map': {'schema': {'properties': {'item_1': {}}}}, 'table_row': ['2']}
    assert record.model.tag==1

    app.config['WEKO_ITEMTYPES_UI_UPGRADE_VERSION_ENABLED'] = True
    record = ItemTypes.update_item_type(
        form=_form,
        id_=1,
        name='test3',
        render=_render,
        result=item_type,
        schema=_schema
    )
    assert record=={'properties': {}}
    assert record.model.item_type_name.name=='test3'
    assert record.model.schema=={'properties': {}}
    assert record.model.form=={'items': []}
    assert record.model.render=={'meta_list': {}, 'table_row_map': {'schema': {'properties': {'item_1': {}}}}, 'table_row': ['1']}
    assert record.model.tag==1

    record = ItemTypes.update_item_type(
        form=_form,
        id_=1,
        name='test4',
        render=_render,
        result=item_type,
        schema=_schema
    )
    assert record=={'properties': {}}
    assert record.model.item_type_name.name=='test4'
    assert record.model.schema=={'properties': {}}
    assert record.model.form=={'items': []}
    assert record.model.render=={'meta_list': {}, 'table_row_map': {'schema': {'properties': {'item_1': {}}}}, 'table_row': ['1']}
    assert record.model.tag==1

# class ItemTypes(RecordBase):
#     def __update_item_type(cls, id_, schema, form, render):
#     def __update_metadata(cls, item_type_id, item_type_name, old_render, new_render):
#     def __get_records_by_item_type_name(cls, item_type_name):
# .tox/c1/bin/pytest --cov=weko_records tests/test_api.py::test__get_records_by_item_type_name -v -s -vv --cov-branch --cov-report=term --cov-config=tox.ini --basetemp=/code/modules/weko-records/.tox/c1/tmp
def test__get_records_by_item_type_name(app, esindex):
    item_type_name = "test_item_type"
    def _generate_es_data(num, start_datetime=datetime.now()):
        for i in range(num):
            doc = {
                "_index": "test-weko-item-v1.0.0",
                "_type": "item-v1.0.0",
                "_id": f"2d1a2520-9080-437f-a304-230adc8{i:05d}",
                "_source": {
                    "_item_metadata": {
                        "title": [f"test_title_{i}"],
                    },
                    "relation_version_is_last": True,
                    "path": ["66"],
                    "control_number": f"{i:05d}",
                    "_created": (start_datetime + timedelta(seconds=i)).isoformat(),
                    "_updated": (start_datetime + timedelta(seconds=i)).isoformat(),
                    "publish_date": (datetime.now() - timedelta(days=1)).strftime('%Y-%m-%d'),
                    "publish_status": "0",
                },
            }
            if i % 2 == 0:
                doc["_source"]["itemtype"] = item_type_name
            else:
                doc["_source"]["itemtype"] = "test_item_type2"
            yield doc

    generate_data_num = 20002
    helpers.bulk(esindex, _generate_es_data(generate_data_num), refresh='true')

    # result over 10000
    assert len(ItemTypes._ItemTypes__get_records_by_item_type_name(item_type_name)) == int(generate_data_num/2)


# class ItemTypes(RecordBase):
#     def get_record(cls, id_, with_deleted=False):
# .tox/c1/bin/pytest --cov=weko_records tests/test_api.py::test_itemtypes_get_record -v -s -vv --cov-branch --cov-report=term --cov-config=tox.ini --basetemp=/code/modules/weko-records/.tox/c1/tmp
def test_itemtypes_get_record(app, db):
    ItemTypes.create(name='test')
    it = ItemTypes.create(name='test2')
    ItemTypes.delete(it)

    item_type = ItemTypes.get_record(1)
    assert item_type=={}
    assert item_type.model.item_type_name.name=='test'
    assert item_type.model.schema=={}
    assert item_type.model.form=={}
    assert item_type.model.render=={}
    assert item_type.model.tag==1

    item_type = ItemTypes.get_record(2, False)
    assert item_type==None
    item_type = ItemTypes.get_record(2, True)
    assert item_type=={}
    assert item_type.model.item_type_name.name=='test2'
    assert item_type.model.schema=={}
    assert item_type.model.form=={}
    assert item_type.model.render=={}
    assert item_type.model.tag==1

# class ItemTypes(RecordBase):
#     def get_records(cls, ids, with_deleted=False):
# .tox/c1/bin/pytest --cov=weko_records tests/test_api.py::test_itemtypes_get_records -v -s -vv --cov-branch --cov-report=term --cov-config=tox.ini --basetemp=/code/modules/weko-records/.tox/c1/tmp
def test_itemtypes_get_records(app, db):
    ItemTypes.create(name='test')
    it = ItemTypes.create(name='test2')
    ItemTypes.delete(it)

    item_types = ItemTypes.get_records([1, 2], False)
    assert len(item_types)==1
    assert item_types[0]=={}
    assert item_types[0].model.item_type_name.name=='test'
    assert item_types[0].model.schema=={}
    assert item_types[0].model.form=={}
    assert item_types[0].model.render=={}
    assert item_types[0].model.tag==1

    item_types = ItemTypes.get_records([1, 2], True)
    assert len(item_types)==2
    assert item_types[0]=={}
    assert item_types[0].model.item_type_name.name=='test'
    assert item_types[0].model.schema=={}
    assert item_types[0].model.form=={}
    assert item_types[0].model.render=={}
    assert item_types[0].model.tag==1
    assert item_types[1]=={}
    assert item_types[1].model.item_type_name.name=='test2'
    assert item_types[1].model.schema=={}
    assert item_types[1].model.form=={}
    assert item_types[1].model.render=={}
    assert item_types[1].model.tag==1

# class ItemTypes(RecordBase):
#     def get_by_id(cls, id_, with_deleted=False):
# .tox/c1/bin/pytest --cov=weko_records tests/test_api.py::test_itemtypes_get_by_id -v -s -vv --cov-branch --cov-report=term --cov-config=tox.ini --basetemp=/code/modules/weko-records/.tox/c1/tmp
def test_itemtypes_get_by_id(app, db):
    ItemTypes.create(name='test')
    it = ItemTypes.create(name='test2')
    ItemTypes.delete(it)

    item_type = ItemTypes.get_by_id(1)
    assert item_type.item_type_name.name=='test'
    assert item_type.schema=={}
    assert item_type.form=={}
    assert item_type.render=={}
    assert item_type.tag==1

    item_type = ItemTypes.get_by_id(2, False)
    assert item_type==None
    item_type = ItemTypes.get_by_id(2, True)
    assert item_type.item_type_name.name=='test2'
    assert item_type.schema=={}
    assert item_type.form=={}
    assert item_type.render=={}
    assert item_type.tag==1

# class ItemTypes(RecordBase):
#     def get_by_name_id(cls, name_id, with_deleted=False):
# .tox/c1/bin/pytest --cov=weko_records tests/test_api.py::test_itemtypes_get_by_name_id -v -s -vv --cov-branch --cov-report=term --cov-config=tox.ini --basetemp=/code/modules/weko-records/.tox/c1/tmp
def test_itemtypes_get_by_name_id(app, db):
    ItemTypes.create(name='test')
    it = ItemTypes.create(name='test2')
    ItemTypes.delete(it)

    item_types = ItemTypes.get_by_name_id(1)
    assert len(item_types)==1
    assert item_types[0].item_type_name.name=='test'
    assert item_types[0].schema=={}
    assert item_types[0].form=={}
    assert item_types[0].render=={}
    assert item_types[0].tag==1

    item_types = ItemTypes.get_by_name_id(2, False)
    assert len(item_types)==0
    item_types = ItemTypes.get_by_name_id(2, True)
    assert len(item_types)==1
    assert item_types[0].item_type_name.name=='test2'
    assert item_types[0].schema=={}
    assert item_types[0].form=={}
    assert item_types[0].render=={}
    assert item_types[0].tag==1

# class ItemTypes(RecordBase):
#     def get_records_by_name_id(cls, name_id, with_deleted=False):
# .tox/c1/bin/pytest --cov=weko_records tests/test_api.py::test_itemtypes_get_records_by_name_id -v -s -vv --cov-branch --cov-report=term --cov-config=tox.ini --basetemp=/code/modules/weko-records/.tox/c1/tmp
def test_itemtypes_get_records_by_name_id(app, db):
    ItemTypes.create(name='test')
    it = ItemTypes.create(name='test2')
    ItemTypes.delete(it)

    item_types = ItemTypes.get_records_by_name_id(1)
    assert len(item_types)==1
    assert item_types[0]=={}
    assert item_types[0].model.item_type_name.name=='test'
    assert item_types[0].model.schema=={}
    assert item_types[0].model.form=={}
    assert item_types[0].model.render=={}
    assert item_types[0].model.tag==1

    item_types = ItemTypes.get_records_by_name_id(2, False)
    assert len(item_types)==0
    item_types = ItemTypes.get_records_by_name_id(2, True)
    assert len(item_types)==1
    assert item_types[0]=={}
    assert item_types[0].model.item_type_name.name=='test2'
    assert item_types[0].model.schema=={}
    assert item_types[0].model.form=={}
    assert item_types[0].model.render=={}
    assert item_types[0].model.tag==1

# class ItemTypes(RecordBase):
#     def get_latest(cls, with_deleted=False):
# .tox/c1/bin/pytest --cov=weko_records tests/test_api.py::test_itemtypes_get_latest -v -s -vv --cov-branch --cov-report=term --cov-config=tox.ini --basetemp=/code/modules/weko-records/.tox/c1/tmp
def test_itemtypes_get_latest(app, db):
    ItemTypes.create(name='test')
    it = ItemTypes.create(name='test2')
    ItemTypes.delete(it)

    # need to fix
    item_type_names = ItemTypes.get_latest(False)
    assert len(item_type_names)==1
    assert item_type_names[0].id == 1
    assert item_type_names[0].name == "test"
    assert item_type_names[0].has_site_license == True
    assert item_type_names[0].is_active== True
    assert isinstance(item_type_names[0].created,datetime)
    assert isinstance(item_type_names[0].updated,datetime)

    # need to fix
    item_type_names = ItemTypes.get_latest(True)
    assert len(item_type_names)==2
    assert item_type_names[0].id == 1
    assert item_type_names[0].name == "test"
    assert item_type_names[0].has_site_license == True
    assert item_type_names[0].is_active== True
    assert isinstance(item_type_names[0].created,datetime)
    assert isinstance(item_type_names[0].updated,datetime)
    assert item_type_names[1].id == 2
    assert item_type_names[1].name == "test2"
    assert item_type_names[1].has_site_license == True
    assert item_type_names[1].is_active== True
    assert isinstance(item_type_names[1].created,datetime)
    assert isinstance(item_type_names[1].updated,datetime)

# class ItemTypes(RecordBase):
#     get_latest_with_item_type(cls, with_deleted=False):
# .tox/c1/bin/pytest --cov=weko_records tests/test_api.py::test_itemtypes_get_latest_with_item_type -v -s -vv --cov-branch --cov-report=term --cov-config=tox.ini --basetemp=/code/modules/weko-records/.tox/c1/tmp
def test_itemtypes_get_latest_with_item_type(app, db):
    ItemTypes.create(name='test')
    it = ItemTypes.create(name='test2')
    ItemTypes.delete(it)

    item_types = ItemTypes.get_latest_with_item_type(False)
    assert len(item_types)==1
    assert item_types[0].name == "test"
    assert item_types[0].id == 1
    assert item_types[0].harvesting_type == False
    assert item_types[0].is_deleted == False
    assert item_types[0].tag == 1

    item_types = ItemTypes.get_latest_with_item_type(True)
    assert len(item_types)==2
    assert item_types[0].name == "test"
    assert item_types[0].id == 1
    assert item_types[0].harvesting_type == False
    assert item_types[0].is_deleted == False
    assert item_types[0].tag == 1
    assert item_types[1].name == "test2"
    assert item_types[1].id == 2
    assert item_types[1].harvesting_type == False
    assert item_types[1].is_deleted == True
    assert item_types[1].tag == 1

# class ItemTypes(RecordBase):
#     get_latest_custorm_harvesting(cls, with_deleted=False, harvesting_type=False):
# .tox/c1/bin/pytest --cov=weko_records tests/test_api.py::test_itemtypes_get_latest_custorm_harvesting -v -s -vv --cov-branch --cov-report=term --cov-config=tox.ini --basetemp=/code/modules/weko-records/.tox/c1/tmp
def test_itemtypes_get_latest_custorm_harvesting(app, db):
    ItemTypes.create(name='test')
    ItemTypes.create(name='test2')
    it3 = ItemTypes.create(name='test3')
    it4 = ItemTypes.create(name='test4')
    ItemTypes.delete(it3)
    ItemTypes.delete(it4)
    with db.session.begin_nested():
        it2 = ItemTypes.get_by_id(2, True)
        it2.harvesting_type = True
        db.session.merge(it2)
        it4 = ItemTypes.get_by_id(4, True)
        it4.harvesting_type = True
        db.session.merge(it4)
    db.session.commit()

    item_type_names = ItemTypes.get_latest_custorm_harvesting(False, False)
    assert len(item_type_names)==1
    assert item_type_names[0].id == 1
    assert item_type_names[0].name == "test"
    assert item_type_names[0].has_site_license == True
    assert item_type_names[0].is_active== True
    assert isinstance(item_type_names[0].created,datetime)
    assert isinstance(item_type_names[0].updated,datetime)

    item_type_names = ItemTypes.get_latest_custorm_harvesting(False, True)
    assert len(item_type_names)==1
    assert item_type_names[0].id == 2
    assert item_type_names[0].name == "test2"
    assert item_type_names[0].has_site_license == True
    assert item_type_names[0].is_active== True
    assert isinstance(item_type_names[0].created,datetime)
    assert isinstance(item_type_names[0].updated,datetime)

    # need to fix
    item_type_names = ItemTypes.get_latest_custorm_harvesting(True, False)
    assert len(item_type_names)==4

    # need to fix
    item_type_names = ItemTypes.get_latest_custorm_harvesting(True, True)
    assert len(item_type_names)==4

# class ItemTypes(RecordBase):
#     def get_all(cls, with_deleted=False):
# .tox/c1/bin/pytest --cov=weko_records tests/test_api.py::test_itemtypes_get_all -v -s -vv --cov-branch --cov-report=term --cov-config=tox.ini --basetemp=/code/modules/weko-records/.tox/c1/tmp
def test_itemtypes_get_all(app, db):
    ItemTypes.create(name='test')
    it = ItemTypes.create(name='test2')
    ItemTypes.delete(it)

    item_types = ItemTypes.get_all(False)
    assert len(item_types)==1
    assert item_types[0].item_type_name.name=='test'
    assert item_types[0].schema=={}
    assert item_types[0].form=={}
    assert item_types[0].render=={}
    assert item_types[0].tag==1

    item_types = ItemTypes.get_all(True)
    assert len(item_types)==2
    assert item_types[0].id==1
    assert item_types[0].name_id==1
    assert item_types[0].item_type_name.name=='test'
    assert item_types[0].schema=={}
    assert item_types[0].form=={}
    assert item_types[0].render=={}
    assert item_types[0].tag==1
    assert item_types[0].is_deleted==False
    assert item_types[1].id==2
    assert item_types[1].name_id==2
    assert item_types[1].item_type_name.name=='test2'
    assert item_types[1].schema=={}
    assert item_types[1].form=={}
    assert item_types[1].render=={}
    assert item_types[1].tag==1
    assert item_types[1].is_deleted==True

# class ItemTypes(RecordBase):
#     def patch(self, patch):
def test_patch_ItemTypes(app):
    test = ItemTypes(data={})

    with patch("weko_records.api.apply_patch", return_value=""):
        test.patch(patch="test")

# class ItemTypes(RecordBase):
#     def commit(self, **kwargs):
# .tox/c1/bin/pytest --cov=weko_records tests/test_api.py::test_itemtypes_commit -v -s -vv --cov-branch --cov-report=term --cov-config=tox.ini --basetemp=/code/modules/weko-records/.tox/c1/tmp
def test_itemtypes_commit(app, db):
    it = ItemTypes.create(name='test')
    it2 = ItemTypes.create(name='test2')

    it.model = None
    with pytest.raises(Exception) as e:
        ItemTypes.commit(it)
    assert e.type==MissingModelError
    it2 = ItemTypes.commit(it2)
    assert it2=={}
    assert it2.model.item_type_name.name=='test2'
    assert it2.model.schema=={}
    assert it2.model.form=={}
    assert it2.model.render=={}
    assert it2.model.tag==1
    assert it2.model.is_deleted==False

# class ItemTypes(RecordBase):
#     def delete(self, force=False):
# .tox/c1/bin/pytest --cov=weko_records tests/test_api.py::test_itemtypes_delete -v -s -vv --cov-branch --cov-report=term --cov-config=tox.ini --basetemp=/code/modules/weko-records/.tox/c1/tmp
def test_itemtypes_delete(app, db):
    it = ItemTypes.create(name='test')
    it2 = ItemTypes.create(name='test2')
    it3 = ItemTypes.create(name='test3')

    it.model = None
    with pytest.raises(Exception) as e:
        ItemTypes.delete(it, False)
    assert e.type==MissingModelError

    it2 = ItemTypes.delete(it2, False)
    assert it2=={}
    assert it2.model.item_type_name.name=='test2'
    assert it2.model.schema=={}
    assert it2.model.form=={}
    assert it2.model.render=={}
    assert it2.model.tag==1
    assert it2.model.is_deleted==True

    # need to fix
    with pytest.raises(Exception) as e:
        it3 = ItemTypes.delete(it3, True)

# class ItemTypes(RecordBase):
#     def revert(self, revision_id):
# .tox/c1/bin/pytest --cov=weko_records tests/test_api.py::test_itemtypes_revert -v -s -vv --cov-branch --cov-report=term --cov-config=tox.ini --basetemp=/code/modules/weko-records/.tox/c1/tmp
def test_itemtypes_revert(app, db):
    it = ItemTypes.create(name='test')
    it2 = ItemTypes.create(name='test2')

    it.model = None
    with pytest.raises(Exception) as e:
        ItemTypes.revert(it, 0)
    assert e.type==MissingModelError
    # need to fix
    with pytest.raises(Exception) as e:
        ItemTypes.revert(it2, 0)
    assert e.type==AttributeError

# class ItemTypes(RecordBase):
#     def restore(self):
# .tox/c1/bin/pytest --cov=weko_records tests/test_api.py::test_itemtypes_restore -v -s -vv --cov-branch --cov-report=term --cov-config=tox.ini --basetemp=/code/modules/weko-records/.tox/c1/tmp
def test_itemtypes_restore(app, db):
    it = ItemTypes.create(name='test')
    it2 = ItemTypes.create(name='test2')

    it.model = None
    with pytest.raises(Exception) as e:
        ItemTypes.restore(it)
    assert e.type==MissingModelError

    ItemTypes.delete(it2, False)
    it2 = ItemTypes.restore(it2)
    assert it2=={}
    assert it2.model.item_type_name.name=='test2'
    assert it2.model.schema=={}
    assert it2.model.form=={}
    assert it2.model.render=={}
    assert it2.model.tag==1
    assert it2.model.is_deleted==False

# class ItemTypes(RecordBase):
#     def revisions(self):
def test_revision_ItemTypes(app):
    test = ItemTypes(data={})

    # Exception coverage
    try:
        test.revisions()
    except:
        pass

    test.model = True

    with patch('weko_records.api.RevisionsIterator', return_value=MagicMock()):
        assert test.revisions() != None

# .tox/c1/bin/pytest --cov=weko_records tests/test_api.py::TestItemTypes::test_update_attribute_options -vv -s --cov-branch --cov-report=term --basetemp=/code/modules/weko-records/.tox/c1/tmp
class TestItemTypes:

    # def (cls, itemtype_id, specified_list=[], renew_value='None'):
    # .tox/c1/bin/pytest --cov=weko_records tests/test_api.py::TestItemTypes::test_reload -vv -s --cov-branch --cov-report=term --basetemp=/code/modules/weko-records/.tox/c1/tmp
    def test_reload(self, app, db, user, item_type_with_form, item_type_mapping_with_form):

        item_type_id = item_type_with_form.id

        with patch('weko_records.api.db.session.merge', return_value=""):
            with patch('weko_records.api.db.session.commit', return_value=""):
                result = ItemTypes.reload(item_type_id)
                assert result["msg"] == "Fix ItemType({}) mapping".format(item_type_id)
                assert result["code"] == 0

                result = ItemTypes.reload(item_type_id, specified_list=[1000])
                assert result["msg"] == "Update ItemType({})".format(item_type_id)
                assert result["code"] == 0

    # .tox/c1/bin/pytest --cov=weko_records tests/test_api.py::TestItemTypes::test_update_property_enum -vv -s --cov-branch --cov-report=term --basetemp=/code/modules/weko-records/.tox/c1/tmp
    def test_update_property_enum(app):
        old_value = {'type': 'array', 'items': {'type': 'object', 'title': 'dcterms_date', 'format': 'object', 'properties': {'subitem_dcterms_date': {'type': 'string', 'title': '日付（リテラル）', 'format': 'text', 'title_i18n': {'en': 'Date Literal', 'ja': '日付（リテラル）'}}, 'subitem_dcterms_date_language': {'enum': [None, 'ja', 'ja-Kana', 'ja-Latn', 'en', 'fr', 'it', 'de', 'es', 'zh-cn', 'zh-tw', 'ru', 'la', 'ms', 'eo', 'ar', 'el', 'ko'], 'type': ['null', 'string'], 'title': '言語', 'format': 'select', 'editAble': True}}, 'system_prop': False}, 'title': 'dcterms_date', 'maxItems': 9999, 'minItems': 1, 'system_prop': False}
        new_value = {'type': 'array', 'items': {'type': 'object', 'title': 'dcterms_date', 'format': 'object', 'properties': {'subitem_dcterms_date': {'type': 'string', 'title': '日付（リテラル）', 'format': 'text', 'title_i18n': {'en': 'Date Literal', 'ja': '日付（リテラル）'}}, 'subitem_dcterms_date_language': {'enum': [None, 'ja', 'ja-Kana', 'ja-Latn', 'en', 'fr', 'it', 'de', 'es', 'zh-cn', 'zh-tw', 'ru', 'la', 'ms', 'eo', 'ar', 'el', 'ko'], 'type': ['null', 'string'], 'title': '言語', 'format': 'select', 'editAble': True}}, 'system_prop': False}, 'title': 'dcterms_date', 'maxItems': 9999, 'minItems': 1, 'system_prop': False}
        expected_dict = {'type': 'array', 'items': {'type': 'object', 'title': 'dcterms_date', 'format': 'object', 'properties': {'subitem_dcterms_date': {'type': 'string', 'title': '日付（リテラル）', 'format': 'text', 'title_i18n': {'en': 'Date Literal', 'ja': '日付（リテラル）'}}, 'subitem_dcterms_date_language': {'enum': [None, 'ja', 'ja-Kana', 'ja-Latn', 'en', 'fr', 'it', 'de', 'es', 'zh-cn', 'zh-tw', 'ru', 'la', 'ms', 'eo', 'ar', 'el', 'ko'], 'type': ['null', 'string'], 'title': '言語', 'format': 'select', 'editAble': True}}, 'system_prop': False}, 'title': 'dcterms_date', 'maxItems': 9999, 'minItems': 1, 'system_prop': False}
        ItemTypes.update_property_enum(old_value,new_value)
        TestCase().assertDictEqual(new_value, expected_dict)

        old_value = {'type': 'array', 'items': {'type': 'object', 'title': 'dcterms_date', 'format': 'object', 'properties': {'subitem_dcterms_date': {'type': 'string', 'title': '日付（リテラル）', 'format': 'text', 'title_i18n': {'en': 'Date Literal', 'ja': '日付（リテラル）'}}, 'subitem_dcterms_date_language': {'type': ['null', 'string'], 'title': '言語', 'format': 'select', 'editAble': True}}, 'system_prop': False}, 'title': 'dcterms_date', 'maxItems': 9999, 'minItems': 1, 'system_prop': False}
        new_value = {'type': 'array', 'items': {'type': 'object', 'title': 'dcterms_date', 'format': 'object', 'properties': {'subitem_dcterms_date': {'type': 'string', 'title': '日付（リテラル）', 'format': 'text', 'title_i18n': {'en': 'Date Literal', 'ja': '日付（リテラル）'}}, 'subitem_dcterms_date_language': {'enum': [None, 'ja', 'ja-Kana', 'ja-Latn', 'en', 'fr', 'it', 'de', 'es', 'zh-cn', 'zh-tw', 'ru', 'la', 'ms', 'eo', 'ar', 'el', 'ko'], 'type': ['null', 'string'], 'title': '言語', 'format': 'select', 'editAble': True}}, 'system_prop': False}, 'title': 'dcterms_date', 'maxItems': 9999, 'minItems': 1, 'system_prop': False}
        expected_dict = {'type': 'array', 'items': {'type': 'object', 'title': 'dcterms_date', 'format': 'object', 'properties': {'subitem_dcterms_date': {'type': 'string', 'title': '日付（リテラル）', 'format': 'text', 'title_i18n': {'en': 'Date Literal', 'ja': '日付（リテラル）'}}, 'subitem_dcterms_date_language': {'enum': [None, 'ja', 'ja-Kana', 'ja-Latn', 'en', 'fr', 'it', 'de', 'es', 'zh-cn', 'zh-tw', 'ru', 'la', 'ms', 'eo', 'ar', 'el', 'ko'], 'type': ['null', 'string'], 'title': '言語', 'format': 'select', 'editAble': True}}, 'system_prop': False}, 'title': 'dcterms_date', 'maxItems': 9999, 'minItems': 1, 'system_prop': False}
        ItemTypes.update_property_enum(old_value,new_value)
        TestCase().assertDictEqual(new_value, expected_dict)
    # .tox/c1/bin/pytest --cov=weko_records tests/test_api.py::TestItemTypes::test_update_attribute_options -vv -s -v  --cov-branch --cov-report=term --cov-report=html --basetemp=/code/modules/weko-records/.tox/c1/tmp
    def test_update_attribute_options(self, app):

        a = {"key": "key", "type": "fieldset", "items": [{"key": "key.subkey", "type": "text", "title": "バージョン情報","isHide":True, "required": True, "isShowList": True, "title_i18n": {"en": "Version", "ja": "バージョン情報"}, "isNonDisplay": True, "title_i18n_temp": {"en": "Version", "ja": "バージョン情報"}, "isSpecifyNewline": True}], "title": "Version", "title_i18n": {"en": "Version", "ja": "バージョン情報"}}
        b = {"key": "key", "type": "fieldset", "items": [{"key": "key.subkey", "type": "text", "title": "バージョン情報", "isHide":True, "required": True, "isShowList": True, "title_i18n": {"en": "Version", "ja": "バージョン情報"}, "isNonDisplay": True, "title_i18n_temp": {"en": "Version", "ja": "バージョン情報"}, "isSpecifyNewline": True}], "title": "Version", "title_i18n": {"en": "Version", "ja": "バージョン情報"}}
        expected_dict = {"key": "key", "type": "fieldset", "items": [{"key": "key.subkey", "type": "text", "title": "バージョン情報", "isHide":True, "required": True, "isShowList": True, "title_i18n": {"en": "Version", "ja": "バージョン情報"}, "isNonDisplay": True, "title_i18n_temp": {"en": "Version", "ja": "バージョン情報"}, "isSpecifyNewline": True}], "title": "Version", "isHide": False, "isShowList": False, "isNonDisplay": False, "isSpecifyNewline": False, "required": False, "title_i18n": {"en": "Version", "ja": "バージョン情報"},"title_i18n_temp": {"en": "Version", "ja": "バージョン情報"}}
        ItemTypes.update_attribute_options(a,b,"None")
        TestCase().assertDictEqual(b, expected_dict)

        a = {"key": "key", "type": "fieldset", "items": [{"key": "key.subkey", "type": "text", "title": "バージョン情報","isHide":False, "required": False, "isShowList": False, "title_i18n": {"en": "Version", "ja": "バージョン情報"}, "isNonDisplay": False, "title_i18n_temp": {"en": "Version", "ja": "バージョン情報"}, "isSpecifyNewline": False}], "title": "Version", "title_i18n": {"en": "Version", "ja": "バージョン情報"}}
        b = {"key": "key", "type": "fieldset", "items": [{"key": "key.subkey", "type": "text", "title": "バージョン情報", "isHide":False, "required": False, "isShowList": False, "title_i18n": {"en": "Version", "ja": "バージョン情報"}, "isNonDisplay": False, "title_i18n_temp": {"en": "Version", "ja": "バージョン情報"}, "isSpecifyNewline": False}], "title": "Version", "title_i18n": {"en": "Version", "ja": "バージョン情報"}}
        expected_dict = {"isHide": False, "isShowList": False, "isNonDisplay": False, "isSpecifyNewline": False, "required": False, "key": "key", "type": "fieldset", "items": [{"key": "key.subkey", "type": "text", "title": "バージョン情報", "isHide":False, "required": False, "isShowList": False, "title_i18n": {"en": "Version", "ja": "バージョン情報"}, "isNonDisplay": False, "title_i18n_temp": {"en": "Version", "ja": "バージョン情報"}, "isSpecifyNewline": False}], "title": "Version", "title_i18n": {"en": "Version", "ja": "バージョン情報"},"title_i18n_temp": {"en": "Version", "ja": "バージョン情報"}}
        ItemTypes.update_attribute_options(a,b,"None")
        TestCase().assertDictEqual(b, expected_dict)

        a = {"key": "key", "type": "fieldset", "items": [{"key": "key.subkey", "type": "text", "title": "バージョン情報","title_i18n": {"en": "Version", "ja": "バージョン情報"},"title_i18n_temp": {"en": "Version", "ja": "バージョン情報"}}], "title": "Version", "title_i18n": {"en": "Version", "ja": "バージョン情報"}}
        b = {"key": "key", "type": "fieldset", "items": [{"key": "key.subkey", "type": "text", "title": "バージョン情報","title_i18n": {"en": "Version", "ja": "バージョン情報"},"title_i18n_temp": {"en": "Version", "ja": "バージョン情報"}}], "title": "Version", "title_i18n": {"en": "Version", "ja": "バージョン情報"}}
        expected_dict = {"isHide": False, "isShowList": False, "isNonDisplay": False, "isSpecifyNewline": False, "required": False, "key": "key", "type": "fieldset", "items": [{"isHide": False,"isNonDisplay": False,"isShowList": False,"isSpecifyNewline": False,"required":False,"key": "key.subkey", "type": "text", "title": "バージョン情報", "title_i18n": {"en": "Version", "ja": "バージョン情報"}, "title_i18n_temp": {"en": "Version", "ja": "バージョン情報"}}], "title": "Version", "title_i18n": {"en": "Version", "ja": "バージョン情報"}, "title_i18n_temp": {"en": "Version", "ja": "バージョン情報"}}
        ItemTypes.update_attribute_options(a,b,"None")
        TestCase().assertDictEqual(b, expected_dict)

        a = {"key": "key", "type": "fieldset", "items": [{"key": "key.subkey", "type": "text", "title": "バージョン情報","isHide":False, "required": False, "isShowList": False, "title_i18n": {"en": "Version", "ja": "バージョン情報"}, "isNonDisplay": True, "title_i18n_temp": {"en": "Version", "ja": "バージョン情報"}, "isSpecifyNewline": False}], "title": "Version", "title_i18n": {"en": "Version", "ja": "バージョン情報"}}
        b = {"key": "key", "type": "fieldset", "items": [{"key": "key.subkey", "type": "text", "title": "バージョン情報", "isHide":False, "required": False, "isShowList": False, "title_i18n": {"en": "Version", "ja": "バージョン情報"}, "isNonDisplay": False, "title_i18n_temp": {"en": "Version", "ja": "バージョン情報"}, "isSpecifyNewline": False}], "title": "Version", "title_i18n": {"en": "Version", "ja": "バージョン情報"}}
        expected_dict = {"isHide": False, "isShowList": False, "isNonDisplay": False, "isSpecifyNewline": False, "required": False, "key": "key", "type": "fieldset", "items": [{"key": "key.subkey", "type": "text", "title": "バージョン情報", "isHide":False, "required": False, "isShowList": False, "title_i18n": {"en": "Version", "ja": "バージョン情報"}, "isNonDisplay": True, "title_i18n_temp": {"en": "Version", "ja": "バージョン情報"}, "isSpecifyNewline": False}], "title": "Version", "title_i18n": {"en": "Version", "ja": "バージョン情報"}, "title_i18n_temp": {"en": "Version", "ja": "バージョン情報"}}
        ItemTypes.update_attribute_options(a,b, "None")
        TestCase().assertDictEqual(b, expected_dict)

        a = {"key": "key", "type": "fieldset", "items": [{"key": "key.subkey", "type": "text", "title": "subkey","isHide":False, "required": False, "isShowList": False, "title_i18n": {"en": "subkey", "ja": "subkey"}, "isNonDisplay": True, "title_i18n_temp": {"en": "subkey", "ja": "subkey"}, "isSpecifyNewline": False,"items": [{"key": "key.subkey.subkey", "type": "text", "title": "subkey.subkey","isHide":False, "required": False, "isShowList": False, "title_i18n": {"en": "subkey.subkey", "ja": "subkey.subkey"}, "isNonDisplay": True, "title_i18n_temp": {"en": "subkey.subkey", "ja": "subkey.subkey"}, "isSpecifyNewline": False}]}], "title": "Version", "title_i18n": {"en": "key", "ja": "key"}}
        b = {"key": "key", "type": "fieldset", "items": [{"key": "key.subkey", "type": "text", "title": "subkey","isHide":True, "required": True, "isShowList": True, "title_i18n": {"en": "subkey", "ja": "subkey"}, "isNonDisplay": False, "title_i18n_temp": {"en": "subkey", "ja": "subkey"}, "isSpecifyNewline": True,"items": [{"key": "key.subkey.subkey", "type": "text", "title": "subkey.subkey","isHide":True, "required": True, "isShowList": True, "title_i18n": {"en": "subkey.subkey", "ja": "subkey.subkey"}, "isNonDisplay": False, "title_i18n_temp": {"en": "subkey.subkey", "ja": "subkey.subkey"}, "isSpecifyNewline": True}]}], "title": "Version", "title_i18n": {"en": "key", "ja": "key"}}
        expected_dict = {"isHide": False, "isShowList": False, "isNonDisplay": False, "isSpecifyNewline": False, "required": False, "key": "key", "type": "fieldset", "items": [{"key": "key.subkey", "type": "text", "title": "subkey","isHide":False, "required": False, "isShowList": False, "title_i18n": {"en": "subkey", "ja": "subkey"}, "isNonDisplay": True, "title_i18n_temp": {"en": "subkey", "ja": "subkey"}, "isSpecifyNewline": False,"items": [{"key": "key.subkey.subkey", "type": "text", "title": "subkey.subkey","isHide":False, "required": False, "isShowList": False, "title_i18n": {"en": "subkey.subkey", "ja": "subkey.subkey"}, "isNonDisplay": True, "title_i18n_temp": {"en": "subkey.subkey", "ja": "subkey.subkey"}, "isSpecifyNewline": False}]}], "title": "Version", "title_i18n": {"en": "key", "ja": "key"},"title_i18n_temp": {"en": "key", "ja": "key"}}
        ItemTypes.update_attribute_options(a,b, "None")
        TestCase().assertDictEqual(b, expected_dict)

        old_value = {"key": "key", "type": "fieldset", "items": [{"key": "key.subitem_select_language", "type": "select", "title": "言語", "titleMap": [{"name": "ja", "value": "ja"}, {"name": "en", "value": "en"}], "title_i18n": {"en": "Language", "ja": "言語"}, "title_i18n_temp": {"en": "Language", "ja": "言語"}}, {"key": "key.subitem_select_item", "type": "select", "title": "値", "titleMap": [{"name": "a", "value": "a"}, {"name": "b", "value": "b"}, {"name": "c", "value": "c"}, {"name": "d", "value": "d"}, {"name": "e", "value": "e"}, {"name": "f", "value": "f"}], "title_i18n": {"en": "Value", "ja": "値"}, "title_i18n_temp": {"en": "Value", "ja": "値"}}], "title": "abcdef", "title_i18n": {"en": "", "ja": ""}}
        new_value = {"key": "key", "type": "fieldset", "items": [{"key": "key.subitem_select_language", "type": "select", "title": "言語", "titleMap": '', "title_i18n": {"en": "Language", "ja": "言語"}, "title_i18n_temp": {"en": "Language", "ja": "言語"}}, {"key": "key.subitem_select_item", "type": "select", "title": "値", "titleMap": [], "title_i18n": {"en": "Value", "ja": "値"}, "title_i18n_temp": {"en": "Value", "ja": "値"}}], "title": "abcdef", "title_i18n": {"en": "", "ja": ""}}
        expected_dict = {"isHide": False, "isShowList": False, "isNonDisplay": False, "isSpecifyNewline": False, "required": False,"key": "key", "type": "fieldset", "items": [{"key": "key.subitem_select_language", "type": "select", "title": "言語", "titleMap": [{"name": "ja", "value": "ja"}, {"name": "en", "value": "en"}], "title_i18n": {"en": "Language", "ja": "言語"}, "title_i18n_temp": {"en": "Language", "ja": "言語"},'isHide': False,'isNonDisplay': False,'isShowList': False, 'isSpecifyNewline': False,'required': False}, {"key": "key.subitem_select_item", "type": "select", "title": "値", "titleMap": [{"name": "a", "value": "a"}, {"name": "b", "value": "b"}, {"name": "c", "value": "c"}, {"name": "d", "value": "d"}, {"name": "e", "value": "e"}, {"name": "f", "value": "f"}], "title_i18n": {"en": "Value", "ja": "値"}, "title_i18n_temp": {"en": "Value", "ja": "値"},'isHide': False,'isNonDisplay': False,'isShowList': False, 'isSpecifyNewline': False,'required': False}], "title": "abcdef", "title_i18n": {"en": "", "ja": ""},"title_i18n_temp": {"en": "", "ja": ""}}
        ItemTypes.update_attribute_options(old_value,new_value,"None")
        TestCase().assertDictEqual(new_value, expected_dict)

        old_value = {"key": "key", "type": "fieldset", "items": [{"key": "key.subitem_select_language", "type": "select", "title": "言語", "titleMap": [{"name": "ja", "value": "ja"}, {"name": "en", "value": "en"}], "title_i18n": {"en": "Language", "ja": "言語"}, "title_i18n_temp": {"en": "Language", "ja": "言語"}}, {"key": "key.subitem_select_item", "type": "select", "title": "値", "titleMap": [{"name": "a", "value": "a"}, {"name": "b", "value": "b"}, {"name": "c", "value": "c"}, {"name": "d", "value": "d"}, {"name": "e", "value": "e"}, {"name": "f", "value": "f"}], "title_i18n": {"en": "Value", "ja": "値"}, "title_i18n_temp": {"en": "Value", "ja": "値"}}], "title": "abcdef", "title_i18n": {"en": "", "ja": ""}}
        new_value = {"key": "key", "type": "fieldset", "items": [{"key": "key.subitem_select_language", "type": "select", "title": "言語", "titleMap": '', "title_i18n": {"en": "Language", "ja": "言語"}}, {"key": "key.subitem_select_item", "type": "select", "title": "値", "titleMap": [], "title_i18n": {"en": "Value", "ja": "値"}, "title_i18n_temp": {"en": "Value", "ja": "値"}}], "title": "abcdef", "title_i18n": {"en": "", "ja": ""}}
        expected_dict = {"isHide": False, "isShowList": False, "isNonDisplay": False, "isSpecifyNewline": False, "required": False,"key": "key", "type": "fieldset", "items": [{"key": "key.subitem_select_language", "type": "select", "title": "言語", "titleMap": [{"name": "ja", "value": "ja"}, {"name": "en", "value": "en"}], "title_i18n": {"en": "Language", "ja": "言語"}, "title_i18n_temp": {"en": "Language", "ja": "言語"},'isHide': False,'isNonDisplay': False,'isShowList': False, 'isSpecifyNewline': False,'required': False}, {"key": "key.subitem_select_item", "type": "select", "title": "値", "titleMap": [{"name": "a", "value": "a"}, {"name": "b", "value": "b"}, {"name": "c", "value": "c"}, {"name": "d", "value": "d"}, {"name": "e", "value": "e"}, {"name": "f", "value": "f"}], "title_i18n": {"en": "Value", "ja": "値"}, "title_i18n_temp": {"en": "Value", "ja": "値"},'isHide': False,'isNonDisplay': False,'isShowList': False, 'isSpecifyNewline': False,'required': False}], "title": "abcdef", "title_i18n": {"en": "", "ja": ""},"title_i18n_temp": {"en": "", "ja": ""}}
        ItemTypes.update_attribute_options(old_value,new_value, "None")
        TestCase().assertDictEqual(new_value, expected_dict)

        old_value = {"key": "key", "type": "fieldset", "items": [{"key": "key.subitem_select_item", "type": "select", "title": "値", "titleMap": [{"name": "a", "value": "a"}, {"name": "b", "value": "b"}], "title_i18n": {"en": "Value", "ja": "値"}, "title_i18n_temp": {"en": "Value", "ja": "値"}}], "title": "abcdef", "title_i18n": {"en": "", "ja": ""}}
        new_value = {"key": "key", "type": "fieldset", "items": [{"key": "key.subitem_select_item", "type": "select", "title": "値", "titleMap": [{"name": "a", "value": "a"}, {"name": "b", "value": "b"}, {"name": "c", "value": "c"}], "title_i18n": {"en": "Test Value", "ja": "テスト値"}, "title_i18n_temp": {"en": "Test Value", "ja": "テスト値"}}], "title": "abcdef", "title_i18n": {"en": "", "ja": ""}}
        expected_dict = {"isHide": False, "isShowList": False, "isNonDisplay": False, "isSpecifyNewline": False, "required": False,"key": "key", "key": "key", "type": "fieldset", "items": [{"key": "key.subitem_select_item", "type": "select", "title": "値", "titleMap": [{"name": "a", "value": "a"}, {"name": "b", "value": "b"}], "title_i18n": {"en": "Value", "ja": "値"}, "title_i18n_temp": {"en": "Value", "ja": "値"},'isHide': False,'isNonDisplay': False,'isShowList': False, 'isSpecifyNewline': False,'required': False}], "title": "abcdef", "title_i18n": {"en": "", "ja": ""}, "title_i18n_temp": {"en": "", "ja": ""}}
        ItemTypes.update_attribute_options(old_value,new_value,"VAL")
        TestCase().assertDictEqual(new_value, expected_dict)

        old_value = {"key": "key", "type": "fieldset", "items": [{"key": "key.subitem_select_item", "type": "select", "title": "値", "titleMap": [{"name": "a", "value": "a"}, {"name": "b", "value": "b"}], "title_i18n": {"en": "Value", "ja": "値"}, "title_i18n_temp": {"en": "Value", "ja": "値"}}], "title": "abcdef", "title_i18n": {"en": "", "ja": ""}}
        new_value = {"key": "key", "type": "fieldset", "items": [{"key": "key.subitem_select_item", "type": "select", "title": "値", "titleMap": [{"name": "a", "value": "a"}, {"name": "b", "value": "b"}, {"name": "c", "value": "c"}], "title_i18n": {"en": "Test Value", "ja": "テスト値"}, "title_i18n_temp": {"en": "Test Value", "ja": "テスト値"}}], "title": "abcdef", "title_i18n": {"en": "", "ja": ""}}
        expected_dict = {"isHide": False, "isShowList": False, "isNonDisplay": False, "isSpecifyNewline": False, "required": False,"key": "key", "type": "fieldset", "items": [{"key": "key.subitem_select_item", "type": "select", "title": "値", "titleMap": [{"name": "a", "value": "a"}, {"name": "b", "value": "b"}], "title_i18n": {"en": "Test Value", "ja": "テスト値"}, "title_i18n_temp": {"en": "Test Value", "ja": "テスト値"},'isHide': False,'isNonDisplay': False,'isShowList': False, 'isSpecifyNewline': False,'required': False}], "title": "abcdef", "title_i18n": {"en": "", "ja": ""}}
        ItemTypes.update_attribute_options(old_value,new_value,"LOC")
        TestCase().assertDictEqual(new_value, expected_dict)

        old_value = {"key": "key", "type": "fieldset", "items": [{"key": "key.subitem_select_item", "type": "select", "title": "値", "titleMap": [{"name": "a", "value": "a"}, {"name": "b", "value": "b"}], "title_i18n": {"en": "Value", "ja": "値"}, "title_i18n_temp": {"en": "Value", "ja": "値"}}], "title": "abcdef", "title_i18n": {"en": "", "ja": ""}}
        new_value = {"key": "key", "type": "fieldset", "items": [{"key": "key.subitem_select_item", "type": "select", "title": "値", "titleMap": [{"name": "a", "value": "a"}, {"name": "b", "value": "b"}, {"name": "c", "value": "c"}], "title_i18n": {"en": "Test Value", "ja": "テスト値"}, "title_i18n_temp": {"en": "Test Value", "ja": "テスト値"}}], "title": "abcdef", "title_i18n": {"en": "", "ja": ""}}
        expected_dict = {"isHide": False, "isShowList": False, "isNonDisplay": False, "isSpecifyNewline": False, "required": False,"key": "key", "type": "fieldset", "items": [{"key": "key.subitem_select_item", "type": "select", "title": "値", "titleMap": [{"name": "a", "value": "a"}, {"name": "b", "value": "b"}], "title_i18n": {"en": "Test Value", "ja": "テスト値"}, "title_i18n_temp": {"en": "Test Value", "ja": "テスト値"},'isHide': False,'isNonDisplay': False,'isShowList': False, 'isSpecifyNewline': False,'required': False}], "title": "abcdef", "title_i18n": {"en": "", "ja": ""}}
        ItemTypes.update_attribute_options(old_value,new_value,"ALL")
        TestCase().assertDictEqual(new_value, expected_dict)


# class ItemTypeEditHistory(RecordBase):
# .tox/c1/bin/pytest --cov=weko_records tests/test_api.py::test_item_type_edit_history -v -s -vv --cov-branch --cov-report=term --cov-config=tox.ini --basetemp=/code/modules/weko-records/.tox/c1/tmp
def test_item_type_edit_history(app, db, user):
    ItemTypes.create(name='test')

    record = ItemTypeEditHistory.create_or_update(
        id=0,
        item_type_id=1,
        user_id=user.id,
        notes={}
    )
    assert record.id==1
    assert record.item_type_id==1
    assert record.user_id==1
    assert record.notes=={}

    record = ItemTypeEditHistory.create_or_update(
        id=0,
        item_type_id=1,
        user_id=user.id,
        notes={'msg': 'test'}
    )
    assert record.id==2
    assert record.item_type_id==1
    assert record.user_id==1
    assert record.notes=={'msg': 'test'}

    # need to fix
    with pytest.raises(Exception) as e:
        records = ItemTypeEditHistory.get_by_item_type_id(1)
    #assert len(records)==2
    #assert records[0].id==1
    #assert records[0].item_type_id==1
    #assert records[0].user_id==1
    #assert records[0].notes=={}
    #assert records[1].id==2
    #assert records[1].item_type_id==1
    #assert records[1].user_id==1
    #assert records[1].notes=={'msg': 'test'}

# class Mapping(RecordBase):
#     def create(cls, item_type_id=None, mapping=None):
# .tox/c1/bin/pytest --cov=weko_records tests/test_api.py::test_mapping_create -v -s -vv --cov-branch --cov-report=term --cov-config=tox.ini --basetemp=/code/modules/weko-records/.tox/c1/tmp
def test_mapping_create(app, db):
    mapping = Mapping.create()
    assert mapping.id==1
    assert mapping.model.item_type_id==None
    assert mapping.model.mapping=={}

    mapping = Mapping.create(1, {'mapping': 'test'})
    assert mapping.id==2
    assert mapping.model.item_type_id==1
    assert mapping.model.mapping=={'mapping': 'test'}

# class Mapping(RecordBase):
#     def get_record(cls, item_type_id, with_deleted=False):
# .tox/c1/bin/pytest --cov=weko_records tests/test_api.py::test_mapping_get_record -v -s -vv --cov-branch --cov-report=term --cov-config=tox.ini --basetemp=/code/modules/weko-records/.tox/c1/tmp
def test_mapping_get_record(app, db):
    Mapping.create(1, {'mapping': 'test'})
    Mapping.create(2)

    mapping = Mapping.get_record(0)
    assert mapping==None
    mapping = Mapping.get_record(1)
    assert mapping.id==1
    assert mapping.model.item_type_id==1
    assert mapping.model.mapping=={'mapping': 'test'}
    mapping = Mapping.get_record(2, False)
    assert mapping=={}
    mapping = Mapping.get_record(2, True)
    assert mapping.id==2
    assert mapping.model.item_type_id==2
    assert mapping.model.mapping=={}

    mappings = Mapping.get_records([0], False)
    assert len(mappings)==0
    # need to fix
    with pytest.raises(Exception) as e:
        mappings = Mapping.get_records([1, 2], False)
    #assert len(mappings)==1
    #assert mappings[0].id==1
    #assert mappings[0].model.item_type_id==1
    #assert mappings[0].model.mapping=={'mapping': 'test'}
    #mappings = Mapping.get_records([1, 2], True)
    #assert len(mappings)==2
    #assert mappings[0].id==1
    #assert mappings[0].model.item_type_id==1
    #assert mappings[0].model.mapping=={'mapping': 'test'}
    #assert mappings[1].id==2
    #assert mappings[1].model.item_type_id==2
    #assert mappings[1].model.mapping=={}

# class Mapping(RecordBase):
#     def patch(self, patch):
def test_patch_Mapping(app):
    test = Mapping(data={})

    with patch("weko_records.api.apply_patch", return_value=""):
        assert test.patch("test") == {}

# class Mapping(RecordBase):
#     def commit(self, **kwargs):
# .tox/c1/bin/pytest --cov=weko_records tests/test_api.py::test_mapping_commit -v -s -vv --cov-branch --cov-report=term --cov-config=tox.ini --basetemp=/code/modules/weko-records/.tox/c1/tmp
def test_mapping_commit(app, db):
    mapping1 = Mapping.create(1)
    mapping2 = Mapping.create(2)

    mapping1.model = None
    with pytest.raises(Exception) as e:
        Mapping.commit(mapping1)
    assert e.type==MissingModelError

    # need to fix
    with pytest.raises(Exception) as e:
        Mapping.commit(mapping2)
    assert e.type==AttributeError

# class Mapping(RecordBase):
#     def delete(self, force=False):
# .tox/c1/bin/pytest --cov=weko_records tests/test_api.py::test_mapping_delete -v -s -vv --cov-branch --cov-report=term --cov-config=tox.ini --basetemp=/code/modules/weko-records/.tox/c1/tmp
def test_mapping_delete(app, db):
    mapping1 = Mapping.create(1)
    mapping2 = Mapping.create(2)
    mapping3 = Mapping.create(3)

    mapping1.model = None
    with pytest.raises(Exception) as e:
        Mapping.delete(mapping1)
    assert e.type==MissingModelError

    mapping2 = Mapping.delete(mapping2, False)
    assert mapping2.id==2
    assert mapping2.model.item_type_id==2
    assert mapping2.model.mapping=={}

    # need to fix
    mapping3 = Mapping.delete(mapping3, True)
    assert mapping2=={}

# class Mapping(RecordBase):
#     def revert(self, revision_id):
# .tox/c1/bin/pytest --cov=weko_records tests/test_api.py::test_mapping_revert -v -s -vv --cov-branch --cov-report=term --cov-config=tox.ini --basetemp=/code/modules/weko-records/.tox/c1/tmp
def test_mapping_revert(app, db):
    mapping1 = Mapping.create(1)
    mapping2 = Mapping.create(2)

    mapping1.model = None
    with pytest.raises(Exception) as e:
        Mapping.revert(mapping1, 0)
    assert e.type==MissingModelError

    # need to fix
    with pytest.raises(Exception) as e:
        Mapping.revert(mapping2, 0)
    assert e.type==AttributeError

# class Mapping(RecordBase):
#     def revisions(self):
def test_revisions_Mapping(app):
    test = Mapping(data={})
    test.model = "Not None"

    def dummy_func():
        return True

    with patch("weko_records.api.RevisionsIterator", return_value=dummy_func):
        assert test.revisions() != None

    test.model = None

    # Exception coverage
    try:
        test.revisions()
    except:
        pass

# class Mapping(RecordBase):
#     def get_mapping_by_item_type_ids(cls, item_type_ids: list) -> list:
# .tox/c1/bin/pytest --cov=weko_records tests/test_api.py::test_mapping_get_mapping_by_item_type_ids -v -s -vv --cov-branch --cov-report=term --cov-config=tox.ini --basetemp=/code/modules/weko-records/.tox/c1/tmp
def test_mapping_get_mapping_by_item_type_ids(app, db):
    Mapping.create(1)
    Mapping.create(2)

    mappings = Mapping.get_mapping_by_item_type_ids([0])
    assert len(mappings)==0
    mappings = Mapping.get_mapping_by_item_type_ids([1, 2])
    assert len(mappings)==2
    assert mappings[0].id==2
    assert mappings[0].model.item_type_id==2
    assert mappings[0].model.mapping=={}
    assert mappings[1].id==1
    assert mappings[1].model.item_type_id==1
    assert mappings[1].model.mapping=={}

# class ItemTypeProps(RecordBase):
# .tox/c1/bin/pytest --cov=weko_records tests/test_api.py::test_item_type_props -v -s -vv --cov-branch --cov-report=term --cov-config=tox.ini --basetemp=/code/modules/weko-records/.tox/c1/tmp
def test_item_type_props(app, db):
    # create
    # need to fix
    with pytest.raises(Exception) as e:
        prop1 = ItemTypeProps.create()
    #assert prop1.id==1
    #assert prop1.model.name==''
    #assert prop1.model.schema=={}
    #assert prop1.model.form=={}
    #assert prop1.model.forms=={}
    #assert prop1.model.delflg==False
    #assert prop1.model.sort==None
    prop1 = ItemTypeProps.create(
        property_id=1,
        name='prop1',
        schema={'item1': {}},
        form_single={'key': 'item1'},
        form_array=[{'key': 'item1'}]
    )
    assert prop1.id==1
    assert prop1.model.name=='prop1'
    assert prop1.model.schema=={'item1': {}}
    assert prop1.model.form=={'key': 'item1'}
    assert prop1.model.forms==[{'key': 'item1'}]
    assert prop1.model.delflg==False
    assert prop1.model.sort==None

    # get_record
    record = ItemTypeProps.get_record(0)
    assert record==None
    record = ItemTypeProps.get_record(1)
    assert record.id==1
    assert record.name=='prop1'
    assert record.schema=={'item1': {}}
    assert record.form=={'key': 'item1'}
    assert record.forms==[{'key': 'item1'}]
    assert record.delflg==False
    assert record.sort==None

    # helper_remove_empty_required
    data = {
        'required': None,
        'properties': {
            'test': {
                'items': None
            }
        }
    }
    ItemTypeProps.helper_remove_empty_required(data)
    assert data=={'properties': {'test': {'items': None}}}

    # get_records
    # need to fix
    with pytest.raises(Exception) as e:
        records = ItemTypeProps.get_records([0])
    #assert len(records)==0
    records = ItemTypeProps.get_records([])
    assert len(records)==1
    assert records[0].id==1
    assert records[0].name=='prop1'
    assert records[0].schema=={'item1': {}}
    assert records[0].form=={'key': 'item1'}
    assert records[0].forms==[{'key': 'item1'}]
    assert records[0].delflg==False
    assert records[0].sort==None
    # need to fix
    #records = ItemTypeProps.get_records([1])
    #assert len(records)==1
    #assert records[0].id==1
    #assert records[0].name=='prop1'
    #assert records[0].schema=={'item1': {}}
    #assert records[0].form=={'key': 'item1'}
    #assert records[0].forms==[{'key': 'item1'}]
    #assert records[0].delflg==False
    #assert records[0].sort==None

#     def revisions(self):
def test_revisions_ItemTypeProps(app):
    test = ItemTypeProps(data={})
    test.model = "Not None"

    def dummy_func():
        return True

    with patch("weko_records.api.RevisionsIterator", return_value=dummy_func):
        assert test.revisions() != None

    test.model = None

    # Exception coverage
    try:
        test.revisions()
    except:
        pass

# class ItemsMetadata(RecordBase):
#     def create(cls, data, id_=None, **kwargs):
# .tox/c1/bin/pytest --cov=weko_records tests/test_api.py::test_item_metadata_create -v -s -vv --cov-branch --cov-report=term --cov-config=tox.ini --basetemp=/code/modules/weko-records/.tox/c1/tmp
def test_item_metadata_create(app, db):
    _uuid2 = uuid.uuid4()
    _uuid3 = uuid.uuid4()
    _data = {'item1': None}

    record1 = ItemsMetadata.create(data={'item1': None})
    _id = str(record1.id)
    assert record1=={'item1': None}
    assert str(type(record1.id))=="<class 'uuid.UUID'>"
    assert record1.model.item_type_id==None
    assert record1.model.json=={'item1': None}
    assert record1.model.version_id==1
    record2 = ItemsMetadata.create(data=_data, id_=_uuid2)
    assert record2=={'item1': None}
    assert record2.id==_uuid2
    assert record2.model.item_type_id==None
    assert record2.model.json=={'item1': None}
    assert record2.model.version_id==1
    record3 = ItemsMetadata.create(data=_data, id_=_uuid3, item_type_id=1)
    assert record3=={'item1': None}
    assert record3.id==_uuid3
    assert record3.model.item_type_id==1
    assert record3.model.json=={'item1': None}
    assert record3.model.version_id==1

# class ItemsMetadata(RecordBase):
#     def get_record(cls, id_, with_deleted=False):
# .tox/c1/bin/pytest --cov=weko_records tests/test_api.py::test_item_metadata_get_record -v -s -vv --cov-branch --cov-report=term --cov-config=tox.ini --basetemp=/code/modules/weko-records/.tox/c1/tmp
def test_item_metadata_get_record(app, db):
    _uuid1 = uuid.uuid4()
    _uuid2 = uuid.uuid4()
    _uuid3 = uuid.uuid4()
    _data = {'item1': None}
    record2 = ItemsMetadata.create(data=_data, id_=_uuid2, item_type_id=1)
    record3 = ItemsMetadata.create(data=_data, id_=_uuid3, item_type_id=1)
    ItemsMetadata.delete(record3, False)

    with pytest.raises(Exception) as e:
        ItemsMetadata.get_record(_uuid1)
    assert e.type==NoResultFound
    assert str(e.value)=="No row was found for one()"
    record2 = ItemsMetadata.get_record(_uuid2)
    assert record2=={'item1': None}
    assert record2.id==_uuid2
    assert record2.model.item_type_id==1
    assert record2.model.json=={'item1': None}
    assert record2.model.version_id==1
    with pytest.raises(Exception) as e:
        ItemsMetadata.get_record(str(_uuid3), False)
    assert e.type==NoResultFound
    assert str(e.value)=="No row was found for one()"
    # need to fix
    with pytest.raises(Exception) as e:
        record3 = ItemsMetadata.get_record(str(_uuid3), True)
    #assert record3=={}
    #assert record3.id==_uuid2
    #assert record3.model.item_type_id==1
    #assert record3.model.json==None
    #assert record3.model.version_id==2

# class ItemsMetadata(RecordBase):
#     def __custom_item_metadata(cls, item_metadata: dict):
#     def __replace_fqdn_of_file_metadata(cls, item_metadata: Union[list, dict]):

# class ItemsMetadata(RecordBase):
#     def get_records(cls, ids, with_deleted=False):
# .tox/c1/bin/pytest --cov=weko_records tests/test_api.py::test_item_metadata_get_records -v -s -vv --cov-branch --cov-report=term --cov-config=tox.ini --basetemp=/code/modules/weko-records/.tox/c1/tmp
def test_item_metadata_get_records(app, db):
    _uuid1 = uuid.uuid4()
    _uuid2 = uuid.uuid4()
    _uuid3 = uuid.uuid4()
    _data = {'item1': None}
    ItemsMetadata.create(data=_data, id_=_uuid2, item_type_id=1)
    record3 = ItemsMetadata.create(data=_data, id_=_uuid3, item_type_id=1)
    ItemsMetadata.delete(record3, False)

    records = ItemsMetadata.get_records([str(_uuid1)])
    assert len(records)==0
    records = ItemsMetadata.get_records([str(_uuid2), str(_uuid3)], False)
    assert len(records)==1
    assert records[0]=={'item1': None}
    assert records[0].id==_uuid2
    assert records[0].model.item_type_id==1
    assert records[0].model.json=={'item1': None}
    assert records[0].model.version_id==1
    records = ItemsMetadata.get_records([str(_uuid2), str(_uuid3)], True)
    assert len(records)==2

# class ItemsMetadata(RecordBase):
#     def get_by_item_type_id(cls, item_type_id, with_deleted=False):
# .tox/c1/bin/pytest --cov=weko_records tests/test_api.py::test_item_metadata_get_by_item_type_id -v -s -vv --cov-branch --cov-report=term --cov-config=tox.ini --basetemp=/code/modules/weko-records/.tox/c1/tmp
def test_item_metadata_get_by_item_type_id(app, db):
    _uuid1 = uuid.uuid4()
    _uuid2 = uuid.uuid4()
    _data = {'item1': None}
    ItemsMetadata.create(data=_data, id_=_uuid1, item_type_id=1)
    record2 = ItemsMetadata.create(data=_data, id_=_uuid2, item_type_id=1)
    ItemsMetadata.delete(record2, False)

    records = ItemsMetadata.get_by_item_type_id(1, False)
    assert len(records)==1
    assert records[0].id==_uuid1
    assert records[0].item_type_id==1
    assert records[0].json=={'item1': None}
    assert records[0].version_id==1
    records = ItemsMetadata.get_by_item_type_id(1, True)
    assert len(records)==2

# class ItemsMetadata(RecordBase):
#     def get_registered_item_metadata(cls, item_type_id):
def test_get_registered_item_metadata_ItemsMetadata(app):
    test = ItemsMetadata(data={})
    data1 = MagicMock()

    def all_func():
        all_magicmock = MagicMock()
        all_magicmock.id = 1
        return [all_magicmock]

    data1.query = MagicMock()
    data1.query.filter_by = MagicMock()
    data1.query.filter_by.all = all_func

    with patch("weko_records.api.ItemMetadata", return_value=data1):
        with patch("weko_records.api.PersistentIdentifier", return_value=data1):
            assert test.get_registered_item_metadata(item_type_id=1) != None

# class ItemsMetadata(RecordBase):
#     def get_by_object_id(cls, object_id):
# .tox/c1/bin/pytest --cov=weko_records tests/test_api.py::test_item_metadata_get_by_object_id -v -s -vv --cov-branch --cov-report=term --cov-config=tox.ini --basetemp=/code/modules/weko-records/.tox/c1/tmp
def test_item_metadata_get_by_object_id(app, db):
    _uuid1 = uuid.uuid4()
    _uuid2 = uuid.uuid4()
    _uuid3 = uuid.uuid4()
    _data = {'item1': None}
    record2 = ItemsMetadata.create(data=_data, id_=_uuid2, item_type_id=1)
    record3 = ItemsMetadata.create(data=_data, id_=_uuid3, item_type_id=1)
    ItemsMetadata.delete(record3, False)

    record1 = ItemsMetadata.get_by_object_id(str(_uuid1))
    assert record1==None
    record2 = ItemsMetadata.get_by_object_id(str(_uuid2))
    assert record2.id==_uuid2
    assert record2.item_type_id==1
    assert record2.json=={'item1': None}
    assert record2.version_id==1
    record3 = ItemsMetadata.get_by_object_id(str(_uuid3))
    assert record3.id==_uuid3
    assert record3.item_type_id==1
    assert record3.json==None
    assert record3.version_id==2

    # ItemsMetadata.get_registered_item_metadata(item_type_id=1)

# class ItemsMetadata(RecordBase):
#     def patch(self, patch):
def test_patch_ItemsMetadata(app):
    test = ItemsMetadata(data={})

    with patch("weko_records.api.apply_patch", return_value=""):
        test.patch(patch="test")

# class ItemsMetadata(RecordBase):
#     def commit(self, **kwargs):
# .tox/c1/bin/pytest --cov=weko_records tests/test_api.py::test_item_metadata_commit -v -s -vv --cov-branch --cov-report=term --cov-config=tox.ini --basetemp=/code/modules/weko-records/.tox/c1/tmp
def test_item_metadata_commit(app, db):
    _uuid1 = uuid.uuid4()
    _uuid2 = uuid.uuid4()
    _data = {'item1': None}
    record1 = ItemsMetadata.create(data=_data, id_=_uuid1, item_type_id=1)
    record2 = ItemsMetadata.create(data=_data, id_=_uuid2, item_type_id=1)

    record1.model = None
    with pytest.raises(Exception) as e:
        ItemsMetadata.commit(record1)
    assert e.type==MissingModelError
    record2 = ItemsMetadata.commit(record2)
    assert record2=={'item1': None}
    assert record2.id==_uuid2
    assert record2.model.item_type_id==1
    assert record2.model.json=={'item1': None}
    assert record2.model.version_id==2

# class ItemsMetadata(RecordBase):
#     def delete(self, force=False):
# .tox/c1/bin/pytest --cov=weko_records tests/test_api.py::test_item_metadata_delete -v -s -vv --cov-branch --cov-report=term --cov-config=tox.ini --basetemp=/code/modules/weko-records/.tox/c1/tmp
def test_item_metadata_delete(app, db):
    _uuid1 = uuid.uuid4()
    _uuid2 = uuid.uuid4()
    _uuid3 = uuid.uuid4()
    _data = {'item1': None}
    record1 = ItemsMetadata.create(data=_data, id_=_uuid1, item_type_id=1)
    record2 = ItemsMetadata.create(data=_data, id_=_uuid2, item_type_id=1)
    record3 = ItemsMetadata.create(data=_data, id_=_uuid3, item_type_id=1)

    record1.model = None
    with pytest.raises(Exception) as e:
        ItemsMetadata.delete(record1)
    assert e.type==MissingModelError
    record2 = ItemsMetadata.delete(record2, False)
    assert record2=={'item1': None}
    assert record2.id==_uuid2
    assert record2.model.item_type_id==1
    assert record2.model.json==None
    assert record2.model.version_id==2
    # need to fix
    record3 = ItemsMetadata.delete(record3, True)
    #assert record3==None

# class ItemsMetadata(RecordBase):
#     def revert(self, revision_id):
# .tox/c1/bin/pytest --cov=weko_records tests/test_api.py::test_item_metadata_revert -v -s -vv --cov-branch --cov-report=term --cov-config=tox.ini --basetemp=/code/modules/weko-records/.tox/c1/tmp
def test_item_metadata_revert(app, db):
    _uuid1 = uuid.uuid4()
    _uuid2 = uuid.uuid4()
    _data = {'item1': None}
    record1 = ItemsMetadata.create(data=_data, id_=_uuid1, item_type_id=1)
    record2 = ItemsMetadata.create(data=_data, id_=_uuid2, item_type_id=1)

    record1.model = None
    with pytest.raises(Exception) as e:
        ItemsMetadata.revert(record1, 0)
    assert e.type==MissingModelError
    record2 = ItemsMetadata.revert(record2, 0)
    assert record2=={'item1': None}
    assert record2.id==_uuid2
    assert record2.model.item_type_id==1
    assert record2.model.json=={'item1': None}
    assert record2.model.version_id==2

# class ItemsMetadata(RecordBase):
#     def revisions(self):
def test_revision_ItemsMetadata(app):
    test = ItemsMetadata(data={})

    # Exception coverage
    try:
        test.revisions()
    except:
        pass

    test.model = True

    with patch('weko_records.api.RevisionsIterator', return_value=MagicMock()):
        assert test.revisions() != None

# class FilesMetadata(RecordBase):
#     def create(cls, data, id_=None, **kwargs):
# .tox/c1/bin/pytest --cov=weko_records tests/test_api.py::test_files_metadata_create -v -s -vv --cov-branch --cov-report=term --cov-config=tox.ini --basetemp=/code/modules/weko-records/.tox/c1/tmp
def test_files_metadata_create(app, db):
    record = FilesMetadata.create(data={})
    assert record.id==1
    assert record.model.pid==None
    assert record.model.contents==None
    assert record.model.json=={}
    assert record.model.version_id==1

    record = FilesMetadata.create(data={'data': 'test'}, id_=3, pid=1, con=bytes('test content', 'utf-8'))
    assert record.id==2
    assert record.model.pid==1
    assert record.model.contents==b'test content'
    assert record.model.json=={'data': 'test'}
    assert record.model.version_id==1

# class FilesMetadata(RecordBase):
#     def get_record(cls, id_, with_deleted=False):
# .tox/c1/bin/pytest --cov=weko_records tests/test_api.py::test_files_metadata_get_record -v -s -vv --cov-branch --cov-report=term --cov-config=tox.ini --basetemp=/code/modules/weko-records/.tox/c1/tmp
def test_files_metadata_get_record(app, db):
    FilesMetadata.create(data={'data': 'test'}, pid=1, con=bytes('test content', 'utf-8'))
    FilesMetadata.create(data={})

    record = FilesMetadata.get_record(1)
    assert record.id==1
    assert record.model.pid==1
    assert record.model.contents==b'test content'
    assert record.model.json=={'data': 'test'}
    assert record.model.version_id==1

    with pytest.raises(Exception) as e:
        FilesMetadata.get_record(None, False)
    assert e.type==NoResultFound
    assert str(e.value)=="No row was found for one()"
    record = FilesMetadata.get_record(None, True)
    assert record.id==2
    assert record.model.pid==None
    assert record.model.contents==None
    assert record.model.json=={}
    assert record.model.version_id==1

# class FilesMetadata(RecordBase):
#     def get_records(cls, ids, with_deleted=False):
# .tox/c1/bin/pytest --cov=weko_records tests/test_api.py::test_files_metadata_get_records -v -s -vv --cov-branch --cov-report=term --cov-config=tox.ini --basetemp=/code/modules/weko-records/.tox/c1/tmp
def test_files_metadata_get_records(app, db):
    FilesMetadata.create(data={'data': 'test'}, pid=1, con=bytes('test content', 'utf-8'))
    FilesMetadata.create(data={}, pid=2)

    # need to fix
    with pytest.raises(Exception) as e:
        records = FilesMetadata.get_records([1, 2], False)
    #assert len(records)==1
    #assert records[0].id==1
    #assert records[0].model.pid==1
    #assert records[0].model.contents==b'test content'
    #assert records[0].model.json=={'data': 'test'}
    #assert records[0].model.version_id==1
    #records = FilesMetadata.get_records([1, 2], True)
    #assert len(records)==2

# class FilesMetadata(RecordBase):
#     def patch(self, patch):
def test_patch_FilesMetadata(app):
    test = FilesMetadata(data={})

    with patch("weko_records.api.apply_patch", return_value=""):
        test.patch(patch="test")

# class FilesMetadata(RecordBase):
#     def update_data(id, jsn):
# .tox/c1/bin/pytest --cov=weko_records tests/test_api.py::test_files_metadata_update_data -v -s -vv --cov-branch --cov-report=term --cov-config=tox.ini --basetemp=/code/modules/weko-records/.tox/c1/tmp
def test_files_metadata_update_data(app, db):
    FilesMetadata.create(data={}, pid=1, con=bytes('test content', 'utf-8'))

    # need to fix
    FilesMetadata.update_data(1, {'data': 'test'})
    record = FilesMetadata.get_record(1)
    assert record.id==1
    assert record.model.pid==1
    assert record.model.contents==b'test content'
    #assert record.model.json=={'data': 'test'}
    assert record.model.json=={}
    assert record.model.version_id==1

# class FilesMetadata(RecordBase):
#     def commit(self, **kwargs):
# .tox/c1/bin/pytest --cov=weko_records tests/test_api.py::test_files_metadata_commit -v -s -vv --cov-branch --cov-report=term --cov-config=tox.ini --basetemp=/code/modules/weko-records/.tox/c1/tmp
def test_files_metadata_commit(app, db):
    record1 = FilesMetadata.create(data={'data': 'test'}, pid=1, con=bytes('test content', 'utf-8'))
    record2 = FilesMetadata.create(data={'data': 'test'}, pid=2, con=bytes('test content', 'utf-8'))

    record1.model = None
    with pytest.raises(Exception) as e:
        FilesMetadata.commit(record1)
    assert e.type==MissingModelError

    record2 = FilesMetadata.commit(record2)
    assert record2.id==2
    assert record2.model.pid==2
    assert record2.model.contents==b'test content'
    assert record2.model.json=={'data': 'test'}
    assert record2.model.version_id==2

# class FilesMetadata(RecordBase):
#     def delete(self, force=False):
# .tox/c1/bin/pytest --cov=weko_records tests/test_api.py::test_files_metadata_delete -v -s -vv --cov-branch --cov-report=term --cov-config=tox.ini --basetemp=/code/modules/weko-records/.tox/c1/tmp
def test_files_metadata_delete(app, db):
    record1 = FilesMetadata.create(data={'data': 'test'}, pid=1, con=bytes('test content', 'utf-8'))
    record2 = FilesMetadata.create(data={'data': 'test'}, pid=2, con=bytes('test content', 'utf-8'))
    record3 = FilesMetadata.create(data={'data': 'test'}, pid=3, con=bytes('test content', 'utf-8'))

    record1.model = None
    with pytest.raises(Exception) as e:
        FilesMetadata.delete(record1)
    assert e.type==MissingModelError

    record2 = FilesMetadata.delete(record2, False)
    assert record2.id==2
    assert record2.model.pid==2
    assert record2.model.contents==b'test content'
    assert record2.model.json==None
    assert record2.model.version_id==2

    # need to fix
    record3 = FilesMetadata.delete(record3, True)
    #assert record3==None

# class FilesMetadata(RecordBase):
#     def revert(self, revision_id):
# .tox/c1/bin/pytest --cov=weko_records tests/test_api.py::test_files_metadata_revert -v -s -vv --cov-branch --cov-report=term --cov-config=tox.ini --basetemp=/code/modules/weko-records/.tox/c1/tmp
def test_files_metadata_revert(app, db):
    record1 = FilesMetadata.create(data={'data': 'test'}, pid=1, con=bytes('test content', 'utf-8'))
    record2 = FilesMetadata.create(data={'data': 'test'}, pid=2, con=bytes('test content', 'utf-8'))

    record1.model = None
    with pytest.raises(Exception) as e:
        FilesMetadata.revert(record1, 0)
    assert e.type==MissingModelError

    record2 = FilesMetadata.revert(record2, 0)
    assert record2.id==2
    assert record2.model.pid==2
    assert record2.model.contents==b'test content'
    assert record2.model.json=={'data': 'test'}
    assert record2.model.version_id==2

# class FilesMetadata(RecordBase):
#     def revisions(self):
def test_revision_FilesMetadata(app):
    test = FilesMetadata(data={})

    # Exception coverage
    try:
        test.revisions()
    except:
        pass

    test.model = True

    with patch('weko_records.api.RevisionsIterator', return_value=MagicMock()):
        assert test.revisions() != None

# class RecordRevision(RecordBase):
#     def __init__(self, model):

# class SiteLicense(RecordBase):
#     def get_records(cls):
# .tox/c1/bin/pytest --cov=weko_records tests/test_api.py::test_site_license_get_records -v -s -vv --cov-branch --cov-report=term --cov-config=tox.ini --basetemp=/code/modules/weko-records/.tox/c1/tmp
def test_site_license_get_records(app, db, site_license_info, users):
    records = SiteLicense.get_records()
    assert len(records)==1
    assert records[0]['organization_name']=='test'
    assert records[0]['domain_name']=='domain'
    assert records[0]['mail_address']=='nii@nii.co.jp'
    assert records[0]['addresses']==[]

    records = SiteLicense.get_records(users[0]['obj'])
    assert len(records)==1
    assert records[0]['organization_name']=='test'
    assert records[0]['domain_name']=='domain'
    assert records[0]['mail_address']=='nii@nii.co.jp'
    assert records[0]['addresses']==[]

    site_license_info.repository_id = "comm01"
    db.session.commit()
    records = SiteLicense.get_records(users[2]['obj'])
    assert len(records)==1
    assert records[0]['organization_name']=='test'
    assert records[0]['domain_name']=='domain'
    assert records[0]['mail_address']=='nii@nii.co.jp'
    assert records[0]['addresses']==[]

# class SiteLicense(RecordBase):
#     def update(cls, obj):
# .tox/c1/bin/pytest --cov=weko_records tests/test_api.py::test_site_license_update -v -s -vv --cov-branch --cov-report=term --cov-config=tox.ini --basetemp=/code/modules/weko-records/.tox/c1/tmp
def test_site_license_update(app, db, site_license_info, users):
    _none_obj = {}
    _no_data_obj = {
        'item_type': {},
        'site_license': []
    }
    _test_obj = {
        'item_type': {},
        'site_license': [
            {
                'mail_address': 'nii@nii.co.jp',
                'receive_mail_flag': 'T',
                'organization_name': 'test1',
                'domain_name': 'domain1',
                'addresses': [
                    {
                        'start_ip_address': ['0', '0', '0', '0'],
                        'finish_ip_address': ['255', '255', '255', '255']
                    }
                ]
            }
        ]
    }
    user = users[0]["obj"]
    login_user(user)
    SiteLicense.update(_none_obj)
    db.session.commit()
    records = SiteLicense.get_records()
    assert len(records)==1

    SiteLicense.update(_no_data_obj)
    db.session.commit()
    records = SiteLicense.get_records()
    assert len(records)==0

    SiteLicense.update(_test_obj)
    db.session.commit()
    records = SiteLicense.get_records()
    assert len(records)==1
    assert records[0]['organization_name']=='test1'
    assert records[0]['domain_name']=='domain1'
    assert records[0]['mail_address']=='nii@nii.co.jp'
    assert records[0]['addresses']==[{'finish_ip_address': '255.255.255.255', 'start_ip_address': '0.0.0.0'}]

    user = users[2]["obj"]
    login_user(user)
    SiteLicense.update(_test_obj)
    db.session.commit()
    records = SiteLicense.get_records(user)
    assert len(records)==1
    assert records[0]['organization_name']=='test1'
    assert records[0]['domain_name']=='domain1'
    assert records[0]['mail_address']=='nii@nii.co.jp'
    assert records[0]['addresses']==[{'finish_ip_address': '255.255.255.255', 'start_ip_address': '0.0.0.0'}]

# class RevisionsIterator(object):
#     def __init__(self, model):
#     def __len__(self):
#     def __iter__(self):
#     def next(self):
#     def __next__(self):
#     def __getitem__(self, revision_id):
#     def __contains__(self, revision_id):

# class WekoRecord(Record):
#     def get_record(cls, pid, id_, with_deleted=False):
# .tox/c1/bin/pytest --cov=weko_records tests/test_api.py::test_wekorecord_get_record -v -s -vv --cov-branch --cov-report=term --cov-config=tox.ini --basetemp=/code/modules/weko-records/.tox/c1/tmp
def test_wekorecord_get_record(app, db, records):
    FilesMetadata.create(data={'data': 'test'}, pid=1, con=bytes('test content', 'utf-8'))

    r = WekoRecord.get_record(1, records[0][0].object_uuid)
    assert len(r)==1
    assert r[0].id==1
    assert r[0].model.pid==1
    assert r[0].model.contents==b'test content'
    assert r[0].model.json=={'data': 'test'}
    assert r[0].model.version_id==1

# class WekoRecord(Record):
#     def pid(self):
def test_pid_WekoRecord(app):
    def record_fetcher(item1, item2):
        record_fetcher_magicmock = MagicMock()
        record_fetcher_magicmock.pid_type = "pid_type"
        return record_fetcher_magicmock

    def get_func(item1, item2):
        return True

    test = WekoRecord(data={})
    test.record_fetcher = record_fetcher

    data1 = MagicMock()
    data1.get = get_func

    with patch('weko_records.api.PersistentIdentifier', return_value=data1):
        assert test.pid() != None

#     def depid(self):
def test_depid_WekoRecord(app):
    test = WekoRecord(data={})

    with patch('weko_records.api.PersistentIdentifier', return_value=True):
        assert test.depid() != None

# class FeedbackMailList(object):
#     def update(cls, item_id, feedback_maillist):
#     def update_by_list_item_id(cls, item_ids, feedback_maillist):
#     def get_mail_list_by_item_id(cls, item_id):
# .tox/c1/bin/pytest --cov=weko_records tests/test_api.py::test_feedback_mail_list_create_and_update -v -s -vv --cov-branch --cov-report=term --cov-config=tox.ini --basetemp=/code/modules/weko-records/.tox/c1/tmp
@patch('invenio_communities.utils.get_repository_id_by_item_id', return_value='Root Index')
def test_feedback_mail_list_create_and_update(app, db):
    _item_id0 = uuid.uuid4()
    _item_id1 = uuid.uuid4()
    _item_id2 = uuid.uuid4()
    _feedback_maillist1 = []
    _feedback_maillist2 = [{'email': 'nii2@nii.co.jp'}]
    _feedback_maillist3 = [{'email': 'nii3@nii.co.jp', 'author_id': '1'}]

    FeedbackMailList.update(_item_id0, _feedback_maillist1)
    db.session.commit()
    record0 = FeedbackMailList.get_mail_list_by_item_id(_item_id0)
    assert record0==[]
    record1 = FeedbackMailList.get_mail_list_by_item_id(_item_id1)
    assert record1==[]
    FeedbackMailList.update(_item_id1, _feedback_maillist1)
    db.session.commit()
    record1 = FeedbackMailList.get_mail_list_by_item_id(_item_id1)
    assert record1==[]
    FeedbackMailList.update(_item_id1, _feedback_maillist2)
    db.session.commit()
    record1 = FeedbackMailList.get_mail_list_by_item_id(_item_id1)
    assert record1==[{'email': 'nii2@nii.co.jp', 'author_id': ''}]
    FeedbackMailList.update_by_list_item_id([_item_id1, _item_id2], _feedback_maillist3)
    with patch('weko_records.api.Authors.get_emails_by_id', return_value=['nii3@nii.co.jp']):
        record1 = FeedbackMailList.get_mail_list_by_item_id(_item_id1)
        record2 = FeedbackMailList.get_mail_list_by_item_id(_item_id2)
        assert record1==[{'email': 'nii3@nii.co.jp', 'author_id': '1'}]
        assert record2==[{'email': 'nii3@nii.co.jp', 'author_id': '1'}]


# class FeedbackMailList(object):
#     def get_feedback_mail_list(cls):
# .tox/c1/bin/pytest --cov=weko_records tests/test_api.py::test_get_feedback_mail_list -v -s -vv --cov-branch --cov-report=term --cov-config=tox.ini --basetemp=/code/modules/weko-records/.tox/c1/tmp
@patch('invenio_communities.utils.get_repository_id_by_item_id', return_value='Root Index')
def test_get_feedback_mail_list(app, db):
    def _create_pid(id, uuid):
        pid = PersistentIdentifier()
        pid.created = datetime.utcnow()
        pid.updated = datetime.utcnow()
        pid.id = id
        pid.pid_type = 'recid'
        pid.pid_value = str(id)
        pid.status = 'R'
        pid.object_type = 'rec'
        pid.object_uuid = uuid
        return pid

    _item_id0 = uuid.uuid4()
    _item_id1 = uuid.uuid4()
    _item_id2 = uuid.uuid4()
    _feedback_maillist0 = [{'email': 'nii0@nii.co.jp'}]
    _feedback_maillist1 = [{'email': 'nii1@nii.co.jp', 'author_id': '1'}]
    _feedback_maillist2 = [{'email': 'nii1@nii.co.jp', 'author_id': '1'}, {'email': 'nii0@nii.co.jp', 'author_id': ''}]

    FeedbackMailList.update(_item_id0, _feedback_maillist0)
    FeedbackMailList.update(_item_id1, _feedback_maillist1)
    FeedbackMailList.update(_item_id2, _feedback_maillist2)

    db.session.add(_create_pid(1, _item_id0))
    db.session.add(_create_pid(2, _item_id1))
    db.session.add(_create_pid(3, _item_id2))
    db.session.commit()
    with patch('weko_records.api.Authors.get_emails_by_id', return_value=['nii1@nii.co.jp']):
        data = FeedbackMailList.get_feedback_mail_list()
        assert data=={'nii0@nii.co.jp': {'items': [str(_item_id0), str(_item_id2)], 'author_id': ''},
                      'nii1@nii.co.jp': {'items': [str(_item_id1), str(_item_id2)], 'author_id': '1'}}
        data = FeedbackMailList.get_feedback_mail_list(repo_id='Root Index')
        assert data=={'nii0@nii.co.jp': {'items': [str(_item_id0), str(_item_id2)], 'author_id': ''},
                      'nii1@nii.co.jp': {'items': [str(_item_id1), str(_item_id2)], 'author_id': '1'}}


# class FeedbackMailList(object):
#     def delete(cls, item_id):
#     def delete_without_commit(cls, item_id):
#     def delete_by_list_item_id(cls, item_ids):
# .tox/c1/bin/pytest --cov=weko_records tests/test_api.py::test_feedback_mail_list_delete -v -s -vv --cov-branch --cov-report=term --cov-config=tox.ini --basetemp=/code/modules/weko-records/.tox/c1/tmp
@patch('invenio_communities.utils.get_repository_id_by_item_id', return_value='Root Index')
def test_feedback_mail_list_delete(app, db):
    _item_id1 = uuid.uuid4()
    _item_id2 = uuid.uuid4()
    _item_id3 = uuid.uuid4()
    _item_id4 = uuid.uuid4()
    _feedback_maillist = [{'email': 'nii0@nii.co.jp'}]
    FeedbackMailList.update_by_list_item_id([_item_id1, _item_id2, _item_id3, _item_id4], _feedback_maillist)

    flag = FeedbackMailList.delete(1)
    assert flag==False
    flag = FeedbackMailList.delete(_item_id1)
    record1 = FeedbackMailList.get_mail_list_by_item_id(_item_id1)
    assert flag==True
    assert record1==[]
    FeedbackMailList.delete_without_commit(_item_id2)
    record2 = FeedbackMailList.get_mail_list_by_item_id(_item_id2)
    assert record2==[]
    FeedbackMailList.delete_by_list_item_id([_item_id3, _item_id4])
    record3 = FeedbackMailList.get_mail_list_by_item_id(_item_id3)
    record4 = FeedbackMailList.get_mail_list_by_item_id(_item_id4)
    assert record3==[]
    assert record4==[]

# class RequestMailList(object):
#     def update(cls, item_id, request_maillist):
#     def update_by_list_item_id(cls, item_ids, request_maillist):
#     def get_mail_list_by_item_id(cls, item_id):
#     def get_request_mail_by_mailaddress(cls, address):
# .tox/c1/bin/pytest --cov=weko_records tests/test_api.py::test_request_mail_list_create_and_update -v -s -vv --cov-branch --cov-report=term --cov-config=tox.ini --basetemp=/code/modules/weko-records/.tox/c1/tmp
def test_request_mail_list_create_and_update(mocker, app, db):
    _item_id1 = uuid.uuid4()
    _item_id2 = uuid.uuid4()
    _request_maillist1 = []
    _request_maillist2 = [{'email':'nii2@nii.co.jp'}]
    _request_maillist3 = [{'email':'nii3@nii.co.jp'}]

    flag = RequestMailList.update(1, _request_maillist1)
    assert flag==False
    record0 = RequestMailList.get_mail_list_by_item_id(1)
    assert record0==[]
    assert not RequestMailList.get_request_mail_by_mailaddress(address='nii2@nii.co.jp')
    record1 = RequestMailList.get_mail_list_by_item_id(_item_id1)
    assert record1==[]
    flag = RequestMailList.update(_item_id1, _request_maillist1)
    record1 = RequestMailList.get_mail_list_by_item_id(_item_id1)
    assert flag==True
    assert record1==[]
    flag = RequestMailList.update(_item_id1, _request_maillist2)
    record1 = RequestMailList.get_mail_list_by_item_id(_item_id1)
    item_ids=[]
    for request_mail in RequestMailList.get_request_mail_by_mailaddress(address='nii2@nii.co.jp'):
        item_ids.append(request_mail.item_id)
    assert flag==True
    assert record1==[{'email':'nii2@nii.co.jp'}]
    assert [_item_id1] == item_ids
    RequestMailList.update_by_list_item_id([_item_id1, _item_id2], _request_maillist3)
    record1 = RequestMailList.get_mail_list_by_item_id(_item_id1)
    record2 = RequestMailList.get_mail_list_by_item_id(_item_id2)
    item_ids=[]
    for request_mail in RequestMailList.get_request_mail_by_mailaddress(address='nii3@nii.co.jp'):
        item_ids.append(request_mail.item_id)
    assert record1==[{'email':'nii3@nii.co.jp'}]
    assert record2==[{'email':'nii3@nii.co.jp'}]
    assert [_item_id1,_item_id2] == item_ids
    mocker.patch("flask_sqlalchemy.BaseQuery.all", side_effect=SQLAlchemyError)
    assert not RequestMailList.get_request_mail_by_mailaddress(address='nii3@nii.co.jp')


# class RequestMailList(object):
#     def delete(cls, item_id):
#     def delete_without_commit(cls, item_id):
#     def delete_by_list_item_id(cls, item_ids):
# .tox/c1/bin/pytest --cov=weko_records tests/test_api.py::test_request_mail_list_delete -v -s -vv --cov-branch --cov-report=term --cov-config=tox.ini --basetemp=/code/modules/weko-records/.tox/c1/tmp
def test_request_mail_list_delete(app, db):
    _item_id1 = uuid.uuid4()
    _item_id2 = uuid.uuid4()
    _item_id3 = uuid.uuid4()
    _item_id4 = uuid.uuid4()
    _request_maillist = ['nii@nii.co.jp']
    RequestMailList.update_by_list_item_id([_item_id1, _item_id2, _item_id3, _item_id4], _request_maillist)

    flag = RequestMailList.delete(1)
    assert flag==False
    flag = RequestMailList.delete(_item_id1)
    record1 = RequestMailList.get_mail_list_by_item_id(_item_id1)
    assert flag==True
    assert record1==[]
    RequestMailList.delete_without_commit(_item_id2)
    record2 = RequestMailList.get_mail_list_by_item_id(_item_id2)
    assert record2==[]
    RequestMailList.delete_by_list_item_id([_item_id3, _item_id4])
    record3 = RequestMailList.get_mail_list_by_item_id(_item_id3)
    record4 = RequestMailList.get_mail_list_by_item_id(_item_id4)
    assert record3==[]
    assert record4==[]

<<<<<<< HEAD
# class ItemApplication(object):
#     def update(cls, item_id, item_application):
#     def update_by_list_item_id(cls, item_ids, item_application):
#     def get_item_application_by_item_id(cls, item_id):
# .tox/c1/bin/pytest --cov=weko_records tests/test_api.py::test_item_application_create_and_update -v -s -vv --cov-branch --cov-report=term --cov-config=tox.ini --basetemp=/code/modules/weko-records/.tox/c1/tmp
def test_item_application_create_and_update(mocker, app, db):
    _item_id1 = uuid.uuid4()
    _item_id2 = uuid.uuid4()
    _item_application1 = {}
    _item_application2 = {"workflow":"1", "terms":"term_free", "termsDescription":"test_update"}
    _item_application3 = {"workflow":"2", "terms":"1111111111", "termsDescription":""}

    # update　item_idがuuidではない
    flag = ItemApplication.update(1, _item_application1)
    assert flag==False

    # get_item_application_by_item_id　item_idがuuidではない
    record0 = ItemApplication.get_item_application_by_item_id(1)
    assert record0=={}

    # get_item_application_by_item_id　検索に引っかからない
    record1 = ItemApplication.get_item_application_by_item_id(_item_id1)
    assert record1=={}

    # update　正常にupdate(item_applicationなし)
    flag = ItemApplication.update(_item_id1, _item_application1)
    record1 = ItemApplication.get_item_application_by_item_id(_item_id1)
    assert flag==True
    assert record1=={}

    # update　正常にupdate(item_applicationあり)
    flag = ItemApplication.update(_item_id1, _item_application2)
    record1 = ItemApplication.get_item_application_by_item_id(_item_id1)
    item_ids=[]
    assert flag==True
    assert record1=={"workflow":"1", "terms":"term_free", "termsDescription":"test_update"}

    # update_by_list_item_id 正常
    ItemApplication.update_by_list_item_id([_item_id1, _item_id2], _item_application3)
    record1 = ItemApplication.get_item_application_by_item_id(_item_id1)
    record2 = ItemApplication.get_item_application_by_item_id(_item_id2)
    assert record1=={"workflow":"2", "terms":"1111111111", "termsDescription":""}
    assert record2=={"workflow":"2", "terms":"1111111111", "termsDescription":""}

# class ItemApplication(object):
#     def delete(cls, item_id):
#     def delete_without_commit(cls, item_id):
#     def delete_by_list_item_id(cls, item_ids):
# .tox/c1/bin/pytest --cov=weko_records tests/test_api.py::test_item_application_list_delete -v -s -vv --cov-branch --cov-report=term --cov-config=tox.ini --basetemp=/code/modules/weko-records/.tox/c1/tmp
def test_item_application_list_delete(app, db):
    _item_id1 = uuid.uuid4()
    _item_id2 = uuid.uuid4()
    _item_id3 = uuid.uuid4()
    _item_id4 = uuid.uuid4()
    _item_application = {"workflow":"1", "terms":"term_free", "termsDescription":"test_update"}
    ItemApplication.update_by_list_item_id([_item_id1, _item_id2, _item_id3, _item_id4], _item_application)

    flag = ItemApplication.delete(1)
    assert flag==False
    flag = ItemApplication.delete(_item_id1)
    record1 = ItemApplication.get_item_application_by_item_id(_item_id1)
    assert flag==True
    assert record1=={}
    ItemApplication.delete_without_commit(_item_id2)
    record2 = ItemApplication.get_item_application_by_item_id(_item_id2)
    assert record2=={}
    ItemApplication.delete_by_list_item_id([_item_id3, _item_id4])
    record3 = ItemApplication.get_item_application_by_item_id(_item_id3)
    record4 = ItemApplication.get_item_application_by_item_id(_item_id4)
    assert record3=={}
    assert record4=={}
=======
>>>>>>> 4da1cee2

# class ItemLink(object):
#     def __init__(self, recid: str):
#     def __get_titles_key(item_type_mapping):
#     def __get_titles(cls, record):

# class ItemLink(object):
#     def update(self, items):
# .tox/c1/bin/pytest --cov=weko_records tests/test_api.py::test_item_link_update -v -s -vv --cov-branch --cov-report=term --cov-config=tox.ini --basetemp=/code/modules/weko-records/.tox/c1/tmp
def test_item_link_update(app, db, records):
    """
    test cases for ItemLink.update()
    """
    with app.test_request_context():
        with app.test_client() as client:
            # test case with integer id
            # src item pid
            org_item_id = "999"
            # dst item pid
            dst_item_id_1 = "1"
            dst_item_id_1_1 = "1.1"
            dst_item_id_2 = "2"
            dst_item_id_2_1 = "2.1"
            dst_item_id_3 = "3"
            dst_item_id_3_1 = "3.1"

            # create test instance
            instance = ItemLink(recid=org_item_id)

            # test case 1: create new relation
            items = [
                {'item_id': dst_item_id_1, 'sele_id': 'normal'},
                {'item_id': dst_item_id_2, 'sele_id': 'isSupplementTo'}
            ]
            result = instance.update(items)
            assert result is None

            expected_relations = [
                {'src_item_pid': org_item_id,
                 'dst_item_pid': dst_item_id_1,
                 'reference_type': 'normal'},
                {'src_item_pid': org_item_id,
                 'dst_item_pid': dst_item_id_2,
                 'reference_type': 'isSupplementTo'},
                {'src_item_pid': dst_item_id_2,
                 'dst_item_pid': org_item_id,
                 'reference_type': 'isSupplementedBy'}, # inverse relation
                {'src_item_pid': dst_item_id_2_1,
                 'dst_item_pid': org_item_id,
                 'reference_type': 'isSupplementedBy'} # inverse relation
            ]
            actual_relations = ItemReference.query.all()
            assert len(actual_relations) == len(expected_relations)
            for rel in actual_relations:
                assert {'src_item_pid': rel.src_item_pid,
                        'dst_item_pid': rel.dst_item_pid,
                        'reference_type': rel.reference_type
                        } in expected_relations

            # test case 2: update exist relations
            items = []
            result = instance.update(items)
            assert result is None
            items = [
                {'src_item_pid': org_item_id,
                 'dst_item_pid': dst_item_id_1,
                 'sele_id': 'isSupplementTo'},
                {'src_item_pid': org_item_id,
                 'dst_item_pid': dst_item_id_2,
                 'sele_id': 'isSupplementedBy'},
                {'src_item_pid': dst_item_id_2,
                 'dst_item_pid': org_item_id,
                 'sele_id': 'normal'} # overwritten after update
            ]
            instance.bulk_create(items)
            items = [
                    {'item_id': dst_item_id_2, 'sele_id': 'isSupplementedBy'},
                    {'item_id': dst_item_id_1, 'sele_id': 'isSupplementedBy'}
                ]
            result = instance.update(items)
            expected_relations = [
                {'src_item_pid': org_item_id,
                 'dst_item_pid': dst_item_id_2,
                 'reference_type': 'isSupplementedBy'},
                {'src_item_pid': dst_item_id_2,
                 'dst_item_pid': org_item_id,
                 'reference_type': 'isSupplementTo'}, # inverse relation
                {'src_item_pid': dst_item_id_2_1,
                 'dst_item_pid': org_item_id,
                 'reference_type': 'isSupplementTo'}, # inverse relation
                {'src_item_pid': org_item_id,
                 'dst_item_pid': dst_item_id_1,
                 'reference_type': 'isSupplementedBy'},
                {'src_item_pid': dst_item_id_1,
                 'dst_item_pid': org_item_id,
                 'reference_type': 'isSupplementTo'}, # inverse relation
                {'src_item_pid': dst_item_id_1_1,
                 'dst_item_pid': org_item_id,
                 'reference_type': 'isSupplementTo'} # inverse relation
            ]

            actual_relations = ItemReference.query.all()
            assert len(actual_relations) == len(expected_relations)
            for rel in actual_relations:
                assert {'src_item_pid': rel.src_item_pid,
                        'dst_item_pid': rel.dst_item_pid,
                        'reference_type': rel.reference_type
                        } in expected_relations

            # test case 3: delete relations
            items = []
            result = instance.update(items)
            assert result is None
            assert ItemReference.query.count() == 0

            # test case 4: create and delete supplement relations
            items = [
                {'item_id': dst_item_id_1, 'sele_id': 'isSupplementTo'}
            ]
            result = instance.update(items)
            assert result is None

            supplement_relation = ItemReference.query.filter_by(
                src_item_pid=org_item_id, dst_item_pid=dst_item_id_1).first()
            assert supplement_relation.reference_type == 'isSupplementTo'
            inverse_relation = ItemReference.query.filter_by(
                src_item_pid=dst_item_id_1, dst_item_pid=org_item_id).first()
            assert inverse_relation.reference_type == 'isSupplementedBy'

            # test case 5: invalid item id
            items = [
                {'item_id': 'invalid', 'sele_id': 'normal'}
            ]
            result = instance.update(items)
            assert result is None
            assert ItemReference.query.filter_by(
                dst_item_pid='invalid'
                ).first() is None

            # test case 6: DB error
            # case IntegrityError
            with patch.object(
                    instance,
                    'bulk_create',
                    side_effect=IntegrityError(
                        "duplicate key value", None, None)
                ):
                items = [
                    {'item_id': dst_item_id_1, 'sele_id': 'normal'}
                ]
                result = instance.update(items)

                assert result is not None
                assert "duplicate key value" in result

            # case SQLAlchemyError
            with patch.object(
                    instance,
                    'bulk_create',
                    side_effect=SQLAlchemyError("transaction error")
                ):
                items = [
                    {'item_id': dst_item_id_1, 'sele_id': 'normal'}
                ]
                result = instance.update(items)

                assert result is not None
                assert "transaction error" in result

            # test case 7: multi relations
            items = [
                {'item_id': dst_item_id_1, 'sele_id': 'normal'},
                {'item_id': dst_item_id_2, 'sele_id': 'isSupplementTo'},
                {'item_id': dst_item_id_3, 'sele_id': 'isSupplementedBy'}
            ]
            result = instance.update(items)
            assert result is None

            expected_relations = [
                {'src_item_pid': org_item_id,
                 'dst_item_pid': dst_item_id_1,
                 'reference_type': 'normal'},
                {'src_item_pid': org_item_id,
                 'dst_item_pid': dst_item_id_2,
                 'reference_type': 'isSupplementTo'},
                {'src_item_pid': dst_item_id_2,
                 'dst_item_pid': org_item_id,
                 'reference_type': 'isSupplementedBy'}, # inverse relation
                {'src_item_pid': dst_item_id_2_1,
                 'dst_item_pid': org_item_id,
                 'reference_type': 'isSupplementedBy'}, # inverse relation
                {'src_item_pid': org_item_id,
                 'dst_item_pid': dst_item_id_3,
                 'reference_type': 'isSupplementedBy'},
                {'src_item_pid': dst_item_id_3,
                 'dst_item_pid': org_item_id,
                 'reference_type': 'isSupplementTo'}, # inverse relation
                {'src_item_pid': dst_item_id_3_1,
                 'dst_item_pid': org_item_id,
                 'reference_type': 'isSupplementTo'} # inverse relation
            ]
            actual_relations = ItemReference.query.all()
            assert len(actual_relations) == len(expected_relations)
            for rel in actual_relations:
                assert {'src_item_pid': rel.src_item_pid,
                        'dst_item_pid': rel.dst_item_pid,
                        'reference_type': rel.reference_type
                        } in expected_relations

            # test case8: create inverse relations of supplement relations
            items = [
                {'item_id': dst_item_id_1, 'sele_id': 'isSupplementTo'}
            ]
            result = instance.update(items)
            assert result is None

            inverse_relation = ItemReference.query.filter_by(
                src_item_pid=dst_item_id_1, dst_item_pid=org_item_id).first()
            assert inverse_relation.reference_type == 'isSupplementedBy'

            # test case 9: update from `isSupplementedBy` to `isSupplementTo`
            items = [
                {'item_id': dst_item_id_1, 'sele_id': 'isSupplementTo'}
            ]
            result = instance.update(items)
            assert result is None

            updated_relation = ItemReference.query.filter_by(
                src_item_pid=org_item_id, dst_item_pid=dst_item_id_1).first()
            assert updated_relation.reference_type == 'isSupplementTo'

            # test case 10: update from supplement to non-supplement
            items = [
                {'item_id': dst_item_id_1, 'sele_id': 'isSupplementTo'}
            ]
            result = instance.update(items)
            assert result is None

            updated_relation = ItemReference.query.filter_by(
                src_item_pid=org_item_id, dst_item_pid=dst_item_id_1).first()
            inverse_relation = ItemReference.query.filter_by(
                src_item_pid=dst_item_id_1, dst_item_pid=org_item_id).first()
            inverse_relation_1 = ItemReference.query.filter_by(
                src_item_pid=dst_item_id_1_1, dst_item_pid=org_item_id).first()
            assert updated_relation.reference_type == 'isSupplementTo'
            assert inverse_relation.reference_type == 'isSupplementedBy'
            assert inverse_relation_1.reference_type == 'isSupplementedBy'

            items = [
                {'item_id': dst_item_id_1, 'sele_id': 'normal'}
            ]
            result = instance.update(items)
            updated_relation = ItemReference.query.filter_by(
                src_item_pid=org_item_id, dst_item_pid=dst_item_id_1).first()
            inverse_relation = ItemReference.query.filter_by(
                src_item_pid=dst_item_id_1, dst_item_pid=org_item_id).all()
            inverse_relation_1 = ItemReference.query.filter_by(
                src_item_pid=dst_item_id_1_1, dst_item_pid=org_item_id).all()
            assert updated_relation.reference_type == 'normal'
            assert len (inverse_relation) == 0
            assert len (inverse_relation_1) == 0

            # test case 11: delete supplement relations
            items = []
            result = instance.update(items)
            assert result is None
            assert ItemReference.query.count() == 0

            # test case with decimal id
            # src item pid
            org_item_id = "999.0"
            # dst item pid
            dst_item_id_1 = "1"
            dst_item_id_2 = "2"
            dst_item_id_3 = "3"

            # create test instance
            instance = ItemLink(recid=org_item_id)

            # test case 1.0: create new relation
            items = [
                {'item_id': dst_item_id_1, 'sele_id': 'normal'},
                {'item_id': dst_item_id_2, 'sele_id': 'isSupplementTo'}
            ]
            result = instance.update(items)
            assert result is None

            expected_relations = [
                {'src_item_pid': org_item_id,
                 'dst_item_pid': dst_item_id_1,
                 'reference_type': 'normal'},
                {'src_item_pid': org_item_id,
                 'dst_item_pid': dst_item_id_2,
                 'reference_type': 'isSupplementTo'}
            ]
            actual_relations = ItemReference.query.all()
            assert len(actual_relations) == len(expected_relations)
            for rel in actual_relations:
                assert {'src_item_pid': rel.src_item_pid,
                 'dst_item_pid': rel.dst_item_pid,
                 'reference_type': rel.reference_type
                 } in expected_relations

            # test case 2.0: update exist relations
            # create old relations
            items = []
            result = instance.update(items)
            assert result is None
            items = [
                {'src_item_pid': org_item_id,
                 'dst_item_pid': dst_item_id_1,
                 'sele_id': 'isSupplementTo'},
                {'src_item_pid': org_item_id,
                 'dst_item_pid': dst_item_id_2,
                 'sele_id': 'isSupplementedBy'}
            ]
            instance.bulk_create(items)

            # update relations
            items = [
                    {'item_id': dst_item_id_2, 'sele_id': 'isSupplementedBy'},
                    {'item_id': dst_item_id_1, 'sele_id': 'isSupplementedBy'}
                ]
            result = instance.update(items)

            expected_relations = [
                {'src_item_pid': org_item_id, 'dst_item_pid': dst_item_id_2,
                 'reference_type': 'isSupplementedBy'},
                {'src_item_pid': org_item_id, 'dst_item_pid': dst_item_id_1,
                 'reference_type': 'isSupplementedBy'}
            ]

            actual_relations = ItemReference.query.all()
            assert len(actual_relations) == len(expected_relations)
            for rel in actual_relations:
                assert {'src_item_pid': rel.src_item_pid,
                        'dst_item_pid': rel.dst_item_pid,
                        'reference_type': rel.reference_type
                        } in expected_relations


# class ItemLink(object):
#     def get_item_link_info(cls, recid):
#     def bulk_create(self, dst_items):
#     def get_item_link_info_output_xml(cls, recid):
# .tox/c1/bin/pytest --cov=weko_records tests/test_api.py::test_item_link_bulk_create -v -s -vv --cov-branch --cov-report=term --cov-config=tox.ini --basetemp=/code/modules/weko-records/.tox/c1/tmp
def test_item_link_bulk_create(app, db, records):
    _uuid = str(records[0][0].object_uuid)
    _items = [
        {
            'src_item_pid': _uuid,
            'dst_item_pid': '1',
            'sele_id': 'URI'
        }
    ]
    ItemLink.bulk_create(ItemLink(_uuid), _items)
    r = ItemLink.get_item_link_info(_uuid)
    assert len(r)==1
    assert r[0]['item_links']=='1'
    assert r[0]['item_title']==records[0][1]['item_title']
    assert r[0]['value']=='URI'
    # need to fix
    with pytest.raises(Exception) as e:
        ItemLink.get_item_link_info_output_xml(_uuid)
    #assert len(r)==1
    #assert r[0]['reference_type']=='URI'


# class ItemLink(object):
#     def bulk_update(self, dst_items):
# .tox/c1/bin/pytest --cov=weko_records tests/test_api.py::test_item_link_bulk_update -v -s -vv --cov-branch --cov-report=term --cov-config=tox.ini --basetemp=/code/modules/weko-records/.tox/c1/tmp
def test_item_link_bulk_update(app, db, records):
    _uuid = str(records[0][0].object_uuid)
    _items1 = [
        {
            'src_item_pid': _uuid,
            'dst_item_pid': '1',
            'sele_id': 'URI'
        }
    ]
    _items2 = [
        {
            'src_item_pid': _uuid,
            'dst_item_pid': '1',
            'sele_id': 'URI'
        },
        {
            'src_item_pid': _uuid,
            'dst_item_pid': '2',
            'sele_id': 'DOI'
        }
    ]
    ItemLink.bulk_create(ItemLink(_uuid), _items1)

    ItemLink.bulk_update(ItemLink(_uuid), _items2)
    r = ItemLink.get_item_link_info(_uuid)
    assert len(r)==2
    assert r[0]['item_links']=='1'
    assert r[0]['item_title']==records[0][1]['item_title']
    assert r[0]['value']=='URI'
    assert r[1]['item_links']=='2'
    assert r[1]['item_title']==records[1][1]['item_title']
    assert r[1]['value']=='DOI'

# class ItemLink(object):
#     def bulk_delete(self, dst_item_ids):
# .tox/c1/bin/pytest --cov=weko_records tests/test_api.py::test_item_link_bulk_delete -v -s -vv --cov-branch --cov-report=term --cov-config=tox.ini --basetemp=/code/modules/weko-records/.tox/c1/tmp
def test_item_link_bulk_delete(app, db, records):
    _uuid = str(records[0][0].object_uuid)
    _items = [
        {
            'src_item_pid': _uuid,
            'dst_item_pid': '1',
            'sele_id': 'URI'
        },
        {
            'src_item_pid': _uuid,
            'dst_item_pid': '2',
            'sele_id': 'DOI'
        },
        {
            'src_item_pid': _uuid,
            'dst_item_pid': '3',
            'sele_id': 'HDL'
        }
    ]
    ItemLink.bulk_create(ItemLink(_uuid), _items)

    ItemLink.bulk_delete(ItemLink(_uuid), _items[0:2])
    r = ItemLink.get_item_link_info(_uuid)
    assert len(r)==1
    assert r[0]['item_links']=='3'
    assert r[0]['item_title']==records[2][1]['item_title']
    assert r[0]['value']=='HDL'


# class JsonldMapping:
# .tox/c1/bin/pytest --cov=weko_swordserver tests/test_api.py::TestJsonldMapping -v -vv -s --cov-branch --cov-report=term --cov-report=html --basetemp=/code/modules/weko-swordserver/.tox/c1/tmp --full-trace
class TestJsonldMapping:
    # def get_mapping_by_id(cls, id, ignore_deleted=True):
    # .tox/c1/bin/pytest --cov=weko_swordserver tests/test_api.py::TestJsonldMapping::test_get_mapping_by_id -v -vv -s --cov-branch --cov-report=term --cov-report=html --basetemp=/code/modules/weko-swordserver/.tox/c1/tmp --full-trace
    def test_get_mapping_by_id(app, db, item_type):
        obj = JsonldMapping.create(
            name="test1",
            mapping={"test": "test"},
            item_type_id=item_type.model.id,
        )
        assert JsonldMapping.get_mapping_by_id(obj.id) is obj
        assert JsonldMapping.get_mapping_by_id(obj.id).is_deleted is False

        # not found
        assert JsonldMapping.get_mapping_by_id(999) is None

        # Retrieval with_deleted=False
        obj.is_deleted = True
        db.session.commit()
        mapping = JsonldMapping.get_mapping_by_id(obj.id, with_deleted=False)
        assert mapping is None

        # Retrieve with_deleted=True
        obj.is_deleted = True
        db.session.commit()
        mapping = JsonldMapping.get_mapping_by_id(obj.id, with_deleted=True)
        assert mapping.id == obj.id
        assert mapping.is_deleted is True

    # def create(cls, name, mapping, item_type_id):
    # .tox/c1/bin/pytest --cov=weko_swordserver tests/test_api.py::TestJsonldMapping::test_create -v -vv -s --cov-branch --cov-report=term --cov-report=html --basetemp=/code/modules/weko-swordserver/.tox/c1/tmp --full-trace
    def test_create(app, db, item_type):
        # one
        obj = JsonldMapping.create(
            name="test1",
            mapping={"test": "test"},
            item_type_id=item_type[0]["item_type"].id,
        )
        assert obj.id == 1
        assert (ItemTypeJsonldMapping.query.filter_by(id=obj.id).first()) == obj

        # one more
        obj = JsonldMapping.create(
            name="test2",
            mapping={"test": "test"},
            item_type_id=item_type[0]["item_type"].id,
        )
        assert obj.id == 2
        assert (ItemTypeJsonldMapping.query.filter_by(id=obj.id).first()) == obj

        # occurs DB error. invalid item_type_id
        with pytest.raises(SQLAlchemyError) as e:
            JsonldMapping.create(
                name="test2", mapping={"test": "test"}, item_type_id=999
            )
        assert isinstance(e.value, SQLAlchemyError)
        assert ItemTypeJsonldMapping.query.filter_by(id=3).first() == None

    # def update(cls, id, name=None, mapping=None, item_type_id=None):
    # .tox/c1/bin/pytest --cov=weko_swordserver tests/test_api.py::TestJsonldMapping::test_update -v -vv -s --cov-branch --cov-report=term --cov-report=html --basetemp=/code/modules/weko-swordserver/.tox/c1/tmp --full-trace
    def test_update(app, db, item_type, sword_mapping):
        obj = JsonldMapping.create(
            name="test1",
            mapping={"test": "test"},
            item_type_id=item_type.model.id,
        )

        # Update Successful
        obj = JsonldMapping.update(
            id=obj.id,
            name="test2",
            mapping={"test2": "test2"},
            item_type_id=item_type.model.id,
        )

        result = ItemTypeJsonldMapping.query.filter_by(id=obj.id).first()
        assert result == obj
        assert result.name == "test2"
        assert result.mapping == obj.mapping
        assert result.version_id == 2


        obj = JsonldMapping.update(
            name="test2", id=999, mapping=None, item_type_id=sword_mapping[0]["item_type_id"]
        )
        assert obj is None

        # Update with invalid item_type_id
        with pytest.raises(SQLAlchemyError) as e:
            JsonldMapping.update(name="test2", id=sword_mapping[0]["id"], mapping=None, item_type_id=999)
        assert isinstance(e.value, SQLAlchemyError)

    # def versions()
    # .tox/c1/bin/pytest --cov=weko_swordserver tests/test_api.py::TestJsonldMapping::test_versions -v -vv -s --cov-branch --cov-report=term --cov-report=html --basetemp=/code/modules/weko-swordserver/.tox/c1/tmp --full-trace
    def test_versions(app, db, item_type):

        obj = JsonldMapping.create(
            name="test1",
            mapping={"test": "test"},
            item_type_id=item_type.model.id,
        )
        obj.mapping = {"test2": "test2"}
        db.session.commit()

        versions = obj.versions.all()
        assert len(versions) == 2
        assert versions[0].id == obj.id
        assert versions[1].id == obj.id
        assert versions[0].mapping == {"test": "test"}
        assert versions[1].mapping == obj.mapping
        assert versions[0].version_id == 1
        assert versions[1].version_id == 2

    # delete(cls, id):
    # .tox/c1/bin/pytest --cov=weko_swordserver tests/test_api.py::TestJsonldMapping::test_delete -v -vv -s --cov-branch --cov-report=term --cov-report=html --basetemp=/code/modules/weko-swordserver/.tox/c1/tmp --full-trace
    def test_delete(app, db, item_type):
        obj = JsonldMapping.create(
            name="test1",
            mapping={"test": "test"},
            item_type_id=item_type.model.id,
        )
        obj.is_deleted = True
        db.session.commit()

        # Successful delete
        JsonldMapping.delete(id=obj.id)
        assert (
            ItemTypeJsonldMapping.query.filter_by(id=obj.id).first().is_deleted == True
        )

        # Delete with non-existent id
        res = JsonldMapping.delete(id=999)
        assert res == None<|MERGE_RESOLUTION|>--- conflicted
+++ resolved
@@ -38,11 +38,7 @@
 from sqlalchemy.exc import IntegrityError,SQLAlchemyError
 from sqlalchemy.orm.exc import NoResultFound
 
-<<<<<<< HEAD
 from weko_records.api import FeedbackMailList, RequestMailList, ItemApplication, FilesMetadata, ItemLink, \
-=======
-from weko_records.api import FeedbackMailList, RequestMailList, FilesMetadata, ItemLink, \
->>>>>>> 4da1cee2
     ItemsMetadata, ItemTypeEditHistory, ItemTypeNames, ItemTypeProps, \
     ItemTypes, Mapping, JsonldMapping, SiteLicense, RecordBase, WekoRecord
 from weko_records.models import ItemType, ItemTypeJsonldMapping, ItemTypeName, \
@@ -2029,7 +2025,6 @@
     assert record3==[]
     assert record4==[]
 
-<<<<<<< HEAD
 # class ItemApplication(object):
 #     def update(cls, item_id, item_application):
 #     def update_by_list_item_id(cls, item_ids, item_application):
@@ -2101,8 +2096,6 @@
     record4 = ItemApplication.get_item_application_by_item_id(_item_id4)
     assert record3=={}
     assert record4=={}
-=======
->>>>>>> 4da1cee2
 
 # class ItemLink(object):
 #     def __init__(self, recid: str):
