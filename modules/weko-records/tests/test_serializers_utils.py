--- conflicted
+++ resolved
@@ -169,21 +169,12 @@
         res = sample.output_open_search_detail_data()
         _tree = etree.fromstring(res)
         assert _tree.find('title', namespaces=_tree.nsmap).text == 'WEKO OpenSearch: '
-<<<<<<< HEAD
 
     with app.test_request_context('/?index_id=1'):
         res = sample.output_open_search_detail_data()
         _tree = etree.fromstring(res)
         assert _tree.find('title', namespaces=_tree.nsmap).text == 'WEKO OpenSearch: IndexA'
 
-=======
-
-    with app.test_request_context('/?index_id=1'):
-        res = sample.output_open_search_detail_data()
-        _tree = etree.fromstring(res)
-        assert _tree.find('title', namespaces=_tree.nsmap).text == 'WEKO OpenSearch: IndexA'
-
->>>>>>> 6a742726
     with app.test_request_context('/?index_id=99'):
         res = sample.output_open_search_detail_data()
         _tree = etree.fromstring(res)
