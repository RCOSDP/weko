--- conflicted
+++ resolved
@@ -68,11 +68,7 @@
 from weko_records import WekoRecords
 from weko_records.api import ItemTypes, Mapping
 from weko_records.config import WEKO_ITEMTYPE_EXCLUDED_KEYS
-<<<<<<< HEAD
-from weko_records.models import ItemTypeName, OaStatus, SiteLicenseInfo, FeedbackMailList, ItemReference
-=======
-from weko_records.models import ItemTypeName, SiteLicenseInfo, FeedbackMailList, ItemReference, ItemTypeProperty
->>>>>>> 3aa12c21
+from weko_records.models import ItemTypeName, OaStatus, SiteLicenseInfo, FeedbackMailList, ItemReference, ItemTypeProperty
 
 from tests.helpers import json_data, create_record
 
@@ -683,7 +679,7 @@
 @pytest.fixture()
 def item_type_property(app, db):
     """Create item type property."""
-    
+
     _schema = {
         "type": "object",
         "format": "object",
@@ -695,7 +691,7 @@
             }
         }
     }
-    
+
     _form = {
         "key": "parentkey",
         "type": "fieldset",
@@ -707,7 +703,7 @@
             },
         ],
     }
-    
+
     _forms = {
         "add": "New",
         "key": "parentkey",
@@ -722,7 +718,7 @@
             "add": "btn-success"
         },
     }
-    
+
     item_type_property1 = ItemTypeProperty(
         id = 1000,
         name='title',
@@ -731,10 +727,10 @@
         forms=_forms,
         sort = 1,
     )
-    
+
     db.session.add(item_type_property1)
     db.session.commit()
-    
+
     return item_type_property1
 
 @pytest.fixture()
@@ -778,11 +774,11 @@
             },
         }
     }
-    
+
     form_item3 = json.loads(json.dumps(prop_forms, ensure_ascii=False).replace("parentkey", "item_3_form"))
     form_item3.update(_default_settings)
     [props.update(_default_settings) for props in form_item3['items']]
-    
+
     form_item4 = json.loads(json.dumps(prop_form, ensure_ascii=False).replace("parentkey", "item_4_form"))
     form_item4.update(_default_settings)
     [props.update(_default_settings) for props in form_item4['items']]
