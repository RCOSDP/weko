# -*- coding: utf-8 -*-
#
# This file is part of WEKO3.
# Copyright (C) 2017 National Institute of Informatics.
#
# WEKO3 is free software; you can redistribute it
# and/or modify it under the terms of the GNU General Public License as
# published by the Free Software Foundation; either version 2 of the
# License, or (at your option) any later version.
#
# WEKO3 is distributed in the hope that it will be
# useful, but WITHOUT ANY WARRANTY; without even the implied warranty of
# MERCHANTABILITY or FITNESS FOR A PARTICULAR PURPOSE.  See the GNU
# General Public License for more details.
#
# You should have received a copy of the GNU General Public License
# along with WEKO3; if not, write to the
# Free Software Foundation, Inc., 59 Temple Place, Suite 330, Boston,
# MA 02111-1307, USA.

"""Item API."""
import copy
import re
import time
import xml.etree.ElementTree as ET
from collections import OrderedDict

import pytz
from flask import current_app
from flask_security import current_user
from invenio_i18n.ext import current_i18n
from invenio_pidstore import current_pidstore
from invenio_pidstore.errors import PIDDoesNotExistError
from invenio_pidstore.ext import pid_exists
from invenio_pidstore.models import PersistentIdentifier
from jsonpath_ng import jsonpath
from jsonpath_ng.ext import parse
from lxml import etree
from weko_admin import config as ad_config
from weko_admin.models import SearchManagement as sm
from weko_schema_ui.schema import SchemaTree

from .api import ItemTypes, Mapping
from .config import COPY_NEW_FIELD, WEKO_TEST_FIELD


def json_loader(data, pid, owner_id=None):
    """Convert the item data and mapping to jpcoar.

    :param data: json from item form post.
    :param pid: pid value.
    :param owner_id: record owner.
    :return: dc, jrc, is_edit
    """
    def _get_author_link(author_link, value):
        """Get author link data."""
        if isinstance(value, list):
            for v in value:
                if 'nameIdentifiers' in v \
                    and len(v['nameIdentifiers']) > 0 \
                    and 'nameIdentifierScheme' in v['nameIdentifiers'][0] \
                    and v['nameIdentifiers'][0][
                        'nameIdentifierScheme'] == 'WEKO':
                    author_link.append(
                        v['nameIdentifiers'][0]['nameIdentifier'])
        elif isinstance(value, dict) and 'nameIdentifiers' in value \
            and len(value['nameIdentifiers']) > 0 \
            and 'nameIdentifierScheme' in value['nameIdentifiers'][0] \
            and value['nameIdentifiers'][0][
                'nameIdentifierScheme'] == 'WEKO':
            author_link.append(
                value['nameIdentifiers'][0]['nameIdentifier'])

    dc = OrderedDict()
    jpcoar = OrderedDict()
    item = dict()
    ar = []
    pubdate = None

    if not isinstance(data, dict) or data.get("$schema") is None:
        return

    item_id = pid.object_uuid
    pid = pid.pid_value

    # get item type id
    split_schema_info = data["$schema"].split('/')
    item_type_id = split_schema_info[-2] \
        if 'A-' in split_schema_info[-1] \
        else split_schema_info[-1]

    # get item type mappings
    ojson = ItemTypes.get_record(item_type_id)
    mjson = Mapping.get_record(item_type_id)

    if not (ojson and mjson):
        raise RuntimeError('Item Type {} does not exist.'.format(item_type_id))

    mp = mjson.dumps()
    data.get("$schema")
    author_link = []
    for k, v in data.items():
        if k != "pubdate":
            if k == "$schema" or mp.get(k) is None:
                continue

        item.clear()
        try:
            item["attribute_name"] = ojson["properties"][k]["title"] \
                if ojson["properties"][k].get("title") is not None else k
        except Exception:
            pub_date_setting = {
                "type": "string",
                "title": "Publish Date",
                "format": "datetime"
            }
            ojson["properties"]["pubdate"] = pub_date_setting
            item["attribute_name"] = 'Publish Date'
        # set a identifier to add a link on detail page when is a creator field
        # creator = mp.get(k, {}).get('jpcoar_mapping', {})
        # creator = creator.get('creator') if isinstance(
        #     creator, dict) else None
        iscreator = False
        creator = ojson["properties"][k]
        if 'object' == creator["type"]:
            creator = creator["properties"]
            if 'iscreator' in creator:
                iscreator = True
        elif 'array' == creator["type"]:
            creator = creator['items']["properties"]
            if 'iscreator' in creator:
                iscreator = True
        if iscreator:
            item["attribute_type"] = 'creator'

        item_data = ojson["properties"][k]
        if 'array' == item_data.get('type'):
            properties_data = item_data['items']['properties']
            if 'filename' in properties_data:
                item["attribute_type"] = 'file'

        if isinstance(v, list):
            if len(v) > 0 and isinstance(v[0], dict):
                item["attribute_value_mlt"] = v
                _get_author_link(author_link, v)
            else:
                item["attribute_value"] = v
        elif isinstance(v, dict):
            ar.append(v)
            item["attribute_value_mlt"] = ar
            ar = []
            _get_author_link(author_link, v)
        else:
            item["attribute_value"] = v

        dc[k] = item.copy()
        if k != "pubdate":
            item.update(mp.get(k))
        else:
            pubdate = v
        jpcoar[k] = item.copy()

    # convert to es jpcoar mapping data
    jrc = SchemaTree.get_jpcoar_json(jpcoar)
    list_key = []
    for k, v in jrc.items():
        if not v:
            list_key.append(k)
    if list_key:
        for key in list_key:
            del jrc[key]
    if dc:
        # get the tile name to detail page
        title = data.get("title")

        if 'control_number' in dc:
            del dc['control_number']

        dc.update(dict(item_title=title))
        dc.update(dict(item_type_id=item_type_id))
        dc.update(dict(control_number=pid))
        dc.update(dict(author_link=author_link))

        if COPY_NEW_FIELD:
            copy_field_test(dc, WEKO_TEST_FIELD, jrc)

        # check oai id value
        is_edit = False
        try:
            oai_value = PersistentIdentifier.get_by_object(
                pid_type='oai',
                object_type='rec',
                object_uuid=PersistentIdentifier.get('recid', pid).object_uuid
            ).pid_value
            is_edit = pid_exists(oai_value, 'oai')
        except PIDDoesNotExistError:
            pass

        if not is_edit:
            oaid = current_pidstore.minters['oaiid'](item_id, dc)
            oai_value = oaid.pid_value
        # relation_ar = []
        # relation_ar.append(dict(value="", item_links="", item_title=""))
        # jrc.update(dict(relation=dict(relationType=relation_ar)))
        # dc.update(dict(relation=dict(relationType=relation_ar)))

        if COPY_NEW_FIELD:
            res = sm.get()
            options = None
            if res:
                detail_condition = res.search_conditions
            else:
                detail_condition = ad_config.WEKO_ADMIN_MANAGEMENT_OPTIONS['detail_condition']

            if is_edit:
                copy_field_test(dc, detail_condition, jrc, oai_value)
            else:
                copy_field_test(dc, detail_condition, jrc)

        # current_app.logger.debug('{0} {1} {2}: {3}'.format(
        #     __file__, 'detail_condition()', 'detail_condition', detail_condition))

        jrc.update(dict(control_number=pid))
        jrc.update(dict(_oai={"id": oai_value}))
        jrc.update(dict(_item_metadata=dc))
        jrc.update(dict(itemtype=ojson.model.item_type_name.name))
        jrc.update(dict(publish_date=pubdate))
        jrc.update(dict(author_link=author_link))

        # save items's creator to check permission
        if current_user:
            current_user_id = current_user.get_id()
        else:
            current_user_id = '1'
        if current_user_id:
            # jrc is saved on elastic
            jrc_weko_creator_id = jrc.get("weko_creator_id", None)
            if not jrc_weko_creator_id:
                # in case first time create record
                jrc.update(dict(weko_creator_id=owner_id or current_user_id))
                jrc.update(dict(weko_shared_id=data.get('shared_user_id', -1)))
            else:
                # incase record is end and someone is updating record
                if current_user_id == int(jrc_weko_creator_id):
                    # just allow owner update shared_user_id
                    jrc.update(
                        dict(weko_shared_id=data.get('shared_user_id', -1)))

            # dc js saved on postgresql
            dc_owner = dc.get("owner", None)
            if not dc_owner:
                dc.update(dict(weko_shared_id=data.get('shared_user_id', -1)))
                dc.update(dict(owner=owner_id or current_user_id))
            else:
                if current_user_id == int(dc_owner):
                    dc.update(
                        dict(weko_shared_id=data.get('shared_user_id', -1)))

    del ojson, mjson, item
    return dc, jrc, is_edit


def copy_field_test(dc, map, jrc, iid=None):
    for k_v in map:
        if type(k_v) is dict:
            if k_v.get('item_value'):
                if dc["item_type_id"] in k_v.get('item_value').keys():
                    for key, val in k_v.get('item_value').items():
                        if dc["item_type_id"] == key:
                            _id = k_v.get('id')
                            _inputType = k_v.get('inputType')
                            current_app.logger.debug(
                                'id: {0} , inputType: {1} '.format(_id, _inputType))
                            if _inputType == 'text':
                                txt = get_values_from_dict(
                                    dc, val["path"], val["path_type"], iid)
                                if txt:
                                    jrc[k_v.get('id')] = txt
                            elif _inputType == "range":
                                id = k_v.get('id')
                                ranges = []
                                _gte = get_values_from_dict(
                                    dc, val["path"]["gte"], val["path_type"]["gte"], iid)
                                _lte = get_values_from_dict(
                                    dc, val["path"]["lte"], val["path_type"]["lte"], iid)
                                for idx in range(len(_gte)):
                                    a = _gte[idx]
                                    b = None
                                    if idx < len(_lte):
                                        b = _lte[idx]
                                    ranges.append(
                                        convert_range_value(a, b))
                                if len(ranges) > 0:
                                    value_range = {id: ranges}
                                    jrc.update(value_range)
                            elif _inputType == "dateRange":
                                id = k_v.get('id')
                                dateRanges = []
                                _gte = get_values_from_dict(
                                    dc, val["path"]["gte"], val["path_type"]["gte"], iid)
                                _lte = get_values_from_dict(
                                    dc, val["path"]["lte"], val["path_type"]["lte"], iid)
                                for idx in range(len(_gte)):
                                    a = _gte[idx]
                                    b = None
                                    if idx < len(_lte):
                                        b = _lte[idx]
                                    dateRanges.append(
                                        convert_date_range_value(a, b))
                                if len(dateRanges) > 0:
                                    value_range = {id: dateRanges}
                                    jrc.update(value_range)
                            elif _inputType == "geo_point":
                                geo_point = {k_v.get('id'): {
                                    "lat": "", "lon": ""}}
                                geo_point[k_v.get('id')]["lat"] = get_value_from_dict(
                                    dc, val["path"]["lat"], val["path_type"]["lat"], iid)
                                geo_point[k_v.get('id')]["lon"] = get_value_from_dict(
                                    dc, val["path"]["lon"], val["path_type"]["lon"], iid)
                                if geo_point[k_v.get('id')]["lat"] and geo_point[k_v.get('id')]["lon"]:
                                    jrc.update(geo_point)
                            elif _inputType == "geo_shape":
                                geo_shape = {
                                    k_v.get('id'): {"type": "", "coordinates": ""}}
                                geo_shape[k_v.get('id')]["type"] = get_value_from_dict(
                                    dc, val["path"]["type"], val["path_type"]["type"], iid)
                                geo_shape[k_v.get('id')]["coordinates"] = get_value_from_dict(
                                    dc, val["path"]["coordinates"], val["path_type"]["coordinates"], iid)
                                if geo_shape[k_v.get('id')]["type"] and geo_shape[k_v.get('id')]["coordinates"]:
                                    jrc.update(geo_shape)


def convert_range_value(start, end=None):
    """ Convert to range value for Elasticsearch

    Args:
        start ([str]): [description]
        end ([str], optional): [description]. Defaults to None.

    Returns:
        [dict]: range value for Elasticsearch
    """
    ret = None
    _start = 'gte'
    _end = 'lte'
    if end is None:
        start = start.strip()
        ret = {_start: start,
               _end: start}
    elif start is None:
        end = end.strip()
        ret = {_start: end,
               _end: end}
    else:
        start = start.strip()
        end = end.strip()
        if start.isdecimal() and end.isdecimal():
            a = int(start)
            b = int(end)
            if a < b:
                ret = {_start: start, _end: end}
            else:
                ret = {_start: end, _end: start}
        else:
            try:
                a = float(start)
                b = float(end)

                if a < b:
                    ret = {_start: start, _end: end}
                else:
                    ret = {_start: end, _end: start}
            except ValueError:
                current_app.logger.exception(
                    "can not convert to range value. start:{0} end:{1}".format(start, end))
    return ret


def convert_date_range_value(start, end=None):
    """ Convert to dateRange value for Elasticsearch

    Args:
        start ([str]): [description]
        end ([str], optional): [description]. Defaults to None.

    Returns:
        [dict]: dateRange value for Elasticsearch
    """
    ret = None
    _start = 'gte'
    _end = 'lte'
    pattern = r'^((\d{4}-\d{2}-\d{2})/(\d{4}-\d{2}-\d{2}))|((\d{4}-\d{2})/(\d{4}-\d{2}))|((\d{4})/(\d{4}))$'
    p = re.compile(pattern)
    if start is not None:
        start = start.strip()
        ret = {_start: start,
               _end: start}
        if p.match(start) is not None:
            _tmp = start.split('/')
            if len(_tmp) == 2:
                ret = makeDateRangeValue(_tmp[0], _tmp[1])
        elif end is not None:
            ret = makeDateRangeValue(start, end)
        else:
            ret = {_start: end,
                   _end: end}
    return ret


def makeDateRangeValue(start, end):
    """make dataRange value

    Args:
        start ([string]): start date string
        end ([string]): end date string

    Returns:
        [dict]: dateRange value
    """
    _start = 'gte'
    _end = 'lte'
    start = start.strip()
    end = end.strip()
    ret = None

    p2 = re.compile(r'^(\d{4}-\d{2}-\d{2})$')
    p3 = re.compile(r'^(\d{4}-\d{2})$')
    p4 = re.compile(r'^(\d{4})$')

    a = None
    b = None
    if p2.match(start):
        a = time.strptime(start, "%Y-%m-%d")
        b = time.strptime(end, "%Y-%m-%d")

    elif p3.match(start):
        a = time.strptime(start, "%Y-%m")
        b = time.strptime(end, "%Y-%m")
    elif p4.match(start):
        a = time.strptime(start, "%Y")
        b = time.strptime(end, "%Y")

    if a is not None and b is not None:
        if a < b:
            ret = {_start: start,
                   _end: end}
        else:
            ret = {_start: end,
                   _end: start}

    return ret


def get_value_from_dict(dc, path, path_type, iid=None):
    ret = None
    if path_type == "xml":
        ret = copy_value_xml_path(dc, path, iid)
    elif path_type == "json":
        ret = copy_value_json_path(dc, path)
    current_app.logger.debug("get_value_from_dict: {0}".format(ret))
    return ret


def get_values_from_dict(dc, path, path_type, iid=None):
    ret = None
    if path_type == "xml":
        ret = copy_value_xml_path(dc, path, iid)
    elif path_type == "json":
        ret = copy_values_json_path(dc, path)

    current_app.logger.debug("get_values_from_dict: {0}".format(ret))
    return ret


def copy_value_xml_path(dc, xml_path, iid=None):
    from invenio_oaiserver.response import getrecord
    try:
        meta_prefix = xml_path[0]
        xpath = xml_path[1]
        if iid:
            # url_for('invenio_oaiserver.response', _external=True)をこの関数で実行した場合エラーが起きました。原因は調査中です。
            xml = etree.tostring(getrecord(
                metadataPrefix=meta_prefix, identifier=iid, verb='GetRecord', url="https://192.168.75.3/oai"))
            root = ET.fromstring(xml)
            ns = {
                'oai_dc': 'http://www.openarchives.org/OAI/2.0/oai_dc/',
                'dc': 'http://purl.org/dc/elements/1.1/',
                'jpcoar': 'https://irdb.nii.ac.jp/schema/jpcoar/1.0/',
                'xml': 'http://www.w3.org/XML/1998/namespace'
            }
            copy_value = root.findall(xpath, ns)[0].text
            return str(copy_value)
    except Exception:
        print("exception")
        return None


def copy_value_json_path(meta, jsonpath):
    """extract a value from metadata using jsonpath

    Args:
        meta (OrderedDict): item metadata
        jsonpath (string): jsonpath for values extraction

    Returns:
        string: extracted value from metadata
    """
    match_value = None
    try:
        matches = parse(jsonpath).find(meta)
        match_value = [match.value for match in matches]
        return match_value[0]
    except Exception:
        return match_value


def copy_values_json_path(meta, jsonpath):
    """extract values from metadata using jsonpath

    Args:
        meta (OrderedDict): item metadata
        jsonpath (string): jsonpath for values extraction

    Returns:
        list: extracted values from metadata
    """
    match_value = None
    try:
        matches = parse(jsonpath).find(meta)
        match_value = [match.value for match in matches]
        return match_value
    except Exception:
        return match_value


def set_timestamp(jrc, created, updated):
    """Set timestamp."""
    jrc.update(
        {"_created": pytz.utc.localize(created)
            .isoformat() if created else None})

    jrc.update(
        {"_updated": pytz.utc.localize(updated)
            .isoformat() if updated else None})


def sort_records(records, form):
    """Sort records.

    :param records:
    :param form:
    :return:
    """
    odd = OrderedDict()
    if isinstance(records, dict) and isinstance(form, list):
        for k in find_items(form):
            val = records.get(k[0])
            if val:
                odd.update({k[0]: val})
        # save schema link
        odd.update({"$schema": records.get("$schema")})
        del records
        return odd
    else:
        return records


def sort_op(record, kd, form):
    """Sort options dict.

    :param record:
    :param kd:
    :param form:
    :return:
    """
    odd = OrderedDict()
    if isinstance(record, dict) and isinstance(form, list):
        index = 0
        for k in find_items(form):
            # mapping target key
            key = kd.get(k[0])
            if not odd.get(key) and record.get(key):
                index += 1
                val = record.pop(key, {})
                val['index'] = index
                odd.update({key: val})

        record.clear()
        del record
        return odd
    else:
        return record


def find_items(form):
    """Find sorted items into a list.

    :param form:
    :return: lst
    """
    lst = []

    def find_key(node):
        if isinstance(node, dict):
            key = node.get('key')
            title = node.get('title', '')
            try:
                # Try catch for case this function is called from celery app
                current_lang = current_i18n.language
            except Exception:
                current_lang = 'en'
            title_i18n = node.get('title_i18n', {}) \
                .get(current_lang, title)
            option = {
                'required': node.get('required', False),
                'show_list': node.get('isShowList', False),
                'specify_newline': node.get('isSpecifyNewline', False),
                'hide': node.get('isHide', False),
                'non_display': node.get('isNonDisplay', False)
            }
            val = ''
            if key:
                yield [key, title, title_i18n, option, val]
            for v in node.values():
                if isinstance(v, list):
                    for k in find_key(v):
                        yield k
        elif isinstance(node, list):
            for n in node:
                for k in find_key(n):
                    yield k

    for x in find_key(form):
        lst.append(x)

    return lst


def get_all_items(nlst, klst, is_get_name=False):
    """Convert and sort item list.

    :param nlst:
    :param klst:
    :param is_get_name:
    :return: alst
    """
    def get_name(key):
        for lst in klst:
            key_arr = lst[0].split('.')
            k = key_arr[-1]
            if key != k:
                continue
            item_name = lst[1]
            if len(key_arr) >= 3:
                parent_key = key_arr[-2].replace('[]', '')
                parent_key_name = get_name(parent_key)
                if item_name and parent_key_name:
                    item_name = item_name + '.' + get_name(parent_key)

            return item_name

    def get_items(nlst):
        _list = []

        if isinstance(nlst, list):
            for lst in nlst:
                _list.append(get_items(lst))
        if isinstance(nlst, dict):
            d = {}
            for k, v in nlst.items():
                if isinstance(v, str):
                    d[k] = v
                    if is_get_name:
                        item_name = get_name(k)
                        if item_name:
                            d[k + '.name'] = item_name
                else:
                    _list.append(get_items(v))
            _list.append(d)

        return _list

    to_orderdict(nlst, klst)
    alst = get_items(nlst)

    return alst


def get_all_items2(nlst, klst):
    """Convert and sort item list(original).

    :param nlst:
    :param klst:
    :return: alst
    """
    alst = []

    def get_items(nlst):
        if isinstance(nlst, dict):
            for k, v in nlst.items():
                if isinstance(v, str):
                    alst.append({k: v})
                else:
                    get_items(v)
        elif isinstance(nlst, list):
            for lst in nlst:
                get_items(lst)

    to_orderdict(nlst, klst, True)
    get_items(nlst)
    return alst


def to_orderdict(alst, klst, is_full_key=False):
    """Sort item list.

    :param alst:
    :param klst:
    """
    if isinstance(alst, list):
        for i in range(len(alst)):
            if isinstance(alst[i], dict):
                alst.insert(i, OrderedDict(alst.pop(i)))
                to_orderdict(alst[i], klst, is_full_key)
    elif isinstance(alst, dict):
        nlst = []
        if isinstance(klst, list):
            for lst in klst:
                key = lst[0] if is_full_key else lst[0].split('.')[-1]
                val = alst.pop(key, {})
                if val:
                    if isinstance(val, dict):
                        val = OrderedDict(val)
                    nlst.append({lst[0]: val})
                if not alst:
                    break

            while len(nlst) > 0:
                alst.update(nlst.pop(0))

            for k, v in alst.items():
                if not isinstance(v, str):
                    to_orderdict(v, klst, is_full_key)


def get_options_and_order_list(item_type_id, ojson=None):
    """Get Options by item type id.

    :param item_type_id:
    :param ojson:
    :return: options dict and sorted list
    """
    if ojson is None:
        ojson = ItemTypes.get_record(item_type_id)
    solst = find_items(ojson.model.form)
    meta_options = ojson.model.render.get('meta_fix')
    meta_options.update(ojson.model.render.get('meta_list'))
    return solst, meta_options


async def sort_meta_data_by_options(
    record_hit, settings, item_type_mapping, item_type_data,
):
    """Reset metadata by '_options'.

    :param record_hit:
    :param settings:
    :param item_type_mapping:
    :param item_type_data:
    """
    from weko_deposit.api import _FormatSysBibliographicInformation
    from weko_records_ui.permissions import check_file_download_permission
    from weko_records_ui.utils import hide_item_metadata
    from weko_search_ui.utils import get_data_by_property

    from weko_records.serializers.utils import get_mapping

    web_screen_lang = current_i18n.language

    def convert_data_to_dict(solst):
        """Convert solst to dict."""
        solst_dict_array = []
        for lst in solst:
            key = lst[0].replace('[]', '')
            option = meta_options.get(key, {}).get('option')
            temp = {
                'key': key,
                'title': lst[1],
                'title_ja': lst[2],
                'option': lst[3],
                'parent_option': option,
                'value': ''
            }
            solst_dict_array.append(temp)
        return solst_dict_array

    def get_author_comment(data_result, key, result, is_specify_newline_array):
        value = data_result[key].get(key, {}).get('value', [])
        value = [x for x in value if x]
        if len(value) > 0:
            is_specify_newline = False
            for specify_newline in is_specify_newline_array:
                if key in specify_newline:
                    is_specify_newline = specify_newline[key]
            if is_specify_newline:
                result.append(",".join(value))
            else:
                if len(result) == 0:
                    result.append(",".join(value))
                else:
                    result[-1] += "," + ",".join(value)
        return result

    def data_comment(result, data_result, stt_key, is_specify_newline_array):
        list_author_key = current_app.config['WEKO_RECORDS_AUTHOR_KEYS']
        for idx, key in enumerate(stt_key):
            lang_id = ''
            if key in data_result and data_result[key] is not None:
                if key in list_author_key:
                    result = get_author_comment(data_result, key, result,
                                                is_specify_newline_array)
                else:
                    if 'lang_id' in data_result[key]:
                        lang_id = data_result[key].get('lang_id') \
                            if "[]" not in data_result[key].get('lang_id') \
                            else data_result[key].get(
                                'lang_id').replace("[]", '')
                    data = ''
                    if "stt" in data_result[key] and data_result[key].get(
                            "stt") is not None:
                        data = data_result[key].get("stt")
                    else:
                        data = data_result.get(key)
                    for idx2, d in enumerate(data):
                        if d not in "lang" and d not in "lang_id":
                            lang_arr = []
                            if 'lang' in data_result[key]:
                                lang_arr = data_result[key].get('lang')
                            if (key in data_result) and (
                                d in data_result[key]) and (
                                    'value' in data_result[key][d]):
                                value_arr = data_result[key][d]['value']
                                value = selected_value_by_language(
                                    lang_arr, value_arr, lang_id,
                                    d.replace("[]", ''), web_screen_lang,
                                    _item_metadata
                                )
                                if value is not None and len(value) > 0:
                                    for index, n in enumerate(
                                            is_specify_newline_array):
                                        if d in n:
                                            if n[d] or len(result) == 0:
                                                result.append(value)
                                            else:
                                                result[-1] += "," + value
                                            break
        return result

    def get_comment(solst_dict_array, hide_email_flag, _item_metadata, src,
                    solst):
        """Check and get info."""
        def get_option_value(option_type, parent_option, child_option):
            """Get value of option by option type, prioritized parent.

            @param option_type: show_list, specify_newline, hide, required
            @return: True or False
            """
            return parent_option.get(option_type) \
                if parent_option and parent_option.get(option_type) \
                else child_option.get(option_type)

        result = []
        data_result = {}
        stt_key = []
        _ignore_items = list()
        _license_dict = current_app.config['WEKO_RECORDS_UI_LICENSE_DICT']
        is_specify_newline_array = []
        bibliographic_key = None
        author_key = None
        author_data = {}
        if _license_dict:
            _ignore_items.append(_license_dict[0].get('value'))
        for i, s in enumerate(solst_dict_array):
            value = s['value']
            option = s['option']
            parent_option = s['parent_option']
            # Get 'show list', 'specify newline', 'hide' flag.
            is_show_list = get_option_value('show_list', parent_option, option)
            is_specify_newline = get_option_value(
                'specify_newline', parent_option, option)
            is_hide = get_option_value('hide', parent_option, option)
            # Get hide email flag
            if 'creatorMails.creatorMail' in s['key'] \
                or 'contributorMails.contributorMail' in s['key'] \
                    or 'mails.mail' in s['key']:
                is_hide = is_hide | hide_email_flag
            # Get creator flag.
            is_author = src.get(s['key'], {}).get('attribute_type',
                                                  {}) == 'creator'

            if author_key and author_key in s['key']:
                stt_key, data_result, is_specify_newline_array = add_author(
                    author_data, stt_key, is_specify_newline_array, s, value,
                    data_result, is_specify_newline, is_hide, is_show_list)
            elif is_author:
                # Format creator data to display on item list
                author_key = s['key']
                attr_mlt = src.get(s['key'], {}).get('attribute_value_mlt', {})
                author_data = get_show_list_author(
                    solst_dict_array, hide_email_flag, author_key, attr_mlt
                )
            elif bibliographic_key is None and is_show_list and \
                    'bibliographic_titles' in s['key']:
                # Format bibliographic data to display on item list
                bibliographic_key = s['key'].split(".")[0].replace('[]', '')
                mlt_bibliographic = src.get(bibliographic_key, {}).get(
                    'attribute_value_mlt')
                if mlt_bibliographic:
                    sys_bibliographic = _FormatSysBibliographicInformation(
                        copy.deepcopy(mlt_bibliographic),
                        copy.deepcopy(solst)
                    )
                    stt_key, data_result, is_specify_newline_array = \
                        add_biographic(sys_bibliographic, bibliographic_key,
                                       s, stt_key,
                                       data_result, is_specify_newline_array
                                       )
            elif not (bibliographic_key and bibliographic_key in s['key']) and \
                    value and value not in _ignore_items and \
<<<<<<< HEAD
                    ((not is_hide and is_show_list) or \
=======
                    ((not is_hide and is_show_list) or
>>>>>>> 07701e38
                     s['title'] in current_app.config[
                         'WEKO_RECORDS_LANGUAGE_TITLES']) and s['key'] \
                    and s['title'] != current_app.config[
                        'WEKO_RECORDS_TITLE_TITLE']:
                data_result, stt_key = get_value_and_lang_by_key(
                    s['key'], solst_dict_array, data_result, stt_key)
                is_specify_newline_array.append(
                    {s['key']: is_specify_newline})

        if len(data_result) > 0:
            result = data_comment(result, data_result, stt_key,
                                  is_specify_newline_array)
        return result

    def get_file_comments(record, files):
        """Check and get file info."""
        def __get_label_extension():
            _label = f.get('url', {}).get('label')
            _filename = f.get('filename', '')
            _extension = ''
            if not _label and not f.get('version_id'):
                _label = f.get('url', {}).get('url', '')
            elif not _label:
                _label = _filename
            if f.get('version_id'):
                _idx = _filename.rfind('.') + 1
                _extension = _filename[_idx:] if _idx > 0 else 'unknown'
            return _label, _extension
        result = []
        for f in files:
            label, extension = __get_label_extension()
            if 'open_restricted' == f.get('accessrole', ''):
                if label:
                    result.append({
                        'label': label,
                        'extention': extension,
                        'url': ""
                    })
            elif label and (
                not extension
                    or check_file_download_permission(record, f, False)):
                file_url = f.get('url', {}).get('url', '')
                if extension and file_url:
                    file_url = replace_fqdn(file_url)
                result.append({
                    'label': label,
                    'extention': extension,
                    'url': file_url
                })
        return result

    def get_file_thumbnail(thumbnails):
        """Get file thumbnail."""
        thumbnail = {}
        if thumbnails and len(thumbnails) > 0:
            subitem_thumbnails = thumbnails[0].get('subitem_thumbnail')
            if subitem_thumbnails and len(subitem_thumbnails) > 0:
                thumbnail = {
                    'thumbnail_label': subitem_thumbnails[0].get(
                        'thumbnail_label', ''),
                    'thumbnail_width': current_app.config[
                        'WEKO_RECORDS_UI_DEFAULT_MAX_WIDTH_THUMBNAIL']
                }
        return thumbnail

    def append_parent_key(key, attribute_value_mlt):
        """Update parent key attribute_value_mlt."""
        def get_parent_key(key):
            """Get root key in string key."""
            parent_key = key
            key_arr = key.split('.')
            if len(key_arr) >= 2:
                del key_arr[-1]
                parent_key = '.'.join(key_arr)
            return parent_key

        def append_parent_key_all_type(parent_key, attr_val_mlt):
            """Append parent key for all sub key in array and dict."""
            if isinstance(attr_val_mlt, dict):
                return append_parent_key_for_dict(parent_key, attr_val_mlt)
            if isinstance(attr_val_mlt, list):
                return append_parent_key_for_list(parent_key, attr_val_mlt)

        def append_parent_key_for_dict(parent_key, attr_val_mlt):
            """Append parent key for all sub key in dict."""
            mlt_temp = {}
            for attr_key, attr_val in attr_val_mlt.items():
                # Join parent and child key. Ex: parent_key_01.sub_key_01
                parent_key_temp = '{}.{}'.format(parent_key, attr_key)
                mlt_temp.update({parent_key_temp: attr_val})
                if isinstance(attr_val, dict):
                    attr_val_temp = append_parent_key_for_dict(
                        parent_key_temp, attr_val)
                    mlt_temp[parent_key_temp] = attr_val_temp
                if isinstance(attr_val, list):
                    attr_val_temp = append_parent_key_for_list(
                        parent_key_temp, attr_val)
                    mlt_temp[parent_key_temp] = attr_val_temp
            return mlt_temp

        def append_parent_key_for_list(parent_key, attr_val_mlt):
            """Append parent key for all sub key in array."""
            mlt_temp_arr = []
            for item in attr_val_mlt:
                if isinstance(item, dict):
                    mlt_temp = append_parent_key_for_dict(parent_key, item)
                    mlt_temp_arr.append(mlt_temp)
                if isinstance(item, list):
                    mlt_temp = append_parent_key_for_list(parent_key, item)
                    mlt_temp_arr.append(mlt_temp)
            attr_val_mlt = mlt_temp_arr
            return attr_val_mlt

        # Get root key.
        parent_key = get_parent_key(key)
        # Append parent key for all sub key.
        attribute_value_mlt = append_parent_key_all_type(
            parent_key, attribute_value_mlt)
        return attribute_value_mlt

    def get_title_option(solst_dict_array):
        """Get option of title."""
        parent_option, child_option = {}, {}
        for item in solst_dict_array:
            if '.' in item.get('key') and item.get('title') == 'Title':
                parent_option = item.get('parent_option')
                child_option = item.get('option')
                break
        show_list = parent_option.get('show_list') if parent_option.get(
            'show_list') else child_option.get('show_list')
        specify_newline = parent_option.get('crtf') if parent_option.get(
            'crtf') else child_option.get('specify_newline')
        option = {
            "show_list": show_list,
            "specify_newline": specify_newline
        }
        return option

    try:
        src_default = copy.deepcopy(
            record_hit['_source'].get('_item_metadata'))
        _item_metadata = copy.deepcopy(record_hit['_source'])
        src = record_hit['_source']['_item_metadata']
        item_type_id = record_hit['_source'].get('item_type_id') or \
            src.get('item_type_id')
        item_map = get_mapping(item_type_mapping, 'jpcoar_mapping')
        language_dict = {}
        suffixes = '.@attributes.xml:lang'
        for key in item_map:
            if key.find(suffixes) != -1:
                # get language
                title_languages, _title_key = get_data_by_property(
                    src, item_map, key)
                # get value
                prefix = key.replace(suffixes, '')
                title_values, _title_key1 = get_data_by_property(
                    src, item_map, prefix + '.@value')
                language_dict.update({
                    prefix: {'lang': title_languages, 'lang-id': _title_key,
                             'val': title_values, 'val-id': _title_key1}})
        # selected title
        title_obj = language_dict.get("title")
        if title_obj is not None:
            lang_arr = title_obj.get("lang")
            val_arr = title_obj.get("val")
            lang_id = title_obj.get("lang-id")
            val_id = title_obj.get("val-id")
            if lang_arr and len(lang_arr) > 0 and lang_arr != "null":
                result = selected_value_by_language(
                    lang_arr, val_arr, lang_id, val_id,
                    web_screen_lang, _item_metadata
                )
                if result is not None:
                    for idx, val in enumerate(record_hit['_source']['title']):
                        if val == result:
                            arr = []
                            record_hit['_source']['title'][idx] = \
                                record_hit['_source']['title'][0]
                            record_hit['_source']['title'][0] = result
                            arr.append(result)
                            record_hit['_source']['_comment'] = arr
                            break
            elif val_arr and len(val_arr) > 0:
                record_hit['_source']['_comment'] = [val_arr[0]]

        if not item_type_id:
            return
        solst, meta_options = get_options_and_order_list(item_type_id,
                                                         item_type_data)
        solst_dict_array = convert_data_to_dict(solst)
        files_info = []
        thumbnail = None
        hide_item_metadata(src, settings, item_type_mapping, item_type_data)
        # Set value and parent option
        for lst in solst:
            key = lst[0]
            val = src.get(key)
            option = meta_options.get(key, {}).get('option')
            if not val or not option:
                continue
            mlt = val.get('attribute_value_mlt', [])
            if mlt:
                if val.get('attribute_type', '') == 'file' \
                    and not option.get("hidden") \
                        and option.get("showlist"):
                    files_info = get_file_comments(src, mlt)
                    continue
                is_thumbnail = any('subitem_thumbnail' in data for data in mlt)
                if is_thumbnail and not option.get("hidden") \
                        and option.get("showlist"):
                    thumbnail = get_file_thumbnail(mlt)
                    continue
                mlt = append_parent_key(key, mlt)
                meta_data = get_all_items2(mlt, solst)
                for m in meta_data:
                    for s in solst_dict_array:
                        s_key = s.get('key')
                        if m.get(s_key):
                            s['value'] = m.get(s_key) if not s['value'] else \
                                '{}{} {}'.format(
                                    s['value'],
                                    current_app.config.get(
                                        'WEKO_RECORDS_SYSTEM_COMMA', ''),
                                    m.get(s_key))
                            s['parent_option'] = {
                                'required': option.get("required"),
                                'show_list': option.get("showlist"),
                                'specify_newline': option.get("crtf"),
                                'hide': option.get("hidden")
                            }
                            break
        # Format data to display on item list
        items = get_comment(
            solst_dict_array, not settings.items_display_email,
            _item_metadata, src_default, solst)

        if 'file' in record_hit['_source']:
            record_hit['_source'].pop('file')

        # Title do not display if show list is false.
        title_option = get_title_option(solst_dict_array)
        if not title_option.get('show_list'):
            record_hit['_source']['_comment'] = []
        if items and len(items) > 0:
            if record_hit['_source'].get('_comment'):
                record_hit['_source']['_comment'].extend(items)
            else:
                record_hit['_source']['_comment'] = items
        if files_info:
            record_hit['_source']['_files_info'] = files_info
        if thumbnail:
            record_hit['_source']['_thumbnail'] = thumbnail
    except Exception:
        current_app.logger.exception(
            u'Record serialization failed {}.'.format(
                str(record_hit['_source'].get('control_number'))))


def get_keywords_data_load(str):
    """Get a json of item type info.

    :return: dict of item type info
    """
    try:
        return [(x.name, x.id) for x in ItemTypes.get_latest()]
    except BaseException:
        pass
    return []


def is_valid_openaire_type(resource_type, communities):
    """Check if the OpenAIRE subtype is corresponding with other metadata.

    :param resource_type: Dictionary corresponding to 'resource_type'.
    :param communities: list of communities identifiers
    :returns: True if the 'openaire_subtype' (if it exists) is valid w.r.t.
        the `resource_type.type` and the selected communities, False otherwise.
    """
    if 'openaire_subtype' not in resource_type:
        return True
    oa_subtype = resource_type['openaire_subtype']
    prefix = oa_subtype.split(':')[0] if ':' in oa_subtype else ''

    cfg = current_openaire.openaire_communities
    defined_comms = [c for c in cfg.get(prefix, {}).get('communities', [])]
    type_ = resource_type['type']
    subtypes = cfg.get(prefix, {}).get('types', {}).get(type_, [])
    # Check if the OA subtype is defined in config and at least one of its
    # corresponding communities is present
    is_defined = any(t['id'] == oa_subtype for t in subtypes)
    comms_match = len(set(communities) & set(defined_comms))
    return is_defined and comms_match


def check_has_attribute_value(node):
    """Check has value in items.

    :param node:
    :return: boolean
    """
    try:
        if isinstance(node, list):
            for lst in node:
                return check_has_attribute_value(lst)
        elif isinstance(node, dict) and bool(node):
            for val in node.values():
                if val:
                    if isinstance(val, str):
                        return True
                    else:
                        return check_has_attribute_value(val)
        return False
    except BaseException as e:
        current_app.logger.error(
            'Function check_has_attribute_value error:', e)
        return False


def get_attribute_value_all_items(
        root_key, nlst, klst, is_author=False, hide_email_flag=True,
        non_display_flag=False, one_line_flag=False):
    """Convert and sort item list.

    :param root_key:
    :param nlst:
    :param klst:
    :param is_author:
    :param hide_email_flag:
    :param non_display_flag:
    :param one_line_flag:
    :return: alst
    """
    name_mapping = {}
<<<<<<< HEAD
=======

>>>>>>> 07701e38
    def get_name_mapping():
        """Create key & title mapping."""
        for lst in klst:
            keys = lst[0].replace("[]", "").split('.')
            if keys[0].startswith(root_key):
                key = keys[-1]
                name = lst[2] if not is_author \
                    else '{}.{}'.format(key, lst[2])
                name_mapping[key] = {
                    'multi_lang': name,
                    'item_name': lst[1],
                    'non_display': lst[3].get('non_display', False)}

    def get_name(key, multi_lang_flag=True):
        """Get multi-lang title."""
        if key in name_mapping:
            name = name_mapping[key]['multi_lang'] \
                if multi_lang_flag else name_mapping[key]['item_name']
            return name
        else:
            return ''
<<<<<<< HEAD
    
=======

>>>>>>> 07701e38
    def change_temporal_format(value):
        """Change temporal format."""
        if '/' in value:
            result = []
            temp = value.split('/')
            for v in temp:
                r = change_date_format(v)
                if r:
                    result.append(r)
                else:
                    result = []
                    break
            if result:
                return str.join(' - ', result)
            else:
                return value
        else:
            result = change_date_format(value)
            return result if result else value

    def change_date_format(value):
        """Change date format from yyyy-MM-dd to yyyy/MM/dd."""
        result = None
        y_re = re.compile(r'^\d{4}$')
        ym_re = re.compile(r'^\d{4}-(0[1-9]|1[0-2])$')
        ymd_re = re.compile(
            r'^[0-9]{4}-(0[1-9]|1[0-2])-(0[1-9]|[12][0-9]|3[01])$')
        if y_re.match(value) or ym_re.match(value) or ymd_re.match(value):
            result = value.replace('-', '/')
        return result

    def get_value(data):
        """Get value for display one line flag."""
        temp_data = data.copy()
        lang_key = None
        value_key = None
        event_key = None
        date_key = None
        non_display_list = []
        key_list = list(data.keys())
        for k in key_list:
            item_name = ''
            flag = False
            if k in name_mapping:
                item_name = name_mapping[k]['item_name']
                flag = name_mapping[k]['non_display']
            if item_name in current_app.config[
                    'WEKO_RECORDS_LANGUAGE_TITLES']:
                lang_key = k
            elif item_name in current_app.config[
                    'WEKO_RECORDS_EVENT_TITLES']:
                event_key = k
            elif not flag and item_name in \
                    current_app.config[
                        'WEKO_RECORDS_TIME_PERIOD_TITLES']:
                date_key = k
            elif not flag:
                if value_key:
                    value_key = None
                    break
                value_key = k
            if flag:
                non_display_list.append(k)
                temp_data.pop(k)

        data_type = None
        data_key = None
        split_data = 'none'
        return_data = ''
        if date_key and event_key:
            data_type = 'event'
            data_key = date_key
            split_data = data[event_key]
            date_value = change_temporal_format(data[date_key])
            if event_key in non_display_list:
                return_data = date_value
            else:
                return_data = '{}({})'.format(date_value, data[event_key])
        elif date_key and \
                (len(list(temp_data.keys())) == 1 or lang_key):
            data_type = 'event'
            data_key = date_key
            split_data = 'none_event'
            return_data = change_temporal_format(data[date_key])
        elif value_key and lang_key:
            data_type = 'lang'
            data_key = value_key
            split_data = data[lang_key]
            if lang_key in non_display_list:
                return_data = data[value_key]
            else:
                return_data = '{}({})'.format(data[value_key], data[lang_key])
        elif value_key and len(list(temp_data.keys())) == 1:
            data_type = 'lang'
            data_key = value_key
            split_data = 'none_lang'
            return_data = data[value_key]

        return data_type, data_key, split_data, return_data

    def to_sort_dict(alst, klst):
        """Sort item list.

        :param alst:
        :param klst:
        """
        if isinstance(klst, list):
            result = []
            try:
                if one_line_flag:
                    if isinstance(alst, list):
                        data_split = {}
                        value_key = None
                        data_type = None
                        for a in alst:
                            t, k, l, v = get_value(a)
                            if t == 'lang':
                                if l in data_split:
                                    temp = data_split[l]
                                else:
                                    temp = []
                                    data_split[l] = temp
                                data_type = t
                                value_key = k
                                temp.append(v)
                            elif t == 'event':
                                if 'data' not in data_split:
                                    temp = []
                                    data_split['data'] = temp
                                else:
                                    temp = data_split['data']
                                if l == 'start':
                                    if 'start' in data_split:
                                        temp.append(data_split.pop('start'))
                                    data_split['start'] = v
                                elif l == 'end':
                                    if 'start' in data_split:
<<<<<<< HEAD
                                        v = '{} - {}'.format(data_split.pop('start'), v)
=======
                                        v = '{} - {}'.format(
                                            data_split.pop('start'), v)
>>>>>>> 07701e38
                                    temp.append(v)
                                else:
                                    if 'start' in data_split:
                                        temp.append(data_split.pop('start'))
                                    temp.append(v)
                                data_type = t
                                value_key = k
                            else:
                                data_type = None
                                result = []
                                break
                        if data_type == 'lang':
                            for k, v in data_split.items():
                                data_split[k] = str.join(', ', v)
<<<<<<< HEAD
                            result.append([{value_key: str.join('\n', list(data_split.values()))}])
                        elif data_type == 'event':
                            if 'start' in data_split:
                                data_split['data'].append(data_split.pop('start'))
                            result.append([{value_key: str.join(', ', data_split['data'])}])
=======
                            result.append(
                                [{value_key: str.join('\n', list(data_split.values()))}])
                        elif data_type == 'event':
                            if 'start' in data_split:
                                data_split['data'].append(
                                    data_split.pop('start'))
                            result.append(
                                [{value_key: str.join(', ', data_split['data'])}])
>>>>>>> 07701e38
                    elif isinstance(alst, dict):
                        data_type, value_key, l, v = get_value(alst)
                        if data_type is not None and value_key:
                            result.append([{value_key: v}])
                    if result:
                        return result
                if isinstance(alst, list):
                    for a in alst:
                        result.append(to_sort_dict(a, klst))
                else:
                    temp = []
                    for lst in klst:
                        key = lst[0].split('.')[-1]
                        val = alst.pop(key, {})
                        name = get_name(key, False) or ''
                        hide = lst[3].get('hide') or \
<<<<<<< HEAD
                            (non_display_flag and lst[3].get('non_display', False))
=======
                            (non_display_flag and lst[3].get(
                                'non_display', False))
>>>>>>> 07701e38

                        if key in ('creatorMail', 'contributorMail', 'mail'):
                            hide = hide | hide_email_flag
                        if val and (isinstance(val, str)
                                    or (key == 'nameIdentifier')):
                            if name in current_app.config[
                                    'WEKO_RECORDS_TIME_PERIOD_TITLES']:
                                val = change_temporal_format(val)
                            if not hide:
                                temp.append({key: val})
                        elif isinstance(val, list) and len(
                                val) > 0 and isinstance(val[0], str):
                            if not hide:
                                temp.append({key: val})
                        else:
                            if check_has_attribute_value(val):
                                if not hide:
                                    res = to_sort_dict(val, klst)
                                    temp.append({key: res})
                        if not alst:
                            break
                    result.append(temp)
                return result
            except BaseException as e:
                current_app.logger.error('Function to_sort_dict error: ', e)
                return result

    def set_attribute_value(nlst):
        _list = []
        try:
            if isinstance(nlst, list):
                for lst in nlst:
                    _list.append(set_attribute_value(lst))
            # check OrderedDict is dict and not empty
            elif isinstance(nlst, dict) and bool(nlst):
                d = {}
                for key, val in nlst.items():
                    item_name = get_name(key) or ''
                    if val and (isinstance(val, str)
                                or (key == 'nameIdentifier')):
                        # the last children level
                        d[item_name] = val
                    elif isinstance(val, list) and len(val) > 0 and isinstance(
                            val[0], str):
                        d[item_name] = ', '.join(val)
                    else:
                        # parents level
                        # check if have any child
                        if check_has_attribute_value(val):
                            d[item_name] = set_attribute_value(val)
                _list.append(d)
            return _list
        except BaseException as e:
            current_app.logger.error('Function set_node error: ', e)
            return _list

    get_name_mapping()
    orderdict = to_sort_dict(nlst, klst)
    alst = set_attribute_value(orderdict)

    return alst


def check_input_value(old, new):
    """Check different between old and new data.

    @param old:
    @param new:
    @return:
    """
    diff = False
    for k in old.keys():
        if old[k]['input_value'] != new[k]['input_value']:
            diff = True
            break
    return diff


def remove_key(removed_key, item_val):
    """Remove removed_key out of item_val.

    @param removed_key:
    @param item_val:
    @return:
    """
    if not isinstance(item_val, dict):
        return
    if removed_key in item_val.keys():
        del item_val[removed_key]
    for k, v in item_val.items():
        remove_key(removed_key, v)


def remove_keys(excluded_keys, item_val):
    """Remove removed_key out of item_val.

    @param excluded_keys:
    @param item_val:
    @return:
    """
    if not isinstance(item_val, dict):
        return
    key_list = item_val.keys()
    for excluded_key in excluded_keys:
        if excluded_key in key_list:
            del item_val[excluded_key]
    for k, v in item_val.items():
        remove_keys(excluded_keys, v)


def remove_multiple(schema):
    """Remove multiple of schema.

    @param schema:
    @return:
    """
    for k in schema['properties'].keys():
        if 'maxItems' and 'minItems' in schema['properties'][k].keys():
            del schema['properties'][k]['maxItems']
            del schema['properties'][k]['minItems']
        if 'items' in schema['properties'][k].keys():
            schema['properties'][k] = schema['properties'][k]['items']


def check_to_upgrade_version(old_render, new_render):
    """Check upgrade or keep version by checking different renders data.

    @param old_render:
    @param new_render:
    @return:
    """
    if old_render.get('meta_list').keys() != \
            new_render.get('meta_list').keys():
        return True
    # Check diff input value:
    if check_input_value(old_render.get('meta_list'),
                         new_render.get('meta_list')):
        return True
    # Check diff schema
    old_schema = old_render.get('table_row_map').get('schema')
    new_schema = new_render.get('table_row_map').get('schema')

    excluded_keys = \
        current_app.config['WEKO_ITEMTYPE_EXCLUDED_KEYS']
    remove_keys(excluded_keys, old_schema)
    remove_keys(excluded_keys, new_schema)

    remove_multiple(old_schema)
    remove_multiple(new_schema)
    if old_schema != new_schema:
        return True
    return False


def remove_weko2_special_character(s: str):
    """Remove special character of WEKO2.

    :param s:
    """
    def __remove_special_character(_s_str: str):
        pattern = r"(^(&EMPTY&,|,&EMPTY&)|(&EMPTY&,|,&EMPTY&)$|&EMPTY&)"
        _s_str = re.sub(pattern, '', _s_str)
        if _s_str == ',':
            return ''
        return _s_str.strip() if _s_str != ',' else ''

    s = s.strip()
    esc_str = ""
    for i in s:
        if ord(i) in [9, 10, 13] or (31 < ord(i) != 127):
            esc_str += i
    esc_str = __remove_special_character(esc_str)
    return esc_str


def selected_value_by_language(lang_array, value_array, lang_id, val_id,
                               lang_selected, _item_metadata):
    """Select value by language.

    @param lang_array:
    @param value_array:
    @param lang_selected:
    @param lang_id:
    @param val_id:
    @param _item_metadata:
    @return:
    """
    if (lang_array is not None) and (value_array is not None) \
            and isinstance(lang_selected, str):
        if len(value_array) < 1:
            return None
        else:
            if len(lang_array) > 0:
                for idx, lang in enumerate(lang_array):
                    lang_array[idx] = lang.strip()
            if lang_selected in lang_array:  # Web screen display language
                value = check_info_in_metadata(lang_id, val_id, lang_selected,
                                               _item_metadata)
                if value is not None:
                    return value
            if "ja-Latn" in lang_array:  # ja_Latn
                value = check_info_in_metadata(lang_id, val_id, "ja-Latn",
                                               _item_metadata)
                if value is not None:
                    return value
<<<<<<< HEAD
            if "en" in lang_array and (lang_selected != 'ja' or 
                    not current_app.config.get("WEKO_RECORDS_UI_LANG_DISP_FLG", False)):  # English
=======
            if "en" in lang_array and (lang_selected != 'ja' or
                                       not current_app.config.get("WEKO_RECORDS_UI_LANG_DISP_FLG", False)):  # English
>>>>>>> 07701e38
                value = check_info_in_metadata(lang_id, val_id, "en",
                                               _item_metadata)
                if value is not None:
                    return value
            # 1st language when registering items
            if len(lang_array) > 0:
                noreturn = False
                for idx, lg in enumerate(lang_array):
                    if current_app.config.get("WEKO_RECORDS_UI_LANG_DISP_FLG", False) and \
<<<<<<< HEAD
                            ((lg == 'ja' and lang_selected == 'en') or \
=======
                            ((lg == 'ja' and lang_selected == 'en') or
>>>>>>> 07701e38
                             (lg == 'en' and lang_selected == 'ja')):
                        noreturn = True
                        break
                    if len(lg) > 0:
                        value = check_info_in_metadata(lang_id, val_id, lg,
                                                       _item_metadata)
                        if value is not None:
                            return value
                if noreturn:
                    return None
            # 1st value when registering without language
            if len(value_array) > 0:
                return value_array[0]
    else:
        return None


def check_info_in_metadata(str_key_lang, str_key_val, str_lang, metadata):
    """Check language and info corresponding in metadata.

    @param str_key_lang:
    @param str_key_val:
    @param str_lang:
    @param metadata:
    @return
    """
    if len(str_key_lang) > 0 and (
        len(str_lang) > 0 or str_lang is None) and len(
            metadata) > 0 and str_key_val is not None and len(str_key_val) > 0:
        if '.' in str_key_lang:
            str_key_lang = str_key_lang.split('.')
        if '.' in str_key_val:
            str_key_val = str_key_val.split('.')
        metadata = metadata.get("_item_metadata") \
            if "_item_metadata" in metadata else metadata
        if str_key_lang[0] in metadata:
            obj = metadata.get(str_key_lang[0]).get('attribute_value_mlt')
            save = obj
            for ob in str_key_lang:
                if ob not in str_key_lang[0] and ob not in str_key_lang[
                        len(str_key_lang) - 1]:
                    for x in save:
                        if x.get(ob):
                            save = x.get(ob)
            for s in save:
                if str_lang is None:
                    value = s.get(str_key_val[len(str_key_val) - 1]).strip()
                    if len(value) > 0:
                        return value
                if s and isinstance(s, dict) and s.get(str_key_lang[-1]) \
                        and s.get(str_key_val[-1]):
                    if s.get(str_key_lang[-1]).strip() == str_lang.strip() \
                            and str_key_val[-1] in s \
                            and len(s.get(str_key_val[-1]).strip()) > 0:
                        return s.get(str_key_val[-1])
    return None


def get_value_and_lang_by_key(key, data_json, data_result, stt_key):
    """Get value and lang in json by key.

    @param key:
    @param data_json:
    @param data_result:
    @param stt_key:
    @return:
    """
    sys_comma = current_app.config.get('WEKO_RECORDS_SYSTEM_COMMA', '')
    if (key is not None) and isinstance(key, str) and (data_json is not None) \
            and (data_result is not None):
        save_key = ""
        key_split = key.split(".")
        if len(key_split) > 1:
            for i, k in enumerate(key_split):
                if k == key_split[len(key_split) - 1] and i == (
                        len(key_split) - 1):
                    break
                save_key += str(k + ".") if i < len(key_split) - 2 else str(k)
        for j in data_json:
            if key == j["key"]:
                flag = False
                if save_key not in data_result.keys():
                    stt_key.append(save_key)
                    data_result = {**data_result, **{save_key: {}}}
                if save_key in data_result.keys() and (
                    j["title"].strip() in "Language") or (
                    j["title_ja"].strip() in "Language") \
                    or (j["title_ja"].strip() in "言語") or (
                        j["title"].strip() in "言語"):
                    data_result[save_key] = {
                        **data_result[save_key],
                        **{'lang': j["value"].split(sys_comma),
                           'lang_id': key}
                    }
                    flag = True
                if key not in data_result[save_key] and not flag:
                    if "stt" not in data_result[save_key]:
                        data_result[save_key] = {**data_result[save_key],
                                                 **{'stt': []}}
                    if "stt" in data_result[save_key]:
                        data_result[save_key]["stt"].append(key)
                    data_result[save_key] = {**data_result[save_key], **{
                        key: {'value': j["value"].split(sys_comma)}}}
        return data_result, stt_key
    else:
        return None


def get_value_by_selected_lang(source_title, current_lang):
    """Get value by selected lang.

    @param source_title: e.g. {'None Language': 'test', 'ja': 'テスト'}
    @param current_lang: e.g. 'ja'
    @return: e.g. 'テスト'
    """
    value_en = None
    value_latn = None
    title_data_langs = []
    title_data_langs_none = []
    for key, value in source_title.items():
        title = {}
        if not value:
            continue
        elif current_lang == key:
            return value
        else:
            title[key] = value
            if key == 'en':
                value_en = value
            elif key == 'ja-Latn':
                value_latn = value
            elif key == 'None Language':
                title_data_langs_none.append(title)
            elif key:
                title_data_langs.append(title)

    if value_latn:
        return value_latn

    if value_en and (current_lang != 'ja' or
<<<<<<< HEAD
            not current_app.config.get("WEKO_RECORDS_UI_LANG_DISP_FLG", False)):
=======
                     not current_app.config.get("WEKO_RECORDS_UI_LANG_DISP_FLG", False)):
>>>>>>> 07701e38
        return value_en

    if len(title_data_langs) > 0:
        if current_lang == 'en':
            for t in title_data_langs:
                if list(t)[0] != 'ja' or \
                        not current_app.config.get(
                            "WEKO_RECORDS_UI_LANG_DISP_FLG", False):
                    return list(t.values())[0]
        else:
            return list(title_data_langs[0].values())[0]

    if len(title_data_langs_none) > 0:
        return list(title_data_langs_none[0].values())[0]
    else:
        return None


def get_show_list_author(solst_dict_array, hide_email_flag, author_key,
                         creates):
    """Get show list author.

    @param solst_dict_array:
    @param hide_email_flag:
    @param author_key:
    @param creates:
    @return:
    """
    remove_show_list_create = []
    for s in solst_dict_array:
        option = s['option']
        parent_option = s['parent_option']
        is_show_list = parent_option.get(
            'show_list') if parent_option and parent_option.get(
            'show_list') else option.get('show_list')
        is_hide = parent_option.get(
            'hide') if parent_option and parent_option.get(
            'hide') else option.get('hide')
        if 'creatorMails[].creatorMail' in s['key'] \
            or 'contributorMails[].contributorMail' in s['key'] \
                or 'mails[].mail' in s['key']:
            is_hide = is_hide | hide_email_flag

        if author_key != s['key'] and author_key in s['key']:
            sub_author_key = s['key'].split('.')[-1]
            key_creator = ['creatorName', 'familyName', 'givenName']
            if sub_author_key in key_creator and (is_hide or not is_show_list):
                remove_show_list_create.append(sub_author_key + 's')

    return format_creates(creates, remove_show_list_create)


def format_creates(creates, hide_creator_keys):
    """Format creates.

    @param creates:
    @param hide_creator_keys:
    @return:
    """
    current_lang = current_i18n.language
    result_end = {}
    for create in creates:
        # get creator comments
        result_end = get_creator(create, result_end, hide_creator_keys,
                                 current_lang)
        # get alternatives comments
        if 'creatorAlternatives' in create:
            alternatives_key = current_app.config[
                'WEKO_RECORDS_ALTERNATIVE_NAME_KEYS']
            result_end = get_author_has_language(create['creatorAlternatives'],
                                                 result_end, current_lang,
                                                 alternatives_key)
        # get affiliations comments
        if 'creatorAffiliations' in create:
            affiliation_key = current_app.config[
                'WEKO_RECORDS_AFFILIATION_NAME_KEYS']
            result_end = get_affiliation(create['creatorAffiliations'],
                                         result_end, current_lang,
                                         affiliation_key)
    return result_end


def get_creator(create, result_end, hide_creator_keys, current_lang):
    """Get creator, family name, given name.

    @param create:
    @param result_end:
    @param hide_creator_keys:
    @param current_lang:
    @return:
    """
    creates_key = {
        'creatorNames': ['creatorName', 'creatorNameLang'],
        'familyNames': ['familyName', 'familyNameLang'],
        'givenNames': ['givenName', 'givenNameLang']
    }
    if hide_creator_keys:
        for key in hide_creator_keys:
            if creates_key:
                del creates_key[key]
    result = get_creator_by_languages(creates_key, create)
    creator = get_value_by_selected_lang(result, current_lang)
    if creator:
        for key, value in creates_key.items():
            if key in creator:
                if value[0] not in result_end:
                    result_end[value[0]] = []
                if isinstance(creator, dict):
                    result_end[value[0]].append(creator[key])
    return result_end


def get_creator_by_languages(creates_key, create):
    """Get creator data by languages.

    @param creates_key:
    @param create:
    @return:
    """
    result = {}
    for key, value in creates_key.items():
        if key in create:
            is_added = []
            for val in create[key]:
                key_data = val.get(value[1], 'None Language')
                value_data = val.get(value[0])
                if not value_data:
                    continue
                if key_data not in is_added:
                    if key_data not in result:
                        result[key_data] = {}
                        result[key_data][key] = value_data
                        is_added.append(key_data)
                    else:
                        result[key_data][key] = value_data
                        is_added.append(key_data)
    return result


def get_affiliation(affiliations, result_end, current_lang, affiliation_key):
    """Get affiliation show list.

    @param affiliations:
    @param result_end:
    @param current_lang:
    @param affiliation_key:
    @return:
    """
    for name_affiliation in affiliations:
        for key, value in name_affiliation.items():
            if key == 'affiliationNames':
                result_end = get_author_has_language(value, result_end,
                                                     current_lang,
                                                     affiliation_key)
    return result_end


def get_author_has_language(creator, result_end, current_lang, map_keys):
    """Get author has language.

    @param creator:
    @param result_end:
    @param current_lang:
    @param map_keys:
    @return:
    """
    result = {}
    is_added = []
    for val in creator:
        key_data = val.get(map_keys[1], 'None Language')
        value_data = val.get(map_keys[0])
        if not value_data:
            continue
        if key_data not in is_added:
            if key_data not in result:
                result[key_data] = []
                result[key_data].append(value_data)
                is_added.append(key_data)
            else:
                result[key_data].append(value_data)
                is_added.append(key_data)
    alternative = get_value_by_selected_lang(result, current_lang)
    if alternative:
        if map_keys[0] not in result_end:
            result_end[map_keys[0]] = []
        if isinstance(alternative, str):
            result_end[map_keys[0]].append(alternative)
        elif isinstance(alternative, list):
            result_end[map_keys[0]] += alternative

    return result_end


def add_author(author_data, stt_key, is_specify_newline_array, s, value,
               data_result, is_specify_newline, is_hide, is_show_list):
    """Add author in show list result.

    @param author_data:
    @param stt_key:
    @param is_specify_newline_array:
    @param s:
    @param value:
    @param data_result:
    @param is_specify_newline:
    @param is_hide:
    @param is_show_list:
    @return:
    """
    list_author_key = current_app.config[
        'WEKO_RECORDS_AUTHOR_KEYS']
    sub_author_key = s['key'].split('.')[-1]
    if sub_author_key in current_app.config[
            'WEKO_RECORDS_AUTHOR_NONE_LANG_KEYS']:
        stt_key.append(sub_author_key)
        is_specify_newline_array.append(
            {sub_author_key: is_specify_newline})
        data_result.update({
            sub_author_key: {sub_author_key: {
                "value": [value]}}})
    elif sub_author_key in list_author_key and sub_author_key in \
            author_data and not is_hide and is_show_list:
        stt_key.append(sub_author_key)
        is_specify_newline_array.append(
            {sub_author_key: is_specify_newline})
        data_result.update({
            sub_author_key: {sub_author_key: {
                "value": author_data[sub_author_key]}}})
    return stt_key, data_result, is_specify_newline_array


def convert_bibliographic(data_sys_bibliographic):
    """Add author in show list result.

    @param data_sys_bibliographic:
    @return:
    """
    list_data = []
    for bibliographic_value in data_sys_bibliographic:
        if bibliographic_value.get('title_attribute_name'):
            list_data.append(
                bibliographic_value.get('title_attribute_name'))
        for magazine in bibliographic_value.get('magazine_attribute_name'):
            for key in magazine:
                list_data.append(key + ' ' + magazine[key])
    return ", ".join(list_data)


def add_biographic(sys_bibliographic, bibliographic_key, s, stt_key,
                   data_result, is_specify_newline_array):
    """Add author in show list result.

    @param sys_bibliographic:
    @param bibliographic_key:
    @param is_specify_newline_array:
    @param s:
    @param stt_key:
    @param data_result:
    @return:
    """
    bibliographic = convert_bibliographic(
        sys_bibliographic.get_bibliographic_list(True))
    stt_key.append(bibliographic_key)
    is_specify_newline_array.append({s['key']: True})
    data_result.update({
        bibliographic_key: {s['key']: {"value": [bibliographic]}}})

    return stt_key, data_result, is_specify_newline_array


def custom_record_medata_for_export(record_metadata: dict):
    """Custom record mata for export.

    :param record_metadata:
    """
    from weko_records_ui.utils import display_oaiset_path, \
        hide_item_metadata, replace_license_free

    hide_item_metadata(record_metadata)
    replace_license_free(record_metadata)
    display_oaiset_path(record_metadata)


def replace_fqdn(url_path: str, host_url: str = None) -> str:
    """Replace to new FQDN.

    Args:
        url_path (str): string url.
        host_url (str): string host.

    Returns:
        (str): URL with FQDN replaced.

    """
    if host_url is None:
        host_url = current_app.config['THEME_SITEURL']
    url_pattern = r'^http[s]{0,1}:\/\/'
    if re.search(url_pattern, url_path) is None:
        url_path = host_url + url_path
    elif host_url not in url_path:
        if host_url[-1] != '/':
            host_url = host_url + '/'
        pattern = r'https?:\/\/([\w-]+(\.\w)*)+(:\d+)?\/'
        url_path = re.sub(pattern, host_url, url_path)
    return url_path


def replace_fqdn_of_file_metadata(file_metadata_lst: list,
                                  file_url: list = None):
    """Replace FQDN of file metadata.

    Args:
        file_metadata_lst (list): File metadata list.
        file_url (list): File metadata list.
    """
    for file in file_metadata_lst:
        if file.get('url', {}).get('url'):
            if file.get('version_id'):
                file['url']['url'] = replace_fqdn(file['url']['url'])
            elif isinstance(file_url, list):
                file_url.append(file['url']['url'])<|MERGE_RESOLUTION|>--- conflicted
+++ resolved
@@ -927,11 +927,7 @@
                                        )
             elif not (bibliographic_key and bibliographic_key in s['key']) and \
                     value and value not in _ignore_items and \
-<<<<<<< HEAD
-                    ((not is_hide and is_show_list) or \
-=======
                     ((not is_hide and is_show_list) or
->>>>>>> 07701e38
                      s['title'] in current_app.config[
                          'WEKO_RECORDS_LANGUAGE_TITLES']) and s['key'] \
                     and s['title'] != current_app.config[
@@ -1265,10 +1261,7 @@
     :return: alst
     """
     name_mapping = {}
-<<<<<<< HEAD
-=======
-
->>>>>>> 07701e38
+
     def get_name_mapping():
         """Create key & title mapping."""
         for lst in klst:
@@ -1290,11 +1283,7 @@
             return name
         else:
             return ''
-<<<<<<< HEAD
-    
-=======
-
->>>>>>> 07701e38
+
     def change_temporal_format(value):
         """Change temporal format."""
         if '/' in value:
@@ -1432,12 +1421,8 @@
                                     data_split['start'] = v
                                 elif l == 'end':
                                     if 'start' in data_split:
-<<<<<<< HEAD
-                                        v = '{} - {}'.format(data_split.pop('start'), v)
-=======
                                         v = '{} - {}'.format(
                                             data_split.pop('start'), v)
->>>>>>> 07701e38
                                     temp.append(v)
                                 else:
                                     if 'start' in data_split:
@@ -1452,13 +1437,6 @@
                         if data_type == 'lang':
                             for k, v in data_split.items():
                                 data_split[k] = str.join(', ', v)
-<<<<<<< HEAD
-                            result.append([{value_key: str.join('\n', list(data_split.values()))}])
-                        elif data_type == 'event':
-                            if 'start' in data_split:
-                                data_split['data'].append(data_split.pop('start'))
-                            result.append([{value_key: str.join(', ', data_split['data'])}])
-=======
                             result.append(
                                 [{value_key: str.join('\n', list(data_split.values()))}])
                         elif data_type == 'event':
@@ -1467,7 +1445,6 @@
                                     data_split.pop('start'))
                             result.append(
                                 [{value_key: str.join(', ', data_split['data'])}])
->>>>>>> 07701e38
                     elif isinstance(alst, dict):
                         data_type, value_key, l, v = get_value(alst)
                         if data_type is not None and value_key:
@@ -1484,12 +1461,8 @@
                         val = alst.pop(key, {})
                         name = get_name(key, False) or ''
                         hide = lst[3].get('hide') or \
-<<<<<<< HEAD
-                            (non_display_flag and lst[3].get('non_display', False))
-=======
                             (non_display_flag and lst[3].get(
                                 'non_display', False))
->>>>>>> 07701e38
 
                         if key in ('creatorMail', 'contributorMail', 'mail'):
                             hide = hide | hide_email_flag
@@ -1695,13 +1668,8 @@
                                                _item_metadata)
                 if value is not None:
                     return value
-<<<<<<< HEAD
             if "en" in lang_array and (lang_selected != 'ja' or 
                     not current_app.config.get("WEKO_RECORDS_UI_LANG_DISP_FLG", False)):  # English
-=======
-            if "en" in lang_array and (lang_selected != 'ja' or
-                                       not current_app.config.get("WEKO_RECORDS_UI_LANG_DISP_FLG", False)):  # English
->>>>>>> 07701e38
                 value = check_info_in_metadata(lang_id, val_id, "en",
                                                _item_metadata)
                 if value is not None:
@@ -1711,11 +1679,7 @@
                 noreturn = False
                 for idx, lg in enumerate(lang_array):
                     if current_app.config.get("WEKO_RECORDS_UI_LANG_DISP_FLG", False) and \
-<<<<<<< HEAD
-                            ((lg == 'ja' and lang_selected == 'en') or \
-=======
                             ((lg == 'ja' and lang_selected == 'en') or
->>>>>>> 07701e38
                              (lg == 'en' and lang_selected == 'ja')):
                         noreturn = True
                         break
@@ -1856,11 +1820,7 @@
         return value_latn
 
     if value_en and (current_lang != 'ja' or
-<<<<<<< HEAD
             not current_app.config.get("WEKO_RECORDS_UI_LANG_DISP_FLG", False)):
-=======
-                     not current_app.config.get("WEKO_RECORDS_UI_LANG_DISP_FLG", False)):
->>>>>>> 07701e38
         return value_en
 
     if len(title_data_langs) > 0:
