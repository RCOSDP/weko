--- conflicted
+++ resolved
@@ -520,33 +520,22 @@
     a = None
     b = None
     if p2.match(start):
-<<<<<<< HEAD
-        a = time.strptime(start, "%Y-%m-%d")
-    elif p3.match(start):
-        a = time.strptime(start, "%Y-%m")
-    elif p4.match(start):
-        a = time.strptime(start, "%Y")
-
-    if p2.match(end):
-        b = time.strptime(end, "%Y-%m-%d")
-    elif p3.match(end):
-        b = time.strptime(end, "%Y-%m")
-    elif p4.match(end):
-        b = time.strptime(end, "%Y")
-=======
         _s = start.split('-')
-        _e = end.split('-')
         a = time.strptime('{:0>4}-{}-{}'.format(_s[0], _s[1], _s[2]), "%Y-%m-%d")
-        b = time.strptime('{:0>4}-{}-{}'.format(_e[0], _e[1], _e[2]), "%Y-%m-%d")
     elif p3.match(start):
         _s = start.split('-')
-        _e = end.split('-')
         a = time.strptime('{:0>4}-{}'.format(_s[0], _s[1]), "%Y-%m")
-        b = time.strptime('{:0>4}-{}'.format(_e[0], _e[1]), "%Y-%m")
     elif p4.match(start):
         a = time.strptime('{:0>4}'.format(start), "%Y")
+
+    if p2.match(end):
+        _e = end.split('-')
+        b = time.strptime('{:0>4}-{}-{}'.format(_e[0], _e[1], _e[2]), "%Y-%m-%d")
+    elif p3.match(end):
+        _e = end.split('-')
+        b = time.strptime('{:0>4}-{}'.format(_e[0], _e[1]), "%Y-%m")
+    elif p4.match(end):
         b = time.strptime('{:0>4}'.format(end), "%Y")
->>>>>>> 3aa12c21
 
     if a is not None and b is not None:
         if a < b:
