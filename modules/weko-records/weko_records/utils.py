--- conflicted
+++ resolved
@@ -830,22 +830,14 @@
     :param item_type_data:
     :return: options dict and sorted list
     """
-<<<<<<< HEAD
     meta_options = {}
     solst = []
-    if ojson is None:
-        ojson = ItemTypes.get_record(item_type_id)
-    if ojson:
-        solst = find_items(ojson.model.form)
-        meta_options = ojson.model.render.get("meta_fix")
-        meta_options.update(ojson.model.render.get("meta_list"))
-=======
     if item_type_data is None:
         item_type_data = ItemTypes.get_record(item_type_id)
-    solst = find_items(item_type_data.model.form)
-    meta_options = item_type_data.model.render.get("meta_fix")
-    meta_options.update(item_type_data.model.render.get("meta_list"))
->>>>>>> aaac8d11
+    if item_type_data:
+        solst = find_items(item_type_data.model.form)
+        meta_options = item_type_data.model.render.get("meta_fix")
+        meta_options.update(item_type_data.model.render.get("meta_list"))
     return solst, meta_options
 
 
