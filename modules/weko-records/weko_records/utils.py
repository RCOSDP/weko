--- conflicted
+++ resolved
@@ -27,13 +27,9 @@
 from collections import OrderedDict
 
 import pytz
-<<<<<<< HEAD
-from flask import current_app, json
-=======
-from flask import current_app, Flask
+from flask import current_app, json, Flask
 from flask_limiter import Limiter
 from flask_limiter.util import get_remote_address
->>>>>>> 96fb694e
 from flask_security import current_user
 from invenio_i18n.ext import current_i18n
 from invenio_pidstore import current_pidstore
