# -*- coding: utf-8 -*-
#
# This file is part of WEKO3.
# Copyright (C) 2017 National Institute of Informatics.
#
# WEKO3 is free software; you can redistribute it
# and/or modify it under the terms of the GNU General Public License as
# published by the Free Software Foundation; either version 2 of the
# License, or (at your option) any later version.
#
# WEKO3 is distributed in the hope that it will be
# useful, but WITHOUT ANY WARRANTY; without even the implied warranty of
# MERCHANTABILITY or FITNESS FOR A PARTICULAR PURPOSE.  See the GNU
# General Public License for more details.
#
# You should have received a copy of the GNU General Public License
# along with WEKO3; if not, write to the
# Free Software Foundation, Inc., 59 Temple Place, Suite 330, Boston,
# MA 02111-1307, USA.

"""Item API."""
import copy
import pickle
import re
import time
import xml.etree.ElementTree as ET
from collections import OrderedDict

import pytz
from flask import current_app, json
from flask_security import current_user
from invenio_i18n.ext import current_i18n
from invenio_pidstore import current_pidstore
from invenio_pidstore.errors import PIDDoesNotExistError
from invenio_pidstore.ext import pid_exists
from invenio_pidstore.models import PersistentIdentifier
from jsonpath_ng import jsonpath
from jsonpath_ng.ext import parse
from lxml import etree
from weko_admin import config as ad_config
from weko_admin.models import SearchManagement as sm
from weko_schema_ui.schema import SchemaTree
from weko_authors.api import WekoAuthors
from weko_authors.utils import update_data_for_weko_link
from .api import ItemTypes, Mapping
from .config import COPY_NEW_FIELD, WEKO_TEST_FIELD
from sqlalchemy import null

def json_loader(data, pid, owner_id=None, with_deleted=False, replace_field=True):
    """Convert the item data and mapping to jpcoar.

    :param data: json from item form post.
    :param pid: pid value.
    :param owner_id: record owner.
    :return: dc, jrc, is_edit
    """
    # json_loader内でインポートしないと循環インポートになり、エラーが起きる。
    from weko_workflow.models import Activity
    activity = Activity.query.filter(
        Activity.item_id == pid.object_uuid,
        Activity.temp_data != null()
    ).first()
    if activity and activity.temp_data:
        temp_data = json.loads(activity.temp_data)
        if "weko_link" in temp_data and temp_data["weko_link"] != {}:
            update_data_for_weko_link(data, temp_data["weko_link"])
        

    def _get_author_link(author_link, weko_link, value):
        """Get author link data."""
        if isinstance(value, list):
            for v in value:
                if (
                    "nameIdentifiers" in v
                    and len(v["nameIdentifiers"]) > 0
                    and "nameIdentifierScheme" in v["nameIdentifiers"][0]
                    and v["nameIdentifiers"][0]["nameIdentifierScheme"] == "WEKO"
                ):
                    weko_id = v["nameIdentifiers"][0]["nameIdentifier"]
                    pk_id = WekoAuthors.get_pk_id_by_weko_id(weko_id)
                    if int(pk_id) > 0:
                        author_link.append(pk_id)
                        weko_link[str(pk_id)] = weko_id
        elif (
            isinstance(value, dict)
            and "nameIdentifiers" in value
            and len(value["nameIdentifiers"]) > 0
            and "nameIdentifierScheme" in value["nameIdentifiers"][0]
            and value["nameIdentifiers"][0]["nameIdentifierScheme"] == "WEKO"
        ):
<<<<<<< HEAD
            weko_id = value["nameIdentifiers"][0]["nameIdentifier"]
            pk_id = WekoAuthors.get_pk_id_by_weko_id(weko_id)
            if int(pk_id) > 0:
                author_link.append(pk_id)
                weko_link[str(pk_id)] = weko_id
            
=======
            author_link.append(value["nameIdentifiers"][0]["nameIdentifier"])

>>>>>>> 96e5bc58
    def _set_shared_id(data):
        """set weko_shared_id from shared_user_id"""
        if data.get("weko_shared_id",-1)==-1:
            return dict(weko_shared_id=data.get("shared_user_id",-1))
        else:
            if data.get("shared_user_id",-1)==-1:
                return dict(weko_shared_id=data.get("weko_shared_id"))
            else:
                return dict(weko_shared_id=data.get("shared_user_id"))

    dc = OrderedDict()
    jpcoar = OrderedDict()
    item = dict()
    ar = []
    pubdate = None

    if not isinstance(data, dict) or data.get("$schema") is None:
        return

    item_id = pid.object_uuid
    pid = pid.pid_value

    # get item type id
    split_schema_info = data["$schema"].split("/")
    item_type_id = (
        split_schema_info[-2]
        if "A-" in split_schema_info[-1]
        else split_schema_info[-1]
    )

    # get item type mappings
    ojson = ItemTypes.get_record(item_type_id, with_deleted=with_deleted)
    mjson = Mapping.get_record(item_type_id, with_deleted=with_deleted)


    if not (ojson and mjson):
        raise RuntimeError("Item Type {} does not exist.".format(item_type_id))

    mp = mjson.dumps()
    data.get("$schema")
    author_link = []
    weko_link= {}
    for k, v in data.items():
        if k != "pubdate":
            if k == "$schema" or mp.get(k) is None:
                continue

        item.clear()
        try:
            item["attribute_name"] = (
                ojson["properties"][k]["title"]
                if ojson["properties"][k].get("title") is not None
                else k
            )
        except Exception:
            pub_date_setting = {
                "type": "string",
                "title": "Publish Date",
                "format": "datetime",
            }
            ojson["properties"]["pubdate"] = pub_date_setting
            item["attribute_name"] = "Publish Date"
        # set a identifier to add a link on detail page when is a creator field
        # creator = mp.get(k, {}).get('jpcoar_mapping', {})
        # creator = creator.get('creator') if isinstance(
        #     creator, dict) else None
        iscreator = False
        creator = ojson["properties"][k]
        if "object" == creator["type"]:
            creator = creator["properties"]
            if "iscreator" in creator:
                iscreator = True
        elif "array" == creator["type"]:
            creator = creator["items"]["properties"]
            if "iscreator" in creator:
                iscreator = True
        if iscreator:
            item["attribute_type"] = "creator"

        item_data = ojson["properties"][k]
        if "array" == item_data.get("type"):
            properties_data = item_data["items"]["properties"]
            if "filename" in properties_data:
                item["attribute_type"] = "file"

        if isinstance(v, list):
            if len(v) > 0 and isinstance(v[0], dict):
                item["attribute_value_mlt"] = v
                _get_author_link(author_link, weko_link, v)
            else:
                item["attribute_value"] = v
        elif isinstance(v, dict):
            ar.append(v)
            item["attribute_value_mlt"] = ar
            ar = []
            _get_author_link(author_link, weko_link, v)
        else:
            item["attribute_value"] = v

        dc[k] = item.copy()
        if k != "pubdate":
            item.update(mp.get(k))
        else:
            pubdate = v
        jpcoar[k] = item.copy()

    # convert to es jpcoar mapping data
    jrc = SchemaTree.get_jpcoar_json(jpcoar,replace_field=replace_field)
    list_key = []
    for k, v in jrc.items():
        if not v:
            list_key.append(k)
    if list_key:
        for key in list_key:
            del jrc[key]
    if dc:
        # get the tile name to detail page
        title = data.get("title")

        if "control_number" in dc:
            del dc["control_number"]

        dc.update(dict(item_title=title))
        dc.update(dict(item_type_id=item_type_id))
        dc.update(dict(control_number=pid))
        dc.update(dict(author_link=author_link))
        dc.update(dict(weko_link=weko_link))

        if COPY_NEW_FIELD:
            copy_field_test(dc, WEKO_TEST_FIELD, jrc)

        # check oai id value
        is_edit = False
        try:
            oai_value = PersistentIdentifier.get_by_object(
                pid_type="oai",
                object_type="rec",
                object_uuid=PersistentIdentifier.get("recid", pid).object_uuid,
            ).pid_value
            is_edit = pid_exists(oai_value, "oai")
        except PIDDoesNotExistError:
            pass

        if not is_edit:
            oaid = current_pidstore.minters["oaiid"](item_id, dc)
            oai_value = oaid.pid_value
        # relation_ar = []
        # relation_ar.append(dict(value="", item_links="", item_title=""))
        # jrc.update(dict(relation=dict(relationType=relation_ar)))
        # dc.update(dict(relation=dict(relationType=relation_ar)))

        if COPY_NEW_FIELD:
            res = sm.get()
            options = None
            if res:
                detail_condition = res.search_conditions
            else:
                detail_condition = ad_config.WEKO_ADMIN_MANAGEMENT_OPTIONS[
                    "detail_condition"
                ]

            if is_edit:
                copy_field_test(dc, detail_condition, jrc, oai_value)
            else:
                copy_field_test(dc, detail_condition, jrc)

        # current_app.logger.debug('{0} {1} {2}: {3}'.format(
        #     __file__, 'detail_condition()', 'detail_condition', detail_condition))

        jrc.update(dict(control_number=pid))
        jrc.update(dict(_oai={"id": oai_value}))
        jrc.update(dict(_item_metadata=dc))
        jrc.update(dict(itemtype=ojson.model.item_type_name.name))
        jrc.update(dict(publish_date=pubdate))
        jrc.update(dict(author_link=author_link))
        jrc.update(dict(weko_link=weko_link))

        # save items's creator to check permission
        if current_user:
            current_user_id = current_user.get_id()
        else:
            current_user_id = "1"
        if current_user_id:
            # jrc is saved on elastic
            jrc_weko_creator_id = jrc.get("weko_creator_id", None)
            if not jrc_weko_creator_id:
                # in case first time create record
                jrc.update(dict(weko_creator_id=owner_id or current_user_id))
                jrc.update(_set_shared_id(data))
            else:
                # incase record is end and someone is updating record
                if current_user_id == int(jrc_weko_creator_id):
                    # just allow owner update shared_user_id
                    jrc.update(_set_shared_id(data))

            # dc js saved on postgresql
            dc_owner = dc.get("owner", None)
            if not dc_owner:
                dc.update(_set_shared_id(data))
                dc.update(dict(owner=owner_id or current_user_id))
            else:
                if current_user_id == int(dc_owner):
                    dc.update(_set_shared_id(data))

    del ojson, mjson, item
    return dc, jrc, is_edit


def copy_field_test(dc, map, jrc, iid=None):
    for k_v in map:
        if type(k_v) is dict:
            if k_v.get("item_value"):
                if dc["item_type_id"] in k_v.get("item_value").keys():
                    for key, val in k_v.get("item_value").items():
                        if dc["item_type_id"] == key:
                            _id = k_v.get("id")
                            _inputType = k_v.get("inputType")
                            current_app.logger.debug(
                                "id: {0} , inputType: {1}  , path: {2}".format(_id, _inputType,val['path'])
                            )
                            if _inputType == "text":
                                if val.get("condition_path") and val.get(
                                    "condition_value"):
                                    txt = get_values_from_dict_with_condition(
                                        dc, val["path"], val["path_type"],
                                        val["condition_path"],
                                        val["condition_value"], iid
                                    )
                                else:
                                    txt = get_values_from_dict(
                                        dc, val["path"], val["path_type"], iid
                                    )

                                if txt:
                                    jrc[k_v.get("id")] = txt
                            elif _inputType == "range":
                                id = k_v.get("id")
                                ranges = []
                                _gte = get_values_from_dict(
                                    dc, val["path"]["gte"], val["path_type"]["gte"], iid
                                )
                                _lte = get_values_from_dict(
                                    dc, val["path"]["lte"], val["path_type"]["lte"], iid
                                )
                                if _gte:
                                    for idx in range(len(_gte)):
                                        a = _gte[idx]
                                        b = None
                                        if idx < len(_lte):
                                            b = _lte[idx]
                                        ranges.append(convert_range_value(a, b))
                                if len(ranges) > 0:
                                    value_range = {id: ranges}
                                    jrc.update(value_range)
                            elif _inputType == "dateRange":
                                id = k_v.get("id")
                                dateRanges = []
                                _gte = get_values_from_dict(
                                    dc, val["path"]["gte"], val["path_type"]["gte"], iid
                                )
                                _lte = get_values_from_dict(
                                    dc, val["path"]["lte"], val["path_type"]["lte"], iid
                                )
                                if _gte:
                                    for idx in range(len(_gte)):
                                        a = _gte[idx]
                                        b = None
                                        if idx < len(_lte):
                                            b = _lte[idx]
                                        dateRanges.append(convert_date_range_value(a, b))
                                if len(dateRanges) > 0:
                                    value_range = {id: dateRanges}
                                    jrc.update(value_range)
                            elif _inputType == "geo_point":
                                geo_point = {k_v.get("id"): {"lat": "", "lon": ""}}
                                geo_point[k_v.get("id")]["lat"] = get_value_from_dict(
                                    dc, val["path"]["lat"], val["path_type"]["lat"], iid
                                )
                                geo_point[k_v.get("id")]["lon"] = get_value_from_dict(
                                    dc, val["path"]["lon"], val["path_type"]["lon"], iid
                                )
                                if (
                                    geo_point[k_v.get("id")]["lat"]
                                    and geo_point[k_v.get("id")]["lon"]
                                ):
                                    jrc.update(geo_point)
                            elif _inputType == "geo_shape":
                                geo_shape = {
                                    k_v.get("id"): {"type": "", "coordinates": ""}
                                }
                                geo_shape[k_v.get("id")]["type"] = get_value_from_dict(
                                    dc,
                                    val["path"]["type"],
                                    val["path_type"]["type"],
                                    iid,
                                )
                                geo_shape[k_v.get("id")][
                                    "coordinates"
                                ] = get_value_from_dict(
                                    dc,
                                    val["path"]["coordinates"],
                                    val["path_type"]["coordinates"],
                                    iid,
                                )
                                if (
                                    geo_shape[k_v.get("id")]["type"]
                                    and geo_shape[k_v.get("id")]["coordinates"]
                                ):
                                    jrc.update(geo_shape)


def convert_range_value(start, end=None):
    """Convert to range value for Elasticsearch

    Args:
        start ([str]): [description]
        end ([str], optional): [description]. Defaults to None.

    Returns:
        [dict]: range value for Elasticsearch
    """
    ret = None
    _start = "gte"
    _end = "lte"
    if end is None:
        start = start.strip()
        ret = {_start: start, _end: start}
    elif start is None:
        end = end.strip()
        ret = {_start: end, _end: end}
    else:
        start = start.strip()
        end = end.strip()
        if start.isdecimal() and end.isdecimal():
            a = int(start)
            b = int(end)
            if a < b:
                ret = {_start: start, _end: end}
            else:
                ret = {_start: end, _end: start}
        else:
            try:
                a = float(start)
                b = float(end)

                if a < b:
                    ret = {_start: start, _end: end}
                else:
                    ret = {_start: end, _end: start}
            except ValueError:
                current_app.logger.exception(
                    "can not convert to range value. start:{0} end:{1}".format(
                        start, end
                    )
                )
    return ret


def convert_date_range_value(start, end=None):
    """Convert to dateRange value for Elasticsearch

    Args:
        start ([str]): [description]
        end ([str], optional): [description]. Defaults to None.

    Returns:
        [dict]: dateRange value for Elasticsearch
    """
    ret = None
    _start = "gte"
    _end = "lte"
    pattern = r"^(([0-9]?[0-9]?[0-9]?[0-9]-(0?[1-9]|1[0-2])-(0?[1-9]|[12][0-9]|3[01]))/"\
    "([0-9]?[0-9]?[0-9]?[0-9]-(0?[1-9]|1[0-2])-(0?[1-9]|[12][0-9]|3[01])))|"\
    "(([0-9]?[0-9]?[0-9]?[0-9]-(0?[1-9]|1[0-2]))/([0-9]?[0-9]?[0-9]?[0-9]-(0?[1-9]|1[0-2])))|"\
    "(([0-9]?[0-9]?[0-9]?[0-9])/([0-9]?[0-9]?[0-9]?[0-9]))$"
    p = re.compile(pattern)
    if start is not None:
        start = start.strip()
        ret = makeDateRangeValue(start,start)
        if p.match(start) is not None:
            _tmp = start.split("/")
            if len(_tmp) == 2:
                ret = makeDateRangeValue(_tmp[0], _tmp[1])
        elif end is not None:
            ret = makeDateRangeValue(start, end)
    else:
        if end is not None:
            ret = makeDateRangeValue(end,end)
    return ret


def makeDateRangeValue(start, end):
    """make dataRange value

    Args:
        start ([string]): start date string
        end ([string]): end date string

    Returns:
        [dict]: dateRange value
    """
    _start = "gte"
    _end = "lte"
    start = start.strip()
    start = start.replace('/','-')
    end = end.strip()
    end = end.replace('/','-')
    ret = None
    p2 = re.compile(
        r"^([0-9]?[0-9]?[0-9]?[0-9]-(0?[1-9]|1[0-2])-(0?[1-9]|[12][0-9]|3[01]))$"
    )
    p3 = re.compile(r"^([0-9]?[0-9]?[0-9]?[0-9]-(0?[1-9]|1[0-2]))$")
    p4 = re.compile(r"^([0-9]?[0-9]?[0-9]?[0-9])$")

    a = None
    b = None
    if p2.match(start):
        a = time.strptime(start, "%Y-%m-%d")
    elif p3.match(start):
        a = time.strptime(start, "%Y-%m")
    elif p4.match(start):
        a = time.strptime(start, "%Y")

    if p2.match(end):
        b = time.strptime(end, "%Y-%m-%d")
    elif p3.match(end):
        b = time.strptime(end, "%Y-%m")
    elif p4.match(end):
        b = time.strptime(end, "%Y")

    if a is not None and b is not None:
        if a < b:
            ret = {_start: start, _end: end}
        else:
            ret = {_start: end, _end: start}

    return ret


def get_value_from_dict(dc, path, path_type, iid=None):
    ret = None
    if path_type == "xml":
        ret = copy_value_xml_path(dc, path, iid)
    elif path_type == "json":
        ret = copy_value_json_path(dc, path)
    current_app.logger.debug("get_value_from_dict: {0}".format(ret))
    return ret


def get_values_from_dict(dc, path, path_type, iid=None):
    ret = None
    if path_type == "xml":
        ret = copy_value_xml_path(dc, path, iid)
    elif path_type == "json":
        ret = copy_values_json_path(dc, path)

    current_app.logger.debug("get_values_from_dict: {0}".format(ret))
    return ret


def get_values_from_dict_with_condition(dc, path, path_type, condition_path,
                                        condition_value, iid=None):
    """Extracts the values to be used in the advanced search according to the
    conditions.

    The difference between this function and get_values_from_dict() is that it
    does not extract values unless the specified conditions are met.

    The condition is judged by extracting the value specified in condition_path
    for the metadata defined in dc, and then judging whether the value matches
    the condition_value.

    Args:
        dc: Item metadata.
        path: Path to the value to be extracted.
        path_type: json or xml.
        condition_path: Path to the value that is the extraction condition
        condition_value: Condition-determining value.
        iid: Oai id.
    Return:
        Value used in detail search.
    """
    ret = None

    if path_type == "xml":
        ret = copy_value_xml_path(dc, path, iid)
    elif path_type == "json":
        path_tmps = path.split('.')
        cpath_tmps = condition_path.split('.')
        common_path = None
        for index, tmp in enumerate(path_tmps):
            if len(cpath_tmps) > index and tmp == cpath_tmps[index]:
                common_path = '.'.join(path_tmps[0:index + 1])
        if common_path:
            vpath = path.split(common_path + '.')[1]
            cpath = condition_path.split(common_path + '.')[1]
            ret = []
            matches = parse(common_path).find(dc)
            for match in matches:
                cval = copy_value_json_path(match, cpath)
                if condition_value == cval:
                    ret += copy_values_json_path(match, vpath)
            if not ret:
                ret = None

    return ret


def copy_value_xml_path(dc, xml_path, iid=None):
    from invenio_oaiserver.response import getrecord

    try:
        meta_prefix = xml_path[0]
        xpath = xml_path[1]
        if iid:
            # url_for('invenio_oaiserver.response', _external=True)をこの関数で実行した場合エラーが起きました。原因は調査中です。
            xml = etree.tostring(
                getrecord(
                    metadataPrefix=meta_prefix,
                    identifier=iid,
                    verb="GetRecord",
                    url="https://192.168.75.3/oai",
                )
            )
            root = ET.fromstring(xml)
            ns = {
                "oai_dc": "http://www.openarchives.org/OAI/2.0/oai_dc/",
                "dc": "http://purl.org/dc/elements/1.1/",
                "jpcoar": "https://irdb.nii.ac.jp/schema/jpcoar/1.0/",
                "xml": "http://www.w3.org/XML/1998/namespace",
            }
            copy_value = root.findall(xpath, ns)[0].text
            return str(copy_value)
    except Exception:
        return None


def copy_value_json_path(meta, jsonpath):
    """extract a value from metadata using jsonpath

    Args:
        meta (OrderedDict): item metadata
        jsonpath (string): jsonpath for values extraction

    Returns:
        string: extracted value from metadata
    """
    match_value = None
    try:
        matches = parse(jsonpath).find(meta)
        match_value = [match.value for match in matches]
        current_app.logger.debug(
            "jsonpath: {0},meta: {1}, match_value: {2}".format(
                jsonpath, meta, match_value
            )
        )
        return match_value[0]
    except Exception:
        return match_value


def copy_values_json_path(meta, jsonpath):
    """extract values from metadata using jsonpath

    Args:
        meta (OrderedDict): item metadata
        jsonpath (string): jsonpath for values extraction

    Returns:
        list: extracted values from metadata
    """
    match_value = None
    try:
        matches = parse(jsonpath).find(meta)
        match_value = [match.value for match in matches]
        current_app.logger.debug(
            "jsonpath: {0}, meta: {1}, match_value: {2}".format(
                jsonpath, meta, match_value
            )
        )
        return match_value
    except Exception:
        return match_value


def set_timestamp(jrc, created, updated):
    """Set timestamp."""
    jrc.update(
        {"_created": pytz.utc.localize(created).isoformat() if created else None}
    )

    jrc.update(
        {"_updated": pytz.utc.localize(updated).isoformat() if updated else None}
    )


def sort_records(records, form):
    """Sort records.

    :param records:
    :param form:
    :return:
    """
    odd = OrderedDict()
    if isinstance(records, dict) and isinstance(form, list):
        for k in find_items(form):
            val = records.get(k[0])
            if val:
                odd.update({k[0]: val})
        # save schema link
        odd.update({"$schema": records.get("$schema")})
        del records
        return odd
    else:
        return records


def sort_op(record, kd, form):
    """Sort options dict.

    :param record:
    :param kd:
    :param form:
    :return:
    """
    odd = OrderedDict()
    if isinstance(record, dict) and isinstance(form, list):
        index = 0
        for k in find_items(form):
            # mapping target key
            key = kd.get(k[0])
            if not odd.get(key) and record.get(key):
                index += 1
                val = record.pop(key, {})
                val["index"] = index
                odd.update({key: val})

        record.clear()
        del record
        return odd
    else:
        return record


def find_items(form):
    """Find sorted items into a list.

    :param form:
    :return: lst
    """
    lst = []

    def find_key(node):
        if isinstance(node, dict):
            key = node.get("key")
            title = node.get("title", "")
            try:
                # Try catch for case this function is called from celery app
                current_lang = current_i18n.language
            except Exception:
                current_lang = "en"
            title_i18n = node.get("title_i18n", {}).get(current_lang, title)
            option = {
                "required": node.get("required", False),
                "show_list": node.get("isShowList", False),
                "specify_newline": node.get("isSpecifyNewline", False),
                "hide": node.get("isHide", False),
                "non_display": node.get("isNonDisplay", False),
            }
            val = ""
            if key:
                yield [key, title, title_i18n, option, val]
            for v in node.values():
                if isinstance(v, list):
                    for k in find_key(v):
                        yield k
        elif isinstance(node, list):
            for n in node:
                for k in find_key(n):
                    yield k

    for x in find_key(form):
        lst.append(x)

    return lst


def get_all_items(nlst, klst, is_get_name=False):
    """Convert and sort item list.

    :param nlst:
    :param klst:
    :param is_get_name:
    :return: alst
    """

    def get_name(key):
        for lst in klst:
            key_arr = lst[0].split(".")
            k = key_arr[-1]
            if key != k:
                continue
            item_name = lst[1]
            if len(key_arr) >= 3:
                parent_key = key_arr[-2].replace("[]", "")
                parent_key_name = get_name(parent_key)
                if item_name and parent_key_name:
                    item_name = item_name + "." + get_name(parent_key)

            return item_name

    def get_items(nlst):
        _list = []

        if isinstance(nlst, list):
            for lst in nlst:
                _list.append(get_items(lst))
        if isinstance(nlst, dict):
            d = {}
            for k, v in nlst.items():
                if isinstance(v, str):
                    d[k] = v
                    if is_get_name:
                        item_name = get_name(k)
                        if item_name:
                            d[k + ".name"] = item_name
                else:
                    _list.append(get_items(v))
            _list.append(d)

        return _list

    to_orderdict(nlst, klst)
    alst = get_items(nlst)

    return alst


def get_all_items2(nlst, klst):
    """Convert and sort item list(original).

    :param nlst:
    :param klst:
    :return: alst

    :note
    """
    alst = []

    def get_items(nlst):
        if isinstance(nlst, dict):
            for k, v in nlst.items():
                if isinstance(v, str):
                    alst.append({k: v})
                else:
                    get_items(v)
        elif isinstance(nlst, list):
            for ix,lst in enumerate(nlst):
                get_items(lst)

    def get_items2(nlst):
        ret = []
        if isinstance(nlst, dict):
            for k, v in nlst.items():
                if isinstance(v, str):
                    ret.append({k: v})
                else:
                    tmp = get_items2(v)
                    ret.append(tmp)
        elif isinstance(nlst, list):
            for ix,lst in enumerate(nlst):
                tmp = get_items2(lst)
                ret.append(tmp)
        return ret

    to_orderdict(nlst, klst, True)
    get_items(nlst)
    return alst


def to_orderdict(alst, klst, is_full_key=False):
    """Sort item list.

    :param alst:
    :param klst:
    """
    if isinstance(alst, list):
        for i in range(len(alst)):
            if isinstance(alst[i], dict):
                alst.insert(i, OrderedDict(alst.pop(i)))
                to_orderdict(alst[i], klst, is_full_key)
    elif isinstance(alst, dict):
        nlst = []
        if isinstance(klst, list):
            for lst in klst:
                key = lst[0] if is_full_key else lst[0].split(".")[-1]
                val = alst.pop(key, {})
                if val:
                    if isinstance(val, dict):
                        val = OrderedDict(val)
                    nlst.append({lst[0]: val})
                if not alst:
                    break

            while len(nlst) > 0:
                alst.update(nlst.pop(0))

            for k, v in alst.items():
                if not isinstance(v, str):
                    to_orderdict(v, klst, is_full_key)


def get_options_and_order_list(item_type_id, item_type_data=None):
    """Get Options by item type id.

    :param item_type_id:
    :param item_type_data:
    :return: options dict and sorted list
    """
    meta_options = {}
    solst = []
    if item_type_data is None:
        item_type_data = ItemTypes.get_record(item_type_id)
    if item_type_data:
        solst = find_items(item_type_data.model.form)
        meta_options = item_type_data.model.render.get("meta_fix")
        meta_options.update(item_type_data.model.render.get("meta_list"))
    return solst, meta_options


async def sort_meta_data_by_options(
    record_hit,
    settings,
    item_type_data,
):
    """Reset metadata by '_options'.

    :param record_hit:
    :param settings:
    :param item_type_data:
    """

    from weko_deposit.api import _FormatSysBibliographicInformation
    from weko_records_ui.permissions import check_file_download_permission
    from weko_records_ui.utils import hide_item_metadata
    from weko_search_ui.utils import get_data_by_property

    from weko_records.serializers.utils import get_mapping

    web_screen_lang = current_i18n.language

    def convert_data_to_dict(solst):
        """Convert solst to dict."""
        solst_dict_array = []
        for lst in solst:
            key = lst[0].replace("[]", "")
            option = meta_options.get(key, {}).get("option")
            temp = {
                "key": key,
                "title": lst[1],
                "title_ja": lst[2],
                "option": lst[3],
                "parent_option": option,
                "value": "",
            }
            solst_dict_array.append(temp)
        return solst_dict_array

    def get_author_comment(data_result, key, result, is_specify_newline_array):
        value = data_result[key].get(key, {}).get("value", [])
        value = [x for x in value if x]
        if len(value) > 0:
            is_specify_newline = False
            for specify_newline in is_specify_newline_array:
                if key in specify_newline:
                    is_specify_newline = specify_newline[key]
            if is_specify_newline:
                result.append(",".join(value))
            else:
                if len(result) == 0:
                    result.append(",".join(value))
                else:
                    result[-1] += "," + ",".join(value)

        return result

    def data_comment(result, data_result, stt_key, is_specify_newline_array):
        list_author_key = current_app.config["WEKO_RECORDS_AUTHOR_KEYS"]
        for idx, key in enumerate(stt_key):
            lang_id = ""
            if key in data_result and data_result[key] is not None:
                if key in list_author_key:
                    result = get_author_comment(
                        data_result, key, result, is_specify_newline_array
                    )
                else:
                    if "lang_id" in data_result[key]:
                        lang_id = (
                            data_result[key].get("lang_id")
                            if "[]" not in data_result[key].get("lang_id")
                            else data_result[key].get("lang_id").replace("[]", "")
                        )
                    data = ""
                    if (
                        "stt" in data_result[key]
                        and data_result[key].get("stt") is not None
                    ):
                        data = data_result[key].get("stt")
                    else:
                        data = data_result.get(key)
                    for idx2, d in enumerate(data):
                        if d not in "lang" and d not in "lang_id":
                            lang_arr = []
                            if "lang" in data_result[key]:
                                lang_arr = data_result[key].get("lang")
                            if (
                                (key in data_result)
                                and (d in data_result[key])
                                and ("value" in data_result[key][d])
                            ):
                                value_arr = data_result[key][d]["value"]
                                value = selected_value_by_language(
                                    lang_arr,
                                    value_arr,
                                    lang_id,
                                    d.replace("[]", ""),
                                    web_screen_lang,
                                    _item_metadata,
                                )
                                if value is not None and len(value) > 0:
                                    for index, n in enumerate(is_specify_newline_array):
                                        if d in n:
                                            if n[d] or len(result) == 0:
                                                result.append(value)
                                            else:
                                                result[-1] += "," + value
                                            break
        return result

    def get_comment(solst_dict_array, hide_email_flag, _item_metadata, src, solst):
        """Check and get info."""

        def get_option_value(option_type, parent_option, child_option):
            """Get value of option by option type, prioritized parent.

            @param option_type: show_list, specify_newline, hide, required
            @return: True or False
            """
            return (
                parent_option.get(option_type)
                if parent_option and parent_option.get(option_type)
                else child_option.get(option_type)
            )

        from weko_items_ui.utils import del_hide_sub_item
        result = []
        data_result = {}
        stt_key = []
        _ignore_items = list()
        _license_dict = current_app.config["WEKO_RECORDS_UI_LICENSE_DICT"]
        is_specify_newline_array = []
        bibliographic_key = None
        author_key = None
        author_data = {}
        if _license_dict:
            _ignore_items.append(_license_dict[0].get("value"))
        for i, s in enumerate(solst_dict_array):
            if not s['key']:
                continue
            value = s["value"]
            option = s["option"]
            parent_option = s["parent_option"]
            parent_key = s["key"].replace('[]', '').split('.')[0]
            del_hide_sub_item(parent_key, mlt, hide_list)
            # Get 'show list', 'specify newline', 'hide' flag.
            is_show_list = get_option_value("show_list", parent_option, option)
            is_specify_newline = get_option_value(
                "specify_newline", parent_option, option
            )
            is_hide = get_option_value("hide", parent_option, option)
            # Get hide email flag
            if (
                "creatorMails.creatorMail" in s["key"]
                or "contributorMails.contributorMail" in s["key"]
                or "mails.mail" in s["key"]
            ):
                is_hide = is_hide | hide_email_flag
            # Get creator flag.
            is_author = src.get(s["key"], {}).get("attribute_type", {}) == "creator"

            if author_key and author_key in s["key"]:
                stt_key, data_result, is_specify_newline_array = add_author(
                    author_data,
                    stt_key,
                    is_specify_newline_array,
                    s,
                    value,
                    data_result,
                    is_specify_newline,
                    is_hide,
                    is_show_list,
                )
            elif is_author:
                # Format creator data to display on item list
                author_key = s["key"]
                attr_mlt = src.get(s["key"], {}).get("attribute_value_mlt", {})
                del_hide_sub_item(parent_key, attr_mlt, hide_list)
                author_data = get_show_list_author(
                    solst_dict_array, hide_email_flag, author_key, attr_mlt
                )
                sub_author_key = s["key"].split(".")[-1]
            elif (
                bibliographic_key is None
                and is_show_list
                and "bibliographic_titles" in s["key"]
            ):
                # Format bibliographic data to display on item list
                bibliographic_key = s["key"].split(".")[0].replace("[]", "")
                mlt_bibliographic = src.get(bibliographic_key, {}).get(
                    "attribute_value_mlt"
                )
                if mlt_bibliographic:
                    del_hide_sub_item(parent_key, mlt_bibliographic, hide_list)
                    sys_bibliographic = _FormatSysBibliographicInformation(
                        pickle.loads(pickle.dumps(mlt_bibliographic, -1)), pickle.loads(pickle.dumps(solst, -1))
                    )
                    stt_key, data_result, is_specify_newline_array = add_biographic(
                        sys_bibliographic,
                        bibliographic_key,
                        s,
                        stt_key,
                        data_result,
                        is_specify_newline_array,
                    )
            elif (
                not (bibliographic_key and bibliographic_key in s["key"])
                and value
                and value not in _ignore_items
                and (
                    (not is_hide and is_show_list)
                    or s["title"] in current_app.config["WEKO_RECORDS_LANGUAGE_TITLES"]
                )
                and s["key"]
                and s["title"] != current_app.config["WEKO_RECORDS_TITLE_TITLE"]
            ):
                data_result, stt_key = get_value_and_lang_by_key(
                    s["key"], solst_dict_array, data_result, stt_key
                )

                is_specify_newline_array.append({s["key"]: is_specify_newline})

        if len(data_result) > 0:
            result = data_comment(
                result, data_result, stt_key, is_specify_newline_array
            )

        return result


    def get_value_by_selected_language(values,lang_key,current_lang):
        dict = convert_array_to_dict(values,lang_key)
        if dict.get(current_lang):
            return dict.get(current_lang)
        elif dict.get("None"):
            return dict.get("None")
        elif dict.get("en"):
            return dict.get("en")

    def get_creator_comments(key,meta_options,creators,is_hide_email):
        """
        TODO: affiliationは未実装
        TODO: nameIdentifiersのhide設定。現状属性がhideであればすべてhide。
        """
        ret = []
        current_lang = current_i18n.language
        dict = convert_array_to_dict(meta_options,"key")
        for creator in creators:
            if creator.get("creatorMails"):
                opt = dict["{}.{}".format(key,"creatorMails")]
                if opt.get('option'):
                    _opt = opt.get('option')
                    if (_opt.get('hide') | _opt.get('non_display')|is_hide_email):
                        creator.pop("creatorMails")
                opt = dict["{}.{}.{}".format(key,"creatorMails","creatorMail")]
                if opt.get('option'):
                    _opt = opt.get('option')
                    if (_opt.get('hide') | _opt.get('non_display')|is_hide_email):
                        if creator.get("creatorMails"):
                            creator.pop("creatorMails")

            if creator.get("familyNames"):
                opt = dict["{}.{}".format(key,"familyNames")]
                if opt.get('option'):
                    _opt = opt.get('option')
                    if (_opt.get('hide') | _opt.get('non_display')):
                        creator.pop("familyNames")
                    else:
                        creator["familyNames"] = get_value_by_selected_language(creator["familyNames"],"familyNameLang",current_lang)
                opt = dict["{}.{}.{}".format(key,"familyNames","familyName")]
                if opt.get('option'):
                    _opt = opt.get('option')
                    if (_opt.get('hide') | _opt.get('non_display')):
                        if creator.get("familyNames"):
                            creator.pop("familyNames")

            if creator.get("creatorNames"):
                opt = dict["{}.{}".format(key,"creatorNames")]
                if opt.get('option'):
                    _opt = opt.get('option')
                    if (_opt.get('hide') | _opt.get('non_display')):
                        creator.pop("creatorNames")
                    else:
                        creator["creatorNames"] = get_value_by_selected_language(creator["creatorNames"],"creatorNameLang",current_lang)

                opt = dict["{}.{}.{}".format(key,"creatorNames","creatorName")]
                if opt.get('option'):
                    _opt = opt.get('option')
                    if (_opt.get('hide') | _opt.get('non_display')):
                        if creator.get("creatorNames"):
                            creator.pop("creatorNames")

            if creator.get("givenNames"):
                opt = dict["{}.{}".format(key,"givenNames")]
                if opt.get('option'):
                    _opt = opt.get('option')
                    if (_opt.get('hide') | _opt.get('non_display')):
                        creator.pop("givenNames")
                    else:
                        creator["givenNames"] = get_value_by_selected_language(creator["givenNames"],"givenNameLang",current_lang)
                opt = dict["{}.{}.{}".format(key,"givenNames","givenName")]
                if opt.get('option'):
                    _opt = opt.get('option')
                    if (_opt.get('hide') | _opt.get('non_display')):
                        if creator.get("givenNames"):
                            creator.pop("givenNames")

            if creator.get("nameIdentifiers"):
                opt = dict["{}.{}".format(key,"nameIdentifiers")]
                if opt.get('option'):
                    _opt = opt.get('option')
                    if (_opt.get('hide') | _opt.get('non_display')):
                        creator.pop("nameIdentifiers")
                opt = dict["{}.{}.{}".format(key,"nameIdentifiers","nameIdentifierScheme")]
                if opt.get('option'):
                    _opt = opt.get('option')
                    if (_opt.get('hide') | _opt.get('non_display')):
                        if creator.get("nameIdentifiers"):
                            creator.pop("nameIdentifiers")

                opt = dict["{}.{}.{}".format(key,"nameIdentifiers","nameIdentifierURI")]
                if opt.get('option'):
                    _opt = opt.get('option')
                    if (_opt.get('hide') | _opt.get('non_display')):
                        if creator.get("nameIdentifiers"):
                            creator.pop("nameIdentifiers")

                opt = dict["{}.{}.{}".format(key,"nameIdentifiers","nameIdentifier")]
                if opt.get('option'):
                    _opt = opt.get('option')
                    if (_opt.get('hide') | _opt.get('non_display')):
                        if creator.get("nameIdentifiers"):
                            creator.pop("nameIdentifiers")

            if creator.get("creatorAffiliations"):
                opt = dict["{}.{}".format(key,"creatorAffiliations")]
                if opt.get('option'):
                    _opt = opt.get('option')
                    if (_opt.get('hide') | _opt.get('non_display')):
                        creator.pop("creatorAffiliations")

            if creator.get("affiliationNameIdentifiers"):
                opt = dict["{}.{}".format(key,"affiliationNameIdentifiers")]
                if opt.get('option'):
                    _opt = opt.get('option')
                    if (_opt.get('hide') | _opt.get('non_display')):
                        creator.pop("affiliationNameIdentifiers")

            # current_app.logger.error("creator:{}".format(creator))
            ret.append(creator)

        return ret





    def get_file_comments(record, files):
        """Check and get file info."""

        def __get_label_extension():
            _label = f.get("url", {}).get("label")
            _filename = f.get("filename", "")
            _extension = ""
            _date = f.get("date", "")
            if not _label and not f.get("version_id"):
                _label = f.get("url", {}).get("url", "")
            elif not _label:
                _label = _filename
            if f.get("version_id"):
                _idx = _filename.rfind(".") + 1
                _extension = _filename[_idx:] if _idx > 0 else "unknown"
            return _label, _extension, _date

        result = []
        for f in files:
            label, extension, date = __get_label_extension()
            if "open_restricted" == f.get("accessrole", ""):
                if label:
                    result.append({"label": label, "extention": extension, "url": "", "date": date})
            elif label and (
                not extension or check_file_download_permission(record, f, False)
            ):
                file_url = f.get("url", {}).get("url", "")
                if extension and file_url:
                    file_url = replace_fqdn(file_url)
                result.append({"label": label, "extention": extension, "url": file_url, "date": date})
        return result

    def get_file_thumbnail(thumbnails):
        """Get file thumbnail."""
        thumbnail = {}
        if thumbnails and len(thumbnails) > 0:
            subitem_thumbnails = thumbnails[0].get("subitem_thumbnail")
            if subitem_thumbnails and len(subitem_thumbnails) > 0:
                thumbnail = {
                    "thumbnail_label": subitem_thumbnails[0].get("thumbnail_label", ""),
                    "thumbnail_width": current_app.config[
                        "WEKO_RECORDS_UI_DEFAULT_MAX_WIDTH_THUMBNAIL"
                    ],
                }
        return thumbnail

    def get_description(description):
        """Get reference."""
        result = []
        if description and len(description) > 0:
            for des in description:
                subitem_description = des.get("subitem_description")
                subitem_description_type = des.get("subitem_description_type")
                subitem_description_language = des.get("subitem_description_language")

                description_json = {}
                if subitem_description:
                    description_json["subitem_description"] = subitem_description
                if subitem_description_type:
                    description_json["subitem_description_type"] = subitem_description_type
                if subitem_description_language:
                    description_json["subitem_description_language"] = subitem_description_language
                if any(description_json):
                    result.append(description_json)
        return result

    def get_reference(reference):
        """Get reference."""
        result = []
        if reference and len(reference) > 0:
            for ref in reference:
                subitem_relation_name_array = []
                subitem_relation_name = ref.get("subitem_relation_name")
                if subitem_relation_name and len(subitem_relation_name) > 0:
                    subitem_relation_name_json = {}
                    for relation_name in subitem_relation_name:
                        subitem_relation_name_json = {
                            "subitem_relation_name_text": relation_name.get("subitem_relation_name_text", ""),
                            "subitem_relation_name_language": relation_name.get("subitem_relation_name_language", "")
                        }
                        subitem_relation_name_array.append(subitem_relation_name_json)

                subitem_relation_type = ref.get("subitem_relation_type")

                subitem_relation_type_id_json = {}
                subitem_relation_type_id = ref.get("subitem_relation_type_id")
                if subitem_relation_type_id and len(subitem_relation_type_id) > 0:
                    subitem_relation_type_id_json = {
                        "subitem_relation_type_select": subitem_relation_type_id.get("subitem_relation_type_select", ""),
                        "subitem_relation_type_id_text": subitem_relation_type_id.get("subitem_relation_type_id_text", "")
                    }

                reference_json = {}
                if len(subitem_relation_name_array) > 0:
                    reference_json["subitem_relation_name"] = subitem_relation_name_array
                if subitem_relation_type:
                    reference_json["subitem_relation_type"] = subitem_relation_type
                if any(subitem_relation_type_id_json):
                    reference_json["subitem_relation_type_id"] = subitem_relation_type_id_json
                if any(reference_json):
                    result.append(reference_json)
        return result

    def get_date(date):
        """Get date."""
        result = []
        if date and len(date) > 0:
            for d in date:
                subitem_date_issued_type = d.get("subitem_date_issued_type")
                subitem_date_issued_datetime = d.get("subitem_date_issued_datetime")

                date_json = {}
                if subitem_date_issued_type:
                    date_json["subitem_date_issued_type"] = subitem_date_issued_type
                if subitem_date_issued_datetime:
                    date_json["subitem_date_issued_datetime"] = subitem_date_issued_datetime
                if any(date_json):
                    result.append(date_json)
        return result

    def append_parent_key(key, attribute_value_mlt):
        """Update parent key attribute_value_mlt."""

        def get_parent_key(key):
            """Get root key in string key."""
            parent_key = key
            key_arr = key.split(".")
            if len(key_arr) >= 2:
                del key_arr[-1]
                parent_key = ".".join(key_arr)
            return parent_key

        def append_parent_key_all_type(parent_key, attr_val_mlt):
            """Append parent key for all sub key in array and dict."""
            if isinstance(attr_val_mlt, dict):
                return append_parent_key_for_dict(parent_key, attr_val_mlt)
            if isinstance(attr_val_mlt, list):
                return append_parent_key_for_list(parent_key, attr_val_mlt)

        def append_parent_key_for_dict(parent_key, attr_val_mlt):
            """Append parent key for all sub key in dict."""
            mlt_temp = {}
            for attr_key, attr_val in attr_val_mlt.items():
                # Join parent and child key. Ex: parent_key_01.sub_key_01
                parent_key_temp = "{}.{}".format(parent_key, attr_key)
                mlt_temp.update({parent_key_temp: attr_val})
                if isinstance(attr_val, dict):
                    attr_val_temp = append_parent_key_for_dict(
                        parent_key_temp, attr_val
                    )
                    mlt_temp[parent_key_temp] = attr_val_temp
                if isinstance(attr_val, list):
                    attr_val_temp = append_parent_key_for_list(
                        parent_key_temp, attr_val
                    )
                    mlt_temp[parent_key_temp] = attr_val_temp
            return mlt_temp

        def append_parent_key_for_list(parent_key, attr_val_mlt):
            """Append parent key for all sub key in array."""
            mlt_temp_arr = []
            for item in attr_val_mlt:
                if isinstance(item, dict):
                    mlt_temp = append_parent_key_for_dict(parent_key, item)
                    mlt_temp_arr.append(mlt_temp)
                if isinstance(item, list):
                    mlt_temp = append_parent_key_for_list(parent_key, item)
                    mlt_temp_arr.append(mlt_temp)
            attr_val_mlt = mlt_temp_arr
            return attr_val_mlt

        # Get root key.
        parent_key = get_parent_key(key)
        # Append parent key for all sub key.
        attribute_value_mlt = append_parent_key_all_type(
            parent_key, attribute_value_mlt
        )
        return attribute_value_mlt

    def get_title_option(solst_dict_array):
        """Get option of title."""
        parent_option, child_option = {}, {}
        for item in solst_dict_array:
            if "." in item.get("key") and item.get("title") == "Title":
                parent_option = item.get("parent_option",{}) if item.get("parent_option") else {}
                child_option = item.get("option",{}) if item.get("option") else {}
                break
        show_list = (
            parent_option.get("show_list")
            if parent_option.get("show_list")
            else child_option.get("show_list")
        )
        specify_newline = (
            parent_option.get("crtf")
            if parent_option.get("crtf")
            else child_option.get("specify_newline")
        )
        option = {"show_list": show_list, "specify_newline": specify_newline}
        return option

    try:
        src_default = pickle.loads(pickle.dumps(record_hit["_source"].get("_item_metadata"), -1))
        _item_metadata = pickle.loads(pickle.dumps(record_hit["_source"], -1))
        src = record_hit["_source"]["_item_metadata"]
        item_type_id = record_hit["_source"].get("item_type_id") or src.get(
            "item_type_id"
        )

        # selected title
        from weko_items_ui.utils import get_hide_list_by_schema_form

        item_type = ItemTypes.get_by_id(item_type_id)
        hide_list = []
        if item_type:
            solst, meta_options = get_options_and_order_list(
                item_type_id, item_type_data=ItemTypes(item_type.schema, model=item_type))
            hide_list = get_hide_list_by_schema_form(schemaform=item_type.render.get('table_row_map', {}).get('form', []))
        else:
            solst, meta_options = get_options_and_order_list(item_type_id)
        item_map = get_mapping(item_type_id, "jpcoar_mapping", item_type=item_type)
        title_value_key = 'title.@value'
        title_lang_key = 'title.@attributes.xml:lang'
        title_languages = []
        title_values = []
        _title_key_str = ''
        _title_key1_str = ''
        if title_value_key in item_map:
            if title_lang_key in item_map:
                # get language
                title_languages, _title_key_str = get_data_by_property(
                    src, item_map, title_lang_key)
            # get value
            title_values, _title_key1_str = get_data_by_property(
                src, item_map, title_value_key)
        if title_languages and len(title_languages) > 0:
            result = selected_value_by_language(
                title_languages, title_values, _title_key_str, _title_key1_str, web_screen_lang, _item_metadata, meta_options, hide_list
            )
            if result is not None:
                for idx, val in enumerate(record_hit["_source"]["title"]):
                    if val == result:
                        arr = []
                        record_hit["_source"]["title"][idx] = record_hit["_source"]["title"][0]
                        record_hit["_source"]["title"][0] = result
                        arr.append(result)
                        record_hit["_source"]["_comment"] = arr
                        break
        elif title_values and len(title_values) > 0:
            record_hit["_source"]["_comment"] = [title_values[0]]
            record_hit["_source"]["title"][0] = title_values[0]

        if not item_type_id:
            return

        solst_dict_array = convert_data_to_dict(solst)
        files_info = []
        creator_info = None
        thumbnail = None
        description = None
        reference = None
        date = None
        hide_item_metadata(src, settings, item_type_data)
        # Set value and parent option
        pattern_description = r'(item_\d+)_description(\d+)$'
        show_description = False
        pattern_file = r'(item_\d+)_file(\d+)$'
        show_file = False
        pattern_relation = r'(item_\d+)_relation(\d+)$'
        show_reference = False
        for lst in solst:
            key = lst[0]
            val = src.get(key)
            option = meta_options.get(key, {}).get("option")

            # Set show Tab area
            if re.match(pattern_description, key) and option:
                show_description = not option.get("hidden") and option.get("showlist")
            if re.match(pattern_file, key) and option:
                show_file = not option.get("hidden") and option.get("showlist")
            if re.match(pattern_relation, key) and option:
                show_reference = not option.get("hidden") and option.get("showlist")

            if not val or not option:
                continue
            mlt = val.get("attribute_value_mlt", [])

            if mlt:
                if (
                    val.get("attribute_type", "") == "file"
                    and not option.get("hidden")
                    and option.get("showlist")
                ):
                    files_info = get_file_comments(src, mlt)
                    continue
                is_thumbnail = any("subitem_thumbnail" in data for data in mlt)
                if is_thumbnail and not option.get("hidden") and option.get("showlist"):
                    thumbnail = get_file_thumbnail(mlt)
                    continue

                is_description = any("subitem_description" in data for data in mlt)
                if is_description == False:
                    is_description = any("subitem_description_type" in data for data in mlt)
                    if is_description == False:
                        is_description = any("subitem_description_language" in data for data in mlt)
                if is_description and not option.get("hidden") and option.get("showlist"):
                    description = get_description(mlt)
                    continue

                is_reference = any("subitem_relation_name" in data for data in mlt)
                if is_reference == False:
                    is_reference = any("subitem_relation_type" in data for data in mlt)
                    if is_reference == False:
                        is_reference = any("subitem_relation_type_id" in data for data in mlt)
                if is_reference and not option.get("hidden") and option.get("showlist"):
                    reference = get_reference(mlt)
                    continue

                is_date = any("subitem_date_issued_type" in data for data in mlt)
                if is_date == False:
                    is_date = any("subitem_date_issued_datetime" in data for data in mlt)
                if is_date and not option.get("hidden") and option.get("showlist"):
                    date = get_date(mlt)
                    continue

                if (
                    val.get("attribute_type", "") == "creator"
                    and not option.get("hidden")
                    and option.get("showlist")
                ):
                    is_hide_email = not settings.items_display_email
                    creator_info = get_creator_comments(key,solst_dict_array,mlt,is_hide_email)
                    continue

                mlt = append_parent_key(key, mlt)
                meta_data = get_all_items2(mlt, solst)
                for m in meta_data:
                    for s in solst_dict_array:
                        s_key = s.get("key")

                        tmp = m.get(s_key)
                        if tmp:
                            s["value"] = (
                                tmp
                                if not s["value"]
                                else "{}{} {}".format(
                                    s["value"],
                                    current_app.config.get(
                                        "WEKO_RECORDS_SYSTEM_COMMA", ""
                                    ),
                                    tmp,
                                )
                            )
                            s["parent_option"] = {
                                "required": option.get("required"),
                                "show_list": option.get("showlist"),
                                "specify_newline": option.get("crtf"),
                                "hide": option.get("hidden"),
                            }
                            break

        # Format data to display on item list
        items = get_comment(
            solst_dict_array,
            not settings.items_display_email,
            _item_metadata,
            src_default,
            solst,
        )

        if "file" in record_hit["_source"]:
            record_hit["_source"].pop("file")

        # Title do not display if show list is false.
        title_option = get_title_option(solst_dict_array)
        if not title_option.get("show_list"):
            record_hit["_source"]["_comment"] = []
        if items and len(items) > 0:
            if record_hit["_source"].get("_comment"):
                record_hit["_source"]["_comment"].extend(items)
            else:
                record_hit["_source"]["_comment"] = items
        if files_info:
            record_hit["_source"]["_files_info"] = files_info
        if thumbnail:
            record_hit["_source"]["_thumbnail"] = thumbnail
        if description:
            record_hit["_source"]["_description"] = description
        if reference:
            record_hit["_source"]["_reference"] = reference
        if date:
            record_hit["_source"]["_date"] = date
        if creator_info:
            record_hit["_source"]["_creator_info"] = creator_info
        record_hit["_source"]["_show_description"] = show_description
        record_hit["_source"]["_show_file"] = show_file
        record_hit["_source"]["_show_reference"] = show_reference
    except Exception:
        current_app.logger.exception(
            "Record serialization failed {}.".format(
                str(record_hit["_source"].get("control_number"))
            )
        )


def convert_array_to_dict(solst_dict_array,key):
    dict = {}
    idx = 0
    for item in solst_dict_array:
        if item.get(key):
            item['idx']=idx
            dict[item.get(key)] = item
        else:
            item['idx']=idx
            dict['None'] = item
        idx=idx+1
    return dict


def get_keywords_data_load(str):
    """Get a json of item type info.

    :return: dict of item type info
    """
    try:
        return [(x.name, x.id) for x in ItemTypes.get_latest()]
    except BaseException:
        pass
    return []


def is_valid_openaire_type(resource_type, communities):
    """Check if the OpenAIRE subtype is corresponding with other metadata.

    :param resource_type: Dictionary corresponding to 'resource_type'.
    :param communities: list of communities identifiers
    :returns: True if the 'openaire_subtype' (if it exists) is valid w.r.t.
        the `resource_type.type` and the selected communities, False otherwise.
    """
    if "openaire_subtype" not in resource_type:
        return True
    oa_subtype = resource_type["openaire_subtype"]
    prefix = oa_subtype.split(":")[0] if ":" in oa_subtype else ""

    cfg = current_openaire.openaire_communities
    defined_comms = [c for c in cfg.get(prefix, {}).get("communities", [])]
    type_ = resource_type["type"]
    subtypes = cfg.get(prefix, {}).get("types", {}).get(type_, [])
    # Check if the OA subtype is defined in config and at least one of its
    # corresponding communities is present
    is_defined = any(t["id"] == oa_subtype for t in subtypes)
    comms_match = len(set(communities) & set(defined_comms))
    return is_defined and comms_match


def check_has_attribute_value(node):
    """Check has value in items.

    :param node:
    :return: boolean
    """
    try:
        if isinstance(node, list):
            for lst in node:
                return check_has_attribute_value(lst)
        elif isinstance(node, dict) and bool(node):
            for val in node.values():
                if val:
                    if isinstance(val, str):
                        return True
                    else:
                        return check_has_attribute_value(val)
        return False
    except BaseException as e:
        current_app.logger.error("Function check_has_attribute_value error:", e)
        return False

def set_file_date(root_key, solst, metadata, attr_lst):
    """set date.dateValue to attribute_value_mlt."""
    prop_name = ""
    for lst in solst:
        keys = lst[0].replace("[]", "").split(".")
        if keys[0].startswith(root_key) and keys[-1] == "dateValue":
            name = lst[2]
            if name:
                prop_name = name
            else:
                prop_name = lst[1]

    for i, d in enumerate(metadata):
        if isinstance(d, dict):
            date_elem = d.get("date")
            if date_elem and len(date_elem) > 0:
                date_value = date_elem[0].get("dateValue")
                attr_lst[i][0].insert(0,[{prop_name:date_value}])

def get_attribute_value_all_items(
    root_key,
    nlst,
    klst,
    is_author=False,
    hide_email_flag=True,
    non_display_flag=False,
    one_line_flag=False,
):
    """Convert and sort item list.

    :param root_key:
    :param nlst:
    :param klst:
    :param is_author:
    :param hide_email_flag:
    :param non_display_flag:
    :param one_line_flag:
    :return: alst
    """
    name_mapping = {}

    def get_name_mapping():
        """Create key & title mapping."""
        for lst in klst:
            keys = lst[0].replace("[]", "").split(".")
            if keys[0].startswith(root_key):
                key = keys[-1]
                name = lst[2] if not is_author else "{}.{}".format(key, lst[2])
                name_mapping[key] = {
                    "multi_lang": name,
                    "item_name": lst[1],
                    "non_display": lst[3].get("non_display", False),
                }

    def get_name(key, multi_lang_flag=True):
        """Get multi-lang title."""
        if key in name_mapping:
            name = (
                name_mapping[key]["multi_lang"]
                if multi_lang_flag
                else name_mapping[key]["item_name"]
            )
            return name
        else:
            return ""

    def change_temporal_format(value):
        """Change temporal format."""
        if "/" in value:
            result = []
            temp = value.split("/")
            for v in temp:
                r = change_date_format(v)
                if r:
                    result.append(r)
                else:
                    result = []
                    break
            if result:
                return str.join(" - ", result)
            else:
                return value
        else:
            result = change_date_format(value)
            return result if result else value

    def change_date_format(value):
        """Change date format from yyyy-MM-dd to yyyy/MM/dd."""
        result = None
        y_re = re.compile(r"^\d{4}$")
        ym_re = re.compile(r"^\d{4}-(0[1-9]|1[0-2])$")
        ymd_re = re.compile(r"^[0-9]{4}-(0[1-9]|1[0-2])-(0[1-9]|[12][0-9]|3[01])$")
        if y_re.match(value) or ym_re.match(value) or ymd_re.match(value):
            result = value.replace("-", "/")
        return result

    def get_value(data):
        """Get value for display one line flag."""
        temp_data = data.copy()
        lang_key = None
        value_key = None
        event_key = None
        date_key = None
        non_display_list = []
        key_list = list(data.keys())
        for k in key_list:
            item_name = ""
            flag = False
            if k in name_mapping:
                item_name = name_mapping[k]["item_name"]
                flag = name_mapping[k]["non_display"]
            if item_name in current_app.config["WEKO_RECORDS_LANGUAGE_TITLES"]:
                lang_key = k
            elif item_name in current_app.config["WEKO_RECORDS_EVENT_TITLES"]:
                event_key = k
            elif (
                not flag
                and item_name in current_app.config["WEKO_RECORDS_TIME_PERIOD_TITLES"]
            ):
                date_key = k
            elif not flag:
                if value_key:
                    value_key = None
                    break
                value_key = k
            if flag:
                non_display_list.append(k)
                temp_data.pop(k)

        data_type = None
        data_key = None
        split_data = "none"
        return_data = ""
        if date_key and event_key:
            data_type = "event"
            data_key = date_key
            split_data = data[event_key]
            date_value = change_temporal_format(data[date_key])
            if event_key in non_display_list:
                return_data = date_value
            else:
                return_data = "{}({})".format(date_value, data[event_key])
        elif date_key and (len(list(temp_data.keys())) == 1 or lang_key):
            data_type = "event"
            data_key = date_key
            split_data = "none_event"
            return_data = change_temporal_format(data[date_key])
        elif value_key and lang_key:
            data_type = "lang"
            data_key = value_key
            split_data = data[lang_key]
            if lang_key in non_display_list:
                return_data = data[value_key]
            else:
                return_data = "{}({})".format(data[value_key], data[lang_key])
        elif value_key and len(list(temp_data.keys())) == 1:
            data_type = "lang"
            data_key = value_key
            split_data = "none_lang"
            return_data = data[value_key]

        return data_type, data_key, split_data, return_data

    def to_sort_dict(alst, klst):
        """Sort item list.

        :param alst:
        :param klst:
        """
        if isinstance(klst, list):
            result = []
            try:
                if one_line_flag:
                    if isinstance(alst, list):
                        data_split = {}
                        value_key = None
                        data_type = None
                        for a in alst:
                            t, k, l, v = get_value(a)
                            if t == "lang":
                                if l in data_split:
                                    temp = data_split[l]
                                else:
                                    temp = []
                                    data_split[l] = temp
                                data_type = t
                                value_key = k
                                temp.append(v)
                            elif t == "event":
                                if "data" not in data_split:
                                    temp = []
                                    data_split["data"] = temp
                                else:
                                    temp = data_split["data"]
                                if l == "start":
                                    if "start" in data_split:
                                        temp.append(data_split.pop("start"))
                                    data_split["start"] = v
                                elif l == "end":
                                    if "start" in data_split:
                                        v = "{} - {}".format(data_split.pop("start"), v)
                                    temp.append(v)
                                else:
                                    if "start" in data_split:
                                        temp.append(data_split.pop("start"))
                                    temp.append(v)
                                data_type = t
                                value_key = k
                            else:
                                data_type = None
                                result = []
                                break
                        if data_type == "lang":
                            for k, v in data_split.items():
                                data_split[k] = str.join(", ", v)
                            result.append(
                                [{value_key: str.join("\n", list(data_split.values()))}]
                            )
                        elif data_type == "event":
                            if "start" in data_split:
                                data_split["data"].append(data_split.pop("start"))
                            result.append(
                                [{value_key: str.join(", ", data_split["data"])}]
                            )
                    elif isinstance(alst, dict):
                        data_type, value_key, l, v = get_value(alst)
                        if data_type is not None and value_key:
                            result.append([{value_key: v}])
                    if result:
                        return result
                if isinstance(alst, list):
                    for a in alst:
                        result.append(to_sort_dict(a, klst))
                else:
                    temp = []
                    for lst in klst:
                        keys = lst[0].split(".")
                        if keys[0].replace('[]', '') != root_key:
                            continue
                        key = keys[-1]
                        val = alst.pop(key, {})
                        name = get_name(key, False) or ""
                        hide = lst[3].get("hide") or (
                            non_display_flag and lst[3].get("non_display", False)
                        )

                        if key in ("creatorMail", "contributorMail", "mail"):
                            hide = hide | hide_email_flag
                        if val and (isinstance(val, str) or (key == "nameIdentifier")):
                            if (
                                name
                                in current_app.config["WEKO_RECORDS_TIME_PERIOD_TITLES"]
                            ):
                                val = change_temporal_format(val)
                            if not hide:
                                temp.append({key: val})
                        elif (
                            isinstance(val, list)
                            and len(val) > 0
                            and isinstance(val[0], str)
                        ):
                            if not hide:
                                temp.append({key: val})
                        else:
                            if check_has_attribute_value(val):
                                if not hide:
                                    res = to_sort_dict(val, klst)
                                    temp.append({key: res})
                        if not alst:
                            break
                    result.append(temp)
                return result
            except BaseException as e:
                current_app.logger.error("Function to_sort_dict error: ", e)
                return result

    def set_attribute_value(nlst):
        _list = []
        try:
            if isinstance(nlst, list):
                for lst in nlst:
                    _list.append(set_attribute_value(lst))
            # check OrderedDict is dict and not empty
            elif isinstance(nlst, dict) and bool(nlst):
                d = {}
                for key, val in nlst.items():
                    item_name = get_name(key) or ""
                    if val and (isinstance(val, str) or (key == "nameIdentifier")):
                        # the last children level
                        d[item_name] = val
                    elif (
                        isinstance(val, list)
                        and len(val) > 0
                        and isinstance(val[0], str)
                    ):
                        d[item_name] = ", ".join(val)
                    else:
                        # parents level
                        # check if have any child
                        if check_has_attribute_value(val):
                            d[item_name] = set_attribute_value(val)
                _list.append(d)
            return _list
        except BaseException as e:
            current_app.logger.error("Function set_node error: ", e)
            return _list

    get_name_mapping()
    orderdict = to_sort_dict(nlst, klst)
    alst = set_attribute_value(orderdict)

    return alst


def check_input_value(old, new):
    """Check different between old and new data.

    @param old:
    @param new:
    @return:
    """
    diff = False
    for k in old.keys():
        if old[k]["input_value"] != new[k]["input_value"]:
            diff = True
            break
    return diff


def remove_key(removed_key, item_val):
    """Remove removed_key out of item_val.

    @param removed_key:
    @param item_val:
    @return:
    """
    if not isinstance(item_val, dict):
        return
    if removed_key in item_val.keys():
        del item_val[removed_key]
    for k, v in item_val.items():
        remove_key(removed_key, v)


def remove_keys(excluded_keys, item_val):
    """Remove removed_key out of item_val.

    @param excluded_keys:
    @param item_val:
    @return:
    """
    if not isinstance(item_val, dict):
        return
    key_list = item_val.keys()
    for excluded_key in excluded_keys:
        if excluded_key in key_list:
            del item_val[excluded_key]
    for k, v in item_val.items():
        remove_keys(excluded_keys, v)


def remove_multiple(schema):
    """Remove multiple of schema.

    @param schema:
    @return:
    """
    for k in schema["properties"].keys():
        if "maxItems" and "minItems" in schema["properties"][k].keys():
            del schema["properties"][k]["maxItems"]
            del schema["properties"][k]["minItems"]
        if "items" in schema["properties"][k].keys():
            schema["properties"][k] = schema["properties"][k]["items"]


def check_to_upgrade_version(old_render, new_render):
    """Check upgrade or keep version by checking different renders data.

    @param old_render:
    @param new_render:
    @return:
    """
    if old_render.get("meta_list").keys() != new_render.get("meta_list").keys():
        return True
    # Check diff input value:
    if check_input_value(old_render.get("meta_list"), new_render.get("meta_list")):
        return True
    # Check diff schema
    old_schema = old_render.get("table_row_map").get("schema")
    new_schema = new_render.get("table_row_map").get("schema")

    excluded_keys = current_app.config["WEKO_ITEMTYPE_EXCLUDED_KEYS"]
    remove_keys(excluded_keys, old_schema)
    remove_keys(excluded_keys, new_schema)

    remove_multiple(old_schema)
    remove_multiple(new_schema)
    if old_schema != new_schema:
        return True
    return False


def remove_weko2_special_character(s: str):
    """Remove special character of WEKO2.

    :param s:
    """

    def __remove_special_character(_s_str: str):
        pattern = r"(^(&EMPTY&,|,&EMPTY&)|(&EMPTY&,|,&EMPTY&)$|&EMPTY&)"
        _s_str = re.sub(pattern, "", _s_str)
        if _s_str == ",":
            return ""
        return _s_str.strip() if _s_str != "," else ""

    s = s.strip()
    esc_str = ""
    for i in s:
        if ord(i) in [9, 10, 13] or (31 < ord(i) != 127):
            esc_str += i
    esc_str = __remove_special_character(esc_str)
    return esc_str


def selected_value_by_language(
    lang_array, value_array, lang_key_str, val_key_str, lang_selected, _item_metadata, meta_option={}, hide_list=[]
):
    """Select value by language.

    @param lang_array:
    @param value_array:
    @param lang_id:
    @param val_id:
    @param lang_selected:
    @param _item_metadata:
    @param meta_option:
    @param hide_list:
    @return:
    """
    result = None
    lang_key_list = lang_key_str.split(",")
    val_key_list = val_key_str.split(",")

    for val_key in val_key_list:
        val_parent_key = val_key.split(".")[0]
        val_sub_key = val_key.split(".")[-1]
        prop_hidden = meta_option.get(val_parent_key, {}).get('option', {}).get('hidden', False)
        for h in hide_list:
            if h.startswith(val_parent_key) and h.endswith(val_sub_key):
                prop_hidden = True

        for lang_key in lang_key_list:
            if val_parent_key == lang_key.split(".")[0]:
                if (
                    lang_array is not None
                    and (value_array is not None and len(value_array) > 0)
                    and isinstance(lang_selected, str)
                    and not prop_hidden
                ):
                    if len(lang_array) > 0:
                        for idx, lang in enumerate(lang_array):
                            lang_array[idx] = lang.strip()
                    if lang_selected in lang_array:  # Web screen display language
                        value = check_info_in_metadata(
                            lang_key, val_key, lang_selected, _item_metadata
                        )
                        if value is not None:
                            result = value

                    if len(value_array)>len(lang_array): # First title without language code
                        result = check_info_in_metadata(lang_key, val_key, None, _item_metadata)

                    if not result and "ja-Latn" in lang_array:  # ja_Latn
                        value = check_info_in_metadata(
                            lang_key, val_key, "ja-Latn", _item_metadata
                        )
                        if value is not None:
                            result = value
                    if not result and "en" in lang_array and (
                        lang_selected != "ja"
                        or not current_app.config.get("WEKO_RECORDS_UI_LANG_DISP_FLG", False)
                    ):  # English
                        value = check_info_in_metadata(lang_key, val_key, "en", _item_metadata)
                        if value is not None:
                            result = value
                    # 1st language when registering items
                    if not result and len(lang_array) > 0:
                        noreturn = False
                        for idx, lg in enumerate(lang_array):
                            if current_app.config.get(
                                "WEKO_RECORDS_UI_LANG_DISP_FLG", False
                            ) and (
                                (lg == "ja" and lang_selected == "en")
                                or (lg == "en" and lang_selected == "ja")
                            ):
                                noreturn = True
                                break
                            if len(lg) > 0:
                                value = check_info_in_metadata(
                                    lang_key, val_key, lg, _item_metadata
                                )
                                if value is not None:
                                    result = value
                        if noreturn:
                            result = None
                    # 1st value when registering without language
                    if not result and len(value_array) > 0:
                        result = check_info_in_metadata(lang_key, val_key, None, _item_metadata)
            if not result:
                break
        if not result:
            if (
                (value_array is not None and len(value_array) > 0)
                and isinstance(lang_selected, str)
                and not prop_hidden
            ):
                result = check_info_in_metadata('', val_key, None, _item_metadata)
        if result:
            break
    return result


def check_info_in_metadata(str_key_lang, str_key_val, str_lang, metadata):
    """Check language and info corresponding in metadata.

    @param str_key_lang:
    @param str_key_val:
    @param str_lang:
    @param metadata:
    @return
    """
    if (
        (str_lang is None or len(str_lang) > 0)
        and len(metadata) > 0
        and str_key_val is not None
        and len(str_key_val) > 0
    ):
        if "." in str_key_lang:
            str_key_lang = str_key_lang.split(".")
        if "." in str_key_val:
            str_key_val = str_key_val.split(".")
        metadata = (
            metadata.get("_item_metadata") if "_item_metadata" in metadata else metadata
        )
        if str_key_val[0] in metadata:
            obj = metadata.get(str_key_val[0])
            if not isinstance(obj,list):
                obj = obj.get("attribute_value_mlt",obj)
            save = obj
            for ob in str_key_val:
                if (
                    ob not in str_key_val[0]
                    and ob not in str_key_val[len(str_key_val) - 1]
                ):
                    for x in save:
                        if x.get(ob):
                            save = x.get(ob)

            if isinstance(save, list):
                for s in save:
                    if s is not None and str_lang is None:
                        value = s
                        if isinstance(s,dict):
                            value = s.get(str_key_val[len(str_key_val) - 1])
                            if value:
                                value.strip()
                                if len(value) > 0:
                                    return value

                    if (
                        s and str_key_lang
                        and isinstance(s, dict)
                        and s.get(str_key_lang[-1])
                        and s.get(str_key_val[-1])
                    ):
                        if (
                            s.get(str_key_lang[-1]).strip() == str_lang.strip()
                            and str_key_val[-1] in s
                            and len(s.get(str_key_val[-1]).strip()) > 0
                        ):
                            return s.get(str_key_val[-1])
            elif isinstance(save, dict):
                if (
                    save.get(str_key_lang[-1])
                    and save.get(str_key_val[-1])
                    and save.get(str_key_lang[-1]).strip() == str_lang.strip()
                ):
                    return save.get(str_key_val[-1])

    return None


def get_value_and_lang_by_key(key, data_json, data_result, stt_key):
    """Get value and lang in json by key.

    @param key:
    @param data_json:
    @param data_result:
    @param stt_key:
    @return:
    """
    sys_comma = current_app.config.get("WEKO_RECORDS_SYSTEM_COMMA", "")
    if (
        (key is not None)
        and isinstance(key, str)
        and (data_json is not None)
        and (data_result is not None)
    ):
        save_key = ""
        key_split = key.split(".")
        if len(key_split) > 1:
            for i, k in enumerate(key_split):
                if k == key_split[len(key_split) - 1] and i == (len(key_split) - 1):
                    break
                save_key += str(k + ".") if i < len(key_split) - 2 else str(k)
        for j in data_json:
            if key == j["key"]:
                flag = False
                if save_key not in data_result.keys():
                    stt_key.append(save_key)
                    data_result = {**data_result, **{save_key: {}}}
                if (
                    save_key in data_result.keys()
                    and (j["title"].strip() in "Language")
                    or (j["title_ja"].strip() in "Language")
                    or (j["title_ja"].strip() in "言語")
                    or (j["title"].strip() in "言語")
                ):
                    data_result[save_key] = {
                        **data_result[save_key],
                        **{"lang": j["value"].split(sys_comma), "lang_id": key},
                    }
                    flag = True
                if key not in data_result[save_key] and not flag:
                    if "stt" not in data_result[save_key]:
                        data_result[save_key] = {**data_result[save_key], **{"stt": []}}
                    if "stt" in data_result[save_key]:
                        data_result[save_key]["stt"].append(key)
                    data_result[save_key] = {
                        **data_result[save_key],
                        **{key: {"value": j["value"].split(sys_comma)}},
                    }
        return data_result, stt_key
    else:
        return None


def get_value_by_selected_lang(source_title, current_lang):
    """Get value by selected lang.

    @param source_title: e.g. {'None Language': 'test', 'ja': 'テスト'}
    @param current_lang: e.g. 'ja'
    @return: e.g. 'テスト'
    """
    value_en = None
    value_latn = None
    title_data_langs = []
    title_data_langs_none = []
    for key, value in source_title.items():
        title = {}
        if not value:
            continue
        elif current_lang == key:
            return value
        else:
            title[key] = value
            if key == "en":
                value_en = value
            elif key == "ja-Latn":
                value_latn = value
            elif key == "None Language":
                title_data_langs_none.append(title)
            elif key:
                title_data_langs.append(title)

    if len(title_data_langs_none)>0:
        source = list(source_title.values())[0]
        target = list(title_data_langs_none[0].values())[0]
        if source==target:
            return target

    if value_latn:
        return value_latn

    if value_en and (
        current_lang != "ja"
        or not current_app.config.get("WEKO_RECORDS_UI_LANG_DISP_FLG", False)
    ):
        return value_en

    if len(title_data_langs) > 0:
        if current_lang == "en":
            for t in title_data_langs:
                if list(t)[0] != "ja" or not current_app.config.get(
                    "WEKO_RECORDS_UI_LANG_DISP_FLG", False
                ):
                    return list(t.values())[0]
        else:
            return list(title_data_langs[0].values())[0]

    if len(title_data_langs_none) > 0:
        return list(title_data_langs_none[0].values())[0]
    else:
        return None


def get_show_list_author(solst_dict_array, hide_email_flag, author_key, creates):
    """Get show list author.

    @param solst_dict_array:
    @param hide_email_flag:
    @param author_key:
    @param creates:
    @return:
    """
    remove_show_list_create = []
    for s in solst_dict_array:
        option = s["option"]
        parent_option = s["parent_option"]
        is_show_list = (
            parent_option.get("show_list")
            if parent_option and parent_option.get("show_list")
            else option.get("show_list")
        )
        is_hide = (
            parent_option.get("hide")
            if parent_option and parent_option.get("hide")
            else option.get("hide")
        )
        if (
            "creatorMails[].creatorMail" in s["key"]
            or "contributorMails[].contributorMail" in s["key"]
            or "mails[].mail" in s["key"]
        ):
            is_hide = is_hide | hide_email_flag

        if author_key != s["key"] and author_key in s["key"]:
            sub_author_key = s["key"].split(".")[-1]
            key_creator = ["creatorName", "familyName", "givenName"]
            if sub_author_key in key_creator and (is_hide or not is_show_list):
                remove_show_list_create.append(sub_author_key + "s")

    return format_creates(creates, remove_show_list_create)


def format_creates(creates, hide_creator_keys):
    """Format creates.

    @param creates:
    @param hide_creator_keys:
    @return:
    """
    current_lang = current_i18n.language
    result_ends = []
    for create in creates:
        result_end = {}
        # get creator comments
        result_end = get_creator(create, result_end, hide_creator_keys, current_lang)
        # get alternatives comments
        if "creatorAlternatives" in create:
            alternatives_key = current_app.config["WEKO_RECORDS_ALTERNATIVE_NAME_KEYS"]
            result_end = get_author_has_language(
                create["creatorAlternatives"],
                result_end,
                current_lang,
                alternatives_key,
            )
        # get affiliations comments
        if "creatorAffiliations" in create:
            affiliation_key = current_app.config["WEKO_RECORDS_AFFILIATION_NAME_KEYS"]
            result_end = get_affiliation(
                create["creatorAffiliations"], result_end, current_lang, affiliation_key
            )
        result_ends.append(result_end)
    return result_ends


def get_creator(create, result_end, hide_creator_keys, current_lang):
    """Get creator, family name, given name.

    @param create:
    @param result_end:
    @param hide_creator_keys:
    @param current_lang:
    @return:
    """
    creates_key = {
        "creatorNames": ["creatorName", "creatorNameLang"],
        "familyNames": ["familyName", "familyNameLang"],
        "givenNames": ["givenName", "givenNameLang"],
    }
    if hide_creator_keys:
        for key in hide_creator_keys:
            if creates_key:
                del creates_key[key]
    result = get_creator_by_languages(creates_key, create)
    creator = get_value_by_selected_lang(result, current_lang)
    if creator:
        for key, value in creates_key.items():
            if key in creator:
                if value[0] not in result_end:
                    result_end[value[0]] = []
                if isinstance(creator, dict):
                    result_end[value[0]].append(creator[key])
    return result_end


def get_creator_by_languages(creates_key, create):
    """Get creator data by languages.

    @param creates_key:
    @param create:
    @return:
    """
    result = {}
    for key, value in creates_key.items():
        if key in create:
            is_added = []
            for val in create[key]:
                key_data = val.get(value[1], "None Language")
                value_data = val.get(value[0])
                if not value_data:
                    continue
                if key_data not in is_added:
                    if key_data not in result:
                        result[key_data] = {}
                        result[key_data][key] = value_data
                        is_added.append(key_data)
                    else:
                        result[key_data][key] = value_data
                        is_added.append(key_data)
    return result


def get_affiliation(affiliations, result_end, current_lang, affiliation_key):
    """Get affiliation show list.

    @param affiliations:
    @param result_end:
    @param current_lang:
    @param affiliation_key:
    @return:
    """
    for name_affiliation in affiliations:
        for key, value in name_affiliation.items():
            if key == "affiliationNames":
                result_end = get_author_has_language(
                    value, result_end, current_lang, affiliation_key
                )
    return result_end


def get_author_has_language(creator, result_end, current_lang, map_keys):
    """Get author has language.

    @param creator:
    @param result_end:
    @param current_lang:
    @param map_keys:
    @return:
    """
    result = {}
    is_added = []
    for val in creator:
        key_data = val.get(map_keys[1], "None Language")
        value_data = val.get(map_keys[0])
        if not value_data:
            continue
        if key_data not in is_added:
            if key_data not in result:
                result[key_data] = []
                result[key_data].append(value_data)
                is_added.append(key_data)
            else:
                result[key_data].append(value_data)
                is_added.append(key_data)
    alternative = get_value_by_selected_lang(result, current_lang)
    if alternative:
        if map_keys[0] not in result_end:
            result_end[map_keys[0]] = []
        if isinstance(alternative, str):
            result_end[map_keys[0]].append(alternative)
        elif isinstance(alternative, list):
            result_end[map_keys[0]] += alternative

    return result_end


def add_author(
    author_data,
    stt_key,
    is_specify_newline_array,
    s,
    value,
    data_result,
    is_specify_newline,
    is_hide,
    is_show_list,
):
    """Add author in show list result.

    @param author_data:
    @param stt_key:
    @param is_specify_newline_array:
    @param s:
    @param value:
    @param data_result:
    @param is_specify_newline:
    @param is_hide:
    @param is_show_list:
    @return:
    """
    list_author_key = current_app.config["WEKO_RECORDS_AUTHOR_KEYS"]
    sub_author_key = s["key"].split(".")[-1]
    if (
        sub_author_key in current_app.config["WEKO_RECORDS_AUTHOR_NONE_LANG_KEYS"]
        and not is_hide
        and is_show_list
    ):
        stt_key.append(sub_author_key)
        is_specify_newline_array.append({sub_author_key: is_specify_newline})
        data_result.update({sub_author_key: {sub_author_key: {"value": [value]}}})
    elif (
        sub_author_key in list_author_key
        and sub_author_key in author_data
        and not is_hide
        and is_show_list
    ):
        stt_key.append(sub_author_key)
        is_specify_newline_array.append({sub_author_key: is_specify_newline})
        data_result.update(
            {sub_author_key: {sub_author_key: {"value": author_data[sub_author_key]}}}
        )
    return stt_key, data_result, is_specify_newline_array


def convert_bibliographic(data_sys_bibliographic):
    """Add author in show list result.

    @param data_sys_bibliographic:
    @return:
    """
    list_data = []
    for bibliographic_value in data_sys_bibliographic:
        if bibliographic_value.get("title_attribute_name"):
            list_data.append(bibliographic_value.get("title_attribute_name"))
        for magazine in bibliographic_value.get("magazine_attribute_name"):
            for key in magazine:
                list_data.append(key + " " + magazine[key])
    return ", ".join(list_data)


def add_biographic(
    sys_bibliographic,
    bibliographic_key,
    s,
    stt_key,
    data_result,
    is_specify_newline_array,
):
    """Add author in show list result.

    @param sys_bibliographic:
    @param bibliographic_key:
    @param is_specify_newline_array:
    @param s:
    @param stt_key:
    @param data_result:
    @return:
    """
    bibliographic = convert_bibliographic(
        sys_bibliographic.get_bibliographic_list(True)
    )
    stt_key.append(bibliographic_key)
    is_specify_newline_array.append({s["key"]: True})
    data_result.update({bibliographic_key: {s["key"]: {"value": [bibliographic]}}})

    return stt_key, data_result, is_specify_newline_array


def custom_record_medata_for_export(record_metadata: dict):
    """Custom record mata for export.

    :param record_metadata:
    """
    from weko_records_ui.utils import (
        display_oaiset_path,
        hide_item_metadata,
        replace_license_free,
    )

    hide_item_metadata(record_metadata)
    replace_license_free(record_metadata)
    display_oaiset_path(record_metadata)


def replace_fqdn(url_path: str, host_url: str = None) -> str:
    """Replace to new FQDN.

    Args:
        url_path (str): string url.
        host_url (str): string host.

    Returns:
        (str): URL with FQDN replaced.

    """
    if host_url is None:
        host_url = current_app.config["THEME_SITEURL"]
    url_pattern = r"^http[s]{0,1}:\/\/"
    if re.search(url_pattern, url_path) is None:
        url_path = host_url + url_path
    elif host_url not in url_path:
        if host_url[-1] != "/":
            host_url = host_url + "/"
        pattern = r"https?:\/\/([\w-]+(\.\w)*)+(:\d+)?\/"
        url_path = re.sub(pattern, host_url, url_path)
    return url_path


def replace_fqdn_of_file_metadata(file_metadata_lst: list, file_url: list = None):
    """Replace FQDN of file metadata.

    Args:
        file_metadata_lst (list): File metadata list.
        file_url (list): File metadata list.
    """
    for file in file_metadata_lst:
        if file.get("url", {}).get("url"):
            if file.get("version_id"):
                file["url"]["url"] = replace_fqdn(file["url"]["url"])
            elif isinstance(file_url, list):
                file_url.append(file["url"]["url"])<|MERGE_RESOLUTION|>--- conflicted
+++ resolved
@@ -88,17 +88,12 @@
             and "nameIdentifierScheme" in value["nameIdentifiers"][0]
             and value["nameIdentifiers"][0]["nameIdentifierScheme"] == "WEKO"
         ):
-<<<<<<< HEAD
             weko_id = value["nameIdentifiers"][0]["nameIdentifier"]
             pk_id = WekoAuthors.get_pk_id_by_weko_id(weko_id)
             if int(pk_id) > 0:
                 author_link.append(pk_id)
                 weko_link[str(pk_id)] = weko_id
             
-=======
-            author_link.append(value["nameIdentifiers"][0]["nameIdentifier"])
-
->>>>>>> 96e5bc58
     def _set_shared_id(data):
         """set weko_shared_id from shared_user_id"""
         if data.get("weko_shared_id",-1)==-1:
