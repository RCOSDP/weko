--- conflicted
+++ resolved
@@ -46,11 +46,7 @@
 from .config import COPY_NEW_FIELD, WEKO_TEST_FIELD
 from sqlalchemy import null
 
-<<<<<<< HEAD
-def get_author_link(author_link, value):
-=======
 def get_author_link(author_link, weko_link, value):
->>>>>>> b05094e8
     """Get author link data."""
     if isinstance(value, list):
         for v in value:
@@ -61,15 +57,11 @@
                 and v["nameIdentifiers"][0]["nameIdentifierScheme"] == "WEKO"
                 and "nameIdentifier" in v["nameIdentifiers"][0]
             ):
-<<<<<<< HEAD
-                author_link.append(v["nameIdentifiers"][0]["nameIdentifier"])
-=======
                 weko_id = v["nameIdentifiers"][0]["nameIdentifier"]
                 pk_id = WekoAuthors.get_pk_id_by_weko_id(weko_id)
                 if int(pk_id) > 0:
                     author_link.append(pk_id)
                     weko_link[str(pk_id)] = weko_id
->>>>>>> b05094e8
     elif (
         isinstance(value, dict)
         and "nameIdentifiers" in value
@@ -78,15 +70,11 @@
         and value["nameIdentifiers"][0]["nameIdentifierScheme"] == "WEKO"
         and "nameIdentifier" in value["nameIdentifiers"][0]
     ):
-<<<<<<< HEAD
-        author_link.append(value["nameIdentifiers"][0]["nameIdentifier"])
-=======
         weko_id = value["nameIdentifiers"][0]["nameIdentifier"]
         pk_id = WekoAuthors.get_pk_id_by_weko_id(weko_id)
         if int(pk_id) > 0:
             author_link.append(pk_id)
             weko_link[str(pk_id)] = weko_id
->>>>>>> b05094e8
 
 def json_loader(data, pid, owner_id=None, with_deleted=False, replace_field=True):
     """Convert the item data and mapping to jpcoar.
@@ -97,8 +85,6 @@
     :return: dc, jrc, is_edit
     """
 
-<<<<<<< HEAD
-=======
     def _set_shared_ids(data):
         """set weko_shared_ids from shared_user_ids"""
         weko_shared_ids = data.get("weko_shared_ids", [])
@@ -109,7 +95,6 @@
             if not shared_user_ids else shared_user_ids
         }
 
->>>>>>> b05094e8
     dc = OrderedDict()
     jpcoar = OrderedDict()
     item = dict()
@@ -187,22 +172,14 @@
         if isinstance(v, list):
             if len(v) > 0 and isinstance(v[0], dict):
                 item["attribute_value_mlt"] = v
-<<<<<<< HEAD
-                get_author_link(author_link, v)
-=======
                 get_author_link(author_link, weko_link, v)
->>>>>>> b05094e8
             else:
                 item["attribute_value"] = v
         elif isinstance(v, dict):
             ar.append(v)
             item["attribute_value_mlt"] = ar
             ar = []
-<<<<<<< HEAD
-            get_author_link(author_link, v)
-=======
             get_author_link(author_link, weko_link, v)
->>>>>>> b05094e8
         else:
             item["attribute_value"] = v
 
@@ -236,10 +213,7 @@
         dc.update(dict(control_number=pid))
         dc.update(dict(author_link=author_link))
         dc.update(dict(weko_shared_ids=weko_shared_ids))
-<<<<<<< HEAD
-=======
         dc.update(dict(weko_link=weko_link))
->>>>>>> b05094e8
 
         if COPY_NEW_FIELD:
             copy_field_test(dc, WEKO_TEST_FIELD, jrc)
@@ -304,21 +278,13 @@
         else:
             # just allow owner update shared_user_ids
             jrc.update(dict(weko_creator_id=jrc_weko_creator_id))
-<<<<<<< HEAD
-        jrc.update(dict(weko_shared_ids=weko_shared_ids))
-=======
         jrc.update(_set_shared_ids(data))
->>>>>>> b05094e8
         if owner_id:
             jrc.update(dict(owner=int(owner_id)))
             jrc.update(dict(owners=[int(owner_id)]))
 
         # dc js saved on postgresql
-<<<<<<< HEAD
-        dc.update(dict(weko_shared_ids=weko_shared_ids))
-=======
         dc.update(_set_shared_ids(data))
->>>>>>> b05094e8
         if not owner_id:
             dc.update(dict(owner=int(current_user_id)))
             dc.update(dict(owners=[int(current_user_id)]))
