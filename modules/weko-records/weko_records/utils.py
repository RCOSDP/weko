# -*- coding: utf-8 -*-
#
# This file is part of WEKO3.
# Copyright (C) 2017 National Institute of Informatics.
#
# WEKO3 is free software; you can redistribute it
# and/or modify it under the terms of the GNU General Public License as
# published by the Free Software Foundation; either version 2 of the
# License, or (at your option) any later version.
#
# WEKO3 is distributed in the hope that it will be
# useful, but WITHOUT ANY WARRANTY; without even the implied warranty of
# MERCHANTABILITY or FITNESS FOR A PARTICULAR PURPOSE.  See the GNU
# General Public License for more details.
#
# You should have received a copy of the GNU General Public License
# along with WEKO3; if not, write to the
# Free Software Foundation, Inc., 59 Temple Place, Suite 330, Boston,
# MA 02111-1307, USA.

"""Item API."""
import copy
import pickle
import re
import time
import xml.etree.ElementTree as ET
from collections import OrderedDict

import pytz
from flask import current_app, json, Flask
from flask_security import current_user
from invenio_i18n.ext import current_i18n
from invenio_pidstore import current_pidstore
from invenio_pidstore.errors import PIDDoesNotExistError
from invenio_pidstore.ext import pid_exists
from invenio_pidstore.models import PersistentIdentifier
from jsonpath_ng import jsonpath
from jsonpath_ng.ext import parse
from lxml import etree
from weko_admin import config as ad_config
from weko_admin.models import SearchManagement as sm
from weko_schema_ui.schema import SchemaTree
from weko_authors.api import WekoAuthors
from weko_authors.utils import update_data_for_weko_link
from .api import ItemTypes, Mapping
from .config import COPY_NEW_FIELD, WEKO_TEST_FIELD
<<<<<<< HEAD

def get_author_link(author_link, value):
    """Get author link data."""
    if isinstance(value, list):
        for v in value:
            if (
                "nameIdentifiers" in v
                and len(v["nameIdentifiers"]) > 0
                and "nameIdentifierScheme" in v["nameIdentifiers"][0]
                and v["nameIdentifiers"][0]["nameIdentifierScheme"] == "WEKO"
                and "nameIdentifier" in v["nameIdentifiers"][0]
            ):
                author_link.append(v["nameIdentifiers"][0]["nameIdentifier"])
    elif (
        isinstance(value, dict)
        and "nameIdentifiers" in value
        and len(value["nameIdentifiers"]) > 0
        and "nameIdentifierScheme" in value["nameIdentifiers"][0]
        and value["nameIdentifiers"][0]["nameIdentifierScheme"] == "WEKO"
        and "nameIdentifier" in value["nameIdentifiers"][0]
    ):
        author_link.append(value["nameIdentifiers"][0]["nameIdentifier"])
=======
from sqlalchemy import null
>>>>>>> 4da1cee2

def json_loader(data, pid, owner_id=None, with_deleted=False, replace_field=True):
    """Convert the item data and mapping to jpcoar.

    :param data: json from item form post.
    :param pid: pid value.
    :param owner_id: record owner.
    :return: dc, jrc, is_edit
    """
<<<<<<< HEAD

    def _set_shared_id(data):
        """set weko_shared_ids from shared_user_ids"""
        if data.get("weko_shared_ids", []):
            return dict(weko_shared_ids=data.get("shared_user_ids",[]))
        else:
            if not data.get("shared_user_ids", []):
                return dict(weko_shared_ids=data.get("weko_shared_ids",[]))
            else:
                return dict(weko_shared_ids=data.get("shared_user_ids",[]))
=======
    # Avoid circular imports
    from weko_workflow.models import Activity
    activity = Activity.query.filter(
        Activity.item_id == pid.object_uuid,
        Activity.temp_data != null()
    ).first()
    if activity and activity.temp_data:
        temp_data = json.loads(activity.temp_data)
        if "weko_link" in temp_data and temp_data["weko_link"] != {}:
            update_data_for_weko_link(data, temp_data["weko_link"])


    def _get_author_link(author_link, weko_link, value):
        """Get author link data."""
        if isinstance(value, list):
            for v in value:
                if (
                    "nameIdentifiers" in v
                    and len(v["nameIdentifiers"]) > 0
                    and "nameIdentifierScheme" in v["nameIdentifiers"][0]
                    and v["nameIdentifiers"][0]["nameIdentifierScheme"] == "WEKO"
                ):
                    weko_id = v["nameIdentifiers"][0]["nameIdentifier"]
                    pk_id = WekoAuthors.get_pk_id_by_weko_id(weko_id)
                    if int(pk_id) > 0:
                        author_link.append(pk_id)
                        weko_link[str(pk_id)] = weko_id
        elif (
            isinstance(value, dict)
            and "nameIdentifiers" in value
            and len(value["nameIdentifiers"]) > 0
            and "nameIdentifierScheme" in value["nameIdentifiers"][0]
            and value["nameIdentifiers"][0]["nameIdentifierScheme"] == "WEKO"
        ):
            weko_id = value["nameIdentifiers"][0]["nameIdentifier"]
            pk_id = WekoAuthors.get_pk_id_by_weko_id(weko_id)
            if int(pk_id) > 0:
                author_link.append(pk_id)
                weko_link[str(pk_id)] = weko_id

    def _set_shared_id(data):
        """set weko_shared_id from shared_user_id"""
        weko_shared_id = data.get("weko_shared_id", -1)
        shared_user_id = data.get("shared_user_id", -1)

        return {
            "weko_shared_id": weko_shared_id
            if shared_user_id == -1 else shared_user_id
        }
>>>>>>> 4da1cee2

    dc = OrderedDict()
    jpcoar = OrderedDict()
    item = dict()
    ar = []
    pubdate = None

    if not isinstance(data, dict) or data.get("$schema") is None:
        return

    item_id = pid.object_uuid
    pid = pid.pid_value

    # get item type id
    split_schema_info = data["$schema"].split("/")
    item_type_id = (
        split_schema_info[-2]
        if "A-" in split_schema_info[-1]
        else split_schema_info[-1]
    )

    # get item type mappings
    ojson = ItemTypes.get_record(item_type_id, with_deleted=with_deleted)
    mjson = Mapping.get_record(item_type_id, with_deleted=with_deleted)


    if not (ojson and mjson):
        raise RuntimeError("Item Type {} does not exist.".format(item_type_id))

    mp = mjson.dumps()
    data.get("$schema")
    author_link = []
    weko_link= {}
    for k, v in data.items():
        if k == "$schema" or mp.get(k) is None:
            continue

        item.clear()
        try:
            item["attribute_name"] = (
                ojson["properties"][k]["title"]
                if ojson["properties"][k].get("title") is not None
                else k
            )
        except Exception:
            pub_date_setting = {
                "type": "string",
                "title": "Publish Date",
                "format": "datetime",
            }
            ojson["properties"]["pubdate"] = pub_date_setting
            item["attribute_name"] = "Publish Date"
        # set a identifier to add a link on detail page when is a creator field
        # creator = mp.get(k, {}).get('jpcoar_mapping', {})
        # creator = creator.get('creator') if isinstance(
        #     creator, dict) else None
        iscreator = False
        creator = ojson["properties"][k]
        if "object" == creator["type"]:
            creator = creator["properties"]
            if "iscreator" in creator:
                iscreator = True
        elif "array" == creator["type"]:
            creator = creator["items"]["properties"]
            if "iscreator" in creator:
                iscreator = True
        if iscreator:
            item["attribute_type"] = "creator"

        item_data = ojson["properties"][k]
        if "array" == item_data.get("type"):
            properties_data = item_data["items"]["properties"]
            if "filename" in properties_data:
                item["attribute_type"] = "file"

        if isinstance(v, list):
            if len(v) > 0 and isinstance(v[0], dict):
                item["attribute_value_mlt"] = v
<<<<<<< HEAD
                get_author_link(author_link, v)
=======
                _get_author_link(author_link, weko_link, v)
>>>>>>> 4da1cee2
            else:
                item["attribute_value"] = v
        elif isinstance(v, dict):
            ar.append(v)
            item["attribute_value_mlt"] = ar
            ar = []
<<<<<<< HEAD
            get_author_link(author_link, v)
=======
            _get_author_link(author_link, weko_link, v)
>>>>>>> 4da1cee2
        else:
            item["attribute_value"] = v

        dc[k] = item.copy()
        if k != "pubdate":
            item.update(mp.get(k))
        else:
            pubdate = v
        jpcoar[k] = item.copy()

    # convert to es jpcoar mapping data
    jrc = SchemaTree.get_jpcoar_json(jpcoar,replace_field=replace_field)
    list_key = []
    for k, v in jrc.items():
        if not v:
            list_key.append(k)
    if list_key:
        for key in list_key:
            del jrc[key]

    # このIF分は意味がない
    if dc:
        # get the tile name to detail page
        title = data.get("title")
        weko_shared_ids = data.get("shared_user_ids", [])
        if "control_number" in dc:
            del dc["control_number"]

        dc.update(dict(item_title=title))
        dc.update(dict(item_type_id=item_type_id))
        dc.update(dict(control_number=pid))
        dc.update(dict(author_link=author_link))
<<<<<<< HEAD
        dc.update(dict(weko_shared_ids=weko_shared_ids))
=======
        dc.update(dict(weko_link=weko_link))
>>>>>>> 4da1cee2

        if COPY_NEW_FIELD:
            copy_field_test(dc, WEKO_TEST_FIELD, jrc)

        # check oai id value
        is_edit = False
        try:
            oai_value = PersistentIdentifier.get_by_object(
                pid_type="oai",
                object_type="rec",
                object_uuid=PersistentIdentifier.get("recid", pid).object_uuid,
            ).pid_value
            is_edit = pid_exists(oai_value, "oai")
        except PIDDoesNotExistError:
            pass

        if not is_edit:
            oaid = current_pidstore.minters["oaiid"](item_id, dc)
            oai_value = oaid.pid_value
        # relation_ar = []
        # relation_ar.append(dict(value="", item_links="", item_title=""))
        # jrc.update(dict(relation=dict(relationType=relation_ar)))
        # dc.update(dict(relation=dict(relationType=relation_ar)))

        if COPY_NEW_FIELD:
            res = sm.get()
            options = None
            if res:
                detail_condition = res.search_conditions
            else:
                detail_condition = ad_config.WEKO_ADMIN_MANAGEMENT_OPTIONS[
                    "detail_condition"
                ]

            if is_edit:
                copy_field_test(dc, detail_condition, jrc, oai_value)
            else:
                copy_field_test(dc, detail_condition, jrc)

        # current_app.logger.debug('{0} {1} {2}: {3}'.format(
        #     __file__, 'detail_condition()', 'detail_condition', detail_condition))

        jrc.update(dict(control_number=pid))
        jrc.update(dict(_oai={"id": oai_value}))
        jrc.update(dict(_item_metadata=dc))
        jrc.update(dict(itemtype=ojson.model.item_type_name.name))
        jrc.update(dict(publish_date=pubdate))
        jrc.update(dict(author_link=author_link))
        jrc.update(dict(weko_link=weko_link))

        # save items's creator to check permission
        if current_user and current_user.get_id() is not None:
            current_user_id = current_user.get_id()
        else:
            current_user_id = "1"

        # jrc is saved on elastic
        jrc_weko_creator_id = jrc.get("weko_creator_id", None)
        if not jrc_weko_creator_id:
            # in case first time create record
            jrc.update(dict(weko_creator_id=current_user_id))
        else:
            # just allow owner update shared_user_ids
            jrc.update(dict(weko_creator_id=jrc_weko_creator_id))
        jrc.update(_set_shared_id(data))
        if owner_id:
            jrc.update(dict(owner=int(owner_id)))
            jrc.update(dict(owners=[int(owner_id)]))

        # dc js saved on postgresql
        dc.update(_set_shared_id(data))
        if not owner_id:
            dc.update(dict(owner=int(current_user_id)))
            dc.update(dict(owners=[int(current_user_id)]))
        else:
            dc.update(dict(owner=int(owner_id)))
            dc.update(dict(owners=[int(owner_id)]))

    del ojson, mjson, item
    return dc, jrc, is_edit


def copy_field_test(dc, map, jrc, iid=None):
    for k_v in map:
        if type(k_v) is dict:
            if k_v.get("item_value"):
                if dc["item_type_id"] in k_v.get("item_value").keys():
                    for key, val in k_v.get("item_value").items():
                        if dc["item_type_id"] == key:
                            _id = k_v.get("id")
                            _inputType = k_v.get("inputType")
                            current_app.logger.debug(
                                "id: {0} , inputType: {1}  , path: {2}".format(_id, _inputType,val['path'])
                            )
                            if _inputType == "text":
                                if val.get("condition_path") and val.get(
                                    "condition_value"):
                                    txt = get_values_from_dict_with_condition(
                                        dc, val["path"], val["path_type"],
                                        val["condition_path"],
                                        val["condition_value"], iid
                                    )
                                else:
                                    txt = get_values_from_dict(
                                        dc, val["path"], val["path_type"], iid
                                    )

                                if txt:
                                    jrc[k_v.get("id")] = txt
                            elif _inputType == "range":
                                id = k_v.get("id")
                                ranges = []
                                _gte = get_values_from_dict(
                                    dc, val["path"]["gte"], val["path_type"]["gte"], iid
                                )
                                _lte = get_values_from_dict(
                                    dc, val["path"]["lte"], val["path_type"]["lte"], iid
                                )
                                if _gte:
                                    for idx in range(len(_gte)):
                                        a = _gte[idx]
                                        b = None
                                        if idx < len(_lte):
                                            b = _lte[idx]
                                        try:
                                            ranges.append(convert_range_value(a, b))
                                        except:
                                            _error_col = val.get("path", {}).get("gte") \
                                                if val.get("path", {}).get("gte") else val.get("path", {}).get("lte")
                                            raise ValueError(
                                                "can not convert to range value. start:{} end:{}. column: {}".format(
                                                    a, b, _error_col)
                                            )
                                if len(ranges) > 0:
                                    value_range = {id: ranges}
                                    jrc.update(value_range)
                            elif _inputType == "dateRange":
                                id = k_v.get("id")
                                dateRanges = []
                                _gte = get_values_from_dict(
                                    dc, val["path"]["gte"], val["path_type"]["gte"], iid
                                )
                                _lte = get_values_from_dict(
                                    dc, val["path"]["lte"], val["path_type"]["lte"], iid
                                )
                                if _gte:
                                    for idx in range(len(_gte)):
                                        a = _gte[idx]
                                        b = None
                                        if idx < len(_lte):
                                            b = _lte[idx]
                                        try:
                                            dateRanges.append(convert_date_range_value(a, b))
                                        except:
                                            _error_col = val.get("path", {}).get("gte") \
                                                if val.get("path", {}).get("gte") else val.get("path", {}).get("lte")
                                            raise ValueError(
                                                "can not convert to range value. start:{} end:{}. column: {}".format(
                                                    a, b, _error_col)
                                            )
                                if len(dateRanges) > 0:
                                    value_range = {id: dateRanges}
                                    jrc.update(value_range)
                            elif _inputType == "geo_point":
                                geo_point = {k_v.get("id"): {"lat": "", "lon": ""}}
                                geo_point[k_v.get("id")]["lat"] = get_value_from_dict(
                                    dc, val["path"]["lat"], val["path_type"]["lat"], iid
                                )
                                geo_point[k_v.get("id")]["lon"] = get_value_from_dict(
                                    dc, val["path"]["lon"], val["path_type"]["lon"], iid
                                )
                                if (
                                    geo_point[k_v.get("id")]["lat"]
                                    and geo_point[k_v.get("id")]["lon"]
                                ):
                                    jrc.update(geo_point)
                            elif _inputType == "geo_shape":
                                geo_shape = {
                                    k_v.get("id"): {"type": "", "coordinates": ""}
                                }
                                geo_shape[k_v.get("id")]["type"] = get_value_from_dict(
                                    dc,
                                    val["path"]["type"],
                                    val["path_type"]["type"],
                                    iid,
                                )
                                geo_shape[k_v.get("id")][
                                    "coordinates"
                                ] = get_value_from_dict(
                                    dc,
                                    val["path"]["coordinates"],
                                    val["path_type"]["coordinates"],
                                    iid,
                                )
                                if (
                                    geo_shape[k_v.get("id")]["type"]
                                    and geo_shape[k_v.get("id")]["coordinates"]
                                ):
                                    jrc.update(geo_shape)


def convert_range_value(start, end=None):
    """Convert to range value for Elasticsearch

    Args:
        start ([str]): [description]
        end ([str], optional): [description]. Defaults to None.

    Returns:
        [dict]: range value for Elasticsearch
    """
    ret = None
    _start = "gte"
    _end = "lte"
    if end is None:
        start = start.strip()
        ret = {_start: start, _end: start}
    elif start is None:
        end = end.strip()
        ret = {_start: end, _end: end}
    else:
        start = start.strip()
        end = end.strip()
        if start.isdecimal() and end.isdecimal():
            a = int(start)
            b = int(end)
            if a < b:
                ret = {_start: start, _end: end}
            else:
                ret = {_start: end, _end: start}
        else:
            a = float(start)
            b = float(end)

            if a < b:
                ret = {_start: start, _end: end}
            else:
                ret = {_start: end, _end: start}
    return ret


def convert_date_range_value(start, end=None):
    """Convert to dateRange value for Elasticsearch

    Args:
        start ([str]): [description]
        end ([str], optional): [description]. Defaults to None.

    Returns:
        [dict]: dateRange value for Elasticsearch
    """
    ret = None
    _start = "gte"
    _end = "lte"
    pattern = r"^(([0-9]?[0-9]?[0-9]?[0-9]-(0?[1-9]|1[0-2])-(0?[1-9]|[12][0-9]|3[01]))/"\
    "([0-9]?[0-9]?[0-9]?[0-9]-(0?[1-9]|1[0-2])-(0?[1-9]|[12][0-9]|3[01])))|"\
    "(([0-9]?[0-9]?[0-9]?[0-9]-(0?[1-9]|1[0-2]))/([0-9]?[0-9]?[0-9]?[0-9]-(0?[1-9]|1[0-2])))|"\
    "(([0-9]?[0-9]?[0-9]?[0-9])/([0-9]?[0-9]?[0-9]?[0-9]))$"
    p = re.compile(pattern)
    if start is not None:
        start = start.strip()
        ret = makeDateRangeValue(start,start)
        if p.match(start) is not None:
            _tmp = start.split("/")
            if len(_tmp) == 2:
                ret = makeDateRangeValue(_tmp[0], _tmp[1])
        elif end is not None:
            ret = makeDateRangeValue(start, end)
    else:
        if end is not None:
            ret = makeDateRangeValue(end,end)
    return ret


def makeDateRangeValue(start, end):
    """make dataRange value

    Args:
        start ([string]): start date string
        end ([string]): end date string

    Returns:
        [dict]: dateRange value
    """
    _start = "gte"
    _end = "lte"
    start = start.strip()
    start = start.replace('/','-')
    end = end.strip()
    end = end.replace('/','-')
    ret = None
    p2 = re.compile(
        r"^([0-9]?[0-9]?[0-9]?[0-9]-(0?[1-9]|1[0-2])-(0?[1-9]|[12][0-9]|3[01]))$"
    )
    p3 = re.compile(r"^([0-9]?[0-9]?[0-9]?[0-9]-(0?[1-9]|1[0-2]))$")
    p4 = re.compile(r"^([0-9]?[0-9]?[0-9]?[0-9])$")

    a = None
    b = None
    if p2.match(start):
        _s = start.split('-')
        a = time.strptime('{:0>4}-{}-{}'.format(_s[0], _s[1], _s[2]), "%Y-%m-%d")
    elif p3.match(start):
        _s = start.split('-')
        a = time.strptime('{:0>4}-{}'.format(_s[0], _s[1]), "%Y-%m")
    elif p4.match(start):
        a = time.strptime('{:0>4}'.format(start), "%Y")

    if p2.match(end):
        _e = end.split('-')
        b = time.strptime('{:0>4}-{}-{}'.format(_e[0], _e[1], _e[2]), "%Y-%m-%d")
    elif p3.match(end):
        _e = end.split('-')
        b = time.strptime('{:0>4}-{}'.format(_e[0], _e[1]), "%Y-%m")
    elif p4.match(end):
        b = time.strptime('{:0>4}'.format(end), "%Y")

    if a is not None and b is not None:
        if a < b:
            ret = {_start: start, _end: end}
        else:
            ret = {_start: end, _end: start}

    return ret


def get_value_from_dict(dc, path, path_type, iid=None):
    ret = None
    if path_type == "xml":
        ret = copy_value_xml_path(dc, path, iid)
    elif path_type == "json":
        ret = copy_value_json_path(dc, path)
    current_app.logger.debug("get_value_from_dict: {0}".format(ret))
    return ret


def get_values_from_dict(dc, path, path_type, iid=None):
    ret = None
    if path_type == "xml":
        ret = copy_value_xml_path(dc, path, iid)
    elif path_type == "json":
        ret = copy_values_json_path(dc, path)

    current_app.logger.debug("get_values_from_dict: {0}".format(ret))
    return ret


def get_values_from_dict_with_condition(dc, path, path_type, condition_path,
                                        condition_value, iid=None):
    """Extracts the values to be used in the advanced search according to the
    conditions.

    The difference between this function and get_values_from_dict() is that it
    does not extract values unless the specified conditions are met.

    The condition is judged by extracting the value specified in condition_path
    for the metadata defined in dc, and then judging whether the value matches
    the condition_value.

    Args:
        dc: Item metadata.
        path: Path to the value to be extracted.
        path_type: json or xml.
        condition_path: Path to the value that is the extraction condition
        condition_value: Condition-determining value.
        iid: Oai id.
    Return:
        Value used in detail search.
    """
    ret = None

    if path_type == "xml":
        ret = copy_value_xml_path(dc, path, iid)
    elif path_type == "json":
        path_tmps = path.split('.')
        cpath_tmps = condition_path.split('.')
        common_path = None
        for index, tmp in enumerate(path_tmps):
            if len(cpath_tmps) > index and tmp == cpath_tmps[index]:
                common_path = '.'.join(path_tmps[0:index + 1])
        if common_path:
            vpath = path.split(common_path + '.')[1]
            cpath = condition_path.split(common_path + '.')[1]
            ret = []
            matches = parse(common_path).find(dc)
            for match in matches:
                cval = copy_value_json_path(match, cpath)
                if condition_value == cval:
                    ret += copy_values_json_path(match, vpath)
            if not ret:
                ret = None

    return ret


def copy_value_xml_path(dc, xml_path, iid=None):
    from invenio_oaiserver.response import getrecord

    try:
        meta_prefix = xml_path[0]
        xpath = xml_path[1]
        if iid:
            # url_for('invenio_oaiserver.response', _external=True)をこの関数で実行した場合エラーが起きました。原因は調査中です。
            xml = etree.tostring(
                getrecord(
                    metadataPrefix=meta_prefix,
                    identifier=iid,
                    verb="GetRecord",
                    url="https://192.168.75.3/oai",
                )
            )
            root = ET.fromstring(xml)
            ns = {
                "oai_dc": "http://www.openarchives.org/OAI/2.0/oai_dc/",
                "dc": "http://purl.org/dc/elements/1.1/",
                "jpcoar": "https://irdb.nii.ac.jp/schema/jpcoar/1.0/",
                "xml": "http://www.w3.org/XML/1998/namespace",
            }
            copy_value = root.findall(xpath, ns)[0].text
            return str(copy_value)
    except Exception:
        return None


def copy_value_json_path(meta, jsonpath):
    """extract a value from metadata using jsonpath

    Args:
        meta (OrderedDict): item metadata
        jsonpath (string): jsonpath for values extraction

    Returns:
        string: extracted value from metadata
    """
    match_value = None
    try:
        matches = parse(jsonpath).find(meta)
        match_value = [match.value for match in matches]
        current_app.logger.debug(
            "jsonpath: {0},meta: {1}, match_value: {2}".format(
                jsonpath, meta, match_value
            )
        )
        return match_value[0]
    except Exception:
        return match_value


def copy_values_json_path(meta, jsonpath):
    """extract values from metadata using jsonpath

    Args:
        meta (OrderedDict): item metadata
        jsonpath (string): jsonpath for values extraction

    Returns:
        list: extracted values from metadata
    """
    match_value = None
    try:
        matches = parse(jsonpath).find(meta)
        match_value = [match.value for match in matches]
        current_app.logger.debug(
            "jsonpath: {0}, meta: {1}, match_value: {2}".format(
                jsonpath, meta, match_value
            )
        )
        return match_value
    except Exception:
        return match_value


def set_timestamp(jrc, created, updated):
    """Set timestamp."""
    jrc.update(
        {"_created": pytz.utc.localize(created).isoformat() if created else None}
    )

    jrc.update(
        {"_updated": pytz.utc.localize(updated).isoformat() if updated else None}
    )


def sort_records(records, form):
    """Sort records.

    :param records:
    :param form:
    :return:
    """
    odd = OrderedDict()
    if isinstance(records, dict) and isinstance(form, list):
        for k in find_items(form):
            val = records.get(k[0])
            if val:
                odd.update({k[0]: val})
        # save schema link
        odd.update({"$schema": records.get("$schema")})
        del records
        return odd
    else:
        return records


def sort_op(record, kd, form):
    """Sort options dict.

    :param record:
    :param kd:
    :param form:
    :return:
    """
    odd = OrderedDict()
    if isinstance(record, dict) and isinstance(form, list):
        index = 0
        for k in find_items(form):
            # mapping target key
            key = kd.get(k[0])
            if not odd.get(key) and record.get(key):
                index += 1
                val = record.pop(key, {})
                val["index"] = index
                odd.update({key: val})

        record.clear()
        del record
        return odd
    else:
        return record


def find_items(form):
    """Find sorted items into a list.

    :param form:
    :return: lst
    """
    lst = []

    def find_key(node):
        if isinstance(node, dict):
            key = node.get("key")
            title = node.get("title", "")
            try:
                # Try catch for case this function is called from celery app
                current_lang = current_i18n.language
            except Exception:
                current_lang = "en"
            title_i18n = node.get("title_i18n", {}).get(current_lang, title)
            option = {
                "required": node.get("required", False),
                "show_list": node.get("isShowList", False),
                "specify_newline": node.get("isSpecifyNewline", False),
                "hide": node.get("isHide", False),
                "non_display": node.get("isNonDisplay", False),
            }
            val = ""
            if key:
                yield [key, title, title_i18n, option, val]
            for v in node.values():
                if isinstance(v, list):
                    for k in find_key(v):
                        yield k
        elif isinstance(node, list):
            for n in node:
                for k in find_key(n):
                    yield k

    for x in find_key(form):
        lst.append(x)

    return lst


def get_all_items(nlst, klst, is_get_name=False):
    """Convert and sort item list.

    :param nlst:
    :param klst:
    :param is_get_name:
    :return: alst
    """

    def get_name(key):
        for lst in klst:
            key_arr = lst[0].split(".")
            k = key_arr[-1]
            if key != k:
                continue
            item_name = lst[1]
            if len(key_arr) >= 3:
                parent_key = key_arr[-2].replace("[]", "")
                parent_key_name = get_name(parent_key)
                if item_name and parent_key_name:
                    item_name = item_name + "." + get_name(parent_key)

            return item_name

    def get_items(nlst):
        _list = []

        if isinstance(nlst, list):
            for lst in nlst:
                _list.append(get_items(lst))
        if isinstance(nlst, dict):
            d = {}
            for k, v in nlst.items():
                if isinstance(v, str):
                    d[k] = v
                    if is_get_name:
                        item_name = get_name(k)
                        if item_name:
                            d[k + ".name"] = item_name
                else:
                    _list.append(get_items(v))
            _list.append(d)

        return _list

    to_orderdict(nlst, klst)
    alst = get_items(nlst)

    return alst


def get_all_items2(nlst, klst):
    """Convert and sort item list(original).

    :param nlst:
    :param klst:
    :return: alst

    :note
    """
    alst = []

    def get_items(nlst):
        if isinstance(nlst, dict):
            for k, v in nlst.items():
                if isinstance(v, str):
                    alst.append({k: v})
                else:
                    get_items(v)
        elif isinstance(nlst, list):
            for ix,lst in enumerate(nlst):
                get_items(lst)

    def get_items2(nlst):
        ret = []
        if isinstance(nlst, dict):
            for k, v in nlst.items():
                if isinstance(v, str):
                    ret.append({k: v})
                else:
                    tmp = get_items2(v)
                    ret.append(tmp)
        elif isinstance(nlst, list):
            for ix,lst in enumerate(nlst):
                tmp = get_items2(lst)
                ret.append(tmp)
        return ret

    to_orderdict(nlst, klst, True)
    get_items(nlst)
    return alst


def to_orderdict(alst, klst, is_full_key=False):
    """Sort item list.

    :param alst:
    :param klst:
    """
    if isinstance(alst, list):
        for i in range(len(alst)):
            if isinstance(alst[i], dict):
                alst.insert(i, OrderedDict(alst.pop(i)))
                to_orderdict(alst[i], klst, is_full_key)
    elif isinstance(alst, dict):
        nlst = []
        if isinstance(klst, list):
            for lst in klst:
                key = lst[0] if is_full_key else lst[0].split(".")[-1]
                val = alst.pop(key, {})
                if val:
                    if isinstance(val, dict):
                        val = OrderedDict(val)
                    nlst.append({lst[0]: val})
                if not alst:
                    break

            while len(nlst) > 0:
                alst.update(nlst.pop(0))

            for k, v in alst.items():
                if not isinstance(v, str):
                    to_orderdict(v, klst, is_full_key)


def get_options_and_order_list(item_type_id, item_type_data=None):
    """Get Options by item type id.

    :param item_type_id:
    :param item_type_data:
    :return: options dict and sorted list
    """
    meta_options = {}
    solst = []
    if item_type_data is None:
        item_type_data = ItemTypes.get_record(item_type_id)
    if item_type_data:
        solst = find_items(item_type_data.model.form)
        meta_options = item_type_data.model.render.get("meta_fix")
        meta_options.update(item_type_data.model.render.get("meta_list"))
    return solst, meta_options


async def sort_meta_data_by_options(
    record_hit,
    settings,
    item_type_data,
):
    """Reset metadata by '_options'.

    :param record_hit:
    :param settings:
    :param item_type_data:
    """

    from weko_deposit.api import _FormatSysBibliographicInformation
    from weko_records_ui.permissions import check_file_download_permission
    from weko_records_ui.utils import hide_item_metadata
    from weko_search_ui.utils import get_data_by_property

    from weko_records.serializers.utils import get_mapping

    web_screen_lang = current_i18n.language

    def convert_data_to_dict(solst):
        """Convert solst to dict."""
        solst_dict_array = []
        for lst in solst:
            key = lst[0].replace("[]", "")
            option = meta_options.get(key, {}).get("option")
            temp = {
                "key": key,
                "title": lst[1],
                "title_ja": lst[2],
                "option": lst[3],
                "parent_option": option,
                "value": "",
            }
            solst_dict_array.append(temp)
        return solst_dict_array

    def get_author_comment(data_result, key, result, is_specify_newline_array):
        value = data_result[key].get(key, {}).get("value", [])
        value = [x for x in value if x]
        if len(value) > 0:
            is_specify_newline = False
            for specify_newline in is_specify_newline_array:
                if key in specify_newline:
                    is_specify_newline = specify_newline[key]
            if is_specify_newline:
                result.append(",".join(value))
            else:
                if len(result) == 0:
                    result.append(",".join(value))
                else:
                    result[-1] += "," + ",".join(value)

        return result

    def data_comment(result, data_result, stt_key, is_specify_newline_array):
        list_author_key = current_app.config["WEKO_RECORDS_AUTHOR_KEYS"]
        for idx, key in enumerate(stt_key):
            lang_id = ""
            if key in data_result and data_result[key] is not None:
                if key in list_author_key:
                    result = get_author_comment(
                        data_result, key, result, is_specify_newline_array
                    )
                elif "is_biographic_prop" in data_result[key] \
                        and data_result[key].pop("is_biographic_prop"):
                    for k, v in data_result[key].items():
                        if "value" in v:
                            result.append(v["value"])
                else:
                    if "lang_id" in data_result[key]:
                        lang_id = (
                            data_result[key].get("lang_id")
                            if "[]" not in data_result[key].get("lang_id")
                            else data_result[key].get("lang_id").replace("[]", "")
                        )
                    data = ""
                    if (
                        "stt" in data_result[key]
                        and data_result[key].get("stt") is not None
                    ):
                        data = data_result[key].get("stt")
                    else:
                        data = data_result.get(key)
                    for idx2, d in enumerate(data):
                        if d not in "lang" and d not in "lang_id":
                            lang_arr = []
                            if "lang" in data_result[key]:
                                lang_arr = data_result[key].get("lang")
                            if (
                                (key in data_result)
                                and (d in data_result[key])
                                and ("value" in data_result[key][d])
                            ):
                                value_arr = data_result[key][d]["value"]
                                value = selected_value_by_language(
                                    lang_arr,
                                    value_arr,
                                    lang_id,
                                    d.replace("[]", ""),
                                    web_screen_lang,
                                    _item_metadata,
                                )
                                if value is not None and len(value) > 0:
                                    for index, n in enumerate(is_specify_newline_array):
                                        if d in n:
                                            if n[d] or len(result) == 0:
                                                result.append(value)
                                            else:
                                                result[-1] += "," + value
                                            break
        return result

    def get_comment(solst_dict_array, hide_email_flag, _item_metadata, src, solst):
        """Check and get info."""

        def get_option_value(option_type, parent_option, child_option):
            """Get value of option by option type, prioritized parent.

            @param option_type: show_list, specify_newline, hide, required
            @return: True or False
            """
            return (
                parent_option.get(option_type)
                if parent_option and parent_option.get(option_type)
                else child_option.get(option_type)
            )

        from weko_items_ui.utils import del_hide_sub_item
        result = []
        data_result = {}
        stt_key = []
        _ignore_items = list()
        _license_dict = current_app.config["WEKO_RECORDS_UI_LICENSE_DICT"]
        is_specify_newline_array = []
        bibliographic_key = None
        author_key = None
        author_data = {}
        if _license_dict:
            _ignore_items.append(_license_dict[0].get("value"))
        for i, s in enumerate(solst_dict_array):
            if not s['key']:
                continue
            value = s["value"]
            option = s["option"]
            parent_option = s["parent_option"]
            parent_key = s["key"].replace('[]', '').split('.')[0]
            del_hide_sub_item(parent_key, mlt, hide_list)
            # Get 'show list', 'specify newline', 'hide' flag.
            is_show_list = get_option_value("show_list", parent_option, option)
            is_specify_newline = get_option_value(
                "specify_newline", parent_option, option
            )
            is_hide = get_option_value("hide", parent_option, option)
            # Get hide email flag
            if (
                "creatorMails.creatorMail" in s["key"]
                or "contributorMails.contributorMail" in s["key"]
                or "mails.mail" in s["key"]
            ):
                is_hide = is_hide | hide_email_flag
            # Get creator flag.
            is_author = src.get(s["key"], {}).get("attribute_type", {}) == "creator"

            if author_key and author_key in s["key"]:
                stt_key, data_result, is_specify_newline_array = add_author(
                    author_data,
                    stt_key,
                    is_specify_newline_array,
                    s,
                    value,
                    data_result,
                    is_specify_newline,
                    is_hide,
                    is_show_list,
                )
            elif is_author:
                # Format creator data to display on item list
                author_key = s["key"]
                attr_mlt = src.get(s["key"], {}).get("attribute_value_mlt", {})
                del_hide_sub_item(parent_key, attr_mlt, hide_list)
                author_data = get_show_list_author(
                    solst_dict_array, hide_email_flag, author_key, attr_mlt
                )
                sub_author_key = s["key"].split(".")[-1]
            elif (
                bibliographic_key is None
                and is_show_list
                and "bibliographic_titles" in s["key"]
            ):
                # Format bibliographic data to display on item list
                bibliographic_key = s["key"].split(".")[0].replace("[]", "")
                mlt_bibliographic = src.get(bibliographic_key, {}).get(
                    "attribute_value_mlt"
                )
                if mlt_bibliographic:
                    del_hide_sub_item(parent_key, mlt_bibliographic, hide_list)
                    sys_bibliographic = _FormatSysBibliographicInformation(
                        pickle.loads(pickle.dumps(mlt_bibliographic, -1)), pickle.loads(pickle.dumps(solst, -1))
                    )
                    stt_key, data_result, is_specify_newline_array = add_biographic(
                        sys_bibliographic,
                        bibliographic_key,
                        s,
                        stt_key,
                        data_result,
                        is_specify_newline_array,
                    )
            elif (
                not (bibliographic_key and bibliographic_key in s["key"])
                and value
                and value not in _ignore_items
                and (
                    (not is_hide and is_show_list)
                    or s["title"] in current_app.config["WEKO_RECORDS_LANGUAGE_TITLES"]
                )
                and s["key"]
                and s["title"] != current_app.config["WEKO_RECORDS_TITLE_TITLE"]
            ):
                data_result, stt_key = get_value_and_lang_by_key(
                    s["key"], solst_dict_array, data_result, stt_key
                )

                is_specify_newline_array.append({s["key"]: is_specify_newline})

        if len(data_result) > 0:
            result = data_comment(
                result, data_result, stt_key, is_specify_newline_array
            )

        return result


    def get_value_by_selected_language(values,lang_key,current_lang):
        dict = convert_array_to_dict(values,lang_key)
        if dict.get(current_lang):
            return dict.get(current_lang)
        elif dict.get("None"):
            return dict.get("None")
        elif dict.get("en"):
            return dict.get("en")

    def get_creator_comments(key,meta_options,creators,is_hide_email):
        """
        TODO: affiliationは未実装
        TODO: nameIdentifiersのhide設定。現状属性がhideであればすべてhide。
        """
        ret = []
        current_lang = current_i18n.language
        dict = convert_array_to_dict(meta_options,"key")
        for creator in creators:
            if creator.get("creatorMails"):
                opt = dict["{}.{}".format(key,"creatorMails")]
                if opt.get('option'):
                    _opt = opt.get('option')
                    if (_opt.get('hide') | _opt.get('non_display')|is_hide_email):
                        creator.pop("creatorMails")
                opt = dict["{}.{}.{}".format(key,"creatorMails","creatorMail")]
                if opt.get('option'):
                    _opt = opt.get('option')
                    if (_opt.get('hide') | _opt.get('non_display')|is_hide_email):
                        if creator.get("creatorMails"):
                            creator.pop("creatorMails")

            if creator.get("familyNames"):
                opt = dict["{}.{}".format(key,"familyNames")]
                if opt.get('option'):
                    _opt = opt.get('option')
                    if (_opt.get('hide') | _opt.get('non_display')):
                        creator.pop("familyNames")
                    else:
                        creator["familyNames"] = get_value_by_selected_language(creator["familyNames"],"familyNameLang",current_lang)
                        if not creator["familyNames"]:
                            creator.pop("familyNames")
                opt = dict["{}.{}.{}".format(key,"familyNames","familyName")]
                if opt.get('option'):
                    _opt = opt.get('option')
                    if (_opt.get('hide') | _opt.get('non_display')):
                        if creator.get("familyNames"):
                            creator.pop("familyNames")

            if creator.get("creatorNames"):
                opt = dict["{}.{}".format(key,"creatorNames")]
                if opt.get('option'):
                    _opt = opt.get('option')
                    if (_opt.get('hide') | _opt.get('non_display')):
                        creator.pop("creatorNames")
                    else:
                        creator["creatorNames"] = get_value_by_selected_language(creator["creatorNames"],"creatorNameLang",current_lang)
                        if not creator["creatorNames"]:
                            creator.pop("creatorNames")

                opt = dict["{}.{}.{}".format(key,"creatorNames","creatorName")]
                if opt.get('option'):
                    _opt = opt.get('option')
                    if (_opt.get('hide') | _opt.get('non_display')):
                        if creator.get("creatorNames"):
                            creator.pop("creatorNames")

            if creator.get("givenNames"):
                opt = dict["{}.{}".format(key,"givenNames")]
                if opt.get('option'):
                    _opt = opt.get('option')
                    if (_opt.get('hide') | _opt.get('non_display')):
                        creator.pop("givenNames")
                    else:
                        creator["givenNames"] = get_value_by_selected_language(creator["givenNames"],"givenNameLang",current_lang)
                        if not creator["givenNames"]:
                            creator.pop("givenNames")
                opt = dict["{}.{}.{}".format(key,"givenNames","givenName")]
                if opt.get('option'):
                    _opt = opt.get('option')
                    if (_opt.get('hide') | _opt.get('non_display')):
                        if creator.get("givenNames"):
                            creator.pop("givenNames")

            if creator.get("nameIdentifiers"):
                opt = dict["{}.{}".format(key,"nameIdentifiers")]
                if opt.get('option'):
                    _opt = opt.get('option')
                    if (_opt.get('hide') | _opt.get('non_display')):
                        creator.pop("nameIdentifiers")
                opt = dict["{}.{}.{}".format(key,"nameIdentifiers","nameIdentifierScheme")]
                if opt.get('option'):
                    _opt = opt.get('option')
                    if (_opt.get('hide') | _opt.get('non_display')):
                        if creator.get("nameIdentifiers"):
                            creator.pop("nameIdentifiers")

                opt = dict["{}.{}.{}".format(key,"nameIdentifiers","nameIdentifierURI")]
                if opt.get('option'):
                    _opt = opt.get('option')
                    if (_opt.get('hide') | _opt.get('non_display')):
                        if creator.get("nameIdentifiers"):
                            creator.pop("nameIdentifiers")

                opt = dict["{}.{}.{}".format(key,"nameIdentifiers","nameIdentifier")]
                if opt.get('option'):
                    _opt = opt.get('option')
                    if (_opt.get('hide') | _opt.get('non_display')):
                        if creator.get("nameIdentifiers"):
                            creator.pop("nameIdentifiers")

            if creator.get("creatorAffiliations"):
                opt = dict["{}.{}".format(key,"creatorAffiliations")]
                if opt.get('option'):
                    _opt = opt.get('option')
                    if (_opt.get('hide') | _opt.get('non_display')):
                        creator.pop("creatorAffiliations")

            if creator.get("affiliationNameIdentifiers"):
                opt = dict["{}.{}".format(key,"affiliationNameIdentifiers")]
                if opt.get('option'):
                    _opt = opt.get('option')
                    if (_opt.get('hide') | _opt.get('non_display')):
                        creator.pop("affiliationNameIdentifiers")

            # current_app.logger.error("creator:{}".format(creator))
            if creator:
                ret.append(creator)

        return ret


    def get_file_comments(record, files):
        """Check and get file info."""

        def __get_label_extension():
            _label = f.get("url", {}).get("label")
            _filename = f.get("filename", "")
            _extension = ""
            _date = f.get("date", "")
            if not _label and not f.get("version_id"):
                _label = f.get("url", {}).get("url", "")
            elif not _label:
                _label = _filename
            if f.get("version_id"):
                _idx = _filename.rfind(".") + 1
                _extension = _filename[_idx:] if _idx > 0 else "unknown"
            return _label, _extension, _date

        result = []
        for f in files:
            label, extension, date = __get_label_extension()
            if "open_restricted" == f.get("accessrole", ""):
                if label:
                    result.append(
                        {
                            "label": label,
                            "extention": extension,
                            "url": "",
                            "date": date
                        }
                    )
            elif label and (
                not extension or check_file_download_permission(record, f, False)
            ):
                file_url = f.get("url", {}).get("url", "")
                if extension and file_url:
                    file_url = replace_fqdn(file_url)
                result.append(
                    {
                        "label": label,
                        "extention": extension,
                        "url": file_url,
                        "date": date
                    }
                )
        return result

    def get_file_thumbnail(thumbnails):
        """Get file thumbnail."""
        thumbnail = {}
        if thumbnails and len(thumbnails) > 0:
            subitem_thumbnails = thumbnails[0].get("subitem_thumbnail")
            if subitem_thumbnails and len(subitem_thumbnails) > 0:
                thumbnail = {
                    "thumbnail_label": subitem_thumbnails[0].get("thumbnail_label", ""),
                    "thumbnail_width": current_app.config[
                        "WEKO_RECORDS_UI_DEFAULT_MAX_WIDTH_THUMBNAIL"
                    ],
                }
        return thumbnail

    def get_description(description):
        """Get reference."""
        result = []
        current_lang = current_i18n.language
        if description and len(description) > 0:
            description = [
                get_value_by_selected_language(
                    description,
                    "subitem_description_language",
                    current_lang
                    )
            ]
            for des in description:
                subitem_description = des.get("subitem_description")
                subitem_description_type = des.get("subitem_description_type")
                subitem_description_language = des.get("subitem_description_language")

                description_json = {}
                if subitem_description:
                    description_json["subitem_description"] = \
                        subitem_description
                if subitem_description_type:
                    description_json["subitem_description_type"] = \
                        subitem_description_type
                if subitem_description_language:
                    description_json["subitem_description_language"] = \
                        subitem_description_language
                if any(description_json):
                    result.append(description_json)
        return result

    def get_reference(reference):
        """Get reference."""
        result = []
        current_lang = current_i18n.language
        if reference and len(reference) > 0:
            for ref in reference:
                subitem_relation_name_array = []
                subitem_relation_name = ref.get("subitem_relation_name")
                if subitem_relation_name and len(subitem_relation_name) > 0:
                    subitem_relation_name_json = {}
                    subitem_relation_name = [
                        get_value_by_selected_language(
                            subitem_relation_name,
                            "subitem_relation_name_language",
                            current_lang
                        )
                    ]
                    for relation_name in subitem_relation_name:
                        subitem_relation_name_json = {
                            "subitem_relation_name_text":
                                relation_name.get(
                                    "subitem_relation_name_text",
                                    ""
                                ),
                            "subitem_relation_name_language":
                                relation_name.get(
                                    "subitem_relation_name_language",
                                    ""
                                )
                        }
                        subitem_relation_name_array.append(subitem_relation_name_json)

                subitem_relation_type = ref.get("subitem_relation_type")

                subitem_relation_type_id_json = {}
                subitem_relation_type_id = ref.get("subitem_relation_type_id")
                if subitem_relation_type_id and len(subitem_relation_type_id) > 0:
                    subitem_relation_type_id_json = {
                        "subitem_relation_type_select":
                            subitem_relation_type_id.get(
                                "subitem_relation_type_select",
                                ""
                            ),
                        "subitem_relation_type_id_text":
                            subitem_relation_type_id.get(
                                "subitem_relation_type_id_text",
                                ""
                            )
                    }

                reference_json = {}
                if len(subitem_relation_name_array) > 0:
                    reference_json["subitem_relation_name"] = subitem_relation_name_array
                if subitem_relation_type:
                    reference_json["subitem_relation_type"] = subitem_relation_type
                if any(subitem_relation_type_id_json):
                    reference_json["subitem_relation_type_id"] = subitem_relation_type_id_json
                if any(reference_json):
                    result.append(reference_json)
        return result

    def get_date(date):
        """Get date."""
        result = []
        if date and len(date) > 0:
            for d in date:
                subitem_date_issued_type = d.get("subitem_date_issued_type")
                subitem_date_issued_datetime = d.get("subitem_date_issued_datetime")

                date_json = {}
                if subitem_date_issued_type:
                    date_json["subitem_date_issued_type"] = subitem_date_issued_type
                if subitem_date_issued_datetime:
                    date_json["subitem_date_issued_datetime"] = subitem_date_issued_datetime
                if any(date_json):
                    result.append(date_json)
        return result

    def append_parent_key(key, attribute_value_mlt):
        """Update parent key attribute_value_mlt."""

        def get_parent_key(key):
            """Get root key in string key."""
            parent_key = key
            key_arr = key.split(".")
            if len(key_arr) >= 2:
                del key_arr[-1]
                parent_key = ".".join(key_arr)
            return parent_key

        def append_parent_key_all_type(parent_key, attr_val_mlt):
            """Append parent key for all sub key in array and dict."""
            if isinstance(attr_val_mlt, dict):
                return append_parent_key_for_dict(parent_key, attr_val_mlt)
            if isinstance(attr_val_mlt, list):
                return append_parent_key_for_list(parent_key, attr_val_mlt)

        def append_parent_key_for_dict(parent_key, attr_val_mlt):
            """Append parent key for all sub key in dict."""
            mlt_temp = {}
            for attr_key, attr_val in attr_val_mlt.items():
                # Join parent and child key. Ex: parent_key_01.sub_key_01
                parent_key_temp = "{}.{}".format(parent_key, attr_key)
                mlt_temp.update({parent_key_temp: attr_val})
                if isinstance(attr_val, dict):
                    attr_val_temp = append_parent_key_for_dict(
                        parent_key_temp, attr_val
                    )
                    mlt_temp[parent_key_temp] = attr_val_temp
                if isinstance(attr_val, list):
                    attr_val_temp = append_parent_key_for_list(
                        parent_key_temp, attr_val
                    )
                    mlt_temp[parent_key_temp] = attr_val_temp
            return mlt_temp

        def append_parent_key_for_list(parent_key, attr_val_mlt):
            """Append parent key for all sub key in array."""
            mlt_temp_arr = []
            for item in attr_val_mlt:
                if isinstance(item, dict):
                    mlt_temp = append_parent_key_for_dict(parent_key, item)
                    mlt_temp_arr.append(mlt_temp)
                if isinstance(item, list):
                    mlt_temp = append_parent_key_for_list(parent_key, item)
                    mlt_temp_arr.append(mlt_temp)
            attr_val_mlt = mlt_temp_arr
            return attr_val_mlt

        # Get root key.
        parent_key = get_parent_key(key)
        # Append parent key for all sub key.
        attribute_value_mlt = append_parent_key_all_type(
            parent_key, attribute_value_mlt
        )
        return attribute_value_mlt

    def get_title_option(solst_dict_array):
        """Get option of title."""
        parent_option, child_option = {}, {}
        for item in solst_dict_array:
            if "." in item.get("key") and item.get("title") == "Title":
                parent_option = item.get("parent_option",{}) if item.get("parent_option") else {}
                child_option = item.get("option",{}) if item.get("option") else {}
                break
        show_list = (
            parent_option.get("show_list")
            if parent_option.get("show_list")
            else child_option.get("show_list")
        )
        specify_newline = (
            parent_option.get("crtf")
            if parent_option.get("crtf")
            else child_option.get("specify_newline")
        )
        option = {"show_list": show_list, "specify_newline": specify_newline}
        return option

    try:
        src_default = pickle.loads(pickle.dumps(record_hit["_source"].get("_item_metadata"), -1))
        _item_metadata = pickle.loads(pickle.dumps(record_hit["_source"], -1))
        src = record_hit["_source"]["_item_metadata"]
        item_type_id = record_hit["_source"].get("item_type_id") or src.get(
            "item_type_id"
        )

        # selected title
        from weko_items_ui.utils import get_hide_list_by_schema_form

        item_type = ItemTypes.get_by_id(item_type_id)
        hide_list = []
        if item_type:
            solst, meta_options = get_options_and_order_list(
                item_type_id, item_type_data=ItemTypes(item_type.schema, model=item_type))
            hide_list = get_hide_list_by_schema_form(schemaform=item_type.render.get('table_row_map', {}).get('form', []))
        else:
            solst, meta_options = get_options_and_order_list(item_type_id)
        item_map = get_mapping(item_type_id, "jpcoar_mapping", item_type=item_type)
        title_value_key = 'title.@value'
        title_lang_key = 'title.@attributes.xml:lang'
        title_languages = []
        title_values = []
        _title_key_str = ''
        _title_key1_str = ''
        if title_value_key in item_map:
            if title_lang_key in item_map:
                # get language
                title_languages, _title_key_str = get_data_by_property(
                    src, item_map, title_lang_key)
            # get value
            title_values, _title_key1_str = get_data_by_property(
                src, item_map, title_value_key)
        if title_languages and len(title_languages) > 0:
            result = selected_value_by_language(
                title_languages, title_values, _title_key_str, _title_key1_str, web_screen_lang, _item_metadata, meta_options, hide_list
            )
            if result is not None:
                for idx, val in enumerate(record_hit["_source"]["title"]):
                    if val == result:
                        arr = []
                        record_hit["_source"]["title"][idx] = record_hit["_source"]["title"][0]
                        record_hit["_source"]["title"][0] = result
                        arr.append(result)
                        record_hit["_source"]["_comment"] = arr
                        break
        elif title_values and len(title_values) > 0:
            record_hit["_source"]["_comment"] = [title_values[0]]
            record_hit["_source"]["title"][0] = title_values[0]

        if not item_type_id:
            return

        solst_dict_array = convert_data_to_dict(solst)
        files_info = []
        creator_info = None
        thumbnail = None
        description = None
        reference = None
        date = None
        hide_item_metadata(src, settings, item_type_data)
        # Set value and parent option
        pattern_description = r'(item_\d+)_description(\d+)$'
        show_description = False
        pattern_file = r'(item_\d+)_file(\d+)$'
        show_file = False
        pattern_relation = r'(item_\d+)_relation(\d+)$'
        show_reference = False
        for lst in solst:
            key = lst[0]
            val = src.get(key)
            option = meta_options.get(key, {}).get("option")

            # Set show Tab area
            if re.match(pattern_description, key) and option:
                show_description = not option.get("hidden") and option.get("showlist")
            if re.match(pattern_file, key) and option:
                show_file = not option.get("hidden") and option.get("showlist")
            if re.match(pattern_relation, key) and option:
                show_reference = not option.get("hidden") and option.get("showlist")

            if not val or not option:
                continue
            mlt = val.get("attribute_value_mlt", [])

            if mlt:
                if (
                    val.get("attribute_type", "") == "file"
                    and not option.get("hidden")
                    and option.get("showlist")
                ):
                    files_info = get_file_comments(src, mlt)
                    continue
                is_thumbnail = any("subitem_thumbnail" in data for data in mlt)
                if is_thumbnail and not option.get("hidden") and option.get("showlist"):
                    thumbnail = get_file_thumbnail(mlt)
                    continue

                is_description = any("subitem_description" in data for data in mlt)
                if is_description == False:
                    is_description = any("subitem_description_type" in data for data in mlt)
                    if is_description == False:
                        is_description = any("subitem_description_language" in data for data in mlt)
                if is_description and not option.get("hidden") and option.get("showlist"):
                    description = get_description(mlt)
                    continue

                is_reference = any("subitem_relation_name" in data for data in mlt)
                if is_reference == False:
                    is_reference = any("subitem_relation_type" in data for data in mlt)
                    if is_reference == False:
                        is_reference = any("subitem_relation_type_id" in data for data in mlt)
                if is_reference and not option.get("hidden") and option.get("showlist"):
                    reference = get_reference(mlt)
                    continue

                is_date = any("subitem_date_issued_type" in data for data in mlt)
                if is_date == False:
                    is_date = any("subitem_date_issued_datetime" in data for data in mlt)
                if is_date and not option.get("hidden") and option.get("showlist"):
                    date = get_date(mlt)
                    continue

                if (
                    val.get("attribute_type", "") == "creator"
                    and not option.get("hidden")
                    and option.get("showlist")
                ):
                    is_hide_email = not settings.items_display_email
                    creator_info = get_creator_comments(key,solst_dict_array,mlt,is_hide_email)
                    continue

                mlt = append_parent_key(key, mlt)
                meta_data = get_all_items2(mlt, solst)
                for m in meta_data:
                    for s in solst_dict_array:
                        s_key = s.get("key")

                        tmp = m.get(s_key)
                        if tmp:
                            s["value"] = (
                                tmp
                                if not s["value"]
                                else "{}{} {}".format(
                                    s["value"],
                                    current_app.config.get(
                                        "WEKO_RECORDS_SYSTEM_COMMA", ""
                                    ),
                                    tmp,
                                )
                            )
                            s["parent_option"] = {
                                "required": option.get("required"),
                                "show_list": option.get("showlist"),
                                "specify_newline": option.get("crtf"),
                                "hide": option.get("hidden"),
                            }
                            break

        # Format data to display on item list
        items = get_comment(
            solst_dict_array,
            not settings.items_display_email,
            _item_metadata,
            src_default,
            solst,
        )

        if "file" in record_hit["_source"]:
            record_hit["_source"].pop("file")

        # Title do not display if show list is false.
        title_option = get_title_option(solst_dict_array)
        if not title_option.get("show_list"):
            record_hit["_source"]["_comment"] = []
        if items and len(items) > 0:
            if record_hit["_source"].get("_comment"):
                record_hit["_source"]["_comment"].extend(items)
            else:
                record_hit["_source"]["_comment"] = items
        if files_info:
            record_hit["_source"]["_files_info"] = files_info
        if thumbnail:
            record_hit["_source"]["_thumbnail"] = thumbnail
        if description:
            record_hit["_source"]["_description"] = description
        if reference:
            record_hit["_source"]["_reference"] = reference
        if date:
            record_hit["_source"]["_date"] = date
        if creator_info:
            record_hit["_source"]["_creator_info"] = creator_info
        record_hit["_source"]["_show_description"] = show_description
        record_hit["_source"]["_show_file"] = show_file
        record_hit["_source"]["_show_reference"] = show_reference
    except Exception:
        current_app.logger.exception(
            "Record serialization failed {}.".format(
                str(record_hit["_source"].get("control_number"))
            )
        )


def convert_array_to_dict(solst_dict_array,key):
    dict = {}
    idx = 0
    for item in solst_dict_array:
        if item.get(key):
            item['idx']=idx
            dict[item.get(key)] = item
        else:
            item['idx']=idx
            dict['None'] = item
        idx=idx+1
    return dict


def get_keywords_data_load(str):
    """Get a json of item type info.

    :return: dict of item type info
    """
    try:
        return [(x.name, x.id) for x in ItemTypes.get_latest()]
    except BaseException:
        pass
    return []


def is_valid_openaire_type(resource_type, communities):
    """Check if the OpenAIRE subtype is corresponding with other metadata.

    :param resource_type: Dictionary corresponding to 'resource_type'.
    :param communities: list of communities identifiers
    :returns: True if the 'openaire_subtype' (if it exists) is valid w.r.t.
        the `resource_type.type` and the selected communities, False otherwise.
    """
    if "openaire_subtype" not in resource_type:
        return True
    oa_subtype = resource_type["openaire_subtype"]
    prefix = oa_subtype.split(":")[0] if ":" in oa_subtype else ""

    cfg = current_openaire.openaire_communities
    defined_comms = [c for c in cfg.get(prefix, {}).get("communities", [])]
    type_ = resource_type["type"]
    subtypes = cfg.get(prefix, {}).get("types", {}).get(type_, [])
    # Check if the OA subtype is defined in config and at least one of its
    # corresponding communities is present
    is_defined = any(t["id"] == oa_subtype for t in subtypes)
    comms_match = len(set(communities) & set(defined_comms))
    return is_defined and comms_match


def check_has_attribute_value(node):
    """Check has value in items.

    :param node:
    :return: boolean
    """
    try:
        if isinstance(node, list):
            for lst in node:
                return check_has_attribute_value(lst)
        elif isinstance(node, dict) and bool(node):
            for val in node.values():
                if val:
                    if isinstance(val, str):
                        return True
                    else:
                        return check_has_attribute_value(val)
        return False
    except BaseException as e:
        current_app.logger.error("Function check_has_attribute_value error:", e)
        return False

def set_file_date(root_key, solst, metadata, attr_lst):
    """set date.dateValue to attribute_value_mlt."""
    prop_name = ""
    for lst in solst:
        keys = lst[0].replace("[]", "").split(".")
        if keys[0].startswith(root_key) and keys[-1] == "dateValue":
            name = lst[2]
            if name:
                prop_name = name
            else:
                prop_name = lst[1]

    for i, d in enumerate(metadata):
        if isinstance(d, dict):
            date_elem = d.get("date")
            if date_elem and len(date_elem) > 0:
                date_value = date_elem[0].get("dateValue")
                attr_lst[i][0].insert(0,[{prop_name:date_value}])

def get_attribute_value_all_items(
    root_key,
    nlst,
    klst,
    is_author=False,
    hide_email_flag=True,
    non_display_flag=False,
    one_line_flag=False,
):
    """Convert and sort item list.

    :param root_key:
    :param nlst:
    :param klst:
    :param is_author:
    :param hide_email_flag:
    :param non_display_flag:
    :param one_line_flag:
    :return: alst
    """
    name_mapping = {}

    def get_name_mapping():
        """Create key & title mapping."""
        for lst in klst:
            keys = lst[0].replace("[]", "").split(".")
            if keys[0].startswith(root_key):
                key = keys[-1]
                name = lst[2] if not is_author else "{}.{}".format(key, lst[2])
                name_mapping[key] = {
                    "multi_lang": name,
                    "item_name": lst[1],
                    "non_display": lst[3].get("non_display", False),
                }

    def get_name(key, multi_lang_flag=True):
        """Get multi-lang title."""
        if key in name_mapping:
            name = (
                name_mapping[key]["multi_lang"]
                if multi_lang_flag
                else name_mapping[key]["item_name"]
            )
            return name
        else:
            return ""

    def change_temporal_format(value):
        """Change temporal format."""
        if "/" in value:
            result = []
            temp = value.split("/")
            for v in temp:
                r = change_date_format(v)
                if r:
                    result.append(r)
                else:
                    result = []
                    break
            if result:
                return str.join(" - ", result)
            else:
                return value
        else:
            result = change_date_format(value)
            return result if result else value

    def change_date_format(value):
        """Change date format from yyyy-MM-dd to yyyy/MM/dd."""
        result = None
        y_re = re.compile(r"^\d{4}$")
        ym_re = re.compile(r"^\d{4}-(0[1-9]|1[0-2])$")
        ymd_re = re.compile(r"^[0-9]{4}-(0[1-9]|1[0-2])-(0[1-9]|[12][0-9]|3[01])$")
        if y_re.match(value) or ym_re.match(value) or ymd_re.match(value):
            result = value.replace("-", "/")
        return result

    def get_value(data):
        """Get value for display one line flag."""
        temp_data = data.copy()
        lang_key = None
        value_key = None
        event_key = None
        date_key = None
        non_display_list = []
        key_list = list(data.keys())
        for k in key_list:
            item_name = ""
            flag = False
            if k in name_mapping:
                item_name = name_mapping[k]["item_name"]
                flag = name_mapping[k]["non_display"]
            if item_name in current_app.config["WEKO_RECORDS_LANGUAGE_TITLES"]:
                lang_key = k
            elif item_name in current_app.config["WEKO_RECORDS_EVENT_TITLES"]:
                event_key = k
            elif (
                not flag
                and item_name in current_app.config["WEKO_RECORDS_TIME_PERIOD_TITLES"]
            ):
                date_key = k
            elif not flag:
                if value_key:
                    value_key = None
                    break
                value_key = k
            if flag:
                non_display_list.append(k)
                temp_data.pop(k)

        data_type = None
        data_key = None
        split_data = "none"
        return_data = ""
        if date_key and event_key:
            data_type = "event"
            data_key = date_key
            split_data = data[event_key]
            date_value = change_temporal_format(data[date_key])
            if event_key in non_display_list:
                return_data = date_value
            else:
                return_data = "{}({})".format(date_value, data[event_key])
        elif date_key and (len(list(temp_data.keys())) == 1 or lang_key):
            data_type = "event"
            data_key = date_key
            split_data = "none_event"
            return_data = change_temporal_format(data[date_key])
        elif value_key and lang_key:
            data_type = "lang"
            data_key = value_key
            split_data = data[lang_key]
            if lang_key in non_display_list:
                return_data = data[value_key]
            else:
                return_data = "{}({})".format(data[value_key], data[lang_key])
        elif value_key and len(list(temp_data.keys())) == 1:
            data_type = "lang"
            data_key = value_key
            split_data = "none_lang"
            return_data = data[value_key]

        return data_type, data_key, split_data, return_data

    def to_sort_dict(alst, klst):
        """Sort item list.

        :param alst:
        :param klst:
        """
        if isinstance(klst, list):
            result = []
            try:
                if one_line_flag:
                    if isinstance(alst, list):
                        data_split = {}
                        value_key = None
                        data_type = None
                        for a in alst:
                            t, k, l, v = get_value(a)
                            if t == "lang":
                                if l in data_split:
                                    temp = data_split[l]
                                else:
                                    temp = []
                                    data_split[l] = temp
                                data_type = t
                                value_key = k
                                temp.append(v)
                            elif t == "event":
                                if "data" not in data_split:
                                    temp = []
                                    data_split["data"] = temp
                                else:
                                    temp = data_split["data"]
                                if l == "start":
                                    if "start" in data_split:
                                        temp.append(data_split.pop("start"))
                                    data_split["start"] = v
                                elif l == "end":
                                    if "start" in data_split:
                                        v = "{} - {}".format(data_split.pop("start"), v)
                                    temp.append(v)
                                else:
                                    if "start" in data_split:
                                        temp.append(data_split.pop("start"))
                                    temp.append(v)
                                data_type = t
                                value_key = k
                            else:
                                data_type = None
                                result = []
                                break
                        if data_type == "lang":
                            for k, v in data_split.items():
                                data_split[k] = str.join(", ", v)
                            result.append(
                                [{value_key: str.join("\n", list(data_split.values()))}]
                            )
                        elif data_type == "event":
                            if "start" in data_split:
                                data_split["data"].append(data_split.pop("start"))
                            result.append(
                                [{value_key: str.join(", ", data_split["data"])}]
                            )
                    elif isinstance(alst, dict):
                        data_type, value_key, l, v = get_value(alst)
                        if data_type is not None and value_key:
                            result.append([{value_key: v}])
                    if result:
                        return result
                if isinstance(alst, list):
                    for a in alst:
                        result.append(to_sort_dict(a, klst))
                else:
                    temp = []
                    for lst in klst:
                        keys = lst[0].split(".")
                        if keys[0].replace('[]', '') != root_key:
                            continue
                        key = keys[-1]
                        val = alst.pop(key, {})
                        name = get_name(key, False) or ""
                        hide = lst[3].get("hide") or (
                            non_display_flag and lst[3].get("non_display", False)
                        )

                        if key in ("creatorMail", "contributorMail", "mail"):
                            hide = hide | hide_email_flag
                        if val and (isinstance(val, str) or (key == "nameIdentifier")):
                            if (
                                name
                                in current_app.config["WEKO_RECORDS_TIME_PERIOD_TITLES"]
                            ):
                                val = change_temporal_format(val)
                            if not hide:
                                temp.append({key: val})
                        elif (
                            isinstance(val, list)
                            and len(val) > 0
                            and isinstance(val[0], str)
                        ):
                            if not hide:
                                temp.append({key: val})
                        else:
                            if check_has_attribute_value(val):
                                if not hide:
                                    res = to_sort_dict(val, klst)
                                    temp.append({key: res})
                        if not alst:
                            break
                    result.append(temp)
                return result
            except BaseException as e:
                current_app.logger.error("Function to_sort_dict error: ", e)
                return result

    def set_attribute_value(nlst):
        _list = []
        try:
            if isinstance(nlst, list):
                for lst in nlst:
                    _list.append(set_attribute_value(lst))
            # check OrderedDict is dict and not empty
            elif isinstance(nlst, dict) and bool(nlst):
                d = {}
                for key, val in nlst.items():
                    item_name = get_name(key) or ""
                    if val and (isinstance(val, str) or (key == "nameIdentifier")):
                        # the last children level
                        d[item_name] = val
                    elif (
                        isinstance(val, list)
                        and len(val) > 0
                        and isinstance(val[0], str)
                    ):
                        d[item_name] = ", ".join(val)
                    else:
                        # parents level
                        # check if have any child
                        if check_has_attribute_value(val):
                            d[item_name] = set_attribute_value(val)
                _list.append(d)
            return _list
        except BaseException as e:
            current_app.logger.error("Function set_node error: ", e)
            return _list

    get_name_mapping()
    orderdict = to_sort_dict(nlst, klst)
    alst = set_attribute_value(orderdict)

    return alst


def check_input_value(old, new):
    """Check different between old and new data.

    @param old:
    @param new:
    @return:
    """
    diff = False
    for k in old.keys():
        if old[k]["input_value"] != new[k]["input_value"]:
            diff = True
            break
    return diff


def remove_key(removed_key, item_val):
    """Remove removed_key out of item_val.

    @param removed_key:
    @param item_val:
    @return:
    """
    if not isinstance(item_val, dict):
        return
    if removed_key in item_val.keys():
        del item_val[removed_key]
    for k, v in item_val.items():
        remove_key(removed_key, v)


def remove_keys(excluded_keys, item_val):
    """Remove removed_key out of item_val.

    @param excluded_keys:
    @param item_val:
    @return:
    """
    if not isinstance(item_val, dict):
        return
    key_list = item_val.keys()
    for excluded_key in excluded_keys:
        if excluded_key in key_list:
            del item_val[excluded_key]
    for k, v in item_val.items():
        remove_keys(excluded_keys, v)


def remove_multiple(schema):
    """Remove multiple of schema.

    @param schema:
    @return:
    """
    for k in schema["properties"].keys():
        if "maxItems" and "minItems" in schema["properties"][k].keys():
            del schema["properties"][k]["maxItems"]
            del schema["properties"][k]["minItems"]
        if "items" in schema["properties"][k].keys():
            schema["properties"][k] = schema["properties"][k]["items"]


def check_to_upgrade_version(old_render, new_render):
    """Check upgrade or keep version by checking different renders data.

    @param old_render:
    @param new_render:
    @return:
    """
    if old_render.get("meta_list").keys() != new_render.get("meta_list").keys():
        return True
    # Check diff input value:
    if check_input_value(old_render.get("meta_list"), new_render.get("meta_list")):
        return True
    # Check diff schema
    old_schema = old_render.get("table_row_map").get("schema")
    new_schema = new_render.get("table_row_map").get("schema")

    excluded_keys = current_app.config["WEKO_ITEMTYPE_EXCLUDED_KEYS"]
    remove_keys(excluded_keys, old_schema)
    remove_keys(excluded_keys, new_schema)

    remove_multiple(old_schema)
    remove_multiple(new_schema)
    if old_schema != new_schema:
        return True
    return False


def remove_weko2_special_character(s: str):
    """Remove special character of WEKO2.

    :param s:
    """

    def __remove_special_character(_s_str: str):
        pattern = r"(^(&EMPTY&,|,&EMPTY&)|(&EMPTY&,|,&EMPTY&)$|&EMPTY&)"
        _s_str = re.sub(pattern, "", _s_str)
        if _s_str == ",":
            return ""
        return _s_str.strip() if _s_str != "," else ""

    s = s.strip()
    esc_str = ""
    for i in s:
        if ord(i) in [9, 10, 13] or (31 < ord(i) != 127):
            esc_str += i
    esc_str = __remove_special_character(esc_str)
    return esc_str


def selected_value_by_language(
    lang_array, value_array, lang_key_str, val_key_str, lang_selected, _item_metadata, meta_option={}, hide_list=[]
):
    """Select value by language.

    @param lang_array:
    @param value_array:
    @param lang_id:
    @param val_id:
    @param lang_selected:
    @param _item_metadata:
    @param meta_option:
    @param hide_list:
    @return:
    """
    result = None
    lang_key_list = lang_key_str.split(",")
    val_key_list = val_key_str.split(",")

    for val_key in val_key_list:
        val_parent_key = val_key.split(".")[0]
        val_sub_key = val_key.split(".")[-1]
        prop_hidden = meta_option.get(val_parent_key, {}).get('option', {}).get('hidden', False)
        for h in hide_list:
            if h.startswith(val_parent_key) and h.endswith(val_sub_key):
                prop_hidden = True

        for lang_key in lang_key_list:
            if val_parent_key == lang_key.split(".")[0]:
                if (
                    lang_array is not None
                    and (value_array is not None and len(value_array) > 0)
                    and isinstance(lang_selected, str)
                    and not prop_hidden
                ):
                    if len(lang_array) > 0:
                        for idx, lang in enumerate(lang_array):
                            lang_array[idx] = lang.strip()
                    if lang_selected in lang_array:  # Web screen display language
                        value = check_info_in_metadata(
                            lang_key, val_key, lang_selected, _item_metadata
                        )
                        if value is not None:
                            result = value

                    if len(value_array)>len(lang_array): # First title without language code
                        result = check_info_in_metadata(lang_key, val_key, None, _item_metadata)

                    if not result and "ja-Latn" in lang_array:  # ja_Latn
                        value = check_info_in_metadata(
                            lang_key, val_key, "ja-Latn", _item_metadata
                        )
                        if value is not None:
                            result = value
                    if not result and "en" in lang_array and (
                        lang_selected != "ja"
                        or not current_app.config.get("WEKO_RECORDS_UI_LANG_DISP_FLG", False)
                    ):  # English
                        value = check_info_in_metadata(lang_key, val_key, "en", _item_metadata)
                        if value is not None:
                            result = value
                    # 1st language when registering items
                    if not result and len(lang_array) > 0:
                        noreturn = False
                        for idx, lg in enumerate(lang_array):
                            if current_app.config.get(
                                "WEKO_RECORDS_UI_LANG_DISP_FLG", False
                            ) and (
                                (lg == "ja" and lang_selected == "en")
                                or (lg == "en" and lang_selected == "ja")
                            ):
                                noreturn = True
                                break
                            if lg:
                                value = check_info_in_metadata(
                                    lang_key, val_key, lg, _item_metadata
                                )
                                if value is not None:
                                    result = value
                                    break
                        if noreturn:
                            result = None
                    # 1st value when registering without language
                    if not result and len(value_array) > 0:
                        result = check_info_in_metadata(lang_key, val_key, None, _item_metadata)
            if result:
                break
        if result:
            break

    if not result:
        for val_key in val_key_list:
            val_parent_key = val_key.split(".")[0]
            val_sub_key = val_key.split(".")[-1]
            prop_hidden = meta_option.get(val_parent_key, {}).get('option', {}).get('hidden', False)
            for h in hide_list:
                if h.startswith(val_parent_key) and h.endswith(val_sub_key):
                    prop_hidden = True

            if (
                (value_array is not None and len(value_array) > 0)
                and isinstance(lang_selected, str)
                and not prop_hidden
            ):
                result = check_info_in_metadata('', val_key, None, _item_metadata)
            if result:
                break
    return result


def check_info_in_metadata(str_key_lang, str_key_val, str_lang, metadata):
    """Check language and info corresponding in metadata.

    @param str_key_lang:
    @param str_key_val:
    @param str_lang:
    @param metadata:
    @return
    """
    if (
        (str_lang is None or len(str_lang) > 0)
        and len(metadata) > 0
        and str_key_val is not None
        and len(str_key_val) > 0
    ):
        if "." in str_key_lang:
            str_key_lang = str_key_lang.split(".")
        if "." in str_key_val:
            str_key_val = str_key_val.split(".")
        metadata = (
            metadata.get("_item_metadata") if "_item_metadata" in metadata else metadata
        )
        if str_key_val[0] in metadata:
            obj = metadata.get(str_key_val[0])
            if not isinstance(obj,list):
                obj = obj.get("attribute_value_mlt",obj)
            save = obj
            for ob in str_key_val:
                if (
                    ob not in str_key_val[0]
                    and ob not in str_key_val[len(str_key_val) - 1]
                ):
                    for x in save:
                        if x.get(ob):
                            save = x.get(ob)

            if isinstance(save, list):
                for s in save:
                    if s is not None and str_lang is None:
                        value = s
                        if isinstance(s,dict):
                            value = s.get(str_key_val[len(str_key_val) - 1])
                            if value:
                                value.strip()
                                if len(value) > 0:
                                    return value

                    if (
                        s and str_key_lang
                        and isinstance(s, dict)
                        and s.get(str_key_lang[-1])
                        and s.get(str_key_val[-1])
                    ):
                        if (
                            s.get(str_key_lang[-1]).strip() == str_lang.strip()
                            and str_key_val[-1] in s
                            and len(s.get(str_key_val[-1]).strip()) > 0
                        ):
                            return s.get(str_key_val[-1])
            elif isinstance(save, dict):
                if (
                    save.get(str_key_lang[-1])
                    and save.get(str_key_val[-1])
                    and save.get(str_key_lang[-1]).strip() == str_lang.strip()
                ):
                    return save.get(str_key_val[-1])

    return None


def get_value_and_lang_by_key(key, data_json, data_result, stt_key):
    """Get value and lang in json by key.

    @param key:
    @param data_json:
    @param data_result:
    @param stt_key:
    @return:
    """
    sys_comma = current_app.config.get("WEKO_RECORDS_SYSTEM_COMMA", "")
    if (
        (key is not None)
        and isinstance(key, str)
        and (data_json is not None)
        and (data_result is not None)
    ):
        save_key = ""
        key_split = key.split(".")
        if len(key_split) > 1:
            for i, k in enumerate(key_split):
                if k == key_split[len(key_split) - 1] and i == (len(key_split) - 1):
                    break
                save_key += str(k + ".") if i < len(key_split) - 2 else str(k)
        for j in data_json:
            if key == j["key"]:
                flag = False
                if save_key not in data_result.keys():
                    stt_key.append(save_key)
                    data_result = {**data_result, **{save_key: {}}}
                if (
                    save_key in data_result.keys()
                    and (j["title"].strip() == "Language")
                    or (j["title_ja"].strip() == "Language")
                    or (j["title_ja"].strip() == "言語")
                    or (j["title"].strip() == "言語")
                ):
                    data_result[save_key] = {
                        **data_result[save_key],
                        **{"lang": j["value"].split(sys_comma), "lang_id": key},
                    }
                    flag = True
                if key not in data_result[save_key] and not flag:
                    if "stt" not in data_result[save_key]:
                        data_result[save_key] = {**data_result[save_key], **{"stt": []}}
                    if "stt" in data_result[save_key]:
                        data_result[save_key]["stt"].append(key)
                    data_result[save_key] = {
                        **data_result[save_key],
                        **{key: {"value": j["value"].split(sys_comma)}},
                    }
        return data_result, stt_key
    else:
        return None


def get_value_by_selected_lang(source_title, current_lang):
    """Get value by selected lang.

    @param source_title: e.g. {'None Language': 'test', 'ja': 'テスト'}
    @param current_lang: e.g. 'ja'
    @return: e.g. 'テスト'
    """
    value_en = None
    value_latn = None
    title_data_langs = []
    title_data_langs_none = []
    for key, value in source_title.items():
        title = {}
        if not value:
            continue
        elif current_lang == key:
            return value
        else:
            title[key] = value
            if key == "en":
                value_en = value
            elif key == "ja-Latn":
                value_latn = value
            elif key == "None Language":
                title_data_langs_none.append(title)
            elif key:
                title_data_langs.append(title)

    if len(title_data_langs_none)>0:
        source = list(source_title.values())[0]
        target = list(title_data_langs_none[0].values())[0]
        if source==target:
            return target

    if value_latn:
        return value_latn

    if value_en and (
        current_lang != "ja"
        or not current_app.config.get("WEKO_RECORDS_UI_LANG_DISP_FLG", False)
    ):
        return value_en

    if len(title_data_langs) > 0:
        if current_lang == "en":
            for t in title_data_langs:
                if list(t)[0] != "ja" or not current_app.config.get(
                    "WEKO_RECORDS_UI_LANG_DISP_FLG", False
                ):
                    return list(t.values())[0]
        else:
            return list(title_data_langs[0].values())[0]

    if len(title_data_langs_none) > 0:
        return list(title_data_langs_none[0].values())[0]
    else:
        return None


def get_show_list_author(solst_dict_array, hide_email_flag, author_key, creates):
    """Get show list author.

    @param solst_dict_array:
    @param hide_email_flag:
    @param author_key:
    @param creates:
    @return:
    """
    remove_show_list_create = []
    for s in solst_dict_array:
        option = s["option"]
        parent_option = s["parent_option"]
        is_show_list = (
            parent_option.get("show_list")
            if parent_option and parent_option.get("show_list")
            else option.get("show_list")
        )
        is_hide = (
            parent_option.get("hide")
            if parent_option and parent_option.get("hide")
            else option.get("hide")
        )
        if (
            "creatorMails[].creatorMail" in s["key"]
            or "contributorMails[].contributorMail" in s["key"]
            or "mails[].mail" in s["key"]
        ):
            is_hide = is_hide | hide_email_flag

        if author_key != s["key"] and author_key in s["key"]:
            sub_author_key = s["key"].split(".")[-1]
            key_creator = ["creatorName", "familyName", "givenName"]
            if sub_author_key in key_creator and (is_hide or not is_show_list):
                remove_show_list_create.append(sub_author_key + "s")

    return format_creates(creates, remove_show_list_create)


def format_creates(creates, hide_creator_keys):
    """Format creates.

    @param creates:
    @param hide_creator_keys:
    @return:
    """
    current_lang = current_i18n.language
    result_ends = []
    for create in creates:
        result_end = {}
        # get creator comments
        result_end = get_creator(create, result_end, hide_creator_keys, current_lang)
        # get alternatives comments
        if "creatorAlternatives" in create:
            alternatives_key = current_app.config["WEKO_RECORDS_ALTERNATIVE_NAME_KEYS"]
            result_end = get_author_has_language(
                create["creatorAlternatives"],
                result_end,
                current_lang,
                alternatives_key,
            )
        # get affiliations comments
        if "creatorAffiliations" in create:
            affiliation_key = current_app.config["WEKO_RECORDS_AFFILIATION_NAME_KEYS"]
            result_end = get_affiliation(
                create["creatorAffiliations"], result_end, current_lang, affiliation_key
            )
        result_ends.append(result_end)
    return result_ends


def get_creator(create, result_end, hide_creator_keys, current_lang):
    """Get creator, family name, given name.

    @param create:
    @param result_end:
    @param hide_creator_keys:
    @param current_lang:
    @return:
    """
    creates_key = {
        "creatorNames": ["creatorName", "creatorNameLang"],
        "familyNames": ["familyName", "familyNameLang"],
        "givenNames": ["givenName", "givenNameLang"],
    }
    if hide_creator_keys:
        for key in hide_creator_keys:
            if creates_key:
                del creates_key[key]
    result = get_creator_by_languages(creates_key, create)
    creator = get_value_by_selected_lang(result, current_lang)
    if creator:
        for key, value in creates_key.items():
            if key in creator:
                if value[0] not in result_end:
                    result_end[value[0]] = []
                if isinstance(creator, dict):
                    result_end[value[0]].append(creator[key])
    return result_end


def get_creator_by_languages(creates_key, create):
    """Get creator data by languages.

    @param creates_key:
    @param create:
    @return:
    """
    result = {}
    for key, value in creates_key.items():
        if key in create:
            is_added = []
            for val in create[key]:
                key_data = val.get(value[1], "None Language")
                value_data = val.get(value[0])
                if not value_data:
                    continue
                if key_data not in is_added:
                    if key_data not in result:
                        result[key_data] = {}
                        result[key_data][key] = value_data
                        is_added.append(key_data)
                    else:
                        result[key_data][key] = value_data
                        is_added.append(key_data)
    return result


def get_affiliation(affiliations, result_end, current_lang, affiliation_key):
    """Get affiliation show list.

    @param affiliations:
    @param result_end:
    @param current_lang:
    @param affiliation_key:
    @return:
    """
    for name_affiliation in affiliations:
        for key, value in name_affiliation.items():
            if key == "affiliationNames":
                result_end = get_author_has_language(
                    value, result_end, current_lang, affiliation_key
                )
    return result_end


def get_author_has_language(creator, result_end, current_lang, map_keys):
    """Get author has language.

    @param creator:
    @param result_end:
    @param current_lang:
    @param map_keys:
    @return:
    """
    result = {}
    is_added = []
    for val in creator:
        key_data = val.get(map_keys[1], "None Language")
        value_data = val.get(map_keys[0])
        if not value_data:
            continue
        if key_data not in is_added:
            if key_data not in result:
                result[key_data] = []
                result[key_data].append(value_data)
                is_added.append(key_data)
            else:
                result[key_data].append(value_data)
                is_added.append(key_data)
    alternative = get_value_by_selected_lang(result, current_lang)
    if alternative:
        if map_keys[0] not in result_end:
            result_end[map_keys[0]] = []
        if isinstance(alternative, str):
            result_end[map_keys[0]].append(alternative)
        elif isinstance(alternative, list):
            result_end[map_keys[0]] += alternative

    return result_end


def add_author(
    author_data,
    stt_key,
    is_specify_newline_array,
    s,
    value,
    data_result,
    is_specify_newline,
    is_hide,
    is_show_list,
):
    """Add author in show list result.

    @param author_data:
    @param stt_key:
    @param is_specify_newline_array:
    @param s:
    @param value:
    @param data_result:
    @param is_specify_newline:
    @param is_hide:
    @param is_show_list:
    @return:
    """
    list_author_key = current_app.config["WEKO_RECORDS_AUTHOR_KEYS"]
    sub_author_key = s["key"].split(".")[-1]
    if (
        sub_author_key in current_app.config["WEKO_RECORDS_AUTHOR_NONE_LANG_KEYS"]
        and not is_hide
        and is_show_list
    ):
        stt_key.append(sub_author_key)
        is_specify_newline_array.append({sub_author_key: is_specify_newline})
        data_result.update({sub_author_key: {sub_author_key: {"value": [value]}}})
    elif (
        sub_author_key in list_author_key
        and sub_author_key in author_data
        and not is_hide
        and is_show_list
    ):
        stt_key.append(sub_author_key)
        is_specify_newline_array.append({sub_author_key: is_specify_newline})
        data_result.update(
            {sub_author_key: {sub_author_key: {"value": author_data[sub_author_key]}}}
        )
    return stt_key, data_result, is_specify_newline_array


def convert_bibliographic(data_sys_bibliographic):
    """Add author in show list result.

    @param data_sys_bibliographic:
    @return:
    """
    list_data = []
    for bibliographic_value in data_sys_bibliographic:
        if bibliographic_value.get("title_attribute_name"):
            list_data.append(bibliographic_value.get("title_attribute_name"))
        for magazine in bibliographic_value.get("magazine_attribute_name"):
            for key in magazine:
                list_data.append(key + " " + magazine[key])
    return ", ".join(list_data)


def add_biographic(
    sys_bibliographic,
    bibliographic_key,
    s,
    stt_key,
    data_result,
    is_specify_newline_array,
):
    """Add author in show list result.

    @param sys_bibliographic:
    @param bibliographic_key:
    @param is_specify_newline_array:
    @param s:
    @param stt_key:
    @param data_result:
    @return:
    """
    bibliographic = convert_bibliographic(
        sys_bibliographic.get_bibliographic_list(True)
    )
    stt_key.append(bibliographic_key)
    is_specify_newline_array.append({s["key"]: True})
    data_result.update({
        bibliographic_key: {
            s["key"]: {"value": bibliographic},
            "is_biographic_prop": True
        }
    })

    return stt_key, data_result, is_specify_newline_array


def custom_record_medata_for_export(record_metadata: dict):
    """Custom record mata for export.

    :param record_metadata:
    """
    from weko_records_ui.utils import (
        display_oaiset_path,
        hide_item_metadata,
        replace_license_free,
    )

    hide_item_metadata(record_metadata)
    replace_license_free(record_metadata)
    display_oaiset_path(record_metadata)


def replace_fqdn(url_path: str, host_url: str = None) -> str:
    """Replace to new FQDN.

    Args:
        url_path (str): string url.
        host_url (str): string host.

    Returns:
        (str): URL with FQDN replaced.

    """
    if host_url is None:
        host_url = current_app.config["THEME_SITEURL"]
    url_pattern = r"^http[s]{0,1}:\/\/"
    if re.search(url_pattern, url_path) is None:
        url_path = host_url + url_path
    elif host_url not in url_path:
        if host_url[-1] != "/":
            host_url = host_url + "/"
        pattern = r"https?:\/\/([\w-]+(\.\w)*)+(:\d+)?\/"
        url_path = re.sub(pattern, host_url, url_path)
    return url_path


def replace_fqdn_of_file_metadata(file_metadata_lst: list, file_url: list = None):
    """Replace FQDN of file metadata.

    Args:
        file_metadata_lst (list): File metadata list.
        file_url (list): File metadata list.
    """
    for file in file_metadata_lst:
        if file.get("url", {}).get("url"):
            if file.get("version_id"):
                file["url"]["url"] = replace_fqdn(file["url"]["url"])
            elif isinstance(file_url, list):
                file_url.append(file["url"]["url"])<|MERGE_RESOLUTION|>--- conflicted
+++ resolved
@@ -44,9 +44,9 @@
 from weko_authors.utils import update_data_for_weko_link
 from .api import ItemTypes, Mapping
 from .config import COPY_NEW_FIELD, WEKO_TEST_FIELD
-<<<<<<< HEAD
-
-def get_author_link(author_link, value):
+from sqlalchemy import null
+
+def get_author_link(author_link, weko_link, value):
     """Get author link data."""
     if isinstance(value, list):
         for v in value:
@@ -57,7 +57,11 @@
                 and v["nameIdentifiers"][0]["nameIdentifierScheme"] == "WEKO"
                 and "nameIdentifier" in v["nameIdentifiers"][0]
             ):
-                author_link.append(v["nameIdentifiers"][0]["nameIdentifier"])
+                weko_id = v["nameIdentifiers"][0]["nameIdentifier"]
+                pk_id = WekoAuthors.get_pk_id_by_weko_id(weko_id)
+                if int(pk_id) > 0:
+                    author_link.append(pk_id)
+                    weko_link[str(pk_id)] = weko_id
     elif (
         isinstance(value, dict)
         and "nameIdentifiers" in value
@@ -66,10 +70,11 @@
         and value["nameIdentifiers"][0]["nameIdentifierScheme"] == "WEKO"
         and "nameIdentifier" in value["nameIdentifiers"][0]
     ):
-        author_link.append(value["nameIdentifiers"][0]["nameIdentifier"])
-=======
-from sqlalchemy import null
->>>>>>> 4da1cee2
+        weko_id = value["nameIdentifiers"][0]["nameIdentifier"]
+        pk_id = WekoAuthors.get_pk_id_by_weko_id(weko_id)
+        if int(pk_id) > 0:
+            author_link.append(pk_id)
+            weko_link[str(pk_id)] = weko_id
 
 def json_loader(data, pid, owner_id=None, with_deleted=False, replace_field=True):
     """Convert the item data and mapping to jpcoar.
@@ -79,68 +84,16 @@
     :param owner_id: record owner.
     :return: dc, jrc, is_edit
     """
-<<<<<<< HEAD
-
-    def _set_shared_id(data):
+
+    def _set_shared_ids(data):
         """set weko_shared_ids from shared_user_ids"""
-        if data.get("weko_shared_ids", []):
-            return dict(weko_shared_ids=data.get("shared_user_ids",[]))
-        else:
-            if not data.get("shared_user_ids", []):
-                return dict(weko_shared_ids=data.get("weko_shared_ids",[]))
-            else:
-                return dict(weko_shared_ids=data.get("shared_user_ids",[]))
-=======
-    # Avoid circular imports
-    from weko_workflow.models import Activity
-    activity = Activity.query.filter(
-        Activity.item_id == pid.object_uuid,
-        Activity.temp_data != null()
-    ).first()
-    if activity and activity.temp_data:
-        temp_data = json.loads(activity.temp_data)
-        if "weko_link" in temp_data and temp_data["weko_link"] != {}:
-            update_data_for_weko_link(data, temp_data["weko_link"])
-
-
-    def _get_author_link(author_link, weko_link, value):
-        """Get author link data."""
-        if isinstance(value, list):
-            for v in value:
-                if (
-                    "nameIdentifiers" in v
-                    and len(v["nameIdentifiers"]) > 0
-                    and "nameIdentifierScheme" in v["nameIdentifiers"][0]
-                    and v["nameIdentifiers"][0]["nameIdentifierScheme"] == "WEKO"
-                ):
-                    weko_id = v["nameIdentifiers"][0]["nameIdentifier"]
-                    pk_id = WekoAuthors.get_pk_id_by_weko_id(weko_id)
-                    if int(pk_id) > 0:
-                        author_link.append(pk_id)
-                        weko_link[str(pk_id)] = weko_id
-        elif (
-            isinstance(value, dict)
-            and "nameIdentifiers" in value
-            and len(value["nameIdentifiers"]) > 0
-            and "nameIdentifierScheme" in value["nameIdentifiers"][0]
-            and value["nameIdentifiers"][0]["nameIdentifierScheme"] == "WEKO"
-        ):
-            weko_id = value["nameIdentifiers"][0]["nameIdentifier"]
-            pk_id = WekoAuthors.get_pk_id_by_weko_id(weko_id)
-            if int(pk_id) > 0:
-                author_link.append(pk_id)
-                weko_link[str(pk_id)] = weko_id
-
-    def _set_shared_id(data):
-        """set weko_shared_id from shared_user_id"""
-        weko_shared_id = data.get("weko_shared_id", -1)
-        shared_user_id = data.get("shared_user_id", -1)
+        weko_shared_ids = data.get("weko_shared_ids", [])
+        shared_user_ids = data.get("shared_user_ids", [])
 
         return {
-            "weko_shared_id": weko_shared_id
-            if shared_user_id == -1 else shared_user_id
+            "weko_shared_ids": weko_shared_ids
+            if not shared_user_ids else shared_user_ids
         }
->>>>>>> 4da1cee2
 
     dc = OrderedDict()
     jpcoar = OrderedDict()
@@ -219,22 +172,14 @@
         if isinstance(v, list):
             if len(v) > 0 and isinstance(v[0], dict):
                 item["attribute_value_mlt"] = v
-<<<<<<< HEAD
-                get_author_link(author_link, v)
-=======
-                _get_author_link(author_link, weko_link, v)
->>>>>>> 4da1cee2
+                get_author_link(author_link, weko_link, v)
             else:
                 item["attribute_value"] = v
         elif isinstance(v, dict):
             ar.append(v)
             item["attribute_value_mlt"] = ar
             ar = []
-<<<<<<< HEAD
-            get_author_link(author_link, v)
-=======
-            _get_author_link(author_link, weko_link, v)
->>>>>>> 4da1cee2
+            get_author_link(author_link, weko_link, v)
         else:
             item["attribute_value"] = v
 
@@ -267,11 +212,8 @@
         dc.update(dict(item_type_id=item_type_id))
         dc.update(dict(control_number=pid))
         dc.update(dict(author_link=author_link))
-<<<<<<< HEAD
         dc.update(dict(weko_shared_ids=weko_shared_ids))
-=======
         dc.update(dict(weko_link=weko_link))
->>>>>>> 4da1cee2
 
         if COPY_NEW_FIELD:
             copy_field_test(dc, WEKO_TEST_FIELD, jrc)
@@ -336,13 +278,13 @@
         else:
             # just allow owner update shared_user_ids
             jrc.update(dict(weko_creator_id=jrc_weko_creator_id))
-        jrc.update(_set_shared_id(data))
+        jrc.update(_set_shared_ids(data))
         if owner_id:
             jrc.update(dict(owner=int(owner_id)))
             jrc.update(dict(owners=[int(owner_id)]))
 
         # dc js saved on postgresql
-        dc.update(_set_shared_id(data))
+        dc.update(_set_shared_ids(data))
         if not owner_id:
             dc.update(dict(owner=int(current_user_id)))
             dc.update(dict(owners=[int(current_user_id)]))
