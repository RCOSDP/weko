# -*- coding: utf-8 -*-
#
# This file is part of WEKO3.
# Copyright (C) 2017 National Institute of Informatics.
#
# WEKO3 is free software; you can redistribute it
# and/or modify it under the terms of the GNU General Public License as
# published by the Free Software Foundation; either version 2 of the
# License, or (at your option) any later version.
#
# WEKO3 is distributed in the hope that it will be
# useful, but WITHOUT ANY WARRANTY; without even the implied warranty of
# MERCHANTABILITY or FITNESS FOR A PARTICULAR PURPOSE.  See the GNU
# General Public License for more details.
#
# You should have received a copy of the GNU General Public License
# along with WEKO3; if not, write to the
# Free Software Foundation, Inc., 59 Temple Place, Suite 330, Boston,
# MA 02111-1307, USA.

"""Record API."""

import urllib.parse
import pickle
from typing import Union
import json
import copy
import re

from elasticsearch.exceptions import NotFoundError
from elasticsearch_dsl.query import QueryString
from flask import current_app, request
from flask_babelex import gettext as _
from invenio_db import db
from invenio_pidstore.models import PersistentIdentifier, PIDStatus
from invenio_records.api import Record
from invenio_records.errors import MissingModelError
from invenio_records.models import RecordMetadata
from invenio_records.signals import after_record_delete, after_record_insert, \
    after_record_revert, after_record_update, before_record_delete, \
    before_record_insert, before_record_revert, before_record_update
from invenio_search import RecordsSearch
from jsonpatch import apply_patch
from sqlalchemy.exc import IntegrityError, SQLAlchemyError
from sqlalchemy.orm.attributes import flag_modified
from sqlalchemy.sql.expression import desc
from werkzeug.local import LocalProxy
from weko_authors.models import Authors


from .fetchers import weko_record_fetcher
from .models import FeedbackMailList as _FeedbackMailList
from .models import FileMetadata, ItemMetadata, ItemReference, ItemType
from .models import ItemTypeEditHistory as ItemTypeEditHistoryModel
from .models import ItemTypeMapping, ItemTypeName, ItemTypeProperty, \
    SiteLicenseInfo, SiteLicenseIpAddress


_records_state = LocalProxy(
    lambda: current_app.extensions['invenio-records'])


class RecordBase(dict):
    """Base class for Record and RecordBase."""

    def __init__(self, data, model=None):
        """Initialize instance with dictionary data and SQLAlchemy model.

        :param data: Dict with record metadata.
        :param model: :class:`~weko_records.models.MappingMetadata` instance.
        """
        self.model = model
        super(RecordBase, self).__init__(data or {})

    @property
    def id(self):
        """Get model identifier."""
        return self.model.id if self.model else None

    @property
    def revision_id(self):
        """Get revision identifier."""
        return self.model.version_id - 1 if self.model else None

    @property
    def created(self):
        """Get creation timestamp."""
        return self.model.created if self.model else None

    @property
    def updated(self):
        """Get last updated timestamp."""
        return self.model.updated if self.model else None

    def validate(self, **kwargs):
        r"""Validate record according to schema defined in ``$schema`` key.

        :Keyword Arguments:
          * **format_checker** --
            A ``format_checker`` is an instance of class
            :class:`jsonschema.FormatChecker` containing business logic to
            validate arbitrary formats. For example:

            >>> from jsonschema import FormatChecker
            >>> from jsonschema.validators import validate
            >>> checker = FormatChecker()
            >>> checker.checks('foo')(lambda el: el.startswith('foo'))
            <function <lambda> at ...>
            >>> validate('foo', {'format': 'foo'}, format_checker=checker)

            returns ``None``, which means that the validation was successful,
            while

            >>> validate('bar', {'format': 'foo'},
            ...    format_checker=checker)  # doctest: +IGNORE_EXCEPTION_DETAIL
            Traceback (most recent call last):
              ...
            ValidationError: 'bar' is not a 'foo'
              ...

            raises a :class:`jsonschema.exceptions.ValidationError`.

          * **validator** --
            A :class:`jsonschema.IValidator` class used for record validation.
            It will be used as `cls` argument when calling
            :func:`jsonschema.validate`. For example

            >>> from jsonschema.validators import extend, Draft4Validator
            >>> NoRequiredValidator = extend(
            ...     Draft4Validator,
            ...     validators={'required': lambda v, r, i, s: None}
            ... )
            >>> schema = {
            ...     'type': 'object',
            ...     'properties': {
            ...         'name': { 'type': 'string' },
            ...         'email': { 'type': 'string' },
            ...         'address': {'type': 'string' },
            ...         'telephone': { 'type': 'string' }
            ...     },
            ...     'required': ['name', 'email']
            ... }
            >>> from jsonschema.validators import validate
            >>> validate({}, schema, NoRequiredValidator)

            returns ``None``, which means that the validation was successful,
            while

            >>> validate({}, schema)  # doctest: +IGNORE_EXCEPTION_DETAIL
            Traceback (most recent call last):
            ...
            ValidationError: 'name' is a required property
            ...

            raises a :class:`jsonschema.exceptions.ValidationError`.
        """
        if '$schema' in self and self['$schema'] is not None:
            kwargs['cls'] = kwargs.pop('validator', None)   
            _records_state.validate(self, self['$schema'], **kwargs)

    def replace_refs(self):
        """Replace the ``$ref`` keys within the JSON."""
        return _records_state.replace_refs(self)

    def dumps(self, **kwargs):
        """Return pure Python dictionary with record metadata."""
        return pickle.loads(pickle.dumps(dict(self), -1))


class ItemTypeNames(RecordBase):
    """Define API for ItemTypeName creation and manipulation."""

    @classmethod
    def update(cls, obj):
        """Update method."""
        def commit(olst, flg):
            with db.session.begin_nested():
                for lst in olst:
                    lst.has_site_license = flg
                    flag_modified(lst, 'has_site_license')
                    db.session.merge(lst)

        if isinstance(obj, dict):
            for k, v in obj.items():
                if v and isinstance(v, list):
                    ids = []
                    for lst in v:
                        id = lst.get('id')
                        if id:
                            ids.append(id)
                    olst = cls.get_all_by_id(ids)
                    commit(olst, True if 'allow' in k else False)

    @classmethod
    def get_all_by_id(cls, ids, with_deleted=False):
        """Retrieve item types by ids.

        :param ids: List of item type IDs.
        :returns: A list of :class:`ItemTypeName` instances.
        """
        with db.session.no_autoflush:
            query = ItemTypeName.query.filter(ItemTypeName.id.in_(ids))
            if not with_deleted:
                query = query.filter_by(is_active=True)
            return query.all()

    @classmethod
    def get_record(cls, id_, with_deleted=False):
        """Retrieve the item type name by id.

        :param id_: Identifier of item type name.
        :param with_deleted: If `True` then it includes deleted item type name.
        :returns: The :class:`ItemTypeName` instance.
        """
        with db.session.no_autoflush:
            query = ItemTypeName.query.filter_by(id=id_)
            if not with_deleted:
                query = query.filter_by(is_active=True)  # noqa
            return query.one_or_none()

    def delete(self, force=False):
        """Delete an item type name.

        If `force` is ``False``, the record is soft-deleted: record data will
        be deleted but the record identifier and the history of the record will
        be kept. This ensures that the same record identifier cannot be used
        twice, and that you can still retrieve its history. If `force` is
        ``True``, then the record is completely deleted from the database.

        #. Send a signal :data:`weko_records.signals.before_record_delete`
           with the current record as parameter.

        #. Delete or soft-delete the current record.

        #. Send a signal :data:`weko_records.signals.after_record_delete`
           with the current deleted record as parameter.

        :param force: if ``True``, deletes the current item type name
               from the database, otherwise soft-deletes it.
        :returns: The deleted :class:`ItemTypeName` instance.
        """
        with db.session.begin_nested():
            before_record_delete.send(
                current_app._get_current_object(),
                record=self
            )

            if force:
                db.session.delete(self)
            else:
                self.is_active = False
                db.session.merge(self)

        after_record_delete.send(
            current_app._get_current_object(),
            record=self
        )
        return self

    def restore(self):
        """Restore an logically deleted item type name.

        #. Restore the current record.

        :returns: The restored :class:`ItemTypeName` instance.
        """
        with db.session.begin_nested():
            self.is_active = True
            db.session.merge(self)

        return self


class ItemTypes(RecordBase):
    """Define API for item type creation and manipulation."""

    @classmethod
    def create(cls, item_type_name=None, name=None, schema=None, form=None,
               render=None, tag=1):
        r"""Create a new item type instance and store it in the database.

        #. Send a signal :data:`weko_records.signals.before_record_insert`
           with the new record as parameter.

        #. Validate the new record data.

        #. Add the new record in the database.

        #. Send a signal :data:`weko_records.signals.after_record_insert`
           with the new created record as parameter.

        :Keyword Arguments:
          * **format_checker** --
            An instance of the class :class:`jsonschema.FormatChecker`, which
            contains validation rules for formats. See
            :func:`~weko_records.api.RecordBase.validate` for more details.

          * **validator** --
            A :class:`jsonschema.IValidator` class that will be used to
            validate the record. See
            :func:`~weko_records.api.RecordBase.validate` for more details.

        :param item_type_name: Instance of class:`ItemTypeName`.
        :param name: Name of item type.
        :param schema: Schema in JSON format.
        :param form: Schema form in JSON format.
        :param render: Page render information in JSON format.
        :param tag: Tag of item type.
        :returns: A new :class:`ItemTypes` instance.
        """
        if not name:
            raise ValueError('Item type name cannot be empty.')
        cur_names = map(lambda itemtype: itemtype.name, cls.get_latest(True))
        if name in cur_names:
            raise ValueError('Item type name is already in use.')

        with db.session.begin_nested():
            record = cls(schema)

            before_record_insert.send(
                current_app._get_current_object(),
                record=record,
            )
            if item_type_name is None:
                item_type_name = ItemTypeName(name=name)

            # record.validate(**kwargs)

            record.model = ItemType(item_type_name=item_type_name,
                                    schema=record, form=form, render=render,
                                    tag=tag)
            db.session.add(item_type_name)

        after_record_insert.send(
            current_app._get_current_object(),
            record=record,
        )
        return record

    @classmethod
    def update(cls, id_=0, name=None, schema=None, form=None, render=None,
               tag=1):
        r"""Update an item type instance and store it in the database.

        :param id_: Identifier of item type.
        :param name: Name of item type.
        :param schema: Schema in JSON format.
        :param form: Schema form in JSON format.
        :param render: Page render information in JSON format.
        :param tag: Tag of item type.
        :returns: The :class:`ItemTypes` instance.
        """
        assert name
        item_type_name = None
        # Create a new record
        if not id_ or id_ <= 0:
            return cls.create(item_type_name=item_type_name, name=name,
                              schema=schema, form=form, render=render, tag=tag)
        # Update for existed record
        else:
            with db.session.no_autoflush:
                # Get the item type by identifier
                result = cls.get_by_id(id_=id_)
                if result is None:
                    current_app.logger.debug('Invalid id: {}'.format(id_))
                    raise ValueError(_('Invalid id.'))
                return cls.update_item_type(
                    form, id_, name, render, result, schema
                )

    @classmethod
    def update_item_type(cls, form, id_, name, render, result, schema):
        """Update Item Type.

        :param form: Schema form in JSON format.
        :param id_: Identifier of item type.
        :param name: Name of item type.
        :param render: Page render information in JSON format.
        :param result: Item Type.
        :param schema: Schema in JSON format.
        :return:
        """
        # Get the latest tag of item type by name identifier
        result = cls.get_by_name_id(name_id=result.name_id)
        old_render = pickle.loads(pickle.dumps(result[0].render, -1))
        new_render = pickle.loads(pickle.dumps(render, -1))

        updated_name = False
        tag = result[0].tag + 1
        # Check if the name has been changed
        item_type_name = result[0].item_type_name
        if name != item_type_name.name:
            # Check if the new name has been existed
            result = ItemTypeName.query.filter_by(
                name=name).filter_by(is_active=True).one_or_none()
            if result is not None:
                current_app.logger.debug(
                    'Invalid name: {}'.format(name))
                raise ValueError(_('Invalid name.'))
            item_type_name.name = name
            updated_name = True

        upgrade_version = current_app.config[
            'WEKO_ITEMTYPES_UI_UPGRADE_VERSION_ENABLED'
        ]
        if not upgrade_version and not updated_name:
            cls.__update_metadata(id_, item_type_name.name, old_render,
                                  new_render)
            return cls.__update_item_type(id_, schema, form, render)

        from weko_records.utils import check_to_upgrade_version
        upgrade_version = True if \
            check_to_upgrade_version(old_render, new_render) else False

        if upgrade_version:
            return cls.create(item_type_name=item_type_name, name=name,
                              schema=schema, form=form, render=render,
                              tag=tag)
        else:
            return cls.__update_item_type(id_, schema, form, render)

    @classmethod
    def __update_item_type(cls, id_, schema, form, render):
        current_item_type = cls.get_record(id_)
        current_item_type.model.schema = schema
        current_item_type.model.form = form
        current_item_type.model.render = render
        return current_item_type.commit()

    @classmethod
    def __update_metadata(
        cls, item_type_id, item_type_name, old_render, new_render
    ):
        """Update metadata.

        :param item_type_id: Item type identifiers.
        :param item_type_name: Item type name.
        :param old_render: Old render.
        :param new_render: New render.
        """
        def __diff(list1, list2):
            """Compare list.

            :param list1: List 1.
            :param list2: List 2.
            :return:
            """
            return list(list(set(list1) - set(list2)))

        def __del_data(_json, diff_keys):
            """Delete metadata.

            :param _json: Metadata.
            :param diff_keys: Diff key list.
            :return:
            """
            is_del = False
            for k in diff_keys:
                if k in _json:
                    del _json[k]
                    is_del = True
            return is_del

        def __get_delete_mapping_key(item_type_mapping, _delete_list):
            """Get mapping key of deleted key.

            :param item_type_mapping: item_type_mapping.
            :param _delete_list: _delete_list.
            :return:
            """
            result = []
            for key in _delete_list:
                prop_mapping = item_type_mapping.get(key, {}).get("jpcoar_mapping", {})
                if prop_mapping and isinstance(prop_mapping, dict):
                    result.extend(list(prop_mapping.keys()))
            return result

        def __update_es_data(_es_data, _delete_list):
            """Update metadata on ElasticSearch.

            :param _es_data: Elasticsearch data.
            :param _delete_list: delete list
            """
            item_type_mapping = Mapping.get_record(item_type_id=item_type_id)
            delete_mapping_key_list = __get_delete_mapping_key(item_type_mapping, _delete_list)
            es_updated_data = []
            for _data in _es_data:
                source = _data.get('_source', {})
                item_metadata = _data.get('_source', {}).get('_item_metadata',
                                                             {})
                is_update = False
                if __del_data(item_metadata, _delete_list):
                    is_update = True
                if __del_data(source, delete_mapping_key_list):
                    is_update = True
                if is_update:
                    es_updated_data.append(_data)

            from weko_deposit.api import WekoIndexer
            WekoIndexer().bulk_update(es_updated_data)

        def __update_db(db_records, _delete_list):
            """Update metadata in Database.

            :param db_records:Db data
            :param _delete_list: delete list
            """
            try:
                with db.session.begin_nested():
                    for db_record in db_records:
                        record_json = pickle.loads(pickle.dumps(db_record.json, -1))
                        if __del_data(record_json, _delete_list):
                            db_record.json = record_json
                            db.session.merge(db_record)
                db.session.commit()
            except SQLAlchemyError as e:
                db.session.rollback()
                current_app.logger.error(e)
                raise e

        def __update_record_metadata(_record_ids, _delete_list):
            """Update Record Metadata table.

            :param _record_ids: Record identifiers.
            :param _delete_list: Delete list
            :return:
            """
            query = db.session.query(RecordMetadata).filter(
                RecordMetadata.id.in_(_record_ids))
            db_records = query.all()
            if len(db_records) == 0:
                return
            __update_db(db_records, _delete_list)

        def __update_item_metadata(_record_ids, _delete_list):
            """Update Item Metadata table.

            :param _record_ids: Record identifiers.
            :param _delete_list: Delete list.
            :return:
            """
            query = db.session.query(ItemMetadata).filter(
                ItemMetadata.id.in_(_record_ids))
            db_records = query.all()
            if len(db_records) == 0:
                return
            __update_db(db_records, _delete_list)

        # Get deleted properties
        old_meta_list = old_render.get('table_row')
        new_meta_list = new_render.get('table_row')
        delete_list = __diff(old_meta_list, new_meta_list)
        if len(delete_list) == 0:
            return

        # Get records on ElasticSearch based on Item Type Name
        records = cls.__get_records_by_item_type_name(item_type_name)
        record_ids = []
        es_data = []
        for record in records:
            rec_id = record.get("_id")
            _source = record.get("_source", {})
            _item_type_id = _source.get("_item_metadata", {}).get(
                "item_type_id")
            if rec_id and _source and str(item_type_id) == str(_item_type_id):
                record_ids.append(rec_id)
                es_data.append(dict(
                    _id=rec_id,
                    _source=_source
                ))
        if len(record_ids) == 0:
            return

        # Update record metadata in DB based on data from ES.
        __update_record_metadata(record_ids, delete_list)
        # Update item metadata in DB based on data from ES.
        __update_item_metadata(record_ids, delete_list)
        # Update Elasticsearch data
        __update_es_data(es_data, delete_list)

    @classmethod
    def __get_records_by_item_type_name(cls, item_type_name):
        """Get records on Elasticsearch by Item Type Name.

        :param item_type_name: Item Type Name.
        :return: Record list.
        """
        name = urllib.parse.quote_plus(item_type_name)
        query_string = "itemtype:{}".format(
            name)
        result = []
        try:
            search = RecordsSearch(
                index=current_app.config['SEARCH_UI_SEARCH_INDEX'])
            search = search.query(QueryString(query=query_string))
            search = search.sort('-publish_date', '-_updated')
            search_result = search.execute().to_dict()
            result = search_result.get('hits', {}).get('hits', [])
        except NotFoundError as e:
            current_app.logger.debug("Indexes do not exist yet: ", str(e))
        return result

    @classmethod
    def get_record(cls, id_, with_deleted=False):
        """Retrieve the item type by id.

        :param id_: Identifier of item type.
        :param with_deleted: If `True` then it includes deleted item types.
        :returns: The :class:`ItemTypes` instance.
        """
        with db.session.no_autoflush:
            query = ItemType.query.filter_by(id=id_)
            if not with_deleted:
                query = query.filter(ItemType.is_deleted.is_(False))  # noqa
            obj = query.one_or_none()
            if obj is None:
                return None
            return cls(obj.schema, model=obj)

    @classmethod
    def get_records(cls, ids, with_deleted=False):
        """Retrieve multiple item types by id.

        :param ids: List of item type IDs.
        :param with_deleted: If `True` then it includes deleted item types.
        :returns: A list of :class:`ItemTypes` instances.
        """
        with db.session.no_autoflush:
            query = ItemType.query.filter(ItemType.id.in_(ids))
            if not with_deleted:
                query = query.filter(ItemType.is_deleted.is_(False))  # noqa
            return [cls(obj.schema, model=obj) for obj in query.all()]

    @classmethod
    def get_by_id(cls, id_, with_deleted=False):
        """Retrieve the item type by id.

        :param id_: Identifier of item type.
        :param with_deleted: If `True` then it includes deleted item types.
        :returns: The :class:`ItemTypes` instance.
        """
        with db.session.no_autoflush:
            query = ItemType.query.filter_by(id=id_)
            if not with_deleted:
                query = query.filter(ItemType.is_deleted.is_(False))  # noqa
            return query.one_or_none()

    @classmethod
    def get_by_name(cls, name_, with_deleted=False):
        """Retrieve the item type by id.

        :param name_: Name of item type.
        :param with_deleted: If `True` then it includes deleted item types.
        :returns: The :class:`ItemTypes` instance.
        """
        with db.session.no_autoflush:
            query = ItemTypeName.query.filter_by(name=name_)
            if not with_deleted:
                query = query.filter(ItemType.is_deleted.is_(False))  # noqa
            itemTypeName = query.one_or_none()
            query = ItemType.query.filter_by(name_id=itemTypeName.id)
            if not with_deleted:
                query = query.filter(ItemType.is_deleted.is_(False))  # noqa
            return query.one_or_none()

    @classmethod
    def get_by_name_id(cls, name_id, with_deleted=False):
        """Retrieve multiple item types by name identifier.

        :param name_id: Name identifier of item type.
        :param with_deleted: If `True` then it includes deleted item types.
        :returns: A list of :class:`ItemTypes` instance.
        """
        with db.session.no_autoflush:
            query = ItemType.query.filter_by(name_id=name_id)
            if not with_deleted:
                query = query.filter(ItemType.is_deleted.is_(False))  # noqa
            return query.order_by(desc(ItemType.tag)).all()

    @classmethod
    def get_records_by_name_id(cls, name_id, with_deleted=False):
        """Retrieve multiple item types by name identifier.

        :param name_id: Name identifier of item type.
        :param with_deleted: If `True` then it includes deleted item types.
        :returns: A list of :class:`ItemTypes` instance.
        """
        with db.session.no_autoflush:
            query = ItemType.query.filter_by(name_id=name_id)
            if not with_deleted:
                query = query.filter(ItemType.is_deleted.is_(False))  # noqa
            return [cls(obj.schema, model=obj) for obj in query.all()]

    @classmethod
    def get_latest(cls, with_deleted=False):
        """Retrieve the latest item types.

        :param with_deleted: If `True` then it includes deleted item types.
        :returns: A list of :class:`ItemTypes` instances.
        """
        with db.session.no_autoflush:
            query = ItemTypeName.query
            if not with_deleted:
                query = query.join(ItemType).filter(
                    ItemType.is_deleted.is_(False))
            return query.order_by(ItemTypeName.id).all()

    @classmethod
    def get_latest_with_item_type(cls, with_deleted=False):
        """Retrieve the latest item types with all its associated data.

        :param with_deleted: If `True` then it includes deleted item types.
        :returns: A list of :class:`ItemTypeName` joined w/ :class:`ItemType`.
        """
        with db.session.no_autoflush:
            query = ItemTypeName.query.join(ItemType) \
                .add_columns(ItemTypeName.name, ItemType.id,
                             ItemType.harvesting_type, ItemType.is_deleted,
                             ItemType.tag)
            if not with_deleted:
                query = query.filter(ItemType.is_deleted.is_(False))
            return query.order_by(ItemTypeName.id).all()

    @classmethod
    def get_latest_custorm_harvesting(cls, with_deleted=False,
                                      harvesting_type=False):
        """Retrieve the latest item types.

        :param
        with_deleted: If `True` then it includes deleted item types.
        harvesting_type: If `True` then it includes multy item types.
        :returns: A list of :class:`ItemTypes` instances.
        """
        with db.session.no_autoflush:
            query = ItemTypeName.query
            if not with_deleted:
                query = query.join(ItemType).filter(
                    ItemType.is_deleted.is_(False),
                    ItemType.harvesting_type.is_(harvesting_type)
                )
            return query.order_by(ItemTypeName.id).all()

    @classmethod
    def get_all(cls, with_deleted=False):
        """Retrieve all item types.

        :param with_deleted: If `True` then it includes deleted item types.
        :returns: A list of :class:`ItemTypes` instances.
        """
        with db.session.no_autoflush:
            query = ItemType.query
            if not with_deleted:
                query = query.filter(ItemType.is_deleted.is_(False))  # noqa
            return query.order_by(ItemType.name_id, ItemType.tag).all()

    def patch(self, patch):
        """Patch item type metadata.

        :params patch: Dictionary of item type metadata.
        :returns: A new :class:`ItemTypes` instance.
        """
        data = apply_patch(dict(self), patch)
        return self.__class__(data, model=self.model)

    def commit(self, **kwargs):
        r"""Store changes of the current item type instance in the database.

        #. Send a signal :data:`weko_records.signals.before_record_update`
           with the current record to be committed as parameter.

        #. Validate the current record data.

        #. Commit the current record in the database.

        #. Send a signal :data:`weko_records.signals.after_record_update`
            with the committed record as parameter.

        :Keyword Arguments:
          * **format_checker** --
            An instance of the class :class:`jsonschema.FormatChecker`, which
            contains validation rules for formats. See
            :func:`~weko_records.api.RecordBase.validate` for more details.

          * **validator** --
            A :class:`jsonschema.IValidator` class that will be used to
            validate the record. See
            :func:`~weko_records.api.RecordBase.validate` for more details.

        :returns: The :class:`ItemTypes` instance.
        """
        if self.model is None:
            raise MissingModelError()

        with db.session.begin_nested():
            before_record_update.send(
                current_app._get_current_object(),
                record=self
            )

            # self.validate(**kwargs)

            # self.model.json = dict(self)
            # flag_modified(self.model, 'schema')
            # flag_modified(self.model, 'form')
            # flag_modified(self.model, 'render')
            
            db.session.merge(self.model)

        after_record_update.send(
            current_app._get_current_object(),
            record=self
        )
        return self

    def delete(self, force=False):
        """Delete an item type.

        If `force` is ``False``, the record is soft-deleted: record data will
        be deleted but the record identifier and the history of the record will
        be kept. This ensures that the same record identifier cannot be used
        twice, and that you can still retrieve its history. If `force` is
        ``True``, then the record is completely deleted from the database.

        #. Send a signal :data:`weko_records.signals.before_record_delete`
           with the current record as parameter.

        #. Delete or soft-delete the current record.

        #. Send a signal :data:`weko_records.signals.after_record_delete`
           with the current deleted record as parameter.

        :param force: if ``True``, deletes the current item type from
               the database, otherwise soft-deletes it.
        :returns: The deleted :class:`ItemTypes` instance.
        """
        if self.model is None:
            raise MissingModelError()

        with db.session.begin_nested():
            before_record_delete.send(
                current_app._get_current_object(),
                record=self
            )

            if force:
                db.session.delete(self.model)
            else:
                self.model.is_deleted = True
                db.session.merge(self.model)

        after_record_delete.send(
            current_app._get_current_object(),
            record=self
        )
        return self

    def revert(self, revision_id):
        """Revert the item type to a specific revision.

        #. Send a signal :data:`weko_records.signals.before_record_revert`
           with the current record as parameter.

        #. Revert the record to the revision id passed as parameter.

        #. Send a signal :data:`weko_records.signals.after_record_revert`
           with the reverted record as parameter.

        :param revision_id: Specify the item type revision id
        :returns: The :class:`ItemTypes` instance corresponding to the revision
        id
        """
        if self.model is None:
            raise MissingModelError()

        revision = self.revisions[revision_id]

        with db.session.begin_nested():
            before_record_revert.send(
                current_app._get_current_object(),
                record=self
            )

            self.model.json = dict(revision)

            db.session.merge(self.model)

        after_record_revert.send(
            current_app._get_current_object(),
            record=self
        )
        return self.__class__(self.model.json, model=self.model)

    def restore(self):
        """Restore an logically deleted item type.

        #. Restore the current record.

        :returns: The restored :class:`ItemTypes` instance.
        """
        if self.model is None:
            raise MissingModelError()

        with db.session.begin_nested():
            self.model.is_deleted = False
            db.session.merge(self.model)

        return self

    @property
    def revisions(self):
        """Get revisions iterator."""
        if self.model is None:
            raise MissingModelError()

        return RevisionsIterator(self.model)

    @classmethod
<<<<<<< HEAD
    def reload(cls, itemtype_id, specified_list=[], renew_value='None'):
=======
    def reload(cls, itemtype_id, mapping_dict, specified_list=[], renew_value='None'):
>>>>>>> 220926a6
        """reload itemtype properties.

        Args:
            itemtype_id (_type_): _description_
<<<<<<< HEAD
            specified_list: renew properties id list
            renew_value: None, ALL, VAL, LOC

=======
            mapping_dict: properties mapping data
            specified_list: renew properties id list
            renew_value: None, ALL, VAL, LOC
>>>>>>> 220926a6
        """
        # with db.session.begin_nested():
        result = {"msg":"Update ItemType({})".format(itemtype_id),"code":0}
        item_type = ItemTypes.get_by_id(itemtype_id)
        data = pickle.loads(pickle.dumps(item_type.render, -1))

        pat1 = re.compile(r'cus_(\d+)')
        for idx, i in enumerate(data['table_row_map']['form']):
            if isinstance(i,dict) and 'key' in i:
                _prop_id = i['key']
                if _prop_id.startswith('item_'):
                    _tmp = data['meta_list'][_prop_id]['input_type']
                    multiple_flg = data['meta_list'][_prop_id]['option']['multiple']
                    if pat1.match(_tmp):
                        _tmp = int(_tmp.replace('cus_', ''))
                        if specified_list and _tmp not in specified_list:
                            continue
<<<<<<< HEAD
=======
                        # fix properties to item_type
>>>>>>> 220926a6
                        _prop = ItemTypeProps.get_record(_tmp)
                        if _prop:
                            # fix mapping
                            if _tmp in mapping_dict:
                                data['table_row_map']['mapping'][_prop_id] = mapping_dict.get(_tmp)
                            # data['meta_list'][_prop_id] = json.loads('{"input_maxItems": "9999","input_minItems": "1","input_type": "cus_'+str(_prop.id)+'","input_value": "","option": {"crtf": false,"hidden": false,"multiple": true,"oneline": false,"required": false,"showlist": false},"title": "'+_prop.name+'","title_i18n": {"en": "", "ja": "'+_prop.name+'"}}')
                            # data['schemaeditor']['schema'][_prop_id]=pickle.loads(pickle.dumps(_prop.schema, -1))
                            if multiple_flg:
                                data['table_row_map']['schema']['properties'][_prop_id]['items']=pickle.loads(pickle.dumps(_prop.schema, -1))
                                data['table_row_map']['schema']['properties'][_prop_id]['type']="array"
                                if 'maxItems' not in data['table_row_map']['schema']['properties'][_prop_id]:
                                    data['table_row_map']['schema']['properties'][_prop_id]['maxItems']=9999
                                if 'minItems' not in data['table_row_map']['schema']['properties'][_prop_id]:
                                    data['table_row_map']['schema']['properties'][_prop_id]['minItems']=1
                                if 'properties' in data['table_row_map']['schema']['properties'][_prop_id]:
                                    data['table_row_map']['schema']['properties'][_prop_id].pop('properties')
                                if 'format' in data['table_row_map']['schema']['properties'][_prop_id]:
                                    data['table_row_map']['schema']['properties'][_prop_id].pop('format')
                                
                                tmp_data = pickle.loads(pickle.dumps(data['table_row_map']['form'][idx], -1))                            
                                _forms = json.loads(json.dumps(pickle.loads(pickle.dumps(_prop.forms, -1))).replace('parentkey',_prop_id))
                                data['table_row_map']['form'][idx]=pickle.loads(pickle.dumps(_forms, -1))
<<<<<<< HEAD
                                cls.update_attribute_options(tmp_data, data['table_row_map']['form'][idx], renew_value)
=======
                                _tmp_data = data['table_row_map']['form'][idx]
                                cls.update_attribute_options(tmp_data, _tmp_data, renew_value)
>>>>>>> 220926a6
                                cls.update_property_enum(item_type.render['table_row_map']['schema']['properties'][_prop_id],data['table_row_map']['schema']['properties'][_prop_id])
                            else:
                                tmp_data = pickle.loads(pickle.dumps(data['table_row_map']['form'][idx], -1))
                                data['table_row_map']['schema']['properties'][_prop_id]=pickle.loads(pickle.dumps(_prop.schema, -1))
                                # cls.update_property_enum(item_type.render['table_row_map']['schema']['properties'],data['table_row_map']['schema']['properties'][_prop_id])
                                _form = json.loads(json.dumps(pickle.loads(pickle.dumps(_prop.form, -1))).replace('parentkey',_prop_id))
                                data['table_row_map']['form'][idx]=pickle.loads(pickle.dumps(_form, -1))
<<<<<<< HEAD
                                cls.update_attribute_options(tmp_data, data['table_row_map']['form'][idx], renew_value)
=======
                                _tmp_data = data['table_row_map']['form'][idx]
                                cls.update_attribute_options(tmp_data, _tmp_data, renew_value)
>>>>>>> 220926a6
                                cls.update_property_enum(item_type.render['table_row_map']['schema']['properties'][_prop_id],data['table_row_map']['schema']['properties'][_prop_id])
                                                                               
        from weko_itemtypes_ui.utils import fix_json_schema,update_required_schema_not_exist_in_form, update_text_and_textarea

        table_row_map = data.get('table_row_map')
        json_schema = fix_json_schema(table_row_map.get('schema'))
        json_form = table_row_map.get('form')
        json_schema = update_required_schema_not_exist_in_form(
            json_schema, json_form)

        if itemtype_id != 0:
            json_schema, json_form = update_text_and_textarea(
                itemtype_id, json_schema, json_form)

        if 'schemaeditor' in data:
            if 'schema' in data['schemaeditor']:
<<<<<<< HEAD
                if 'properties' in data['schemaeditor']['schema']:
                    data['schemaeditor']['schema'] = json_schema
        
=======
                data['schemaeditor']['schema'] = json_schema

>>>>>>> 220926a6
        # item_type_mapping = (
        #             ItemTypeMapping.query.filter(ItemTypeMapping.item_type_id == itemtype_id)
        #             .order_by(desc(ItemTypeMapping.created))
        #             .first()
        #         )
        # data['table_row_map']['mapping'] = item_type_mapping.mapping if item_type_mapping else {}

        record = cls.update(id_=itemtype_id,
                                      name=item_type.item_type_name.name,
                                      schema=json_schema,
                                      form=table_row_map.get('form'),
                                      render=data)
        mapping = Mapping.get_record(itemtype_id)
        if mapping:
            mapping.model.mapping = table_row_map.get('mapping')
            flag_modified(mapping.model, 'mapping')
            db.session.add(mapping.model)
            result['msg'] = "Fix ItemType({}) mapping".format(itemtype_id)
            result['code'] = 0  
        
        ItemTypeEditHistory.create_or_update(
            item_type_id=record.model.id,
            user_id=1,
            notes=data.get('edit_notes', {})
        )

        return result

    @classmethod
    def update_property_enum(cls, old_value, new_value):
        managed_key_list = current_app.config.get("WEKO_RECORDS_MANAGED_KEYS")
        if isinstance(old_value, dict):
            for key, value in old_value.items():
                if isinstance(old_value[key], dict):
                    if key in new_value and key in old_value:
                        if "enum" in old_value[key]:
                            if key not in managed_key_list:
                                if old_value[key]["enum"] != [None]:
                                    new_value[key]["enum"] = old_value[key]["enum"]
                        if "currentEnum" in old_value[key]:
                            if key not in managed_key_list:
                                if old_value[key]["currentEnum"] != [None]:
                                    new_value[key]["currentEnum"] = old_value[key]["currentEnum"]
                        # if "title" in old_value[key]:
                        #     if old_value[key]["title"] != "":
                        #         new_value[key]["title"] = old_value[key]["title"]
                        # if "title_i18n" in old_value[key]:
                        #     if old_value[key]["title_i18n"] != "":
                        #         new_value[key]["title_i18n"] = old_value[key]["title_i18n"]
                        if "enum" not in old_value[key] and "currentEnum" not in old_value[key]:
                            if key in new_value and key in old_value:
                                cls.update_property_enum(old_value[key], new_value[key])

    @classmethod
<<<<<<< HEAD
    def update_attribute_options(cls, old_value, new_value, renew_value = 'None'):
        managed_key_list = current_app.config.get("WEKO_RECORDS_MANAGED_KEYS")
        if isinstance(old_value, list):
           for i in old_value:
               cls.update_attribute_options(i, new_value, renew_value)     
        elif isinstance(old_value, dict): 
            if "key" in old_value:
                key = old_value["key"]
                new_item = cls.getItemByItemsKey(new_value,key)
                if new_item is not None:    
                    isHide = False
                    isShowList = False
                    isNonDisplay = False
                    isSpecifyNewline = False
                    isRequired = False
                    title_i18n = None
                    title_i18n_temp = None
                    titleMap = None
                    title = None
                    
                    if "title" in old_value:
                        title = old_value["title"]
                    if "isHide" in old_value:
                        isHide = old_value["isHide"]
                    if "isShowList" in old_value:
                        isShowList = old_value["isShowList"]
                    if "isNonDisplay" in old_value:
                        isNonDisplay = old_value["isNonDisplay"]
                    if "isSpecifyNewline" in old_value:
                        isSpecifyNewline = old_value["isSpecifyNewline"]
                    if "required" in old_value:
                        isRequired = old_value["required"]
                    if "title_i18n" in old_value and renew_value not in ["ALL", "LOC"]:
                        title_i18n_temp = old_value["title_i18n"]
                        title_i18n = title_i18n_temp
                    if "title_i18n_temp" in old_value and renew_value not in ["ALL", "LOC"]:
                        title_i18n_temp = old_value["title_i18n_temp"]
                    if ("titleMap" in old_value and key.split(".")[-1] not in managed_key_list) or ("titleMap" in old_value and renew_value not in ["ALL", "VAL"]) :
                        titleMap = old_value["titleMap"]
                    
                    new_item["isHide"] = isHide
                    new_item["isShowList"] = isShowList
                    new_item["isNonDisplay"] = isNonDisplay
                    new_item["isSpecifyNewline"] = isSpecifyNewline
                    new_item["required"] = isRequired
                    if title:
                        new_item["title"] = title
                    if title_i18n:
                        new_item["title_i18n"] = title_i18n
                    if title_i18n_temp:
                        new_item["title_i18n_temp"] = title_i18n_temp
                    if titleMap:
                        new_item["titleMap"] = titleMap
                    if 'items' in old_value:
                        cls.update_attribute_options(old_value["items"], new_item, renew_value)

    @classmethod
    def getItemByItemsKey(cls,prop,key):
        if isinstance(prop, list):
            for i in prop:
                ret = cls.getItemByItemsKey(i,key)
                if ret is not None:
                    return ret
        elif isinstance(prop, dict):
            if "key" in prop and prop["key"] == key:
                return prop
            elif "items" in prop:
                for item in prop["items"]:
                    if "key" in item and item["key"] == key:
                        return item
                    if "items" in item:
                        ret = cls.getItemByItemsKey(item,key)
                        if ret is not None:
                            return ret
        return None
 
            
=======
    def update_attribute_options(cls, old_value, new_value, renew_value):        
        if "items" in old_value:
            for idx2,item2 in enumerate(old_value["items"]):
                if 'items' not in new_value or len(new_value['items']) <= idx2:
                    break
                isHide = False
                isShowList = False
                isNonDisplay = False
                isSpecifyNewline = False
                isRequired = False
                title_i18n = None
                title_i18n_temp = None
                titleMap = None
                if "isHide" in item2:
                    isHide = item2["isHide"]
                if "isShowList" in item2:
                    isShowList = item2["isShowList"]
                if "isNonDisplay" in item2:
                    isNonDisplay = item2["isNonDisplay"]
                if "isSpecifyNewline" in item2:
                    isSpecifyNewline = item2["isSpecifyNewline"]
                if "required" in item2:
                   isRequired = item2["required"]
                if "title_i18n" in item2 and renew_value not in ["ALL", "LOC"]:
                    title_i18n_temp = item2["title_i18n"]
                    title_i18n = title_i18n_temp
                if "title_i18n_temp" in item2 and renew_value not in ["ALL", "LOC"]:
                    title_i18n_temp = item2["title_i18n_temp"]
                if ("titleMap" in item2 and renew_value not in ["ALL", "VAL"]) or \
                         ("titleMap" in item2 and
                          'titleMap' in new_value["items"][idx2] and 
                          not new_value["items"][idx2]["titleMap"]):
                    titleMap = item2["titleMap"]
                                        
                new_value["items"][idx2]["isHide"] = isHide
                new_value["items"][idx2]["isShowList"] = isShowList
                new_value["items"][idx2]["isNonDisplay"] = isNonDisplay
                new_value["items"][idx2]["isSpecifyNewline"] = isSpecifyNewline
                new_value["items"][idx2]["required"] = isRequired
                if title_i18n:
                    new_value["items"][idx2]["title_i18n"] = title_i18n
                if title_i18n_temp:
                    new_value["items"][idx2]["title_i18n_temp"] = title_i18n_temp
                if titleMap:
                    new_value["items"][idx2]["titleMap"] = titleMap

                if 'items' in item2:
                    cls.update_attribute_options(item2, new_value["items"][idx2], renew_value)
>>>>>>> 220926a6

class ItemTypeEditHistory(object):
    """Define API for Itemtype Property creation and manipulation."""

    @classmethod
    def create_or_update(cls, id=0, item_type_id=None, user_id=None,
                         notes={}):
        r"""Create or update ItemTypeEditHistory and store it in the database.

        :param id: ID of Itemtype property.
        :param item_type_id: Existing ItemType model id.
        :param user_id: Existing user format.
        :param notes: map of notes in JSON format.
        :returns: A new :class:`` instance.
        """
        with db.session.begin_nested():
            existing = ItemTypeEditHistoryModel.query \
                .filter_by(id=id).one_or_none()
            new_edit_history = existing or \
                ItemTypeEditHistoryModel(
                    item_type_id=item_type_id,
                    user_id=user_id,
                )

            if new_edit_history.notes != notes:
                new_edit_history.notes = notes
                db.session.add(new_edit_history)
        return new_edit_history

    @classmethod
    def get_by_item_type_id(cls, item_type_id):
        """Retrieve record by id.

        :param item_type_id: ItemType id.
        :returns: ItemTypeEditHistory record or None.
        """
        with db.session.no_autoflush:
            return ItemTypeEditHistoryModel.query \
                .filter_by(item_type_id=item_type_id).one_or_none()


class Mapping(RecordBase):
    """Define API for Mapping creation and manipulation."""

    @classmethod
    def create(cls, item_type_id=None, mapping=None):
        r"""Create a new record instance and store it in the database.

        #. Send a signal :data:`weko_records.signals.before_record_insert`
           with the new record as parameter.

        #. Validate the new record data.

        #. Add the new record in the database.

        #. Send a signal :data:`weko_records.signals.after_record_insert`
           with the new created record as parameter.

        :Keyword Arguments:
          * **format_checker** --
            An instance of the class :class:`jsonschema.FormatChecker`, which
            contains validation rules for formats. See
            :func:`~weko_records.api.RecordBase.validate` for more details.

          * **validator** --
            # A :class:`jsonschema.IValidator` class that will be used to
            validate the record. See
            :func:`~weko_records.api.RecordBase.validate` for more details.


        :param item_type_id: ID of item type.
        :param mapping: Mapping in JSON format.
        :returns: A new :class:`Record` instance.
        """
        with db.session.begin_nested():
            record = cls(mapping)

            before_record_insert.send(
                current_app._get_current_object(),
                record=record
            )

            # record.validate(**kwargs)

            record.model = ItemTypeMapping(item_type_id=item_type_id,
                                           mapping=record)

            db.session.add(record.model)

        after_record_insert.send(
            current_app._get_current_object(),
            record=record
        )
        return record

    @classmethod
    def get_record(cls, item_type_id, with_deleted=False):
        """Retrieve the record by id.

        Raise a database exception if the record does not exist.

        :param item_type_id: ID of item type.
        :param with_deleted: If `True` then it includes deleted records.
        :returns: The :class:`Record` instance.
        """
        with db.session.no_autoflush:
            query = ItemTypeMapping.query.filter_by(item_type_id=item_type_id)
            if not with_deleted:
                query = query.filter(ItemTypeMapping.mapping != None)  # noqa
            obj = query.order_by(desc(ItemTypeMapping.created)).first()
            if obj is None:
                return None
            return cls(obj.mapping, model=obj)

    @classmethod
    def get_records(cls, ids, with_deleted=False):
        """Retrieve multiple records by id.

        :param ids: List of record IDs.
        :param with_deleted: If `True` then it includes deleted records.
        :returns: A list of :class:`Record` instances.
        """
        with db.session.no_autoflush:
            query = ItemTypeMapping.query.filter(ItemTypeMapping.id.in_(ids))
            if not with_deleted:
                query = query.filter(ItemTypeMapping.mapping != None)  # noqa
            return [cls(obj.json, model=obj) for obj in query.all()]

    def patch(self, patch):
        """Patch record metadata.

        :params patch: Dictionary of record metadata.
        :returns: A new :class:`Record` instance.
        """
        data = apply_patch(dict(self), patch)
        return self.__class__(data, model=self.model)

    def commit(self, **kwargs):
        r"""Store changes of the current record instance in the database.

        #. Send a signal :data:`weko_records.signals.before_record_update`
           with the current record to be committed as parameter.

        #. Validate the current record data.

        #. Commit the current record in the database.

        #. Send a signal :data:`weko_records.signals.after_record_update`
            with the committed record as parameter.

        :Keyword Arguments:
          * **format_checker** --
            An instance of the class :class:`jsonschema.FormatChecker`, which
            contains validation rules for formats. See
            :func:`~weko_records.api.RecordBase.validate` for more details.

          * **validator** --
            A :class:`jsonschema.IValidator` class that will be used to
            validate the record. See
            :func:`~weko_records.api.RecordBase.validate` for more details.

        :returns: The :class:`Record` instance.
        """
        if self.model is None or self.model.json is None:
            raise MissingModelError()

        with db.session.begin_nested():
            before_record_update.send(
                current_app._get_current_object(),
                record=self
            )

            self.validate(**kwargs)

            self.model.json = dict(self)
            flag_modified(self.model, 'json')

            db.session.merge(self.model)

        after_record_update.send(
            current_app._get_current_object(),
            record=self
        )
        return self

    def delete(self, force=False):
        """Delete a record.

        If `force` is ``False``, the record is soft-deleted: record data will
        be deleted but the record identifier and the history of the record will
        be kept. This ensures that the same record identifier cannot be used
        twice, and that you can still retrieve its history. If `force` is
        ``True``, then the record is completely deleted from the database.

        #. Send a signal :data:`weko_records.signals.before_record_delete`
           with the current record as parameter.

        #. Delete or soft-delete the current record.

        #. Send a signal :data:`weko_records.signals.after_record_delete`
           with the current deleted record as parameter.

        :param force: if ``True``, completely deletes the current record from
               the database, otherwise soft-deletes it.
        :returns: The deleted :class:`Record` instance.
        """
        if self.model is None:
            raise MissingModelError()

        with db.session.begin_nested():
            before_record_delete.send(
                current_app._get_current_object(),
                record=self
            )

            if force:
                db.session.delete(self.model)
            else:
                self.model.json = None
                db.session.merge(self.model)

        after_record_delete.send(
            current_app._get_current_object(),
            record=self
        )
        return self

    def revert(self, revision_id):
        """Revert the record to a specific revision.

        #. Send a signal :data:`weko_records.signals.before_record_revert`
           with the current record as parameter.

        #. Revert the record to the revision id passed as parameter.

        #. Send a signal :data:`weko_records.signals.after_record_revert`
           with the reverted record as parameter.

        :param revision_id: Specify the record revision id
        :returns: The :class:`Record` instance corresponding to the revision id
        """
        if self.model is None:
            raise MissingModelError()

        revision = self.revisions[revision_id]

        with db.session.begin_nested():
            before_record_revert.send(
                current_app._get_current_object(),
                record=self
            )

            self.model.json = dict(revision)

            db.session.merge(self.model)

        after_record_revert.send(
            current_app._get_current_object(),
            record=self
        )
        return self.__class__(self.model.json, model=self.model)

    @property
    def revisions(self):
        """Get revisions iterator."""
        if self.model is None:
            raise MissingModelError()

        return RevisionsIterator(self.model)

    @classmethod
    def get_mapping_by_item_type_ids(cls, item_type_ids: list) -> list:
        """Get mapping by item type id.

        Args:
            item_type_ids (list): Item type identifier list.

        Returns:
            list: Mappings

        """
        with db.session.no_autoflush:
            query = ItemTypeMapping.query \
                .distinct(ItemTypeMapping.item_type_id) \
                .filter(ItemTypeMapping.item_type_id.in_(item_type_ids)) \
                .order_by(
                    ItemTypeMapping.item_type_id.desc(),
                    ItemTypeMapping.id.desc()
                )

            return [cls(obj.mapping, model=obj) for obj in query.all()]


class ItemTypeProps(RecordBase):
    """Define API for Itemtype Property creation and manipulation."""

    @classmethod
    def create(cls, property_id=None, name=None, schema=None, form_single=None,
               form_array=None):
        """Create a new ItemTypeProperty instance and store it in the database.

        :param property_id: ID of Itemtype property.
        :param name: Property name.
        :param schema: Property in JSON format.
        :param form_single: form (single) in JSON format.
        :param form_array: form (array) in JSON format.
        :returns: A new :class:`Record` instance.
        """
        with db.session.begin_nested():
            record = cls(schema)

            before_record_insert.send(
                current_app._get_current_object(),
                record=record
            )

            record.model = None
            if property_id > 0:
                obj = ItemTypeProperty.query.filter_by(id=property_id,
                                                       delflg=False).first()
                if obj is not None:
                    obj.name = name
                    obj.schema = schema
                    obj.form = form_single
                    obj.forms = form_array
                    record.model = obj
            if record.model is None:
                record.model = ItemTypeProperty(name=name,
                                                schema=schema,
                                                form=form_single,
                                                forms=form_array)

            db.session.add(record.model)

        after_record_insert.send(
            current_app._get_current_object(),
            record=record
        )
        return record

    @classmethod
    def get_record(cls, property_id):
        """Retrieve the record by id.

        Raise a database exception if the record does not exist.

        :param property_id: ID of item type property.
        :returns: The :class:`Record` instance.
        """
        with db.session.no_autoflush:
            obj = ItemTypeProperty.query.filter_by(id=property_id,
                                                   delflg=False).first()
            if obj is None:
                return None
            cls.helper_remove_empty_required(obj.schema)
            return obj

    @classmethod
    def helper_remove_empty_required(cls, data):
        """Help to remove required key if it is empty.

        Arguments:
            data {dict} -- schema to remove required key

        """
        if "required" in data and not data.get("required"):
            data.pop("required", None)
        if "properties" in data:
            for k, v in data.get("properties").items():
                if v.get("items"):
                    cls.helper_remove_empty_required(v.get("items"))

    @classmethod
    def get_records(cls, ids):
        """Retrieve multiple records by id.

        :param ids: List of record IDs.
        :returns: A list of :class:`Record` instances.
        """
        with db.session.no_autoflush:
            query = None
            if len(ids) > 0:
                query = ItemTypeProperty.query.filter_by(
                    ItemTypeMapping.id.in_(ids))
                query = query.filter_by(delflg=False)  # noqa
            else:
                query = ItemTypeProperty.query.filter_by(delflg=False)

            return query.all()
        
    @property
    def revisions(self):
        """Get revisions iterator."""
        if self.model is None:
            raise MissingModelError()

        return RevisionsIterator(self.model)


class ItemsMetadata(RecordBase):
    """Define API for ItemsMetadata creation and manipulation."""

    @classmethod
    def create(cls, data, id_=None, **kwargs):
        r"""Create a new record instance and store it in the database.

        #. Send a signal :data:`weko_records.signals.before_record_insert`
           with the new record as parameter.

        #. Validate the new record data.

        #. Add the new record in the database.

        #. Send a signal :data:`weko_records.signals.after_record_insert`
           with the new created record as parameter.

        :Keyword Arguments:
          * **format_checker** --
            An instance of the class :class:`jsonschema.FormatChecker`, which
            contains validation rules for formats. See
            :func:`~weko_records.api.RecordBase.validate` for more details.

          * **validator** --
            A :class:`jsonschema.IValidator` class that will be used to
            validate the record. See
            :func:`~weko_records.api.RecordBase.validate` for more details.

        :param data: Dict with the record metadata.
        :param id_: Specify a UUID to use for the new record, instead of
                    automatically generated.
        :returns: A new :class:`Record` instance.
        """
        with db.session.begin_nested():
            record = cls(data)

            before_record_insert.send(
                current_app._get_current_object(),
                record=record
            )

            # record.validate(**kwargs)

            record.model = ItemMetadata(
                id=id_,
                item_type_id=kwargs.get('item_type_id'),
                json=record
            )

            db.session.add(record.model)

        after_record_insert.send(
            current_app._get_current_object(),
            record=record
        )
        return record

    @classmethod
    def get_record(cls, id_, with_deleted=False):
        """Retrieve the record by id.

        Raise a database exception if the record does not exist.

        :param id_: record ID.
        :param with_deleted: If `True` then it includes deleted records.
        :returns: The :class:`Record` instance.
        """
        with db.session.no_autoflush:
            query = ItemMetadata.query.filter_by(id=id_)
            if not with_deleted:
                query = query.filter(ItemMetadata.json != None)  # noqa
            obj = query.one()
            cls.__custom_item_metadata(obj.json)
            return cls(obj.json, model=obj)

    @classmethod
    def __custom_item_metadata(cls, item_metadata: dict):
        """Custom item metadata.

        Args:
            item_metadata (dict): Item metadata.
        """
        for k, v in item_metadata.items():
            if isinstance(v, (list, dict)):
                cls.__replace_fqdn_of_file_metadata(v)

    @classmethod
    def __replace_fqdn_of_file_metadata(cls, item_metadata: Union[list, dict]):
        """Replace FQDN of file metadata.

        Args:
            item_metadata (Union[list, dict]): Item metadata.
        """
        from .utils import replace_fqdn
        if isinstance(item_metadata, dict) and \
            item_metadata.get('version_id') and \
                item_metadata.get('url', {}).get('url'):
            item_metadata['url']['url'] = replace_fqdn(
                item_metadata['url']['url'])
        elif isinstance(item_metadata, list):
            for metadata in item_metadata:
                cls.__replace_fqdn_of_file_metadata(metadata)

    @classmethod
    def get_records(cls, ids, with_deleted=False):
        """Retrieve multiple records by id.

        :param ids: List of record IDs.
        :param with_deleted: If `True` then it includes deleted records.
        :returns: A list of :class:`Record` instances.
        """
        with db.session.no_autoflush:
            query = ItemMetadata.query.filter(ItemMetadata.id.in_(ids))
            if not with_deleted:
                query = query.filter(ItemMetadata.json != None)  # noqa

            return [cls(obj.json, model=obj) for obj in query.all()]

    @classmethod
    def get_by_item_type_id(cls, item_type_id, with_deleted=False):
        """Retrieve multiple records by item types identifier.

        :param item_type_id: Identifier of item type.
        :param with_deleted: If `True` then it includes deleted records.
        :returns: A list of :class:`Record` instance.
        """
        with db.session.no_autoflush:
            query = ItemMetadata.query.filter_by(item_type_id=item_type_id)
            if not with_deleted:
                query = query.filter(ItemMetadata.json != None)  # noqa
            return query.all()

    @classmethod
    def get_registered_item_metadata(cls, item_type_id):
        """Retrieve multiple records by item types identifier.

        :param item_type_id: Identifier of item type.
        :returns: A list of :class:`Record` instance.
        """
        with db.session.no_autoflush:
            # Get all item metadata registered by item_type_id
            items = ItemMetadata.query.filter_by(item_type_id=item_type_id).all()
            item_metadata_array = [str(item.id) for item in items]
            # Get all persistent identifier which are not deleted.
            persistent_identifier = PersistentIdentifier.query.filter(
                PersistentIdentifier.object_uuid.in_(item_metadata_array),
                PersistentIdentifier.pid_type == 'recid',
                PersistentIdentifier.status == PIDStatus.REGISTERED
            ).all()
            return persistent_identifier

    @classmethod
    def get_by_object_id(cls, object_id):
        """Retrieve ItemMetadata data by item identifier.

        :param object_id: Pidstore Identifier of item.
        :returns: A :class:`Record` instance.
        """
        with db.session.no_autoflush:
            query = ItemMetadata.query.filter_by(id=object_id)

            return query.one_or_none()

    def patch(self, patch):
        """Patch record metadata.

        :params patch: Dictionary of record metadata.
        :returns: A new :class:`Record` instance.
        """
        data = apply_patch(dict(self), patch)
        return self.__class__(data, model=self.model)

    def commit(self, **kwargs):
        r"""Store changes of the current record instance in the database.

        #. Send a signal :data:`weko_records.signals.before_record_update`
           with the current record to be committed as parameter.

        #. Validate the current record data.

        #. Commit the current record in the database.

        #. Send a signal :data:`weko_records.signals.after_record_update`
            with the committed record as parameter.

        :Keyword Arguments:
          * **format_checker** --
            An instance of the class :class:`jsonschema.FormatChecker`, which
            contains validation rules for formats. See
            :func:`~weko_records.api.RecordBase.validate` for more details.

          * **validator** --
            A :class:`jsonschema.IValidator` class that will be used to
            validate the record. See
            :func:`~weko_records.api.RecordBase.validate` for more details.

        :returns: The :class:`Record` instance.
        """
        if self.model is None or self.model.json is None:
            raise MissingModelError()

        with db.session.begin_nested():
            before_record_update.send(
                current_app._get_current_object(),
                record=self
            )

            # self.validate(**kwargs)

            self.model.json = dict(self)
            flag_modified(self.model, 'json')

            db.session.merge(self.model)

        after_record_update.send(
            current_app._get_current_object(),
            record=self
        )
        return self

    def delete(self, force=False):
        """Delete a record.

        If `force` is ``False``, the record is soft-deleted: record data will
        be deleted but the record identifier and the history of the record will
        be kept. This ensures that the same record identifier cannot be used
        twice, and that you can still retrieve its history. If `force` is
        ``True``, then the record is completely deleted from the database.

        #. Send a signal :data:`weko_records.signals.before_record_delete`
           with the current record as parameter.

        #. Delete or soft-delete the current record.

        #. Send a signal :data:`weko_records.signals.after_record_delete`
           with the current deleted record as parameter.

        :param force: if ``True``, completely deletes the current record from
               the database, otherwise soft-deletes it.
        :returns: The deleted :class:`Record` instance.
        """
        if self.model is None:
            raise MissingModelError()

        with db.session.begin_nested():
            before_record_delete.send(
                current_app._get_current_object(),
                record=self
            )

            if force:
                db.session.delete(self.model)
            else:
                self.model.json = None
                db.session.merge(self.model)

        after_record_delete.send(
            current_app._get_current_object(),
            record=self
        )
        return self

    def revert(self, revision_id):
        """Revert the record to a specific revision.

        #. Send a signal :data:`weko_records.signals.before_record_revert`
           with the current record as parameter.

        #. Revert the record to the revision id passed as parameter.

        #. Send a signal :data:`weko_records.signals.after_record_revert`
           with the reverted record as parameter.

        :param revision_id: Specify the record revision id
        :returns: The :class:`Record` instance corresponding to the revision id
        """
        if self.model is None:
            raise MissingModelError()

        revision = self.revisions[revision_id]

        with db.session.begin_nested():
            before_record_revert.send(
                current_app._get_current_object(),
                record=self
            )

            self.model.json = dict(revision)

            db.session.merge(self.model)

        after_record_revert.send(
            current_app._get_current_object(),
            record=self
        )
        return self.__class__(self.model.json, model=self.model)

    @property
    def revisions(self):
        """Get revisions iterator."""
        if self.model is None:
            raise MissingModelError()

        return RevisionsIterator(self.model)


class FilesMetadata(RecordBase):
    """Define API for FilesMetadata creation and manipulation."""

    @classmethod
    def create(cls, data, id_=None, **kwargs):
        r"""Create a new record instance and store it in the database.

        #. Send a signal :data:`weko_records.signals.before_record_insert`
           with the new record as parameter.

        #. Validate the new record data.

        #. Add the new record in the database.

        #. Send a signal :data:`weko_records.signals.after_record_insert`
           with the new created record as parameter.

        :Keyword Arguments:
          * **format_checker** --
            An instance of the class :class:`jsonschema.FormatChecker`, which
            contains validation rules for formats. See
            :func:`~weko_records.api.RecordBase.validate` for more details.

          * **validator** --
            A :class:`jsonschema.IValidator` class that will be used to
            validate the record. See
            :func:`~weko_records.api.RecordBase.validate` for more details.

        :param data: Dict with the record metadata.
        :param id_: Specify a UUID to use for the new record, instead of
                    automatically generated.
        :returns: A new :class:`Record` instance.
        """
        with db.session.begin_nested():
            record = cls(data)

            # before_record_insert.send(
            #     current_app._get_current_object(),
            #     record=record
            # )

            # record.validate(**kwargs)

            record.model = FileMetadata(
                pid=kwargs.get('pid'),
                json=record, contents=kwargs.get('con'))

            db.session.add(record.model)

        # after_record_insert.send(
        #     current_app._get_current_object(),
        #     record=record
        # )
        return record

    @classmethod
    def get_record(cls, id_, with_deleted=False):
        """Retrieve the record by id.

        Raise a database exception if the record does not exist.

        :param id_: record ID.
        :param with_deleted: If `True` then it includes deleted records.
        :returns: The :class:`Record` instance.
        """
        with db.session.no_autoflush:
            query = FileMetadata.query.filter_by(pid=id_)
            if not with_deleted:
                query = query.filter(FileMetadata.contents != None)  # noqa
            obj = query.one()
            return cls(obj.json, model=obj)

    @classmethod
    def get_records(cls, ids, with_deleted=False):
        """Retrieve multiple records by id.

        :param ids: List of record IDs.
        :param with_deleted: If `True` then it includes deleted records.
        :returns: A list of :class:`Record` instances.
        """
        with db.session.no_autoflush:
            query = FileMetadata.query.filter_by(pid=ids)
            if not with_deleted:
                query = query.filter(FileMetadata.contents != None)  # noqa

            return [cls(obj.json, model=obj) for obj in query.all()]

    def patch(self, patch):
        """Patch record metadata.

        :params patch: Dictionary of record metadata.
        :returns: A new :class:`Record` instance.
        """
        data = apply_patch(dict(self), patch)
        return self.__class__(data, model=self.model)

    def update_data(id, jsn):
        """Patch record metadata.

        :params patch: Dictionary of record metadata.
        :returns: A new :class:`Record` instance.
        """
        from sqlalchemy import update
        with db.session.begin_nested():
            stmt = update(FileMetadata).where(
                FileMetadata.id == id).values(json=jsn)
            db.session.execute(stmt)

    def commit(self, **kwargs):
        r"""Store changes of the current record instance in the database.

        #. Send a signal :data:`weko_records.signals.before_record_update`
           with the current record to be committed as parameter.

        #. Validate the current record data.

        #. Commit the current record in the database.

        #. Send a signal :data:`weko_records.signals.after_record_update`
            with the committed record as parameter.

        :Keyword Arguments:
          * **format_checker** --
            An instance of the class :class:`jsonschema.FormatChecker`, which
            contains validation rules for formats. See
            :func:`~weko_records.api.RecordBase.validate` for more details.

          * **validator** --
            A :class:`jsonschema.IValidator` class that will be used to
            validate the record. See
            :func:`~weko_records.api.RecordBase.validate` for more details.

        :returns: The :class:`Record` instance.
        """
        if self.model is None or self.model.json is None:
            raise MissingModelError()

        with db.session.begin_nested():
            before_record_update.send(
                current_app._get_current_object(),
                record=self
            )

            self.validate(**kwargs)

            self.model.json = dict(self)
            flag_modified(self.model, 'json')

            db.session.merge(self.model)

        after_record_update.send(
            current_app._get_current_object(),
            record=self
        )
        return self

    def delete(self, force=False):
        """Delete a record.

        If `force` is ``False``, the record is soft-deleted: record data will
        be deleted but the record identifier and the history of the record will
        be kept. This ensures that the same record identifier cannot be used
        twice, and that you can still retrieve its history. If `force` is
        ``True``, then the record is completely deleted from the database.

        #. Send a signal :data:`weko_records.signals.before_record_delete`
           with the current record as parameter.

        #. Delete or soft-delete the current record.

        #. Send a signal :data:`weko_records.signals.after_record_delete`
           with the current deleted record as parameter.

        :param force: if ``True``, completely deletes the current record from
               the database, otherwise soft-deletes it.
        :returns: The deleted :class:`Record` instance.
        """
        if self.model is None:
            raise MissingModelError()

        with db.session.begin_nested():
            before_record_delete.send(
                current_app._get_current_object(),
                record=self
            )

            if force:
                db.session.delete(self.model)
            else:
                self.model.json = None
                db.session.merge(self.model)

        after_record_delete.send(
            current_app._get_current_object(),
            record=self
        )
        return self

    def revert(self, revision_id):
        """Revert the record to a specific revision.

        #. Send a signal :data:`weko_records.signals.before_record_revert`
           with the current record as parameter.

        #. Revert the record to the revision id passed as parameter.

        #. Send a signal :data:`weko_records.signals.after_record_revert`
           with the reverted record as parameter.

        :param revision_id: Specify the record revision id
        :returns: The :class:`Record` instance corresponding to the revision id
        """
        if self.model is None:
            raise MissingModelError()

        revision = self.revisions[revision_id]

        with db.session.begin_nested():
            before_record_revert.send(
                current_app._get_current_object(),
                record=self
            )

            self.model.json = dict(revision)

            db.session.merge(self.model)

        after_record_revert.send(
            current_app._get_current_object(),
            record=self
        )
        return self.__class__(self.model.json, model=self.model)

    @property
    def revisions(self):
        """Get revisions iterator."""
        if self.model is None:
            raise MissingModelError()

        return RevisionsIterator(self.model)


class RecordRevision(RecordBase):
    """API for record revisions."""

    def __init__(self, model):
        """Initialize instance with the SQLAlchemy model."""
        super(RecordRevision, self).__init__(model.json, model=model)


class SiteLicense(RecordBase):
    """Define API for SiteLicense creation and manipulation."""

    @classmethod
    def get_records(cls):
        """Retrieve multiple records.

        :returns: A list of :class:`Record` instances.
        """
        with db.session.no_autoflush:
            sl_obj = SiteLicenseInfo.query.order_by(
                SiteLicenseInfo.organization_id).all()
            return [cls(dict(obj)) for obj in sl_obj]

    @classmethod
    def update(cls, obj):
        """Update method."""
        def get_addr(lst, id_):
            if lst and isinstance(lst, list):
                sld = []
                for j in range(len(lst)):
                    sl = SiteLicenseIpAddress(
                        organization_id=id_,
                        organization_no=j + 1,
                        start_ip_address='.'.join(
                            lst[j].get('start_ip_address')),
                        finish_ip_address='.'.join(
                            lst[j].get('finish_ip_address'))
                    )
                    sld.append(sl)
                return sld

        # update has_site_license field on item type name tbl
        ItemTypeNames.update(obj.get('item_type'))
        site_license = obj.get('site_license')
        if isinstance(site_license, list):
            # delete all rows first
            SiteLicenseIpAddress.query.delete()
            SiteLicenseInfo.query.delete()
            # add new rows
            if site_license:
                sif = []
                for i in range(len(site_license)):
                    lst = site_license[i]
                    if lst.get('mail_address'):
                        receive_mail_flag = lst.get('receive_mail_flag')
                    else:
                        receive_mail_flag = 'F'
                    slif = SiteLicenseInfo(
                        organization_id=i + 1,
                        organization_name=lst.get('organization_name'),
                        receive_mail_flag=receive_mail_flag,
                        mail_address=lst.get('mail_address'),
                        domain_name=lst.get('domain_name'),
                        addresses=get_addr(
                            lst.get('addresses'),
                            i))
                    sif.append(slif)
                # add new rows
                db.session.add_all(sif)


class RevisionsIterator(object):
    """Iterator for record revisions."""

    def __init__(self, model):
        """Initialize instance with the SQLAlchemy model."""
        self._it = None
        self.model = model

    def __len__(self):
        """Get number of revisions."""
        return self.model.versions.count()

    def __iter__(self):
        """Get iterator."""
        self._it = iter(self.model.versions)
        return self

    def next(self):
        """Python 2.7 compatibility."""
        return self.__next__()  # pragma: no cover

    def __next__(self):
        """Get next revision item."""
        return RecordRevision(next(self._it))

    def __getitem__(self, revision_id):
        """Get a specific revision.

        :param revision_id: Specify the record revision id
        """
        return RecordRevision(self.model.versions[revision_id])

    def __contains__(self, revision_id):
        """Test if revision exists.

        :param revision_id: Specify the record revision id
        """
        try:
            self[revision_id]
            return True
        except IndexError:
            return False


class WekoRecord(Record):
    """Weko Record."""

    record_fetcher = staticmethod(weko_record_fetcher)

    @classmethod
    def get_record(cls, pid, id_, with_deleted=False):
        """Retrieve the record by id.

        Raise a database exception if the record does not exist.

        :param id_: record ID.
        :param with_deleted: If `True` then it includes deleted records.
        :returns: The :class:`Record` instance.
        """
        pr = super(WekoRecord, cls).get_record(id_)

        with db.session.no_autoflush:
            query = FileMetadata.query.filter_by(pid=pid)
            if not with_deleted:
                query = query.filter(FileMetadata.contents != None)  # noqa

            return [cls(obj.json, model=obj) for obj in query.all()]

    @property
    def pid(self):
        """Return an instance of record PID."""
        pid = self.record_fetcher(self.id, self)
        return PersistentIdentifier.get(pid.pid_type, pid.pid_value)

    @property
    def depid(self):
        """Return depid of the record."""
        return PersistentIdentifier.get(
            pid_type='depid',
            pid_value=self.get('_deposit', {}).get('id')
        )


class FeedbackMailList(object):
    """Feedback-Mail List API."""

    @classmethod
    def update(cls, item_id, feedback_maillist):
        """Create a new instance feedback_mail_list.

        :param item_id: Item Identifier
        :param feedback_maillist: list mail feedback
        :return boolean: True if success
        """
        with db.session.begin_nested():
            query_object = _FeedbackMailList.query.filter_by(
                item_id=item_id).one_or_none()
            if not query_object:
                mail_list = []
                account_author_set = set()
                for d in feedback_maillist:
                    author_id = d.get("author_id")
                    email = d.get("email")
                    if author_id:
                        account_author_set.add(str(author_id))
                    elif email:
                        mail_list.append({"email": email})
                query_object = _FeedbackMailList(
                    item_id=item_id,
                    mail_list=mail_list,
                    account_author=",".join(list(account_author_set))
                )
                db.session.add(query_object)
            else:
                mail_list = []
                account_author_set = set()
                for d in feedback_maillist:
                    author_id = d.get("author_id")
                    email = d.get("email")
                    if author_id:
                        account_author_set.add(str(author_id))
                    elif email:
                        mail_list.append({"email": email})
                query_object.mail_list = mail_list
                query_object.account_author = ",".join(list(account_author_set))
                db.session.merge(query_object)

    @classmethod
    def update_by_list_item_id(cls, item_ids, feedback_maillist):
        """Create a new instance feedback_mail_list.

        :param item_ids: Item Identifiers
        :param feedback_maillist: list mail feedback
        """
        for item_id in item_ids:
            cls.update(item_id, feedback_maillist)

    @classmethod
    def get_mail_list_by_item_id(cls, item_id):
        """Get a FeedbackMail list by item_id.

        :param item_id:
        :return feedback_mail_list

        """
        try:
            with db.session.no_autoflush:
                query_object = _FeedbackMailList.query.filter_by(
                    item_id=item_id).one_or_none()
                if query_object:
                    data = []
                    list_author_id = []
                    if query_object.account_author:
                        list_author_id = query_object.account_author.split(',')
                        for author_id in list_author_id:
                            emails = Authors.get_emails_by_id(author_id)
                            for e in emails:
                                data.append({"email": e, "author_id": author_id})
                    if query_object.mail_list:
                        for m in query_object.mail_list:
                            author_id = m.get("author_id")
                            email = m.get("email")
                            if author_id: # if there is author_id (obsolete data formats only)
                                if author_id not in list_author_id:
                                    emails = Authors.get_emails_by_id(author_id)
                                    for e in emails:
                                        data.append({"email": e, "author_id": author_id})
                            else:
                                if email:
                                    data.append({"email": email, "author_id": ""})
                    return data
                else:
                    return []
        except SQLAlchemyError as e:
            current_app.logger.error(e)
            return []

    @classmethod
    def get_feedback_mail_list(cls):
        """Get feedback mail list for send mail."""
        mail_list = {}
        checked_author_id = {}

        # get feedbak mail list from db
        data = db.session.query(
            _FeedbackMailList, PersistentIdentifier
        ).join(
            PersistentIdentifier,
            _FeedbackMailList.item_id == PersistentIdentifier.object_uuid
        ).filter(
            PersistentIdentifier.pid_type == 'recid',
            PersistentIdentifier.status == PIDStatus.REGISTERED,
            PersistentIdentifier.pid_value.notlike("%.%")
        ).all()

        # create return data
        for d in data:
            item_id = str(d.FeedbackMailList.item_id)
            emails_no_authorid = []
            list_author_id = d.FeedbackMailList.account_author.split(',')
            for m in d.FeedbackMailList.mail_list:
                if m.get("author_id"):
                    list_author_id.append(m.get("author_id"))
                else:
                    emails_no_authorid.append(m.get("email"))
            # there is author id
            for author_id in list(set(list_author_id)):
                if not author_id:
                    continue
                if author_id in checked_author_id:
                    emails = checked_author_id.get(author_id)
                    for e in emails:
                        mail_list[e]["items"].append(item_id)
                else:
                    emails = Authors.get_emails_by_id(author_id)
                    for e in emails:
                        if e and e not in mail_list:
                            mail_list[e] = {
                                "items": [item_id],
                                "author_id": author_id
                            }
                    checked_author_id[author_id] = emails
            # if no author id
            for e in emails_no_authorid:
                if e:
                    if e not in mail_list:
                        mail_list[e] = {
                            "items": [item_id],
                            "author_id": ""
                        }
                    else:
                        mail_list[e]["items"].append(item_id)

        return mail_list

    @classmethod
    def delete(cls, item_id):
        """Delete a feedback_mail_list by item_id.

        :param item_id: item_id of target feed_back_mail_list
        :return: bool: True if success
        """
        try:
            cls.delete_without_commit(item_id)
            db.session.commit()
        except SQLAlchemyError:
            db.session.rollback()
            return False
        return True

    @classmethod
    def delete_without_commit(cls, item_id):
        """Delete a feedback_mail_list by item_id without commit.

        :param item_id: item_id of target feed_back_mail_list
        :return: bool: True if success
        """
        with db.session.begin_nested():
            _FeedbackMailList.query.filter_by(item_id=item_id).delete()

    @classmethod
    def delete_by_list_item_id(cls, item_ids):
        """Delete a feedback_mail_list by item_id.

        :param item_ids: item_id of target feed_back_mail_list
        """
        for item_id in item_ids:
            cls.delete(item_id)


class ItemLink(object):
    """Item Link API."""

    org_item_id = 0

    def __init__(self, recid: str):
        """Constructor."""
        self.org_item_id = recid

    @classmethod
    def get_item_link_info(cls, recid):
        """Get item link info of recid.

        :param recid: Record Identifier.
        :return ret: List destination records.
        """
        from weko_deposit.api import WekoRecord

        dst_relations = ItemReference.get_src_references(recid).all()
        ret = []

        for relation in dst_relations:
            record = WekoRecord.get_record_by_pid(relation.dst_item_pid)
            ret.append(dict(
                item_links=relation.dst_item_pid,
                item_title=record.get('item_title'),
                value=relation.reference_type
            ))

        return ret

    @staticmethod
    def __get_titles_key(item_type_mapping):
        """Get title keys in item type mapping.

        :param item_type_mapping: item type mapping.
        :return:
        """
        parent_key = None
        title_key = None
        language_key = None
        for mapping_key in item_type_mapping:
            property_data = item_type_mapping.get(mapping_key).get(
                'jpcoar_mapping')
            if (
                isinstance(property_data, dict)
                and property_data.get('title')
            ):
                title = property_data.get('title')
                parent_key = mapping_key
                title_key = title.get("@value")
                language_key = title.get("@attributes", {}).get("xml:lang")
        return parent_key, title_key, language_key

    @classmethod
    def __get_titles(cls, record):
        """Get titles of record.

        :param record:
        :return:
        """
        item_type_mapping = Mapping.get_record(record.get("item_type_id"))
        parent_key, title_key, language_key = cls.__get_titles_key(
            item_type_mapping)
        title_metadata = record.get(parent_key)
        titles = []
        if title_metadata:
            attribute_value = title_metadata.get('attribute_value_mlt')
            if isinstance(attribute_value, list):
                for attribute in attribute_value:
                    tmp = dict()
                    if attribute.get(title_key):
                        tmp['title'] = attribute.get(title_key)
                    if attribute.get(language_key):
                        tmp['language'] = attribute.get(language_key)
                    if tmp.get('title'):
                        titles.append(tmp.copy())
        return titles

    @classmethod
    def get_item_link_info_output_xml(cls, recid):
        """Get item link info of recid for output xml.

        :param recid: Record Identifier.
        :return ret: List destination records.
        """
        from weko_deposit.api import WekoRecord
        from weko_records_ui.utils import get_record_permalink

        def get_url(pid_value):
            wr = WekoRecord.get_record_by_pid(pid_value)
            permalink = get_record_permalink(wr)
            if not permalink:
                sid = 'system_identifier_doi'
                avm = 'attribute_value_mlt'
                ssi = 'subitem_systemidt_identifier'
                if wr.get(sid) and wr.get(sid).get(avm)[0]:
                    url = wr[sid][avm][0][ssi]
                else:
                    url = request.host_url + 'records/' + pid_value
            else:
                url = permalink

            if 'doi' in url:
                type = 'DOI'
            elif 'handle' in url:
                type = 'HDL'
            else:
                type = 'URI'
            return url, type

        dst_relations = ItemReference.get_src_references(recid).all()
        ret = []

        for relation in dst_relations:
            link, identifierType = get_url(relation.dst_item_pid)
            ret.append(dict(
                reference_type=relation.reference_type,
                url=link,
                identifierType=identifierType
            ))

        return ret

    def update(self, items):
        """Update list item link of current record.

        :param items: List record_d and relation type.
        :return: Error or not.
        """
        dst_relations = ItemReference.get_src_references(
            self.org_item_id).all()
        dst_ids = [dst_item.dst_item_pid for dst_item in dst_relations]
        updated = []
        created = []
        for item in items:
            item_id = item['item_id']
            if item_id in dst_ids:
                updated.extend(item for dst_item in dst_relations if
                               dst_item.reference_type != item['sele_id'])
                dst_ids.remove(item_id)
            else:
                created.append(item)

        deleted = dst_ids

        try:
            with db.session.begin_nested():
                if created:
                    self.bulk_create(created)
                if updated:
                    self.bulk_update(updated)
                if deleted:
                    self.bulk_delete(deleted)
            db.session.commit()
        except IntegrityError as ex:
            current_app.logger.error(ex.orig)
            db.session.rollback()
            return str(ex.orig)
        except SQLAlchemyError as ex:
            current_app.logger.error(ex)
            db.session.rollback()
            return str(ex)
        return None

    def bulk_create(self, dst_items):
        """Create list of item links.

        :param dst_items: List items.
        """
        objects = [ItemReference(
            src_item_pid=self.org_item_id,
            dst_item_pid=cr['item_id'],
            reference_type=cr['sele_id']) for cr in dst_items]
        db.session.bulk_save_objects(objects)

    def bulk_update(self, dst_items):
        """Update list of item links.

        :param dst_items: List items.
        """
        objects = [ItemReference(
            src_item_pid=self.org_item_id,
            dst_item_pid=cr['item_id'],
            reference_type=cr['sele_id']) for cr in dst_items]
        for obj in objects:
            db.session.merge(obj)

    def bulk_delete(self, dst_item_ids):
        """Delete list of item links.

        :param dst_item_ids: List items.
        """
        for dst_item_id in dst_item_ids:
            db.session.query(ItemReference).filter(
                ItemReference.src_item_pid == self.org_item_id,
                ItemReference.dst_item_pid == dst_item_id
            ).delete(synchronize_session='fetch')<|MERGE_RESOLUTION|>--- conflicted
+++ resolved
@@ -915,24 +915,14 @@
         return RevisionsIterator(self.model)
 
     @classmethod
-<<<<<<< HEAD
-    def reload(cls, itemtype_id, specified_list=[], renew_value='None'):
-=======
     def reload(cls, itemtype_id, mapping_dict, specified_list=[], renew_value='None'):
->>>>>>> 220926a6
         """reload itemtype properties.
 
         Args:
             itemtype_id (_type_): _description_
-<<<<<<< HEAD
-            specified_list: renew properties id list
-            renew_value: None, ALL, VAL, LOC
-
-=======
             mapping_dict: properties mapping data
             specified_list: renew properties id list
             renew_value: None, ALL, VAL, LOC
->>>>>>> 220926a6
         """
         # with db.session.begin_nested():
         result = {"msg":"Update ItemType({})".format(itemtype_id),"code":0}
@@ -950,10 +940,7 @@
                         _tmp = int(_tmp.replace('cus_', ''))
                         if specified_list and _tmp not in specified_list:
                             continue
-<<<<<<< HEAD
-=======
                         # fix properties to item_type
->>>>>>> 220926a6
                         _prop = ItemTypeProps.get_record(_tmp)
                         if _prop:
                             # fix mapping
@@ -976,12 +963,8 @@
                                 tmp_data = pickle.loads(pickle.dumps(data['table_row_map']['form'][idx], -1))                            
                                 _forms = json.loads(json.dumps(pickle.loads(pickle.dumps(_prop.forms, -1))).replace('parentkey',_prop_id))
                                 data['table_row_map']['form'][idx]=pickle.loads(pickle.dumps(_forms, -1))
-<<<<<<< HEAD
-                                cls.update_attribute_options(tmp_data, data['table_row_map']['form'][idx], renew_value)
-=======
                                 _tmp_data = data['table_row_map']['form'][idx]
                                 cls.update_attribute_options(tmp_data, _tmp_data, renew_value)
->>>>>>> 220926a6
                                 cls.update_property_enum(item_type.render['table_row_map']['schema']['properties'][_prop_id],data['table_row_map']['schema']['properties'][_prop_id])
                             else:
                                 tmp_data = pickle.loads(pickle.dumps(data['table_row_map']['form'][idx], -1))
@@ -989,12 +972,8 @@
                                 # cls.update_property_enum(item_type.render['table_row_map']['schema']['properties'],data['table_row_map']['schema']['properties'][_prop_id])
                                 _form = json.loads(json.dumps(pickle.loads(pickle.dumps(_prop.form, -1))).replace('parentkey',_prop_id))
                                 data['table_row_map']['form'][idx]=pickle.loads(pickle.dumps(_form, -1))
-<<<<<<< HEAD
-                                cls.update_attribute_options(tmp_data, data['table_row_map']['form'][idx], renew_value)
-=======
                                 _tmp_data = data['table_row_map']['form'][idx]
                                 cls.update_attribute_options(tmp_data, _tmp_data, renew_value)
->>>>>>> 220926a6
                                 cls.update_property_enum(item_type.render['table_row_map']['schema']['properties'][_prop_id],data['table_row_map']['schema']['properties'][_prop_id])
                                                                                
         from weko_itemtypes_ui.utils import fix_json_schema,update_required_schema_not_exist_in_form, update_text_and_textarea
@@ -1011,14 +990,8 @@
 
         if 'schemaeditor' in data:
             if 'schema' in data['schemaeditor']:
-<<<<<<< HEAD
-                if 'properties' in data['schemaeditor']['schema']:
-                    data['schemaeditor']['schema'] = json_schema
-        
-=======
                 data['schemaeditor']['schema'] = json_schema
 
->>>>>>> 220926a6
         # item_type_mapping = (
         #             ItemTypeMapping.query.filter(ItemTypeMapping.item_type_id == itemtype_id)
         #             .order_by(desc(ItemTypeMapping.created))
@@ -1073,85 +1046,6 @@
                                 cls.update_property_enum(old_value[key], new_value[key])
 
     @classmethod
-<<<<<<< HEAD
-    def update_attribute_options(cls, old_value, new_value, renew_value = 'None'):
-        managed_key_list = current_app.config.get("WEKO_RECORDS_MANAGED_KEYS")
-        if isinstance(old_value, list):
-           for i in old_value:
-               cls.update_attribute_options(i, new_value, renew_value)     
-        elif isinstance(old_value, dict): 
-            if "key" in old_value:
-                key = old_value["key"]
-                new_item = cls.getItemByItemsKey(new_value,key)
-                if new_item is not None:    
-                    isHide = False
-                    isShowList = False
-                    isNonDisplay = False
-                    isSpecifyNewline = False
-                    isRequired = False
-                    title_i18n = None
-                    title_i18n_temp = None
-                    titleMap = None
-                    title = None
-                    
-                    if "title" in old_value:
-                        title = old_value["title"]
-                    if "isHide" in old_value:
-                        isHide = old_value["isHide"]
-                    if "isShowList" in old_value:
-                        isShowList = old_value["isShowList"]
-                    if "isNonDisplay" in old_value:
-                        isNonDisplay = old_value["isNonDisplay"]
-                    if "isSpecifyNewline" in old_value:
-                        isSpecifyNewline = old_value["isSpecifyNewline"]
-                    if "required" in old_value:
-                        isRequired = old_value["required"]
-                    if "title_i18n" in old_value and renew_value not in ["ALL", "LOC"]:
-                        title_i18n_temp = old_value["title_i18n"]
-                        title_i18n = title_i18n_temp
-                    if "title_i18n_temp" in old_value and renew_value not in ["ALL", "LOC"]:
-                        title_i18n_temp = old_value["title_i18n_temp"]
-                    if ("titleMap" in old_value and key.split(".")[-1] not in managed_key_list) or ("titleMap" in old_value and renew_value not in ["ALL", "VAL"]) :
-                        titleMap = old_value["titleMap"]
-                    
-                    new_item["isHide"] = isHide
-                    new_item["isShowList"] = isShowList
-                    new_item["isNonDisplay"] = isNonDisplay
-                    new_item["isSpecifyNewline"] = isSpecifyNewline
-                    new_item["required"] = isRequired
-                    if title:
-                        new_item["title"] = title
-                    if title_i18n:
-                        new_item["title_i18n"] = title_i18n
-                    if title_i18n_temp:
-                        new_item["title_i18n_temp"] = title_i18n_temp
-                    if titleMap:
-                        new_item["titleMap"] = titleMap
-                    if 'items' in old_value:
-                        cls.update_attribute_options(old_value["items"], new_item, renew_value)
-
-    @classmethod
-    def getItemByItemsKey(cls,prop,key):
-        if isinstance(prop, list):
-            for i in prop:
-                ret = cls.getItemByItemsKey(i,key)
-                if ret is not None:
-                    return ret
-        elif isinstance(prop, dict):
-            if "key" in prop and prop["key"] == key:
-                return prop
-            elif "items" in prop:
-                for item in prop["items"]:
-                    if "key" in item and item["key"] == key:
-                        return item
-                    if "items" in item:
-                        ret = cls.getItemByItemsKey(item,key)
-                        if ret is not None:
-                            return ret
-        return None
- 
-            
-=======
     def update_attribute_options(cls, old_value, new_value, renew_value):        
         if "items" in old_value:
             for idx2,item2 in enumerate(old_value["items"]):
@@ -1200,7 +1094,7 @@
 
                 if 'items' in item2:
                     cls.update_attribute_options(item2, new_value["items"][idx2], renew_value)
->>>>>>> 220926a6
+
 
 class ItemTypeEditHistory(object):
     """Define API for Itemtype Property creation and manipulation."""
