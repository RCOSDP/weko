--- conflicted
+++ resolved
@@ -43,11 +43,7 @@
     before_record_insert, before_record_revert, before_record_update
 from invenio_search import RecordsSearch
 from jsonpatch import apply_patch
-<<<<<<< HEAD
 from sqlalchemy import and_, asc, desc, func, or_, not_, cast, String
-=======
-from sqlalchemy import cast, String
->>>>>>> 4da1cee2
 from sqlalchemy.exc import IntegrityError, SQLAlchemyError
 from sqlalchemy.orm.attributes import flag_modified
 from sqlalchemy.sql.expression import desc
@@ -56,24 +52,15 @@
 
 
 from .fetchers import weko_record_fetcher
-<<<<<<< HEAD
-from .models import FeedbackMailList as _FeedbackMailList
-from .models import RequestMailList as _RequestMailList
-from .models import ItemApplication as _ItemApplication
-from .models import FileMetadata, ItemMetadata, ItemReference, ItemType
-from .models import ItemTypeEditHistory as ItemTypeEditHistoryModel
-from .models import ItemTypeMapping, ItemTypeName, ItemTypeProperty, \
-    SiteLicenseInfo, SiteLicenseIpAddress
-=======
 from .models import (
     FeedbackMailList as _FeedbackMailList,
     RequestMailList as _RequestMailList,
+    ItemApplication as _ItemApplication,
     FileMetadata, ItemMetadata, ItemReference, ItemType,
     ItemTypeEditHistory as ItemTypeEditHistoryModel,
     ItemTypeMapping, ItemTypeName, ItemTypeProperty,
     ItemTypeJsonldMapping, SiteLicenseInfo, SiteLicenseIpAddress
 )
->>>>>>> 4da1cee2
 
 
 _records_state = LocalProxy(
@@ -2778,7 +2765,6 @@
         for item_id in item_ids:
             cls.delete(item_id)
 
-<<<<<<< HEAD
 class ItemApplication(object):
 
     @classmethod
@@ -2840,8 +2826,6 @@
         for item_id in item_ids:
             cls.delete(item_id)
 
-=======
->>>>>>> 4da1cee2
 class ItemLink(object):
     """Item Link API."""
 
