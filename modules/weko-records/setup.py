--- conflicted
+++ resolved
@@ -104,24 +104,15 @@
         'invenio_config.module': [
             'weko_records = weko_records.config',
         ],
-<<<<<<< HEAD
         'invenio_db.alembic': [ 
             'weko_records = weko_records:alembic',
         ],
         'invenio_db.models': [
             'weko_records = weko_records.models',
         ],
-=======
-        'invenio_db.models': [
-            'weko_records = weko_records.models',
-        ],
-        'invenio_db.alembic': [
-            'weko_records = weko_records:alembic',
-        ],
         'invenio_oauth2server.scopes': [
             'oa_status_update_scope = weko_records.scopes:oa_status_update_scope',
         ],
->>>>>>> 96fb694e
     },
     extras_require=extras_require,
     install_requires=install_requires,
