# -*- coding: utf-8 -*-
#
# This file is part of WEKO3.
# Copyright (C) 2017 National Institute of Informatics.
#
# WEKO3 is free software; you can redistribute it
# and/or modify it under the terms of the GNU General Public License as
# published by the Free Software Foundation; either version 2 of the
# License, or (at your option) any later version.
#
# WEKO3 is distributed in the hope that it will be
# useful, but WITHOUT ANY WARRANTY; without even the implied warranty of
# MERCHANTABILITY or FITNESS FOR A PARTICULAR PURPOSE.  See the GNU
# General Public License for more details.
#
# You should have received a copy of the GNU General Public License
# along with WEKO3; if not, write to the
# Free Software Foundation, Inc., 59 Temple Place, Suite 330, Boston,
# MA 02111-1307, USA.

"""Database models for mail."""

import pickle
from flask import current_app
from invenio_db import db
from sqlalchemy import or_
from flask_babelex import gettext as _

from invenio_mail.config import INVENIO_MAIL_DEFAULT_TEMPLATE_CATEGORY_ID


from invenio_mail.config import INVENIO_MAIL_DEFAULT_TEMPLATE_CATEGORY_ID

class MailConfig(db.Model):
    """Mail Config."""

    id = db.Column(db.Integer, primary_key=True)
    mail_server = db.Column(db.String(255), default='localhost')
    mail_port = db.Column(db.Integer, default=25)
    mail_use_tls = db.Column(db.Boolean(name='use_tls'), default=False)
    mail_use_ssl = db.Column(db.Boolean(name='use_ssl'), default=False)
    mail_username = db.Column(db.String(255), default='')
    mail_password = db.Column(db.String(255), default='')
    mail_local_hostname = db.Column(db.String(255), default='')
    mail_default_sender = db.Column(db.String(255), default='')

    @classmethod
    def get_config(cls):
        """Get mail Config."""
        if len(cls.query.all()) < 1:
            try:
                db.session.add(cls())
                db.session.commit()
            except:
                db.session.rollback()
        data = cls.query.get(1)
        if data:
            cfg = pickle.loads(pickle.dumps(data.__dict__))
            cfg.pop('id')
            cfg.pop('_sa_instance_state')
        else:
            cfg = {}
        return cfg

    @classmethod
    def set_config(cls, new_config):
        """Set mail Config."""
        try:
            cfg = cls.query.get(1)
            cfg.mail_server = new_config['mail_server']
            cfg.mail_port = int(new_config['mail_port'])
            cfg.mail_use_tls = new_config['mail_use_tls']
            cfg.mail_use_ssl = new_config['mail_use_ssl']
            cfg.mail_username = new_config['mail_username']
            cfg.mail_password = new_config['mail_password']
            cfg.mail_local_hostname = new_config['mail_local_hostname']
            cfg.mail_default_sender = new_config['mail_default_sender']
            db.session.commit()
        except:
            db.session.rollback()


class MailTemplateGenres(db.Model):
    """Mail template genre"""
    id = db.Column(db.Integer, primary_key=True, autoincrement=True)
    name = db.Column(db.String(255), default='')
    templates = db.relationship('MailTemplates', backref='genre')


class MailTemplates(db.Model):
    """Mail templates."""

    id = db.Column(db.Integer, primary_key=True, autoincrement=True)
    mail_subject = db.Column(db.String(255), default='')
    mail_body = db.Column(db.Text, nullable=True)
    default_mail = db.Column(db.Boolean, default=False)
    mail_genre_id = db.Column('genre_id', db.Integer,
                              db.ForeignKey('mail_template_genres.id', onupdate='CASCADE', ondelete='RESTRICT'),
                              nullable=False, default=INVENIO_MAIL_DEFAULT_TEMPLATE_CATEGORY_ID)
<<<<<<< HEAD

=======
>>>>>>> 596eb83b
    def toDict(self):
        """model object to dict"""
        return {
            "key": str(self.id),
            "flag": self.default_mail,
            "content": {
                "subject": self.mail_subject,
                "body": self.mail_body
            },
            'genre_order': self.genre.id if self.genre else None,
            'genre_key': self.genre.name if self.genre else None,
            'genre_name': _(self.genre.name) if self.genre else None,
        }

    @classmethod
    def get_templates(cls):
        """Get mail templates."""
        from weko_admin.models import AdminSettings
        result = []
        # get secret mail enabled
        restricted_access = AdminSettings.get('restricted_access', dict_to_object=False)
        if not restricted_access:
            restricted_access = current_app.config['WEKO_ADMIN_RESTRICTED_ACCESS_SETTINGS']
        secret_enabled:bool = restricted_access.get('secret_URL_file_download',{}).get('secret_enable',False)

        try:
            if not secret_enabled:
                secret_genre_id = current_app.config.get('WEKO_RECORDS_UI_MAIL_TEMPLATE_SECRET_GENRE_ID', -1)
                result = [m.toDict() for m in \
                    cls.query.filter(or_(cls.mail_genre_id != secret_genre_id, cls.mail_genre_id == None)).order_by(cls.id).all()]
            else:
                result = [m.toDict() for m in cls.query.order_by(cls.id).all()]
        except Exception as ex:
            current_app.logger.error(ex)
        return result

    @classmethod
    def get_by_id(cls, id):
        """Get mail template by id."""
        try:
            return cls.query.filter_by(id=id).one_or_none()
        except Exception as ex:
            current_app.logger.error(ex)
            return None

    @classmethod
    def save_and_update(cls, data):
        """Add new mail template."""
        if data['key']:
            obj = cls.get_by_id(data['key'])
        else:
            obj = cls()
            obj.genre_id = current_app.config["INVENIO_MAIL_DEFAULT_TEMPLATE_CATEGORY_ID"]
        obj.mail_subject = data['content']['subject']
        obj.mail_body = data['content']['body']
        try:
            if data['key']:
                db.session.merge(obj)
            else:
                db.session.add(obj)
            db.session.commit()
            return True
<<<<<<< HEAD
        except Exception as ex:
            db.session.rollback()
            current_app.logger.error(ex)
            return False

    @classmethod
    def delete_by_id(cls, id):
        """Delete mail template."""
        try:
            cls.query.filter_by(id=id).delete()
            db.session.commit()
            return True
        except Exception as ex:
            db.session.rollback()
            current_app.logger.error(ex)
=======
        except:
            db.session.rollback()
>>>>>>> 596eb83b
            return False<|MERGE_RESOLUTION|>--- conflicted
+++ resolved
@@ -28,8 +28,6 @@
 
 from invenio_mail.config import INVENIO_MAIL_DEFAULT_TEMPLATE_CATEGORY_ID
 
-
-from invenio_mail.config import INVENIO_MAIL_DEFAULT_TEMPLATE_CATEGORY_ID
 
 class MailConfig(db.Model):
     """Mail Config."""
@@ -97,10 +95,7 @@
     mail_genre_id = db.Column('genre_id', db.Integer,
                               db.ForeignKey('mail_template_genres.id', onupdate='CASCADE', ondelete='RESTRICT'),
                               nullable=False, default=INVENIO_MAIL_DEFAULT_TEMPLATE_CATEGORY_ID)
-<<<<<<< HEAD
 
-=======
->>>>>>> 596eb83b
     def toDict(self):
         """model object to dict"""
         return {
@@ -163,7 +158,6 @@
                 db.session.add(obj)
             db.session.commit()
             return True
-<<<<<<< HEAD
         except Exception as ex:
             db.session.rollback()
             current_app.logger.error(ex)
@@ -179,8 +173,4 @@
         except Exception as ex:
             db.session.rollback()
             current_app.logger.error(ex)
-=======
-        except:
-            db.session.rollback()
->>>>>>> 596eb83b
             return False