# -*- coding: utf-8 -*-
#
# This file is part of WEKO3.
# Copyright (C) 2017 National Institute of Informatics.
#
# WEKO3 is free software; you can redistribute it
# and/or modify it under the terms of the GNU General Public License as
# published by the Free Software Foundation; either version 2 of the
# License, or (at your option) any later version.
#
# WEKO3 is distributed in the hope that it will be
# useful, but WITHOUT ANY WARRANTY; without even the implied warranty of
# MERCHANTABILITY or FITNESS FOR A PARTICULAR PURPOSE.  See the GNU
# General Public License for more details.
#
# You should have received a copy of the GNU General Public License
# along with WEKO3; if not, write to the
# Free Software Foundation, Inc., 59 Temple Place, Suite 330, Boston,
# MA 02111-1307, USA.

"""Database models for mail."""

<<<<<<< HEAD
import pickle
=======
from flask import current_app
>>>>>>> e8d00a98
from invenio_db import db
from sqlalchemy import or_
from flask_babelex import gettext as _


class MailConfig(db.Model):
    """Mail Config."""

    id = db.Column(db.Integer, primary_key=True)
    mail_server = db.Column(db.String(255), default='localhost')
    mail_port = db.Column(db.Integer, default=25)
    mail_use_tls = db.Column(db.Boolean(name='use_tls'), default=False)
    mail_use_ssl = db.Column(db.Boolean(name='use_ssl'), default=False)
    mail_username = db.Column(db.String(255), default='')
    mail_password = db.Column(db.String(255), default='')
    mail_local_hostname = db.Column(db.String(255), default='')
    mail_default_sender = db.Column(db.String(255), default='')

    @classmethod
    def get_config(cls):
        """Get mail Config."""
        if len(cls.query.all()) < 1:
            try:
                db.session.add(cls())
                db.session.commit()
            except:
                db.session.rollback()
        data = cls.query.get(1)
        if data:
            cfg = pickle.loads(pickle.dumps(data.__dict__))
            cfg.pop('id')
            cfg.pop('_sa_instance_state')
        else:
            cfg = {}
        return cfg

    @classmethod
    def set_config(cls, new_config):
        """Set mail Config."""
<<<<<<< HEAD
        try:
            cfg = cls.query.get(1)
            cfg.mail_server = new_config['mail_server']
            cfg.mail_port = int(new_config['mail_port'])
            cfg.mail_use_tls = new_config['mail_use_tls']
            cfg.mail_use_ssl = new_config['mail_use_ssl']
            cfg.mail_username = new_config['mail_username']
            cfg.mail_password = new_config['mail_password']
            cfg.mail_local_hostname = new_config['mail_local_hostname']
            cfg.mail_default_sender = new_config['mail_default_sender']
            db.session.commit()
        except:
            db.session.rollback()
=======
        cfg = cls.query.get(1)
        cfg.mail_server = new_config['mail_server']
        cfg.mail_port = int(new_config['mail_port'])
        cfg.mail_use_tls = new_config['mail_use_tls']
        cfg.mail_use_ssl = new_config['mail_use_ssl']
        cfg.mail_username = new_config['mail_username']
        cfg.mail_password = new_config['mail_password']
        cfg.mail_default_sender = new_config['mail_default_sender']
        db.session.commit()


class MailTemplateGenres(db.Model):
    """Mail template genre"""
    id = db.Column(db.Integer, primary_key=True, autoincrement=True)
    name = db.Column(db.String(255), default='')
    templates = db.relationship('MailTemplates', backref='genre')


class MailTemplates(db.Model):
    """Mail templates."""

    id = db.Column(db.Integer, primary_key=True, autoincrement=True)
    mail_subject = db.Column(db.String(255), default='')
    mail_body = db.Column(db.Text, nullable=True)
    default_mail = db.Column(db.Boolean, default=False)
    mail_genre_id = db.Column('genre_id', db.Integer,
                              db.ForeignKey('mail_template_genres.id', onupdate='CASCADE', ondelete='RESTRICT'), nullable=False)

    def toDict(self):
        """model object to dict"""
        return {
            "key": str(self.id),
            "flag": self.default_mail,
            "content": {
                "subject": self.mail_subject,
                "body": self.mail_body
            },
            'genre_order': self.genre.id if self.genre else None,
            'genre_key': self.genre.name if self.genre else None,
            'genre_name': _(self.genre.name) if self.genre else None,
        }

    @classmethod
    def get_templates(cls):
        """Get mail templates."""
        from weko_admin.models import AdminSettings
        result = []
        # get secret mail enabled
        restricted_access = AdminSettings.get('restricted_access', False)
        if not restricted_access:
            restricted_access = current_app.config['WEKO_ADMIN_RESTRICTED_ACCESS_SETTINGS']         
        secret_enabled:bool = restricted_access.get('secret_URL_file_download',{}).get('secret_enable',False)

        try:
            if not secret_enabled:
                secret_genre_id = current_app.config.get('WEKO_RECORDS_UI_MAIL_TEMPLATE_SECRET_GENRE_ID', -1)
                result = [m.toDict() for m in \
                    cls.query.filter(or_(cls.mail_genre_id != secret_genre_id, cls.mail_genre_id == None)).order_by(cls.id).all()]
            else:
                result = [m.toDict() for m in cls.query.order_by(cls.id).all()]
        except Exception as ex:
            current_app.logger.error(ex)
        return result

    @classmethod
    def get_by_id(cls, id):
        """Get mail template by id."""
        try:
            return cls.query.filter_by(id=id).one_or_none()
        except Exception as ex:
            current_app.logger.error(ex)
            return None

    @classmethod
    def save_and_update(cls, data):
        """Add new mail template."""
        if data['key']:
            obj = cls.get_by_id(data['key'])
        else:
            obj = cls()
        obj.mail_subject = data['content']['subject']
        obj.mail_body = data['content']['body']
        try:
            if data['key']:
                db.session.merge(obj)
            else:
                db.session.add(obj)
            db.session.commit()
            return True
        except Exception as ex:
            db.session.rollback()
            current_app.logger.error(ex)
            return False

    @classmethod
    def delete_by_id(cls, id):
        """Delete mail template."""
        try:
            cls.query.filter_by(id=id).delete()
            db.session.commit()
            return True
        except Exception as ex:
            db.session.rollback()
            current_app.logger.error(ex)
            return False
>>>>>>> e8d00a98
<|MERGE_RESOLUTION|>--- conflicted
+++ resolved
@@ -20,11 +20,8 @@
 
 """Database models for mail."""
 
-<<<<<<< HEAD
 import pickle
-=======
 from flask import current_app
->>>>>>> e8d00a98
 from invenio_db import db
 from sqlalchemy import or_
 from flask_babelex import gettext as _
@@ -64,7 +61,6 @@
     @classmethod
     def set_config(cls, new_config):
         """Set mail Config."""
-<<<<<<< HEAD
         try:
             cfg = cls.query.get(1)
             cfg.mail_server = new_config['mail_server']
@@ -73,21 +69,10 @@
             cfg.mail_use_ssl = new_config['mail_use_ssl']
             cfg.mail_username = new_config['mail_username']
             cfg.mail_password = new_config['mail_password']
-            cfg.mail_local_hostname = new_config['mail_local_hostname']
             cfg.mail_default_sender = new_config['mail_default_sender']
             db.session.commit()
         except:
             db.session.rollback()
-=======
-        cfg = cls.query.get(1)
-        cfg.mail_server = new_config['mail_server']
-        cfg.mail_port = int(new_config['mail_port'])
-        cfg.mail_use_tls = new_config['mail_use_tls']
-        cfg.mail_use_ssl = new_config['mail_use_ssl']
-        cfg.mail_username = new_config['mail_username']
-        cfg.mail_password = new_config['mail_password']
-        cfg.mail_default_sender = new_config['mail_default_sender']
-        db.session.commit()
 
 
 class MailTemplateGenres(db.Model):
@@ -167,21 +152,5 @@
             else:
                 db.session.add(obj)
             db.session.commit()
-            return True
-        except Exception as ex:
-            db.session.rollback()
-            current_app.logger.error(ex)
-            return False
-
-    @classmethod
-    def delete_by_id(cls, id):
-        """Delete mail template."""
-        try:
-            cls.query.filter_by(id=id).delete()
-            db.session.commit()
-            return True
-        except Exception as ex:
-            db.session.rollback()
-            current_app.logger.error(ex)
-            return False
->>>>>>> e8d00a98
+        except:
+            db.session.rollback()