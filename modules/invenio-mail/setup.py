# -*- coding: utf-8 -*-
#
# This file is part of Invenio.
# Copyright (C) 2015-2018 CERN.
#
# Invenio is free software; you can redistribute it and/or modify it
# under the terms of the MIT License; see LICENSE file for more details.

"""Invenio-Mail is an integration layer between Invenio and Flask-Mail."""

import os

from setuptools import find_packages, setup

readme = open('README.rst').read()
history = open('CHANGES.rst').read()

tests_require = [
    'coverage>=4.5.3,<5.0.0',
    'mock>=3.0.0,<4.0.0',
    'pytest>=4.6.4,<5.0.0',
    'pytest-cache',
    'pytest-cov',
    'pytest-pep8',
    'pytest-invenio',
<<<<<<< HEAD
    'pytest-mock',
=======
    'pytest-mock==3.1.0',
>>>>>>> 4d045a83
    'responses',
]

extras_require = {
    'celery': [
        'Flask-CeleryExt>=0.2.2',
    ],
    'docs': [
        'Flask-CeleryExt>=0.2.2',
        'Sphinx>=1.4.2',
    ],
    'tests': tests_require,
}

extras_require['all'] = []
for reqs in extras_require.values():
    extras_require['all'].extend(reqs)

setup_requires = [
    'Babel>=1.3',
    'pytest-runner>=3.0.0,<5',
]

install_requires = [
    'Flask>=0.11.1',
    'Flask-Mail>=0.9.1',
    'invenio-db>=1.0.0b9',
    'invenio-admin>=1.0.0b4'
]

packages = find_packages()

# Get the version string. Cannot be done with import!
g = {}
with open(os.path.join('invenio_mail', 'version.py'), 'rt') as fp:
    exec(fp.read(), g)
    version = g['__version__']

setup(
    name='invenio-mail',
    version=version,
    description=__doc__,
    long_description=readme + '\n\n' + history,
    keywords='invenio mail',
    license='MIT',
    author='CERN',
    author_email='info@inveniosoftware.org',
    url='https://github.com/inveniosoftware/invenio-mail',
    packages=packages,
    zip_safe=False,
    include_package_data=True,
    platforms='any',
    entry_points={
        'invenio_base.apps': [
            'invenio_mail = invenio_mail:InvenioMail',
        ],
        'invenio_base.api_apps': [
            'invenio_mail = invenio_mail:InvenioMail',
        ],
        'invenio_admin.views': [
            'invenio_mail = invenio_mail.admin:mail_adminview',
        ],
        'invenio_db.models': [
            'invenio_mail = invenio_mail.models',
        ],
        'invenio_celery.tasks': [
            'invenio_mail = invenio_mail.tasks',
        ],
        'invenio_i18n.translations': [
            'messages = invenio_mail',
        ]
    },
    extras_require=extras_require,
    install_requires=install_requires,
    setup_requires=setup_requires,
    tests_require=tests_require,
    classifiers=[
        'Environment :: Web Environment',
        'Intended Audience :: Developers',
        'License :: OSI Approved :: MIT License',
        'Operating System :: OS Independent',
        'Programming Language :: Python',
        'Topic :: Internet :: WWW/HTTP :: Dynamic Content',
        'Topic :: Software Development :: Libraries :: Python Modules',
        'Programming Language :: Python :: 2',
        'Programming Language :: Python :: 2.7',
        'Programming Language :: Python :: 3',
        'Programming Language :: Python :: 3.5',
        'Programming Language :: Python :: Implementation :: CPython',
        'Development Status :: 5 - Production/Stable',
    ],
)<|MERGE_RESOLUTION|>--- conflicted
+++ resolved
@@ -23,11 +23,7 @@
     'pytest-cov',
     'pytest-pep8',
     'pytest-invenio',
-<<<<<<< HEAD
-    'pytest-mock',
-=======
     'pytest-mock==3.1.0',
->>>>>>> 4d045a83
     'responses',
 ]
 
