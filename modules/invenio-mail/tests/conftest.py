# -*- coding: utf-8 -*-
#
# This file is part of Invenio.
# Copyright (C) 2015-2018 CERN.
#
# Invenio is free software; you can redistribute it and/or modify it
# under the terms of the MIT License; see LICENSE file for more details.


"""Pytest configuration."""

from __future__ import absolute_import, print_function

import os
import shutil
import tempfile
from datetime import datetime

import pytest
from flask import Blueprint, Flask
from flask_admin import Admin
from flask_celeryext import FlaskCeleryExt
from invenio_db import InvenioDB
from invenio_db import db as db_
from six import StringIO
from flask_babelex import Babel

from sqlalchemy_utils.functions import create_database, database_exists, \
    drop_database


from weko_index_tree.models import Index
from invenio_communities.models import Community
from invenio_access import InvenioAccess
from invenio_access.models import ActionUsers,ActionRoles
from invenio_accounts import InvenioAccounts
from invenio_accounts.models import User, Role
from invenio_accounts.testutils import create_test_user

from invenio_mail import InvenioMail, config
from invenio_mail.admin import mail_adminview
from invenio_mail.models import MailConfig


@pytest.yield_fixture()
def instance_path():
    """Temporary instance path."""
    path = tempfile.mkdtemp()
    yield path
    shutil.rmtree(path)
    
@pytest.fixture()
def base_app(instance_path):
    app_ = Flask('testapp', instance_path=instance_path)
    app_.config.update(
        SECRET_KEY='SECRET_KEY',
        TESTING=True,
        SERVER_NAME='app',
        SQLALCHEMY_DATABASE_URI=os.environ.get(
<<<<<<< HEAD
            'SQLALCHEMY_DATABASE_URI', 'sqlite:///test.db'),
=======
             'SQLALCHEMY_DATABASE_URI', 'sqlite:///test.db'),
        #SQLALCHEMY_DATABASE_URI=os.getenv('SQLALCHEMY_DATABASE_URI',
        #                                  'postgresql+psycopg2://invenio:dbpass123@postgresql:5432/wekotest'),
>>>>>>> 83af7a1f
    )
    Babel(app_)
    InvenioDB(app_)
    InvenioAccounts(app_)
    InvenioAccess(app_)
    InvenioMail(app_)
    
    app_.jinja_loader.searchpath.append('tests/templates')
    admin = Admin(app_)
    view_class = mail_adminview['view_class']
    admin.add_view(view_class(**mail_adminview['kwargs']))
    
    
    return app_

@pytest.yield_fixture()
def app(base_app):
    """Flask application fixture."""
    with base_app.app_context():
        yield base_app

@pytest.yield_fixture()
def client(app):
    with app.test_client() as client:
        yield client
        
@pytest.yield_fixture()
def db(app):
    """Database fixture."""
    if not database_exists(str(db_.engine.url)):
        create_database(str(db_.engine.url))
    db_.create_all()
    yield db_
    db_.session.remove()
    db_.drop_all()


@pytest.fixture()
def users(app, db):
    """Create users."""
    ds = app.extensions['invenio-accounts'].datastore
    user_count = User.query.filter_by(email='user@test.org').count()
    if user_count != 1:
        user = create_test_user(email='user@test.org')
        contributor = create_test_user(email='contributor@test.org')
        comadmin = create_test_user(email='comadmin@test.org')
        repoadmin = create_test_user(email='repoadmin@test.org')
        sysadmin = create_test_user(email='sysadmin@test.org')
        generaluser = create_test_user(email='generaluser@test.org')
        originalroleuser = create_test_user(email='originalroleuser@test.org')
        originalroleuser2 = create_test_user(email='originalroleuser2@test.org')
        student = create_test_user(email='student@test.org')
    else:
        user = User.query.filter_by(email='user@test.org').first()
        contributor = User.query.filter_by(email='contributor@test.org').first()
        comadmin = User.query.filter_by(email='comadmin@test.org').first()
        repoadmin = User.query.filter_by(email='repoadmin@test.org').first()
        sysadmin = User.query.filter_by(email='sysadmin@test.org').first()
        generaluser = User.query.filter_by(email='generaluser@test.org')
        originalroleuser = create_test_user(email='originalroleuser@test.org')
        originalroleuser2 = create_test_user(email='originalroleuser2@test.org')
        student = User.query.filter_by(email='student@test.org').first()
        
    role_count = Role.query.filter_by(name='System Administrator').count()
    if role_count != 1:
        sysadmin_role = ds.create_role(name='System Administrator')
        repoadmin_role = ds.create_role(name='Repository Administrator')
        contributor_role = ds.create_role(name='Contributor')
        comadmin_role = ds.create_role(name='Community Administrator')
        general_role = ds.create_role(name='General')
        originalrole = ds.create_role(name='Original Role')
        studentrole = ds.create_role(name='Student')
    else:
        sysadmin_role = Role.query.filter_by(name='System Administrator').first()
        repoadmin_role = Role.query.filter_by(name='Repository Administrator').first()
        contributor_role = Role.query.filter_by(name='Contributor').first()
        comadmin_role = Role.query.filter_by(name='Community Administrator').first()
        general_role = Role.query.filter_by(name='General').first()
        originalrole = Role.query.filter_by(name='Original Role').first()
        studentrole = Role.query.filter_by(name='Student').first()

    ds.add_role_to_user(sysadmin, sysadmin_role)
    ds.add_role_to_user(repoadmin, repoadmin_role)
    ds.add_role_to_user(contributor, contributor_role)
    ds.add_role_to_user(comadmin, comadmin_role)
    ds.add_role_to_user(generaluser, general_role)
    ds.add_role_to_user(originalroleuser, originalrole)
    ds.add_role_to_user(originalroleuser2, originalrole)
    ds.add_role_to_user(originalroleuser2, repoadmin_role)
    ds.add_role_to_user(student,studentrole)

    # Assign access authorization
    with db.session.begin_nested():
        action_users = [
            ActionUsers(action='superuser-access', user=sysadmin),
        ]
        db.session.add_all(action_users)
        action_roles = [
            ActionRoles(action='superuser-access', role=sysadmin_role),
            ActionRoles(action='admin-access', role=repoadmin_role),
            ActionRoles(action='schema-access', role=repoadmin_role),
            ActionRoles(action='index-tree-access', role=repoadmin_role),
            ActionRoles(action='indextree-journal-access', role=repoadmin_role),
            ActionRoles(action='item-type-access', role=repoadmin_role),
            ActionRoles(action='item-access', role=repoadmin_role),
            ActionRoles(action='files-rest-bucket-update', role=repoadmin_role),
            ActionRoles(action='files-rest-object-delete', role=repoadmin_role),
            ActionRoles(action='files-rest-object-delete-version', role=repoadmin_role),
            ActionRoles(action='files-rest-object-read', role=repoadmin_role),
            ActionRoles(action='search-access', role=repoadmin_role),
            ActionRoles(action='detail-page-acces', role=repoadmin_role),
            ActionRoles(action='download-original-pdf-access', role=repoadmin_role),
            ActionRoles(action='author-access', role=repoadmin_role),
            ActionRoles(action='items-autofill', role=repoadmin_role),
            ActionRoles(action='stats-api-access', role=repoadmin_role),
            ActionRoles(action='read-style-action', role=repoadmin_role),
            ActionRoles(action='update-style-action', role=repoadmin_role),
            ActionRoles(action='detail-page-acces', role=repoadmin_role),

            ActionRoles(action='admin-access', role=comadmin_role),
            ActionRoles(action='index-tree-access', role=comadmin_role),
            ActionRoles(action='indextree-journal-access', role=comadmin_role),
            ActionRoles(action='item-access', role=comadmin_role),
            ActionRoles(action='files-rest-bucket-update', role=comadmin_role),
            ActionRoles(action='files-rest-object-delete', role=comadmin_role),
            ActionRoles(action='files-rest-object-delete-version', role=comadmin_role),
            ActionRoles(action='files-rest-object-read', role=comadmin_role),
            ActionRoles(action='search-access', role=comadmin_role),
            ActionRoles(action='detail-page-acces', role=comadmin_role),
            ActionRoles(action='download-original-pdf-access', role=comadmin_role),
            ActionRoles(action='author-access', role=comadmin_role),
            ActionRoles(action='items-autofill', role=comadmin_role),
            ActionRoles(action='detail-page-acces', role=comadmin_role),
            ActionRoles(action='detail-page-acces', role=comadmin_role),

            ActionRoles(action='item-access', role=contributor_role),
            ActionRoles(action='files-rest-bucket-update', role=contributor_role),
            ActionRoles(action='files-rest-object-delete', role=contributor_role),
            ActionRoles(action='files-rest-object-delete-version', role=contributor_role),
            ActionRoles(action='files-rest-object-read', role=contributor_role),
            ActionRoles(action='search-access', role=contributor_role),
            ActionRoles(action='detail-page-acces', role=contributor_role),
            ActionRoles(action='download-original-pdf-access', role=contributor_role),
            ActionRoles(action='author-access', role=contributor_role),
            ActionRoles(action='items-autofill', role=contributor_role),
            ActionRoles(action='detail-page-acces', role=contributor_role),
            ActionRoles(action='detail-page-acces', role=contributor_role),
        ]
        db.session.add_all(action_roles)
    index = Index()
    db.session.add(index)
    db.session.commit()
    comm = Community.create(community_id="comm01", role_id=sysadmin_role.id,
                            id_user=sysadmin.id, title="test community",
                            description=("this is test community"),
                            root_node_id=index.id)
    db.session.commit()

    return [
        {'email': sysadmin.email, 'id': sysadmin.id, 'obj': sysadmin},
        {'email': repoadmin.email, 'id': repoadmin.id, 'obj': repoadmin},
        {'email': comadmin.email, 'id': comadmin.id, 'obj': comadmin},
        {'email': contributor.email, 'id': contributor.id, 'obj': contributor},
        {'email': generaluser.email, 'id': generaluser.id, 'obj': generaluser},
        {'email': originalroleuser.email, 'id': originalroleuser.id, 'obj': originalroleuser},
        {'email': originalroleuser2.email, 'id': originalroleuser2.id, 'obj': originalroleuser2},
        {'email': user.email, 'id': user.id, 'obj': user},
        {'email': student.email,'id': student.id, 'obj': student}
    ]


@pytest.fixture()
def mail_configs(db):
    config = MailConfig(
        id=1,
        mail_server="localhost",
        mail_port=25,
        
    )
    db.session.add(config)
    db.session.commit()
    return config

@pytest.yield_fixture()
def email_admin_app():
    """Flask application fixture."""
    instance_path = tempfile.mkdtemp()
    base_app = Flask(__name__, instance_path=instance_path)
    base_app.config.update(
        SECRET_KEY='SECRET KEY',
        SESSION_TYPE='memcached',
        SQLALCHEMY_DATABASE_URI=os.environ.get(
            'SQLALCHEMY_DATABASE_URI',
            'sqlite://'),
    )
    InvenioDB(base_app)
    InvenioMail(base_app)
    base_app.jinja_loader.searchpath.append('tests/templates')
    admin = Admin(base_app)
    view_class = mail_adminview['view_class']
    admin.add_view(view_class(**mail_adminview['kwargs']))
    with base_app.app_context():
        if str(db.engine.url) != "sqlite://" and \
                not database_exists(str(db.engine.url)):
            create_database(str(db.engine.url))
        db.metadata.create_all(db.engine, tables=[MailConfig.__table__])

    yield base_app

    with base_app.app_context():
        drop_database(str(db.engine.url))
    shutil.rmtree(instance_path)


@pytest.fixture(scope='session')
def email_task_app(request):
    """Flask application fixture."""
    app = Flask('testapp')
    app.config.update(
        SQLALCHEMY_DATABASE_URI=os.environ.get(
            'SQLALCHEMY_DATABASE_URI', 'sqlite:///test.db'),
        CELERY_ALWAYS_EAGER=True,
        CELERY_RESULT_BACKEND='cache',
        CELERY_CACHE_BACKEND='memory',
        CELERY_EAGER_PROPAGATES_EXCEPTIONS=True,
        MAIL_SUPPRESS_SEND=True
    )
    FlaskCeleryExt(app)
    InvenioMail(app, StringIO())

    return app


@pytest.fixture(scope='session')
def email_api_app(email_task_app):
    """Flask application fixture."""
    email_task_app.register_blueprint(
        Blueprint('invenio_mail_test', __name__, template_folder='templates')
    )

    return email_task_app


@pytest.fixture
def email_params():
    """Email parameters fixture."""
    return {
        'subject': 'subject',
        'recipients': ['recipient@inveniosoftware.com'],
        'sender': 'sender@inveniosoftware.com',
        'cc': 'cc@inveniosoftware.com',
        'bcc': 'bcc@inveniosoftware.com',
        'reply_to': 'reply_to@inveniosoftware.com',
        'date': datetime.now(),
        'attachments': [],
        'charset': None,
        'extra_headers': None,
        'mail_options': [],
        'rcpt_options': [],
    }


@pytest.fixture
def email_ctx():
    """Email context fixture."""
    return {
        'user': 'User',
        'content': 'This a content.',
        'sender': 'sender',
    }<|MERGE_RESOLUTION|>--- conflicted
+++ resolved
@@ -57,13 +57,9 @@
         TESTING=True,
         SERVER_NAME='app',
         SQLALCHEMY_DATABASE_URI=os.environ.get(
-<<<<<<< HEAD
-            'SQLALCHEMY_DATABASE_URI', 'sqlite:///test.db'),
-=======
              'SQLALCHEMY_DATABASE_URI', 'sqlite:///test.db'),
         #SQLALCHEMY_DATABASE_URI=os.getenv('SQLALCHEMY_DATABASE_URI',
         #                                  'postgresql+psycopg2://invenio:dbpass123@postgresql:5432/wekotest'),
->>>>>>> 83af7a1f
     )
     Babel(app_)
     InvenioDB(app_)
