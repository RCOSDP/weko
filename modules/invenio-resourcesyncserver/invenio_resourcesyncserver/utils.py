--- conflicted
+++ resolved
@@ -19,34 +19,24 @@
 # MA 02111-1307, USA.
 
 """Utilities for convert response json."""
-<<<<<<< HEAD
 import tempfile
 from datetime import datetime
 import os
 import json
 import shutil
-import bagit
 import sys
 import traceback
 
-
+from functools import wraps
 from .api import ResourceListHandler
-from flask import current_app, request, send_file
+from flask import current_app, request, send_file, abort
 from weko_deposit.api import WekoRecord
 from weko_records.api import ItemTypes
 from weko_records_ui.permissions import check_file_download_permission
 from weko_items_ui.utils import make_stats_tsv, package_export_file
-=======
-from functools import wraps
-
-from flask import abort, current_app
-from weko_deposit.api import WekoRecord
 from weko_index_tree.api import Indexes
-from weko_items_ui.utils import export_item_custorm
-
 from .api import ResourceListHandler
 
->>>>>>> 0b048cd6
 
 def to_dict(resource):
     """Generate Resource Object to Dict"""
@@ -102,7 +92,6 @@
     return result
 
 
-<<<<<<< HEAD
 def export_item_custorm(post_data):
     """Gather all the item data and export and return as a JSON or BIBTEX.
 
@@ -221,7 +210,8 @@
                                      tmp_path + '/' + file.obj.basename)
 
     return record, exported_item
-=======
+
+
 def public_index_checked(f):
     """Decorator to pass community."""
     @wraps(f)
@@ -231,5 +221,4 @@
             abort(404, 'Current Repository isn\'t public.')
         return f(index_id, *args, **kwargs)
 
-    return decorate
->>>>>>> 0b048cd6
+    return decorate