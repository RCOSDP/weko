--- conflicted
+++ resolved
@@ -56,11 +56,7 @@
     <script type="text/javascript" src="{{ ASSET_URL }}"></script>
   {% endassets %}
   <script type="text/javascript"
-<<<<<<< HEAD
           src="https://cdnjs.cloudflare.com/polyfill/v3/polyfill.min.js?features=es6"></script>
-=======
-          src="https://polyfill.io/v3/polyfill.min.js?features=es6"></script>
   {% assets "weko_admin_date_picker_js" %}<script type="text/javascript" src="{{ ASSET_URL }}"></script>{% endassets %}
 
->>>>>>> afdad301
 {%- endblock javascript %}