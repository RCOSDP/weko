# -*- coding: utf-8 -*-
#
# This file is part of WEKO3.
# Copyright (C) 2017 National Institute of Informatics.
#
# WEKO3 is free software; you can redistribute it
# and/or modify it under the terms of the GNU General Public License as
# published by the Free Software Foundation; either version 2 of the
# License, or (at your option) any later version.
#
# WEKO3 is distributed in the hope that it will be
# useful, but WITHOUT ANY WARRANTY; without even the implied warranty of
# MERCHANTABILITY or FITNESS FOR A PARTICULAR PURPOSE.  See the GNU
# General Public License for more details.
#
# You should have received a copy of the GNU General Public License
# along with WEKO3; if not, write to the
# Free Software Foundation, Inc., 59 Temple Place, Suite 330, Boston,
# MA 02111-1307, USA.

"""Utilities for convert response json."""
import copy
import json
import xml.etree.ElementTree as Et
from datetime import datetime
from xml.etree.ElementTree import tostring

from elasticsearch.exceptions import NotFoundError
from flask import Markup, Response, current_app, request
from invenio_search import RecordsSearch
from sqlalchemy import asc
from weko_admin.models import AdminLangSettings
from weko_index_tree.api import Indexes
from weko_records.api import Mapping
from weko_records.serializers.utils import get_mapping
from weko_search_ui.query import item_search_factory
from weko_theme import config as theme_config

from . import config
from .models import WidgetDesignSetting, WidgetType


def get_widget_type_list():
    """Get all Widget types.

    :param: None
    :return: options json
    """
    widget_types = WidgetType.get_all_widget_types()
    options = []
    if isinstance(widget_types, list):
        for widget_type in widget_types:
            option = dict()
            option["text"] = widget_type.type_name
            option["value"] = widget_type.type_id
            options.append(option)
    result = {"options": options}

    return result


def delete_item_in_preview_widget_item(data_id, json_data):
    """Delete item in preview widget design.

    Arguments:
        data_id {widget_item} -- [id of widget item]
        json_data {dict} -- [data to be updated]

    Returns:
        [data] -- [data after updated]

    """
    remove_list = []
    if isinstance(json_data, list):
        for item in json_data:
            if str(item.get('name')) == str(data_id.get('label')) and str(
                    item.get('type')) == str(data_id.get('widget_type')):
                remove_list.append(item)
    for item in remove_list:
        json_data.remove(item)
    data = json.dumps(json_data)
    return data


def convert_popular_data(source_data, des_data):
    """Convert popular data.

    Arguments:
        source_data {dict} -- Source data
        des_data {dict} -- Destination data
    """
    des_data['background_color'] = source_data.get('background_color')
    des_data['label_enable'] = source_data.get('label_enable')
    des_data['theme'] = source_data.get('theme')
    if des_data['theme'] != "simple":
        des_data['frame_border_color'] = source_data.get('frame_border_color')
        des_data['border_style'] = source_data.get('border_style')
    if des_data['label_enable']:
        des_data['label_text_color'] = source_data.get('label_text_color')
        des_data['label_color'] = source_data.get('label_color')


def update_general_item(item, data_result):
    """Update general field item.

    :param item: item need to be update
    :param data_result: result
    """
    convert_popular_data(data_result, item)
    item['name'] = data_result.get('label')
    item['type'] = data_result.get('widget_type')
    item['multiLangSetting'] = data_result.get('multiLangSetting')
    settings = data_result.get('settings')
    if str(data_result.get('widget_type')) == "Access counter":
        update_access_counter_item(item, settings)
    if str(data_result.get('widget_type')) == "New arrivals":
        update_new_arrivals_item(item, settings)


def update_access_counter_item(item, data_result):
    """Update widget item type Access Counter.

    Arguments:
        item {WidgetItem} -- Item need to be update
        data_result {dict} -- [data to update]
    """
    item['access_counter'] = data_result.get('access_counter')
    item['preceding_message'] = data_result.get('preceding_message')
    item['following_message'] = data_result.get('following_message')
    item['other_message'] = data_result.get('other_message')


def update_new_arrivals_item(item, data_result):
    """Update widget item type New Arrivals.

    Arguments:
        item {WidgetItem} -- Item need to be update
        data_result {dict} -- [data to update]
    """
    item['new_dates'] = data_result.get('new_dates')
    item['display_result'] = data_result.get('display_result')
    item['rss_feed'] = data_result.get('rss_feed')


def validate_admin_widget_item_setting(widget_id):
    """Validate widget item.

    :param: widget id
    :return: true if widget item is used in widget design else return false
    """
    try:
        if (type(widget_id)) is dict:
            repository_id = widget_id.get('repository')
            widget_item_id = widget_id.get('id')
        else:
            repository_id = widget_id.repository_id
            widget_item_id = widget_id.id
        data = WidgetDesignSetting.select_by_repository_id(
            repository_id)
        if data.get('settings'):
            json_data = json.loads(data.get('settings'))
            for item in json_data:
                if str(item.get('widget_id')) == str(widget_item_id):
                    return True
        return False
    except Exception as e:
        current_app.logger.error('Failed to validate record: ', e)
        return True


def get_default_language():
    """Get default Language.

    :return:
    """
    result = get_register_language()
    if isinstance(result, list):
        return result[0]
    return


def get_unregister_language():
    """Get unregister Language.

    :return:
    """
    result = AdminLangSettings.query.filter_by(is_registered=False)
    return AdminLangSettings.parse_result(result)


def get_register_language():
    """Get register language."""
    result = AdminLangSettings.query.filter_by(is_registered=True).order_by(
        asc('admin_lang_settings_sequence'))
    return AdminLangSettings.parse_result(result)


def get_system_language():
    """Get system language for widget setting.

    Returns:
        result -- dictionary contains language list

    """
    result = {
        'language': [],
        'error': ''
    }
    try:
        sys_lang = AdminLangSettings.load_lang()
        result['language'] = sys_lang
    except Exception as e:
        result['error'] = str(e)

    return result


def build_data(data):
    """Build data get from client to dictionary.

    Arguments:
        data {json} -- Client data

    Returns:
        dictionary -- server data

    """
    result = dict()
    result['repository_id'] = data.get('repository')
    result['widget_type'] = data.get('widget_type')
    result['settings'] = json.dumps(build_data_setting(data))
    result['is_enabled'] = data.get('enable')

    multi_lang_data = data.get('multiLangSetting').copy()
    _escape_html_multi_lang_setting(multi_lang_data)
    result['multiLangSetting'] = multi_lang_data

    result['is_deleted'] = False
    role = data.get('browsing_role')
    if isinstance(role, list):
        result['browsing_role'] = ','.join(str(e) for e in role)
    else:
        result['browsing_role'] = role
    role = data.get('edit_role')
    if isinstance(role, list):
        result['edit_role'] = ','.join(str(e) for e in role)
    else:
        result['edit_role'] = role
    return result


def _escape_html_multi_lang_setting(multi_lang_setting: dict):
    for k, v in multi_lang_setting.items():
        if isinstance(v, dict):
            _escape_html_multi_lang_setting(v)
        else:
            if k not in ["description", "more_description"]:
                multi_lang_setting[k] = Markup.escape(v)


def build_data_setting(data):
    """Build setting pack.

    Arguments:
        data {json} -- client data

    Returns:
        dictionary -- setting pack

    """
    result = dict()
    convert_popular_data(data, result)
    setting = data['settings']
<<<<<<< HEAD
    if str(data.get('widget_type')) == 'Access counter':
        _build_access_counter_setting_data(result, setting)
    if str(data.get('widget_type')) == 'New arrivals':
        _build_new_arrivals_setting_data(result, setting)
=======
    if (str(data.get('widget_type'))
            == config.WEKO_GRIDLAYOUT_ACCESS_COUNTER_TYPE):
        _build_access_counter_setting_data(result, setting)
    elif (str(data.get('widget_type'))
            == config.WEKO_GRIDLAYOUT_NEW_ARRIVALS_TYPE):
        _build_new_arrivals_setting_data(result, setting)
    elif (str(data.get('widget_type'))
            == config.WEKO_GRIDLAYOUT_NOTICE_TYPE):
        _build_notice_setting_data(result, setting)
>>>>>>> 84f9c619

    return result


def _build_access_counter_setting_data(result, setting):
    """Build Access Counter setting data

    :param result:
    :param setting:
    """
    result['access_counter'] = Markup.escape(
        setting.get('access_counter')) or '0'
    result['following_message'] = Markup.escape(
        setting.get('following_message')) or ''
    result['other_message'] = Markup.escape(
        setting.get('other_message')) or ''
    result['preceding_message'] = Markup.escape(
        setting.get('preceding_message')) or ''


def _build_new_arrivals_setting_data(result, setting):
    """Build New Arrivals setting data

    :param result:
    :param setting:
    """
    result['new_dates'] = Markup.escape(
<<<<<<< HEAD
        setting.get('new_dates')) or current_app.config[
                                    'WEKO_GRIDLAYOUT_DEFAULT_NEW_DATE']
    result['display_result'] = Markup.escape(
        setting.get('display_result')) or current_app.config[
                                   'WEKO_GRIDLAYOUT_DEFAULT_DISPLAY_RESULT']
    result['rss_feed'] = Markup.escape(setting.get('rss_feed')) or False


=======
        setting.get('new_dates')) or config.WEKO_GRIDLAYOUT_DEFAULT_NEW_DATE
    result['display_result'] = Markup.escape(setting.get(
        'display_result')) or config.WEKO_GRIDLAYOUT_DEFAULT_DISPLAY_RESULT
    result['rss_feed'] = Markup.escape(setting.get('rss_feed')) or False


def _build_notice_setting_data(result, setting):
    result['hide_the_rest'] = Markup.escape(setting.get('setting'))
    result['read_more'] = Markup.escape(setting.get('read_more'))


>>>>>>> 84f9c619
def build_multi_lang_data(widget_id, multi_lang_json):
    """Build multiple language data.

    Arguments:
        widget_id {sequence} -- id of widget
        multi_lang_json {json} -- multiple language data as json

    Returns:
        dictionary -- multiple language data

    """
    if not multi_lang_json:
        return None

    result = list()
    for k, v in multi_lang_json.items():
        new_lang_data = dict()
        new_lang_data['widget_id'] = widget_id
        new_lang_data['lang_code'] = k
        new_lang_data['label'] = Markup.escape(v.get('label'))
        new_lang_data['description_data'] = json.dumps(v.get('description'))
        result.append(new_lang_data)
    return result


def convert_widget_data_to_dict(widget_data):
    """Convert widget data object to dict.

    Arguments:
        widget_data {object} -- Object data

    Returns:
        dictionary -- dictionary data

    """
    result = dict()
    settings = json.loads(widget_data.settings)

    result['widget_id'] = widget_data.widget_id
    result['repository_id'] = widget_data.repository_id
    result['widget_type'] = widget_data.widget_type
    result['settings'] = settings
    result['browsing_role'] = widget_data.browsing_role
    result['edit_role'] = widget_data.edit_role
    result['is_enabled'] = widget_data.is_enabled
    result['is_deleted'] = widget_data.is_deleted
    return result


def convert_widget_multi_lang_to_dict(multi_lang_data):
    """Convert multiple language data object to dict.

    Arguments:
        multi_lang_data {object} -- object data

    Returns:
        dictionary -- dictionary data

    """
    result = dict()
    description = json.loads(multi_lang_data.description_data)

    result['id'] = multi_lang_data.id
    result['widget_id'] = multi_lang_data.widget_id
    result['lang_code'] = multi_lang_data.lang_code
    result['label'] = multi_lang_data.label
    result['description_data'] = description
    return result


def convert_data_to_design_pack(widget_data, list_multi_lang_data):
    """Convert loaded data to widget design data pack.

    Arguments:
        widget_data {dict} -- widget data
        list_multi_lang_data {list} -- List of multiple language data

    Returns:
        dictionary -- widget design data pack

    """
    if not widget_data or not list_multi_lang_data:
        return None
    result = dict()
    result['widget_id'] = widget_data.get('widget_id')
    result['repository_id'] = widget_data.get('repository_id')
    result['widget_type'] = widget_data.get('widget_type')
    result['browsing_role'] = widget_data.get('browsing_role')
    result['edit_role'] = widget_data.get('edit_role')
    result['is_enabled'] = widget_data.get('is_enabled')
    result['is_deleted'] = widget_data.get('is_deleted')

    multi_lang_setting = dict()
    for data in list_multi_lang_data:
        new_data = dict()
        converted_data = convert_widget_multi_lang_to_dict(data)
        new_data['label'] = converted_data.get('label')
        new_data['description'] = converted_data.get('description_data')
        multi_lang_setting[converted_data.get('lang_code')] = new_data
    settings = widget_data.get('settings')
    settings['multiLangSetting'] = multi_lang_setting
    result['settings'] = settings

    return result


def convert_data_to_edit_pack(data):
    """Convert loaded data to edit data pack.

    Arguments:
        data {dict} -- loaded data

    Returns:
        dictionary -- edit data pack

    """
    if not data:
        return None
    result = dict()
    result_settings = dict()
    settings = copy.deepcopy(data.get('settings'))
    convert_popular_data(settings, result)
    result['widget_id'] = data.get('widget_id')
    result['browsing_role'] = data.get('browsing_role')
    result['edit_role'] = data.get('edit_role')
    result['is_enabled'] = data.get('is_enabled')
    result['enable'] = data.get('is_enabled')
    result['multiLangSetting'] = settings.get('multiLangSetting')
    result['repository_id'] = data.get('repository_id')
    result['widget_type'] = data.get('widget_type')
    if str(data.get('widget_type')) == 'Access counter':
        result_settings['access_counter'] = settings.get('access_counter')
        result_settings['preceding_message'] = settings.get(
            'preceding_message')
        result_settings['following_message'] = settings.get(
            'following_message')
        result_settings['other_message'] = settings.get('other_message')
    if str(data.get('widget_type')) == 'New arrivals':
        result_settings['new_dates'] = settings.get('new_dates')
        result_settings['display_result'] = settings.get('display_result')
        result_settings['rss_feed'] = settings.get('rss_feed')
    result['settings'] = result_settings
    return result


def build_rss_xml(data=None, index_id=0, page=1, count=20, term=0, lang=''):
    """Build RSS data as XML format.

    Arguments:
        data {dictionary} -- Elastic search data
        term {int} -- The term

    Returns:
        xml response -- RSS data as XML

    """
    root_url = str(request.url_root).replace('/api/', '/')
    root = Et.Element('rdf:RDF')
    root.set('xmlns', config.WEKO_XMLNS)
    root.set('xmlns:rdf', config.WEKO_XMLNS_RDF)
    root.set('xmlns:rdfs', config.WEKO_XMLNS_RDFS)
    root.set('xmlns:dc', config.WEKO_XMLNS_DC)
    root.set('xmlns:prism', config.WEKO_XMLNS_PRISM)
    root.set('xmlns:lang', lang)

    # First layer
    requested_url = root_url + 'rss/records?index_id=' + str(index_id) + \
        '&page=' + str(page) + '&term=' + str(term) + \
        '&count=' + str(count) + '&lang=' + str(lang)
    channel = Et.SubElement(root, 'channel')
    channel.set('rdf:about', requested_url)

    # Channel layer
    Et.SubElement(channel, 'title').text = 'WEKO3'
    Et.SubElement(channel, 'link').text = requested_url
    if index_id:
        index_detail = Indexes.get_index(index_id)
        Et.SubElement(channel, 'description').text = index_detail.comment \
            or index_detail.index_name \
            or index_detail.index_name_english
    else:
        Et.SubElement(channel, 'description').text = \
            theme_config.THEME_SITENAME
    current_time = datetime.now()
    Et.SubElement(
        channel,
        'dc:date').text = current_time.isoformat() + '+00:00'
    items = Et.SubElement(channel, 'items')
    seq = Et.SubElement(items, 'rdf:Seq')
    if not data or not isinstance(data, list):
        xml_str = tostring(root, encoding='utf-8')
        xml_str = str.encode(
            config.WEKO_XML_FORMAT) + xml_str
        return Response(
            xml_str,
            mimetype='text/xml')
    items = [idx for idx in range((page - 1) * count, page * count)]
    item_idx = 0

    # add item layer
    for data_item in data:
        if item_idx not in items:
            item_idx = item_idx + 1
            continue
        item = Et.Element('item')
        item.set('rdf:about', find_rss_value(
            data_item,
            'link'))
        Et.SubElement(item, 'title').text = find_rss_value(
            data_item,
            'title')
        Et.SubElement(item, 'link').text = find_rss_value(
            data_item,
            'link')
        see_also = Et.SubElement(item, 'rdfs:seeAlso')
        see_also.set('rdf:resource', find_rss_value(
            data_item,
            'seeAlso'))

        if isinstance(find_rss_value(data_item, 'creator'), list):
            for creator in find_rss_value(data_item, 'creator'):
                Et.SubElement(item, 'dc:creator').text = creator
        else:
            Et.SubElement(item, 'dc:creator').text = find_rss_value(
                data_item,
                'creator')
        Et.SubElement(item, 'dc:publisher').text = find_rss_value(
            data_item,
            'publisher')
        Et.SubElement(item, 'prism:publicationName').text = find_rss_value(
            data_item,
            'sourceTitle')
        Et.SubElement(item, 'prism:issn').text = find_rss_value(
            data_item,
            'issn')
        Et.SubElement(item, 'prism:volume').text = find_rss_value(
            data_item,
            'volume')
        Et.SubElement(item, 'prism:number').text = find_rss_value(
            data_item,
            'issue')
        Et.SubElement(item, 'prism:startingPage').text = find_rss_value(
            data_item,
            'pageStart')
        Et.SubElement(item, 'prism:endingPage').text = find_rss_value(
            data_item,
            'pageEnd')
        Et.SubElement(item, 'prism:publicationDate').text = find_rss_value(
            data_item,
            'date')
        Et.SubElement(item, 'description').text = find_rss_value(
            data_item,
            'description')
        Et.SubElement(item, 'dc:date').text = find_rss_value(
            data_item,
            '_updated'
        )
        li = Et.SubElement(seq, 'rdf:li')
        li.set('rdf:resource', find_rss_value(
            data_item,
            'link'))
        root.append(item)
        item_idx = item_idx + 1
    xml_str = tostring(root, encoding='utf-8')
    xml_str = str.encode(config.WEKO_XML_FORMAT) + xml_str
    response = current_app.response_class()
    response.data = xml_str
    response.headers['Content-Type'] = 'application/xml'
    return response


def find_rss_value(data, keyword):
    """Analyze rss data from elasticsearch data.

    Arguments:
        data {dictionary} -- elasticsearch data
        keyword {string} -- The keyword

    Returns:
        string -- data for the keyword

    """
    if not data or not data.get('_source'):
        return None

    source = data.get('_source')
    meta_data = source.get('_item_metadata')

    if keyword == 'title':
        return meta_data.get('item_title')
    elif keyword == 'link':
        root_url = request.url_root
        root_url = str(root_url).replace('/api/', '/')
        record_number = get_rss_data_source(
            meta_data,
            'control_number')
        return '' if record_number == '' else \
            root_url + 'records/' + record_number
    elif keyword == 'seeAlso':
        return config.WEKO_RDF_SCHEMA
    elif keyword == 'creator':
        if source.get('creator'):
            creator = source.get('creator')
            if (not creator or not creator.get('familyName')
                    or not creator.get('givenName')):
                return ''
            else:
                family_name = creator.get('familyName')
                given_name = creator.get('givenName')
                list_creator = list()
                for i in range(0, len(family_name)):
                    if family_name[i]:
                        if given_name[i]:
                            list_creator.append(
                                family_name[i] + '.' + given_name[i])
                        else:
                            list_creator.append(family_name[i])
                    else:
                        continue
                return list_creator
        else:
            return ''
    elif keyword == 'publisher':
        return get_rss_data_source(source, 'publisher')
    elif keyword == 'sourceTitle':
        return get_rss_data_source(source, 'sourceTitle')
    elif keyword == 'issn':
        result = ''
        if source.get('sourceIdentifier') and source.get(
                'sourceIdentifier')[0]:
            source_identifier = source.get('sourceIdentifier')[0]
            result = get_rss_data_source(source_identifier, 'value')
        return result
    elif keyword == 'volume':
        return get_rss_data_source(source, 'volume')
    elif keyword == 'issue':
        return get_rss_data_source(source, 'issue')
    elif keyword == 'pageStart':
        return get_rss_data_source(source, 'pageStart')
    elif keyword == 'pageEnd':
        return get_rss_data_source(source, 'pageEnd')
    elif keyword == 'date':
        result = ''
        if source.get('date') and source.get('date')[0] and \
            get_rss_data_source(source.get('date')[0], 'dateType') == \
                'Issued':
            result = get_rss_data_source(source.get('date')[0], 'value')
        return result
    elif keyword == 'description':
        if source.get('description') and source.get('description')[0]:
            item_type_mapping = Mapping.get_record(source.get(
                '_item_metadata').get('item_type_id'))
            item_map = get_mapping(item_type_mapping, "jpcoar_mapping")
            desc_typ = item_map.get('description.@attributes.descriptionType')
            desc_val = item_map.get('description.@value')
            desc_dat = source.get('_item_metadata').get(desc_typ.split('.')[0])
            if desc_dat and desc_dat.get('attribute_value_mlt'):
                for desc in desc_dat.get('attribute_value_mlt'):
                    if desc.get(desc_typ.split('.')[1]) == 'Abstract':
                        return desc.get(desc_val.split('.')[1])
        else:
            return ''
    elif keyword == '_updated':
        return get_rss_data_source(source, '_updated')
    else:
        return ''


def get_rss_data_source(source, keyword):
    """Get data from source tree.

    Arguments:
        source {dictionary} -- Source tree
        keyword {string} -- The keyword

    Returns:
        string -- data of keyword in source tree

    """
    if source.get(keyword):
        if isinstance(source.get(keyword), list):
            return source.get(keyword)[0]
        return source.get(keyword)
    else:
        return ''


def get_elasticsearch_result_by_date(start_date, end_date):
    """Get data from elastic search.

    Arguments:
        start_date {string} -- start date
        end_date {string} -- end date

    Returns:
        dictionary -- elastic search data

    """
    records_search = RecordsSearch()
    records_search = records_search.with_preference_param().params(
        version=False)
    records_search._index[0] = current_app.config['SEARCH_UI_SEARCH_INDEX']
    result = None
    try:
        search_instance, _qs_kwargs = item_search_factory(
            None, records_search, start_date, end_date)
        search_result = search_instance.execute()
        result = search_result.to_dict()
    except NotFoundError:
        current_app.logger.debug('Indexes do not exist yet!')

    return result<|MERGE_RESOLUTION|>--- conflicted
+++ resolved
@@ -271,12 +271,6 @@
     result = dict()
     convert_popular_data(data, result)
     setting = data['settings']
-<<<<<<< HEAD
-    if str(data.get('widget_type')) == 'Access counter':
-        _build_access_counter_setting_data(result, setting)
-    if str(data.get('widget_type')) == 'New arrivals':
-        _build_new_arrivals_setting_data(result, setting)
-=======
     if (str(data.get('widget_type'))
             == config.WEKO_GRIDLAYOUT_ACCESS_COUNTER_TYPE):
         _build_access_counter_setting_data(result, setting)
@@ -286,7 +280,6 @@
     elif (str(data.get('widget_type'))
             == config.WEKO_GRIDLAYOUT_NOTICE_TYPE):
         _build_notice_setting_data(result, setting)
->>>>>>> 84f9c619
 
     return result
 
@@ -314,16 +307,6 @@
     :param setting:
     """
     result['new_dates'] = Markup.escape(
-<<<<<<< HEAD
-        setting.get('new_dates')) or current_app.config[
-                                    'WEKO_GRIDLAYOUT_DEFAULT_NEW_DATE']
-    result['display_result'] = Markup.escape(
-        setting.get('display_result')) or current_app.config[
-                                   'WEKO_GRIDLAYOUT_DEFAULT_DISPLAY_RESULT']
-    result['rss_feed'] = Markup.escape(setting.get('rss_feed')) or False
-
-
-=======
         setting.get('new_dates')) or config.WEKO_GRIDLAYOUT_DEFAULT_NEW_DATE
     result['display_result'] = Markup.escape(setting.get(
         'display_result')) or config.WEKO_GRIDLAYOUT_DEFAULT_DISPLAY_RESULT
@@ -335,7 +318,6 @@
     result['read_more'] = Markup.escape(setting.get('read_more'))
 
 
->>>>>>> 84f9c619
 def build_multi_lang_data(widget_id, multi_lang_json):
     """Build multiple language data.
 
