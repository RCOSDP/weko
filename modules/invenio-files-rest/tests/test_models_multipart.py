# -*- coding: utf-8 -*-
#
# This file is part of Invenio.
# Copyright (C) 2016-2019 CERN.
#
# Invenio is free software; you can redistribute it and/or modify it
# under the terms of the MIT License; see LICENSE file for more details.

"""Test of multipart objects."""

import hashlib
from io import BytesIO
from os.path import exists

from invenio_files_rest.models import Bucket, MultipartObject, ObjectVersion, Part


def make_stream(size):
    """Make a stream of a given size."""
    s = BytesIO()
    s.seek(size - 1)
    s.write(b"\0")
    s.seek(0)
    return s


def test_multipart_creation(app, db, bucket):
    """Test multipart creation."""
    mp = MultipartObject.create(bucket, "test.txt", 100, 20)
    db.session.commit()
    assert mp.upload_id
    assert mp.size == 100
    assert mp.chunk_size == 20
    assert mp.completed is False
    assert mp.bucket.size == 100
    assert exists(mp.file.uri)


def test_multipart_last_part(app, db, bucket):
    """Test multipart creation."""
    mp = MultipartObject.create(bucket, "test.txt", 100, 20)
    assert mp.last_part_size == 0
    assert mp.last_part_number == 4
    mp = MultipartObject.create(bucket, "test.txt", 101, 20)
    assert mp.last_part_size == 1
    assert mp.last_part_number == 5


def test_part_creation(app, db, bucket, get_md5):
    """Test part creation."""
    assert bucket.size == 0
    mp = MultipartObject.create(bucket, "test.txt", 5, 2)
    db.session.commit()
    assert bucket.size == 5

    Part.create(mp, 2, stream=BytesIO(b"p"))
    Part.create(mp, 0, stream=BytesIO(b"p1"))
    Part.create(mp, 1, stream=BytesIO(b"p2"))
    db.session.commit()
    assert bucket.size == 5

    mp.complete()
    db.session.commit()
    assert bucket.size == 5

    # Assert checksum of part.
<<<<<<< HEAD
    m = hashlib.md5()
    m.update(b"p2")
    assert "md5:{0}".format(m.hexdigest()) == Part.get_or_none(mp, 1).checksum
=======
    m = hashlib.sha256()
    m.update(b"p2")
    assert "get_sha256:{0}".format(m.hexdigest()) == Part.get_or_none(mp, 1).checksum
>>>>>>> 8f35eef9

    obj = mp.merge_parts()
    db.session.commit()
    assert bucket.size == 5

    assert MultipartObject.query.count() == 0
    assert Part.query.count() == 0

    assert obj.file.size == 5
<<<<<<< HEAD
    assert obj.file.checksum == get_md5(b"p1p2p")
=======
    assert obj.file.checksum == get_sha256(b"p1p2p")
>>>>>>> 8f35eef9
    assert obj.file.storage().open().read() == b"p1p2p"
    assert obj.file.writable is False
    assert obj.file.readable is True

    assert obj.version_id == ObjectVersion.get(bucket, "test.txt").version_id


def test_multipart_full(app, db, bucket):
    """Test full multipart object."""
    app.config.update(
        dict(
            FILES_REST_MULTIPART_CHUNKSIZE_MIN=5 * 1024 * 1024,
            FILES_REST_MULTIPART_CHUNKSIZE_MAX=5 * 1024 * 1024 * 1024,
        )
    )

    # Initial parameters
    chunks = 20
    chunk_size = 5 * 1024 * 1024  # 5 MiB
    last_chunk = 1024 * 1024  # 1 MiB
    size = (chunks - 1) * chunk_size + last_chunk

    # Initiate
    mp = MultipartObject.create(bucket, "testfile", size=size, chunk_size=chunk_size)
    db.session.commit()

    # Create parts
    for i in range(chunks):
        part_size = chunk_size if i < chunks - 1 else last_chunk
        Part.create(mp, i, stream=make_stream(part_size))
        db.session.commit()

    # Complete
    mp.complete()
    db.session.commit()

    # Merge parts.
    pre_size = mp.bucket.size
    mp.merge_parts()
    db.session.commit()

    # Test size update
    bucket = Bucket.get(bucket.id)
    assert bucket.size == pre_size

    app.config.update(
        dict(
            FILES_REST_MULTIPART_CHUNKSIZE_MIN=2,
            FILES_REST_MULTIPART_CHUNKSIZE_MAX=20,
        )
    )<|MERGE_RESOLUTION|>--- conflicted
+++ resolved
@@ -64,15 +64,9 @@
     assert bucket.size == 5
 
     # Assert checksum of part.
-<<<<<<< HEAD
-    m = hashlib.md5()
-    m.update(b"p2")
-    assert "md5:{0}".format(m.hexdigest()) == Part.get_or_none(mp, 1).checksum
-=======
     m = hashlib.sha256()
     m.update(b"p2")
     assert "get_sha256:{0}".format(m.hexdigest()) == Part.get_or_none(mp, 1).checksum
->>>>>>> 8f35eef9
 
     obj = mp.merge_parts()
     db.session.commit()
@@ -82,11 +76,7 @@
     assert Part.query.count() == 0
 
     assert obj.file.size == 5
-<<<<<<< HEAD
     assert obj.file.checksum == get_md5(b"p1p2p")
-=======
-    assert obj.file.checksum == get_sha256(b"p1p2p")
->>>>>>> 8f35eef9
     assert obj.file.storage().open().read() == b"p1p2p"
     assert obj.file.writable is False
     assert obj.file.readable is True
