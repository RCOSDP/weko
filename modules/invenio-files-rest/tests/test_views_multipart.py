--- conflicted
+++ resolved
@@ -14,11 +14,7 @@
 
 import pytest
 from flask import url_for
-<<<<<<< HEAD
-from testutils import BadBytesIO, login_user
-=======
 from tests.testutils import BadBytesIO, login_user
->>>>>>> 8f35eef9
 
 from invenio_files_rest.models import Bucket, MultipartObject, Part
 from invenio_files_rest.tasks import merge_multipartobject
@@ -32,11 +28,7 @@
         key="mybigfile",
     )
 
-<<<<<<< HEAD
-
-=======
 # .tox/c1/bin/pytest --cov=invenio_files_rest tests/test_views_multipart.py::test_post_init -vv -s --cov-branch --cov-report=term --basetemp=/code/modules/invenio-files-rest/.tox/c1/tmp
->>>>>>> 8f35eef9
 @pytest.mark.parametrize(
     "user, expected",
     [
@@ -79,6 +71,24 @@
         ]
         for k in expected_keys:
             assert k in data
+
+# .tox/c1/bin/pytest --cov=invenio_files_rest tests/test_views_multipart.py::test_post_init_fail -vv -s --cov-branch --cov-report=term --basetemp=/code/modules/invenio-files-rest/.tox/c1/tmp
+def test_post_init_fail(client, headers, permissions, bucket, get_json):
+    """Test init multipart upload."""
+    login_user(client, permissions['location'])
+
+    # Initiate multipart upload
+    with patch("invenio_files_rest.views.db.session.commit", side_effect=Exception('')):
+        res = client.post(
+            obj_url(bucket),
+            query_string='uploads',
+            headers={'Content-Type': 'application/json'},
+            data=json.dumps({
+                'size': 10,
+                'partSize': 4,
+            })
+        )
+        assert res.status_code == 200
 
 
 def test_post_init_querystring(client, bucket, get_json, admin_user):
@@ -229,11 +239,7 @@
     permissions,
     multipart,
     multipart_url,
-<<<<<<< HEAD
-    get_md5,
-=======
     get_sha256,
->>>>>>> 8f35eef9
     get_json,
     user,
     expected,
@@ -249,11 +255,7 @@
     assert res.status_code == expected
 
     if res.status_code == 200:
-<<<<<<< HEAD
-        assert res.get_etag()[0] == get_md5(data)
-=======
         assert res.get_etag()[0] == get_sha256(data)
->>>>>>> 8f35eef9
 
         # Assert content
         with open(multipart.file.uri, "rb") as fp:
@@ -261,11 +263,7 @@
             content = fp.read(multipart.chunk_size)
         assert content == data
         assert Part.count(multipart) == 1
-<<<<<<< HEAD
-        assert Part.get_or_none(multipart, 1).checksum == get_md5(data)
-=======
         assert Part.get_or_none(multipart, 1).checksum == get_sha256(data)
->>>>>>> 8f35eef9
 
 
 def test_put_not_found(
@@ -455,11 +453,7 @@
     for k in expected_keys:
         assert k in data
 
-<<<<<<< HEAD
-
-=======
 # .tox/c1/bin/pytest --cov=invenio_files_rest tests/test_views_multipart.py::test_post_complete -vv -s --cov-branch --cov-report=term --basetemp=/code/modules/invenio-files-rest/.tox/c1/tmp
->>>>>>> 8f35eef9
 @pytest.mark.parametrize(
     "user, expected",
     [
@@ -519,11 +513,7 @@
             # Object exists
             assert client.get(data["links"]["object"]).status_code == 200
 
-<<<<<<< HEAD
-
-=======
 # .tox/c1/bin/pytest --cov=invenio_files_rest tests/test_views_multipart.py::test_post_complete_fail -vv -s --cov-branch --cov-report=term --basetemp=/code/modules/invenio-files-rest/.tox/c1/tmp
->>>>>>> 8f35eef9
 def test_post_complete_fail(
     client, headers, bucket, multipart, multipart_url, parts, get_json, admin_user
 ):
@@ -696,11 +686,7 @@
         object_url,
         input_stream=BytesIO(data),
     )
-<<<<<<< HEAD
-    assert resp.status_code == 500
-=======
     assert resp.status_code == 400
->>>>>>> 8f35eef9
     resp = client.post(
         object_url,
         input_stream=BytesIO(data),
