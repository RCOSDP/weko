# -*- coding: utf-8 -*-
#
# This file is part of Invenio.
# Copyright (C) 2016-2019 CERN.
#
# Invenio is free software; you can redistribute it and/or modify it
# under the terms of the MIT License; see LICENSE file for more details.


"""Test CLI."""

import os
<<<<<<< HEAD
=======
import pytest
>>>>>>> 8f35eef9

from invenio_files_rest.cli import files as cmd


<<<<<<< HEAD
=======
@pytest.mark.skip(reason="failed and seems not used in weko")
>>>>>>> 8f35eef9
def test_simple_workflow(app, db, tmpdir):
    """Run simple workflow."""
    runner = app.test_cli_runner()

    source = os.path.join(os.path.dirname(__file__), "fixtures", "source")

    # Create a location to use
    result = runner.invoke(
        cmd, ["location", "create", "tmp", "file://" + tmpdir.strpath, "--default"]
    )
    assert 0 == result.exit_code

    # Create the same location (check idempotent)
    result = runner.invoke(
        cmd, ["location", "create", "tmp", "file://" + tmpdir.strpath, "--default"]
    )
    assert 0 == result.exit_code
    assert "already exists" in result.output

    # Passing no subcommand should use default command 'create' (idempotent)
    result = runner.invoke(
        cmd, ["location", "tmp", "file://" + tmpdir.strpath, "--default"]
    )
    assert 0 == result.exit_code
    assert "already exists" in result.output

    # Create a second one as default to check tmp is not default anymore
    result = runner.invoke(
        cmd, ["location", "create", "aux", "file://" + tmpdir.strpath, "--default"]
    )
    assert 0 == result.exit_code

    # List locations and check the default is correct
    result = runner.invoke(cmd, ["location", "list"])
    assert 0 == result.exit_code

    created_locations = result.output.split("\n")

    # tmp is not default
    assert "tmp" in created_locations[0]
    assert "as default False" in created_locations[0]
    # aux is default
    assert "aux" in created_locations[1]
    assert "as default True" in created_locations[1]

    # Set tmp back as default
    result = runner.invoke(cmd, ["location", "set-default", "tmp"])
    assert 0 == result.exit_code

    # List locations and check the default is correct
    result = runner.invoke(cmd, ["location", "list"])
    assert 0 == result.exit_code

    created_locations = result.output.split("\n")
    # tmp is default
    assert "tmp" in created_locations[0]
    assert "as default True" in created_locations[0]
    # aux is not default
    assert "aux" in created_locations[1]
    assert "as default False" in created_locations[1]

    ##
    # Buckets
    ##

    result = runner.invoke(cmd, ["bucket", "touch"])
    assert 0 == result.exit_code
    bucket_id = result.output.split("\n")[0]

    # Specify a directory where 2 files have same content.
    result = runner.invoke(cmd, ["bucket", "cp", source, bucket_id, "--checksum"])
    assert 0 == result.exit_code

    # Specify a file.
    result = runner.invoke(cmd, ["bucket", "cp", __file__, bucket_id])
    assert 0 == result.exit_code
    prev_num_files = len(tmpdir.listdir())

    # No new file should be created.
    result = runner.invoke(cmd, ["bucket", "cp", __file__, bucket_id, "--checksum"])
    assert 0 == result.exit_code
    assert len(tmpdir.listdir()) == prev_num_files<|MERGE_RESOLUTION|>--- conflicted
+++ resolved
@@ -10,18 +10,12 @@
 """Test CLI."""
 
 import os
-<<<<<<< HEAD
-=======
 import pytest
->>>>>>> 8f35eef9
 
 from invenio_files_rest.cli import files as cmd
 
 
-<<<<<<< HEAD
-=======
 @pytest.mark.skip(reason="failed and seems not used in weko")
->>>>>>> 8f35eef9
 def test_simple_workflow(app, db, tmpdir):
     """Run simple workflow."""
     runner = app.test_cli_runner()
