# -*- coding: utf-8 -*-
#
# This file is part of Invenio.
# Copyright (C) 2016-2019 CERN.
#
# Invenio is free software; you can redistribute it and/or modify it
# under the terms of the MIT License; see LICENSE file for more details.
<<<<<<< HEAD

"""Module test views."""

import sys
=======
# .tox/c1/bin/pytest --cov=invenio_files_rest tests/test_models.py -vv -s --cov-branch --cov-report=term --basetemp=/code/modules/invenio-files-rest/.tox/c1/tmp


"""Module test views."""

import sys,os
>>>>>>> 8f35eef9
import uuid
from io import BytesIO
from os.path import getsize

import pytest
from fs.errors import ResourceNotFound
from sqlalchemy.exc import IntegrityError

from invenio_files_rest.errors import (
    BucketLockedError,
    FileInstanceAlreadySetError,
    FileInstanceUnreadableError,
    InvalidKeyError,
    InvalidOperationError,
)
from invenio_files_rest.models import (
    Bucket,
    BucketTag,
    FileInstance,
    Location,
    ObjectVersion,
    ObjectVersionTag,
)


def b(s):
    return s.encode("latin-1")


def test_location(app, db):
    """Test location model."""
    with db.session.begin_nested():
        l1 = Location(name="test1", uri="file:///tmp", default=False)
        l2 = Location(name="test2", uri="file:///tmp", default=True)
        l3 = Location(name="test3", uri="file:///tmp", default=False)
        db.session.add(l1)
        db.session.add(l2)
        db.session.add(l3)

    assert Location.get_by_name("test1").name == "test1"
    assert Location.get_by_name("test2").name == "test2"
    assert Location.get_by_name("test3").name == "test3"

    assert Location.get_default().name == "test2"
    assert len(Location.all()) == 3

    assert str(Location.get_by_name("test1")) == "test1"


def test_location_default(app, db):
    """Test location model."""
    with db.session.begin_nested():
        l1 = Location(name="test1", uri="file:///tmp", default=False)
        db.session.add(l1)

    assert Location.get_default() is None

    with db.session.begin_nested():
        l2 = Location(name="test2", uri="file:///tmp", default=True)
        l3 = Location(name="test3", uri="file:///tmp", default=True)
        db.session.add(l2)
        db.session.add(l3)

    assert Location.get_default() is None


def test_location_validation(app, db):
    """Test validation of location name."""
    pytest.raises(
        ValueError,
        Location,
        name="UPPER",
        uri="file://",
    )
    pytest.raises(
        ValueError,
        Location,
        name="1ab",
        uri="file://",
    )
    pytest.raises(
        ValueError,
        Location,
        name="a" * 21,
        uri="file://",
    )


def test_bucket_removal(app, db, bucket, objects):
    """Test removal of bucket."""
    assert Bucket.query.count() == 1
    assert ObjectVersion.query.count() == 4
    assert FileInstance.query.count() == 4
    bucket.locked = True
    pytest.raises(BucketLockedError, bucket.remove)
    bucket.locked = False
    bucket.remove()
    assert Bucket.query.count() == 0
    assert ObjectVersion.query.count() == 0
    assert FileInstance.query.count() == 4


def test_bucket_kwargs_creation(app, db, dummy_location):
    """Test kwargs during object creation."""
    b = Bucket.create(quota_size=100, max_file_size=10)
    assert b.quota_size == 100
    assert b.max_file_size == 10


def test_bucket_create_object(app, db):
    """Test bucket creation."""
    with db.session.begin_nested():
        l1 = Location(name="test1", uri="file:///tmp/1", default=False)
        l2 = Location(name="test2", uri="file:///tmp/2", default=True)
        db.session.add(l1)
        db.session.add(l2)

    assert Location.query.count() == 2

    # Simple create
    with db.session.begin_nested():
        b = Bucket.create()
        assert b.id
        assert b.default_location == Location.get_default().id
        assert b.location == Location.get_default()
        assert b.default_storage_class == app.config["FILES_REST_DEFAULT_STORAGE_CLASS"]
        assert b.size == 0
        assert b.quota_size is None
        assert b.max_file_size is None
        assert b.deleted is False

    # __repr__ test
    assert str(b) == str(b.id)

    # Retrieve one
    assert Bucket.get(b.id).id == b.id

    # Create with location_name and storage class
    with db.session.begin_nested():
        b = Bucket.create(location=l1, storage_class="A")
        assert b.default_location == Location.get_by_name("test1").id
        assert b.default_storage_class == "A"

        # Create using location name instead
        b = Bucket.create(location=l2.name, storage_class="A")
        assert b.default_location == Location.get_by_name("test2").id

    # Retrieve one
    assert Bucket.all().count() == 3

    # Invalid storage class.
    pytest.raises(ValueError, Bucket.create, storage_class="X")


def test_bucket_retrieval(app, db, dummy_location):
    """Test bucket get/create."""
    # Create two buckets
    with db.session.begin_nested():
        b1 = Bucket.create()
        Bucket.create()

    assert Bucket.all().count() == 2

    # Mark one as deleted.
    with db.session.begin_nested():
        b1.deleted = True

    assert Bucket.all().count() == 1


def test_object_create(app, db, dummy_location):
    """Test object creation."""
    with db.session.begin_nested():
        b = Bucket.create()
        # Create one object version
        obj1 = ObjectVersion.create(b, "test")
        assert obj1.bucket_id == b.id
        assert obj1.key == "test"
        assert obj1.version_id
        assert obj1.file_id is None
        assert obj1.is_head is True
        assert obj1.bucket == b

        # Set fake location.
        obj1.set_location("file:///tmp/obj1", 1, "checksum")

        # Create one object version for same object key
        obj2 = ObjectVersion.create(b, "test")
        assert obj2.bucket_id == b.id
        assert obj2.key == "test"
        assert obj2.version_id != obj1.version_id
        assert obj2.file_id is None
        assert obj2.is_head is True
        assert obj2.bucket == b

        # Set fake location
        obj2.set_location("file:///tmp/obj2", 2, "checksum")

        # Create a new object version for a different object with no location.
        # I.e. it is considered a delete marker.
        obj3 = ObjectVersion.create(b, "deleted_obj")

        # Create a new object containing key in unicode
        obj4 = ObjectVersion.create(b, "hellö")

    # Object __repr__
    assert repr(obj1) == "{0}:{1}:{2}".format(obj1.bucket_id, obj1.version_id, obj1.key)

    if sys.version_info[0] >= 3:  # python3
        assert repr(obj4) == "{0}:{1}:{2}".format(
            obj4.bucket_id, obj4.version_id, obj4.key
        )
    else:  # python2
        assert repr(obj4) == "{0}:{1}:{2}".format(
            obj4.bucket_id, obj4.version_id, obj4.key
        ).encode("utf-8")

    # Sanity check
    assert ObjectVersion.query.count() == 4

    # Assert that obj2 is the head version
    obj = ObjectVersion.get(b.id, "test", version_id=obj1.version_id)
    assert obj.version_id == obj1.version_id
    assert obj.is_head is False
    obj = ObjectVersion.get(b.id, "test", version_id=obj2.version_id)
    assert obj.version_id == obj2.version_id
    assert obj.is_head is True
    # Assert that getting latest version gets obj2
    obj = ObjectVersion.get(b.id, "test")
    assert obj.version_id == obj2.version_id
    assert obj.is_head is True

    # Assert that obj3 is not retrievable (without specifying version id).
    assert ObjectVersion.get(b.id, "deleted_obj") is None
    # Assert that obj3 *is* retrievable (when specifying version id).
    assert ObjectVersion.get(b.id, "deleted_obj", version_id=obj3.version_id) == obj3


def test_object_create_uq_constraint(app, db, dummy_location):
    """Test object creation unique constraint on is_head."""
    # constraint is only enforced on postgresql
    if db.engine.dialect.name != "postgresql":
        return

    b = Bucket.create()

    # Create 2 object version
    obj1 = ObjectVersion(
        bucket=b, key="test", version_id=uuid.uuid4(), is_head=False, mimetype=None
    )
    obj2 = ObjectVersion(
        bucket=b, key="test", version_id=uuid.uuid4(), is_head=True, mimetype=None
    )
    db.session.add(obj1)
    db.session.add(obj2)
    db.session.commit()

    # Create one invalid object version for same object key (is_head = True)
    obj3 = ObjectVersion(
        bucket=b, key="test", version_id=uuid.uuid4(), is_head=True, mimetype=None
    )
    db.session.add(obj3)
    pytest.raises(IntegrityError, db.session.commit)


def test_object_create_with_fileid(app, db, dummy_location):
    """Test object creation."""
    with db.session.begin_nested():
        b = Bucket.create()
        obj = ObjectVersion.create(b, "test", stream=BytesIO(b"test"))

    assert b.size == 4

    ObjectVersion.create(b, "test", _file_id=obj.file)
    assert b.size == 8


def test_object_multibucket(app, db, dummy_location):
    """Test object creation in multiple buckets."""
    with db.session.begin_nested():
        # Create two buckets each with an object using the same key
        b1 = Bucket.create()
        b2 = Bucket.create()
        obj1 = ObjectVersion.create(b1, "test")
        obj1.set_location("file:///tmp/obj1", 1, "checksum")
        obj2 = ObjectVersion.create(b2, "test")
        obj2.set_location("file:///tmp/obj2", 2, "checksum")

    # Sanity check
    assert ObjectVersion.query.count() == 2

    # Assert object versions are correctly created in each bucket.
    obj = ObjectVersion.get(b1.id, "test")
    assert obj.is_head is True
    assert obj.version_id == obj1.version_id
    obj = ObjectVersion.get(b2.id, "test")
    assert obj.is_head is True
    assert obj.version_id == obj2.version_id


def test_object_get_by_bucket(app, db, dummy_location):
    """Test object listing."""
    b1 = Bucket.create()
    b2 = Bucket.create()

    # First version of object
    obj1_first = ObjectVersion.create(b1, "test")
    obj1_first.set_location("b1test1", 1, "achecksum")
    # Intermediate version which is a delete marker.
    obj1_intermediate = ObjectVersion.create(b1, "test")
    obj1_intermediate.set_location("b1test2", 1, "achecksum")
    # Latest version of object
    obj1_latest = ObjectVersion.create(b1, "test")
    obj1_latest.set_location("b1test3", 1, "achecksum")
    # Create objects in/not in same bucket using different key.
    ObjectVersion.create(b1, "another").set_location("b1another1", 1, "achecksum")
    ObjectVersion.create(b2, "test").set_location("b2test1", 1, "achecksum")
    db.session.commit()

    # Sanity check
    assert ObjectVersion.query.count() == 5
    assert ObjectVersion.get(b1, "test")
    assert ObjectVersion.get(b1, "another")
    assert ObjectVersion.get(b2, "test")

    # Retrieve objects for a bucket with/without versions
    assert ObjectVersion.get_by_bucket(b1).count() == 2
    assert ObjectVersion.get_by_bucket(b1, versions=True).count() == 4
    assert ObjectVersion.get_by_bucket(b2).count() == 1
    assert ObjectVersion.get_by_bucket(b2, versions=True).count() == 1

    # Assert order of returned objects (alphabetical)
    objs = ObjectVersion.get_by_bucket(b1.id).all()
    assert objs[0].key == "another"
    assert objs[1].key == "test"

    # Assert order of returned objects verions (creation date ascending)
    objs = ObjectVersion.get_by_bucket(b1.id, versions=True).all()
    assert objs[0].key == "another"
    assert objs[1].key == "test"
    assert objs[1].version_id == obj1_latest.version_id
    assert objs[2].key == "test"
    assert objs[2].version_id == obj1_intermediate.version_id
    assert objs[3].key == "test"
    assert objs[3].version_id == obj1_first.version_id


def test_object_delete(app, db, dummy_location):
    """Test object creation."""
    # Create three versions, with latest being a delete marker.
    with db.session.begin_nested():
        b1 = Bucket.create()
        ObjectVersion.create(b1, "test").set_location("b1test1", 1, "achecksum")
        ObjectVersion.create(b1, "test").set_location("b1test2", 1, "achecksum")
        obj_deleted = ObjectVersion.delete(b1, "test")

    assert ObjectVersion.query.count() == 3
    assert ObjectVersion.get(b1, "test") is None
    assert ObjectVersion.get_by_bucket(b1).count() == 0

    obj = ObjectVersion.get(b1, "test", version_id=obj_deleted.version_id)
    assert obj.deleted
    assert obj.file_id is None

    ObjectVersion.create(b1, "test").set_location("b1test4", 1, "achecksum")

    assert ObjectVersion.query.count() == 4
    assert ObjectVersion.get(b1.id, "test") is not None
    assert ObjectVersion.get_by_bucket(b1.id).count() == 1


def test_object_remove(app, db, bucket, objects):
    """Test object remove."""
    obj = objects[0]
    obj_size = obj.file.size
    before_size = bucket.size

    assert ObjectVersion.query.count() == 4
    obj.remove()
    assert ObjectVersion.query.count() == 3
    assert bucket.size == before_size - obj_size

    bucket.locked = True
    obj = objects[1]
    pytest.raises(BucketLockedError, obj.remove)
    assert ObjectVersion.query.count() == 3


def test_object_remove_marker(app, db, bucket, objects):
    """Test object remove."""
    obj = objects[0]
    assert ObjectVersion.query.count() == 4
    obj = ObjectVersion.delete(obj.bucket, obj.key)
    db.session.commit()
    assert ObjectVersion.query.count() == 5
    obj = ObjectVersion.get(obj.bucket, obj.key, version_id=obj.version_id)
    obj.remove()
    assert ObjectVersion.query.count() == 4


def test_object_set_contents(app, db, dummy_location):
    """Test object set contents."""
    with db.session.begin_nested():
        b1 = Bucket.create()
        obj = ObjectVersion.create(b1, "LICENSE")
        assert obj.file_id is None
        assert FileInstance.query.count() == 0

        # Save a file.
        with open("LICENSE", "rb") as fp:
            obj.set_contents(fp)

    # Assert size, location and checksum
    assert obj.file_id is not None
    assert obj.file.uri is not None
    assert obj.file.size == getsize("LICENSE")
    assert obj.file.checksum is not None
    assert b1.size == obj.file.size

    # Try to overwrite
    with db.session.begin_nested():
        with open("LICENSE", "rb") as fp:
            pytest.raises(FileInstanceAlreadySetError, obj.set_contents, fp)

    # Save a new version with different content
    with db.session.begin_nested():
        obj2 = ObjectVersion.create(b1, "LICENSE")
        with open("README.rst", "rb") as fp:
            obj2.set_contents(fp)

    assert obj2.file_id is not None and obj2.file_id != obj.file_id
    assert obj2.file.size == getsize("README.rst")
    assert obj2.file.uri != obj.file.uri
    assert Bucket.get(b1.id).size == obj.file.size + obj2.file.size

    obj2.file.verify_checksum()
    assert obj2.file.last_check_at
    assert obj2.file.last_check is True
    old_checksum = obj2.file.checksum
    obj2.file.checksum = "md5:invalid"
    assert obj2.file.verify_checksum() is False

    previous_last_check = obj2.file.last_check
    previous_last_check_date = obj2.file.last_check_at
    with db.session.begin_nested():
        obj2.file.checksum = old_checksum
        obj2.file.uri = "invalid"
    pytest.raises(ResourceNotFound, obj2.file.verify_checksum)
    assert obj2.file.last_check == previous_last_check
    assert obj2.file.last_check_at == previous_last_check_date

    obj2.file.verify_checksum(throws=False)
    assert obj2.file.last_check is None
    assert obj2.file.last_check_at != previous_last_check_date


def test_object_set_location(app, db, dummy_location):
    """Test object set contents."""
    with db.session.begin_nested():
        b1 = Bucket.create()
        obj = ObjectVersion.create(b1, "LICENSE")
        assert obj.file_id is None
        assert FileInstance.query.count() == 0
        obj.set_location("b1test1", 1, "achecksum")
        assert FileInstance.query.count() == 1
        pytest.raises(
            FileInstanceAlreadySetError, obj.set_location, "b1test1", 1, "achecksum"
        )


def test_object_snapshot(app, db, dummy_location):
    """Test snapshot creation."""
    b1 = Bucket.create()
    b2 = Bucket.create()
    ObjectVersion.create(b1, "versioned").set_location("b1v1", 1, "achecksum")
    ObjectVersion.create(b1, "versioned").set_location("b1v2", 1, "achecksum")
    ObjectVersion.create(b1, "deleted").set_location("b1d1", 1, "achecksum")
    ObjectVersion.delete(b1, "deleted")
    ObjectVersion.create(b1, "undeleted").set_location("b1u1", 1, "achecksum")
    ObjectVersion.delete(b1, "undeleted")
    ObjectVersion.create(b1, "undeleted").set_location("b1u2", 1, "achecksum")
    ObjectVersion.create(b1, "simple").set_location("b1s1", 1, "achecksum")
    ObjectVersion.create(b2, "another").set_location("b2a1", 1, "achecksum")
    db.session.commit()

    assert ObjectVersion.query.count() == 9
    assert FileInstance.query.count() == 7
    assert Bucket.query.count() == 2
    assert ObjectVersion.get_by_bucket(b1).count() == 3
    assert ObjectVersion.get_by_bucket(b2).count() == 1

    # check that for 'undeleted' key there is only one HEAD
    heads = [
        o
        for o in ObjectVersion.query.filter_by(bucket_id=b1.id, key="undeleted").all()
        if o.is_head
    ]
    assert len(heads) == 1
    assert heads[0].file.uri == "b1u2"

    b3 = b1.snapshot(lock=True)
    db.session.commit()

    # Must be locked as requested.
    assert b1.locked is False
    assert b3.locked is True

    assert Bucket.query.count() == 3
    assert ObjectVersion.query.count() == 12
    assert FileInstance.query.count() == 7
    assert ObjectVersion.get_by_bucket(b1).count() == 3
    assert ObjectVersion.get_by_bucket(b2).count() == 1
    assert ObjectVersion.get_by_bucket(b3).count() == 3
    assert (
        ObjectVersion.get_by_bucket(b1, versions=True, with_deleted=True).count() == 8
    )
    assert ObjectVersion.get_by_bucket(b3, versions=True).count() == 3


def test_object_snapshot_deleted(app, db, dummy_location):
    """Test snapshot creation of a deleted bucket."""
    b1 = Bucket.create()
    b2 = Bucket.create()
    b2.deleted = True
    db.session.commit()

    b3 = b1.snapshot()
    assert b3.id != b1.id
    assert b3.locked is False

    # b2 is deleted.
    with pytest.raises(InvalidOperationError) as excinfo:
        b2.snapshot()
    assert excinfo.value.get_body() != {}


def test_bucket_sync_new_object(app, db, dummy_location):
    """Test that a new file in src in synced to dest."""
    b1 = Bucket.create()
    b2 = Bucket.create()
    ObjectVersion.create(b1, "filename").set_location("b1v1", 1, "achecksum")
    db.session.commit()

    assert ObjectVersion.get_by_bucket(b1).count() == 1
    assert ObjectVersion.get_by_bucket(b2).count() == 0
    b1.sync(b2)
    assert ObjectVersion.get_by_bucket(b1).count() == 1
    assert ObjectVersion.get_by_bucket(b2).count() == 1
    assert ObjectVersion.get(b2, "filename")


def test_bucket_sync_same_object(app, db, dummy_location):
    """Test that an exiting file in src and dest is not changed."""
    b1 = Bucket.create()
    b2 = Bucket.create()
    ObjectVersion.create(b1, "filename").set_location("b1v1", 1, "achecksum")
    b1.sync(b2)
    db.session.commit()

    b1_version_id = ObjectVersion.get(b1, "filename").version_id
    b2_version_id = ObjectVersion.get(b2, "filename").version_id

    b1.sync(b2)

    assert ObjectVersion.get_by_bucket(b1).count() == 1
    assert ObjectVersion.get_by_bucket(b2).count() == 1
    assert ObjectVersion.get(b1, "filename").version_id == b1_version_id
    assert ObjectVersion.get(b2, "filename").version_id == b2_version_id


def test_bucket_sync_deleted_object(app, db, dummy_location):
    """Test that a deleted object in src is deleted in dest."""
    b1 = Bucket.create()
    b2 = Bucket.create()
    ObjectVersion.create(b1, "filename").set_location("b1v1", 1, "achecksum")
    ObjectVersion.create(b2, "filename").set_location("b2v1", 1, "achecksum")
    ObjectVersion.create(b2, "extra-deleted").set_location("b3v1", 1, "asum")
    ObjectVersion.delete(b1, "filename")
    db.session.commit()

    b1.sync(b2)

    assert ObjectVersion.get_by_bucket(b1).count() == 0
    assert ObjectVersion.get_by_bucket(b2).count() == 1
    assert ObjectVersion.get(b2, "extra-deleted")

    ObjectVersion.delete(b2, "extra-deleted")
    db.session.commit()

    b1.sync(b2)

    assert ObjectVersion.get_by_bucket(b1).count() == 0
    assert ObjectVersion.get_by_bucket(b2).count() == 0


def test_bucket_sync_add_deleted_object(app, db, dummy_location):
    """Test that adding back a deleted object in src is added in dest."""
    b1 = Bucket.create()
    b2 = Bucket.create()
    obj1 = ObjectVersion.create(b1, "filename").set_location("b1v1", 1, "achecksum")
    ObjectVersion.create(b1, "filename2").set_location("b1v2", 1, "achecksum2")

    db.session.commit()

    b1.sync(b2)

    assert ObjectVersion.get_by_bucket(b1).count() == 2
    assert ObjectVersion.get_by_bucket(b2).count() == 2

    ObjectVersion.delete(b1, "filename")

    db.session.commit()

    b1.sync(b2)

    assert ObjectVersion.get_by_bucket(b1).count() == 1
    assert ObjectVersion.get_by_bucket(b2).count() == 1

    # Add back obj1
    ObjectVersion.create(b1, "filename", _file_id=obj1.file_id)

    db.session.commit()

    b1.sync(b2)

    assert ObjectVersion.get_by_bucket(b1).count() == 2
    assert ObjectVersion.get_by_bucket(b2).count() == 2


def test_bucket_sync_delete_extras(app, db, dummy_location):
    """Test that an extra object in dest is deleted when syncing."""
    b1 = Bucket.create()
    b2 = Bucket.create()
    ObjectVersion.create(b1, "filename").set_location("b1v1", 1, "achecksum")
    ObjectVersion.create(b2, "filename").set_location("b2v1", 1, "achecksum")
    ObjectVersion.create(b2, "extra-deleted").set_location("b3v1", 1, "asum")
    db.session.commit()

    b1.sync(b2, delete_extras=True)

    assert ObjectVersion.get_by_bucket(b1).count() == 1
    assert ObjectVersion.get_by_bucket(b2).count() == 1
    assert not ObjectVersion.get(b2, "extra-deleted")


def test_bucket_sync(app, db, dummy_location):
    """Test that a bucket is correctly synced."""
    b1 = Bucket.create()
    b2 = Bucket.create()
    ObjectVersion.create(b1, "filename1").set_location("b1v11", 1, "achecksum")
    ObjectVersion.create(b1, "filename2").set_location("b1v12", 1, "achecksum")
    ObjectVersion.create(b1, "filename3").set_location("b1v13", 1, "achecksum")
    ObjectVersion.create(b2, "extra1").set_location("b2v11", 1, "achecksum")
    db.session.commit()

    b1.sync(b2)

    assert ObjectVersion.get_by_bucket(b1).count() == 3
    assert ObjectVersion.get_by_bucket(b2).count() == 4

    ObjectVersion.delete(b1, "filename1")
    ObjectVersion.create(b2, "extra2").set_location("b2v12", 1, "achecksum")
    ObjectVersion.create(b2, "extra3").set_location("b2v13", 1, "achecksum")
    ObjectVersion.delete(b2, "extra3")
    db.session.commit()

    b1.sync(b2, delete_extras=True)

    assert ObjectVersion.get_by_bucket(b1).count() == 2
    assert ObjectVersion.get_by_bucket(b2).count() == 2


def test_bucket_sync_deleted(app, db, dummy_location):
    """Test bucket sync of a deleted bucket."""
    b1 = Bucket.create()
    b1.deleted = True
    db.session.commit()

    with pytest.raises(InvalidOperationError) as excinfo:
        b1.sync(Bucket.create())
    assert excinfo.value.get_body() != {}


def test_object_copy(app, db, dummy_location):
    """Copy object."""
    f = FileInstance(uri="f1", size=1, checksum="mychecksum")
    db.session.add(f)
    db.session.commit()
    b1 = Bucket.create()
    b2 = Bucket.create()

    # Delete markers cannot be copied
    obj_deleted = ObjectVersion.create(b1, "deleted")
    with pytest.raises(InvalidOperationError) as excinfo:
        obj_deleted.copy(b2)
    assert excinfo.value.get_body() != {}

    # Copy onto self.
    obj = ObjectVersion.create(b1, "selftest").set_file(f)
    db.session.commit()
    obj_copy = obj.copy()
    db.session.commit()
    assert obj_copy.version_id != obj.version_id
    assert obj_copy.key == obj.key
    assert obj_copy.bucket == obj.bucket
    assert obj_copy.file_id == obj.file_id
    versions = ObjectVersion.get_versions(b1, "selftest").all()
    assert versions[0] == obj_copy
    assert versions[1] == obj

    # Copy new key
    obj_copy2 = obj_copy.copy(key="newkeytest")
    db.session.commit()
    assert obj_copy2.version_id != obj_copy.version_id
    assert obj_copy2.key == "newkeytest"
    assert obj_copy2.bucket == obj_copy.bucket
    assert obj_copy2.file_id == obj_copy.file_id

    # Copy to bucket
    obj_copy3 = obj_copy2.copy(bucket=b2)
    assert obj_copy3.version_id != obj_copy2.version_id
    assert obj_copy3.key == obj_copy2.key
    assert obj_copy3.bucket == b2
    assert obj_copy3.file_id == obj_copy2.file_id


def test_object_copy_from(app, db, dummy_location):
    """Copy many objects."""
    f1 = FileInstance(uri="f1", size=1, checksum="mychecksum")
    f2 = FileInstance(uri="f2", size=1, checksum="mychecksum2")
    db.session.add(f1)
    db.session.add(f2)
    db.session.commit()
    b1 = Bucket.create()
    b2 = Bucket.create()

    # Copy
    key1 = "selftest1"
    key2 = "selftest2"
    key3 = "deleted"
    obj1 = ObjectVersion.create(b1, key1).set_file(f1)
    obj2 = ObjectVersion.create(b1, key2).set_file(f2)
    # Create an object version in deleted state
    ObjectVersion.create(b1, key3)

    db.session.commit()
    # bulk copy all object versions to b2 bucket
    ObjectVersion.copy_from(b1.id, b2.id)

    b2_object_versions = ObjectVersion.get_by_bucket(b2)
    obj1_copy = next(obj for obj in b2_object_versions if obj.key == key1)
    obj2_copy = next(obj for obj in b2_object_versions if obj.key == key2)

    # object versions in deleted state should not be copied
    with pytest.raises(StopIteration):
        next(obj for obj in b2_object_versions if obj.key == key3)

    assert obj1_copy.version_id != obj1.version_id
    assert obj1.bucket_id != obj1_copy.bucket_id
    assert obj1_copy.key == obj1.key
    assert obj1.bucket_id == b1.id
    assert obj1_copy.bucket_id == b2.id
    assert obj1_copy.file_id == obj1.file_id

    assert obj2_copy.version_id != obj2.version_id
    assert obj2.bucket_id != obj2_copy.bucket_id
    assert obj2_copy.key == obj2.key
    assert obj2.bucket_id == b1.id
    assert obj2_copy.bucket_id == b2.id
    assert obj2_copy.file_id == obj2.file_id


def test_object_set_file(app, db, dummy_location):
    """Test object set file."""
    b = Bucket.create()
    f = FileInstance(uri="f1", size=1, checksum="mychecksum")
    obj = ObjectVersion.create(b, "test").set_file(f)
    db.session.commit()
    assert obj.file == f

    assert pytest.raises(FileInstanceAlreadySetError, obj.set_file, f)


def test_object_mimetype(app, db, dummy_location):
    """Test object set file."""
    b = Bucket.create()
    db.session.commit()
    obj1 = ObjectVersion.create(b, "test.pdf", stream=BytesIO(b"pdfdata"))
    obj2 = ObjectVersion.create(b, "README", stream=BytesIO(b"pdfdata"))
    obj3 = ObjectVersion.create(b, "test.csv.gz", stream=BytesIO(b"gzdata"))

    assert obj1.mimetype == "application/pdf"
    assert obj2.mimetype == "application/octet-stream"
    assert obj3.mimetype == "application/gzip"

    # Override computed MIME type.
    obj2.mimetype = "text/plain"
    db.session.commit()
    assert ObjectVersion.get(b, "README").mimetype == "text/plain"


def test_object_restore(app, db, dummy_location):
    """Restore object."""
    f1 = FileInstance(uri="f1", size=1, checksum="mychecksum")
    f2 = FileInstance(uri="f2", size=2, checksum="mychecksum2")
    db.session.add(f1)
    db.session.add(f2)
    b1 = Bucket.create()

    obj1 = ObjectVersion.create(b1, "test").set_file(f1)
    ObjectVersion.create(b1, "test").set_file(f2)
    obj_deleted = ObjectVersion.delete(b1, "test")
    db.session.commit()

    assert ObjectVersion.query.count() == 3
    # Cannot restore a deleted version.
    with pytest.raises(InvalidOperationError) as excinfo:
        obj_deleted.restore()
    assert excinfo.value.get_body() != {}

    # Restore first version
    obj_new = obj1.restore()
    db.session.commit()

    assert ObjectVersion.query.count() == 4
    assert obj_new.is_head is True
    assert obj_new.version_id != obj1.version_id
    assert obj_new.key == obj1.key
    assert obj_new.file_id == obj1.file_id
    assert obj_new.bucket == obj1.bucket


def test_object_relink_all(app, db, dummy_location):
    """Test relinking files."""
    b1 = Bucket.create()
    obj1 = ObjectVersion.create(b1, "relink-test", stream=BytesIO(b("relinkthis")))
    ObjectVersion.create(b1, "do-not-touch", stream=BytesIO(b("na")))
    b1.snapshot()
    db.session.commit()

    assert ObjectVersion.query.count() == 4
    assert FileInstance.query.count() == 2

    fnew = FileInstance.create()
    fnew.copy_contents(obj1.file, default_location=b1.location.uri)
    db.session.commit()

    fold = obj1.file

    assert ObjectVersion.query.filter_by(file_id=fold.id).count() == 2
    assert ObjectVersion.query.filter_by(file_id=fnew.id).count() == 0

    ObjectVersion.relink_all(obj1.file, fnew)
    db.session.commit()

    assert ObjectVersion.query.filter_by(file_id=fold.id).count() == 0
    assert ObjectVersion.query.filter_by(file_id=fnew.id).count() == 2


def test_object_validation(app, db, dummy_location):
    """Test validating the ObjectVersion."""
    b1 = Bucket.create()
    ObjectVersion.create(b1, "x" * 255)  # Should not raise
    pytest.raises(InvalidKeyError, ObjectVersion.create, b1, "x" * 256)


def test_bucket_tags(app, db, dummy_location):
    """Test bucket tags."""
    b = Bucket.create()
    BucketTag.create(b, "mykey", "testvalue")
    BucketTag.create(b, "another_key", "another value")
    db.session.commit()

    # Duplicate key
    pytest.raises(Exception, BucketTag.create, b, "mykey", "newvalue")

    # Test get
    assert BucketTag.query.count() == 2
    assert BucketTag.get(b.id, "mykey").value == "testvalue"
    assert BucketTag.get_value(b, "another_key") == "another value"
    assert BucketTag.get_value(b.id, "invalid") is None

    # Test delete
    BucketTag.delete(b, "mykey")
    assert BucketTag.query.count() == 1
    BucketTag.delete(b, "invalid")
    assert BucketTag.query.count() == 1

    # Create or update
    BucketTag.create_or_update(b, "another_key", "newval")
    BucketTag.create_or_update(b, "newkey", "testval")
    db.session.commit()
    assert BucketTag.get_value(b, "another_key") == "newval"
    assert BucketTag.get_value(b, "newkey") == "testval"

    # Get tags as dictionary
    assert b.get_tags() == dict(another_key="newval", newkey="testval")

    b2 = Bucket.create()
    assert b2.get_tags() == dict()

    # Test cascading delete.
    Bucket.query.delete()
    db.session.commit()
    assert BucketTag.query.count() == 0


def test_fileinstance_get(app, db, dummy_location):
    """Test fileinstance get."""
    f = FileInstance.create()
    db.session.commit()
    # Get existing file.
    assert FileInstance.get(f.id) is not None
    # Non-existing files returns none
    assert FileInstance.get(uuid.uuid4()) is None


def test_fileinstance_get_by_uri(app, db, dummy_location):
    """Test file get by uri."""
    f = FileInstance.create()
    f.uri = "LICENSE"
    db.session.commit()

    assert FileInstance.get_by_uri("LICENSE") is not None
    FileInstance.get_by_uri("NOTVALID") is None
    pytest.raises(AssertionError, FileInstance.get_by_uri, None)


def test_fileinstance_create(app, db, dummy_location):
    """Test file instance create."""
    f = FileInstance.create()
    assert f.id
    assert f.readable is False
    assert f.writable is True
    assert f.uri is None
    assert f.size == 0
    assert f.checksum is None
    assert f.last_check_at is None
    assert f.last_check is None
    db.session.commit()

    # Check unique constraint on URI with none values.
    f = FileInstance.create()
    f = FileInstance.create()
    db.session.commit()


def test_fileinstance_set_contents(app, db, dummy_location):
    """Test file instance create."""
    counter = dict(called=False)

    def callback(total, size):
        counter["called"] = True

    f = FileInstance.create()
    db.session.commit()
    assert f.readable is False
    assert f.writable is True
    data = BytesIO(b("test file instance set contents"))
    f.set_contents(
        data, default_location=dummy_location.uri, progress_callback=callback
    )
    db.session.commit()
    assert f.readable is True
    assert f.writable is False
    assert counter["called"]

    pytest.raises(
        ValueError,
        f.set_contents,
        BytesIO(b("different content")),
        location=dummy_location,
    )


def test_fileinstance_copy_contents(app, db, dummy_location):
    """Test copy contents."""
    counter = dict(called=False)

    def callback(total, size):
        counter["called"] = True

    # Create source and set data.
    data = b("this is some data")
    src = FileInstance.create()
    src.set_contents(BytesIO(data), default_location=dummy_location.uri)
    db.session.commit()

    # Create destination - and use it to copy_contents from another object.
    dst = FileInstance.create()
    assert dst.size == 0
    assert dst.uri is None
    db.session.commit()

    # Copy contents
    dst.copy_contents(
        src, progress_callback=callback, default_location=dummy_location.uri
    )
    db.session.commit()
    assert dst.size == src.size
    assert dst.checksum == src.checksum
    assert dst.uri != src.uri
    assert counter["called"]

    # Read data
    fp = dst.storage().open()
    assert data == fp.read()
    fp.close()


def test_fileinstance_copy_contents_invalid(app, db, dummy_location):
    """Test invalid copy contents."""
    # Source not readable
    src = FileInstance.create()
    dst = FileInstance.create()
    pytest.raises(ValueError, dst.copy_contents, src)

    # Create valid source
    data = b("this is some data")
    src = FileInstance.create()
    src.set_contents(BytesIO(data), default_location=dummy_location.uri)
    db.session.commit()

    # Destination not writable
    dst.writable = False
    pytest.raises(ValueError, dst.copy_contents, src)
    # Size is not 0
    dst.writable = True
    dst.size = 1
    pytest.raises(ValueError, dst.copy_contents, src)


<<<<<<< HEAD
def test_fileinstance_send_file(app, db, dummy_location):
=======
# .tox/c1/bin/pytest --cov=invenio_files_rest tests/test_models.py::test_fileinstance_send_file -vv -s --cov-branch --cov-report=term --basetemp=/code/modules/invenio-files-rest/.tox/c1/tmp
def test_fileinstance_send_file(app, db, dummy_location,dummy_s3_location,mocker):
>>>>>>> 8f35eef9
    """Test file instance send file."""
    f = FileInstance.create()
    # File not readable
    pytest.raises(FileInstanceUnreadableError, f.send_file)

    # Write data
    data = b("test file instance set contents")
    f.set_contents(BytesIO(data), default_location=dummy_location.uri)
    db.session.commit()

    # Send data
    with app.test_request_context():
        res = f.send_file("test.txt")
        assert int(res.headers["Content-Length"]) == len(data)
<<<<<<< HEAD
=======

    data = {'url': {'url': 'https://test_server/record/1/files/test_file.docx'}, 'date': [{'dateType': 'Available', 'dateValue': '2023-04-06'}], 'format': 'application/vnd.openxmlformats-officedocument.wordprocessingml.document', 'filename': 'test_file.docx', 'filesize': [{'value': '31 KB'}], 'mimetype': 'application/vnd.openxmlformats-officedocument.wordprocessingml.document', 'accessrole': 'open_access', 'version_id': '174af28a-2a26-428c-ae90-1fae1dffd21c', 'displaytype': 'preview'}
    def mock_convert(pdf_dir,target_uri):
        if os.path.exists(pdf_dir):
            shutil.rmtree(pdf_dir)
        os.makedirs(pdf_dir)
        with open(target_uri,"rb") as f:
            data = f.read()
        with open(pdf_dir+"/data.pdf","wb") as f:
            f.write(data)
            
    mocker.patch("invenio_files_rest.storage.pyfs.PyFSFileStorage.open",return_value=open(os.path.join(os.path.dirname(__file__),"data/test_file.docx"),"rb"))
    with app.test_request_context("/record/1/files/test_file.docx"):
        with patch("invenio_files_rest.models.convert_to",side_effect=mock_convert) as mock_convert:
            f = FileInstance(
                id=1,
                uri="s3://test_file.docx",
                json=data,
                readable=True
            )
            res = f.send_file("test_file.docx",True,"application/vnd.openxmlformats-officedocument.wordprocessingml.document",False,None,False,True)
            mock_convert.assert_called_with("/tmp/pdf_dir/1","/tmp/convert_1/test_file.docx")
            shutil.rmtree("/tmp/pdf_dir/1")
>>>>>>> 8f35eef9


def test_fileinstance_validation(app, db, dummy_location):
    """Test validating the FileInstance."""
    f = FileInstance.create()
    f.set_uri("x" * 255, 1000, 1000)  # Should not raise
    pytest.raises(ValueError, f.set_uri, "x" * 256, 1000, 1000)


def test_object_version_tags(app, db, dummy_location):
    """Test object version tags."""
    f = FileInstance(uri="f1", size=1, checksum="mychecksum")
    db.session.add(f)
    db.session.commit()
    b = Bucket.create()
    obj1 = ObjectVersion.create(b, "test").set_file(f)
    ObjectVersionTag.create(obj1, "mykey", "testvalue")
    ObjectVersionTag.create(obj1, "another_key", "another value")
    db.session.commit()

    # Duplicate key
    pytest.raises(IntegrityError, ObjectVersionTag.create, obj1, "mykey", "newvalue")

    # Test get
    assert ObjectVersionTag.query.count() == 2
    assert ObjectVersionTag.get(obj1, "mykey").value == "testvalue"
    assert ObjectVersionTag.get_value(obj1.version_id, "another_key") == "another value"
    assert ObjectVersionTag.get_value(obj1, "invalid") is None

    # Test delete
    ObjectVersionTag.delete(obj1, "mykey")
    assert ObjectVersionTag.query.count() == 1
    ObjectVersionTag.delete(obj1, "invalid")
    assert ObjectVersionTag.query.count() == 1

    # Create or update
    ObjectVersionTag.create_or_update(obj1, "another_key", "newval")
    ObjectVersionTag.create_or_update(obj1.version_id, "newkey", "testval")
    db.session.commit()
    assert ObjectVersionTag.get_value(obj1, "another_key") == "newval"
    assert ObjectVersionTag.get_value(obj1, "newkey") == "testval"

    # Get tags as dictionary
    assert obj1.get_tags() == dict(another_key="newval", newkey="testval")
    obj2 = ObjectVersion.create(b, "test2")
    assert obj2.get_tags() == dict()

    # Copy object version
    obj_copy = obj1.copy()
    db.session.commit()
    assert obj_copy.get_tags() == dict(another_key="newval", newkey="testval")
    assert ObjectVersionTag.query.count() == 4

    # Cascade delete
    ObjectVersion.query.delete()
    db.session.commit()
    assert ObjectVersionTag.query.count() == 0<|MERGE_RESOLUTION|>--- conflicted
+++ resolved
@@ -5,22 +5,17 @@
 #
 # Invenio is free software; you can redistribute it and/or modify it
 # under the terms of the MIT License; see LICENSE file for more details.
-<<<<<<< HEAD
+# .tox/c1/bin/pytest --cov=invenio_files_rest tests/test_models.py -vv -s --cov-branch --cov-report=term --basetemp=/code/modules/invenio-files-rest/.tox/c1/tmp
+
 
 """Module test views."""
 
-import sys
-=======
-# .tox/c1/bin/pytest --cov=invenio_files_rest tests/test_models.py -vv -s --cov-branch --cov-report=term --basetemp=/code/modules/invenio-files-rest/.tox/c1/tmp
-
-
-"""Module test views."""
-
 import sys,os
->>>>>>> 8f35eef9
 import uuid
 from io import BytesIO
 from os.path import getsize
+from mock import patch
+import shutil
 
 import pytest
 from fs.errors import ResourceNotFound
@@ -1050,12 +1045,8 @@
     pytest.raises(ValueError, dst.copy_contents, src)
 
 
-<<<<<<< HEAD
-def test_fileinstance_send_file(app, db, dummy_location):
-=======
 # .tox/c1/bin/pytest --cov=invenio_files_rest tests/test_models.py::test_fileinstance_send_file -vv -s --cov-branch --cov-report=term --basetemp=/code/modules/invenio-files-rest/.tox/c1/tmp
 def test_fileinstance_send_file(app, db, dummy_location,dummy_s3_location,mocker):
->>>>>>> 8f35eef9
     """Test file instance send file."""
     f = FileInstance.create()
     # File not readable
@@ -1070,8 +1061,6 @@
     with app.test_request_context():
         res = f.send_file("test.txt")
         assert int(res.headers["Content-Length"]) == len(data)
-<<<<<<< HEAD
-=======
 
     data = {'url': {'url': 'https://test_server/record/1/files/test_file.docx'}, 'date': [{'dateType': 'Available', 'dateValue': '2023-04-06'}], 'format': 'application/vnd.openxmlformats-officedocument.wordprocessingml.document', 'filename': 'test_file.docx', 'filesize': [{'value': '31 KB'}], 'mimetype': 'application/vnd.openxmlformats-officedocument.wordprocessingml.document', 'accessrole': 'open_access', 'version_id': '174af28a-2a26-428c-ae90-1fae1dffd21c', 'displaytype': 'preview'}
     def mock_convert(pdf_dir,target_uri):
@@ -1095,7 +1084,6 @@
             res = f.send_file("test_file.docx",True,"application/vnd.openxmlformats-officedocument.wordprocessingml.document",False,None,False,True)
             mock_convert.assert_called_with("/tmp/pdf_dir/1","/tmp/convert_1/test_file.docx")
             shutil.rmtree("/tmp/pdf_dir/1")
->>>>>>> 8f35eef9
 
 
 def test_fileinstance_validation(app, db, dummy_location):
