# -*- coding: utf-8 -*-
#
# This file is part of Invenio.
# Copyright (C) 2015-2019 CERN.
#
# Invenio is free software; you can redistribute it and/or modify it
# under the terms of the MIT License; see LICENSE file for more details.

"""Module test views."""

import errno
from io import BytesIO
from os.path import exists, join
from unittest.mock import MagicMock, patch

import pytest
from fs.errors import FSError, ResourceNotFound
<<<<<<< HEAD
=======
from sqlalchemy.exc import IntegrityError
>>>>>>> 8f35eef9

from invenio_files_rest.models import Bucket, FileInstance, ObjectVersion
from invenio_files_rest.tasks import (
    clear_orphaned_files,
    migrate_file,
    remove_file_data,
    schedule_checksum_verification,
    verify_checksum,
)
<<<<<<< HEAD

=======
>>>>>>> 8f35eef9

def test_verify_checksum(app, db, dummy_location):
    """Test celery tasks for checksum verification."""
    b1 = Bucket.create()
    with open("README.rst", "rb") as fp:
        obj = ObjectVersion.create(b1, "README.rst", stream=fp)
    db.session.commit()
    file_id = obj.file_id

    verify_checksum(str(file_id))

    f = FileInstance.query.get(file_id)
    assert f.last_check_at
    assert f.last_check is True

    f.uri = "invalid"
    db.session.add(f)
    db.session.commit()
<<<<<<< HEAD
    pytest.raises(ResourceNotFound, verify_checksum, str(file_id), throws=True)
=======
    verify_checksum(str(file_id), throws=True)
>>>>>>> 8f35eef9

    f = FileInstance.query.get(file_id)
    assert f.last_check is True

    verify_checksum(str(file_id), throws=False)
    f = FileInstance.query.get(file_id)
    assert f.last_check is None

    f.last_check = True
    db.session.add(f)
    db.session.commit()
    with pytest.raises(ResourceNotFound):
        verify_checksum(str(file_id), pessimistic=True)
    f = FileInstance.query.get(file_id)
    assert f.last_check is None


def test_schedule_checksum_verification(app, db, dummy_location):
    """Test file checksum verification scheduling celery task."""
    b1 = Bucket.create()
    objects = []
    for i in range(100):
        objects.append(ObjectVersion.create(b1, str(i), stream=BytesIO(b"tests")))
    db.session.commit()

    # 100 files of the 5-byte content 'tests' should be 500 bytes in total
    assert sum(o.file.size for o in objects) == 500

    for obj in objects:
        assert obj.file.last_check is True
        assert obj.file.last_check_at is None

    schedule_task = schedule_checksum_verification.s(
        frequency={"minutes": 20}, batch_interval={"minutes": 1}
    )

    def checked_files():
        return len([o for o in ObjectVersion.get_by_bucket(b1) if o.file.last_check_at])

    # Scheduling for 100 files, for all of them to be checked every 20 minutes,
    # with batches of equal number of file being sent out every minute
    # should total to 20 batches with 5 files per batch.
    schedule_task.apply(kwargs={"max_count": 0})
    assert checked_files() == 5

    # Repeat the schedule
    schedule_task.apply(kwargs={"max_count": 0})
    assert checked_files() == 10

    schedule_task.apply(kwargs={"max_count": 3})  # 3 files are checked
    assert checked_files() == 13

    # Scheduling for 500 bytes of files, for all of them to be checked every 20
    # minutes, with equal in size batches being sent out every minute should
    # total to 20 batches of 25 bytes per batch (5 files).
    schedule_task.apply(kwargs={"max_size": 0})
    assert checked_files() == 18

    schedule_task.apply(kwargs={"max_size": 15})  # 3 files are checked
    assert checked_files() == 21

<<<<<<< HEAD

=======
# .tox/c1/bin/pytest --cov=invenio_files_rest tests/test_tasks.py::test_migrate_file -vv -s --cov-branch --cov-report=term --basetemp=/code/modules/invenio-files-rest/.tox/c1/tmp
>>>>>>> 8f35eef9
def test_migrate_file(app, db, dummy_location, extra_location, bucket, objects):
    """Test file migration."""
    obj = objects[0]

    # Test pre-condition
    old_uri = obj.file.uri
    assert exists(old_uri)
    assert old_uri == join(
        dummy_location.uri,
        str(obj.file.id)[0:2],
        str(obj.file.id)[2:4],
        str(obj.file.id)[4:],
        "data",
    )
    assert FileInstance.query.count() == 4

    # Migrate file
    with patch("invenio_files_rest.tasks.verify_checksum") as verify_checksum:
        migrate_file(
            obj.file_id, location_name=extra_location.name, post_fixity_check=True
        )
        assert verify_checksum.delay.called

    # Get object again
    obj = ObjectVersion.get(bucket, obj.key)
    new_uri = obj.file.uri
    assert exists(old_uri)
    assert exists(new_uri)
    assert new_uri != old_uri
    assert FileInstance.query.count() == 5

<<<<<<< HEAD

=======
# .tox/c1/bin/pytest --cov=invenio_files_rest tests/test_tasks.py::test_migrate_file_copyfail -vv -s --cov-branch --cov-report=term --basetemp=/code/modules/invenio-files-rest/.tox/c1/tmp
>>>>>>> 8f35eef9
def test_migrate_file_copyfail(
    app, db, dummy_location, extra_location, bucket, objects
):
    """Test a failed copy."""
    obj = objects[0]

    assert FileInstance.query.count() == 4
    with patch("fs.osfs.io") as io:
        e = OSError()
        e.errno = errno.EPERM
        io.open = MagicMock(side_effect=e)
        pytest.raises(
            FSError, migrate_file, obj.file_id, location_name=extra_location.name
        )
    assert FileInstance.query.count() == 4


def test_remove_file_data(app, db, dummy_location, versions):
    """Test remove file data."""
    # Remove an object, so file instance have no references
    obj = versions[1]
    assert obj.is_head is False
    file_ = obj.file
    obj.remove()
    db.session.commit()

    # Remove the file instance - file not writable
    assert exists(file_.uri)
    assert FileInstance.query.count() == 4
    remove_file_data(str(file_.id))
    assert FileInstance.query.count() == 4
    assert exists(file_.uri)

    # Remove the file instance - file is writable
    file_.writable = True
    db.session.commit()
    assert exists(file_.uri)
    assert FileInstance.query.count() == 4
    remove_file_data(str(file_.id))
    assert FileInstance.query.count() == 3
    assert not exists(file_.uri)

    # Try to remove file instance with references.
    obj = versions[0]
    assert exists(obj.file.uri)
    assert FileInstance.query.count() == 3
    remove_file_data(str(obj.file.id))
    assert exists(obj.file.uri)


def test_clear_orphaned_files(app, db, dummy_location, versions):
    """Test clearing orphan files."""
    # create an orphaned file
    obj = versions[1]
    file_ = obj.file
    for obj in file_.objects:
        obj.remove()

    file_.writable = False
    db.session.commit()

    # make sure that the file is orphaned
    assert not file_.objects

    # try to delete the orphan which is marked as not writable
    assert exists(file_.uri)
    assert FileInstance.query.count() == 4
    clear_orphaned_files()
    assert exists(file_.uri)
    assert FileInstance.query.count() == 4

    # try to force the deletion
    assert exists(file_.uri)
    assert FileInstance.query.count() == 4
    clear_orphaned_files(force_delete_check=lambda fi: True)
    assert not exists(file_.uri)
    assert FileInstance.query.count() == 3<|MERGE_RESOLUTION|>--- conflicted
+++ resolved
@@ -15,10 +15,7 @@
 
 import pytest
 from fs.errors import FSError, ResourceNotFound
-<<<<<<< HEAD
-=======
 from sqlalchemy.exc import IntegrityError
->>>>>>> 8f35eef9
 
 from invenio_files_rest.models import Bucket, FileInstance, ObjectVersion
 from invenio_files_rest.tasks import (
@@ -28,11 +25,8 @@
     schedule_checksum_verification,
     verify_checksum,
 )
-<<<<<<< HEAD
-
-=======
->>>>>>> 8f35eef9
-
+
+# .tox/c1/bin/pytest --cov=invenio_files_rest tests/test_tasks.py::test_verify_checksum -vv -s --cov-branch --cov-report=term --basetemp=/code/modules/invenio-files-rest/.tox/c1/tmp
 def test_verify_checksum(app, db, dummy_location):
     """Test celery tasks for checksum verification."""
     b1 = Bucket.create()
@@ -50,11 +44,7 @@
     f.uri = "invalid"
     db.session.add(f)
     db.session.commit()
-<<<<<<< HEAD
-    pytest.raises(ResourceNotFound, verify_checksum, str(file_id), throws=True)
-=======
     verify_checksum(str(file_id), throws=True)
->>>>>>> 8f35eef9
 
     f = FileInstance.query.get(file_id)
     assert f.last_check is True
@@ -66,10 +56,9 @@
     f.last_check = True
     db.session.add(f)
     db.session.commit()
-    with pytest.raises(ResourceNotFound):
-        verify_checksum(str(file_id), pessimistic=True)
-    f = FileInstance.query.get(file_id)
-    assert f.last_check is None
+    verify_checksum(str(file_id), pessimistic=True)
+    f = FileInstance.query.get(file_id)
+    assert f.last_check is True
 
 
 def test_schedule_checksum_verification(app, db, dummy_location):
@@ -116,11 +105,7 @@
     schedule_task.apply(kwargs={"max_size": 15})  # 3 files are checked
     assert checked_files() == 21
 
-<<<<<<< HEAD
-
-=======
 # .tox/c1/bin/pytest --cov=invenio_files_rest tests/test_tasks.py::test_migrate_file -vv -s --cov-branch --cov-report=term --basetemp=/code/modules/invenio-files-rest/.tox/c1/tmp
->>>>>>> 8f35eef9
 def test_migrate_file(app, db, dummy_location, extra_location, bucket, objects):
     """Test file migration."""
     obj = objects[0]
@@ -152,11 +137,7 @@
     assert new_uri != old_uri
     assert FileInstance.query.count() == 5
 
-<<<<<<< HEAD
-
-=======
 # .tox/c1/bin/pytest --cov=invenio_files_rest tests/test_tasks.py::test_migrate_file_copyfail -vv -s --cov-branch --cov-report=term --basetemp=/code/modules/invenio-files-rest/.tox/c1/tmp
->>>>>>> 8f35eef9
 def test_migrate_file_copyfail(
     app, db, dummy_location, extra_location, bucket, objects
 ):
@@ -168,12 +149,10 @@
         e = OSError()
         e.errno = errno.EPERM
         io.open = MagicMock(side_effect=e)
-        pytest.raises(
-            FSError, migrate_file, obj.file_id, location_name=extra_location.name
-        )
-    assert FileInstance.query.count() == 4
-
-
+        migrate_file(obj.file_id, location_name=extra_location.name)
+    assert FileInstance.query.count() == 4
+
+# .tox/c1/bin/pytest --cov=invenio_files_rest tests/test_tasks.py::test_remove_file_data -vv -s --cov-branch --cov-report=term --basetemp=/code/modules/invenio-files-rest/.tox/c1/tmp
 def test_remove_file_data(app, db, dummy_location, versions):
     """Test remove file data."""
     # Remove an object, so file instance have no references
@@ -195,6 +174,15 @@
     db.session.commit()
     assert exists(file_.uri)
     assert FileInstance.query.count() == 4
+    with patch("invenio_files_rest.tasks.db.session.commit", side_effect=Exception('')):
+        remove_file_data(str(file_.id))
+        assert FileInstance.query.count() == 4
+    with patch("invenio_files_rest.tasks.db.session.commit", side_effect=IntegrityError(-1, "test vale", "")):
+        remove_file_data(str(file_.id))
+        assert FileInstance.query.count() == 4
+        with pytest.raises(IntegrityError):
+            remove_file_data(str(file_.id), silent=False)
+        assert FileInstance.query.count() == 4
     remove_file_data(str(file_.id))
     assert FileInstance.query.count() == 3
     assert not exists(file_.uri)
