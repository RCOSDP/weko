--- conflicted
+++ resolved
@@ -40,17 +40,11 @@
     invenio-access>=1.4.0
     invenio-admin>=1.3.2
     invenio-db[postgresql,mysql,versioning]>=1.0.13,<2.0
-<<<<<<< HEAD
-    pytest-invenio>=1.4.7
-    sphinx>=4.5.0
-    sphinxcontrib-httpdomain>=1.4.0
-=======
     pytest-cache
     pytest-invenio>=1.4.7
     sphinx>=4.5.0
     sphinxcontrib-httpdomain>=1.4.0
     responses
->>>>>>> 8f35eef9
 
 postgresql =
     # empty for backward compatibility
