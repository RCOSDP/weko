# -*- coding: utf-8 -*-
#
# This file is part of WEKO3.
# Copyright (C) 2017 National Institute of Informatics.
#
# WEKO3 is free software; you can redistribute it
# and/or modify it under the terms of the GNU General Public License as
# published by the Free Software Foundation; either version 2 of the
# License, or (at your option) any later version.
#
# WEKO3 is distributed in the hope that it will be
# useful, but WITHOUT ANY WARRANTY; without even the implied warranty of
# MERCHANTABILITY or FITNESS FOR A PARTICULAR PURPOSE.  See the GNU
# General Public License for more details.
#
# You should have received a copy of the GNU General Public License
# along with WEKO3; if not, write to the
# Free Software Foundation, Inc., 59 Temple Place, Suite 330, Boston,
# MA 02111-1307, USA.

"""Pytest configuration."""

import copy
import json
from os.path import dirname, exists, join
import mimetypes
import os
import shutil
import tempfile
import time
import uuid
from datetime import datetime
from collections import OrderedDict
from unittest.mock import patch
from datetime import timedelta

import pytest
from elasticsearch import Elasticsearch
from flask import Flask
from flask_babel import Babel
from flask_login import LoginManager, UserMixin
from flask_menu import Menu
from invenio_access import InvenioAccess
from invenio_access.models import ActionRoles, ActionUsers
from invenio_accounts import InvenioAccounts
from invenio_accounts.models import Role, User
from invenio_accounts.testutils import create_test_user, login_user_via_session
from invenio_admin import InvenioAdmin
from invenio_assets import InvenioAssets
from invenio_cache import InvenioCache
from invenio_db import InvenioDB
from invenio_db import db as db_
from invenio_deposit import InvenioDeposit
from invenio_files_rest import InvenioFilesREST
from invenio_files_rest.models import Bucket, Location, ObjectVersion
from invenio_files_rest.views import blueprint as invenio_files_rest_blueprint
from invenio_i18n import InvenioI18N
from invenio_indexer import InvenioIndexer
from invenio_jsonschemas import InvenioJSONSchemas
from invenio_oaiserver import InvenioOAIServer
from invenio_oaiserver.views.server import blueprint as invenio_oaiserver_blueprint
from invenio_oaiserver.models import Identify
from invenio_pidrelations import InvenioPIDRelations
from invenio_pidrelations.models import PIDRelation
from invenio_pidrelations.contrib.versioning import PIDNodeVersioning
from invenio_pidrelations.contrib.draft import PIDNodeDraft
from invenio_pidstore import InvenioPIDStore
from invenio_pidstore.models import PersistentIdentifier, PIDStatus, Redirect
from invenio_previewer import InvenioPreviewer
from invenio_records import InvenioRecords
from invenio_records_files.models import RecordsBuckets
from invenio_records_rest.utils import PIDConverter
from invenio_records_ui import InvenioRecordsUI
from invenio_search import InvenioSearch, current_search_client
from invenio_search_ui import InvenioSearchUI
from invenio_stats.config import SEARCH_INDEX_PREFIX as index_prefix
from invenio_theme import InvenioTheme
from simplekv.memory.redisstore import RedisStore
from six import BytesIO
from sqlalchemy_utils.functions import create_database, database_exists, drop_database
from weko_admin import WekoAdmin
from weko_admin.models import SessionLifetime, RankingSettings
from weko_admin.models import AdminSettings
from weko_deposit import WekoDeposit, WekoDepositREST
from weko_deposit.api import WekoDeposit as aWekoDeposit
from weko_deposit.api import WekoIndexer, WekoRecord, _FormatSysBibliographicInformation
from weko_deposit.config import _PID
from weko_deposit.config import DEPOSIT_REST_ENDPOINTS
from weko_deposit.config import DEPOSIT_REST_ENDPOINTS as _DEPOSIT_REST_ENDPOINTS
from weko_deposit.config import WEKO_BUCKET_QUOTA_SIZE
from weko_deposit.config import WEKO_DEPOSIT_REST_ENDPOINTS
from weko_deposit.config import (
    WEKO_DEPOSIT_REST_ENDPOINTS as _WEKO_DEPOSIT_REST_ENDPOINTS,
)
from weko_deposit.storage import WekoFileStorage
from weko_deposit.views import blueprint
from weko_groups import WekoGroups
from weko_index_tree import WekoIndexTree, WekoIndexTreeREST
from weko_index_tree.api import Indexes
from weko_index_tree.config import (
    WEKO_INDEX_TREE_REST_ENDPOINTS as _WEKO_INDEX_TREE_REST_ENDPOINTS,
)
from weko_index_tree.models import Index, IndexStyle
from weko_items_ui import WekoItemsUI
from weko_items_ui.config import WEKO_ITEMS_UI_MS_MIME_TYPE,WEKO_ITEMS_UI_FILE_SISE_PREVIEW_LIMIT
from weko_records import WekoRecords
from weko_records.api import ItemsMetadata, FilesMetadata
from weko_records.models import ItemType, ItemTypeMapping, ItemTypeName, SiteLicenseInfo, FeedbackMailList,SiteLicenseIpAddress
from weko_records.utils import get_options_and_order_list
from weko_records_ui.config import WEKO_ADMIN_PDFCOVERPAGE_TEMPLATE,RECORDS_UI_ENDPOINTS,WEKO_RECORDS_UI_SECRET_KEY,WEKO_RECORDS_UI_ONETIME_DOWNLOAD_PATTERN
from weko_records_ui.models import PDFCoverPageSettings,FileOnetimeDownload, FilePermission, RocrateMapping
from weko_schema_ui.config import (
    WEKO_SCHEMA_DDI_SCHEMA_NAME,
    WEKO_SCHEMA_JPCOAR_V1_SCHEMA_NAME,
)
from weko_schema_ui import WekoSchemaUI
from weko_schema_ui.models import OAIServerSchema
from werkzeug.local import LocalProxy

from weko_records_ui import WekoRecordsUI, WekoRecordsCitesREST
from weko_records_ui.views import blueprint as weko_records_ui_blueprint
from weko_records_ui.config import (
    WEKO_RECORDS_UI_GOOGLE_SCHOLAR_OUTPUT_RESOURCE_TYPE,
    JPAEXM_TTF_FILEPATH,
    URL_OA_POLICY_HEIGHT,
    FOOTER_HEIGHT,
    METADATA_HEIGHT,
    TITLE_HEIGHT,
    HEADER_HEIGHT,
    JPAEXG_TTF_FILEPATH,
    PDF_COVERPAGE_LANG_FILEPATH,
    PDF_COVERPAGE_LANG_FILENAME,
    WEKO_RECORDS_UI_DOWNLOAD_DAYS,
    WEKO_RECORDS_UI_CITES_REST_ENDPOINTS,
    RECORDS_UI_EXPORT_FORMATS,
    WEKO_PERMISSION_ROLE_COMMUNITY,
    WEKO_RECORDS_UI_EMAIL_ITEM_KEYS,
)
from weko_search_ui import WekoSearchUI
from weko_search_ui.config import WEKO_SEARCH_MAX_RESULT
from weko_theme import WekoTheme
from weko_user_profiles.models import UserProfile
from weko_workflow.models import (
    Action,
    ActionStatus,
    ActionStatusPolicy,
    Activity,
    GuestActivity,
    FlowAction,
    FlowDefine,
    WorkFlow,
)
from werkzeug.utils import secure_filename


@pytest.yield_fixture()
def instance_path():
    path = tempfile.mkdtemp()
    yield path
    shutil.rmtree(path)


@pytest.fixture()
def base_app(instance_path):
    """Flask application fixture."""
    app_ = Flask(
        "testapp",
        instance_path=instance_path,
        static_folder=join(instance_path, "static"),
    )
    app_.url_map.converters["pid"] = PIDConverter
    WEKO_INDEX_TREE_REST_ENDPOINTS = copy.deepcopy(_WEKO_INDEX_TREE_REST_ENDPOINTS)
    WEKO_INDEX_TREE_REST_ENDPOINTS["tid"]["index_route"] = "/tree/index/<int:index_id>"
    # initialize InvenioDeposit first in order to detect any invalid dependency
    WEKO_DEPOSIT_REST_ENDPOINTS = copy.deepcopy(DEPOSIT_REST_ENDPOINTS)
    WEKO_DEPOSIT_REST_ENDPOINTS["depid"][
        "rdc_route"
    ] = "/deposits/redirect/<{0}:pid_value>".format(_PID)
    WEKO_DEPOSIT_REST_ENDPOINTS["depid"][
        "pub_route"
    ] = "/deposits/publish/<{0}:pid_value>".format(_PID)

    # os.environ['FPDF_FONT_DIR'] = "/code/modules/weko-records-ui/weko_records_ui/fonts/"
    app_.config.update(
        CELERY_ALWAYS_EAGER=True,
        CELERY_CACHE_BACKEND="memory",
        CELERY_EAGER_PROPAGATES_EXCEPTIONS=True,
        CELERY_RESULT_BACKEND="cache",
        CACHE_REDIS_URL="redis://redis:6379/0",
        CACHE_REDIS_DB=0,
        CACHE_REDIS_HOST="redis",
        REDIS_PORT="6379",
        JSONSCHEMAS_URL_SCHEME="http",
        SECRET_KEY="CHANGE_ME",
        SECURITY_PASSWORD_SALT="CHANGE_ME_ALSO",
        SQLALCHEMY_DATABASE_URI=os.environ.get(
            "SQLALCHEMY_DATABASE_URI", "sqlite:///test.db"
        ),
        SQLALCHEMY_TRACK_MODIFICATIONS=True,
        SQLALCHEMY_ECHO=False,
        TESTING=True,
        WTF_CSRF_ENABLED=False,
        DEPOSIT_SEARCH_API="/api/search",
        SECURITY_PASSWORD_HASH="plaintext",
        SECURITY_PASSWORD_SCHEMES=["plaintext"],
        SECURITY_DEPRECATED_PASSWORD_SCHEMES=[],
        OAUTHLIB_INSECURE_TRANSPORT=True,
        OAUTH2_CACHE_TYPE="simple",
        ACCOUNTS_JWT_ENABLE=False,
        INDEXER_DEFAULT_INDEX="{}-weko-item-v1.0.0".format("test"),
        INDEXER_DEFAULT_DOCTYPE="item-v1.0.0",
        INDEXER_DEFAULT_DOC_TYPE="item-v1.0.0",
        INDEXER_FILE_DOC_TYPE="content",
        WEKO_BUCKET_QUOTA_SIZE=WEKO_BUCKET_QUOTA_SIZE,
        WEKO_MAX_FILE_SIZE=WEKO_BUCKET_QUOTA_SIZE,
        INDEX_IMG="indextree/36466818-image.jpg",
        WEKO_SEARCH_MAX_RESULT=WEKO_SEARCH_MAX_RESULT,
        WEKO_DEPOSIT_REST_ENDPOINTS=WEKO_DEPOSIT_REST_ENDPOINTS,
        WEKO_INDEX_TREE_STYLE_OPTIONS={
            "id": "weko",
            "widths": ["1", "2", "3", "4", "5", "6", "7", "8", "9", "10", "11"],
        },
        WEKO_INDEX_TREE_UPATED=True,
        WEKO_INDEX_TREE_REST_ENDPOINTS=WEKO_INDEX_TREE_REST_ENDPOINTS,
        I18N_LANGUAGE=[("ja", "Japanese"), ("en", "English")],
        SERVER_NAME="TEST_SERVER",
        SEARCH_ELASTIC_HOSTS="elasticsearch",
        SEARCH_INDEX_PREFIX="test-",
        WEKO_SCHEMA_JPCOAR_V1_SCHEMA_NAME=WEKO_SCHEMA_JPCOAR_V1_SCHEMA_NAME,
        WEKO_SCHEMA_DDI_SCHEMA_NAME=WEKO_SCHEMA_DDI_SCHEMA_NAME,
        RECORDS_UI_ENDPOINTS=RECORDS_UI_ENDPOINTS,
        WEKO_RECORDS_UI_CITES_REST_ENDPOINTS=WEKO_RECORDS_UI_CITES_REST_ENDPOINTS,
        RECORDS_UI_EXPORT_FORMATS=RECORDS_UI_EXPORT_FORMATS,
        WEKO_PERMISSION_ROLE_USER=[
            "System Administrator",
            "Repository Administrator",
            "Contributor",
            "General",
            "Community Administrator",
        ],
        WEKO_PERMISSION_SUPER_ROLE_USER=[
            "System Administrator",
            "Repository Administrator",
        ],
        WEKO_PERMISSION_ROLE_COMMUNITY=WEKO_PERMISSION_ROLE_COMMUNITY,
        OAISERVER_XSL_URL=None,
        WEKO_RECORDS_UI_DOWNLOAD_DAYS=WEKO_RECORDS_UI_DOWNLOAD_DAYS,
        PDF_COVERPAGE_LANG_FILEPATH=PDF_COVERPAGE_LANG_FILEPATH,
        PDF_COVERPAGE_LANG_FILENAME=PDF_COVERPAGE_LANG_FILENAME,
        # JPAEXG_TTF_FILEPATH=JPAEXG_TTF_FILEPATH,
        # JPAEXG_TTF_FILEPATH = "/code/modules/weko-records-ui/weko_records_ui/fonts/ipaexg00201/ipaexg.ttf",
        JPAEXG_TTF_FILEPATH="/../tests/fonts/ipaexg.ttf",
        # JPAEXM_TTF_FILEPATH=JPAEXM_TTF_FILEPATH,
        JPAEXM_TTF_FILEPATH="/../tests/fonts/ipaexm.ttf",
        URL_OA_POLICY_HEIGHT=URL_OA_POLICY_HEIGHT,
        HEADER_HEIGHT=HEADER_HEIGHT,
        TITLE_HEIGHT=TITLE_HEIGHT,
        FOOTER_HEIGHT=FOOTER_HEIGHT,
        METADATA_HEIGHT=METADATA_HEIGHT,
        WEKO_RECORDS_UI_GOOGLE_SCHOLAR_OUTPUT_RESOURCE_TYPE=WEKO_RECORDS_UI_GOOGLE_SCHOLAR_OUTPUT_RESOURCE_TYPE,
        WEKO_RECORDS_UI_EMAIL_ITEM_KEYS=WEKO_RECORDS_UI_EMAIL_ITEM_KEYS,
        WEKO_ITEMS_UI_FILE_SISE_PREVIEW_LIMIT=WEKO_ITEMS_UI_FILE_SISE_PREVIEW_LIMIT,
        WEKO_ITEMS_UI_MS_MIME_TYPE=WEKO_ITEMS_UI_MS_MIME_TYPE,
        WEKO_RECORDS_UI_SECRET_KEY=WEKO_RECORDS_UI_SECRET_KEY,
        WEKO_RECORDS_UI_ONETIME_DOWNLOAD_PATTERN=WEKO_RECORDS_UI_ONETIME_DOWNLOAD_PATTERN,
        WEKO_ADMIN_PDFCOVERPAGE_TEMPLATE=WEKO_ADMIN_PDFCOVERPAGE_TEMPLATE,
        SEARCH_UI_SEARCH_INDEX="test-weko",
        FILES_REST_ROLES_ENV = [
            'INVENIO_ROLE_SYSTEM',
            'INVENIO_ROLE_REPOSITORY',
            'INVENIO_ROLE_COMMUNITY'
        ]
    )
    # with ESTestServer(timeout=30) as server:
    Babel(app_)
    InvenioAccounts(app_)
    InvenioAccess(app_)
    InvenioAdmin(app_)
    InvenioAssets(app_)
    InvenioCache(app_)
    InvenioDB(app_)
    InvenioDeposit(app_)
    InvenioFilesREST(app_)
    InvenioJSONSchemas(app_)
    InvenioIndexer(app_)
    InvenioOAIServer(app_)
    InvenioPIDStore(app_)
    InvenioPreviewer(app_)
    InvenioRecords(app_)
    InvenioRecordsUI(app_)
    # client = Elasticsearch(['localhost:%s'%server.port])
    # InvenioSearch(app_, client=client)
    InvenioSearch(app_)
    InvenioSearchUI(app_)
    InvenioPIDRelations(app_)
    InvenioI18N(app_)
    InvenioTheme(app_)
    WekoRecords(app_)
    WekoItemsUI(app_)
    WekoRecordsUI(app_)
    WekoRecordsCitesREST(app_)
    WekoAdmin(app_)
    WekoSearchUI(app_)
    WekoTheme(app_)
    WekoGroups(app_)
    WekoIndexTree(app_)
    WekoIndexTreeREST(app_)
    WekoSchemaUI(app_)
    #Menu(app_)
    # app_.register_blueprint(weko_records_ui_blueprint)
    app_.register_blueprint(invenio_files_rest_blueprint)  # invenio_files_rest
    app_.register_blueprint(invenio_oaiserver_blueprint)
    # rest_blueprint = create_blueprint(app_, WEKO_DEPOSIT_REST_ENDPOINTS)
    # app_.register_blueprint(rest_blueprint)
    WekoDeposit(app_)
    WekoDepositREST(app_)

    current_assets = LocalProxy(lambda: app_.extensions["invenio-assets"])
    current_assets.collect.collect()
    return app_


@pytest.yield_fixture()
def app(base_app):
    """Flask application fixture."""
    with base_app.app_context():
        yield base_app

@pytest.fixture()
def esindex(app):
    current_search_client.indices.delete(index='test-*')
    with open("tests/data/mappings/item-v1.0.0.json","r") as f:
        mapping = json.load(f)
    try:
        current_search_client.indices.create(app.config["INDEXER_DEFAULT_INDEX"],body=mapping)
        current_search_client.indices.put_alias(index=app.config["INDEXER_DEFAULT_INDEX"], name="test-weko")
    except:
        current_search_client.indices.create("test-weko-items",body=mapping)
        current_search_client.indices.put_alias(index="test-weko-items", name="test-weko")
    # print(current_search_client.indices.get_alias())

    try:
        yield current_search_client
    finally:
        current_search_client.indices.delete(index='test-*')


@pytest.yield_fixture()
def db(app):
    """Database fixture."""
    if not database_exists(str(db_.engine.url)):
        create_database(str(db_.engine.url))
    db_.create_all()
    yield db_
    db_.session.remove()
    db_.drop_all()
    # drop_database(str(db_.engine.url))


@pytest.yield_fixture()
def client(app):
    """Get test client."""
    with app.test_client() as client:
        yield client


@pytest.fixture()
def users(app, db):
    """Create users."""
    ds = app.extensions["invenio-accounts"].datastore
    user_count = User.query.filter_by(email="user@test.org").count()
    if user_count != 1:
        user = create_test_user(email="user@test.org")
        contributor = create_test_user(email="contributor@test.org")
        comadmin = create_test_user(email="comadmin@test.org")
        repoadmin = create_test_user(email="repoadmin@test.org")
        sysadmin = create_test_user(email="sysadmin@test.org")
        generaluser = create_test_user(email="generaluser@test.org")
        originalroleuser = create_test_user(email="originalroleuser@test.org")
        originalroleuser2 = create_test_user(email="originalroleuser2@test.org")
    else:
        user = User.query.filter_by(email="user@test.org").first()
        contributor = User.query.filter_by(email="contributor@test.org").first()
        comadmin = User.query.filter_by(email="comadmin@test.org").first()
        repoadmin = User.query.filter_by(email="repoadmin@test.org").first()
        sysadmin = User.query.filter_by(email="sysadmin@test.org").first()
        generaluser = User.query.filter_by(email="generaluser@test.org").first()
        # originalroleuser = create_test_user(email="originalroleuser@test.org")
        # originalroleuser2 = create_test_user(email="originalroleuser2@test.org")
        originalroleuser = User.query.filter_by(email="originalroleuser@test.org").first()
        originalroleuser2 = User.query.filter_by(email="originalroleuser2@test.org").first()

    role_count = Role.query.filter_by(name="System Administrator").count()
    if role_count != 1:
        sysadmin_role = ds.create_role(name="System Administrator")
        repoadmin_role = ds.create_role(name="Repository Administrator")
        contributor_role = ds.create_role(name="Contributor")
        comadmin_role = ds.create_role(name="Community Administrator")
        general_role = ds.create_role(name="General")
        originalrole = ds.create_role(name="Original Role")
    else:
        sysadmin_role = Role.query.filter_by(name="System Administrator").first()
        repoadmin_role = Role.query.filter_by(name="Repository Administrator").first()
        contributor_role = Role.query.filter_by(name="Contributor").first()
        comadmin_role = Role.query.filter_by(name="Community Administrator").first()
        general_role = Role.query.filter_by(name="General").first()
        originalrole = Role.query.filter_by(name="Original Role").first()

    # Assign access authorization
    with db.session.begin_nested():
        action_users = [
            ActionUsers(action="superuser-access", user=sysadmin),
        ]
        db.session.add_all(action_users)
        action_roles = [
            ActionRoles(action="superuser-access", role=sysadmin_role),
            ActionRoles(action="admin-access", role=repoadmin_role),
            ActionRoles(action="schema-access", role=repoadmin_role),
            ActionRoles(action="index-tree-access", role=repoadmin_role),
            ActionRoles(action="indextree-journal-access", role=repoadmin_role),
            ActionRoles(action="item-type-access", role=repoadmin_role),
            ActionRoles(action="item-access", role=repoadmin_role),
            ActionRoles(action="files-rest-bucket-update", role=repoadmin_role),
            ActionRoles(action="files-rest-object-delete", role=repoadmin_role),
            ActionRoles(action="files-rest-object-delete-version", role=repoadmin_role),
            ActionRoles(action="files-rest-object-read", role=repoadmin_role),
            ActionRoles(action="search-access", role=repoadmin_role),
            ActionRoles(action="detail-page-acces", role=repoadmin_role),
            ActionRoles(action="download-original-pdf-access", role=repoadmin_role),
            ActionRoles(action="author-access", role=repoadmin_role),
            ActionRoles(action="items-autofill", role=repoadmin_role),
            ActionRoles(action="stats-api-access", role=repoadmin_role),
            ActionRoles(action="read-style-action", role=repoadmin_role),
            ActionRoles(action="update-style-action", role=repoadmin_role),
            ActionRoles(action="detail-page-acces", role=repoadmin_role),
            ActionRoles(action="admin-access", role=comadmin_role),
            ActionRoles(action="index-tree-access", role=comadmin_role),
            ActionRoles(action="indextree-journal-access", role=comadmin_role),
            ActionRoles(action="item-access", role=comadmin_role),
            ActionRoles(action="files-rest-bucket-update", role=comadmin_role),
            ActionRoles(action="files-rest-object-delete", role=comadmin_role),
            ActionRoles(action="files-rest-object-delete-version", role=comadmin_role),
            ActionRoles(action="files-rest-object-read", role=comadmin_role),
            ActionRoles(action="search-access", role=comadmin_role),
            ActionRoles(action="detail-page-acces", role=comadmin_role),
            ActionRoles(action="download-original-pdf-access", role=comadmin_role),
            ActionRoles(action="author-access", role=comadmin_role),
            ActionRoles(action="items-autofill", role=comadmin_role),
            ActionRoles(action="detail-page-acces", role=comadmin_role),
            ActionRoles(action="detail-page-acces", role=comadmin_role),
            ActionRoles(action="item-access", role=contributor_role),
            ActionRoles(action="files-rest-bucket-update", role=contributor_role),
            ActionRoles(action="files-rest-object-delete", role=contributor_role),
            ActionRoles(
                action="files-rest-object-delete-version", role=contributor_role
            ),
            ActionRoles(action="files-rest-object-read", role=contributor_role),
            ActionRoles(action="search-access", role=contributor_role),
            ActionRoles(action="detail-page-acces", role=contributor_role),
            ActionRoles(action="download-original-pdf-access", role=contributor_role),
            ActionRoles(action="author-access", role=contributor_role),
            ActionRoles(action="items-autofill", role=contributor_role),
            ActionRoles(action="detail-page-acces", role=contributor_role),
            ActionRoles(action="detail-page-acces", role=contributor_role),
        ]
        db.session.add_all(action_roles)
        ds.add_role_to_user(sysadmin, sysadmin_role)
        ds.add_role_to_user(repoadmin, repoadmin_role)
        ds.add_role_to_user(contributor, contributor_role)
        ds.add_role_to_user(comadmin, comadmin_role)
        ds.add_role_to_user(generaluser, general_role)
        ds.add_role_to_user(originalroleuser, originalrole)
        ds.add_role_to_user(originalroleuser2, originalrole)
        ds.add_role_to_user(originalroleuser2, repoadmin_role)

    return [
        {"email": contributor.email, "id": contributor.id, "obj": contributor},
        {"email": repoadmin.email, "id": repoadmin.id, "obj": repoadmin},
        {"email": sysadmin.email, "id": sysadmin.id, "obj": sysadmin},
        {"email": comadmin.email, "id": comadmin.id, "obj": comadmin},
        {"email": generaluser.email, "id": generaluser.id, "obj": generaluser},
        {
            "email": originalroleuser.email,
            "id": originalroleuser.id,
            "obj": originalroleuser,
        },
        {
            "email": originalroleuser2.email,
            "id": originalroleuser2.id,
            "obj": originalroleuser2,
        },
        {"email": user.email, "id": user.id, "obj": user},
    ]


@pytest.fixture()
def indextree(client, users):
    index_metadata = {
        "id": 1,
        "parent": 0,
        "value": "Index(public_state = True,harvest_public_state = True)",
    }

    with patch("flask_login.utils._get_user", return_value=users[2]["obj"]):
        ret = Indexes.create(0, index_metadata)
        index = Index.get_index_by_id(1)
        index.public_state = True
        index.harvest_public_state = True

    index_metadata = {
        "id": 2,
        "parent": 0,
        "value": "Index(public_state = True,harvest_public_state = False)",
    }

    with patch("flask_login.utils._get_user", return_value=users[2]["obj"]):
        Indexes.create(0, index_metadata)
        index = Index.get_index_by_id(2)
        index.public_state = True
        index.harvest_public_state = False

    index_metadata = {
        "id": 3,
        "parent": 0,
        "value": "Index(public_state = False,harvest_public_state = True)",
    }

    with patch("flask_login.utils._get_user", return_value=users[2]["obj"]):
        Indexes.create(0, index_metadata)
        index = Index.get_index_by_id(3)
        index.public_state = False
        index.harvest_public_state = True

    index_metadata = {
        "id": 4,
        "parent": 0,
        "value": "Index(public_state = False,harvest_public_state = False)",
    }

    with patch("flask_login.utils._get_user", return_value=users[2]["obj"]):
        Indexes.create(0, index_metadata)
        index = Index.get_index_by_id(4)
        index.public_state = False
        index.harvest_public_state = False


@pytest.fixture()
def indexstyle(app, db):
    record = IndexStyle(
        id=app.config['WEKO_INDEX_TREE_STYLE_OPTIONS']['id'],
        width='100',
        height='800',
        index_link_enabled=False
    )
    with db.session.begin_nested():
        db.session.add(record)


@pytest.fixture()
def location(app, db):
    """Create default location."""
    tmppath = tempfile.mkdtemp()

    location = Location.query.filter_by(name="testloc").count()
    if location != 1:
        loc = Location(name="testloc", uri=tmppath, default=True)
        db.session.add(loc)
        db.session.commit()
    else:
        loc = Location.query.filter_by(name="testloc").first()

    yield loc

    shutil.rmtree(tmppath)


@pytest.fixture()
def itemtypes(app, db):
    item_type_name = ItemTypeName(
        id=1, name="テストアイテムタイプ", has_site_license=True, is_active=True
    )
    item_type_schema = dict()
    with open("tests/data/itemtype_schema.json", "r") as f:
        item_type_schema = json.load(f)

    item_type_form = dict()
    with open("tests/data/itemtype_form.json", "r") as f:
        item_type_form = json.load(f)

    item_type_render = dict()
    with open("tests/data/itemtype_render.json", "r") as f:
        item_type_render = json.load(f)

    item_type_mapping = dict()
    with open("tests/data/itemtype_mapping.json", "r") as f:
        item_type_mapping = json.load(f)

    item_type = ItemType(
        id=1,
        name_id=1,
        harvesting_type=True,
        schema=item_type_schema,
        form=item_type_form,
        render=item_type_render,
        tag=1,
        version_id=1,
        is_deleted=False,
    )

    item_type_mapping = ItemTypeMapping(id=1, item_type_id=1, mapping=item_type_mapping)

    item_type_name_31001 = ItemTypeName(
        id=31001, name="利用申請", has_site_license=True, is_active=True
    )
    item_type_schema_31001 = dict()
    with open("tests/data/itemtype_schema_31001.json", "r") as f:
        item_type_schema_31001 = json.load(f)

    item_type_form_31001 = dict()
    with open("tests/data/itemtype_form_31001.json", "r") as f:
        item_type_form_31001 = json.load(f)

    item_type_render_31001 = dict()
    with open("tests/data/itemtype_render_31001.json", "r") as f:
        item_type_render_31001 = json.load(f)

    item_type_mapping_31001 = dict()
    with open("tests/data/itemtype_mapping_31001.json", "r") as f:
        item_type_mapping_31001 = json.load(f)

    item_type_31001 = ItemType(
        id=31001,
        name_id=31001,
        harvesting_type=True,
        schema=item_type_schema_31001,
        form=item_type_form_31001,
        render=item_type_render_31001,
        tag=1,
        version_id=1,
        is_deleted=False,
    )

    item_type_mapping_31001 = ItemTypeMapping(id=31001, item_type_id=31001, mapping=item_type_mapping_31001)

    item_type_name_31002 = ItemTypeName(
        id=31002, name="二段階利用申請", has_site_license=True, is_active=True
    )
    item_type_schema_31002 = dict()
    with open("tests/data/itemtype_schema_31002.json", "r") as f:
        item_type_schema_31002 = json.load(f)

    item_type_form_31002 = dict()
    with open("tests/data/itemtype_form_31002.json", "r") as f:
        item_type_form_31002 = json.load(f)

    item_type_render_31002 = dict()
    with open("tests/data/itemtype_render_31002.json", "r") as f:
        item_type_render_31002 = json.load(f)

    item_type_mapping_31002 = dict()
    with open("tests/data/itemtype_mapping_31002.json", "r") as f:
        item_type_mapping_31002 = json.load(f)

    item_type_31002 = ItemType(
        id=31002,
        name_id=31002,
        harvesting_type=True,
        schema=item_type_schema_31002,
        form=item_type_form_31002,
        render=item_type_render_31002,
        tag=1,
        version_id=1,
        is_deleted=False,
    )

    item_type_mapping_31002 = ItemTypeMapping(id=31002, item_type_id=31002, mapping=item_type_mapping_31002)


    with db.session.begin_nested():
        db.session.add(item_type_name)
        db.session.add(item_type)
        db.session.add(item_type_mapping)
        db.session.add(item_type_name_31001)
        db.session.add(item_type_31001)
        db.session.add(item_type_mapping_31001)
        db.session.add(item_type_name_31002)
        db.session.add(item_type_31002)
        db.session.add(item_type_mapping_31002)

    return {
        "item_type_name": item_type_name,
        "item_type": item_type,
        "item_type_mapping": item_type_mapping,
    }


@pytest.fixture()
def oaischema(app, db):
    schema_name = "jpcoar_mapping"
    form_data = {"name": "jpcoar", "file_name": "jpcoar_scm.xsd", "root_name": "jpcoar"}
    xsd = '{"dc:title": {"type": {"maxOccurs": "unbounded", "minOccurs": 1, "attributes": [{"use": "optional", "name": "xml:lang", "ref": "xml:lang"}]}}, "dcterms:alternative": {"type": {"maxOccurs": "unbounded", "minOccurs": 0, "attributes": [{"use": "optional", "name": "xml:lang", "ref": "xml:lang"}]}}, "jpcoar:creator": {"type": {"maxOccurs": "unbounded", "minOccurs": 0}, "jpcoar:nameIdentifier": {"type": {"maxOccurs": "unbounded", "minOccurs": 0, "attributes": [{"use": "required", "name": "nameIdentifierScheme", "ref": null, "restriction": {"enumeration": ["e-Rad", "NRID", "ORCID", "ISNI", "VIAF", "AID", "kakenhi", "Ringgold", "GRID"]}}, {"use": "optional", "name": "nameIdentifierURI", "ref": null}]}}, "jpcoar:creatorName": {"type": {"maxOccurs": "unbounded", "minOccurs": 0, "attributes": [{"use": "optional", "name": "xml:lang", "ref": "xml:lang"}]}}, "jpcoar:familyName": {"type": {"maxOccurs": "unbounded", "minOccurs": 0, "attributes": [{"use": "optional", "name": "xml:lang", "ref": "xml:lang"}]}}, "jpcoar:givenName": {"type": {"maxOccurs": "unbounded", "minOccurs": 0, "attributes": [{"use": "optional", "name": "xml:lang", "ref": "xml:lang"}]}}, "jpcoar:creatorAlternative": {"type": {"maxOccurs": "unbounded", "minOccurs": 0, "attributes": [{"use": "optional", "name": "xml:lang", "ref": "xml:lang"}]}}, "jpcoar:affiliation": {"type": {"maxOccurs": "unbounded", "minOccurs": 0}, "jpcoar:nameIdentifier": {"type": {"maxOccurs": "unbounded", "minOccurs": 0, "attributes": [{"use": "required", "name": "nameIdentifierScheme", "ref": null, "restriction": {"enumeration": ["e-Rad", "NRID", "ORCID", "ISNI", "VIAF", "AID", "kakenhi", "Ringgold", "GRID"]}}, {"use": "optional", "name": "nameIdentifierURI", "ref": null}]}}, "jpcoar:affiliationName": {"type": {"maxOccurs": "unbounded", "minOccurs": 0, "attributes": [{"use": "optional", "name": "xml:lang", "ref": "xml:lang"}]}}}}, "jpcoar:contributor": {"type": {"maxOccurs": "unbounded", "minOccurs": 0, "attributes": [{"use": "optional", "name": "contributorType", "ref": null, "restriction": {"enumeration": ["ContactPerson", "DataCollector", "DataCurator", "DataManager", "Distributor", "Editor", "HostingInstitution", "Producer", "ProjectLeader", "ProjectManager", "ProjectMember", "RegistrationAgency", "RegistrationAuthority", "RelatedPerson", "Researcher", "ResearchGroup", "Sponsor", "Supervisor", "WorkPackageLeader", "Other"]}}]}, "jpcoar:nameIdentifier": {"type": {"maxOccurs": "unbounded", "minOccurs": 0, "attributes": [{"use": "required", "name": "nameIdentifierScheme", "ref": null, "restriction": {"enumeration": ["e-Rad", "NRID", "ORCID", "ISNI", "VIAF", "AID", "kakenhi", "Ringgold", "GRID"]}}, {"use": "optional", "name": "nameIdentifierURI", "ref": null}]}}, "jpcoar:contributorName": {"type": {"maxOccurs": "unbounded", "minOccurs": 0, "attributes": [{"use": "optional", "name": "xml:lang", "ref": "xml:lang"}]}}, "jpcoar:familyName": {"type": {"maxOccurs": "unbounded", "minOccurs": 0, "attributes": [{"use": "optional", "name": "xml:lang", "ref": "xml:lang"}]}}, "jpcoar:givenName": {"type": {"maxOccurs": "unbounded", "minOccurs": 0, "attributes": [{"use": "optional", "name": "xml:lang", "ref": "xml:lang"}]}}, "jpcoar:contributorAlternative": {"type": {"maxOccurs": "unbounded", "minOccurs": 0, "attributes": [{"use": "optional", "name": "xml:lang", "ref": "xml:lang"}]}}, "jpcoar:affiliation": {"type": {"maxOccurs": "unbounded", "minOccurs": 0}, "jpcoar:nameIdentifier": {"type": {"maxOccurs": "unbounded", "minOccurs": 0, "attributes": [{"use": "required", "name": "nameIdentifierScheme", "ref": null, "restriction": {"enumeration": ["e-Rad", "NRID", "ORCID", "ISNI", "VIAF", "AID", "kakenhi", "Ringgold", "GRID"]}}, {"use": "optional", "name": "nameIdentifierURI", "ref": null}]}}, "jpcoar:affiliationName": {"type": {"maxOccurs": "unbounded", "minOccurs": 0, "attributes": [{"use": "optional", "name": "xml:lang", "ref": "xml:lang"}]}}}}, "dcterms:accessRights": {"type": {"maxOccurs": 1, "minOccurs": 0, "attributes": [{"use": "required", "name": "rdf:resource", "ref": "rdf:resource"}], "restriction": {"enumeration": ["embargoed access", "metadata only access", "open access", "restricted access"]}}}, "rioxxterms:apc": {"type": {"maxOccurs": 1, "minOccurs": 0, "restriction": {"enumeration": ["Paid", "Partially waived", "Fully waived", "Not charged", "Not required", "Unknown"]}}}, "dc:rights": {"type": {"maxOccurs": "unbounded", "minOccurs": 0, "attributes": [{"use": "optional", "name": "rdf:resource", "ref": "rdf:resource"}, {"use": "optional", "name": "xml:lang", "ref": "xml:lang"}]}}, "jpcoar:rightsHolder": {"type": {"maxOccurs": "unbounded", "minOccurs": 0}, "jpcoar:nameIdentifier": {"type": {"maxOccurs": "unbounded", "minOccurs": 0, "attributes": [{"use": "required", "name": "nameIdentifierScheme", "ref": null, "restriction": {"enumeration": ["e-Rad", "NRID", "ORCID", "ISNI", "VIAF", "AID", "kakenhi", "Ringgold", "GRID"]}}, {"use": "optional", "name": "nameIdentifierURI", "ref": null}]}}, "jpcoar:rightsHolderName": {"type": {"maxOccurs": "unbounded", "minOccurs": 0, "attributes": [{"use": "optional", "name": "xml:lang", "ref": "xml:lang"}]}}}, "jpcoar:subject": {"type": {"maxOccurs": "unbounded", "minOccurs": 0, "attributes": [{"use": "optional", "name": "xml:lang", "ref": "xml:lang"}, {"use": "optional", "name": "subjectURI", "ref": null}, {"use": "required", "name": "subjectScheme", "ref": null, "restriction": {"enumeration": ["BSH", "DDC", "LCC", "LCSH", "MeSH", "NDC", "NDLC", "NDLSH", "Sci-Val", "UDC", "Other"]}}]}}, "datacite:description": {"type": {"maxOccurs": "unbounded", "minOccurs": 0, "attributes": [{"use": "optional", "name": "xml:lang", "ref": "xml:lang"}, {"use": "required", "name": "descriptionType", "ref": null, "restriction": {"enumeration": ["Abstract", "Methods", "TableOfContents", "TechnicalInfo", "Other"]}}]}}, "dc:publisher": {"type": {"maxOccurs": "unbounded", "minOccurs": 0, "attributes": [{"use": "optional", "name": "xml:lang", "ref": "xml:lang"}]}}, "datacite:date": {"type": {"maxOccurs": "unbounded", "minOccurs": 0, "attributes": [{"use": "required", "name": "dateType", "ref": null, "restriction": {"enumeration": ["Accepted", "Available", "Collected", "Copyrighted", "Created", "Issued", "Submitted", "Updated", "Valid"]}}]}}, "dc:language": {"type": {"maxOccurs": "unbounded", "minOccurs": 0, "restriction": {"patterns": ["^[a-z]{3}$"]}}}, "dc:type": {"type": {"maxOccurs": 1, "minOccurs": 1, "attributes": [{"use": "required", "name": "rdf:resource", "ref": "rdf:resource"}], "restriction": {"enumeration": ["conference paper", "data paper", "departmental bulletin paper", "editorial", "journal article", "newspaper", "periodical", "review article", "software paper", "article", "book", "book part", "cartographic material", "map", "conference object", "conference proceedings", "conference poster", "dataset", "aggregated data", "clinical trial data", "compiled data", "encoded data", "experimental data", "genomic data", "geospatial data", "laboratory notebook", "measurement and test data", "observational data", "recorded data", "simulation data", "survey data", "interview", "image", "still image", "moving image", "video", "lecture", "patent", "internal report", "report", "research report", "technical report", "policy report", "report part", "working paper", "data management plan", "sound", "thesis", "bachelor thesis", "master thesis", "doctoral thesis", "interactive resource", "learning object", "manuscript", "musical notation", "research proposal", "software", "technical documentation", "workflow", "other"]}}}, "datacite:version": {"type": {"maxOccurs": 1, "minOccurs": 0}}, "oaire:versiontype": {"type": {"maxOccurs": 1, "minOccurs": 0, "attributes": [{"use": "required", "name": "rdf:resource", "ref": "rdf:resource"}], "restriction": {"enumeration": ["AO", "SMUR", "AM", "P", "VoR", "CVoR", "EVoR", "NA"]}}}, "jpcoar:identifier": {"type": {"maxOccurs": "unbounded", "minOccurs": 0, "attributes": [{"use": "required", "name": "identifierType", "ref": null, "restriction": {"enumeration": ["DOI", "HDL", "URI"]}}]}}, "jpcoar:identifierRegistration": {"type": {"maxOccurs": 1, "minOccurs": 0, "attributes": [{"use": "required", "name": "identifierType", "ref": null, "restriction": {"enumeration": ["JaLC", "Crossref", "DataCite", "PMID"]}}]}}, "jpcoar:relation": {"type": {"maxOccurs": "unbounded", "minOccurs": 0, "attributes": [{"use": "optional", "name": "relationType", "ref": null, "restriction": {"enumeration": ["isVersionOf", "hasVersion", "isPartOf", "hasPart", "isReferencedBy", "references", "isFormatOf", "hasFormat", "isReplacedBy", "replaces", "isRequiredBy", "requires", "isSupplementTo", "isSupplementedBy", "isIdenticalTo", "isDerivedFrom", "isSourceOf"]}}]}, "jpcoar:relatedIdentifier": {"type": {"maxOccurs": 1, "minOccurs": 0, "attributes": [{"use": "required", "name": "identifierType", "ref": null, "restriction": {"enumeration": ["ARK", "arXiv", "DOI", "HDL", "ICHUSHI", "ISBN", "J-GLOBAL", "Local", "PISSN", "EISSN", "NAID", "PMID", "PURL", "SCOPUS", "URI", "WOS"]}}]}}, "jpcoar:relatedTitle": {"type": {"maxOccurs": "unbounded", "minOccurs": 0, "attributes": [{"use": "optional", "name": "xml:lang", "ref": "xml:lang"}]}}}, "dcterms:temporal": {"type": {"maxOccurs": "unbounded", "minOccurs": 0, "attributes": [{"use": "optional", "name": "xml:lang", "ref": "xml:lang"}]}}, "datacite:geoLocation": {"type": {"maxOccurs": "unbounded", "minOccurs": 0}, "datacite:geoLocationPoint": {"type": {"maxOccurs": 1, "minOccurs": 0}, "datacite:pointLongitude": {"type": {"maxOccurs": 1, "minOccurs": 1, "restriction": {"maxInclusive": 180, "minInclusive": -180}}}, "datacite:pointLatitude": {"type": {"maxOccurs": 1, "minOccurs": 1, "restriction": {"maxInclusive": 90, "minInclusive": -90}}}}, "datacite:geoLocationBox": {"type": {"maxOccurs": 1, "minOccurs": 0}, "datacite:westBoundLongitude": {"type": {"maxOccurs": 1, "minOccurs": 1, "restriction": {"maxInclusive": 180, "minInclusive": -180}}}, "datacite:eastBoundLongitude": {"type": {"maxOccurs": 1, "minOccurs": 1, "restriction": {"maxInclusive": 180, "minInclusive": -180}}}, "datacite:southBoundLatitude": {"type": {"maxOccurs": 1, "minOccurs": 1, "restriction": {"maxInclusive": 90, "minInclusive": -90}}}, "datacite:northBoundLatitude": {"type": {"maxOccurs": 1, "minOccurs": 1, "restriction": {"maxInclusive": 90, "minInclusive": -90}}}}, "datacite:geoLocationPlace": {"type": {"maxOccurs": "unbounded", "minOccurs": 0}}}, "jpcoar:fundingReference": {"type": {"maxOccurs": "unbounded", "minOccurs": 0}, "datacite:funderIdentifier": {"type": {"maxOccurs": 1, "minOccurs": 0, "attributes": [{"use": "required", "name": "funderIdentifierType", "ref": null, "restriction": {"enumeration": ["Crossref Funder", "GRID", "ISNI", "Other"]}}]}}, "jpcoar:funderName": {"type": {"maxOccurs": "unbounded", "minOccurs": 1, "attributes": [{"use": "optional", "name": "xml:lang", "ref": "xml:lang"}]}}, "datacite:awardNumber": {"type": {"maxOccurs": 1, "minOccurs": 0, "attributes": [{"use": "optional", "name": "awardURI", "ref": null}]}}, "jpcoar:awardTitle": {"type": {"maxOccurs": "unbounded", "minOccurs": 0, "attributes": [{"use": "optional", "name": "xml:lang", "ref": "xml:lang"}]}}}, "jpcoar:sourceIdentifier": {"type": {"maxOccurs": "unbounded", "minOccurs": 0, "attributes": [{"use": "required", "name": "identifierType", "ref": null, "restriction": {"enumeration": ["PISSN", "EISSN", "ISSN", "NCID"]}}]}}, "jpcoar:sourceTitle": {"type": {"maxOccurs": "unbounded", "minOccurs": 0, "attributes": [{"use": "optional", "name": "xml:lang", "ref": "xml:lang"}]}}, "jpcoar:volume": {"type": {"maxOccurs": 1, "minOccurs": 0}}, "jpcoar:issue": {"type": {"maxOccurs": 1, "minOccurs": 0}}, "jpcoar:numPages": {"type": {"maxOccurs": 1, "minOccurs": 0}}, "jpcoar:pageStart": {"type": {"maxOccurs": 1, "minOccurs": 0}}, "jpcoar:pageEnd": {"type": {"maxOccurs": 1, "minOccurs": 0}}, "dcndl:dissertationNumber": {"type": {"maxOccurs": 1, "minOccurs": 0}}, "dcndl:degreeName": {"type": {"maxOccurs": "unbounded", "minOccurs": 0, "attributes": [{"use": "optional", "name": "xml:lang", "ref": "xml:lang"}]}}, "dcndl:dateGranted": {"type": {"maxOccurs": 1, "minOccurs": 0}}, "jpcoar:degreeGrantor": {"type": {"maxOccurs": "unbounded", "minOccurs": 0}, "jpcoar:nameIdentifier": {"type": {"maxOccurs": "unbounded", "minOccurs": 0, "attributes": [{"use": "required", "name": "nameIdentifierScheme", "ref": null, "restriction": {"enumeration": ["e-Rad", "NRID", "ORCID", "ISNI", "VIAF", "AID", "kakenhi", "Ringgold", "GRID"]}}, {"use": "optional", "name": "nameIdentifierURI", "ref": null}]}}, "jpcoar:degreeGrantorName": {"type": {"maxOccurs": "unbounded", "minOccurs": 0, "attributes": [{"use": "optional", "name": "xml:lang", "ref": "xml:lang"}]}}}, "jpcoar:conference": {"type": {"maxOccurs": "unbounded", "minOccurs": 0}, "jpcoar:conferenceName": {"type": {"maxOccurs": "unbounded", "minOccurs": 0, "attributes": [{"use": "optional", "name": "xml:lang", "ref": "xml:lang"}]}}, "jpcoar:conferenceSequence": {"type": {"maxOccurs": 1, "minOccurs": 0}}, "jpcoar:conferenceSponsor": {"type": {"maxOccurs": "unbounded", "minOccurs": 0, "attributes": [{"use": "optional", "name": "xml:lang", "ref": "xml:lang"}]}}, "jpcoar:conferenceDate": {"type": {"maxOccurs": 1, "minOccurs": 0, "attributes": [{"use": "optional", "name": "startMonth", "ref": null, "restriction": {"maxInclusive": 12, "minInclusive": 1, "totalDigits": 2}}, {"use": "optional", "name": "endYear", "ref": null, "restriction": {"maxInclusive": 2200, "minInclusive": 1400, "totalDigits": 4}}, {"use": "optional", "name": "startDay", "ref": null, "restriction": {"maxInclusive": 31, "minInclusive": 1, "totalDigits": 2}}, {"use": "optional", "name": "endDay", "ref": null, "restriction": {"maxInclusive": 31, "minInclusive": 1, "totalDigits": 2}}, {"use": "optional", "name": "endMonth", "ref": null, "restriction": {"maxInclusive": 12, "minInclusive": 1, "totalDigits": 2}}, {"use": "optional", "name": "xml:lang", "ref": "xml:lang"}, {"use": "optional", "name": "startYear", "ref": null, "restriction": {"maxInclusive": 2200, "minInclusive": 1400, "totalDigits": 4}}]}}, "jpcoar:conferenceVenue": {"type": {"maxOccurs": "unbounded", "minOccurs": 0, "attributes": [{"use": "optional", "name": "xml:lang", "ref": "xml:lang"}]}}, "jpcoar:conferencePlace": {"type": {"maxOccurs": "unbounded", "minOccurs": 0, "attributes": [{"use": "optional", "name": "xml:lang", "ref": "xml:lang"}]}}, "jpcoar:conferenceCountry": {"type": {"maxOccurs": 1, "minOccurs": 0, "restriction": {"patterns": ["^[A-Z]{3}$"]}}}}, "jpcoar:file": {"type": {"maxOccurs": "unbounded", "minOccurs": 0}, "jpcoar:URI": {"type": {"maxOccurs": 1, "minOccurs": 0, "attributes": [{"use": "optional", "name": "label", "ref": null}, {"use": "optional", "name": "objectType", "ref": null, "restriction": {"enumeration": ["abstract", "dataset", "fulltext", "software", "summary", "thumbnail", "other"]}}]}}, "jpcoar:mimeType": {"type": {"maxOccurs": 1, "minOccurs": 0}}, "jpcoar:extent": {"type": {"maxOccurs": "unbounded", "minOccurs": 0}}, "datacite:date": {"type": {"maxOccurs": "unbounded", "minOccurs": 0, "attributes": [{"use": "required", "name": "dateType", "ref": null, "restriction": {"enumeration": ["Accepted", "Available", "Collected", "Copyrighted", "Created", "Issued", "Submitted", "Updated", "Valid"]}}]}}, "datacite:version": {"type": {"maxOccurs": 1, "minOccurs": 0}}}, "custom:system_file": {"type": {"minOccurs": 0, "maxOccurs": "unbounded"}, "jpcoar:URI": {"type": {"minOccurs": 0, "maxOccurs": 1, "attributes": [{"name": "objectType", "ref": null, "use": "optional", "restriction": {"enumeration": ["abstract", "summary", "fulltext", "thumbnail", "other"]}}, {"name": "label", "ref": null, "use": "optional"}]}}, "jpcoar:mimeType": {"type": {"minOccurs": 0, "maxOccurs": 1}}, "jpcoar:extent": {"type": {"minOccurs": 0, "maxOccurs": "unbounded"}}, "datacite:date": {"type": {"minOccurs": 1, "maxOccurs": "unbounded", "attributes": [{"name": "dateType", "ref": null, "use": "required", "restriction": {"enumeration": ["Accepted", "Available", "Collected", "Copyrighted", "Created", "Issued", "Submitted", "Updated", "Valid"]}}]}}, "datacite:version": {"type": {"minOccurs": 0, "maxOccurs": 1}}}}'
    namespaces = {
        "": "https://github.com/JPCOAR/schema/blob/master/1.0/",
        "dc": "http://purl.org/dc/elements/1.1/",
        "xs": "http://www.w3.org/2001/XMLSchema",
        "rdf": "http://www.w3.org/1999/02/22-rdf-syntax-ns#",
        "xml": "http://www.w3.org/XML/1998/namespace",
        "dcndl": "http://ndl.go.jp/dcndl/terms/",
        "oaire": "http://namespace.openaire.eu/schema/oaire/",
        "jpcoar": "https://github.com/JPCOAR/schema/blob/master/1.0/",
        "dcterms": "http://purl.org/dc/terms/",
        "datacite": "https://schema.datacite.org/meta/kernel-4/",
        "rioxxterms": "http://www.rioxx.net/schema/v2.0/rioxxterms/",
    }
    schema_location = "https://github.com/JPCOAR/schema/blob/master/1.0/jpcoar_scm.xsd"
    jpcoar_mapping = OAIServerSchema(
        id=uuid.uuid4(),
        schema_name=schema_name,
        form_data=form_data,
        xsd=xsd,
        namespaces=namespaces,
        schema_location=schema_location,
        isvalid=True,
        is_mapping=False,
        isfixed=False,
        version_id=1,
    )
    jpcoar_v1_mapping = OAIServerSchema(
        id=uuid.uuid4(),
        schema_name="jpcoar_v1_mapping",
        form_data=form_data,
        xsd=xsd,
        namespaces=namespaces,
        schema_location=schema_location,
        isvalid=True,
        is_mapping=False,
        isfixed=False,
        version_id=1,
    )
    with db.session.begin_nested():
        db.session.add(jpcoar_mapping)
        db.session.add(jpcoar_v1_mapping)


@pytest.fixture()
def oaiidentify(app, db):
    identify = Identify(outPutSetting=True,emails="wekosoftware@nii.ac.jp",repositoryName="test repository")
    with db.session.begin_nested():
        db.session.add(identify)


@pytest.fixture()
def db_sessionlifetime(app, db):
    session_lifetime = SessionLifetime(lifetime=60, is_delete=False)
    with db.session.begin_nested():
        db.session.add(session_lifetime)


@pytest.fixture()
def records(app, db, esindex, indextree, location, itemtypes, oaischema):
    indexer = WekoIndexer()
    indexer.get_es_index()
    results = []
    # with app.test_request_context():
    i = 1
    filename = "helloworld.pdf"
    mimetype = "application/pdf"
    filepath = "tests/data/helloworld.pdf"
    results.append(make_record(db, indexer, i, filepath, filename, mimetype))

    i = 2
    filename = "helloworld.docx"
    mimetype = (
        "application/vnd.openxmlformats-officedocument.wordprocessingml.document"
    )
    filepath = "tests/data/helloworld.docx"
    results.append(make_record(db, indexer, i, filepath, filename, mimetype))

    i = 3
    filename = "helloworld.zip"
    mimetype = "application/zip"
    filepath = "tests/data/helloworld.zip"
    results.append(make_record(db, indexer, i, filepath, filename, mimetype))

    i = 4
    files = [
        {
            "filename": "helloworld.pdf",
            "mimetype": "application/pdf",
            "filepath": "tests/data/helloworld.pdf",
            "accessrole": "open_access",
        },
        {
            "filename": "helloworld.txt",
            "mimetype": "text/plain",
            "filepath": "tests/data/helloworld.txt",
            "accessrole": "open_no",
        },
    ]
    results.append(make_record_v2(db, indexer, i, files))

    i = 5
    files = [
        {
            "filename": "helloworld.pdf",
            "mimetype": "application/pdf",
            "filepath": "tests/data/helloworld.pdf",
            "accessrole": "open_no",
        },
    ]
    results.append(make_record_v2(db, indexer, i, files))

    i = 6
    files = []
    results.append(make_record_v2(db, indexer, i, files))

    i = 7
    files = [
        {
            "filename": "helloworld.pdf",
            "mimetype": "application/pdf",
            "filepath": "tests/data/helloworld.pdf",
            "accessrole": "open_access",
        },
    ]
    thumbnail = {
        "filename": "image01.jpg",
        "filepath": "tests/data/image01.jpg",
    }
    results.append(make_record_v2(db, indexer, i, files, thumbnail))

    return indexer, results


def make_record(db, indexer, i, filepath, filename, mimetype):
    record_data = {
        "_oai": {"id": "oai:weko3.example.org:000000{:02d}".format(i), "sets": ["{}".format((i % 2) + 1)]},
        "path": ["{}".format((i % 2) + 1)],
        "owner": "1",
        "recid": "{}".format(i),
        "title": [
            "ja_conference paperITEM00000009(public_open_access_open_access_simple)"
        ],
        "pubdate": {"attribute_name": "PubDate", "attribute_value": "2021-08-06"},
        "_buckets": {"deposit": "27202db8-aefc-4b85-b5ae-4921ac151ddf"},
        "_deposit": {
            "id": "{}".format(i),
            "pid": {"type": "depid", "value": "{}".format(i), "revision_id": 0},
            "owners": [1],
            "status": "published",
        },
        "item_title": "ja_conference paperITEM00000009(public_open_access_open_access_simple)",
        "author_link": ["4"],
        "item_type_id": "1",
        "publish_date": "2021-08-06",
        "publish_status": "0",
        "weko_shared_id": -1,
        "item_1617186331708": {
            "attribute_name": "Title",
            "attribute_value_mlt": [
                {
                    "subitem_1551255647225": "ja_conference paperITEM00000009(public_open_access_open_access_simple)",
                    "subitem_1551255648112": "ja",
                },
                {
                    "subitem_1551255647225": "en_conference paperITEM00000009(public_open_access_simple)",
                    "subitem_1551255648112": "en",
                },
            ],
        },
        "item_1617186385884": {
            "attribute_name": "Alternative Title",
            "attribute_value_mlt": [
                {
                    "subitem_1551255720400": "Alternative Title",
                    "subitem_1551255721061": "en",
                },
                {
                    "subitem_1551255720400": "Alternative Title",
                    "subitem_1551255721061": "ja",
                },
            ],
        },
        "item_1617186419668": {
            "attribute_name": "Creator",
            "attribute_type": "creator",
            "attribute_value_mlt": [
                {
                    "givenNames": [
                        {"givenName": "太郎", "givenNameLang": "ja"},
                        {"givenName": "タロウ", "givenNameLang": "ja-Kana"},
                        {"givenName": "Taro", "givenNameLang": "en"},
                    ],
                    "familyNames": [
                        {"familyName": "情報", "familyNameLang": "ja"},
                        {"familyName": "ジョウホウ", "familyNameLang": "ja-Kana"},
                        {"familyName": "Joho", "familyNameLang": "en"},
                    ],
                    "creatorMails": [{"creatorMail": "wekosoftware@nii.ac.jp"}],
                    "creatorNames": [
                        {"creatorName": "情報, 太郎", "creatorNameLang": "ja"},
                        {"creatorName": "ジョウホウ, タロウ", "creatorNameLang": "ja-Kana"},
                        {"creatorName": "Joho, Taro", "creatorNameLang": "en"},
                    ],
                    "nameIdentifiers": [
                        {"nameIdentifier": "4", "nameIdentifierScheme": "WEKO"},
                        {
                            "nameIdentifier": "xxxxxxx",
                            "nameIdentifierURI": "https://orcid.org/",
                            "nameIdentifierScheme": "ORCID",
                        },
                        {
                            "nameIdentifier": "xxxxxxx",
                            "nameIdentifierURI": "https://ci.nii.ac.jp/",
                            "nameIdentifierScheme": "CiNii",
                        },
                        {
                            "nameIdentifier": "zzzzzzz",
                            "nameIdentifierURI": "https://kaken.nii.ac.jp/",
                            "nameIdentifierScheme": "KAKEN2",
                        },
                    ],
                    "creatorAffiliations": [
                        {
                            "affiliationNames": [
                                {
                                    "affiliationName": "University",
                                    "affiliationNameLang": "en",
                                }
                            ],
                            "affiliationNameIdentifiers": [
                                {
                                    "affiliationNameIdentifier": "0000000121691048",
                                    "affiliationNameIdentifierURI": "http://isni.org/isni/0000000121691048",
                                    "affiliationNameIdentifierScheme": "ISNI",
                                }
                            ],
                        }
                    ],
                },
                {
                    "givenNames": [
                        {"givenName": "太郎", "givenNameLang": "ja"},
                        {"givenName": "タロウ", "givenNameLang": "ja-Kana"},
                        {"givenName": "Taro", "givenNameLang": "en"},
                    ],
                    "familyNames": [
                        {"familyName": "情報", "familyNameLang": "ja"},
                        {"familyName": "ジョウホウ", "familyNameLang": "ja-Kana"},
                        {"familyName": "Joho", "familyNameLang": "en"},
                    ],
                    "creatorMails": [{"creatorMail": "wekosoftware@nii.ac.jp"}],
                    "creatorNames": [
                        {"creatorName": "情報, 太郎", "creatorNameLang": "ja"},
                        {"creatorName": "ジョウホウ, タロウ", "creatorNameLang": "ja-Kana"},
                        {"creatorName": "Joho, Taro", "creatorNameLang": "en"},
                    ],
                    "nameIdentifiers": [
                        {
                            "nameIdentifier": "xxxxxxx",
                            "nameIdentifierURI": "https://orcid.org/",
                            "nameIdentifierScheme": "ORCID",
                        },
                        {
                            "nameIdentifier": "xxxxxxx",
                            "nameIdentifierURI": "https://ci.nii.ac.jp/",
                            "nameIdentifierScheme": "CiNii",
                        },
                        {
                            "nameIdentifier": "zzzzzzz",
                            "nameIdentifierURI": "https://kaken.nii.ac.jp/",
                            "nameIdentifierScheme": "KAKEN2",
                        },
                    ],
                },
                {
                    "givenNames": [
                        {"givenName": "太郎", "givenNameLang": "ja"},
                        {"givenName": "タロウ", "givenNameLang": "ja-Kana"},
                        {"givenName": "Taro", "givenNameLang": "en"},
                    ],
                    "familyNames": [
                        {"familyName": "情報", "familyNameLang": "ja"},
                        {"familyName": "ジョウホウ", "familyNameLang": "ja-Kana"},
                        {"familyName": "Joho", "familyNameLang": "en"},
                    ],
                    "creatorMails": [{"creatorMail": "wekosoftware@nii.ac.jp"}],
                    "creatorNames": [
                        {"creatorName": "情報, 太郎", "creatorNameLang": "ja"},
                        {"creatorName": "ジョウホウ, タロウ", "creatorNameLang": "ja-Kana"},
                        {"creatorName": "Joho, Taro", "creatorNameLang": "en"},
                    ],
                    "nameIdentifiers": [
                        {
                            "nameIdentifier": "xxxxxxx",
                            "nameIdentifierURI": "https://orcid.org/",
                            "nameIdentifierScheme": "ORCID",
                        },
                        {
                            "nameIdentifier": "xxxxxxx",
                            "nameIdentifierURI": "https://ci.nii.ac.jp/",
                            "nameIdentifierScheme": "CiNii",
                        },
                        {
                            "nameIdentifier": "zzzzzzz",
                            "nameIdentifierURI": "https://kaken.nii.ac.jp/",
                            "nameIdentifierScheme": "KAKEN2",
                        },
                    ],
                },
            ],
        },
        "item_1617186476635": {
            "attribute_name": "Access Rights",
            "attribute_value_mlt": [
                {
                    "subitem_1522299639480": "open access",
                    "subitem_1600958577026": "http://purl.org/coar/access_right/c_abf2",
                }
            ],
        },
        "item_1617186499011": {
            "attribute_name": "Rights",
            "attribute_value_mlt": [
                {
                    "subitem_1522650717957": "ja",
                    "subitem_1522650727486": "http://localhost",
                    "subitem_1522651041219": "Rights Information",
                }
            ],
        },
        "item_1617186609386": {
            "attribute_name": "Subject",
            "attribute_value_mlt": [
                {
                    "subitem_1522299896455": "ja",
                    "subitem_1522300014469": "Other",
                    "subitem_1522300048512": "http://localhost/",
                    "subitem_1523261968819": "Sibject1",
                }
            ],
        },
        "item_1617186626617": {
            "attribute_name": "Description",
            "attribute_value_mlt": [
                {
                    "subitem_description": "Description\nDescription<br/>Description",
                    "subitem_description_type": "Abstract",
                    "subitem_description_language": "en",
                },
                {
                    "subitem_description": "概要\n概要\n概要\n概要",
                    "subitem_description_type": "Abstract",
                    "subitem_description_language": "ja",
                },
            ],
        },
        "item_1617186643794": {
            "attribute_name": "Publisher",
            "attribute_value_mlt": [
                {"subitem_1522300295150": "en", "subitem_1522300316516": "Publisher"}
            ],
        },
        "item_1617186660861": {
            "attribute_name": "Date",
            "attribute_value_mlt": [
                {
                    "subitem_1522300695726": "Available",
                    "subitem_1522300722591": "2021-06-30",
                }
            ],
        },
        "item_1617186702042": {
            "attribute_name": "Language",
            "attribute_value_mlt": [{"subitem_1551255818386": "jpn"}],
        },
        "item_1617186783814": {
            "attribute_name": "Identifier",
            "attribute_value_mlt": [
                {
                    "subitem_identifier_uri": "http://localhost",
                    "subitem_identifier_type": "URI",
                }
            ],
        },
        "item_1617186859717": {
            "attribute_name": "Temporal",
            "attribute_value_mlt": [
                {"subitem_1522658018441": "en", "subitem_1522658031721": "Temporal"}
            ],
        },
        "item_1617186882738": {
            "attribute_name": "Geo Location",
            "attribute_value_mlt": [
                {
                    "subitem_geolocation_place": [
                        {"subitem_geolocation_place_text": "Japan"}
                    ]
                }
            ],
        },
        "item_1617186901218": {
            "attribute_name": "Funding Reference",
            "attribute_value_mlt": [
                {
                    "subitem_1522399143519": {
                        "subitem_1522399281603": "ISNI",
                        "subitem_1522399333375": "http://xxx",
                    },
                    "subitem_1522399412622": [
                        {
                            "subitem_1522399416691": "en",
                            "subitem_1522737543681": "Funder Name",
                        }
                    ],
                    "subitem_1522399571623": {
                        "subitem_1522399585738": "Award URI",
                        "subitem_1522399628911": "Award Number",
                    },
                    "subitem_1522399651758": [
                        {
                            "subitem_1522721910626": "en",
                            "subitem_1522721929892": "Award Title",
                        }
                    ],
                }
            ],
        },
        "item_1617186920753": {
            "attribute_name": "Source Identifier",
            "attribute_value_mlt": [
                {
                    "subitem_1522646500366": "ISSN",
                    "subitem_1522646572813": "xxxx-xxxx-xxxx",
                }
            ],
        },
        "item_1617186941041": {
            "attribute_name": "Source Title",
            "attribute_value_mlt": [
                {"subitem_1522650068558": "en", "subitem_1522650091861": "Source Title"}
            ],
        },
        "item_1617186959569": {
            "attribute_name": "Volume Number",
            "attribute_value_mlt": [{"subitem_1551256328147": "1"}],
        },
        "item_1617186981471": {
            "attribute_name": "Issue Number",
            "attribute_value_mlt": [{"subitem_1551256294723": "111"}],
        },
        "item_1617186994930": {
            "attribute_name": "Number of Pages",
            "attribute_value_mlt": [{"subitem_1551256248092": "12"}],
        },
        "item_1617187024783": {
            "attribute_name": "Page Start",
            "attribute_value_mlt": [{"subitem_1551256198917": "1"}],
        },
        "item_1617187045071": {
            "attribute_name": "Page End",
            "attribute_value_mlt": [{"subitem_1551256185532": "3"}],
        },
        "item_1617187112279": {
            "attribute_name": "Degree Name",
            "attribute_value_mlt": [
                {"subitem_1551256126428": "Degree Name", "subitem_1551256129013": "en"}
            ],
        },
        "item_1617187136212": {
            "attribute_name": "Date Granted",
            "attribute_value_mlt": [{"subitem_1551256096004": "2021-06-30"}],
        },
        "item_1617187187528": {
            "attribute_name": "Conference",
            "attribute_value_mlt": [
                {
                    "subitem_1599711633003": [
                        {
                            "subitem_1599711636923": "Conference Name",
                            "subitem_1599711645590": "ja",
                        }
                    ],
                    "subitem_1599711655652": "1",
                    "subitem_1599711660052": [
                        {
                            "subitem_1599711680082": "Sponsor",
                            "subitem_1599711686511": "ja",
                        }
                    ],
                    "subitem_1599711699392": {
                        "subitem_1599711704251": "2020/12/11",
                        "subitem_1599711712451": "1",
                        "subitem_1599711727603": "12",
                        "subitem_1599711731891": "2000",
                        "subitem_1599711735410": "1",
                        "subitem_1599711739022": "12",
                        "subitem_1599711743722": "2020",
                        "subitem_1599711745532": "ja",
                    },
                    "subitem_1599711758470": [
                        {
                            "subitem_1599711769260": "Conference Venue",
                            "subitem_1599711775943": "ja",
                        }
                    ],
                    "subitem_1599711788485": [
                        {
                            "subitem_1599711798761": "Conference Place",
                            "subitem_1599711803382": "ja",
                        }
                    ],
                    "subitem_1599711813532": "JPN",
                }
            ],
        },
        "item_1617258105262": {
            "attribute_name": "Resource Type",
            "attribute_value_mlt": [
                {
                    "resourceuri": "http://purl.org/coar/resource_type/c_5794",
                    "resourcetype": "conference paper",
                }
            ],
        },
        "item_1617265215918": {
            "attribute_name": "Version Type",
            "attribute_value_mlt": [
                {
                    "subitem_1522305645492": "AO",
                    "subitem_1600292170262": "http://purl.org/coar/version/c_b1a7d7d4d402bcce",
                }
            ],
        },
        "item_1617349709064": {
            "attribute_name": "Contributor",
            "attribute_value_mlt": [
                {
                    "givenNames": [
                        {"givenName": "太郎", "givenNameLang": "ja"},
                        {"givenName": "タロウ", "givenNameLang": "ja-Kana"},
                        {"givenName": "Taro", "givenNameLang": "en"},
                    ],
                    "familyNames": [
                        {"familyName": "情報", "familyNameLang": "ja"},
                        {"familyName": "ジョウホウ", "familyNameLang": "ja-Kana"},
                        {"familyName": "Joho", "familyNameLang": "en"},
                    ],
                    "contributorType": "ContactPerson",
                    "nameIdentifiers": [
                        {
                            "nameIdentifier": "xxxxxxx",
                            "nameIdentifierURI": "https://orcid.org/",
                            "nameIdentifierScheme": "ORCID",
                        },
                        {
                            "nameIdentifier": "xxxxxxx",
                            "nameIdentifierURI": "https://ci.nii.ac.jp/",
                            "nameIdentifierScheme": "CiNii",
                        },
                        {
                            "nameIdentifier": "xxxxxxx",
                            "nameIdentifierURI": "https://kaken.nii.ac.jp/",
                            "nameIdentifierScheme": "KAKEN2",
                        },
                    ],
                    "contributorMails": [{"contributorMail": "wekosoftware@nii.ac.jp"}],
                    "contributorNames": [
                        {"lang": "ja", "contributorName": "情報, 太郎"},
                        {"lang": "ja-Kana", "contributorName": "ジョウホウ, タロウ"},
                        {"lang": "en", "contributorName": "Joho, Taro"},
                    ],
                }
            ],
        },
        "item_1617349808926": {
            "attribute_name": "Version",
            "attribute_value_mlt": [{"subitem_1523263171732": "Version"}],
        },
        "item_1617351524846": {
            "attribute_name": "APC",
            "attribute_value_mlt": [{"subitem_1523260933860": "Unknown"}],
        },
        "item_1617353299429": {
            "attribute_name": "Relation",
            "attribute_value_mlt": [
                {
                    "subitem_1522306207484": "isVersionOf",
                    "subitem_1522306287251": {
                        "subitem_1522306382014": "arXiv",
                        "subitem_1522306436033": "xxxxx",
                    },
                    "subitem_1523320863692": [
                        {
                            "subitem_1523320867455": "en",
                            "subitem_1523320909613": "Related Title",
                        }
                    ],
                }
            ],
        },
        "item_1617605131499": {
            "attribute_name": "File",
            "attribute_type": "file",
            "attribute_value_mlt": [
                {
                    "url": {"url": "https://weko3.example.org/record/{0}/files/{1}".format(
                            i, filename
                        )},
                    "date": [{"dateType": "Available", "dateValue": "2021-07-12"}],
                    "format": "text/plain",
                    "filename": "{}".format(filename),
                    "filesize": [{"value": "1 KB"}],
                    "mimetype": "{}".format(mimetype),
                    "accessrole": "open_access",
                    "version_id": "c1502853-c2f9-455d-8bec-f6e630e54b21",
                    "displaytype": "simple",
                }
            ],
        },
        "item_1617610673286": {
            "attribute_name": "Rights Holder",
            "attribute_value_mlt": [
                {
                    "nameIdentifiers": [
                        {
                            "nameIdentifier": "xxxxxx",
                            "nameIdentifierURI": "https://orcid.org/",
                            "nameIdentifierScheme": "ORCID",
                        }
                    ],
                    "rightHolderNames": [
                        {
                            "rightHolderName": "Right Holder Name",
                            "rightHolderLanguage": "ja",
                        }
                    ],
                }
            ],
        },
        "item_1617620223087": {
            "attribute_name": "Heading",
            "attribute_value_mlt": [
                {
                    "subitem_1565671149650": "ja",
                    "subitem_1565671169640": "Banner Headline",
                    "subitem_1565671178623": "Subheading",
                },
                {
                    "subitem_1565671149650": "en",
                    "subitem_1565671169640": "Banner Headline",
                    "subitem_1565671178623": "Subheding",
                },
            ],
        },
        "item_1617944105607": {
            "attribute_name": "Degree Grantor",
            "attribute_value_mlt": [
                {
                    "subitem_1551256015892": [
                        {
                            "subitem_1551256027296": "xxxxxx",
                            "subitem_1551256029891": "kakenhi",
                        }
                    ],
                    "subitem_1551256037922": [
                        {
                            "subitem_1551256042287": "Degree Grantor Name",
                            "subitem_1551256047619": "en",
                        }
                    ],
                }
            ],
        },
        "relation_version_is_last": True,
    }

    item_data = {
        "id": "{}".format(i),
        "pid": {"type": "recid", "value": "{}".format(i), "revision_id": 0},
        "path": ["{}".format((i % 2) + 1)],
        "owner": "1",
        "title": "ja_conference paperITEM00000009(public_open_access_open_access_simple)",
        "owners": [1],
        "status": "draft",
        "$schema": "https://localhost:8443/items/jsonschema/1",
        "pubdate": "2021-08-06",
        "feedback_mail_list": [{"email": "wekosoftware@nii.ac.jp", "author_id": ""}],
        "item_1617186331708": [
            {
                "subitem_1551255647225": "ja_conference paperITEM00000009(public_open_access_open_access_simple)",
                "subitem_1551255648112": "ja",
            },
            {
                "subitem_1551255647225": "en_conference paperITEM00000009(public_open_access_simple)",
                "subitem_1551255648112": "en",
            },
        ],
        "item_1617186385884": [
            {
                "subitem_1551255720400": "Alternative Title",
                "subitem_1551255721061": "en",
            },
            {
                "subitem_1551255720400": "Alternative Title",
                "subitem_1551255721061": "ja",
            },
        ],
        "item_1617186419668": [
            {
                "givenNames": [
                    {"givenName": "太郎", "givenNameLang": "ja"},
                    {"givenName": "タロウ", "givenNameLang": "ja-Kana"},
                    {"givenName": "Taro", "givenNameLang": "en"},
                ],
                "familyNames": [
                    {"familyName": "情報", "familyNameLang": "ja"},
                    {"familyName": "ジョウホウ", "familyNameLang": "ja-Kana"},
                    {"familyName": "Joho", "familyNameLang": "en"},
                ],
                "creatorMails": [{"creatorMail": "wekosoftware@nii.ac.jp"}],
                "creatorNames": [
                    {"creatorName": "情報, 太郎", "creatorNameLang": "ja"},
                    {"creatorName": "ジョウホウ, タロウ", "creatorNameLang": "ja-Kana"},
                    {"creatorName": "Joho, Taro", "creatorNameLang": "en"},
                ],
                "nameIdentifiers": [
                    {"nameIdentifier": "4", "nameIdentifierScheme": "WEKO"},
                    {
                        "nameIdentifier": "xxxxxxx",
                        "nameIdentifierURI": "https://orcid.org/",
                        "nameIdentifierScheme": "ORCID",
                    },
                    {
                        "nameIdentifier": "xxxxxxx",
                        "nameIdentifierURI": "https://ci.nii.ac.jp/",
                        "nameIdentifierScheme": "CiNii",
                    },
                    {
                        "nameIdentifier": "zzzzzzz",
                        "nameIdentifierURI": "https://kaken.nii.ac.jp/",
                        "nameIdentifierScheme": "KAKEN2",
                    },
                ],
                "creatorAffiliations": [
                    {
                        "affiliationNames": [
                            {
                                "affiliationName": "University",
                                "affiliationNameLang": "en",
                            }
                        ],
                        "affiliationNameIdentifiers": [
                            {
                                "affiliationNameIdentifier": "0000000121691048",
                                "affiliationNameIdentifierURI": "http://isni.org/isni/0000000121691048",
                                "affiliationNameIdentifierScheme": "ISNI",
                            }
                        ],
                    }
                ],
            },
            {
                "givenNames": [
                    {"givenName": "太郎", "givenNameLang": "ja"},
                    {"givenName": "タロ", "givenNameLang": "ja-Kana"},
                    {"givenName": "Taro", "givenNameLang": "en"},
                ],
                "familyNames": [
                    {"familyName": "情報", "familyNameLang": "ja"},
                    {"familyName": "ジウホウ", "familyNameLang": "ja-Kana"},
                    {"familyName": "Joho", "familyNameLang": "en"},
                ],
                "creatorMails": [{"creatorMail": "wekosoftware@nii.ac.jp"}],
                "creatorNames": [
                    {"creatorName": "情報, 太郎", "creatorNameLang": "ja"},
                    {"creatorName": "ジョウホウ, タロウ", "creatorNameLang": "ja-Kana"},
                    {"creatorName": "Joho, Taro", "creatorNameLang": "en"},
                ],
                "nameIdentifiers": [
                    {
                        "nameIdentifier": "xxxxxxx",
                        "nameIdentifierURI": "https://orcid.org/",
                        "nameIdentifierScheme": "ORCID",
                    },
                    {
                        "nameIdentifier": "xxxxxxx",
                        "nameIdentifierURI": "https://ci.nii.ac.jp/",
                        "nameIdentifierScheme": "CiNii",
                    },
                    {
                        "nameIdentifier": "zzzzzzz",
                        "nameIdentifierURI": "https://kaken.nii.ac.jp/",
                        "nameIdentifierScheme": "KAKEN2",
                    },
                ],
            },
            {
                "givenNames": [
                    {"givenName": "太郎", "givenNameLang": "ja"},
                    {"givenName": "タロウ", "givenNameLang": "ja-Kana"},
                    {"givenName": "Taro", "givenNameLang": "en"},
                ],
                "familyNames": [
                    {"familyName": "情報", "familyNameLang": "ja"},
                    {"familyName": "ジョウホウ", "familyNameLang": "ja-Kana"},
                    {"familyName": "Joho", "familyNameLang": "en"},
                ],
                "creatorMails": [{"creatorMail": "wekosoftware@nii.ac.jp"}],
                "creatorNames": [
                    {"creatorName": "情報, 太郎", "creatorNameLang": "ja"},
                    {"creatorName": "ジョウホウ, タロウ", "creatorNameLang": "ja-Kana"},
                    {"creatorName": "Joho, Taro", "creatorNameLang": "en"},
                ],
                "nameIdentifiers": [
                    {
                        "nameIdentifier": "xxxxxxx",
                        "nameIdentifierURI": "https://orcid.org/",
                        "nameIdentifierScheme": "ORCID",
                    },
                    {
                        "nameIdentifier": "xxxxxxx",
                        "nameIdentifierURI": "https://ci.nii.ac.jp/",
                        "nameIdentifierScheme": "CiNii",
                    },
                    {
                        "nameIdentifier": "zzzzzzz",
                        "nameIdentifierURI": "https://kaken.nii.ac.jp/",
                        "nameIdentifierScheme": "KAKEN2",
                    },
                ],
            },
        ],
        "item_1617186476635": {
            "subitem_1522299639480": "open access",
            "subitem_1600958577026": "http://purl.org/coar/access_right/c_abf2",
        },
        "item_1617186499011": [
            {
                "subitem_1522650717957": "ja",
                "subitem_1522650727486": "http://localhost",
                "subitem_1522651041219": "Rights Information",
            }
        ],
        "item_1617186609386": [
            {
                "subitem_1522299896455": "ja",
                "subitem_1522300014469": "Other",
                "subitem_1522300048512": "http://localhost/",
                "subitem_1523261968819": "Sibject1",
            }
        ],
        "item_1617186626617": [
            {
                "subitem_description": "Description\nDescription<br/>Description",
                "subitem_description_type": "Abstract",
                "subitem_description_language": "en",
            },
            {
                "subitem_description": "概要\n概要\n概要\n概要",
                "subitem_description_type": "Abstract",
                "subitem_description_language": "ja",
            },
        ],
        "item_1617186643794": [
            {"subitem_1522300295150": "en", "subitem_1522300316516": "Publisher"}
        ],
        "item_1617186660861": [
            {
                "subitem_1522300695726": "Available",
                "subitem_1522300722591": "2021-06-30",
            }
        ],
        "item_1617186702042": [{"subitem_1551255818386": "jpn"}],
        "item_1617186783814": [
            {
                "subitem_identifier_uri": "http://localhost",
                "subitem_identifier_type": "URI",
            }
        ],
        "item_1617186859717": [
            {"subitem_1522658018441": "en", "subitem_1522658031721": "Temporal"}
        ],
        "item_1617186882738": [
            {"subitem_geolocation_place": [{"subitem_geolocation_place_text": "Japan"}]}
        ],
        "item_1617186901218": [
            {
                "subitem_1522399143519": {
                    "subitem_1522399281603": "ISNI",
                    "subitem_1522399333375": "http://xxx",
                },
                "subitem_1522399412622": [
                    {
                        "subitem_1522399416691": "en",
                        "subitem_1522737543681": "Funder Name",
                    }
                ],
                "subitem_1522399571623": {
                    "subitem_1522399585738": "Award URI",
                    "subitem_1522399628911": "Award Number",
                },
                "subitem_1522399651758": [
                    {
                        "subitem_1522721910626": "en",
                        "subitem_1522721929892": "Award Title",
                    }
                ],
            }
        ],
        "item_1617186920753": [
            {"subitem_1522646500366": "ISSN", "subitem_1522646572813": "xxxx-xxxx-xxxx"}
        ],
        "item_1617186941041": [
            {"subitem_1522650068558": "en", "subitem_1522650091861": "Source Title"}
        ],
        "item_1617186959569": {"subitem_1551256328147": "1"},
        "item_1617186981471": {"subitem_1551256294723": "111"},
        "item_1617186994930": {"subitem_1551256248092": "12"},
        "item_1617187024783": {"subitem_1551256198917": "1"},
        "item_1617187045071": {"subitem_1551256185532": "3"},
        "item_1617187112279": [
            {"subitem_1551256126428": "Degree Name", "subitem_1551256129013": "en"}
        ],
        "item_1617187136212": {"subitem_1551256096004": "2021-06-30"},
        "item_1617187187528": [
            {
                "subitem_1599711633003": [
                    {
                        "subitem_1599711636923": "Conference Name",
                        "subitem_1599711645590": "ja",
                    }
                ],
                "subitem_1599711655652": "1",
                "subitem_1599711660052": [
                    {"subitem_1599711680082": "Sponsor", "subitem_1599711686511": "ja"}
                ],
                "subitem_1599711699392": {
                    "subitem_1599711704251": "2020/12/11",
                    "subitem_1599711712451": "1",
                    "subitem_1599711727603": "12",
                    "subitem_1599711731891": "2000",
                    "subitem_1599711735410": "1",
                    "subitem_1599711739022": "12",
                    "subitem_1599711743722": "2020",
                    "subitem_1599711745532": "ja",
                },
                "subitem_1599711758470": [
                    {
                        "subitem_1599711769260": "Conference Venue",
                        "subitem_1599711775943": "ja",
                    }
                ],
                "subitem_1599711788485": [
                    {
                        "subitem_1599711798761": "Conference Place",
                        "subitem_1599711803382": "ja",
                    }
                ],
                "subitem_1599711813532": "JPN",
            }
        ],
        "item_1617258105262": {
            "resourceuri": "http://purl.org/coar/resource_type/c_5794",
            "resourcetype": "conference paper",
        },
        "item_1617265215918": {
            "subitem_1522305645492": "AO",
            "subitem_1600292170262": "http://purl.org/coar/version/c_b1a7d7d4d402bcce",
        },
        "item_1617349709064": [
            {
                "givenNames": [
                    {"givenName": "太郎", "givenNameLang": "ja"},
                    {"givenName": "タロウ", "givenNameLang": "ja-Kana"},
                    {"givenName": "Taro", "givenNameLang": "en"},
                ],
                "familyNames": [
                    {"familyName": "情報", "familyNameLang": "ja"},
                    {"familyName": "ジョウホウ", "familyNameLang": "ja-Kana"},
                    {"familyName": "Joho", "familyNameLang": "en"},
                ],
                "contributorType": "ContactPerson",
                "nameIdentifiers": [
                    {
                        "nameIdentifier": "xxxxxxx",
                        "nameIdentifierURI": "https://orcid.org/",
                        "nameIdentifierScheme": "ORCID",
                    },
                    {
                        "nameIdentifier": "xxxxxxx",
                        "nameIdentifierURI": "https://ci.nii.ac.jp/",
                        "nameIdentifierScheme": "CiNii",
                    },
                    {
                        "nameIdentifier": "xxxxxxx",
                        "nameIdentifierURI": "https://kaken.nii.ac.jp/",
                        "nameIdentifierScheme": "KAKEN2",
                    },
                ],
                "contributorMails": [{"contributorMail": "wekosoftware@nii.ac.jp"}],
                "contributorNames": [
                    {"lang": "ja", "contributorName": "情報, 太郎"},
                    {"lang": "ja-Kana", "contributorName": "ジョウホ, タロウ"},
                    {"lang": "en", "contributorName": "Joho, Taro"},
                ],
            }
        ],
        "item_1617349808926": {"subitem_1523263171732": "Version"},
        "item_1617351524846": {"subitem_1523260933860": "Unknown"},
        "item_1617353299429": [
            {
                "subitem_1522306207484": "isVersionOf",
                "subitem_1522306287251": {
                    "subitem_1522306382014": "arXiv",
                    "subitem_1522306436033": "xxxxx",
                },
                "subitem_1523320863692": [
                    {
                        "subitem_1523320867455": "en",
                        "subitem_1523320909613": "Related Title",
                    }
                ],
            }
        ],
        "item_1617605131499": [
            {
                "url": {
                    "url": "https://weko3.example.org/record/{0}/files/{1}".format(i,filename)
                },
                "date": [{"dateType": "Available", "dateValue": "2021-07-12"}],
                "format": "{}".format(mimetype),
                "filename": "{}".format(filename),
                "filesize": [{"value": "1 KB"}],
                "mimetype": "{}".format(mimetype),
                "accessrole": "open_access",
                "version_id": "c1502853-c2f9-455d-8bec-f6e630e54b21",
                "displaytype": "simple",
            }
        ],
        "item_1617610673286": [
            {
                "nameIdentifiers": [
                    {
                        "nameIdentifier": "xxxxxx",
                        "nameIdentifierURI": "https://orcid.org/",
                        "nameIdentifierScheme": "ORCID",
                    }
                ],
                "rightHolderNames": [
                    {
                        "rightHolderName": "Right Holder Name",
                        "rightHolderLanguage": "ja",
                    }
                ],
            }
        ],
        "item_1617620223087": [
            {
                "subitem_1565671149650": "ja",
                "subitem_1565671169640": "Banner Headline",
                "subitem_1565671178623": "Subheading",
            },
            {
                "subitem_1565671149650": "en",
                "subitem_1565671169640": "Banner Headline",
                "subitem_1565671178623": "Subheding",
            },
        ],
        "item_1617944105607": [
            {
                "subitem_1551256015892": [
                    {
                        "subitem_1551256027296": "xxxxxx",
                        "subitem_1551256029891": "kakenhi",
                    }
                ],
                "subitem_1551256037922": [
                    {
                        "subitem_1551256042287": "Degree Grantor Name",
                        "subitem_1551256047619": "en",
                    }
                ],
            }
        ],
    }

    rec_uuid = uuid.uuid4()

    recid = PersistentIdentifier.create(
        "recid",
        str(i),
        object_type="rec",
        object_uuid=rec_uuid,
        status=PIDStatus.REGISTERED,
    )
    depid = PersistentIdentifier.create(
        "depid",
        str(i),
        object_type="rec",
        object_uuid=rec_uuid,
        status=PIDStatus.REGISTERED,
    )
    parent = None
    doi = None
    hdl = None
    recid_v1 = PersistentIdentifier.create(
        "recid",
        str(i + 0.1),
        object_type="rec",
        object_uuid=rec_uuid,
        status=PIDStatus.REGISTERED,
    )
    rec_uuid2 = uuid.uuid4()
    depid_v1 = PersistentIdentifier.create(
        "depid",
        str(i + 0.1),
        object_type="rec",
        object_uuid=rec_uuid2,
        status=PIDStatus.REGISTERED,
    )
    parent = PersistentIdentifier.create(
        "parent",
        "parent:{}".format(i),
        object_type="rec",
        object_uuid=rec_uuid2,
        status=PIDStatus.REGISTERED,
    )

<<<<<<< HEAD
    h1 = PIDNodeVersioning(pid=parent)
    h1.insert_child(child_pid=recid)
    h1.insert_child(child_pid=recid_v1)
    PIDNodeDraft(pid=recid).insert_child(depid)
    PIDNodeDraft(pid=recid_v1).insert_child(depid_v1)
    # RecordDraft.link(recid, depid)
    # RecordDraft.link(recid_v1, depid_v1)
=======
    h1 = PIDNodeVersioning(parent=parent)
    h1.insert_child(child=recid)
    h1.insert_child(child=recid_v1)
    RecordDraft.link(recid, depid)
    RecordDraft.link(recid_v1, depid_v1)
>>>>>>> 096eab41

    if i % 2 == 1:
        doi = PersistentIdentifier.create(
            "doi",
            "https://doi.org/10.xyz/{}".format((str(i)).zfill(10)),
            object_type="rec",
            object_uuid=rec_uuid,
            status=PIDStatus.REGISTERED,
        )
        hdl = PersistentIdentifier.create(
            "hdl",
            "https://hdl.handle.net/0000/{}".format((str(i)).zfill(10)),
            object_type="rec",
            object_uuid=rec_uuid,
            status=PIDStatus.REGISTERED,
        )

    record = WekoRecord.create(record_data, id_=rec_uuid)
    # from six import BytesIO
    import base64

    bucket = Bucket.create()
    record_buckets = RecordsBuckets.create(record=record.model, bucket=bucket)

    # stream = BytesIO(b"Hello, World")
    obj = None
    with open(filepath, "rb") as f:
        stream = BytesIO(f.read())
        record.files[filename] = stream
        record["item_1617605131499"]["attribute_value_mlt"][0]["file"] = (
            base64.b64encode(stream.getvalue())
        ).decode("utf-8")
    with open(filepath, "rb") as f:
        obj = ObjectVersion.create(bucket=bucket.id, key=filename, stream=f)
        FilesMetadata.create(data={'file': filename, 'display_name': filename}, id_=i, pid=i, con=bytes('test content {}'.format(i), 'utf-8'))
    deposit = aWekoDeposit(record, record.model)
    deposit.commit()
    record["item_1617605131499"]["attribute_value_mlt"][0]["version_id"] = str(
        obj.version_id
    )

    record_data["content"] = [
        {
            "date": [{"dateValue": "2021-07-12", "dateType": "Available"}],
            "accessrole": "open_access",
            "displaytype": "simple",
            "filename": filename,
            "attachment": {},
            "format": mimetype,
            "mimetype": mimetype,
            "filesize": [{"value": "1 KB"}],
            "version_id": "{}".format(obj.version_id),
            "url": {"url": "http://localhost/record/{0}/files/{1}".format(i, filename)},
            "file": (base64.b64encode(stream.getvalue())).decode("utf-8"),
        }
    ]
    indexer.upload_metadata(record_data, rec_uuid, 1, False)
    item = ItemsMetadata.create(item_data, id_=rec_uuid, item_type_id=1)

    record_v1 = WekoRecord.create(record_data, id_=rec_uuid2)
    # from six import BytesIO
    import base64

    bucket_v1 = Bucket.create()
    record_buckets = RecordsBuckets.create(record=record_v1.model, bucket=bucket_v1)
    # stream = BytesIO(b"Hello, World")
    record_v1.files[filename] = stream
    obj_v1 = ObjectVersion.create(bucket=bucket_v1.id, key=filename, stream=stream)
    record_v1["item_1617605131499"]["attribute_value_mlt"][0]["file"] = (
        base64.b64encode(stream.getvalue())
    ).decode("utf-8")
    deposit_v1 = aWekoDeposit(record_v1, record_v1.model)
    deposit_v1.commit()
    record_v1["item_1617605131499"]["attribute_value_mlt"][0]["version_id"] = str(
        obj_v1.version_id
    )

    record_data_v1 = copy.deepcopy(record_data)
    record_data_v1["content"] = [
        {
            "date": [{"dateValue": "2021-07-12", "dateType": "Available"}],
            "accessrole": "open_access",
            "displaytype": "simple",
            "filename": filename,
            "attachment": {},
            "format": mimetype,
            "mimetype": mimetype,
            "filesize": [{"value": "1 KB"}],
            "version_id": "{}".format(obj_v1.version_id),
            "url": {"url": "http://localhost/record/{0}/files/{1}".format(i, filename)},
            "file": (base64.b64encode(stream.getvalue())).decode("utf-8"),
        }
    ]
    indexer.upload_metadata(record_data_v1, rec_uuid2, 1, False)
    item_v1 = ItemsMetadata.create(item_data, id_=rec_uuid2, item_type_id=1)

    # db.session.expunge_all()

    return {
        "depid": depid,
        "recid": recid,
        "parent": parent,
        "doi": doi,
        "hdl": hdl,
        "record": record,
        "record_data": record_data,
        "item": item,
        "item_data": item_data,
        "deposit": deposit,
        "filename": filename,
        "mimetype": mimetype,
        "obj": obj,
    }


def make_record_v2(db, indexer, i, files, thumbnail=None):
    record_data = {
        "_oai": {"id": f"oai:weko3.example.org:000000{i:02}", "sets": [f"{(i % 2) + 1}"]},
        "path": [f"{(i % 2) + 1}"],
        "owner": "1",
        "recid": f"{i}",
        "title": [
            "ja_conference paperITEM00000009(public_open_access_open_access_simple)"
        ],
        "pubdate": {"attribute_name": "PubDate", "attribute_value": "2024-02-15"},
        "_buckets": {"deposit": "27202db8-aefc-4b85-b5ae-4921ac151ddf"},
        "_deposit": {
            "id": f"{i}",
            "pid": {"type": "depid", "value": f"{i}", "revision_id": 0},
            "owners": [1],
            "status": "published",
        },
        "item_title": "ja_conference paperITEM00000009(public_open_access_open_access_simple)",
        "author_link": ["4"],
        "item_type_id": "1",
        "publish_date": "2024-01-31",
        "publish_status": "0",
        "weko_shared_id": -1,
        "item_1617186331708": {
            "attribute_name": "Title",
            "attribute_value_mlt": [
                {
                    "subitem_1551255647225": "ja_conference paperITEM00000009(public_open_access_open_access_simple)",
                    "subitem_1551255648112": "ja",
                },
                {
                    "subitem_1551255647225": "en_conference paperITEM00000009(public_open_access_simple)",
                    "subitem_1551255648112": "en",
                },
            ],
        },
        "item_1617186385884": {
            "attribute_name": "Alternative Title",
            "attribute_value_mlt": [
                {
                    "subitem_1551255720400": "Alternative EN Title",
                    "subitem_1551255721061": "en",
                },
                {
                    "subitem_1551255720400": "Alternative JA Title",
                    "subitem_1551255721061": "ja",
                },
            ],
        },
        "item_1617186419668": {
            "attribute_name": "Creator",
            "attribute_type": "creator",
            "attribute_value_mlt": [
                {
                    "givenNames": [
                        {"givenName": "太郎", "givenNameLang": "ja"},
                        {"givenName": "タロウ", "givenNameLang": "ja-Kana"},
                        {"givenName": "Taro", "givenNameLang": "en"},
                    ],
                    "familyNames": [
                        {"familyName": "情報", "familyNameLang": "ja"},
                        {"familyName": "ジョウホウ", "familyNameLang": "ja-Kana"},
                        {"familyName": "Joho", "familyNameLang": "en"},
                    ],
                    "creatorMails": [{"creatorMail": "wekosoftware@nii.ac.jp"}],
                    "creatorNames": [
                        {"creatorName": "情報, 太郎", "creatorNameLang": "ja"},
                        {"creatorName": "ジョウホウ, タロウ", "creatorNameLang": "ja-Kana"},
                        {"creatorName": "Joho, Taro", "creatorNameLang": "en"},
                    ],
                    "nameIdentifiers": [
                        {"nameIdentifier": "4", "nameIdentifierScheme": "WEKO"},
                        {
                            "nameIdentifier": "xxxxxxx",
                            "nameIdentifierURI": "https://orcid.org/",
                            "nameIdentifierScheme": "ORCID",
                        },
                        {
                            "nameIdentifier": "xxxxxxx",
                            "nameIdentifierURI": "https://ci.nii.ac.jp/",
                            "nameIdentifierScheme": "CiNii",
                        },
                        {
                            "nameIdentifier": "zzzzzzz",
                            "nameIdentifierURI": "https://kaken.nii.ac.jp/",
                            "nameIdentifierScheme": "KAKEN2",
                        },
                    ],
                    "creatorAffiliations": [
                        {
                            "affiliationNames": [
                                {
                                    "affiliationName": "University",
                                    "affiliationNameLang": "en",
                                }
                            ],
                            "affiliationNameIdentifiers": [
                                {
                                    "affiliationNameIdentifier": "0000000121691048",
                                    "affiliationNameIdentifierURI": "http://isni.org/isni/0000000121691048",
                                    "affiliationNameIdentifierScheme": "ISNI",
                                }
                            ],
                        }
                    ],
                },
                {
                    "givenNames": [
                        {"givenName": "太郎", "givenNameLang": "ja"},
                        {"givenName": "タロウ", "givenNameLang": "ja-Kana"},
                        {"givenName": "Taro", "givenNameLang": "en"},
                    ],
                    "familyNames": [
                        {"familyName": "情報", "familyNameLang": "ja"},
                        {"familyName": "ジョウホウ", "familyNameLang": "ja-Kana"},
                        {"familyName": "Joho", "familyNameLang": "en"},
                    ],
                    "creatorMails": [{"creatorMail": "wekosoftware@nii.ac.jp"}],
                    "creatorNames": [
                        {"creatorName": "情報, 太郎", "creatorNameLang": "ja"},
                        {"creatorName": "ジョウホウ, タロウ", "creatorNameLang": "ja-Kana"},
                        {"creatorName": "Joho, Taro", "creatorNameLang": "en"},
                    ],
                    "nameIdentifiers": [
                        {
                            "nameIdentifier": "xxxxxxx",
                            "nameIdentifierURI": "https://orcid.org/",
                            "nameIdentifierScheme": "ORCID",
                        },
                        {
                            "nameIdentifier": "xxxxxxx",
                            "nameIdentifierURI": "https://ci.nii.ac.jp/",
                            "nameIdentifierScheme": "CiNii",
                        },
                        {
                            "nameIdentifier": "zzzzzzz",
                            "nameIdentifierURI": "https://kaken.nii.ac.jp/",
                            "nameIdentifierScheme": "KAKEN2",
                        },
                    ],
                },
                {
                    "givenNames": [
                        {"givenName": "太郎", "givenNameLang": "ja"},
                        {"givenName": "タロウ", "givenNameLang": "ja-Kana"},
                        {"givenName": "Taro", "givenNameLang": "en"},
                    ],
                    "familyNames": [
                        {"familyName": "情報", "familyNameLang": "ja"},
                        {"familyName": "ジョウホウ", "familyNameLang": "ja-Kana"},
                        {"familyName": "Joho", "familyNameLang": "en"},
                    ],
                    "creatorMails": [{"creatorMail": "wekosoftware@nii.ac.jp"}],
                    "creatorNames": [
                        {"creatorName": "情報, 太郎", "creatorNameLang": "ja"},
                        {"creatorName": "ジョウホウ, タロウ", "creatorNameLang": "ja-Kana"},
                        {"creatorName": "Joho, Taro", "creatorNameLang": "en"},
                    ],
                    "nameIdentifiers": [
                        {
                            "nameIdentifier": "xxxxxxx",
                            "nameIdentifierURI": "https://orcid.org/",
                            "nameIdentifierScheme": "ORCID",
                        },
                        {
                            "nameIdentifier": "xxxxxxx",
                            "nameIdentifierURI": "https://ci.nii.ac.jp/",
                            "nameIdentifierScheme": "CiNii",
                        },
                        {
                            "nameIdentifier": "zzzzzzz",
                            "nameIdentifierURI": "https://kaken.nii.ac.jp/",
                            "nameIdentifierScheme": "KAKEN2",
                        },
                    ],
                },
            ],
        },
        "item_1617186476635": {
            "attribute_name": "Access Rights",
            "attribute_value_mlt": [
                {
                    "subitem_1522299639480": "open access",
                    "subitem_1600958577026": "http://purl.org/coar/access_right/c_abf2",
                }
            ],
        },
        "item_1617186626617": {
            "attribute_name": "Description",
            "attribute_value_mlt": [
                {
                    "subitem_description": "Description\nDescription<br/>Description",
                    "subitem_description_type": "Abstract",
                    "subitem_description_language": "en",
                },
                {
                    "subitem_description": "概要\n概要\n概要\n概要",
                    "subitem_description_type": "Abstract",
                    "subitem_description_language": "ja",
                },
            ],
        },
        "item_1617186643794": {
            "attribute_name": "Publisher",
            "attribute_value_mlt": [
                {"subitem_1522300295150": "en", "subitem_1522300316516": "Publisher"}
            ],
        },
        "item_1617186660861": {
            "attribute_name": "Date",
            "attribute_value_mlt": [
                {
                    "subitem_1522300695726": "Available",
                    "subitem_1522300722591": "2024-01-31",
                }
            ],
        },
        "item_1617186702042": {
            "attribute_name": "Language",
            "attribute_value_mlt": [{"subitem_1551255818386": "jpn"}],
        },
        "item_1617605131499": {
            "attribute_name": "File",
            "attribute_type": "file",
            "attribute_value_mlt": [],
        },
        "relation_version_is_last": True,
    }

    item_data = {
        "id": f"{i}",
        "pid": {"type": "recid", "value": f"{i}", "revision_id": 0},
        "path": [f"{(i % 2) + 1}"],
        "owner": "1",
        "title": "ja_conference paperITEM00000009(public_open_access_open_access_simple)",
        "owners": [1],
        "status": "draft",
        "$schema": "https://localhost:8443/items/jsonschema/1",
        "pubdate": "2021-08-06",
        "feedback_mail_list": [{"email": "wekosoftware@nii.ac.jp", "author_id": ""}],
        "item_1617186331708": [
            {
                "subitem_1551255647225": "ja_conference paperITEM00000009(public_open_access_open_access_simple)",
                "subitem_1551255648112": "ja",
            },
            {
                "subitem_1551255647225": "en_conference paperITEM00000009(public_open_access_simple)",
                "subitem_1551255648112": "en",
            },
        ],
        "item_1617186385884": [
            {
                "subitem_1551255720400": "Alternative Title",
                "subitem_1551255721061": "en",
            },
            {
                "subitem_1551255720400": "Alternative Title",
                "subitem_1551255721061": "ja",
            },
        ],
        "item_1617186419668": [
            {
                "givenNames": [
                    {"givenName": "太郎", "givenNameLang": "ja"},
                    {"givenName": "タロウ", "givenNameLang": "ja-Kana"},
                    {"givenName": "Taro", "givenNameLang": "en"},
                ],
                "familyNames": [
                    {"familyName": "情報", "familyNameLang": "ja"},
                    {"familyName": "ジョウホウ", "familyNameLang": "ja-Kana"},
                    {"familyName": "Joho", "familyNameLang": "en"},
                ],
                "creatorMails": [{"creatorMail": "wekosoftware@nii.ac.jp"}],
                "creatorNames": [
                    {"creatorName": "情報, 太郎", "creatorNameLang": "ja"},
                    {"creatorName": "ジョウホウ, タロウ", "creatorNameLang": "ja-Kana"},
                    {"creatorName": "Joho, Taro", "creatorNameLang": "en"},
                ],
                "nameIdentifiers": [
                    {"nameIdentifier": "4", "nameIdentifierScheme": "WEKO"},
                    {
                        "nameIdentifier": "xxxxxxx",
                        "nameIdentifierURI": "https://orcid.org/",
                        "nameIdentifierScheme": "ORCID",
                    },
                    {
                        "nameIdentifier": "xxxxxxx",
                        "nameIdentifierURI": "https://ci.nii.ac.jp/",
                        "nameIdentifierScheme": "CiNii",
                    },
                    {
                        "nameIdentifier": "zzzzzzz",
                        "nameIdentifierURI": "https://kaken.nii.ac.jp/",
                        "nameIdentifierScheme": "KAKEN2",
                    },
                ],
                "creatorAffiliations": [
                    {
                        "affiliationNames": [
                            {
                                "affiliationName": "University",
                                "affiliationNameLang": "en",
                            }
                        ],
                        "affiliationNameIdentifiers": [
                            {
                                "affiliationNameIdentifier": "0000000121691048",
                                "affiliationNameIdentifierURI": "http://isni.org/isni/0000000121691048",
                                "affiliationNameIdentifierScheme": "ISNI",
                            }
                        ],
                    }
                ],
            },
            {
                "givenNames": [
                    {"givenName": "太郎", "givenNameLang": "ja"},
                    {"givenName": "タロ", "givenNameLang": "ja-Kana"},
                    {"givenName": "Taro", "givenNameLang": "en"},
                ],
                "familyNames": [
                    {"familyName": "情報", "familyNameLang": "ja"},
                    {"familyName": "ジウホウ", "familyNameLang": "ja-Kana"},
                    {"familyName": "Joho", "familyNameLang": "en"},
                ],
                "creatorMails": [{"creatorMail": "wekosoftware@nii.ac.jp"}],
                "creatorNames": [
                    {"creatorName": "情報, 太郎", "creatorNameLang": "ja"},
                    {"creatorName": "ジョウホウ, タロウ", "creatorNameLang": "ja-Kana"},
                    {"creatorName": "Joho, Taro", "creatorNameLang": "en"},
                ],
                "nameIdentifiers": [
                    {
                        "nameIdentifier": "xxxxxxx",
                        "nameIdentifierURI": "https://orcid.org/",
                        "nameIdentifierScheme": "ORCID",
                    },
                    {
                        "nameIdentifier": "xxxxxxx",
                        "nameIdentifierURI": "https://ci.nii.ac.jp/",
                        "nameIdentifierScheme": "CiNii",
                    },
                    {
                        "nameIdentifier": "zzzzzzz",
                        "nameIdentifierURI": "https://kaken.nii.ac.jp/",
                        "nameIdentifierScheme": "KAKEN2",
                    },
                ],
            },
            {
                "givenNames": [
                    {"givenName": "太郎", "givenNameLang": "ja"},
                    {"givenName": "タロウ", "givenNameLang": "ja-Kana"},
                    {"givenName": "Taro", "givenNameLang": "en"},
                ],
                "familyNames": [
                    {"familyName": "情報", "familyNameLang": "ja"},
                    {"familyName": "ジョウホウ", "familyNameLang": "ja-Kana"},
                    {"familyName": "Joho", "familyNameLang": "en"},
                ],
                "creatorMails": [{"creatorMail": "wekosoftware@nii.ac.jp"}],
                "creatorNames": [
                    {"creatorName": "情報, 太郎", "creatorNameLang": "ja"},
                    {"creatorName": "ジョウホウ, タロウ", "creatorNameLang": "ja-Kana"},
                    {"creatorName": "Joho, Taro", "creatorNameLang": "en"},
                ],
                "nameIdentifiers": [
                    {
                        "nameIdentifier": "xxxxxxx",
                        "nameIdentifierURI": "https://orcid.org/",
                        "nameIdentifierScheme": "ORCID",
                    },
                    {
                        "nameIdentifier": "xxxxxxx",
                        "nameIdentifierURI": "https://ci.nii.ac.jp/",
                        "nameIdentifierScheme": "CiNii",
                    },
                    {
                        "nameIdentifier": "zzzzzzz",
                        "nameIdentifierURI": "https://kaken.nii.ac.jp/",
                        "nameIdentifierScheme": "KAKEN2",
                    },
                ],
            },
        ],
        "item_1617186476635": {
            "subitem_1522299639480": "open access",
            "subitem_1600958577026": "http://purl.org/coar/access_right/c_abf2",
        },
        "item_1617186499011": [
            {
                "subitem_1522650717957": "ja",
                "subitem_1522650727486": "http://localhost",
                "subitem_1522651041219": "Rights Information",
            }
        ],
        "item_1617186609386": [
            {
                "subitem_1522299896455": "ja",
                "subitem_1522300014469": "Other",
                "subitem_1522300048512": "http://localhost/",
                "subitem_1523261968819": "Sibject1",
            }
        ],
        "item_1617186626617": [
            {
                "subitem_description": "Description\nDescription<br/>Description",
                "subitem_description_type": "Abstract",
                "subitem_description_language": "en",
            },
            {
                "subitem_description": "概要\n概要\n概要\n概要",
                "subitem_description_type": "Abstract",
                "subitem_description_language": "ja",
            },
        ],
        "item_1617186643794": [
            {"subitem_1522300295150": "en", "subitem_1522300316516": "Publisher"}
        ],
        "item_1617186660861": [
            {
                "subitem_1522300695726": "Available",
                "subitem_1522300722591": "2021-06-30",
            }
        ],
        "item_1617186702042": [{"subitem_1551255818386": "jpn"}],
        "item_1617186783814": [
            {
                "subitem_identifier_uri": "http://localhost",
                "subitem_identifier_type": "URI",
            }
        ],
        "item_1617186859717": [
            {"subitem_1522658018441": "en", "subitem_1522658031721": "Temporal"}
        ],
        "item_1617186882738": [
            {"subitem_geolocation_place": [{"subitem_geolocation_place_text": "Japan"}]}
        ],
        "item_1617186901218": [
            {
                "subitem_1522399143519": {
                    "subitem_1522399281603": "ISNI",
                    "subitem_1522399333375": "http://xxx",
                },
                "subitem_1522399412622": [
                    {
                        "subitem_1522399416691": "en",
                        "subitem_1522737543681": "Funder Name",
                    }
                ],
                "subitem_1522399571623": {
                    "subitem_1522399585738": "Award URI",
                    "subitem_1522399628911": "Award Number",
                },
                "subitem_1522399651758": [
                    {
                        "subitem_1522721910626": "en",
                        "subitem_1522721929892": "Award Title",
                    }
                ],
            }
        ],
        "item_1617186920753": [
            {"subitem_1522646500366": "ISSN", "subitem_1522646572813": "xxxx-xxxx-xxxx"}
        ],
        "item_1617186941041": [
            {"subitem_1522650068558": "en", "subitem_1522650091861": "Source Title"}
        ],
        "item_1617186959569": {"subitem_1551256328147": "1"},
        "item_1617186981471": {"subitem_1551256294723": "111"},
        "item_1617186994930": {"subitem_1551256248092": "12"},
        "item_1617187024783": {"subitem_1551256198917": "1"},
        "item_1617187045071": {"subitem_1551256185532": "3"},
        "item_1617187112279": [
            {"subitem_1551256126428": "Degree Name", "subitem_1551256129013": "en"}
        ],
        "item_1617187136212": {"subitem_1551256096004": "2021-06-30"},
        "item_1617187187528": [
            {
                "subitem_1599711633003": [
                    {
                        "subitem_1599711636923": "Conference Name",
                        "subitem_1599711645590": "ja",
                    }
                ],
                "subitem_1599711655652": "1",
                "subitem_1599711660052": [
                    {"subitem_1599711680082": "Sponsor", "subitem_1599711686511": "ja"}
                ],
                "subitem_1599711699392": {
                    "subitem_1599711704251": "2020/12/11",
                    "subitem_1599711712451": "1",
                    "subitem_1599711727603": "12",
                    "subitem_1599711731891": "2000",
                    "subitem_1599711735410": "1",
                    "subitem_1599711739022": "12",
                    "subitem_1599711743722": "2020",
                    "subitem_1599711745532": "ja",
                },
                "subitem_1599711758470": [
                    {
                        "subitem_1599711769260": "Conference Venue",
                        "subitem_1599711775943": "ja",
                    }
                ],
                "subitem_1599711788485": [
                    {
                        "subitem_1599711798761": "Conference Place",
                        "subitem_1599711803382": "ja",
                    }
                ],
                "subitem_1599711813532": "JPN",
            }
        ],
        "item_1617258105262": {
            "resourceuri": "http://purl.org/coar/resource_type/c_5794",
            "resourcetype": "conference paper",
        },
        "item_1617265215918": {
            "subitem_1522305645492": "AO",
            "subitem_1600292170262": "http://purl.org/coar/version/c_b1a7d7d4d402bcce",
        },
        "item_1617349709064": [
            {
                "givenNames": [
                    {"givenName": "太郎", "givenNameLang": "ja"},
                    {"givenName": "タロウ", "givenNameLang": "ja-Kana"},
                    {"givenName": "Taro", "givenNameLang": "en"},
                ],
                "familyNames": [
                    {"familyName": "情報", "familyNameLang": "ja"},
                    {"familyName": "ジョウホウ", "familyNameLang": "ja-Kana"},
                    {"familyName": "Joho", "familyNameLang": "en"},
                ],
                "contributorType": "ContactPerson",
                "nameIdentifiers": [
                    {
                        "nameIdentifier": "xxxxxxx",
                        "nameIdentifierURI": "https://orcid.org/",
                        "nameIdentifierScheme": "ORCID",
                    },
                    {
                        "nameIdentifier": "xxxxxxx",
                        "nameIdentifierURI": "https://ci.nii.ac.jp/",
                        "nameIdentifierScheme": "CiNii",
                    },
                    {
                        "nameIdentifier": "xxxxxxx",
                        "nameIdentifierURI": "https://kaken.nii.ac.jp/",
                        "nameIdentifierScheme": "KAKEN2",
                    },
                ],
                "contributorMails": [{"contributorMail": "wekosoftware@nii.ac.jp"}],
                "contributorNames": [
                    {"lang": "ja", "contributorName": "情報, 太郎"},
                    {"lang": "ja-Kana", "contributorName": "ジョウホ, タロウ"},
                    {"lang": "en", "contributorName": "Joho, Taro"},
                ],
            }
        ],
        "item_1617349808926": {"subitem_1523263171732": "Version"},
        "item_1617351524846": {"subitem_1523260933860": "Unknown"},
        "item_1617353299429": [
            {
                "subitem_1522306207484": "isVersionOf",
                "subitem_1522306287251": {
                    "subitem_1522306382014": "arXiv",
                    "subitem_1522306436033": "xxxxx",
                },
                "subitem_1523320863692": [
                    {
                        "subitem_1523320867455": "en",
                        "subitem_1523320909613": "Related Title",
                    }
                ],
            }
        ],
        "item_1617605131499": [],
        "item_1617610673286": [
            {
                "nameIdentifiers": [
                    {
                        "nameIdentifier": "xxxxxx",
                        "nameIdentifierURI": "https://orcid.org/",
                        "nameIdentifierScheme": "ORCID",
                    }
                ],
                "rightHolderNames": [
                    {
                        "rightHolderName": "Right Holder Name",
                        "rightHolderLanguage": "ja",
                    }
                ],
            }
        ],
        "item_1617620223087": [
            {
                "subitem_1565671149650": "ja",
                "subitem_1565671169640": "Banner Headline",
                "subitem_1565671178623": "Subheading",
            },
            {
                "subitem_1565671149650": "en",
                "subitem_1565671169640": "Banner Headline",
                "subitem_1565671178623": "Subheding",
            },
        ],
        "item_1617944105607": [
            {
                "subitem_1551256015892": [
                    {
                        "subitem_1551256027296": "xxxxxx",
                        "subitem_1551256029891": "kakenhi",
                    }
                ],
                "subitem_1551256037922": [
                    {
                        "subitem_1551256042287": "Degree Grantor Name",
                        "subitem_1551256047619": "en",
                    }
                ],
            }
        ],
    }

    items = []
    for file in files:
        items.append({
            "url": {"url": f"https://weko3.example.org/record/{i}/files/{file.get('filename')}"},
            "date": [{"dateType": "Available", "dateValue": "2024-01-01"}],
            "format": "text/plain",
            "filename": f"{file.get('filename')}",
            "filesize": [{"value": "1 KB"}],
            "mimetype": f"{file.get('mimetype')}",
            "accessrole": f"{file.get('accessrole', 'open_access')}",
            "version_id": "c1502853-c2f9-455d-8bec-f6e630e54b21",
            "displaytype": "simple",
        })
        FilesMetadata.create(data=file, id_=i, pid=i, con=bytes('test content {}'.format(i), 'utf-8'))
    record_data["item_1617605131499"]["attribute_value_mlt"] = items
    item_data["item_1617605131499"] = items

    rec_uuid = uuid.uuid4()

    recid = PersistentIdentifier.create(
        "recid",
        str(i),
        object_type="rec",
        object_uuid=rec_uuid,
        status=PIDStatus.REGISTERED,
    )
    depid = PersistentIdentifier.create(
        "depid",
        str(i),
        object_type="rec",
        object_uuid=rec_uuid,
        status=PIDStatus.REGISTERED,
    )
    parent = None
    doi = None
    hdl = None
    recid_v1 = PersistentIdentifier.create(
        "recid",
        str(i + 0.1),
        object_type="rec",
        object_uuid=rec_uuid,
        status=PIDStatus.REGISTERED,
    )
    rec_uuid2 = uuid.uuid4()
    depid_v1 = PersistentIdentifier.create(
        "depid",
        str(i + 0.1),
        object_type="rec",
        object_uuid=rec_uuid2,
        status=PIDStatus.REGISTERED,
    )
    parent = PersistentIdentifier.create(
        "parent",
        "parent:{}".format(i),
        object_type="rec",
        object_uuid=rec_uuid2,
        status=PIDStatus.REGISTERED,
    )

<<<<<<< HEAD
    h1 = PIDNodeVersioning(pid=parent)
    h1.insert_child(child_pid=recid)
    h1.insert_child(child_pid=recid_v1)
    PIDNodeDraft(pid=recid).insert_child(depid)
    PIDNodeDraft(pid=recid_v1).insert_child(depid_v1)
    # RecordDraft.link(recid, depid)
    # RecordDraft.link(recid_v1, depid_v1)
=======
    h1 = PIDNodeVersioning(parent=parent)
    h1.insert_child(child=recid)
    h1.insert_child(child=recid_v1)
    RecordDraft.link(recid, depid)
    RecordDraft.link(recid_v1, depid_v1)
>>>>>>> 096eab41

    if i % 2 == 1:
        doi = PersistentIdentifier.create(
            "doi",
            "https://doi.org/10.xyz/{}".format((str(i)).zfill(10)),
            object_type="rec",
            object_uuid=rec_uuid,
            status=PIDStatus.REGISTERED,
        )
        hdl = PersistentIdentifier.create(
            "hdl",
            "https://hdl.handle.net/0000/{}".format((str(i)).zfill(10)),
            object_type="rec",
            object_uuid=rec_uuid,
            status=PIDStatus.REGISTERED,
        )

    record = WekoRecord.create(record_data, id_=rec_uuid)
    import base64

    bucket = Bucket.create()
    record_buckets = RecordsBuckets.create(record=record.model, bucket=bucket)

    if thumbnail:
        files.append(thumbnail)

    obj = None
    record_data["content"] = []
    for num, file in enumerate(files):
        filepath = file.get("filepath")
        filename = file.get("filename")
        mimetype = file.get("mimetype")
        accessrole = file.get("accessrole", "open_access")

        with open(filepath, "rb") as f:
            stream = BytesIO(f.read())
            record.files[filename] = stream
            if len(record["item_1617605131499"]["attribute_value_mlt"]) > num:
                record["item_1617605131499"]["attribute_value_mlt"][num]["file"] = (
                    base64.b64encode(stream.getvalue())
                ).decode("utf-8")

        with open(filepath, "rb") as f:
            obj = ObjectVersion.create(bucket=bucket.id, key=filename, stream=f)

        record_data["content"].append(
            {
                "date": [{"dateValue": "2024-01-31", "dateType": "Available"}],
                "accessrole": f"{accessrole}",
                "displaytype": "simple",
                "filename": f"{filename}",
                "attachment": {},
                "format": f"{mimetype}",
                "mimetype": f"{mimetype}",
                "filesize": [{"value": "1 KB"}],
                "version_id": f"{obj.version_id}",
                "url": {"url": f"http://localhost/record/{i}/files/{filename}"},
                "file": (base64.b64encode(stream.getvalue())).decode("utf-8"),
            }
        )
    indexer.upload_metadata(record_data, rec_uuid, 1, False)
    item = ItemsMetadata.create(item_data, id_=rec_uuid, item_type_id=40001)
    deposit = aWekoDeposit(record, record.model)
    deposit.commit()

    return {
        "depid": depid,
        "recid": recid,
        "parent": parent,
        "doi": doi,
        "hdl": hdl,
        "record": record,
        "record_data": record_data,
        "deposit": deposit,
        "files": files,
    }


@pytest.fixture()
def records_restricted(app, db, workflows_restricted,records ,users):
    indexer , results = records

    # with app.test_request_context():
    i = len(results) + 1
    filename = "helloworld_open_restricted.pdf"
    mimetype = "application/pdf"
    filepath = "tests/data/helloworld.pdf"
    wf1 :WorkFlow = workflows_restricted.get("workflow_workflow1")
    wf2 :WorkFlow = workflows_restricted.get("workflow_workflow2")
    results.append(make_record_restricted(db, indexer, i, filepath, filename, mimetype 
                                        ,"none_loggin" ,wf2.id))
    i = i + 1
    results.append(make_record_restricted(db, indexer, i, filepath, filename, mimetype 
                                        ,str(users[0]["id"]) #contributer
                                        ,wf1.id))

    return indexer, results

def make_record_restricted(db, indexer, i, filepath, filename, mimetype ,userId ,workflowId):
    """ make open_resirected record"""
    record_data = {
        "_oai": {"id": "oai:weko3.example.org:000000{:02d}".format(i), "sets": ["{}".format((i % 2) + 1)]},
        "path": ["{}".format((i % 2) + 1)],
        "owner": "1",
        "recid": "{}".format(i),
        "title": [
            "ja_conference paperITEM00000009(public_open_access_open_access_simple)"
        ],
        "pubdate": {"attribute_name": "PubDate", "attribute_value": "2021-08-06"},
        "_buckets": {"deposit": "27202db8-aefc-4b85-b5ae-4921ac151ddf"},
        "_deposit": {
            "id": "{}".format(i),
            "pid": {"type": "depid", "value": "{}".format(i), "revision_id": 0},
            "owners": [1],
            "status": "published",
        },
        "item_title": "ja_conference paperITEM00000009(public_open_access_open_access_simple)",
        "author_link": ["4"],
        "item_type_id": "1",
        "publish_date": "2021-08-06",
        "publish_status": "0",
        "weko_shared_id": -1,
        "item_1617186331708": {
            "attribute_name": "Title",
            "attribute_value_mlt": [
                {
                    "subitem_1551255647225": "ja_conference paperITEM00000009(public_open_access_open_access_simple)",
                    "subitem_1551255648112": "ja",
                },
                {
                    "subitem_1551255647225": "en_conference paperITEM00000009(public_open_access_simple)",
                    "subitem_1551255648112": "en",
                },
            ],
        },
        "item_1617186385884": {
            "attribute_name": "Alternative Title",
            "attribute_value_mlt": [
                {
                    "subitem_1551255720400": "Alternative Title",
                    "subitem_1551255721061": "en",
                },
                {
                    "subitem_1551255720400": "Alternative Title",
                    "subitem_1551255721061": "ja",
                },
            ],
        },
        "item_1617186419668": {
            "attribute_name": "Creator",
            "attribute_type": "creator",
            "attribute_value_mlt": [
                {
                    "givenNames": [
                        {"givenName": "太郎", "givenNameLang": "ja"},
                        {"givenName": "タロウ", "givenNameLang": "ja-Kana"},
                        {"givenName": "Taro", "givenNameLang": "en"},
                    ],
                    "familyNames": [
                        {"familyName": "情報", "familyNameLang": "ja"},
                        {"familyName": "ジョウホウ", "familyNameLang": "ja-Kana"},
                        {"familyName": "Joho", "familyNameLang": "en"},
                    ],
                    "creatorMails": [{"creatorMail": "wekosoftware@nii.ac.jp"}],
                    "creatorNames": [
                        {"creatorName": "情報, 太郎", "creatorNameLang": "ja"},
                        {"creatorName": "ジョウホウ, タロウ", "creatorNameLang": "ja-Kana"},
                        {"creatorName": "Joho, Taro", "creatorNameLang": "en"},
                    ],
                    "nameIdentifiers": [
                        {"nameIdentifier": "4", "nameIdentifierScheme": "WEKO"},
                        {
                            "nameIdentifier": "xxxxxxx",
                            "nameIdentifierURI": "https://orcid.org/",
                            "nameIdentifierScheme": "ORCID",
                        },
                        {
                            "nameIdentifier": "xxxxxxx",
                            "nameIdentifierURI": "https://ci.nii.ac.jp/",
                            "nameIdentifierScheme": "CiNii",
                        },
                        {
                            "nameIdentifier": "zzzzzzz",
                            "nameIdentifierURI": "https://kaken.nii.ac.jp/",
                            "nameIdentifierScheme": "KAKEN2",
                        },
                    ],
                    "creatorAffiliations": [
                        {
                            "affiliationNames": [
                                {
                                    "affiliationName": "University",
                                    "affiliationNameLang": "en",
                                }
                            ],
                            "affiliationNameIdentifiers": [
                                {
                                    "affiliationNameIdentifier": "0000000121691048",
                                    "affiliationNameIdentifierURI": "http://isni.org/isni/0000000121691048",
                                    "affiliationNameIdentifierScheme": "ISNI",
                                }
                            ],
                        }
                    ],
                },
                {
                    "givenNames": [
                        {"givenName": "太郎", "givenNameLang": "ja"},
                        {"givenName": "タロウ", "givenNameLang": "ja-Kana"},
                        {"givenName": "Taro", "givenNameLang": "en"},
                    ],
                    "familyNames": [
                        {"familyName": "情報", "familyNameLang": "ja"},
                        {"familyName": "ジョウホウ", "familyNameLang": "ja-Kana"},
                        {"familyName": "Joho", "familyNameLang": "en"},
                    ],
                    "creatorMails": [{"creatorMail": "wekosoftware@nii.ac.jp"}],
                    "creatorNames": [
                        {"creatorName": "情報, 太郎", "creatorNameLang": "ja"},
                        {"creatorName": "ジョウホウ, タロウ", "creatorNameLang": "ja-Kana"},
                        {"creatorName": "Joho, Taro", "creatorNameLang": "en"},
                    ],
                    "nameIdentifiers": [
                        {
                            "nameIdentifier": "xxxxxxx",
                            "nameIdentifierURI": "https://orcid.org/",
                            "nameIdentifierScheme": "ORCID",
                        },
                        {
                            "nameIdentifier": "xxxxxxx",
                            "nameIdentifierURI": "https://ci.nii.ac.jp/",
                            "nameIdentifierScheme": "CiNii",
                        },
                        {
                            "nameIdentifier": "zzzzzzz",
                            "nameIdentifierURI": "https://kaken.nii.ac.jp/",
                            "nameIdentifierScheme": "KAKEN2",
                        },
                    ],
                },
                {
                    "givenNames": [
                        {"givenName": "太郎", "givenNameLang": "ja"},
                        {"givenName": "タロウ", "givenNameLang": "ja-Kana"},
                        {"givenName": "Taro", "givenNameLang": "en"},
                    ],
                    "familyNames": [
                        {"familyName": "情報", "familyNameLang": "ja"},
                        {"familyName": "ジョウホウ", "familyNameLang": "ja-Kana"},
                        {"familyName": "Joho", "familyNameLang": "en"},
                    ],
                    "creatorMails": [{"creatorMail": "wekosoftware@nii.ac.jp"}],
                    "creatorNames": [
                        {"creatorName": "情報, 太郎", "creatorNameLang": "ja"},
                        {"creatorName": "ジョウホウ, タロウ", "creatorNameLang": "ja-Kana"},
                        {"creatorName": "Joho, Taro", "creatorNameLang": "en"},
                    ],
                    "nameIdentifiers": [
                        {
                            "nameIdentifier": "xxxxxxx",
                            "nameIdentifierURI": "https://orcid.org/",
                            "nameIdentifierScheme": "ORCID",
                        },
                        {
                            "nameIdentifier": "xxxxxxx",
                            "nameIdentifierURI": "https://ci.nii.ac.jp/",
                            "nameIdentifierScheme": "CiNii",
                        },
                        {
                            "nameIdentifier": "zzzzzzz",
                            "nameIdentifierURI": "https://kaken.nii.ac.jp/",
                            "nameIdentifierScheme": "KAKEN2",
                        },
                    ],
                },
            ],
        },
        "item_1617186476635": {
            "attribute_name": "Access Rights",
            "attribute_value_mlt": [
                {
                    "subitem_1522299639480": "open access",
                    "subitem_1600958577026": "http://purl.org/coar/access_right/c_abf2",
                }
            ],
        },
        "item_1617186499011": {
            "attribute_name": "Rights",
            "attribute_value_mlt": [
                {
                    "subitem_1522650717957": "ja",
                    "subitem_1522650727486": "http://localhost",
                    "subitem_1522651041219": "Rights Information",
                }
            ],
        },
        "item_1617186609386": {
            "attribute_name": "Subject",
            "attribute_value_mlt": [
                {
                    "subitem_1522299896455": "ja",
                    "subitem_1522300014469": "Other",
                    "subitem_1522300048512": "http://localhost/",
                    "subitem_1523261968819": "Sibject1",
                }
            ],
        },
        "item_1617186626617": {
            "attribute_name": "Description",
            "attribute_value_mlt": [
                {
                    "subitem_description": "Description\nDescription<br/>Description",
                    "subitem_description_type": "Abstract",
                    "subitem_description_language": "en",
                },
                {
                    "subitem_description": "概要\n概要\n概要\n概要",
                    "subitem_description_type": "Abstract",
                    "subitem_description_language": "ja",
                },
            ],
        },
        "item_1617186643794": {
            "attribute_name": "Publisher",
            "attribute_value_mlt": [
                {"subitem_1522300295150": "en", "subitem_1522300316516": "Publisher"}
            ],
        },
        "item_1617186660861": {
            "attribute_name": "Date",
            "attribute_value_mlt": [
                {
                    "subitem_1522300695726": "Available",
                    "subitem_1522300722591": "2021-06-30",
                }
            ],
        },
        "item_1617186702042": {
            "attribute_name": "Language",
            "attribute_value_mlt": [{"subitem_1551255818386": "jpn"}],
        },
        "item_1617186783814": {
            "attribute_name": "Identifier",
            "attribute_value_mlt": [
                {
                    "subitem_identifier_uri": "http://localhost",
                    "subitem_identifier_type": "URI",
                }
            ],
        },
        "item_1617186859717": {
            "attribute_name": "Temporal",
            "attribute_value_mlt": [
                {"subitem_1522658018441": "en", "subitem_1522658031721": "Temporal"}
            ],
        },
        "item_1617186882738": {
            "attribute_name": "Geo Location",
            "attribute_value_mlt": [
                {
                    "subitem_geolocation_place": [
                        {"subitem_geolocation_place_text": "Japan"}
                    ]
                }
            ],
        },
        "item_1617186901218": {
            "attribute_name": "Funding Reference",
            "attribute_value_mlt": [
                {
                    "subitem_1522399143519": {
                        "subitem_1522399281603": "ISNI",
                        "subitem_1522399333375": "http://xxx",
                    },
                    "subitem_1522399412622": [
                        {
                            "subitem_1522399416691": "en",
                            "subitem_1522737543681": "Funder Name",
                        }
                    ],
                    "subitem_1522399571623": {
                        "subitem_1522399585738": "Award URI",
                        "subitem_1522399628911": "Award Number",
                    },
                    "subitem_1522399651758": [
                        {
                            "subitem_1522721910626": "en",
                            "subitem_1522721929892": "Award Title",
                        }
                    ],
                }
            ],
        },
        "item_1617186920753": {
            "attribute_name": "Source Identifier",
            "attribute_value_mlt": [
                {
                    "subitem_1522646500366": "ISSN",
                    "subitem_1522646572813": "xxxx-xxxx-xxxx",
                }
            ],
        },
        "item_1617186941041": {
            "attribute_name": "Source Title",
            "attribute_value_mlt": [
                {"subitem_1522650068558": "en", "subitem_1522650091861": "Source Title"}
            ],
        },
        "item_1617186959569": {
            "attribute_name": "Volume Number",
            "attribute_value_mlt": [{"subitem_1551256328147": "1"}],
        },
        "item_1617186981471": {
            "attribute_name": "Issue Number",
            "attribute_value_mlt": [{"subitem_1551256294723": "111"}],
        },
        "item_1617186994930": {
            "attribute_name": "Number of Pages",
            "attribute_value_mlt": [{"subitem_1551256248092": "12"}],
        },
        "item_1617187024783": {
            "attribute_name": "Page Start",
            "attribute_value_mlt": [{"subitem_1551256198917": "1"}],
        },
        "item_1617187045071": {
            "attribute_name": "Page End",
            "attribute_value_mlt": [{"subitem_1551256185532": "3"}],
        },
        "item_1617187112279": {
            "attribute_name": "Degree Name",
            "attribute_value_mlt": [
                {"subitem_1551256126428": "Degree Name", "subitem_1551256129013": "en"}
            ],
        },
        "item_1617187136212": {
            "attribute_name": "Date Granted",
            "attribute_value_mlt": [{"subitem_1551256096004": "2021-06-30"}],
        },
        "item_1617187187528": {
            "attribute_name": "Conference",
            "attribute_value_mlt": [
                {
                    "subitem_1599711633003": [
                        {
                            "subitem_1599711636923": "Conference Name",
                            "subitem_1599711645590": "ja",
                        }
                    ],
                    "subitem_1599711655652": "1",
                    "subitem_1599711660052": [
                        {
                            "subitem_1599711680082": "Sponsor",
                            "subitem_1599711686511": "ja",
                        }
                    ],
                    "subitem_1599711699392": {
                        "subitem_1599711704251": "2020/12/11",
                        "subitem_1599711712451": "1",
                        "subitem_1599711727603": "12",
                        "subitem_1599711731891": "2000",
                        "subitem_1599711735410": "1",
                        "subitem_1599711739022": "12",
                        "subitem_1599711743722": "2020",
                        "subitem_1599711745532": "ja",
                    },
                    "subitem_1599711758470": [
                        {
                            "subitem_1599711769260": "Conference Venue",
                            "subitem_1599711775943": "ja",
                        }
                    ],
                    "subitem_1599711788485": [
                        {
                            "subitem_1599711798761": "Conference Place",
                            "subitem_1599711803382": "ja",
                        }
                    ],
                    "subitem_1599711813532": "JPN",
                }
            ],
        },
        "item_1617258105262": {
            "attribute_name": "Resource Type",
            "attribute_value_mlt": [
                {
                    "resourceuri": "http://purl.org/coar/resource_type/c_5794",
                    "resourcetype": "conference paper",
                }
            ],
        },
        "item_1617265215918": {
            "attribute_name": "Version Type",
            "attribute_value_mlt": [
                {
                    "subitem_1522305645492": "AO",
                    "subitem_1600292170262": "http://purl.org/coar/version/c_b1a7d7d4d402bcce",
                }
            ],
        },
        "item_1617349709064": {
            "attribute_name": "Contributor",
            "attribute_value_mlt": [
                {
                    "givenNames": [
                        {"givenName": "太郎", "givenNameLang": "ja"},
                        {"givenName": "タロウ", "givenNameLang": "ja-Kana"},
                        {"givenName": "Taro", "givenNameLang": "en"},
                    ],
                    "familyNames": [
                        {"familyName": "情報", "familyNameLang": "ja"},
                        {"familyName": "ジョウホウ", "familyNameLang": "ja-Kana"},
                        {"familyName": "Joho", "familyNameLang": "en"},
                    ],
                    "contributorType": "ContactPerson",
                    "nameIdentifiers": [
                        {
                            "nameIdentifier": "xxxxxxx",
                            "nameIdentifierURI": "https://orcid.org/",
                            "nameIdentifierScheme": "ORCID",
                        },
                        {
                            "nameIdentifier": "xxxxxxx",
                            "nameIdentifierURI": "https://ci.nii.ac.jp/",
                            "nameIdentifierScheme": "CiNii",
                        },
                        {
                            "nameIdentifier": "xxxxxxx",
                            "nameIdentifierURI": "https://kaken.nii.ac.jp/",
                            "nameIdentifierScheme": "KAKEN2",
                        },
                    ],
                    "contributorMails": [{"contributorMail": "wekosoftware@nii.ac.jp"}],
                    "contributorNames": [
                        {"lang": "ja", "contributorName": "情報, 太郎"},
                        {"lang": "ja-Kana", "contributorName": "ジョウホウ, タロウ"},
                        {"lang": "en", "contributorName": "Joho, Taro"},
                    ],
                }
            ],
        },
        "item_1617349808926": {
            "attribute_name": "Version",
            "attribute_value_mlt": [{"subitem_1523263171732": "Version"}],
        },
        "item_1617351524846": {
            "attribute_name": "APC",
            "attribute_value_mlt": [{"subitem_1523260933860": "Unknown"}],
        },
        "item_1617353299429": {
            "attribute_name": "Relation",
            "attribute_value_mlt": [
                {
                    "subitem_1522306207484": "isVersionOf",
                    "subitem_1522306287251": {
                        "subitem_1522306382014": "arXiv",
                        "subitem_1522306436033": "xxxxx",
                    },
                    "subitem_1523320863692": [
                        {
                            "subitem_1523320867455": "en",
                            "subitem_1523320909613": "Related Title",
                        }
                    ],
                }
            ],
        },
        "item_1617605131499": {
            "attribute_name": "File",
            "attribute_type": "file",
            "attribute_value_mlt": [
                {
                    "url": {"url": "https://weko3.example.org/record/{0}/files/{1}".format(
                            i, filename
                        )},
                    "date": [{"dateType": "Available", "dateValue": "2021-07-12"}],
                    "format": "text/plain",
                    "filename": "{}".format(filename),
                    "filesize": [{"value": "1 KB"}],
                    "mimetype": "{}".format(mimetype),
                    "accessrole": "open_restricted",
                    "version_id": "c1502853-c2f9-455d-8bec-f6e630e54b21",
                    "displaytype": "simple",
                }
            ],
        },
        "item_1617610673286": {
            "attribute_name": "Rights Holder",
            "attribute_value_mlt": [
                {
                    "nameIdentifiers": [
                        {
                            "nameIdentifier": "xxxxxx",
                            "nameIdentifierURI": "https://orcid.org/",
                            "nameIdentifierScheme": "ORCID",
                        }
                    ],
                    "rightHolderNames": [
                        {
                            "rightHolderName": "Right Holder Name",
                            "rightHolderLanguage": "ja",
                        }
                    ],
                }
            ],
        },
        "item_1617620223087": {
            "attribute_name": "Heading",
            "attribute_value_mlt": [
                {
                    "subitem_1565671149650": "ja",
                    "subitem_1565671169640": "Banner Headline",
                    "subitem_1565671178623": "Subheading",
                },
                {
                    "subitem_1565671149650": "en",
                    "subitem_1565671169640": "Banner Headline",
                    "subitem_1565671178623": "Subheding",
                },
            ],
        },
        "item_1617944105607": {
            "attribute_name": "Degree Grantor",
            "attribute_value_mlt": [
                {
                    "subitem_1551256015892": [
                        {
                            "subitem_1551256027296": "xxxxxx",
                            "subitem_1551256029891": "kakenhi",
                        }
                    ],
                    "subitem_1551256037922": [
                        {
                            "subitem_1551256042287": "Degree Grantor Name",
                            "subitem_1551256047619": "en",
                        }
                    ],
                }
            ],
        },
        "relation_version_is_last": True,
    }

    item_data = {
        "id": "{}".format(i),
        "pid": {"type": "recid", "value": "{}".format(i), "revision_id": 0},
        "path": ["{}".format((i % 2) + 1)],
        "owner": "1",
        "title": "ja_conference paperITEM00000009(public_open_access_open_access_simple)",
        "owners": [1],
        "status": "draft",
        "$schema": "https://localhost:8443/items/jsonschema/1",
        "pubdate": "2021-08-06",
        "feedback_mail_list": [{"email": "wekosoftware@nii.ac.jp", "author_id": ""}],
        "item_1617186331708": [
            {
                "subitem_1551255647225": "ja_conference paperITEM00000009(public_open_access_open_access_simple)",
                "subitem_1551255648112": "ja",
            },
            {
                "subitem_1551255647225": "en_conference paperITEM00000009(public_open_access_simple)",
                "subitem_1551255648112": "en",
            },
        ],
        "item_1617186385884": [
            {
                "subitem_1551255720400": "Alternative Title",
                "subitem_1551255721061": "en",
            },
            {
                "subitem_1551255720400": "Alternative Title",
                "subitem_1551255721061": "ja",
            },
        ],
        "item_1617186419668": [
            {
                "givenNames": [
                    {"givenName": "太郎", "givenNameLang": "ja"},
                    {"givenName": "タロウ", "givenNameLang": "ja-Kana"},
                    {"givenName": "Taro", "givenNameLang": "en"},
                ],
                "familyNames": [
                    {"familyName": "情報", "familyNameLang": "ja"},
                    {"familyName": "ジョウホウ", "familyNameLang": "ja-Kana"},
                    {"familyName": "Joho", "familyNameLang": "en"},
                ],
                "creatorMails": [{"creatorMail": "wekosoftware@nii.ac.jp"}],
                "creatorNames": [
                    {"creatorName": "情報, 太郎", "creatorNameLang": "ja"},
                    {"creatorName": "ジョウホウ, タロウ", "creatorNameLang": "ja-Kana"},
                    {"creatorName": "Joho, Taro", "creatorNameLang": "en"},
                ],
                "nameIdentifiers": [
                    {"nameIdentifier": "4", "nameIdentifierScheme": "WEKO"},
                    {
                        "nameIdentifier": "xxxxxxx",
                        "nameIdentifierURI": "https://orcid.org/",
                        "nameIdentifierScheme": "ORCID",
                    },
                    {
                        "nameIdentifier": "xxxxxxx",
                        "nameIdentifierURI": "https://ci.nii.ac.jp/",
                        "nameIdentifierScheme": "CiNii",
                    },
                    {
                        "nameIdentifier": "zzzzzzz",
                        "nameIdentifierURI": "https://kaken.nii.ac.jp/",
                        "nameIdentifierScheme": "KAKEN2",
                    },
                ],
                "creatorAffiliations": [
                    {
                        "affiliationNames": [
                            {
                                "affiliationName": "University",
                                "affiliationNameLang": "en",
                            }
                        ],
                        "affiliationNameIdentifiers": [
                            {
                                "affiliationNameIdentifier": "0000000121691048",
                                "affiliationNameIdentifierURI": "http://isni.org/isni/0000000121691048",
                                "affiliationNameIdentifierScheme": "ISNI",
                            }
                        ],
                    }
                ],
            },
            {
                "givenNames": [
                    {"givenName": "太郎", "givenNameLang": "ja"},
                    {"givenName": "タロ", "givenNameLang": "ja-Kana"},
                    {"givenName": "Taro", "givenNameLang": "en"},
                ],
                "familyNames": [
                    {"familyName": "情報", "familyNameLang": "ja"},
                    {"familyName": "ジウホウ", "familyNameLang": "ja-Kana"},
                    {"familyName": "Joho", "familyNameLang": "en"},
                ],
                "creatorMails": [{"creatorMail": "wekosoftware@nii.ac.jp"}],
                "creatorNames": [
                    {"creatorName": "情報, 太郎", "creatorNameLang": "ja"},
                    {"creatorName": "ジョウホウ, タロウ", "creatorNameLang": "ja-Kana"},
                    {"creatorName": "Joho, Taro", "creatorNameLang": "en"},
                ],
                "nameIdentifiers": [
                    {
                        "nameIdentifier": "xxxxxxx",
                        "nameIdentifierURI": "https://orcid.org/",
                        "nameIdentifierScheme": "ORCID",
                    },
                    {
                        "nameIdentifier": "xxxxxxx",
                        "nameIdentifierURI": "https://ci.nii.ac.jp/",
                        "nameIdentifierScheme": "CiNii",
                    },
                    {
                        "nameIdentifier": "zzzzzzz",
                        "nameIdentifierURI": "https://kaken.nii.ac.jp/",
                        "nameIdentifierScheme": "KAKEN2",
                    },
                ],
            },
            {
                "givenNames": [
                    {"givenName": "太郎", "givenNameLang": "ja"},
                    {"givenName": "タロウ", "givenNameLang": "ja-Kana"},
                    {"givenName": "Taro", "givenNameLang": "en"},
                ],
                "familyNames": [
                    {"familyName": "情報", "familyNameLang": "ja"},
                    {"familyName": "ジョウホウ", "familyNameLang": "ja-Kana"},
                    {"familyName": "Joho", "familyNameLang": "en"},
                ],
                "creatorMails": [{"creatorMail": "wekosoftware@nii.ac.jp"}],
                "creatorNames": [
                    {"creatorName": "情報, 太郎", "creatorNameLang": "ja"},
                    {"creatorName": "ジョウホウ, タロウ", "creatorNameLang": "ja-Kana"},
                    {"creatorName": "Joho, Taro", "creatorNameLang": "en"},
                ],
                "nameIdentifiers": [
                    {
                        "nameIdentifier": "xxxxxxx",
                        "nameIdentifierURI": "https://orcid.org/",
                        "nameIdentifierScheme": "ORCID",
                    },
                    {
                        "nameIdentifier": "xxxxxxx",
                        "nameIdentifierURI": "https://ci.nii.ac.jp/",
                        "nameIdentifierScheme": "CiNii",
                    },
                    {
                        "nameIdentifier": "zzzzzzz",
                        "nameIdentifierURI": "https://kaken.nii.ac.jp/",
                        "nameIdentifierScheme": "KAKEN2",
                    },
                ],
            },
        ],
        "item_1617186476635": {
            "subitem_1522299639480": "open access",
            "subitem_1600958577026": "http://purl.org/coar/access_right/c_abf2",
        },
        "item_1617186499011": [
            {
                "subitem_1522650717957": "ja",
                "subitem_1522650727486": "http://localhost",
                "subitem_1522651041219": "Rights Information",
            }
        ],
        "item_1617186609386": [
            {
                "subitem_1522299896455": "ja",
                "subitem_1522300014469": "Other",
                "subitem_1522300048512": "http://localhost/",
                "subitem_1523261968819": "Sibject1",
            }
        ],
        "item_1617186626617": [
            {
                "subitem_description": "Description\nDescription<br/>Description",
                "subitem_description_type": "Abstract",
                "subitem_description_language": "en",
            },
            {
                "subitem_description": "概要\n概要\n概要\n概要",
                "subitem_description_type": "Abstract",
                "subitem_description_language": "ja",
            },
        ],
        "item_1617186643794": [
            {"subitem_1522300295150": "en", "subitem_1522300316516": "Publisher"}
        ],
        "item_1617186660861": [
            {
                "subitem_1522300695726": "Available",
                "subitem_1522300722591": "2021-06-30",
            }
        ],
        "item_1617186702042": [{"subitem_1551255818386": "jpn"}],
        "item_1617186783814": [
            {
                "subitem_identifier_uri": "http://localhost",
                "subitem_identifier_type": "URI",
            }
        ],
        "item_1617186859717": [
            {"subitem_1522658018441": "en", "subitem_1522658031721": "Temporal"}
        ],
        "item_1617186882738": [
            {"subitem_geolocation_place": [{"subitem_geolocation_place_text": "Japan"}]}
        ],
        "item_1617186901218": [
            {
                "subitem_1522399143519": {
                    "subitem_1522399281603": "ISNI",
                    "subitem_1522399333375": "http://xxx",
                },
                "subitem_1522399412622": [
                    {
                        "subitem_1522399416691": "en",
                        "subitem_1522737543681": "Funder Name",
                    }
                ],
                "subitem_1522399571623": {
                    "subitem_1522399585738": "Award URI",
                    "subitem_1522399628911": "Award Number",
                },
                "subitem_1522399651758": [
                    {
                        "subitem_1522721910626": "en",
                        "subitem_1522721929892": "Award Title",
                    }
                ],
            }
        ],
        "item_1617186920753": [
            {"subitem_1522646500366": "ISSN", "subitem_1522646572813": "xxxx-xxxx-xxxx"}
        ],
        "item_1617186941041": [
            {"subitem_1522650068558": "en", "subitem_1522650091861": "Source Title"}
        ],
        "item_1617186959569": {"subitem_1551256328147": "1"},
        "item_1617186981471": {"subitem_1551256294723": "111"},
        "item_1617186994930": {"subitem_1551256248092": "12"},
        "item_1617187024783": {"subitem_1551256198917": "1"},
        "item_1617187045071": {"subitem_1551256185532": "3"},
        "item_1617187112279": [
            {"subitem_1551256126428": "Degree Name", "subitem_1551256129013": "en"}
        ],
        "item_1617187136212": {"subitem_1551256096004": "2021-06-30"},
        "item_1617187187528": [
            {
                "subitem_1599711633003": [
                    {
                        "subitem_1599711636923": "Conference Name",
                        "subitem_1599711645590": "ja",
                    }
                ],
                "subitem_1599711655652": "1",
                "subitem_1599711660052": [
                    {"subitem_1599711680082": "Sponsor", "subitem_1599711686511": "ja"}
                ],
                "subitem_1599711699392": {
                    "subitem_1599711704251": "2020/12/11",
                    "subitem_1599711712451": "1",
                    "subitem_1599711727603": "12",
                    "subitem_1599711731891": "2000",
                    "subitem_1599711735410": "1",
                    "subitem_1599711739022": "12",
                    "subitem_1599711743722": "2020",
                    "subitem_1599711745532": "ja",
                },
                "subitem_1599711758470": [
                    {
                        "subitem_1599711769260": "Conference Venue",
                        "subitem_1599711775943": "ja",
                    }
                ],
                "subitem_1599711788485": [
                    {
                        "subitem_1599711798761": "Conference Place",
                        "subitem_1599711803382": "ja",
                    }
                ],
                "subitem_1599711813532": "JPN",
            }
        ],
        "item_1617258105262": {
            "resourceuri": "http://purl.org/coar/resource_type/c_5794",
            "resourcetype": "conference paper",
        },
        "item_1617265215918": {
            "subitem_1522305645492": "AO",
            "subitem_1600292170262": "http://purl.org/coar/version/c_b1a7d7d4d402bcce",
        },
        "item_1617349709064": [
            {
                "givenNames": [
                    {"givenName": "太郎", "givenNameLang": "ja"},
                    {"givenName": "タロウ", "givenNameLang": "ja-Kana"},
                    {"givenName": "Taro", "givenNameLang": "en"},
                ],
                "familyNames": [
                    {"familyName": "情報", "familyNameLang": "ja"},
                    {"familyName": "ジョウホウ", "familyNameLang": "ja-Kana"},
                    {"familyName": "Joho", "familyNameLang": "en"},
                ],
                "contributorType": "ContactPerson",
                "nameIdentifiers": [
                    {
                        "nameIdentifier": "xxxxxxx",
                        "nameIdentifierURI": "https://orcid.org/",
                        "nameIdentifierScheme": "ORCID",
                    },
                    {
                        "nameIdentifier": "xxxxxxx",
                        "nameIdentifierURI": "https://ci.nii.ac.jp/",
                        "nameIdentifierScheme": "CiNii",
                    },
                    {
                        "nameIdentifier": "xxxxxxx",
                        "nameIdentifierURI": "https://kaken.nii.ac.jp/",
                        "nameIdentifierScheme": "KAKEN2",
                    },
                ],
                "contributorMails": [{"contributorMail": "wekosoftware@nii.ac.jp"}],
                "contributorNames": [
                    {"lang": "ja", "contributorName": "情報, 太郎"},
                    {"lang": "ja-Kana", "contributorName": "ジョウホ, タロウ"},
                    {"lang": "en", "contributorName": "Joho, Taro"},
                ],
            }
        ],
        "item_1617349808926": {"subitem_1523263171732": "Version"},
        "item_1617351524846": {"subitem_1523260933860": "Unknown"},
        "item_1617353299429": [
            {
                "subitem_1522306207484": "isVersionOf",
                "subitem_1522306287251": {
                    "subitem_1522306382014": "arXiv",
                    "subitem_1522306436033": "xxxxx",
                },
                "subitem_1523320863692": [
                    {
                        "subitem_1523320867455": "en",
                        "subitem_1523320909613": "Related Title",
                    }
                ],
            }
        ],
        "item_1617605131499": [
            {
                "url": {
                    "url": "https://weko3.example.org/record/{0}/files/{1}".format(i,filename)
                },
                "date": [{"dateType": "Available", "dateValue": "2021-07-12"}],
                "format": "{}".format(mimetype),
                "filename": "{}".format(filename),
                "filesize": [{"value": "1 KB"}],
                "mimetype": "{}".format(mimetype),
                "accessrole": "open_restricted",
                "version_id": "c1502853-c2f9-455d-8bec-f6e630e54b21",
                "displaytype": "simple",
            }
        ],
        "item_1617610673286": [
            {
                "nameIdentifiers": [
                    {
                        "nameIdentifier": "xxxxxx",
                        "nameIdentifierURI": "https://orcid.org/",
                        "nameIdentifierScheme": "ORCID",
                    }
                ],
                "rightHolderNames": [
                    {
                        "rightHolderName": "Right Holder Name",
                        "rightHolderLanguage": "ja",
                    }
                ],
            }
        ],
        "item_1617620223087": [
            {
                "subitem_1565671149650": "ja",
                "subitem_1565671169640": "Banner Headline",
                "subitem_1565671178623": "Subheading",
            },
            {
                "subitem_1565671149650": "en",
                "subitem_1565671169640": "Banner Headline",
                "subitem_1565671178623": "Subheding",
            },
        ],
        "item_1617944105607": [
            {
                "subitem_1551256015892": [
                    {
                        "subitem_1551256027296": "xxxxxx",
                        "subitem_1551256029891": "kakenhi",
                    }
                ],
                "subitem_1551256037922": [
                    {
                        "subitem_1551256042287": "Degree Grantor Name",
                        "subitem_1551256047619": "en",
                    }
                ],
            }
        ],
    }

    rec_uuid = uuid.uuid4()

    recid = PersistentIdentifier.create(
        "recid",
        str(i),
        object_type="rec",
        object_uuid=rec_uuid,
        status=PIDStatus.REGISTERED,
    )
    depid = PersistentIdentifier.create(
        "depid",
        str(i),
        object_type="rec",
        object_uuid=rec_uuid,
        status=PIDStatus.REGISTERED,
    )
    parent = None
    doi = None
    hdl = None
    recid_v1 = PersistentIdentifier.create(
        "recid",
        str(i + 0.1),
        object_type="rec",
        object_uuid=rec_uuid,
        status=PIDStatus.REGISTERED,
    )
    rec_uuid2 = uuid.uuid4()
    depid_v1 = PersistentIdentifier.create(
        "depid",
        str(i + 0.1),
        object_type="rec",
        object_uuid=rec_uuid2,
        status=PIDStatus.REGISTERED,
    )
    parent = PersistentIdentifier.create(
        "parent",
        "parent:{}".format(i),
        object_type="rec",
        object_uuid=rec_uuid2,
        status=PIDStatus.REGISTERED,
    )

<<<<<<< HEAD
    h1 = PIDNodeVersioning(pid=parent)
    h1.insert_child(child_pid=recid)
    h1.insert_child(child_pid=recid_v1)
    PIDNodeDraft(pid=recid).insert_child(depid)
    PIDNodeDraft(pid=recid_v1).insert_child(depid_v1)
    # RecordDraft.link(recid, depid)
    # RecordDraft.link(recid_v1, depid_v1)
=======
    h1 = PIDNodeVersioning(parent=parent)
    h1.insert_child(child=recid)
    h1.insert_child(child=recid_v1)
    RecordDraft.link(recid, depid)
    RecordDraft.link(recid_v1, depid_v1)
>>>>>>> 096eab41

    if i % 2 == 1:
        doi = PersistentIdentifier.create(
            "doi",
            "https://doi.org/10.xyz/{}".format((str(i)).zfill(10)),
            object_type="rec",
            object_uuid=rec_uuid,
            status=PIDStatus.REGISTERED,
        )
        hdl = PersistentIdentifier.create(
            "hdl",
            "https://hdl.handle.net/0000/{}".format((str(i)).zfill(10)),
            object_type="rec",
            object_uuid=rec_uuid,
            status=PIDStatus.REGISTERED,
        )

    record = WekoRecord.create(record_data, id_=rec_uuid)
    # from six import BytesIO
    import base64

    bucket = Bucket.create()
    record_buckets = RecordsBuckets.create(record=record.model, bucket=bucket)

    # stream = BytesIO(b"Hello, World")
    obj = None
    with open(filepath, "rb") as f:
        stream = BytesIO(f.read())
        record.files[filename] = stream
        record["item_1617605131499"]["attribute_value_mlt"][0]["file"] = (
            base64.b64encode(stream.getvalue())
        ).decode("utf-8")
    with open(filepath, "rb") as f:
        obj = ObjectVersion.create(bucket=bucket.id, key=filename, stream=f)
    deposit = aWekoDeposit(record, record.model)
    deposit.commit()
    record["item_1617605131499"]["attribute_value_mlt"][0]["version_id"] = str(
        obj.version_id
    )

    record_data["content"] = [
        {
            "date": [{"dateValue": "2021-07-12", "dateType": "Available"}],
            "accessrole": "open_restricted",
            "provide" : [{"role" :userId, "workflow": workflowId }],
            "terms"	:"term_free","termsDescription":"利用規約本文",
            "displaytype": "simple",
            "filename": filename,
            "attachment": {},
            "format": mimetype,
            "mimetype": mimetype,
            "filesize": [{"value": "1 KB"}],
            "version_id": "{}".format(obj.version_id),
            "url": {"url": "http://localhost/record/{0}/files/{1}".format(i, filename)},
            "file": (base64.b64encode(stream.getvalue())).decode("utf-8"),
        }
    ]
    indexer.upload_metadata(record_data, rec_uuid, 1, False)
    item = ItemsMetadata.create(item_data, id_=rec_uuid, item_type_id=1)

    record_v1 = WekoRecord.create(record_data, id_=rec_uuid2)
    # from six import BytesIO
    import base64

    bucket_v1 = Bucket.create()
    record_buckets = RecordsBuckets.create(record=record_v1.model, bucket=bucket_v1)
    # stream = BytesIO(b"Hello, World")
    record_v1.files[filename] = stream
    obj_v1 = ObjectVersion.create(bucket=bucket_v1.id, key=filename, stream=stream)
    record_v1["item_1617605131499"]["attribute_value_mlt"][0]["file"] = (
        base64.b64encode(stream.getvalue())
    ).decode("utf-8")
    deposit_v1 = aWekoDeposit(record_v1, record_v1.model)
    deposit_v1.commit()
    record_v1["item_1617605131499"]["attribute_value_mlt"][0]["version_id"] = str(
        obj_v1.version_id
    )

    record_data_v1 = copy.deepcopy(record_data)
    record_data_v1["content"] = [
        {
            "date": [{"dateValue": "2021-07-12", "dateType": "Available"}],
            "accessrole": "open_restricted",
            "provide" : [{"role" :userId, "workflow": workflowId }],
            "terms"	:"term_free","termsDescription":"利用規約本文",
            "displaytype": "simple",
            "filename": filename,
            "attachment": {},
            "format": mimetype,
            "mimetype": mimetype,
            "filesize": [{"value": "1 KB"}],
            "version_id": "{}".format(obj_v1.version_id),
            "url": {"url": "http://localhost/record/{0}/files/{1}".format(i, filename)},
            "file": (base64.b64encode(stream.getvalue())).decode("utf-8"),
        }
    ]
    indexer.upload_metadata(record_data_v1, rec_uuid2, 1, False)
    item_v1 = ItemsMetadata.create(item_data, id_=rec_uuid2, item_type_id=1)

    db.session.flush()
    # db.session.expunge_all()

    return {
        "depid": depid,
        "recid": recid,
        "parent": parent,
        "doi": doi,
        "hdl": hdl,
        "record": record,
        "record_data": record_data,
        "item": item,
        "item_data": item_data,
        "deposit": deposit,
        "filename": filename,
        "mimetype": mimetype,
        "obj": obj,
    }


@pytest.fixture()
def workflows(app, db, itemtypes, users, records):
    action_datas = dict()
    with open("tests/data/actions.json", "r") as f:
        action_datas = json.load(f)
    actions_db = list()
    with db.session.begin_nested():
        for data in action_datas:
            actions_db.append(Action(**data))
        db.session.add_all(actions_db)

    actionstatus_datas = dict()
    with open("tests/data/action_status.json") as f:
        actionstatus_datas = json.load(f)
    actionstatus_db = list()
    with db.session.begin_nested():
        for data in actionstatus_datas:
            actionstatus_db.append(ActionStatus(**data))
        db.session.add_all(actionstatus_db)

    flow_id = uuid.uuid4()
    flow_define = FlowDefine(
        flow_id=flow_id, flow_name="Registration Flow", flow_user=1, flow_status="A"
    )
    flow_action1 = FlowAction(
        status="N",
        flow_id=flow_id,
        action_id=1,
        action_version="1.0.0",
        action_order=1,
        action_condition="",
        action_status="A",
        action_date=datetime.strptime("2018/07/28 0:00:00", "%Y/%m/%d %H:%M:%S"),
        send_mail_setting={},
    )
    flow_action2 = FlowAction(
        status="N",
        flow_id=flow_id,
        action_id=3,
        action_version="1.0.0",
        action_order=2,
        action_condition="",
        action_status="A",
        action_date=datetime.strptime("2018/07/28 0:00:00", "%Y/%m/%d %H:%M:%S"),
        send_mail_setting={},
    )
    flow_action3 = FlowAction(
        status="N",
        flow_id=flow_id,
        action_id=5,
        action_version="1.0.0",
        action_order=3,
        action_condition="",
        action_status="A",
        action_date=datetime.strptime("2018/07/28 0:00:00", "%Y/%m/%d %H:%M:%S"),
        send_mail_setting={},
    )

    def_workflow = WorkFlow(
        flows_id=uuid.uuid4(),
        flows_name="test workflow1",
        itemtype_id=1,
        index_tree_id=None,
        flow_id=1,
        is_deleted=False,
        open_restricted=False,
        location_id=None,
        is_gakuninrdm=False,
    )
    data_usage_workflow = WorkFlow(
        flows_id=uuid.uuid4(),
        flows_name="Data Usage Report",
        itemtype_id=1,
        index_tree_id=None,
        flow_id=1,
        is_deleted=False,
        open_restricted=False,
        location_id=None,
        is_gakuninrdm=False,
    )
    def_activity = Activity(
        activity_id="A-00000000-00000",
        workflow_id=1,
        flow_id=flow_define.id,
        action_id=1,
        activity_login_user=1,
        activity_update_user=1,
        activity_start=datetime.strptime(
            "2022/04/14 3:01:53.931", "%Y/%m/%d %H:%M:%S.%f"
        ),
        activity_community_id=3,
        activity_confirm_term_of_use=True,
        title="test",
        shared_user_id=-1,
        extra_info={},
        action_order=6,
    )
    data_usage_activity = Activity(
        item_id=records[1][0]['record'].id,
        activity_id="usage_application_activity_id_dummy1",
        workflow_id=1,
        flow_id=flow_define.id,
        action_id=1,
        activity_login_user=1,
        activity_update_user=1,
        activity_start=datetime.strptime(
            "2022/04/14 3:01:53.931", "%Y/%m/%d %H:%M:%S.%f"
        ),
        activity_community_id=3,
        activity_confirm_term_of_use=True,
        title="Data Usage Report",
        shared_user_id=-1,
        extra_info={
            "related_title": "Data Usage Report",
            "record_id": 1,
            "file_name": records[1][0]["filename"],
            "guest_mail": "guest@nii.co.jp",
            "user_mail": "user@nii.co.jp"
        },
        action_order=6,
    )
    guest_activity = GuestActivity(
        user_mail="guest@nii.co.jp",
        record_id=1,
        file_name=records[1][0]["filename"],
        activity_id='',
        token='',
        expiration_date=datetime.now()
    )

    with db.session.begin_nested():
        db.session.add(flow_define)
        db.session.add(flow_action1)
        db.session.add(flow_action2)
        db.session.add(flow_action3)
        db.session.add(def_workflow)
        db.session.add(data_usage_workflow)
        db.session.add(def_activity)
        db.session.add(data_usage_activity)
        db.session.add(guest_activity)

    return {
        "flow_define": flow_define,
        "workflow": def_workflow,
        "data_usage_wf": data_usage_workflow,
        "activity": def_activity,
        "guest_activity": guest_activity,
        "data_usage_activity": data_usage_activity,
        "flow_action1": flow_action1,
        "flow_action2": flow_action2,
        "flow_action3": flow_action3,
    }


@pytest.fixture()
def workflows_restricted(db ,itemtypes,users, records):
    workflows = {}

    # workflow_action
    action_datas = dict()
    with open("tests/data/actions.json", "r") as f:
        action_datas = json.load(f)
    actions_db = list()
    with db.session.begin_nested():
        for data in action_datas:
            actions_db.append(Action(**data))
        db.session.add_all(actions_db)

    #workflow_action_status
    actionstatus_datas = dict()
    with open("tests/data/action_status.json") as f:
        actionstatus_datas = json.load(f)
    actionstatus_db = list()
    with db.session.begin_nested():
        for data in actionstatus_datas:
            actionstatus_db.append(ActionStatus(**data))
        db.session.add_all(actionstatus_db)

    flow_id1 = uuid.uuid4()
    flow_id2 = uuid.uuid4()
    flow_id3 = uuid.uuid4()
    flow_id4 = uuid.uuid4()

    #workflow_flow_define
    flow_define1 = FlowDefine(
        flow_id=flow_id1, flow_name="登録のみF", flow_user=1, flow_status="A"
    )
    flow_define2 = FlowDefine(
        flow_id=flow_id2, flow_name="利用規約のみF", flow_user=1, flow_status="M"
    )
    flow_define3 = FlowDefine(
        flow_id=flow_id3, flow_name="利用申請F", flow_user=1, flow_status="A"
    )
    flow_define4 = FlowDefine(
        flow_id=flow_id4, flow_name="2段階利用申請F", flow_user=1, flow_status="A"
    )

    # workflow_flow_action
    flow_action1_1 = FlowAction(
        status="N",
        flow_id=flow_id1,
        action_id=1,
        action_version="1.0.0",
        action_order=1,
        action_condition="",
        action_status="A",
        action_date=datetime.strptime("2018/07/28 0:00:00", "%Y/%m/%d %H:%M:%S"),
        send_mail_setting={"inform_reject": False, "inform_approval": False, "request_approval": False},
    )
    flow_action1_2 = FlowAction(
        status="N",
        flow_id=flow_id1,
        action_id=2,
        action_version="1.0.0",
        action_order=3,
        action_condition="",
        action_status="A",
        action_date=datetime.strptime("2018/07/28 0:00:00", "%Y/%m/%d %H:%M:%S"),
        send_mail_setting={"inform_reject": False, "inform_approval": False, "request_approval": False},
    )
    flow_action1_3 = FlowAction(
        status="N",
        flow_id=flow_id1,
        action_id=3,
        action_version="1.0.1",
        action_order=2,
        action_condition="",
        action_status="A",
        action_date=datetime.strptime("2018/07/28 0:00:00", "%Y/%m/%d %H:%M:%S"),
        send_mail_setting={"inform_reject": False, "inform_approval": True, "request_approval": False},
    )
    flow_action2_1 = FlowAction(
        status="N",
        flow_id=flow_id2,
        action_id=1,
        action_version="1.0.0",
        action_order=1,
        action_condition="",
        action_status="A",
        action_date=datetime.strptime("2018/07/28 0:00:00", "%Y/%m/%d %H:%M:%S"),
        send_mail_setting={},
    )
    flow_action2_2 = FlowAction(
        status="N",
        flow_id=flow_id2,
        action_id=2,
        action_version="1.0.0",
        action_order=2,
        action_condition="",
        action_status="A",
        action_date=datetime.strptime("2018/07/28 0:00:00", "%Y/%m/%d %H:%M:%S"),
        send_mail_setting={},
    )
    flow_action3_1 = FlowAction(
        status="N",
        flow_id=flow_id3,
        action_id=1,
        action_version="1.0.0",
        action_order=1,
        action_condition="",
        action_status="A",
        action_date=datetime.strptime("2018/07/28 0:00:00", "%Y/%m/%d %H:%M:%S"),
        send_mail_setting={"inform_reject": False, "inform_approval": False, "request_approval": False},
    )
    flow_action3_2 = FlowAction(
        status="N",
        flow_id=flow_id3,
        action_id=2,
        action_version="1.0.0",
        action_order=4,
        action_condition="",
        action_status="A",
        action_date=datetime.strptime("2018/07/28 0:00:00", "%Y/%m/%d %H:%M:%S"),
        send_mail_setting={"inform_reject": False, "inform_approval": False, "request_approval": False},
    )
    flow_action3_3 = FlowAction(
        status="N",
        flow_id=flow_id3,
        action_id=3,
        action_version="1.0.1",
        action_order=2,
        action_condition="",
        action_status="A",
        action_date=datetime.strptime("2018/07/28 0:00:00", "%Y/%m/%d %H:%M:%S"),
        send_mail_setting={"inform_reject": False, "inform_approval": False, "request_approval": False},
    )
    flow_action3_4 = FlowAction(
        status="N",
        flow_id=flow_id3,
        action_id=4,
        action_version="2.0.0",
        action_order=3,
        action_condition="",
        action_status="A",
        action_date=datetime.strptime("2018/07/28 0:00:00", "%Y/%m/%d %H:%M:%S"),
        send_mail_setting={"inform_reject": True, "inform_approval": True, "request_approval": True},
    )
    flow_action4_1 = FlowAction(
        status="N",
        flow_id=flow_id4,
        action_id=1,
        action_version="1.0.0",
        action_order=1,
        action_condition="",
        action_status="A",
        action_date=datetime.strptime("2018/07/28 0:00:00", "%Y/%m/%d %H:%M:%S"),
        send_mail_setting={"inform_reject": False, "inform_approval": False, "request_approval": False},
    )
    flow_action4_2 = FlowAction(
        status="N",
        flow_id=flow_id4,
        action_id=2,
        action_version="1.0.0",
        action_order=5,
        action_condition="",
        action_status="A",
        action_date=datetime.strptime("2018/07/28 0:00:00", "%Y/%m/%d %H:%M:%S"),
        send_mail_setting={"inform_reject": False, "inform_approval": False, "request_approval": False},
    )
    flow_action4_3 = FlowAction(
        status="N",
        flow_id=flow_id4,
        action_id=3,
        action_version="1.0.1",
        action_order=2,
        action_condition="",
        action_status="A",
        action_date=datetime.strptime("2018/07/28 0:00:00", "%Y/%m/%d %H:%M:%S"),
        send_mail_setting={"inform_reject": False, "inform_approval": False, "request_approval": False},
    )
    flow_action4_4 = FlowAction(
        status="N",
        flow_id=flow_id4,
        action_id=4,
        action_version="2.0.0",
        action_order=3,
        action_condition="",
        action_status="A",
        action_date=datetime.strptime("2018/07/28 0:00:00", "%Y/%m/%d %H:%M:%S"),
        send_mail_setting={"inform_reject": True, "inform_approval": True, "request_approval": True},
    )
    flow_action4_5 = FlowAction(
        status="N",
        flow_id=flow_id4,
        action_id=4,
        action_version="2.0.0",
        action_order=4,
        action_condition="",
        action_status="A",
        action_date=datetime.strptime("2018/07/28 0:00:00", "%Y/%m/%d %H:%M:%S"),
        send_mail_setting={"inform_reject": True, "inform_approval": True, "request_approval": True},
    )


    with db.session.begin_nested():
        db.session.add_all([flow_define1,flow_define2,flow_define3,flow_define4])

    #workflow_workflow
    workflow_workflow1 = WorkFlow(
        flows_id=flow_id1,
        flows_name="利用登録",
        itemtype_id=31001,
        index_tree_id=None,
        flow_id=flow_define1.id,
        flow_define=flow_define1,
        is_deleted=False,
        open_restricted=True,
        # location_id=location.id,
        # location=location,
        is_gakuninrdm=False,
    )
    workflow_workflow2 = WorkFlow(
        flows_id=flow_id2,
        flows_name="利用規約のみ",
        itemtype_id=31001,
        index_tree_id=None,
        flow_id=flow_define2.id,
        flow_define=flow_define2,
        is_deleted=False,
        open_restricted=True,
        # location_id=location.id,
        # location=location,
        is_gakuninrdm=False,
    )
    workflow_workflow3 = WorkFlow(
        flows_id=flow_id3,
        flows_name="利用申請",
        itemtype_id=31001,
        index_tree_id=None,
        flow_id=flow_define3.id,
        flow_define=flow_define3,
        is_deleted=False,
        open_restricted=True,
        # location_id=location.id,
        # location=location,
        is_gakuninrdm=False,
    )
    workflow_workflow4 = WorkFlow(
        flows_id=flow_id4,
        flows_name="2段階利用申請",
        itemtype_id=31002,
        index_tree_id=None,
        flow_id=flow_define4.id,
        flow_define=flow_define4,
        is_deleted=False,
        open_restricted=True,
        # location_id=location.id,
        # location=location,
        is_gakuninrdm=False,
    )
    db.session.flush()

    with db.session.begin_nested():
        db.session.add_all([flow_action1_1,flow_action1_2,flow_action1_3])
        db.session.add_all([flow_action2_1,flow_action2_2])
        db.session.add_all([flow_action3_1,flow_action3_2,flow_action3_3,flow_action3_4])
        db.session.add_all([flow_action4_1,flow_action4_2,flow_action4_3,flow_action4_4,flow_action4_5])
        db.session.add_all([workflow_workflow1, workflow_workflow2, workflow_workflow3, workflow_workflow4])

    workflows.update({
		"flow_define1"       : flow_define1      
		,"flow_define2"       : flow_define2      
		,"flow_define3"       : flow_define3      
		,"flow_define4"       : flow_define4      
		,"flow_action1_1"     : flow_action1_1    
		,"flow_action1_2"     : flow_action1_2    
		,"flow_action1_3"     : flow_action1_3    
		,"flow_action2_1"     : flow_action2_1    
		,"flow_action2_2"     : flow_action2_2    
		,"flow_action3_1"     : flow_action3_1    
		,"flow_action3_2"     : flow_action3_2    
		,"flow_action3_3"     : flow_action3_3    
		,"flow_action3_4"     : flow_action3_4    
		,"flow_action4_1"     : flow_action4_1    
		,"flow_action4_2"     : flow_action4_2    
		,"flow_action4_3"     : flow_action4_3    
		,"flow_action4_4"     : flow_action4_4    
		,"flow_action4_5"     : flow_action4_5    
		,"workflow_workflow1" : workflow_workflow1
		,"workflow_workflow2" : workflow_workflow2
		,"workflow_workflow3" : workflow_workflow3
		,"workflow_workflow4" : workflow_workflow4
    })

    return workflows


@pytest.fixture()
def pdfcoverpagesetting(db):
    with db.session.begin_nested():
        setting = PDFCoverPageSettings("enable", "string", "Weko Univ", "", "center")
        db.session.add(setting)


@pytest.fixture()
def site_license_info(app, db):
    record = SiteLicenseInfo(
        organization_id=1,
        organization_name='test',
        domain_name='domain',
        mail_address='nii@nii.co.jp',
        receive_mail_flag=False)
    with db.session.begin_nested():
        db.session.add(record)
    return record

@pytest.fixture()
def site_license_ipaddr(app, db,site_license_info):
    record1 = SiteLicenseIpAddress(organization_id=1,organization_no=1,start_ip_address="192.168.0.0",finish_ip_address="192.168.0.255")
    # record2 = SiteLicenseIpAddress(organization_id=1,start_ip_address="192.168.1.0",finish_ip_address="192.168.2.255")   
    with db.session.begin_nested():
        db.session.add(record1)
        # db.session.add(record2)
    return record1

@pytest.fixture()
def db_fileonetimedownload(app, db):
    record = FileOnetimeDownload(
        file_name="helloworld.pdf",
        user_mail="wekosoftware@nii.ac.jp",
        record_id='1',
        download_count=10,
        expiration_date=0)
    with db.session.begin_nested():
        db.session.add(record)
    return record


@pytest.fixture()
def db_file_permission(app, db,users,records):
    indexer, results = records
    recid0 = results[0]["recid"]
    filename0 = results[0]["filename"]
    record0 = FilePermission(
        user_id=1, record_id=recid0.pid_value, file_name=filename0,
        usage_application_activity_id="usage_application_activity_id_dummy1",
        usage_report_activity_id=None, status=1, 
    )
    recid1 = results[1]["recid"]
    filename1 = results[1]["filename"]
    record1 = FilePermission(
        user_id=1, record_id=recid1.pid_value, file_name=filename1,
                 usage_application_activity_id="usage_application_activity_id_dummy1",
                 usage_report_activity_id="usage_report_activity_id_dummy1",status=1,
    )
    recid2 = results[2]["recid"]
    filename2 = results[2]["filename"]
    record2 = FilePermission(
        user_id=1, record_id=recid2.pid_value, file_name=filename2,
                 usage_application_activity_id="usage_application_activity_id_dummy1",
                 usage_report_activity_id="usage_report_activity_id_dummy1",status=1,
    )
    with db.session.begin_nested():
        db.session.add(record0)
        db.session.add(record1)
        db.session.add(record2)
    return [record0,record1,record2]

@pytest.fixture()
def db_FilePermission(app, db):
    file_permission = FilePermission(
        user_id=1,
        record_id=99,
        file_name="test",
        usage_application_activity_id="test",
        usage_report_activity_id="test",
        status=-1
    )
    with db.session.begin_nested():
        db.session.add(file_permission)
    return file_permission


@pytest.fixture()
def db_FileOneTimeDownload(app, db):
    file_one_time_download = FileOnetimeDownload(
        file_name="test",
        user_mail="test@test",
        record_id=99,
        download_count=1,
        expiration_date=99,
    )
    with db.session.begin_nested():
        db.session.add(file_one_time_download)
    return file_one_time_download

    
@pytest.fixture()
def db_admin_settings(db):
    with db.session.begin_nested():
        db.session.add(AdminSettings(id=1,name='items_display_settings',settings={"items_display_email": False, "items_search_author": "name", "item_display_open_date": False}))
        db.session.add(AdminSettings(id=2,name='storage_check_settings',settings={"day": 0, "cycle": "weekly", "threshold_rate": 80}))
        db.session.add(AdminSettings(id=3,name='site_license_mail_settings',settings={"auto_send_flag": False}))
        db.session.add(AdminSettings(id=4,name='default_properties_settings',settings={"show_flag": True}))
        db.session.add(AdminSettings(id=5,name='item_export_settings',settings={"allow_item_exporting": True, "enable_contents_exporting": True}))
    db.session.commit()


@pytest.fixture()
def records_rest(app, db):
    rec_uuid = uuid.uuid4()

    depid = PersistentIdentifier.create(
        'depid',
        '1',
        object_type='rec',
        object_uuid=rec_uuid,
        status=PIDStatus.REGISTERED
    )

    with open('tests/data/rocrate/records_metadata.json', 'r') as f:
        record_data = json.load(f)
    record = WekoRecord.create(record_data, id_=rec_uuid)

    return {
        'depid': depid,
        'record': record,
    }


@pytest.fixture()
def db_rocrate_mapping(db):
    item_type_name = ItemTypeName(id=40001, name='test item type', has_site_license=True, is_active=True)
    with db.session.begin_nested():
        db.session.add(item_type_name)
    db.session.commit()

    item_type_schema = dict()
    with open('tests/data/itemtype_schema.json', 'r') as f:
        item_type_schema = json.load(f)

    item_type_form = dict()
    with open('tests/data/itemtype_form.json', 'r') as f:
        item_type_form = json.load(f)
        item_type_form[10].pop('items')
        item_type_form[11]['items'][1]['isHide'] = True
        item_type_form[15]['items'][0].pop('title_i18n')
        item_type_form[15]['items'][0]['title'] = ''
        item_type_form[17]['items'][0].pop('title_i18n')

    item_type_render = dict()
    with open('tests/data/itemtype_render.json', 'r') as f:
        item_type_render = json.load(f)
        item_type_render['meta_list']['item_1617186385884']['option']['hidden'] = True


    item_type = ItemType(
        id=40001,
        name_id=40001,
        harvesting_type=True,
        schema=item_type_schema,
        form=item_type_form,
        render=item_type_render,
        tag=1,
        version_id=1,
        is_deleted=False,
    )

    with db.session.begin_nested():
        db.session.add(item_type)
    db.session.commit()

    with open('tests/data/rocrate/rocrate_mapping.json', 'r') as f:
        mapping = json.load(f)
    rocrate_mapping = RocrateMapping(item_type_id=40001, mapping=mapping)

    with db.session.begin_nested():
        db.session.add(rocrate_mapping)
    db.session.commit()<|MERGE_RESOLUTION|>--- conflicted
+++ resolved
@@ -1827,7 +1827,6 @@
         status=PIDStatus.REGISTERED,
     )
 
-<<<<<<< HEAD
     h1 = PIDNodeVersioning(pid=parent)
     h1.insert_child(child_pid=recid)
     h1.insert_child(child_pid=recid_v1)
@@ -1835,13 +1834,6 @@
     PIDNodeDraft(pid=recid_v1).insert_child(depid_v1)
     # RecordDraft.link(recid, depid)
     # RecordDraft.link(recid_v1, depid_v1)
-=======
-    h1 = PIDNodeVersioning(parent=parent)
-    h1.insert_child(child=recid)
-    h1.insert_child(child=recid_v1)
-    RecordDraft.link(recid, depid)
-    RecordDraft.link(recid_v1, depid_v1)
->>>>>>> 096eab41
 
     if i % 2 == 1:
         doi = PersistentIdentifier.create(
@@ -2641,7 +2633,6 @@
         status=PIDStatus.REGISTERED,
     )
 
-<<<<<<< HEAD
     h1 = PIDNodeVersioning(pid=parent)
     h1.insert_child(child_pid=recid)
     h1.insert_child(child_pid=recid_v1)
@@ -2649,13 +2640,6 @@
     PIDNodeDraft(pid=recid_v1).insert_child(depid_v1)
     # RecordDraft.link(recid, depid)
     # RecordDraft.link(recid_v1, depid_v1)
-=======
-    h1 = PIDNodeVersioning(parent=parent)
-    h1.insert_child(child=recid)
-    h1.insert_child(child=recid_v1)
-    RecordDraft.link(recid, depid)
-    RecordDraft.link(recid_v1, depid_v1)
->>>>>>> 096eab41
 
     if i % 2 == 1:
         doi = PersistentIdentifier.create(
@@ -2745,10 +2729,10 @@
     filepath = "tests/data/helloworld.pdf"
     wf1 :WorkFlow = workflows_restricted.get("workflow_workflow1")
     wf2 :WorkFlow = workflows_restricted.get("workflow_workflow2")
-    results.append(make_record_restricted(db, indexer, i, filepath, filename, mimetype 
+    results.append(make_record_restricted(db, indexer, i, filepath, filename, mimetype
                                         ,"none_loggin" ,wf2.id))
     i = i + 1
-    results.append(make_record_restricted(db, indexer, i, filepath, filename, mimetype 
+    results.append(make_record_restricted(db, indexer, i, filepath, filename, mimetype
                                         ,str(users[0]["id"]) #contributer
                                         ,wf1.id))
 
@@ -3750,7 +3734,6 @@
         status=PIDStatus.REGISTERED,
     )
 
-<<<<<<< HEAD
     h1 = PIDNodeVersioning(pid=parent)
     h1.insert_child(child_pid=recid)
     h1.insert_child(child_pid=recid_v1)
@@ -3758,13 +3741,6 @@
     PIDNodeDraft(pid=recid_v1).insert_child(depid_v1)
     # RecordDraft.link(recid, depid)
     # RecordDraft.link(recid_v1, depid_v1)
-=======
-    h1 = PIDNodeVersioning(parent=parent)
-    h1.insert_child(child=recid)
-    h1.insert_child(child=recid_v1)
-    RecordDraft.link(recid, depid)
-    RecordDraft.link(recid_v1, depid_v1)
->>>>>>> 096eab41
 
     if i % 2 == 1:
         doi = PersistentIdentifier.create(
@@ -4304,24 +4280,24 @@
         db.session.add_all([workflow_workflow1, workflow_workflow2, workflow_workflow3, workflow_workflow4])
 
     workflows.update({
-		"flow_define1"       : flow_define1      
-		,"flow_define2"       : flow_define2      
-		,"flow_define3"       : flow_define3      
-		,"flow_define4"       : flow_define4      
-		,"flow_action1_1"     : flow_action1_1    
-		,"flow_action1_2"     : flow_action1_2    
-		,"flow_action1_3"     : flow_action1_3    
-		,"flow_action2_1"     : flow_action2_1    
-		,"flow_action2_2"     : flow_action2_2    
-		,"flow_action3_1"     : flow_action3_1    
-		,"flow_action3_2"     : flow_action3_2    
-		,"flow_action3_3"     : flow_action3_3    
-		,"flow_action3_4"     : flow_action3_4    
-		,"flow_action4_1"     : flow_action4_1    
-		,"flow_action4_2"     : flow_action4_2    
-		,"flow_action4_3"     : flow_action4_3    
-		,"flow_action4_4"     : flow_action4_4    
-		,"flow_action4_5"     : flow_action4_5    
+		"flow_define1"       : flow_define1
+		,"flow_define2"       : flow_define2
+		,"flow_define3"       : flow_define3
+		,"flow_define4"       : flow_define4
+		,"flow_action1_1"     : flow_action1_1
+		,"flow_action1_2"     : flow_action1_2
+		,"flow_action1_3"     : flow_action1_3
+		,"flow_action2_1"     : flow_action2_1
+		,"flow_action2_2"     : flow_action2_2
+		,"flow_action3_1"     : flow_action3_1
+		,"flow_action3_2"     : flow_action3_2
+		,"flow_action3_3"     : flow_action3_3
+		,"flow_action3_4"     : flow_action3_4
+		,"flow_action4_1"     : flow_action4_1
+		,"flow_action4_2"     : flow_action4_2
+		,"flow_action4_3"     : flow_action4_3
+		,"flow_action4_4"     : flow_action4_4
+		,"flow_action4_5"     : flow_action4_5
 		,"workflow_workflow1" : workflow_workflow1
 		,"workflow_workflow2" : workflow_workflow2
 		,"workflow_workflow3" : workflow_workflow3
@@ -4353,7 +4329,7 @@
 @pytest.fixture()
 def site_license_ipaddr(app, db,site_license_info):
     record1 = SiteLicenseIpAddress(organization_id=1,organization_no=1,start_ip_address="192.168.0.0",finish_ip_address="192.168.0.255")
-    # record2 = SiteLicenseIpAddress(organization_id=1,start_ip_address="192.168.1.0",finish_ip_address="192.168.2.255")   
+    # record2 = SiteLicenseIpAddress(organization_id=1,start_ip_address="192.168.1.0",finish_ip_address="192.168.2.255")
     with db.session.begin_nested():
         db.session.add(record1)
         # db.session.add(record2)
@@ -4380,7 +4356,7 @@
     record0 = FilePermission(
         user_id=1, record_id=recid0.pid_value, file_name=filename0,
         usage_application_activity_id="usage_application_activity_id_dummy1",
-        usage_report_activity_id=None, status=1, 
+        usage_report_activity_id=None, status=1,
     )
     recid1 = results[1]["recid"]
     filename1 = results[1]["filename"]
@@ -4430,7 +4406,7 @@
         db.session.add(file_one_time_download)
     return file_one_time_download
 
-    
+
 @pytest.fixture()
 def db_admin_settings(db):
     with db.session.begin_nested():
