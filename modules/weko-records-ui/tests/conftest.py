--- conflicted
+++ resolved
@@ -33,11 +33,8 @@
 from collections import OrderedDict
 from unittest.mock import patch
 from datetime import timedelta
-<<<<<<< HEAD
 from invenio_mail import InvenioMail
-=======
 from sqlalchemy.sql import func
->>>>>>> 3aa12c21
 
 import pytest
 from elasticsearch import Elasticsearch
@@ -208,12 +205,8 @@
         # SQLALCHEMY_DATABASE_URI=os.environ.get(
         #     "SQLALCHEMY_DATABASE_URI", "sqlite:///test.db"
         # ),
-<<<<<<< HEAD
         SQLALCHEMY_DATABASE_URI=os.getenv('SQLALCHEMY_DATABASE_URI',
                                            'postgresql+psycopg2://invenio:dbpass123@postgresql:5432/wekotest'),
-=======
-        SQLALCHEMY_DATABASE_URI=os.getenv('SQLALCHEMY_DATABASE_URI','postgresql+psycopg2://invenio:dbpass123@postgresql:5432/wekotest'),
->>>>>>> 3aa12c21
         SQLALCHEMY_TRACK_MODIFICATIONS=True,
         SQLALCHEMY_ECHO=False,
         TESTING=True,
@@ -4158,7 +4151,6 @@
         db.session.add(rocrate_mapping)
     db.session.commit()
 
-<<<<<<< HEAD
 @pytest.fixture()
 def make_request_maillist(db):
     rec_id_1 = 1000
@@ -4185,7 +4177,6 @@
         item_id_1,
         item_id_2
         ]
-=======
 
 @pytest.fixture()
 def indices(app, db):
@@ -4194,7 +4185,7 @@
     latest_index = db.session.query(
         func.max(Index.position).label("max_position")
     ).one()
-        
+
     index = Index(
         id=1234567890,
         index_name="index_name",
@@ -4234,5 +4225,4 @@
 
     db.session.add(community)
     db.session.commit()
-    return [community]
->>>>>>> 3aa12c21
+    return [community]