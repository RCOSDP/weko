--- conflicted
+++ resolved
@@ -724,33 +724,23 @@
                 # no item_type_id
                 record["item_type_id"] = ""
                 assert record.get("item_type_id") == ""
-<<<<<<< HEAD
                 record["_deposit"]["created_by"] = user["obj"].id
                 record["weko_shared_ids"] = []
                 assert record.get("_deposit", {}).get("created_by") == user["obj"].id
-=======
-                record["_deposit"]["created_by"] = obj.id
-                record["weko_shared_ids"] = []
-                assert record.get("_deposit", {}).get("created_by") == obj.id
->>>>>>> 0bc6a991
                 assert record.get("weko_shared_ids") == []
                 assert check_created_id(record) == True
                 
                 record["_deposit"]["created_by"] = -1
-<<<<<<< HEAD
                 record["weko_shared_ids"] = [user["obj"].id]
                 assert record.get("_deposit", {}).get("created_by") == -1
                 assert record.get("weko_shared_ids") == [user["obj"].id]
-=======
-                record["weko_shared_ids"] = [obj.id]
-                assert record.get("_deposit", {}).get("created_by") == -1
-                assert record.get("weko_shared_ids") == [obj.id]
->>>>>>> 0bc6a991
                 assert check_created_id(record) == True
                 
                 record["_deposit"]["created_by"] = -1
                 record["weko_shared_ids"] = []
+                record["weko_shared_ids"] = []
                 assert record.get("_deposit", {}).get("created_by") == -1
+                assert record.get("weko_shared_ids") == []
                 assert record.get("weko_shared_ids") == []
                 if super_flg:
                     assert check_created_id(record) == True
@@ -761,7 +751,6 @@
                 assert record.get("item_type_id") == "15"
 
                 # created_by
-<<<<<<< HEAD
                 record["_deposit"]["created_by"] = user["obj"].id
                 record["weko_shared_ids"] = []
                 assert record.get("_deposit", {}).get("created_by") == user["obj"].id
@@ -786,32 +775,6 @@
                 record["_deposit"]["created_by"] = 10
                 record["weko_shared_ids"] = []
                 assert record.get("_deposit", {}).get("created_by") == 10
-=======
-                record["_deposit"]["created_by"] = obj.id
-                record["weko_shared_ids"] = []
-                assert record.get("_deposit", {}).get("created_by") == obj.id
-                assert record.get("weko_shared_ids") == []
-                assert check_created_id(record) == True
-
-                # weko_shared_ids
-                record["_deposit"]["created_by"] = -1
-                record["weko_shared_ids"] = [obj.id]
-                assert record.get("_deposit", {}).get("created_by") == -1
-                assert record.get("weko_shared_ids") == [obj.id]
-                assert check_created_id(record) == True
-
-                # created_id and weko_shared_ids
-                record["_deposit"]["created_by"] = obj.id
-                record["weko_shared_ids"] = [obj.id]
-                assert record.get("_deposit", {}).get("created_by") == obj.id
-                assert record.get("weko_shared_ids") == [obj.id]
-                assert check_created_id(record) == True
-
-                # no created_id and weko_shared_ids
-                record["_deposit"]["created_by"] = -1
-                record["weko_shared_ids"] = []
-                assert record.get("_deposit", {}).get("created_by") == -1
->>>>>>> 0bc6a991
                 assert record.get("weko_shared_ids") == []
                 if super_flg:
                     assert check_created_id(record) == True
