# -*- coding: utf-8 -*-
#
# This file is part of WEKO3.
# Copyright (C) 2017 National Institute of Informatics.
#
# WEKO3 is free software; you can redistribute it
# and/or modify it under the terms of the GNU General Public License as
# published by the Free Software Foundation; either version 2 of the
# License, or (at your option) any later version.
#
# WEKO3 is distributed in the hope that it will be
# useful, but WITHOUT ANY WARRANTY; without even the implied warranty of
# MERCHANTABILITY or FITNESS FOR A PARTICULAR PURPOSE.  See the GNU
# General Public License for more details.
#
# You should have received a copy of the GNU General Public License
# along with WEKO3; if not, write to the
# Free Software Foundation, Inc., 59 Temple Place, Suite 330, Boston,
# MA 02111-1307, USA.

"""Permissions for Detail Page."""

from datetime import datetime as dt
from datetime import timedelta, timezone
import traceback
from typing import List, Optional

from flask import abort, current_app
from flask_babelex import get_locale, to_user_timezone, to_utc
from flask_security import current_user
from invenio_access import Permission, action_factory
from invenio_accounts.models import User
from invenio_db import db
from weko_groups.api import Group, Membership, MembershipState
from weko_index_tree.utils import check_index_permissions, get_user_roles
from weko_records.api import ItemTypes
from weko_workflow.api import WorkActivity

from .ipaddr import check_site_license_permission
from .models import FilePermission

action_detail_page_access = action_factory('detail-page-access')
detail_page_permission = Permission(action_detail_page_access)

action_download_original_pdf_access = action_factory(
    'download-original-pdf-access')
download_original_pdf_permission = Permission(
    action_download_original_pdf_access)


def page_permission_factory(record, *args, **kwargs):
    """Page permission factory."""

    def can(self):
        is_ok = False

        # get user role info
        roles = get_user_roles()
        # person himself check
        is_himself = check_created_id(record)
        if roles[0] or is_himself:
            is_ok = True
        else:   # if not admin user and not creator
            # item publish status check
            is_pub = check_publish_status(record)
            if is_pub:
                # check the list of authorized indexes
                if check_index_permissions(record):
                    is_ok = True

        return is_ok

    return type('DetailPagePermissionChecker', (), {'can': can})()


def file_permission_factory(record, *args, **kwargs):
    """File permission factory."""

    def can(self):
        fjson = kwargs.get('fjson')
        return check_file_download_permission(record, fjson)

    return type('FileDownLoadPermissionChecker', (), {'can': can})()


def check_file_download_permission(record, fjson, is_display_file_info=False):
    """Check file download."""
    def site_license_check():
        # site license permission check
        obj = ItemTypes.get_by_id(record.get('item_type_id'))
        if obj.item_type_name.has_site_license:
            return check_site_license_permission(
            ) | check_user_group_permission(fjson.get('groups'))
        return False

    def get_email_list_by_ids(user_id_list):
        """Get user email list by user id list.

        :param user_id_list: list id of users in table accounts_user.
        :return: list email.
        """
        with db.session.no_autoflush:
            users = User.query.filter(User.id.in_(user_id_list)).all()
            emails = [x.email for x in users]
        return emails

    def __check_user_permission(user_id_list):
        """Check user permission.

        :return: True if the login user is allowed to display file metadata.
        """
        is_ok = False
        # Check guest user
        if not current_user.is_authenticated:
            return is_ok
        # Check registered user
        elif current_user and current_user.id in user_id_list:
            is_ok = True
        # Check super users
        else:
            super_users = current_app.config['WEKO_PERMISSION_SUPER_ROLE_USER'] + \
                current_app.config['WEKO_PERMISSION_ROLE_COMMUNITY']
            for role in list(current_user.roles or []):
                if role.name in super_users:
                    is_ok = True
                    break
        return is_ok

    if fjson:
        is_can = True
        acsrole = fjson.get('accessrole', '')
        # Get email of login user.
        is_has_email = hasattr(current_user, "email")
        current_user_email = current_user.email if is_has_email else ''

        # Get email list of created workflow user.
        user_id_list = [int(record['owner'])] if record.get('owner') else []
        if record.get('weko_shared_ids'):
            user_id_list.extend(record.get('weko_shared_ids'))
        created_user_email_list = get_email_list_by_ids(user_id_list)

        # Registered user
        if current_user and \
                current_user.is_authenticated and \
                current_user.id in user_id_list:
            return is_can

        # Super users
        supers = current_app.config['WEKO_PERMISSION_SUPER_ROLE_USER'] + \
            current_app.config['WEKO_PERMISSION_ROLE_COMMUNITY']
        for role in list(current_user.roles or []):
            if role.name in supers:
                return is_can

        try:
            # can access
            if 'open_access' in acsrole:
                if is_display_file_info:
                    # Always display the file info area in 'Detail' screen.
                    is_can = True
                else:
                    date = fjson.get('date')
                    if date and isinstance(date, list) and date[0]:
                        adt = date[0].get('dateValue')
                        if adt:
                            pdt = to_utc(dt.strptime(adt, '%Y-%m-%d'))
                            is_can = True if dt.utcnow() >= pdt else False
                        else:
                            is_can = True
            # access with open date
            elif 'open_date' in acsrole:
                if is_display_file_info:
                    # Always display the file info area in 'Detail' screen.
                    is_can = True
                else:
                    try:
                        # contents accessdate
                        c_is_can = True
                        date = fjson.get('accessdate')
                        if date:
                            date = to_utc(dt.strptime(date, '%Y-%m-%d'))
                            c_is_can = True if dt.utcnow() >= date else False
                        # publish date
                        p_is_can = True
                        idt = record.get('publish_date')
                        if idt:
                            idt = to_utc(dt.strptime(idt, '%Y-%m-%d'))
                            p_is_can = True if dt.utcnow() >= idt else False
                        
                        # roles check
                        role_is_can = False
                        roles = fjson.get('roles')
                        if c_is_can and p_is_can:
                            role_is_can = True
                        elif roles and isinstance(roles, list) and len(roles)>0:
                            for lst in list(current_user.roles or []):
                                for role_value in [ role.get('role') for role in roles ]:
                                    if __isint(role_value):
                                        if lst.id == int(role_value):
                                            role_is_can = True
                                            if role_is_can:
                                                c_is_can = True
                                            break
                                    else:
                                        if lst.name == role_value:
                                            role_is_can = True
                                            if role_is_can:
                                                c_is_can = True
                                            break
                            # ログインユーザーに権限なしの場合でも、コンテンツで「非ログインユーザー」指定した場合OK
                            # if len(list(current_user.roles))==0:
                            #     if 'none_loggin' in [ role.get('role') for role in roles ]:
                            #         role_is_can = True
                        else:
                            role_is_can = True
                        
                        is_can = c_is_can and p_is_can and role_is_can

                    except BaseException:
                        is_can = False

                    if not is_can:
                        # site license permission check
                        is_can = site_license_check()

            # access with login user
            elif 'open_login' in acsrole:
                if is_display_file_info:
                    # Always display the file info area in 'Detail' screen.
                    is_can = True
                else:
                    # ログインユーザーか
                    is_login_user = current_user.is_authenticated

                    # rolesで指定されたユーザーロールか
                    is_role_can = False
                    roles = fjson.get('roles')
                    if roles and isinstance(roles, list) and len(roles)>0:
                        for lst in list(current_user.roles or []):
                            for role_value in [ role.get('role') for role in roles ]:
                                if __isint(role_value):
                                    if lst.id == int(role_value):
                                        is_role_can = True
                                        break
                                else:
                                    if lst.name == role_value:
                                        is_role_can = True
                                        break
                        # ログインユーザーに権限なしの場合でも、コンテンツで「非ログインユーザー」指定した場合OK
<<<<<<< HEAD
                        # if 'none_loggin' in [ role.get('role') for role in roles ]:
                        #     is_role_can = True
=======
                        if 'none_loggin' in [ role.get('role') for role in roles ]:
                            is_role_can = True
>>>>>>> 443fd9cd
                    else:
                        is_role_can = True

                    # Billing file permission check
                    is_billing_can = False
                    if fjson.get('groupsprice'):
                        is_user_group_permission = False
                        groups = fjson.get('groupsprice')
                        for group in list(groups or []):
                            group_id = group.get('group')
                            if check_user_group_permission(group_id):
                                is_user_group_permission = check_user_group_permission(group_id)
                                break
                        is_billing_can = is_user_group_permission
                    else:
                        if current_user.is_authenticated:
                            if fjson.get('groups'):
                                is_billing_can = check_user_group_permission(fjson.get('groups'))
                            else:
                                is_billing_can = True
                        if not is_billing_can:
                            # site license permission check
                            is_billing_can = site_license_check()

                    is_can = is_login_user and is_role_can and is_billing_can

            #  can not access
            elif 'open_no' in acsrole:
                if is_display_file_info:
                    # Allow display the file info area in 'Detail' screen.
                    is_can = True
                    is_permission_user = __check_user_permission(
                        user_id_list)
                    if not current_user.is_authenticated or \
                            not is_permission_user or site_license_check():
                        is_can = False
                else:
                    if current_user_email in created_user_email_list:
                        # Allow created workflow user view file.
                        is_can = True
                    else:
                        is_can = False
            elif 'open_restricted' in acsrole:
                is_can = check_open_restricted_permission(record, fjson)
        except BaseException:
            abort(500)
        return is_can


def check_open_restricted_permission(record, fjson):
    """Check 'open_restricted' file permission."""
    record_id = record.get('recid')
    file_name = fjson.get('filename')
    list_permission = __get_file_permission(record_id, file_name)
    if list_permission:
        permission = list_permission[0]
        return check_permission_period(permission)
    else:
        return False


def is_open_restricted(file_data):
    """Check open restricted.

    @param file_data:
    @return:
    """
    result = False
    if file_data:
        access_role = file_data.get('accessrole', '')
        if 'open_restricted' in access_role:
            result = True
    return result

def check_content_clickable(record:dict, fjson:dict) -> bool:
    """Check if content file is Applyable.
        Args
            record: the records metadata
            fjson: file object json

        Returns
            bool: is content Applyable
    """
    if not is_open_restricted(fjson):
        return False
    return not check_open_restricted_permission(record, fjson)


def check_permission_period(permission : FilePermission) -> bool :
    """Check download permission.
        Args
            FilePermission:permission
        Returns 
            bool:is the user has access rights or not
    """

    from weko_records_ui.utils import get_valid_onetime_download
    from weko_items_ui.utils import get_user_information

    if permission.status == 1:
        res = get_valid_onetime_download(permission.file_name ,permission.record_id , get_user_information(permission.user_id)[0]['email'])
        current_app.logger.info(res)
        return res is not None
    else:
        return False


def get_permission(record:dict, fjson:dict) -> Optional[FilePermission]:
    """Get download file permission.
    Args
        record: the records metadata
        fjson: file object json
    Returns
        FilePermission or None
    """
    # current_app.logger.debug("fjson: {}".format(fjson))
    if not check_file_download_permission(record, fjson):
        return None
    record_id = record.get('recid')
    file_name = fjson.get('filename')
    list_permission = __get_file_permission(record_id, file_name)
    if list_permission:
        permission = list_permission[0]
        if permission.status == 1:
            return permission
        else:
            activity_id = permission.usage_application_activity_id
            activity = WorkActivity()
            steps = activity.get_activity_steps(activity_id)
            if steps:
                for step in steps:
                    if step and step['Status'] == 'action_canceled':
                        return None
            return permission
    else:
        return None


def check_original_pdf_download_permission(record):
    """Check original pdf."""
    is_ok = True
    # item publish status check
    is_pub = check_publish_status(record)
    # role permission
    is_can = download_original_pdf_permission.can()
    # person himself check
    is_himself = check_created_id(record)
    # Only allow to download original pdf if one of
    # the following condition is matched
    # - is_himself
    # - record is published and user (not is_himself) has the permission
    if not is_himself:
        if is_pub:
            if not is_can:
                is_ok = False
        else:
            is_ok = False
    return is_ok


def check_user_group_permission(group_id):
    """Check user group  permission.

    :param group_id: Group_id
    """
    user_id = current_user.get_id()
    is_ok = False
    if group_id:
        try:
            group_id = int(group_id)
        except ValueError:
            return is_ok
        if user_id:
            query = Group.query.filter_by(id=group_id).join(Membership) \
                .filter_by(user_id=user_id, state=MembershipState.ACTIVE)
            if query.count() > 0:
                is_ok = True
    return is_ok


def check_publish_status(record):
    """Check Publish Status.

    :param record:
    :return: result
    """
    result = False
    pst = record.get('publish_status')
    pdt = record.get('pubdate', {}).get('attribute_value')
    try:
        # offset-naive
        pdt = to_utc(dt.strptime(pdt, '%Y-%m-%d'))
        # offset-naive
        now = dt.utcnow() 
        pdt = True if now >= pdt else False
    except BaseException as e:
        current_app.logger.error(e)
        pdt = False
    # if it's publish
    if pst and '0' in pst and pdt:
        result = True
    return result


# def check_created_id(record):
#     """Check Created id.
#      :param record:
#      :return: result
#     """
#     is_himself = False
#     users = current_app.config['WEKO_PERMISSION_ROLE_USER']
#     # Super users
#     supers = current_app.config['WEKO_PERMISSION_SUPER_ROLE_USER']
#     user_id = current_user.get_id() \
#         if current_user and current_user.is_authenticated else None
#     created_id = record.get('_deposit', {}).get('created_by')
#     from weko_records.serializers.utils import get_item_type_name
#     item_type_id = record.get('item_type_id', '')
#     item_type_name = get_item_type_name(item_type_id)
#     for lst in list(current_user.roles or []):
#         # In case of supper user,it's always have permission
#         if lst.name in supers:
#             is_himself = True
#             break
#         if lst.name in users:
#             is_himself = True
#             data_registration = current_app.config.get(
#                 'WEKO_ITEMS_UI_DATA_REGISTRATION')
#             application_item_type_list = current_app.config.get(
#                 'WEKO_ITEMS_UI_APPLICATION_ITEM_TYPES_LIST')
#             if item_type_name and data_registration \
#                     and application_item_type_list and (
#                     item_type_name == data_registration
#                     or item_type_name in application_item_type_list):
#                 if user_id and user_id == str(created_id):
#                     is_himself = True
#                 else:
#                     is_himself = False
#                 break
#             if lst.name == users[2]:
#                 is_himself = False
#                 shared_ids = record.get('weko_shared_ids')
#                 if user_id and created_id and user_id == str(created_id):
#                     is_himself = True
#                 elif user_id and shared_ids and str(user_id) in shared_ids:
#                     is_himself = True
#             elif lst.name == users[3]:
#                 is_himself = False
#     return is_himself

def check_created_id(record):
    """Check edit permission to the record for the current user

    Args:
        record (dict): the record to check edit permission.
        example: {'_oai': {'id': 'oai:weko3.example.org:00000001', 'sets': ['1657555088462']}, 'path': ['1657555088462'], 'owner': '1', 'recid': '1', 'title': ['a'], 'pubdate': {'attribute_name': 'PubDate', 'attribute_value': '2022-07-12'}, '_buckets': {'deposit': '35004d51-8938-4e77-87d7-0c9e176b8e7b'}, '_deposit': {'id': '1', 'pid': {'type': 'depid', 'value': '1', 'revision_id': 0}, 'owner': '1', 'owners': [1], 'status': 'published', 'created_by': 1, 'owners_ext': {'email': 'wekosoftware@nii.ac.jp', 'username': '', 'displayname': ''}}, 'item_title': 'a', 'author_link': [], 'item_type_id': '15', 'publish_date': '2022-07-12', 'publish_status': '0', 'weko_shared_ids': [], 'item_1617186331708': {'attribute_name': 'Title', 'attribute_value_mlt': [{'subitem_1551255647225': 'a', 'subitem_1551255648112': 'ja'}]}, 'item_1617258105262': {'attribute_name': 'Resource Type', 'attribute_value_mlt': [{'resourceuri': 'http://purl.org/coar/resource_type/c_5794', 'resourcetype': 'conference paper'}]}, 'relation_version_is_last': True}

    Returns:
        bool: True is the current user has the edit permission.
    """    
    is_himself = False
    # Super users
    supers = current_app.config['WEKO_PERMISSION_SUPER_ROLE_USER']
    user_id = current_user.get_id() \
            if current_user and current_user.is_authenticated else None
    if user_id is not None:
        created_id = record.get('_deposit', {}).get('created_by')
        shared_ids = record.get('weko_shared_ids')
        if user_id and created_id and user_id == str(created_id):
            is_himself = True
        elif user_id and len(shared_ids)>0 and int(user_id) in shared_ids:
            is_himself = True
        for lst in list(current_user.roles or []):
            # In case of supper user,it's always have permission
            if lst.name in supers:
                is_himself = True
    return is_himself


def check_usage_report_in_permission(permission):
    """Check usage report in permission."""
    if permission.usage_report_activity_id is None:
        return True
    else:
        return False


def check_create_usage_report(record, file_json , user_id=None):
    """Check create usage report.

    @param record:
    @param file_json:
    @return:
    """
    record_id = record.get('recid')
    file_name = file_json.get('filename')
    list_permission = __get_file_permission(record_id, file_name ,user_id)
    for permission in list_permission:
        if check_usage_report_in_permission(permission):
            return permission
    return None

def is_owners_or_superusers(record) -> bool:
    """ 
    return true if the user can download the record's contents unconditionally

    Args
        record: The record metadata.

    Returns
        bool: is owners or superusers
    """
    # Get email list of created workflow user.
    user_id_list = [int(record['owner'])] if record.get('owner') else []
    if record.get('weko_shared_ids'):
        user_id_list.extend(record.get('weko_shared_ids'))

    # Registered user
    if current_user and \
            current_user.is_authenticated and \
            current_user.id in user_id_list:
        return True

    # Super users
    supers = current_app.config['WEKO_PERMISSION_SUPER_ROLE_USER'] + \
        current_app.config['WEKO_PERMISSION_ROLE_COMMUNITY']
    for role in list(current_user.roles or []):
        if role.name in supers:
            return True
    
    return False


def __get_file_permission(record_id:str, file_name:str ,user_id = None) -> List[FilePermission]:
    """Get file permission.
        Args
            str:record_id
            str:file_name
        Returns
            List[FilePermission]
    """
    user_id = user_id or current_user.get_id()
    list_permission = FilePermission.find_list_permission_approved(
        user_id, record_id, file_name)
    return list_permission

def __isint(str):
    try:
        int(str, 10)
    except ValueError:
        return False
    else:
        return True<|MERGE_RESOLUTION|>--- conflicted
+++ resolved
@@ -247,13 +247,9 @@
                                         is_role_can = True
                                         break
                         # ログインユーザーに権限なしの場合でも、コンテンツで「非ログインユーザー」指定した場合OK
-<<<<<<< HEAD
                         # if 'none_loggin' in [ role.get('role') for role in roles ]:
                         #     is_role_can = True
-=======
-                        if 'none_loggin' in [ role.get('role') for role in roles ]:
-                            is_role_can = True
->>>>>>> 443fd9cd
+
                     else:
                         is_role_can = True
 
