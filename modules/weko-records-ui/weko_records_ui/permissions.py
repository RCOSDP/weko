--- conflicted
+++ resolved
@@ -285,7 +285,7 @@
     """Check download permission.
         Args
             FilePermission:permission
-        Returns 
+        Returns
             bool:is the user has access rights or not
     """
 
@@ -320,10 +320,6 @@
             return permission
         else:
             activity_id = permission.usage_application_activity_id
-<<<<<<< HEAD
-            # Need to import here to avoid circular import
-=======
->>>>>>> 022b1bfb
             from weko_workflow.api import WorkActivity
             activity = WorkActivity()
             steps = activity.get_activity_steps(activity_id)
@@ -445,13 +441,13 @@
 
     Returns:
         bool: True is the current user has the edit permission.
-    """    
+    """
     is_himself = False
     # Super users
     supers = current_app.config['WEKO_PERMISSION_SUPER_ROLE_USER']
     user_id = current_user.get_id() \
             if current_user and current_user.is_authenticated else None
-    if user_id is not None:    
+    if user_id is not None:
         created_id = record.get('_deposit', {}).get('created_by')
         shared_id = record.get('weko_shared_id')
         if user_id and created_id and user_id == str(created_id):
@@ -489,7 +485,7 @@
     return None
 
 def is_owners_or_superusers(record) -> bool:
-    """ 
+    """
     return true if the user can download the record's contents unconditionally
 
     Args
@@ -515,7 +511,7 @@
     for role in list(current_user.roles or []):
         if role.name in supers:
             return True
-    
+
     return False
 
 
