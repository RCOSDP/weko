# -*- coding: utf-8 -*-
#
# This file is part of WEKO3.
# Copyright (C) 2017 National Institute of Informatics.
#
# WEKO3 is free software; you can redistribute it
# and/or modify it under the terms of the GNU General Public License as
# published by the Free Software Foundation; either version 2 of the
# License, or (at your option) any later version.
#
# WEKO3 is distributed in the hope that it will be
# useful, but WITHOUT ANY WARRANTY; without even the implied warranty of
# MERCHANTABILITY or FITNESS FOR A PARTICULAR PURPOSE.  See the GNU
# General Public License for more details.
#
# You should have received a copy of the GNU General Public License
# along with WEKO3; if not, write to the
# Free Software Foundation, Inc., 59 Temple Place, Suite 330, Boston,
# MA 02111-1307, USA.

"""Utilities for making the PDF cover page and newly combined PDFs."""
import io
import json
import os
import unicodedata
from datetime import datetime
from flask import current_app, send_file
from fpdf import FPDF
from invenio_db import db
from invenio_pidstore.models import PersistentIdentifier
from PyPDF2 import PdfFileReader, PdfFileWriter, utils
from weko_records.api import ItemMetadata, ItemsMetadata, ItemType, Mapping
from weko_records.serializers.feed import WekoFeedGenerator
from weko_records.serializers.utils import get_mapping, get_metadata_from_map
from .models import PDFCoverPageSettings
from .views import blueprint
from invenio_files_rest.views import ObjectResource


<<<<<<< HEAD
def get_east_asian_width_count(text):
    """
    Count numbers of full-width character and half-width character differently
    """
=======
""" Function counting numbers of full-width character and half-width character differently """


def get_east_asian_width_count(text):
    """Def eat asian width count."""
>>>>>>> 28651bcc
    count = 0
    for c in text:
        if unicodedata.east_asian_width(c) in 'FWA':
            count += 2
        else:
            count += 1
    return count


<<<<<<< HEAD
=======
""" Function making PDF cover page """

>>>>>>> 28651bcc

def make_combined_pdf(pid, obj_file_uri, fileobj, obj, lang_user):
    """Make the cover-page-combined PDF file.

    :param pid: PID object
    :param file_uri: URI of the file object
    :param lang_user: LANGUAGE of access user
    :return: cover-page-combined PDF file object
    """
    lang_filepath = current_app.config['PDF_COVERPAGE_LANG_FILEPATH']\
        + lang_user + current_app.config['PDF_COVERPAGE_LANG_FILENAME']

    pidObject = PersistentIdentifier.get('recid', pid.pid_value)
    item_metadata_json = ItemsMetadata.get_record(pidObject.object_uuid)
    #item_metadata = db.session.query(ItemMetadata).filter_by(json=item_metadata_json).first()
    item_type = db.session.query(ItemType).filter(
        ItemType.id == ItemMetadata.item_type_id).first()
    item_type_id = item_type.id
    type_mapping = Mapping.get_record(item_type_id)
    item_map = get_mapping(type_mapping, "jpcoar_mapping")

    with open(lang_filepath) as json_datafile:
        lang_data = json.loads(json_datafile.read())

    # Initialize Instance
    pdf = FPDF('P', 'mm', 'A4')
    pdf.add_page()
    pdf.set_margins(20.0, 20.0)
    pdf.set_fill_color(100, 149, 237)

    pdf.add_font(
        'IPAexg',
        '',
        current_app.config["JPAEXG_TTF_FILEPATH"],
        uni=True)
    pdf.add_font(
        'IPAexm',
        '',
        current_app.config["JPAEXM_TTF_FILEPATH"],
        uni=True)

    # Parameters such as width and height of rows/columns
    w1 = 40  # width of the left column
    w2 = 130  # width of the right column
    footer_w = 90  # width of the footer cell
    # url_oapolicy_h = 7  # height of the URL & OA-policy
    # height of the URL & OA-policy
    url_oapolicy_h = current_app.config['URL_OA_POLICY_HEIGHT']
    # title_h = 8  # height of the title
    title_h = current_app.config['TITLE_HEIGHT']  # height of the title
    # header_h = 20  # height of the header cell
    header_h = current_app.config['HEADER_HEIGHT']  # height of the header cell
    # footer_h = 4  # height of the footer cell
    footer_h = current_app.config['FOOTER_HEIGHT']  # height of the footer cell
    # meta_h = 9  # height of the metadata cell
    # height of the metadata cell
    meta_h = current_app.config['METADATA_HEIGHT']
    max_letters_num = 51  # number of maximum letters that can be contained in the right column
    cc_logo_xposition = 160  # x-position where Creative Commons logos are placed

    # Get the header settings
    record = PDFCoverPageSettings.find(1)
    header_display_type = record.header_display_type
    header_output_string = record.header_output_string
    header_output_image = record.header_output_image
    header_display_position = record.header_display_position

    # Set the header position
    positions = {}
    if header_display_position == 'left':
        positions['str_position'] = 'L'
        positions['img_position'] = 20
    elif header_display_position == 'center' or header_display_position is None:
        positions['str_position'] = 'C'
        positions['img_position'] = 85
    elif header_display_position == 'right':
        positions['str_position'] = 'R'
        positions['img_position'] = 150

    # Show header(string or image)
    if header_display_type == 'string':
        pdf.set_font('IPAexm', '', 22)
        pdf.multi_cell(
            w1 + w2,
            header_h,
            header_output_string,
            0,
            positions['str_position'],
            False)
    else:
        pdf.image(
            header_output_image,
            x=positions['img_position'],
            y=None,
            w=0,
            h=30,
            type='')
        pdf.set_y(55)

    # Title settings
    title = item_metadata_json['title_' + lang_user]
    if title is None:
        title = item_metadata_json['title_en']
    pdf.set_font('IPAexm', '', 20)
    pdf.multi_cell(w1 + w2, title_h, title, 0, 'L', False)
    pdf.ln(h='15')

    # Metadata
    fg = WekoFeedGenerator()
    fe = fg.add_entry()

    _file = 'file.URI.@value'
    _file_item_id = None
    if _file in item_map:
        _file_item_id = item_map[_file].split('.')[0]

    _creator = 'creator.creatorName.@value'
    _creator_item_id = None
    if _creator in item_map:
        _creator_item_id = item_map[_creator].split('.')[0]

    item_types = db.session.query(ItemType).filter(
        ItemType.id == ItemMetadata.item_type_id).all()

    publisher_attr_lang = 'publisher.@attributes.xml:lang'
    publisher_value = 'publisher.@value'
    publisher_item_id = None
    publisher_lang_id = None
    publisher_text_id = None

    for item in item_types:
        item_id = item.id
        type_mapping_ = Mapping.get_record(item_id)
        temp_map = get_mapping(type_mapping_, "jpcoar_mapping")
        if publisher_attr_lang in temp_map:
            publisher_item_id = temp_map[publisher_attr_lang].split('.')[0]
            publisher_lang_id = temp_map[publisher_attr_lang].split('.')[1]
        if publisher_attr_lang in temp_map:
            publisher_item_id = temp_map[publisher_attr_lang].split('.')[0]
            publisher_lang_id = temp_map[publisher_attr_lang].split('.')[1]
        if publisher_value in temp_map:
            publisher_text_id = temp_map[publisher_value].split('.')[1]

    pdf.set_font('Arial', '', 14)
    pdf.set_font('IPAexg', '', 14)

    if item_metadata_json['lang'] == 'en':
        item_metadata_json['lang'] = 'English'
    elif item_metadata_json['lang'] == 'ja':
        item_metadata_json['lang'] = 'Japanese'

    try:
        lang = item_metadata_json.get('lang')
    except (KeyError, IndexError):
        lang = None
    try:
        #publisher = item_metadata_json[_creator_item_id].get(_creator_item_id)
        publisher = None
        default_publisher = None
        publishers = item_metadata_json[publisher_item_id]
        for publisher_data in publishers:
            if publisher_data[publisher_lang_id] == lang_user:
                publisher = publisher_data[publisher_text_id]
            if publisher_data[publisher_lang_id] == 'en':
                default_publisher = publisher_data[publisher_text_id]

        if publisher is None:
            publisher = default_publisher
    except (KeyError, IndexError):
        publisher = None
    try:
        pubdate = item_metadata_json.get('pubdate')
    except (KeyError, IndexError):
        pubdate = None
    try:
        keywords_ja = item_metadata_json.get('keywords')
    except (KeyError, IndexError):
        keywords_ja = None
    try:
        keywords_en = item_metadata_json.get('keywords_en')
    except (KeyError, IndexError):
        keywords_en = None
    try:
        #creator_mail = item_metadata_json['item_1538028816158']['creatorMails'][0].get('creatorMail')
        creator_mail = item_metadata_json[_creator_item_id]['creatorMails'][0].get(
            'creatorMail')
    except (KeyError, IndexError):
        creator_mail = None
    try:
        creator_name = None
        default_creator_name = None
        for creator_metadata in item_metadata_json[_creator_item_id]['creatorNames']:
            if creator_metadata.get('creatorNameLang') == lang_user:
                creator_name = creator_metadata.get('creatorName')
            if creator_metadata.get('creatorNameLang') == 'en':
                default_creator_name = creator_metadata.get('creatorName')

        if creator_name is None:
            creator_name = default_creator_name
    except (KeyError, IndexError):
        creator_name = None
    try:
        #affiliation = item_metadata_json['item_1538028816158']['affiliation'][0].get('affiliationNames')
        affiliation = item_metadata_json[_creator_item_id]['affiliation'][0].get(
            'affiliationNames')
    except (KeyError, IndexError):
        affiliation = None

    metadata_dict = {
        "lang": lang,
        "publisher": publisher,
        "pubdate": pubdate,
        "keywords_ja": keywords_ja,
        "keywords_en": keywords_en,
        "creator_mail": creator_mail,
        "creator_name": creator_name,
        "affiliation": affiliation
    }

    # Change the values from None to '' for printing
    for key in metadata_dict:
        if metadata_dict[key] is None:
            metadata_dict[key] = ''

    metadata_list = [
        "{}: {}".format(lang_data["Metadata"]["LANG"], metadata_dict["lang"]),
        "{}: {}".format(lang_data["Metadata"]["PUBLISHER"], metadata_dict["publisher"]),
        "{}: {}".format(lang_data["Metadata"]["PUBLICDATE"], metadata_dict["pubdate"]),
        "{} (Ja): {}".format(lang_data["Metadata"]["KEY"], metadata_dict["keywords_ja"]),
        "{} (En): {}".format(lang_data["Metadata"]["KEY"], metadata_dict["keywords_en"]),
        "{}: {}".format(lang_data["Metadata"]["AUTHOR"], metadata_dict["creator_name"]),
        "{}: {}".format(lang_data["Metadata"]["EMAIL"], metadata_dict["creator_mail"]),
        "{}: {}".format(lang_data["Metadata"]["AFFILIATED"], metadata_dict["affiliation"])
    ]

    metadata = '\n'.join(metadata_list)
    metadata_lfnum = int(metadata.count('\n'))
    for item in metadata_list:
        metadata_lfnum += int(get_east_asian_width_count(item)
                              ) // max_letters_num

    url = ''  # will be modified later
    url_lfnum = int(get_east_asian_width_count(url)) // max_letters_num

    oa_policy = ''  # will be modified later
    oa_policy_lfnum = int(
        get_east_asian_width_count(oa_policy)) // max_letters_num

    # Save top coordinate
    top = pdf.y
    # Calculate x position of next cell
    offset = pdf.x + w1
    pdf.multi_cell(w1,
                   meta_h,
                   lang_data["Title"]["METADATA"] + '\n' * (metadata_lfnum + 1),
                   1,
                   'C',
                   True)
    # Reset y coordinate
    pdf.y = top
    # Move to computed offset
    pdf.x = offset
    pdf.multi_cell(w2, meta_h, metadata, 1, 'L', False)
    top = pdf.y
    pdf.multi_cell(w1,
                   url_oapolicy_h,
                   lang_data["Title"]["URL"] + '\n' * (url_lfnum + 1),
                   1,
                   'C',
                   True)
    pdf.y = top
    pdf.x = offset
    pdf.multi_cell(w2, url_oapolicy_h, url, 1, 'L', False)
    top = pdf.y
    pdf.multi_cell(w1,
                   url_oapolicy_h,
                   lang_data["Title"]["OAPOLICY"] + '\n' * (oa_policy_lfnum + 1),
                   1,
                   'C',
                   True)
    pdf.y = top
    pdf.x = offset
    pdf.multi_cell(w2, url_oapolicy_h, oa_policy, 1, 'L', False)
    pdf.ln(h=1)

    # Footer
    pdf.set_font('Courier', '', 10)
    pdf.set_x(108)

    license = item_metadata_json[_file_item_id][0].get('licensetype')
    if license == 'license_free':  # Free writing
        txt = item_metadata_json[_file_item_id][0].get('licensefree')
        if txt is None:
            txt = ''
        pdf.multi_cell(footer_w, footer_h, txt, 0, 'L', False)
    elif license == 'license_0':  # Attribution
        txt = lang_data["License"]["LICENSE_0"]
        src = blueprint.root_path + "/static/images/creative_commons/by.png"
        lnk = "http://creativecommons.org/licenses/by/4.0/"
        pdf.multi_cell(footer_w, footer_h, txt, 0, 1, 'L', False)
        pdf.ln(h=2)
        pdf.image(
            src,
            x=cc_logo_xposition,
            y=None,
            w=0,
            h=0,
            type='',
            link=lnk)
    elif license == 'license_1':  # Attribution-ShareAlike
        txt = lang_data["License"]["LICENSE_1"]
        src = blueprint.root_path + "/static/images/creative_commons/by-sa.png"
        lnk = "http://creativecommons.org/licenses/by-sa/4.0/"
        pdf.multi_cell(footer_w, footer_h, txt, 0, 1, 'L', False)
        pdf.ln(h=2)
        pdf.image(
            src,
            x=cc_logo_xposition,
            y=None,
            w=0,
            h=0,
            type='',
            link=lnk)
    elif license == 'license_2':  # Attribution-NoDerivatives
        txt = lang_data["License"]["LICENSE_2"]
        src = blueprint.root_path + "/static/images/creative_commons/by-nd.png"
        lnk = "http://creativecommons.org/licenses/by-nd/4.0/"
        pdf.multi_cell(footer_w, footer_h, txt, 0, 'L', False)
        pdf.ln(h=2)
        pdf.image(
            src,
            x=cc_logo_xposition,
            y=None,
            w=0,
            h=0,
            type='',
            link=lnk)
    elif license == 'license_3':  # Attribution-NonCommercial
        txt = lang_data["License"]["LICENSE_3"]
        src = blueprint.root_path + "/static/images/creative_commons/by-nc.png"
        lnk = "http://creativecommons.org/licenses/by-nc/4.0/"
        pdf.multi_cell(footer_w, footer_h, txt, 0, 'L', False)
        pdf.ln(h=2)
        pdf.image(
            src,
            x=cc_logo_xposition,
            y=None,
            w=0,
            h=0,
            type='',
            link=lnk)
    elif license == 'license_4':  # Attribution-NonCommercial-ShareAlike
        txt = lang_data["License"]["LICENSE_4"]
        src = blueprint.root_path + "/static/images/creative_commons/by-nc-sa.png"
        lnk = "http://creativecommons.org/licenses/by-nc-sa/4.0/"
        pdf.multi_cell(footer_w, footer_h, txt, 0, 'L', False)
        pdf.ln(h=2)
        pdf.image(
            src,
            x=cc_logo_xposition,
            y=None,
            w=0,
            h=0,
            type='',
            link=lnk)
    elif license == 'license_5':  # Attribution-NonCommercial-NoDerivatives
        txt = lang_data["License"]["LICENSE_5"]
        src = blueprint.root_path + "/static/images/creative_commons/by-nc-nd.png"
        lnk = "http://creativecommons.org/licenses/by-nc-nd/4.0/"
        pdf.multi_cell(footer_w, footer_h, txt, 0, 'L', False)
        pdf.ln(h=2)
        pdf.image(
            src,
            x=cc_logo_xposition,
            y=None,
            w=0,
            h=0,
            type='',
            link=lnk)
    else:
        pdf.multi_cell(footer_w, footer_h, '', 0, 'L', False)

<<<<<<< HEAD
    # Convert PDF cover page data as bytecode
    output = pdf.output(dest = 'S').encode('latin-1')
=======
    """ Convert PDF cover page data as bytecode """
    output = pdf.output(dest='S').encode('latin-1')
>>>>>>> 28651bcc
    b_output = io.BytesIO(output)

    # Combine cover page and existing pages
    cover_page = PdfFileReader(b_output)
    f = open(obj_file_uri, "rb")
    existing_pages = PdfFileReader(f)

    # In the case the PDF file is encrypted by the password, ''(i.e. not
    # encrypted intentionally)
    if existing_pages.isEncrypted:
        try:
            existing_pages.decrypt('')
<<<<<<< HEAD
        except: # Errors such as NotImplementedError
            return ObjectResource.send_object(
=======
        except BaseException:  # Errors such as NotImplementedError
            return ObjectResourceWeko.send_object(
>>>>>>> 28651bcc
                obj.bucket, obj,
                expected_chksum=fileobj.get('checksum'),
                logger_data={
                    'bucket_id': obj.bucket_id,
                    'pid_type': pid.pid_type,
                    'pid_value': pid.pid_value,
                },
                as_attachment=False
            )

    # In the case the PDF file is encrypted by the password except ''
    if existing_pages.isEncrypted:
        return ObjectResource.send_object(
            obj.bucket, obj,
            expected_chksum=fileobj.get('checksum'),
            logger_data={
                'bucket_id': obj.bucket_id,
                'pid_type': pid.pid_type,
                'pid_value': pid.pid_value,
            },
            as_attachment=False
        )

    combined_pages = PdfFileWriter()
    combined_pages.addPage(cover_page.getPage(0))
    for page_num in range(existing_pages.numPages):
        existing_page = existing_pages.getPage(page_num)
        combined_pages.addPage(existing_page)

    # Download the newly generated combined PDF file
    try:
<<<<<<< HEAD
        combined_filename = 'CV_' + datetime.now().strftime('%Y%m%d') + '_' + item_metadata_json[_file_item_id][0].get("filename")
=======
        #combined_filename = 'CV_' + datetime.now().strftime('%Y%m%d') + '_' + item_metadata_json["item_1538028827221"][0].get("filename")
        combined_filename = 'CV_' + datetime.now().strftime('%Y%m%d') + '_' + \
            item_metadata_json[_file_item_id][0].get("filename")

>>>>>>> 28651bcc
    except (KeyError, IndexError):
        combined_filename = 'CV_' + title + '.pdf'
    combined_filepath = "/code/invenio/{}.pdf".format(combined_filename)
    combined_file = open(combined_filepath, "wb")
    combined_pages.write(combined_file)
    combined_file.close()
<<<<<<< HEAD
    return send_file(combined_filepath, as_attachment = True, attachment_filename = combined_filename, mimetype ='application/pdf', cache_timeout = -1)
=======

    return send_file(
        combined_filepath,
        as_attachment=True,
        attachment_filename=combined_filename,
        mimetype='application/pdf',
        cache_timeout=-1)
>>>>>>> 28651bcc
<|MERGE_RESOLUTION|>--- conflicted
+++ resolved
@@ -24,31 +24,25 @@
 import os
 import unicodedata
 from datetime import datetime
+
 from flask import current_app, send_file
 from fpdf import FPDF
 from invenio_db import db
+from invenio_files_rest.views import ObjectResource
 from invenio_pidstore.models import PersistentIdentifier
 from PyPDF2 import PdfFileReader, PdfFileWriter, utils
 from weko_records.api import ItemMetadata, ItemsMetadata, ItemType, Mapping
 from weko_records.serializers.feed import WekoFeedGenerator
 from weko_records.serializers.utils import get_mapping, get_metadata_from_map
+
 from .models import PDFCoverPageSettings
 from .views import blueprint
-from invenio_files_rest.views import ObjectResource
-
-
-<<<<<<< HEAD
-def get_east_asian_width_count(text):
-    """
-    Count numbers of full-width character and half-width character differently
-    """
-=======
+
 """ Function counting numbers of full-width character and half-width character differently """
 
 
 def get_east_asian_width_count(text):
     """Def eat asian width count."""
->>>>>>> 28651bcc
     count = 0
     for c in text:
         if unicodedata.east_asian_width(c) in 'FWA':
@@ -58,11 +52,8 @@
     return count
 
 
-<<<<<<< HEAD
-=======
 """ Function making PDF cover page """
 
->>>>>>> 28651bcc
 
 def make_combined_pdf(pid, obj_file_uri, fileobj, obj, lang_user):
     """Make the cover-page-combined PDF file.
@@ -445,13 +436,8 @@
     else:
         pdf.multi_cell(footer_w, footer_h, '', 0, 'L', False)
 
-<<<<<<< HEAD
-    # Convert PDF cover page data as bytecode
-    output = pdf.output(dest = 'S').encode('latin-1')
-=======
     """ Convert PDF cover page data as bytecode """
     output = pdf.output(dest='S').encode('latin-1')
->>>>>>> 28651bcc
     b_output = io.BytesIO(output)
 
     # Combine cover page and existing pages
@@ -464,13 +450,8 @@
     if existing_pages.isEncrypted:
         try:
             existing_pages.decrypt('')
-<<<<<<< HEAD
-        except: # Errors such as NotImplementedError
-            return ObjectResource.send_object(
-=======
         except BaseException:  # Errors such as NotImplementedError
             return ObjectResourceWeko.send_object(
->>>>>>> 28651bcc
                 obj.bucket, obj,
                 expected_chksum=fileobj.get('checksum'),
                 logger_data={
@@ -502,28 +483,19 @@
 
     # Download the newly generated combined PDF file
     try:
-<<<<<<< HEAD
-        combined_filename = 'CV_' + datetime.now().strftime('%Y%m%d') + '_' + item_metadata_json[_file_item_id][0].get("filename")
-=======
-        #combined_filename = 'CV_' + datetime.now().strftime('%Y%m%d') + '_' + item_metadata_json["item_1538028827221"][0].get("filename")
         combined_filename = 'CV_' + datetime.now().strftime('%Y%m%d') + '_' + \
             item_metadata_json[_file_item_id][0].get("filename")
 
->>>>>>> 28651bcc
     except (KeyError, IndexError):
         combined_filename = 'CV_' + title + '.pdf'
     combined_filepath = "/code/invenio/{}.pdf".format(combined_filename)
     combined_file = open(combined_filepath, "wb")
     combined_pages.write(combined_file)
     combined_file.close()
-<<<<<<< HEAD
-    return send_file(combined_filepath, as_attachment = True, attachment_filename = combined_filename, mimetype ='application/pdf', cache_timeout = -1)
-=======
 
     return send_file(
         combined_filepath,
         as_attachment=True,
         attachment_filename=combined_filename,
         mimetype='application/pdf',
-        cache_timeout=-1)
->>>>>>> 28651bcc
+        cache_timeout=-1)