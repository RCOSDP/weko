# -*- coding: utf-8 -*-
#
# This file is part of WEKO3.
# Copyright (C) 2017 National Institute of Informatics.
#
# WEKO3 is free software; you can redistribute it
# and/or modify it under the terms of the GNU General Public License as
# published by the Free Software Foundation; either version 2 of the
# License, or (at your option) any later version.
#
# WEKO3 is distributed in the hope that it will be
# useful, but WITHOUT ANY WARRANTY; without even the implied warranty of
# MERCHANTABILITY or FITNESS FOR A PARTICULAR PURPOSE.  See the GNU
# General Public License for more details.
#
# You should have received a copy of the GNU General Public License
# along with WEKO3; if not, write to the
# Free Software Foundation, Inc., 59 Temple Place, Suite 330, Boston,
# MA 02111-1307, USA.

""" Utilities for making the PDF cover page and newly combined PDFs. """
import io, unicodedata, json, os
from datetime import datetime
from fpdf import FPDF
from PyPDF2 import PdfFileWriter, PdfFileReader, utils
from flask import send_file, current_app
from weko_records.api import ItemsMetadata, ItemMetadata, ItemType
from invenio_pidstore.models import PersistentIdentifier
from invenio_db import db
from .models import PDFCoverPageSettings
from weko_records.serializers.utils import get_mapping, get_metadata_from_map
from weko_records.api import Mapping
from weko_records.serializers.feed import WekoFeedGenerator
from .views import blueprint
from .views import ObjectResourceWeko

""" Function counting numbers of full-width character and half-width character differently """
def get_east_asian_width_count(text):
    count = 0
    for c in text:
        if unicodedata.east_asian_width(c) in 'FWA':
            count += 2
        else:
            count += 1
    return count


""" Function making PDF cover page """
def make_combined_pdf(pid, obj_file_uri, fileobj, obj, lang_user):
    """
    make the cover-page-combined PDF file
    :param pid: PID object
    :param file_uri: URI of the file object
    :param lang_user: LANGUAGE of access user
    :return: cover-page-combined PDF file object
    """
    lang_filepath = current_app.config['PDF_COVERPAGE_LANG_FILEPATH']\
        + lang_user + current_app.config['PDF_COVERPAGE_LANG_FILENAME']

    pidObject = PersistentIdentifier.get('recid', pid.pid_value)
    item_metadata_json = ItemsMetadata.get_record(pidObject.object_uuid)
    #item_metadata = db.session.query(ItemMetadata).filter_by(json=item_metadata_json).first()
    item_type = db.session.query(ItemType).filter(ItemType.id==ItemMetadata.item_type_id).first()
    item_type_id = item_type.id
    type_mapping = Mapping.get_record(item_type_id)
    item_map = get_mapping(type_mapping, "jpcoar_mapping")

    with open(lang_filepath) as json_datafile:
        lang_data = json.loads(json_datafile.read())

    """ Initialize Instance """
    pdf = FPDF('P', 'mm', 'A4')
    pdf.add_page()
    pdf.set_margins(20.0, 20.0)
    pdf.set_fill_color(100, 149, 237)

    pdf.add_font('IPAexg', '', current_app.config["JPAEXG_TTF_FILEPATH"], uni=True)
    pdf.add_font('IPAexm', '', current_app.config["JPAEXM_TTF_FILEPATH"], uni=True)

    # Parameters such as width and height of rows/columns
    w1 = 40  # width of the left column
    w2 = 130  # width of the right column
    footer_w = 90  # width of the footer cell
    #url_oapolicy_h = 7  # height of the URL & OA-policy
    url_oapolicy_h = current_app.config['URL_OA_POLICY_HEIGHT']  # height of the URL & OA-policy
    # title_h = 8  # height of the title
    title_h = current_app.config['TITLE_HEIGHT']  # height of the title
    # header_h = 20  # height of the header cell
    header_h = current_app.config['HEADER_HEIGHT'] # height of the header cell
    # footer_h = 4  # height of the footer cell
    footer_h = current_app.config['FOOTER_HEIGHT'] # height of the footer cell
    # meta_h = 9  # height of the metadata cell
    meta_h = current_app.config['METADATA_HEIGHT']  # height of the metadata cell
    max_letters_num = 51  # number of maximum letters that can be contained in the right column
    cc_logo_xposition = 160  # x-position where Creative Commons logos are placed

    """ Header """
    # Get the header settings
    record = PDFCoverPageSettings.find(1)
    header_display_type = record.header_display_type
    header_output_string = record.header_output_string
    header_output_image = record.header_output_image
    header_display_position = record.header_display_position

    # Set the header position
    positions = {}
    if header_display_position == 'left':
        positions['str_position'] = 'L'
        positions['img_position'] = 20
    elif header_display_position == 'center' or header_display_position == None:
        positions['str_position'] = 'C'
        positions['img_position'] = 85
    elif header_display_position == 'right':
        positions['str_position'] = 'R'
        positions['img_position'] = 150

    # Show header(string or image)
    if header_display_type == 'string':
        pdf.set_font('IPAexm', '', 22)
        pdf.multi_cell(w1+w2, header_h, header_output_string, 0, positions['str_position'], False)
    else:
        pdf.image(header_output_image, x=positions['img_position'], y=None, w=0, h=30, type='')
        pdf.set_y(55)

    """ Title """
    title = item_metadata_json['title_' + lang_user]
    if title == None:
        title = item_metadata_json['title_en']
    pdf.set_font('IPAexm', '', 20)
    pdf.multi_cell(w1 + w2, title_h, title, 0, 'L', False)
    pdf.ln(h='15')

    """ Metadata """
    fg = WekoFeedGenerator()
    fe = fg.add_entry()

    _file = 'file.URI.@value'
    _file_item_id = None
    if _file in item_map:
        _file_item_id = item_map[_file].split('.')[0]

    _creator = 'creator.creatorName.@value'
    _creator_item_id = None
    if _creator in item_map:
        _creator_item_id = item_map[_creator].split('.')[0]
        
    item_types = db.session.query(ItemType).filter(ItemType.id==ItemMetadata.item_type_id).all()

    publisher_attr_lang = 'publisher.@attributes.xml:lang'
    publisher_value = 'publisher.@value'
    publisher_item_id = None
    publisher_lang_id = None
    publisher_text_id = None

    for item in item_types:
        item_id = item.id
        type_mapping_ = Mapping.get_record(item_id)
        temp_map = get_mapping(type_mapping_, "jpcoar_mapping")
        if publisher_attr_lang in temp_map:
            publisher_item_id = temp_map[publisher_attr_lang].split('.')[0]
            publisher_lang_id = temp_map[publisher_attr_lang].split('.')[1]
        if publisher_attr_lang in temp_map:
            publisher_item_id = temp_map[publisher_attr_lang].split('.')[0]
            publisher_lang_id = temp_map[publisher_attr_lang].split('.')[1]
        if publisher_value in temp_map:
            publisher_text_id = temp_map[publisher_value].split('.')[1]

    pdf.set_font('Arial', '', 14)
    pdf.set_font('IPAexg', '', 14)

    if item_metadata_json['lang'] == 'en':
        item_metadata_json['lang'] = 'English'
    elif item_metadata_json['lang']  == 'ja':
        item_metadata_json['lang'] = 'Japanese'

    try:
        lang = item_metadata_json.get('lang')
    except (KeyError, IndexError):
        lang = None
    try:
        #publisher = item_metadata_json[_creator_item_id].get(_creator_item_id)
        publisher = None
        default_publisher = None
        publishers = item_metadata_json[publisher_item_id]
        for publisher_data in publishers:
            if publisher_data[publisher_lang_id] == lang_user:
                publisher = publisher_data[publisher_text_id]
            if publisher_data[publisher_lang_id] == 'en':
                default_publisher = publisher_data[publisher_text_id]
        
        if publisher == None:
            publisher = default_publisher
    except (KeyError, IndexError):
        publisher = None
    try:
        pubdate = item_metadata_json.get('pubdate')
    except (KeyError, IndexError):
        pubdate = None
    try:
        keywords_ja = item_metadata_json.get('keywords')
    except (KeyError, IndexError):
        keywords_ja = None
    try:
        keywords_en = item_metadata_json.get('keywords_en')
    except (KeyError, IndexError):
        keywords_en = None
    try:
        #creator_mail = item_metadata_json['item_1538028816158']['creatorMails'][0].get('creatorMail')
        creator_mail = item_metadata_json[_creator_item_id]['creatorMails'][0].get('creatorMail')
    except (KeyError, IndexError):
        creator_mail = None
    try:
        creator_name = None
        default_creator_name = None
        for creator_metadata in item_metadata_json[_creator_item_id]['creatorNames']:
            if creator_metadata.get('creatorNameLang') == lang_user:
                creator_name = creator_metadata.get('creatorName')
            if creator_metadata.get('creatorNameLang') == 'en':
                default_creator_name = creator_metadata.get('creatorName')
        
        if creator_name == None:
            creator_name = default_creator_name
    except (KeyError, IndexError):
        creator_name = None
    try:
        #affiliation = item_metadata_json['item_1538028816158']['affiliation'][0].get('affiliationNames')
        affiliation = item_metadata_json[_creator_item_id]['affiliation'][0].get('affiliationNames')
    except (KeyError, IndexError):
        affiliation = None

    metadata_dict = {
                     "lang": lang,
                     "publisher": publisher,
                     "pubdate": pubdate,
                     "keywords_ja": keywords_ja,
                     "keywords_en": keywords_en,
                     "creator_mail": creator_mail,
                     "creator_name": creator_name,
                     "affiliation": affiliation
                     }

    # Change the values from None to '' for printing
    for key in metadata_dict:
        if metadata_dict[key] == None:
            metadata_dict[key] = ''

    metadata_list = [
        "{}: {}".format(lang_data["Metadata"]["LANG"], metadata_dict["lang"]),
        "{}: {}".format(lang_data["Metadata"]["PUBLISHER"], metadata_dict["publisher"]),
        "{}: {}".format(lang_data["Metadata"]["PUBLICDATE"], metadata_dict["pubdate"]),
        "{} (Ja): {}".format(lang_data["Metadata"]["KEY"], metadata_dict["keywords_ja"]),
        "{} (En): {}".format(lang_data["Metadata"]["KEY"], metadata_dict["keywords_en"]),
        "{}: {}".format(lang_data["Metadata"]["AUTHOR"], metadata_dict["creator_name"]),
        "{}: {}".format(lang_data["Metadata"]["EMAIL"], metadata_dict["creator_mail"]),
        "{}: {}".format(lang_data["Metadata"]["AFFILIATED"], metadata_dict["affiliation"])
    ]

    metadata = '\n'.join(metadata_list)
    metadata_lfnum = int(metadata.count('\n'))
    for item in metadata_list:
            metadata_lfnum += int(get_east_asian_width_count(item)) // max_letters_num

    url = '' # will be modified later
    url_lfnum = int(get_east_asian_width_count(url)) // max_letters_num

    oa_policy = '' # will be modified later
    oa_policy_lfnum = int(get_east_asian_width_count(oa_policy)) // max_letters_num

    # Save top coordinate
    top = pdf.y
    # Calculate x position of next cell
    offset = pdf.x + w1
<<<<<<< HEAD
    pdf.multi_cell(w1, meta_h, lang_data["Title"]["METADATA"] + '\n'*(metadata_lfnum+1), 1, 'C', True)
=======
    pdf.multi_cell(w1, meta_h, lang_data["Title"]["METADATA"] + '\n'*(metadata_lfnum + 1), 1, 'C', True)
>>>>>>> 5d219690
    # Reset y coordinate
    pdf.y = top
    # Move to computed offset
    pdf.x = offset
    pdf.multi_cell(w2, meta_h, metadata, 1, 'L', False)
    top = pdf.y
<<<<<<< HEAD
    pdf.multi_cell(w1, url_oapolicy_h, lang_data["Title"]["URL"] + '\n'*(url_lfnum+1), 1, 'C', True)
=======
    pdf.multi_cell(w1, url_oapolicy_h, lang_data["Title"]["URL"] + '\n'*(url_lfnum + 1), 1, 'C', True)
>>>>>>> 5d219690
    pdf.y = top
    pdf.x = offset
    pdf.multi_cell(w2, url_oapolicy_h, url, 1, 'L', False)
    top = pdf.y
<<<<<<< HEAD
    pdf.multi_cell(w1, url_oapolicy_h, lang_data["Title"]["OAPOLICY"] + '\n'*(oa_policy_lfnum+1), 1, 'C', True)
=======
    pdf.multi_cell(w1, url_oapolicy_h, lang_data["Title"]["OAPOLICY"] + '\n'*(oa_policy_lfnum + 1), 1, 'C', True)
>>>>>>> 5d219690
    pdf.y = top
    pdf.x = offset
    pdf.multi_cell(w2, url_oapolicy_h, oa_policy, 1, 'L', False)
    pdf.ln(h=1)

    ### Footer ###
    pdf.set_font('Courier', '', 10)
    pdf.set_x(108)

    license =  item_metadata_json[_file_item_id][0].get('licensetype')
    if license == 'license_free':  #Free writing
        txt = item_metadata_json[_file_item_id][0].get('licensefree')
        if txt == None:
            txt = ''
        pdf.multi_cell(footer_w, footer_h, txt, 0, 'L', False)
    elif license == 'license_0': #Attribution
        txt = lang_data["License"]["LICENSE_0"]
        src = blueprint.root_path + "/static/images/creative_commons/by.png"
        lnk = "http://creativecommons.org/licenses/by/4.0/"
        pdf.multi_cell(footer_w, footer_h, txt, 0, 1, 'L', False)
        pdf.ln(h=2)
        pdf.image(src, x = cc_logo_xposition, y = None, w = 0, h = 0, type = '', link = lnk)
    elif license == 'license_1': #Attribution-ShareAlike
        txt = lang_data["License"]["LICENSE_1"]
        src= blueprint.root_path + "/static/images/creative_commons/by-sa.png"
        lnk = "http://creativecommons.org/licenses/by-sa/4.0/"
        pdf.multi_cell(footer_w, footer_h, txt, 0, 1, 'L', False)
        pdf.ln(h=2)
        pdf.image(src, x = cc_logo_xposition, y = None, w = 0, h = 0, type = '', link = lnk)
    elif license == 'license_2': #Attribution-NoDerivatives
        txt = lang_data["License"]["LICENSE_2"]
        src = blueprint.root_path + "/static/images/creative_commons/by-nd.png"
        lnk = "http://creativecommons.org/licenses/by-nd/4.0/"
        pdf.multi_cell(footer_w, footer_h, txt, 0, 'L', False)
        pdf.ln(h=2)
        pdf.image(src, x = cc_logo_xposition, y = None, w = 0, h = 0, type = '', link = lnk)
    elif license == 'license_3': #Attribution-NonCommercial
        txt = lang_data["License"]["LICENSE_3"]
        src = blueprint.root_path +  "/static/images/creative_commons/by-nc.png"
        lnk = "http://creativecommons.org/licenses/by-nc/4.0/"
        pdf.multi_cell(footer_w, footer_h, txt, 0, 'L', False)
        pdf.ln(h=2)
        pdf.image(src, x = cc_logo_xposition, y = None, w = 0, h = 0, type = '', link = lnk)
    elif license == 'license_4': #Attribution-NonCommercial-ShareAlike
        txt = lang_data["License"]["LICENSE_4"]
        src = blueprint.root_path + "/static/images/creative_commons/by-nc-sa.png"
        lnk = "http://creativecommons.org/licenses/by-nc-sa/4.0/"
        pdf.multi_cell(footer_w, footer_h, txt, 0, 'L', False)
        pdf.ln(h=2)
        pdf.image(src, x = cc_logo_xposition, y = None, w = 0, h = 0, type = '', link = lnk)
    elif license == 'license_5': #Attribution-NonCommercial-NoDerivatives
        txt = lang_data["License"]["LICENSE_5"]
        src = blueprint.root_path + "/static/images/creative_commons/by-nc-nd.png"
        lnk = "http://creativecommons.org/licenses/by-nc-nd/4.0/"
        pdf.multi_cell(footer_w, footer_h, txt, 0, 'L', False)
        pdf.ln(h=2)
        pdf.image(src, x = cc_logo_xposition, y = None, w = 0, h = 0, type = '', link = lnk)
    else:
        pdf.multi_cell(footer_w, footer_h, '', 0, 'L', False)

    """ Convert PDF cover page data as bytecode """
    output = pdf.output(dest = 'S').encode('latin-1')
    b_output = io.BytesIO(output)

    """ Combining cover page and existing pages """
    cover_page = PdfFileReader(b_output)
    f = open(obj_file_uri, "rb")
    existing_pages = PdfFileReader(f)

    # In the case the PDF file is encrypted by the password, ''(i.e. not encrypted intentionally)
    if existing_pages.isEncrypted:
        try:
            existing_pages.decrypt('')
        except: # Errors such as NotImplementedError
            return ObjectResourceWeko.send_object(
                obj.bucket, obj,
                expected_chksum=fileobj.get('checksum'),
                logger_data={
                    'bucket_id': obj.bucket_id,
                    'pid_type': pid.pid_type,
                    'pid_value': pid.pid_value,
                },
                as_attachment=False,
                cache_timeout=-1
            )

    # In the case the PDF file is encrypted by the password except ''
    if existing_pages.isEncrypted:
        return ObjectResourceWeko.send_object(
            obj.bucket, obj,
            expected_chksum=fileobj.get('checksum'),
            logger_data={
                'bucket_id': obj.bucket_id,
                'pid_type': pid.pid_type,
                'pid_value': pid.pid_value,
            },
            as_attachment=False,
            cache_timeout=-1
        )

    combined_pages = PdfFileWriter()
    combined_pages.addPage(cover_page.getPage(0))
    for page_num in range(existing_pages.numPages):
        existing_page = existing_pages.getPage(page_num)
        combined_pages.addPage(existing_page)

    """ Download the newly generated combined PDF file """
    try:
        #combined_filename = 'CV_' + datetime.now().strftime('%Y%m%d') + '_' + item_metadata_json["item_1538028827221"][0].get("filename")
        combined_filename = 'CV_' + datetime.now().strftime('%Y%m%d') + '_' + item_metadata_json[_file_item_id][0].get("filename")


    except (KeyError, IndexError):
        combined_filename = 'CV_' + title + '.pdf'
    combined_filepath = "/code/combined-pdfs/{}.pdf".format(combined_filename)
    combined_file = open(combined_filepath, "wb")
    combined_pages.write(combined_file)
    combined_file.close()

    return send_file(combined_filepath, as_attachment = True, attachment_filename = combined_filename, mimetype ='application/pdf', cache_timeout = -1)<|MERGE_RESOLUTION|>--- conflicted
+++ resolved
@@ -143,7 +143,7 @@
     _creator_item_id = None
     if _creator in item_map:
         _creator_item_id = item_map[_creator].split('.')[0]
-        
+
     item_types = db.session.query(ItemType).filter(ItemType.id==ItemMetadata.item_type_id).all()
 
     publisher_attr_lang = 'publisher.@attributes.xml:lang'
@@ -187,7 +187,7 @@
                 publisher = publisher_data[publisher_text_id]
             if publisher_data[publisher_lang_id] == 'en':
                 default_publisher = publisher_data[publisher_text_id]
-        
+
         if publisher == None:
             publisher = default_publisher
     except (KeyError, IndexError):
@@ -217,7 +217,7 @@
                 creator_name = creator_metadata.get('creatorName')
             if creator_metadata.get('creatorNameLang') == 'en':
                 default_creator_name = creator_metadata.get('creatorName')
-        
+
         if creator_name == None:
             creator_name = default_creator_name
     except (KeyError, IndexError):
@@ -270,31 +270,19 @@
     top = pdf.y
     # Calculate x position of next cell
     offset = pdf.x + w1
-<<<<<<< HEAD
-    pdf.multi_cell(w1, meta_h, lang_data["Title"]["METADATA"] + '\n'*(metadata_lfnum+1), 1, 'C', True)
-=======
     pdf.multi_cell(w1, meta_h, lang_data["Title"]["METADATA"] + '\n'*(metadata_lfnum + 1), 1, 'C', True)
->>>>>>> 5d219690
     # Reset y coordinate
     pdf.y = top
     # Move to computed offset
     pdf.x = offset
     pdf.multi_cell(w2, meta_h, metadata, 1, 'L', False)
     top = pdf.y
-<<<<<<< HEAD
-    pdf.multi_cell(w1, url_oapolicy_h, lang_data["Title"]["URL"] + '\n'*(url_lfnum+1), 1, 'C', True)
-=======
     pdf.multi_cell(w1, url_oapolicy_h, lang_data["Title"]["URL"] + '\n'*(url_lfnum + 1), 1, 'C', True)
->>>>>>> 5d219690
     pdf.y = top
     pdf.x = offset
     pdf.multi_cell(w2, url_oapolicy_h, url, 1, 'L', False)
     top = pdf.y
-<<<<<<< HEAD
-    pdf.multi_cell(w1, url_oapolicy_h, lang_data["Title"]["OAPOLICY"] + '\n'*(oa_policy_lfnum+1), 1, 'C', True)
-=======
     pdf.multi_cell(w1, url_oapolicy_h, lang_data["Title"]["OAPOLICY"] + '\n'*(oa_policy_lfnum + 1), 1, 'C', True)
->>>>>>> 5d219690
     pdf.y = top
     pdf.x = offset
     pdf.multi_cell(w2, url_oapolicy_h, oa_policy, 1, 'L', False)
