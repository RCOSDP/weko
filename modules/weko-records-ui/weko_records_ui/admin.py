--- conflicted
+++ resolved
@@ -40,10 +40,6 @@
 from wtforms import SelectField, StringField
 from wtforms import validators
 from weko_user_profiles.models import UserProfile
-<<<<<<< HEAD
-
-=======
->>>>>>> 30bb7726
 
 _app = LocalProxy(lambda: current_app.extensions['weko-admin'].app)
 
@@ -171,13 +167,8 @@
 
     form_choices = {
         'repository': [
-<<<<<<< HEAD
             ('0', 'Root Index'),
             # list communities
-=======
-            ('0', 'Root Index 0'),
-            ('1', 'Root Index 1')
->>>>>>> 30bb7726
         ]
     }
 
@@ -217,11 +208,7 @@
                 Will be set to True if model was created and to False if edited
         """
 
-<<<<<<< HEAD
         ### Update hidden data automation        
-=======
-        ### Update hidden data automation
->>>>>>> 30bb7726
         if is_created:
             model.created_userId = UserProfile.get_by_userid(current_user.get_id()).username
             model.created_date = datetime.utcnow().replace(microsecond=0)
