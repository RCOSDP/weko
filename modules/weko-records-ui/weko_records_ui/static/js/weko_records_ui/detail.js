--- conflicted
+++ resolved
@@ -267,7 +267,6 @@
       });
     }
   });
-<<<<<<< HEAD
   
   document.getElementById('print-btn').addEventListener('click', () => {
     const iframe = document.createElement('iframe');
@@ -279,7 +278,7 @@
       }
   })
 });
-=======
+
 })
 $('#close_btn, #modal_close_btn').on('click', function () {
   document.location.href = location.pathname;
@@ -320,4 +319,3 @@
   }
 }
 );
->>>>>>> 3b4b85da
