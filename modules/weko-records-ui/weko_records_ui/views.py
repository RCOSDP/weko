# -*- coding: utf-8 -*-
#
# This file is part of WEKO3.
# Copyright (C) 2017 National Institute of Informatics.
#
# WEKO3 is free software; you can redistribute it
# and/or modify it under the terms of the GNU General Public License as
# published by the Free Software Foundation; either version 2 of the
# License, or (at your option) any later version.
#
# WEKO3 is distributed in the hope that it will be
# useful, but WITHOUT ANY WARRANTY; without even the implied warranty of
# MERCHANTABILITY or FITNESS FOR A PARTICULAR PURPOSE.  See the GNU
# General Public License for more details.
#
# You should have received a copy of the GNU General Public License
# along with WEKO3; if not, write to the
# Free Software Foundation, Inc., 59 Temple Place, Suite 330, Boston,
# MA 02111-1307, USA.

"""Blueprint for weko-records-ui."""

import os

import six
import werkzeug
from flask import Blueprint, abort, current_app, escape, flash, jsonify, \
    make_response, redirect, render_template, request, url_for
from flask_babelex import gettext as _
from flask_login import login_required
from flask_security import current_user
from invenio_cache import cached_unless_authenticated
from invenio_db import db
from invenio_files_rest.models import ObjectVersion
from invenio_files_rest.permissions import has_update_version_role
from invenio_i18n.ext import current_i18n
from invenio_oaiserver.response import getrecord
from invenio_pidrelations.contrib.versioning import PIDVersioning
from invenio_pidstore.errors import PIDDoesNotExistError
from invenio_pidstore.models import PersistentIdentifier, PIDStatus
from invenio_records_ui.signals import record_viewed
from invenio_records_ui.utils import obj_or_import_string
from lxml import etree
from weko_accounts.views import _redirect_method
from weko_admin.models import AdminSettings
from weko_admin.utils import get_search_setting
from weko_deposit.api import WekoRecord
from weko_deposit.pidstore import get_record_without_version
from weko_index_tree.api import Indexes
from weko_index_tree.models import IndexStyle
from weko_index_tree.utils import get_index_link_list
from weko_records.api import ItemLink, Mapping
from weko_records.serializers import citeproc_v1
from weko_records.serializers.utils import get_mapping
from weko_records.utils import custom_record_medata_for_export, \
    remove_weko2_special_character, selected_value_by_language
from weko_search_ui.api import get_search_detail_keyword
from weko_workflow.api import WorkFlow

from weko_records_ui.models import InstitutionName
from weko_records_ui.utils import check_items_settings, get_file_info_list

from .ipaddr import check_site_license_permission
from .models import FilePermission, PDFCoverPageSettings
from .permissions import check_content_clickable, check_created_id, \
    check_file_download_permission, check_original_pdf_download_permission, \
    check_permission_period, file_permission_factory, get_permission
from .utils import get_billing_file_download_permission, get_groups_price, \
    get_min_price_billing_file_download, get_record_permalink, hide_by_email, \
    is_show_email_of_creator
from .utils import restore as restore_imp
from .utils import soft_delete as soft_delete_imp

blueprint = Blueprint(
    'weko_records_ui',
    __name__,
    template_folder='templates',
    static_folder='static',
)


@blueprint.app_template_filter()
def record_from_pid(pid_value):
    """Get record from PID."""
    try:
        return WekoRecord.get_record_by_pid(pid_value)
    except Exception as e:
        current_app.logger.debug('Unable to get version record: ')
        current_app.logger.debug(e)
        return {}


@blueprint.app_template_filter()
def url_to_link(field):
    if field.startswith("http"):
        return True
    return False


@blueprint.app_template_filter()
def pid_value_version(pid_value):
    """Get version from pid_value."""
    try:
        lists = str(pid_value).split('.')
        return lists[-1] if len(lists) > 1 else None
    except Exception as e:
        current_app.logger.debug('Unable to get version from pid_value: ')
        current_app.logger.debug(e)
        return None


def publish(pid, record, template=None, **kwargs):
    """Record publish  status change view.

    Change record publish status with given status and renders record export
    template.

    :param pid: PID object.
    :param record: Record object.
    :param template: Template to render.
    :param kwargs: Additional view arguments based on URL rule.
    :return: The rendered template.
    """
    from weko_deposit.api import WekoIndexer
    status = request.values.get('status')
    publish_status = record.get('publish_status')

    pid_ver = PIDVersioning(child=pid)
    last_record = WekoRecord.get_record_by_pid(pid_ver.last_child.pid_value)

    if not publish_status:
        record.update({'publish_status': (status or '0')})
        last_record.update({'publish_status': (status or '0')})
    else:
        record['publish_status'] = (status or '0')
        last_record['publish_status'] = (status or '0')

    record.commit()
    last_record.commit()
    db.session.commit()

    indexer = WekoIndexer()
    indexer.update_publish_status(record)
    indexer.update_publish_status(last_record)

    return redirect(url_for('.recid', pid_value=pid.pid_value))


def export(pid, record, template=None, **kwargs):
    """Record serialization view.

    Serializes record with given format and renders record export template.

    :param pid: PID object.
    :param record: Record object.
    :param template: Template to render.
    :param kwargs: Additional view arguments based on URL rule.
    :return: The rendered template.
    """
    formats = current_app.config.get('RECORDS_UI_EXPORT_FORMATS', {}).get(
        pid.pid_type)
    schema_type = request.view_args.get('format')
    fmt = formats.get(schema_type)
    if fmt is False:
        # If value is set to False, it means it was deprecated.
        abort(410)
    elif fmt is None:
        abort(404)
    else:
        # Custom Record Metadata for export JSON
        custom_record_medata_for_export(record)
        if 'json' not in schema_type and 'bibtex' not in schema_type:
            record.update({'@export_schema_type': schema_type})

        serializer = obj_or_import_string(fmt['serializer'])
        data = serializer.serialize(pid, record)
        if isinstance(data, six.binary_type):
            data = data.decode('utf8')

        response = make_response(data)

        if 'json' in schema_type or 'bibtex' in schema_type:
            response.headers['Content-Type'] = 'text/plain'
        else:
            response.headers['Content-Type'] = 'text/xml'

        return response


@blueprint.app_template_filter('get_image_src')
def get_image_src(mimetype):
    """Get image src by file type.

    :param mimetype:
    :return src: dict
    """
    if 'text/' in mimetype:
        src = 'icon_16_txt.jpg'
    elif 'officedocument.wordprocessingml' in mimetype:
        src = 'icon_16_doc.jpg'
    elif 'officedocument.spreadsheetml' in mimetype:
        src = 'icon_16_xls.jpg'
    elif 'officedocument.presentationml' in mimetype:
        src = 'icon_16_ppt.jpg'
    elif 'msword' in mimetype:
        src = 'icon_16_doc.jpg'
    elif 'excel' in mimetype:
        src = 'icon_16_xls.jpg'
    elif 'powerpoint' in mimetype:
        src = 'icon_16_ppt.jpg'
    elif 'zip' in mimetype or 'rar' in mimetype:
        src = 'icon_16_zip.jpg'
    elif 'audio/' in mimetype:
        src = 'icon_16_music.jpg'
    elif 'xml' in mimetype:
        src = 'icon_16_xml.jpg'
    elif 'image/' in mimetype:
        src = 'icon_16_picture.jpg'
    elif 'pdf' in mimetype:
        src = 'icon_16_pdf.jpg'
    elif 'video/' in mimetype:
        if 'flv' in mimetype:
            src = 'icon_16_flash.jpg'
        else:
            src = 'icon_16_movie.jpg'
    else:
        src = 'icon_16_others.jpg'

    return '/static/images/icon/' + src


@blueprint.app_template_filter('get_license_icon')
def get_license_icon(license_type):
    """Get License type icon.

    :param license_type:
    :return:
    """
    list_license_dict = current_app.config['WEKO_RECORDS_UI_LICENSE_DICT']
    license_icon_location = \
        current_app.config['WEKO_RECORDS_UI_LICENSE_ICON_LOCATION']
    # In case of current lang is not JA, set to default.
    current_lang = 'default' if current_i18n.language != 'ja' \
        else current_i18n.language
    src, lic, href = '', '', '#'
    for item in list_license_dict:
        if item['value'] != "license_free" and license_type \
                and item['value'] in license_type:
            src = item['src']
            lic = item['name']
            href = item['href_' + current_lang]
            break
    src = license_icon_location + src if len(src) > 0 else ''
    lst = (src, lic, href)
    return lst


@blueprint.app_template_filter('check_permission')
def check_permission(record):
    """Check Permission on Page.

    :param record:
    :return: result
    """
    return check_created_id(record)


@blueprint.app_template_filter('check_file_permission')
def check_file_permission(record, fjson):
    """Check File Download Permission.

    :param record
    :param fjson
    :return: result
    """
    return check_file_download_permission(record, fjson)


@blueprint.app_template_filter('check_file_permission_period')
def check_file_permission_period(record, fjson):
    """Check File Download Permission.

    :param record
    :param fjson
    :return: result
    """
    return check_permission_period(get_permission(record, fjson))


@blueprint.app_template_filter('get_permission')
def get_file_permission(record, fjson):
    """Get File Download Permission.

    :param record
    :param fjson
    :return: result
    """
    return get_permission(record, fjson)


@blueprint.app_template_filter('check_content_file_clickable')
def check_content_file_clickable(record, fjson):
    """Check If content file is clickable.

    :param record
    :param fjson
    :return: result
    """
    return check_content_clickable(record, fjson)


@blueprint.app_template_filter('get_usage_workflow')
def get_usage_workflow(file_json):
    """Get correct usage workflow to redirect user.

    :param file_json
    :return: result
    """
    if not current_user.is_authenticated:
        # In case guest user
        from invenio_accounts.models import Role
        roles = [Role(id="none_loggin")]
    else:
        roles = current_user.roles
    if file_json and isinstance(file_json.get("provide"), list):
        provide = file_json.get("provide")
        for role in roles:
            for data in provide:
                if str(role.id) == data.get("role_id"):
                    return data.get("workflow_id")
    return None


@blueprint.app_template_filter('get_workflow_detail')
def get_workflow_detail(workflow_id):
    """Get workflow detail.

    :param
    :return: result
    """
    workflow_detail = WorkFlow().get_workflow_by_id(workflow_id)
    if workflow_detail:
        return workflow_detail
    else:
        abort(404)


def _get_google_scholar_meta(record):
    target_map = {
        'dc:title': 'citation_title',
        'jpcoar:creatorName': 'citation_author',
        'dc:publisher': 'citation_publisher',
        'jpcoar:subject': 'citation_keywords',
        'jpcoar:sourceTitle': 'citation_journal_title',
        'jpcoar:volume': 'citation_volume',
        'jpcoar:issue': 'citation_issue',
        'jpcoar:pageStart': 'citation_firstpage',
        'jpcoar:pageEnd': 'citation_lastpage', }
    if '_oai' not in record:
        return
    recstr = etree.tostring(
        getrecord(
            identifier=record['_oai'].get('id'),
            metadataPrefix='jpcoar',
            verb='getrecord'))
    et = etree.fromstring(recstr)
    mtdata = et.find('getrecord/record/metadata/', namespaces=et.nsmap)
    res = []
    if mtdata is not None:
        for target in target_map:
            found = mtdata.find(target, namespaces=mtdata.nsmap)
            if found is not None:
                res.append({'name': target_map[target], 'data': found.text})
        for date in mtdata.findall('datacite:date', namespaces=mtdata.nsmap):
            if date.attrib.get('dateType') == 'Available':
                res.append({'name': 'citation_online_date', 'data': date.text})
            elif date.attrib.get('dateType') == 'Issued':
                res.append(
                    {'name': 'citation_publication_date', 'data': date.text})
        for relatedIdentifier in mtdata.findall(
                'jpcoar:relation/jpcoar:relatedIdentifier',
                namespaces=mtdata.nsmap):
            if 'identifierType' in relatedIdentifier.attrib and \
                relatedIdentifier.attrib[
                    'identifierType'] == 'DOI':
                res.append({'name': 'citation_doi',
                            'data': relatedIdentifier.text})
        for creator in mtdata.findall(
                'jpcoar:creator/jpcoar:creatorName',
                namespaces=mtdata.nsmap):
            res.append({'name': 'citation_author', 'data': creator.text})
        for sourceIdentifier in mtdata.findall(
                'jpcoar:sourceIdentifier',
                namespaces=mtdata.nsmap):
            if 'identifierType' in sourceIdentifier.attrib and \
                sourceIdentifier.attrib[
                    'identifierType'] == 'ISSN':
                res.append({'name': 'citation_issn',
                            'data': sourceIdentifier.text})
        for pdf_url in mtdata.findall('jpcoar:file/jpcoar:URI',
                                      namespaces=mtdata.nsmap):
            res.append({'name': 'citation_pdf_url',
                        'data': pdf_url.text})
    res.append({'name': 'citation_dissertation_institution',
                'data': InstitutionName.get_institution_name()})
    record_route = current_app.config['RECORDS_UI_ENDPOINTS']['recid']['route']
    record_url = '{protocol}://{host}{path}'.format(
        protocol=request.environ['wsgi.url_scheme'],
        host=request.environ['HTTP_HOST'],
        path=record_route.replace('<pid_value>', record['recid'])
    )
    res.append({'name': 'citation_abstract_html_url', 'data': record_url})
    return res


def default_view_method(pid, record, filename=None, template=None, **kwargs):
    """Display default view.

    Sends record_viewed signal and renders template.
    :param pid: PID object.
    :param record: Record object.
    :param filename: File name.
    :param template: Template to render.
    :param kwargs: Additional view arguments based on URL rule.
    :returns: The rendered template.
    """
    # Check file permision if request is File Information page.
    if filename:
        check_file = None
        _files = record.get_file_data()
        if not _files:
            abort(404)

        file_order = int(request.args.get("file_order", -1))
        if filename == '[No FileName]':
            if file_order == -1 or file_order >= len(_files):
                abort(404)
            check_file = _files[file_order]
        else:
            find_filenames = [file for file in _files if file.get(
                'filename', '') == filename]
            if not find_filenames:
                abort(404)
            check_file = find_filenames[0]

        # Check file contents permission
        if not file_permission_factory(record, fjson=check_file).can():
            if not current_user.is_authenticated:
                return _redirect_method(has_next=True)
            abort(403)

    path_name_dict = {'ja': {}, 'en': {}}
    for navi in record.navi:
        path_arr = navi.path.split('/')
        for path in path_arr:
            index = Indexes.get_index(index_id=path)
            idx_name = index.index_name or ""
            idx_name_en = index.index_name_english
            path_name_dict['ja'][path] = idx_name.replace(
                "\n", r"<br\>").replace("&EMPTY&", "")
            path_name_dict['en'][path] = idx_name_en.replace(
                "\n", r"<br\>").replace("&EMPTY&", "")
            if not path_name_dict['ja'][path]:
                path_name_dict['ja'][path] = path_name_dict['en'][path]
    # Get PID version object to retrieve all versions of item
    pid_ver = PIDVersioning(child=pid)
    if not pid_ver.exists or pid_ver.is_last_child:
        abort(404)
    active_versions = list(pid_ver.children or [])
    all_versions = list(pid_ver.get_children(ordered=True, pid_status=None)
                        or [])
    try:
        if WekoRecord.get_record(id_=active_versions[-1].object_uuid)[
                '_deposit']['status'] == 'draft':
            active_versions.pop()
        if WekoRecord.get_record(id_=all_versions[-1].object_uuid)[
                '_deposit']['status'] == 'draft':
            all_versions.pop()
    except Exception:
        pass
    if active_versions:
        # active_versions.remove(pid_ver.last_child)
        active_versions.pop()

    check_site_license_permission()
    check_items_settings()
    send_info = {}
    send_info['site_license_flag'] = True \
        if hasattr(current_user, 'site_license_flag') else False
    send_info['site_license_name'] = current_user.site_license_name \
        if hasattr(current_user, 'site_license_name') else ''
    record_viewed.send(
        current_app._get_current_object(),
        pid=pid,
        record=record,
        info=send_info
    )
    community_arg = request.args.get('community')
    community_id = ""
    ctx = {'community': None}
    if community_arg:
        from weko_workflow.api import GetCommunity
        comm = GetCommunity.get_community_by_id(community_arg)
        ctx = {'community': comm}
        community_id = comm.id

    # Get index style
    style = IndexStyle.get(
        current_app.config['WEKO_INDEX_TREE_STYLE_OPTIONS']['id'])
    width = style.width if style else '3'
    height = style.height if style else None

    detail_condition = get_search_detail_keyword('')

    # Add Item Reference data to Record Metadata
    res = ItemLink.get_item_link_info(record.get("recid"))
    if res:
        record["relation"] = res
    else:
        record["relation"] = {}

    google_scholar_meta = _get_google_scholar_meta(record)

    current_lang = current_i18n.language \
        if hasattr(current_i18n, 'language') else None
    # get title name
    from weko_search_ui.utils import get_data_by_property
    title_name = ''
    item_type_mapping = Mapping.get_record(record.get('item_type_id'))
    item_map = get_mapping(item_type_mapping, 'jpcoar_mapping')
    suffixes = '.@attributes.xml:lang'
    for key in item_map:
        prefix = key.replace(suffixes, '')
        if prefix == 'title' and key.find(suffixes) != -1:
            # get language
            title_languages, _title_key = get_data_by_property(
                record, item_map, key)
            # get value
            title_values, _title_key1 = get_data_by_property(
                record, item_map, prefix + '.@value')
            title_name = selected_value_by_language(
                title_languages,
                title_values,
                _title_key,
                _title_key1,
                current_lang,
                record)

    pdfcoverpage_set_rec = PDFCoverPageSettings.find(1)
    # Check if user has the permission to download original pdf file
    # and the cover page setting is set and its value is enable (not disabled)
    can_download_original = check_original_pdf_download_permission(record) \
        and pdfcoverpage_set_rec and pdfcoverpage_set_rec.avail != 'disable'

    # Get item meta data
    record['permalink_uri'] = None
    permalink = get_record_permalink(record)
    if not permalink:
        if record.get('system_identifier_doi') and \
            record.get('system_identifier_doi').get(
                'attribute_value_mlt')[0]:
            record['permalink_uri'] = \
                record['system_identifier_doi'][
                    'attribute_value_mlt'][0][
                    'subitem_systemidt_identifier']
        else:
            record['permalink_uri'] = '{}records/{}'.format(
                request.url_root, record.get("recid"))
    else:
        record['permalink_uri'] = permalink

    can_update_version = has_update_version_role(current_user)

    display_setting = AdminSettings.get(name='display_stats_settings',
                                        dict_to_object=False)
    if display_setting:
        display_stats = display_setting.get('display_stats')
    else:
        display_stats = True

    groups_price = get_groups_price(record)
    billing_files_permission = get_billing_file_download_permission(
        groups_price) if groups_price else None
    billing_files_prices = get_min_price_billing_file_download(
        groups_price,
        billing_files_permission) if groups_price else None

    from weko_theme.utils import get_design_layout

    # Get the design for widget rendering
    page, render_widgets = get_design_layout(
        request.args.get('community') or current_app.config[
            'WEKO_THEME_DEFAULT_COMMUNITY'])

<<<<<<< HEAD
    if current_lang:
        index_link_list = get_index_link_list(current_lang)
    else:
        index_link_list = get_index_link_list()

=======
    index_link_list = get_index_link_list()
>>>>>>> f5d92151
    files_thumbnail = []
    if record.files:
        files_thumbnail = ObjectVersion.get_by_bucket(
            record.files.bucket.id, asc_sort=True).\
            filter_by(is_thumbnail=True).all()
    is_display_file_preview, files = get_file_info_list(record)
    # Flag: can edit record
    can_edit = True if pid == get_record_without_version(pid) else False

    open_day_display_flg = current_app.config.get('OPEN_DATE_DISPLAY_FLG')
    # Hide email of creator in pdf cover page
    item_type_id = record['item_type_id']
    is_show_email = is_show_email_of_creator(item_type_id)
    if not is_show_email:
        # list_hidden = get_ignore_item(record['item_type_id'])
        # record = hide_by_itemtype(record, list_hidden)
        record = hide_by_email(record)

    # Get Facet search setting.
    display_facet_search = get_search_setting().get("display_control", {}).get(
        'display_facet_search', {}).get('status', False)
    ctx.update({
        "display_facet_search": display_facet_search
    })

    # Get index tree setting.
    display_index_tree = get_search_setting().get("display_control", {}).get(
        'display_index_tree', {}).get('status', False)
    ctx.update({
        "display_index_tree": display_index_tree
    })

    # Get display_community setting.
    display_community = get_search_setting().get("display_control", {}).get(
        'display_community', {}).get('status', False)
    ctx.update({
        "display_community": display_community
    })

    return render_template(
        template,
        pid=pid,
        pid_versioning=pid_ver,
        active_versions=active_versions,
        all_versions=all_versions,
        record=record,
        files=files,
        display_stats=display_stats,
        filename=filename,
        can_download_original_pdf=can_download_original,
        is_logged_in=current_user and current_user.is_authenticated,
        can_update_version=can_update_version,
        page=page,
        render_widgets=render_widgets,
        community_id=community_id,
        width=width,
        detail_condition=detail_condition,
        height=height,
        index_link_enabled=style.index_link_enabled,
        index_link_list=index_link_list,
        google_scholar_meta=google_scholar_meta,
        billing_files_permission=billing_files_permission,
        billing_files_prices=billing_files_prices,
        files_thumbnail=files_thumbnail,
        can_edit=can_edit,
        open_day_display_flg=open_day_display_flg,
        path_name_dict=path_name_dict,
        is_display_file_preview=is_display_file_preview,
        # experimental implementation 20210502
        title_name=title_name,
        **ctx,
        **kwargs
    )


@blueprint.route('/r/<parent_pid_value>', methods=['GET'])
@blueprint.route('/r/<parent_pid_value>.<int:version>', methods=['GET'])
@login_required
def doi_ish_view_method(parent_pid_value=0, version=0):
    """DOI-like item version endpoint view.

    :param pid: PID value.
    :returns: Redirect to correct version.
    """
    try:
        p_pid = PersistentIdentifier.get('parent',
                                         'parent:' + str(parent_pid_value))
    except PIDDoesNotExistError:
        p_pid = None

    if p_pid:
        pid_ver = PIDVersioning(parent=p_pid)
        all_versions = list(
            pid_ver.get_children(
                ordered=True,
                pid_status=None))
        if version == 0 or version == len(all_versions):
            return redirect(url_for('invenio_records_ui.recid',
                                    pid_value=pid_ver.last_child.pid_value))
        elif version <= len(all_versions):
            version_pid = all_versions[(version - 1)]
            current_app.logger.info(version_pid.__dict__)
            if version_pid.status == PIDStatus.REGISTERED:
                return redirect(url_for('invenio_records_ui.recid',
                                        pid_value=version_pid.pid_value))

    return abort(404)


@blueprint.route('/records/parent:<pid_value>', methods=['GET'])
@login_required
def parent_view_method(pid_value=0):
    """Parent view method to display latest version.

    :param pid_value: PID value.
    :returns: Redirect to original view.
    """
    try:
        p_pid = PersistentIdentifier.get('parent', 'parent:' + str(pid_value))
    except PIDDoesNotExistError:
        p_pid = None

    if p_pid:
        pid_version = PIDVersioning(parent=p_pid)
        if pid_version.last_child:
            return redirect(
                url_for('invenio_records_ui.recid',
                        pid_value=pid_version.last_child.pid_value))
    return abort(404)


@blueprint.route('/admin/pdfcoverpage', methods=['GET', 'POST'])
def set_pdfcoverpage_header():
    """Set pdfcoverage header."""
    @blueprint.errorhandler(werkzeug.exceptions.RequestEntityTooLarge)
    def handle_over_max_file_size(error):
        return 'result : file size is overed.'

    # Save PDF Cover Page Header settings
    if request.method == 'POST':
        record = PDFCoverPageSettings.find(1)
        avail = request.form.get('availability')
        header_display_type = request.form.get('header-display')
        header_output_string = request.form.get('header-output-string')
        header_output_image_file = request.files.get('header-output-image')
        header_output_image_filename = header_output_image_file.filename
        header_output_image = record.header_output_image
        if not header_output_image_filename == '':
            upload_dir = current_app.instance_path + current_app.config.get(
                'WEKO_RECORDS_UI_PDF_HEADER_IMAGE_DIR')
            if not os.path.isdir(upload_dir):
                os.makedirs(upload_dir)
            header_output_image = upload_dir + header_output_image_filename
            header_output_image_file.save(header_output_image)
        header_display_position = request.form.get('header-display-position')

        # update PDF cover page settings
        PDFCoverPageSettings.update(1,
                                    avail,
                                    header_display_type,
                                    header_output_string,
                                    header_output_image,
                                    header_display_position
                                    )

        flash(_('PDF cover page settings have been updated.'),
              category='success')
        return redirect('/admin/pdfcoverpage')

    return redirect('/admin/pdfcoverpage')


@blueprint.route("/file_version/update", methods=['PUT'])
@login_required
def file_version_update():
    """Bulk delete items and index trees."""
    # Only allow authorised users to update object version
    if has_update_version_role(current_user):

        bucket_id = request.values.get('bucket_id')
        key = request.values.get('key')
        version_id = request.values.get('version_id')
        is_show = request.values.get('is_show')
        if not bucket_id and not key and not version_id:
            object_version = ObjectVersion.get(bucket=bucket_id, key=key,
                                               version_id=version_id)
            if object_version:
                # Do update the path on record
                object_version.is_show = True if is_show == '1' else False
                db.session.commit()

                return jsonify({'status': 1})
            else:
                return jsonify({'status': 0, 'msg': 'Version not found'})
        else:
            return jsonify({'status': 0, 'msg': 'Invalid data'})
    else:
        return jsonify({'status': 0, 'msg': 'Insufficient permission'})


@blueprint.app_template_filter('citation')
def citation(record, pid, style=None, ln=None):
    """Render citation for record according to style and language."""
    locale = ln or "en-US"  # ln or current_i18n.language
    style = style or "aapg-bulletin"  # style or 'science'
    try:
        _record = WekoRecord.get_record(pid.object_uuid)
        return citeproc_v1.serialize(pid, _record, style=style, locale=locale)
    except Exception:
        current_app.logger.exception(
            'Citation formatting for record {0} failed.'.format(str(
                record.id)))
        return None


@blueprint.route("/records/soft_delete/<recid>", methods=['POST'])
@login_required
def soft_delete(recid):
    """Soft delete item."""
    try:
        if not has_update_version_role(current_user):
            abort(403)
        soft_delete_imp(recid)
        return make_response('PID: ' + str(recid) + ' DELETED', 200)
    except Exception as ex:
        current_app.logger.error(ex)
        if ex.args and len(ex.args) and isinstance(ex.args[0], dict) \
                and ex.args[0].get('is_locked'):
            return jsonify(
                code=-1,
                is_locked=True,
                msg=str(ex.args[0].get('msg', ''))
            )
        abort(500)


@blueprint.route("/records/restore/<recid>", methods=['POST'])
@login_required
def restore(recid):
    """Restore item."""
    try:
        if not has_update_version_role(current_user):
            abort(403)
        restore_imp(recid)
        return make_response('PID: ' + str(recid) + ' RESTORED', 200)
    except Exception as ex:
        current_app.logger.error(ex)
        abort(500)


@blueprint.route("/records/permission/<recid>", methods=['POST'])
@login_required
def init_permission(recid):
    """Create file permission in database."""
    user_id = current_user.get_id()
    data = request.get_json()
    file_name = data.get('file_name')
    activity_id = data.get('activity_id')
    try:
        permission = FilePermission.init_file_permission(user_id, recid,
                                                         file_name,
                                                         activity_id)
        if permission:
            return make_response(
                'File permission: ' + file_name + 'of record: ' + recid
                + ' CREATED', 200)
    except Exception as ex:
        current_app.logger.debug(ex)
        abort(500)


@blueprint.app_template_filter('escape_str')
def escape_str(s):
    r"""Process escape, replace \n to <br/>, convert &EMPTY& to blank char.

    :param s: string
    :return: result
    """
    if s:
        s = remove_weko2_special_character(s)
        s = str(escape(s))
        s = escape_newline(s)
    return s


def escape_newline(s):
    """replace \n to <br/>
    :param s: string
    :return: result
    """
    br_char = '<br/>'
    s=s.replace('\r\n', br_char).replace('\r', br_char).replace('\n', br_char)
    s='<br />'.join(s.splitlines())
    # temp fix for JDCat
    s=s.replace('\\n',br_char)
    return s

@blueprint.app_template_filter('preview_able')
def preview_able(file_json):
    """Check whether file can be previewed or not."""
    file_type = ''
    file_size = file_json.get('size')
    file_format = file_json.get('format', '')
    for k, v in current_app.config['WEKO_ITEMS_UI_MS_MIME_TYPE'].items():
        if file_format in v:
            file_type = k
            break
    if file_type in current_app.config[
            'WEKO_ITEMS_UI_FILE_SISE_PREVIEW_LIMIT'].keys():
        # Convert MB to Bytes in decimal
        file_size_limit = current_app.config[
            'WEKO_ITEMS_UI_FILE_SISE_PREVIEW_LIMIT'][
            file_type] * 1000000
        if file_size > file_size_limit:
            return False
    return True<|MERGE_RESOLUTION|>--- conflicted
+++ resolved
@@ -592,15 +592,11 @@
         request.args.get('community') or current_app.config[
             'WEKO_THEME_DEFAULT_COMMUNITY'])
 
-<<<<<<< HEAD
     if current_lang:
         index_link_list = get_index_link_list(current_lang)
     else:
         index_link_list = get_index_link_list()
 
-=======
-    index_link_list = get_index_link_list()
->>>>>>> f5d92151
     files_thumbnail = []
     if record.files:
         files_thumbnail = ObjectVersion.get_by_bucket(
@@ -892,11 +888,13 @@
     :return: result
     """
     br_char = '<br/>'
-    s=s.replace('\r\n', br_char).replace('\r', br_char).replace('\n', br_char)
-    s='<br />'.join(s.splitlines())
+    s = s.replace('\r\n', br_char).replace(
+        '\r', br_char).replace('\n', br_char)
+    s = '<br />'.join(s.splitlines())
     # temp fix for JDCat
-    s=s.replace('\\n',br_char)
+    s = s.replace('\\n', br_char)
     return s
+
 
 @blueprint.app_template_filter('preview_able')
 def preview_able(file_json):
