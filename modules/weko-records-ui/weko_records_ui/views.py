--- conflicted
+++ resolved
@@ -227,11 +227,7 @@
         if item['value'] != "license_free" and item['value'] in type:
             src = item['src']
             lic = item['name']
-<<<<<<< HEAD
-            href = item['href_' + current_lang]
-=======
             href = item['href_'+current_lang]
->>>>>>> a6a1c54e
             break
     src = license_icon_location + src if len(src) > 0 else ''
     lst = (src, lic, href)
