# -*- coding: utf-8 -*-
#
# This file is part of WEKO3.
# Copyright (C) 2017 National Institute of Informatics.
#
# WEKO3 is free software; you can redistribute it
# and/or modify it under the terms of the GNU General Public License as
# published by the Free Software Foundation; either version 2 of the
# License, or (at your option) any later version.
#
# WEKO3 is distributed in the hope that it will be
# useful, but WITHOUT ANY WARRANTY; without even the implied warranty of
# MERCHANTABILITY or FITNESS FOR A PARTICULAR PURPOSE.  See the GNU
# General Public License for more details.
#
# You should have received a copy of the GNU General Public License
# along with WEKO3; if not, write to the
# Free Software Foundation, Inc., 59 Temple Place, Suite 330, Boston,
# MA 02111-1307, USA.

"""Blueprint for weko-records-ui."""

from datetime import datetime
import re
import os
import traceback
import uuid
import copy
import sys
import urllib.parse

import six
import werkzeug
from flask import Blueprint, abort, current_app, escape, flash, json, \
    jsonify, make_response, redirect, render_template, request, url_for
from flask_babelex import gettext as _
from flask_login import login_required
from flask_security import current_user
from sqlalchemy.orm.exc import NoResultFound
from invenio_cache import cached_unless_authenticated
from invenio_db import db
from invenio_files_rest.models import ObjectVersion, FileInstance
from invenio_files_rest.permissions import has_update_version_role
from invenio_i18n.ext import current_i18n
from invenio_oaiserver.response import getrecord
from invenio_pidrelations.contrib.versioning import PIDVersioning
from invenio_pidstore.errors import PIDDoesNotExistError
from invenio_pidstore.models import PersistentIdentifier, PIDStatus
from invenio_records_ui.signals import record_viewed
from invenio_files_rest.signals import file_downloaded
from invenio_records_ui.utils import obj_or_import_string
from lxml import etree
from weko_accounts.views import _redirect_method
from weko_admin.models import AdminSettings
from weko_admin.utils import get_search_setting
from weko_deposit.api import WekoRecord
from weko_deposit.pidstore import get_record_without_version
from weko_index_tree.api import Indexes
from weko_index_tree.models import IndexStyle
from weko_index_tree.utils import get_index_link_list
from weko_logging.activity_logger import UserActivityLogger
from weko_records.api import ItemLink, Mapping, ItemTypes, RequestMailList
from weko_records.serializers import citeproc_v1
from weko_records.serializers.utils import get_mapping
from weko_records.utils import custom_record_medata_for_export, \
    remove_weko2_special_character, selected_value_by_language
from weko_search_ui.api import get_search_detail_keyword
from weko_schema_ui.models import PublishStatus
from weko_user_profiles.models import UserProfile
from weko_workflow.api import WorkFlow

from weko_records_ui.fd import add_signals_info
from weko_records_ui.utils import check_items_settings, get_file_info_list, is_workflow_activity_work
from weko_records_ui.external import call_external_system
from weko_workflow.utils import get_item_info, process_send_mail, set_mail_info

from .ipaddr import check_site_license_permission
from .models import FilePermission, PDFCoverPageSettings
from .permissions import (
    check_content_clickable, check_created_id, check_created_id_by_recid,
    check_file_download_permission, check_original_pdf_download_permission,
    check_permission_period, file_permission_factory, get_permission
<<<<<<< HEAD
)
from .utils import create_secret_url, get_billing_file_download_permission, \
=======
from .utils import create_secret_url, export_preprocess, get_billing_file_download_permission, \
>>>>>>> 3aa12c21
    get_google_detaset_meta, get_google_scholar_meta, get_groups_price, \
    get_min_price_billing_file_download, get_record_permalink, hide_by_email, \
    delete_version, is_show_email_of_creator,hide_by_itemtype
from .utils import restore as restore_imp
from .utils import soft_delete as soft_delete_imp
from .api import get_s3_bucket_list, copy_bucket_to_s3, replace_file_bucket, get_file_place_info


blueprint = Blueprint(
    'weko_records_ui',
    __name__,
    template_folder='templates',
    static_folder='static',
)


@blueprint.app_template_filter()
def record_from_pid(pid_value):
    """Get record from PID."""
    try:
        return WekoRecord.get_record_by_pid(pid_value)
    except Exception as e:
        current_app.logger.debug('Unable to get version record: ')
        current_app.logger.debug(e)
        return {}


@blueprint.app_template_filter()
def url_to_link(field):
    pattern = ".*/record/\d+/files/.*"
    if field.startswith("http"):
        if re.match(pattern, field):
            return False
        else:
            return True
    return False


@blueprint.app_template_filter()
def pid_value_version(pid_value):
    """Get version from pid_value."""
    try:
        lists = str(pid_value).split('.')
        return lists[-1] if len(lists) > 1 else None
    except Exception as e:
        current_app.logger.debug('Unable to get version from pid_value: ')
        current_app.logger.debug(e)
        return None


def publish(pid, record, template=None, **kwargs):
    """Record publish  status change view.

    Change record publish status with given status and renders record export
    template.

    :param pid: PID object.
    :param record: Record object.
    :param template: Template to render.
    :param kwargs: Additional view arguments based on URL rule.
    :return: The rendered template.
    """
    from weko_deposit.api import WekoIndexer
    status = request.values.get('status')
    publish_status = record.get('publish_status')
    comm_id = request.values.get('community')

    pid_ver = PIDVersioning(child=pid)
    last_record = WekoRecord.get_record_by_pid(pid_ver.last_child.pid_value)
    old_record = copy.deepcopy(last_record)

    if not publish_status:
        record.update({'publish_status': (status or PublishStatus.PUBLIC.value)})
        last_record.update({'publish_status': (status or PublishStatus.PUBLIC.value)})
    else:
        record['publish_status'] = (status or PublishStatus.PUBLIC.value)
        last_record['publish_status'] = (status or PublishStatus.PUBLIC.value)

    record.commit()
    last_record.commit()
    db.session.commit()

    indexer = WekoIndexer()
    indexer.update_es_data(record, update_revision=False, field='publish_status')
    indexer.update_es_data(last_record, update_revision=False, field='publish_status')
    call_external_system(old_record=old_record, new_record=last_record)

    operation = "ITEM_PUBLISH" if publish_status else "ITEM_UNPUBLISH"
    UserActivityLogger.info(
        operation=operation,
        target_key=record.get("recid"),
    )

    if comm_id:
        return redirect(url_for('.recid', pid_value=pid.pid_value, community=comm_id))
    else:
        return redirect(url_for('.recid', pid_value=pid.pid_value))


def export(pid, record, template=None, **kwargs):
    """Record serialization view.

    Serializes record with given format and renders record export template.

    :param pid: PID object.
    :param record: Record object.
    :param template: Template to render.
    :param kwargs: Additional view arguments based on URL rule.
    :return: The rendered template.
    """
    schema_type = request.view_args.get('format')
    data = export_preprocess(pid, record, schema_type)
    response = make_response(data)

    if 'json' in schema_type or 'bibtex' in schema_type:
        response.headers['Content-Type'] = 'text/plain'
    else:
        response.headers['Content-Type'] = 'text/xml'

    return response


@blueprint.app_template_filter('get_image_src')
def get_image_src(mimetype):
    """Get image src by file type.

    :param mimetype:
    :return src: dict
    """
    if 'text/' in mimetype:
        src = 'icon_16_txt.jpg'
    elif 'officedocument.wordprocessingml' in mimetype:
        src = 'icon_16_doc.jpg'
    elif 'officedocument.spreadsheetml' in mimetype:
        src = 'icon_16_xls.jpg'
    elif 'officedocument.presentationml' in mimetype:
        src = 'icon_16_ppt.jpg'
    elif 'msword' in mimetype:
        src = 'icon_16_doc.jpg'
    elif 'excel' in mimetype:
        src = 'icon_16_xls.jpg'
    elif 'powerpoint' in mimetype:
        src = 'icon_16_ppt.jpg'
    elif 'zip' in mimetype or 'rar' in mimetype:
        src = 'icon_16_zip.jpg'
    elif 'audio/' in mimetype:
        src = 'icon_16_music.jpg'
    elif 'xml' in mimetype:
        src = 'icon_16_xml.jpg'
    elif 'image/' in mimetype:
        src = 'icon_16_picture.jpg'
    elif 'pdf' in mimetype:
        src = 'icon_16_pdf.jpg'
    elif 'video/' in mimetype:
        if 'flv' in mimetype:
            src = 'icon_16_flash.jpg'
        else:
            src = 'icon_16_movie.jpg'
    else:
        src = 'icon_16_others.jpg'

    return '/static/images/icon/' + src


@blueprint.app_template_filter('get_license_icon')
def get_license_icon(license_type):
    """Get License type icon.

    :param license_type:
    :return:
    """
    list_license_dict = current_app.config['WEKO_RECORDS_UI_LICENSE_DICT']
    license_icon_location = \
        current_app.config['WEKO_RECORDS_UI_LICENSE_ICON_LOCATION']
    # In case of current lang is not JA, set to default.
    current_lang = 'default' if current_i18n.language != 'ja' \
        else current_i18n.language
    src, lic, href = '', '', '#'
    for item in list_license_dict:
        if item['value'] != "license_free" and license_type \
                and item['value'] in license_type:
            src = item['src']
            lic = item['name']
            href = item['href_' + current_lang]
            break
    src = license_icon_location + src if len(src) > 0 else ''
    lst = (src, lic, href)
    return lst


@blueprint.app_template_filter('check_permission')
def check_permission(record):
    """Check Permission on Page.

    :param record:
    :return: result
    """
    return check_created_id(record)


@blueprint.app_template_filter('check_file_permission')
def check_file_permission(record, fjson):
    """Check File Download Permission.

    Args:
        record (weko_deposit.api.WekoRecord): _description_
        fjson (dict): _description_

    """
    return check_file_download_permission(record, fjson)


@blueprint.app_template_filter('check_file_permission_period')
def check_file_permission_period(record, fjson):
    """Check File Download Permission.

    :param record
    :param fjson
    :return: result
    """
    return check_permission_period(get_permission(record, fjson))


@blueprint.app_template_filter('get_permission')
def get_file_permission(record, fjson):
    """Get File Download Permission.

    :param record
    :param fjson
    :return: result
    """
    return get_permission(record, fjson)


@blueprint.app_template_filter('check_content_file_clickable')
def check_content_file_clickable(record, fjson):
    """Check If content file is clickable.

    :param record
    :param fjson
    :return: result
    """
    return check_content_clickable(record, fjson)


@blueprint.app_template_filter('get_usage_workflow')
def get_usage_workflow(file_json):
    """Get correct usage workflow to redirect user.

    :param file_json
    :return: result
    """
    if not current_user.is_authenticated:
        # In case guest user
        from invenio_accounts.models import Role
        roles = [Role(id="none_loggin")]
    else:
        roles = current_user.roles
    if file_json and isinstance(file_json.get("provide"), list):
        provide = file_json.get("provide")
        for role in roles:
            for data in provide:
                if str(role.id) == data.get("role_id"):
                    return data.get("workflow_id")
    return None


@blueprint.app_template_filter('get_workflow_detail')
def get_workflow_detail(workflow_id):
    """Get workflow detail.

    :param
    :return: result
    """
    workflow_detail = WorkFlow().get_workflow_by_id(workflow_id)
    if workflow_detail:
        return workflow_detail
    else:
        abort(404)


def default_view_method(pid, record, filename=None, template=None, **kwargs):
    """Display default view.

    Sends record_viewed signal and renders template.
    :param pid: PID object.
    :param record: Record object.
    :param filename: File name.
    :param template: Template to render.
    :param kwargs: Additional view arguments based on URL rule.
    :returns: The rendered template.
    """
    def _get_rights_title(result, rights_key_str, rights_values, current_lang, meta_options):
        """Get multi-lang rights title."""
        for rights_key in rights_key_str.split(','):
            item_key = rights_key.split('.')[0]
            if item_key in meta_options:
                if meta_options[item_key].get('title'):
                    item_title = meta_options[item_key]['title']
                if meta_options[item_key]['title_i18n'].get(current_lang, None):
                    item_title = meta_options[item_key]['title_i18n'][current_lang]
                elif meta_options[item_key]['title_i18n'].get('en', None):
                    item_title = meta_options[item_key]['title_i18n']['en']
            if rights_values:
                result[item_key] = {
                    'item_title': item_title,
                    'item_values': rights_values
                }

    item_type_id = record.get('item_type_id', -1)
    item_type = ItemTypes.get_by_id(item_type_id)
    # Check file permision if request is File Information page.
    file_order = int(request.args.get("file_order", -1))
    if filename:
        check_file = None
        if item_type:
            _files = record.get_file_data(item_type)
        else:
            _files = record.get_file_data()
        if not _files:
            abort(404)

        if filename == '[No FileName]':
            if file_order == -1 or file_order >= len(_files):
                abort(404)
            check_file = _files[file_order]
        else:
            find_filenames = [file for file in _files if file.get(
                'filename', '') == filename]
            if not find_filenames:
                abort(404)
            check_file = find_filenames[0]

        # Check file contents permission
        if not file_permission_factory(record, fjson=check_file, item_type=item_type).can():
            if not current_user.is_authenticated:
                return _redirect_method(has_next=True)
            abort(403)

    path_name_dict = {'ja': {}, 'en': {}}
    for navi in record.navi:
        path_arr = navi.path.split('/')
        for path in path_arr:
            index = Indexes.get_index(index_id=path)
            idx_name = index.index_name or ""
            idx_name_en = index.index_name_english
            path_name_dict['ja'][path] = idx_name.replace(
                "\n", r"<br\>").replace("&EMPTY&", "")
            path_name_dict['en'][path] = idx_name_en.replace(
                "\n", r"<br\>").replace("&EMPTY&", "")
            if not path_name_dict['ja'][path]:
                path_name_dict['ja'][path] = path_name_dict['en'][path]
    # Get PID version object to retrieve all versions of item
    pid_ver = PIDVersioning(child=pid)
    if not pid_ver.exists or pid_ver.is_last_child:
        abort(404)
    active_versions = list(pid_ver.children or [])
    all_versions = list(pid_ver.get_children(ordered=True, pid_status=PIDStatus.REGISTERED)
                        or [])
    try:
        if WekoRecord.get_record(id_=active_versions[-1].object_uuid)[
                '_deposit']['status'] == 'draft':
            active_versions.pop()
        if WekoRecord.get_record(id_=all_versions[-1].object_uuid)[
                '_deposit']['status'] == 'draft':
            all_versions.pop()
    except Exception:
        pass
    if active_versions:
        # active_versions.remove(pid_ver.last_child)
        active_versions.pop()

    check_site_license_permission()
    check_items_settings()
    send_info = {}
    send_info['site_license_flag'] = True \
        if hasattr(current_user, 'site_license_flag') else False
    send_info['site_license_name'] = current_user.site_license_name \
        if hasattr(current_user, 'site_license_name') else ''

    record_viewed.send(
        current_app._get_current_object(),
        pid=pid,
        record=record,
        info=send_info
    )
    community_arg = request.args.get('community')
    community_id = ""
    ctx = {'community': None}
    if community_arg:
        from weko_workflow.api import GetCommunity
        comm = GetCommunity.get_community_by_id(community_arg)
        ctx = {'community': comm}
        if comm is not None:
            community_id = comm.id

    # Get index style
    style = IndexStyle.get(
        current_app.config['WEKO_INDEX_TREE_STYLE_OPTIONS']['id'])
    width = style.width if style else '3'
    height = style.height if style else None

    detail_condition = get_search_detail_keyword('')

    # Add Item Reference data to Record Metadata
    res = ItemLink.get_item_link_info(record.get("recid"))
    if res:
        record["relation"] = res
    else:
        record["relation"] = {}

    recstr = etree.tostring(
        getrecord(
            identifier=record['_oai'].get('id'),
            metadataPrefix='jpcoar',
            verb='getrecord'
        )
    )
    et=etree.fromstring(recstr)
    google_scholar_meta = get_google_scholar_meta(record,record_tree=et)
    google_dataset_meta = get_google_detaset_meta(record,record_tree=et)

    current_lang = current_i18n.language \
        if hasattr(current_i18n, 'language') else None
    # get title name
    from weko_search_ui.utils import get_data_by_property
    from weko_items_ui.utils import get_options_and_order_list, get_hide_list_by_schema_form
    from weko_workflow.utils import get_sub_item_value

    title_name = ''
    rights_values = {}
    accessRight = ''
    hide_list = []
    if item_type:
        meta_options = get_options_and_order_list(
            item_type_id,
            item_type_data=ItemTypes(item_type.schema, model=item_type),
            mapping_flag=False)
        hide_list = get_hide_list_by_schema_form(schemaform=item_type.render.get('table_row_map', {}).get('form', []))
    else:
        meta_options = get_options_and_order_list(item_type_id, mapping_flag=False)
    item_map = get_mapping(item_type_id, 'jpcoar_mapping', item_type=item_type)

    # get title info
    title_value_key = 'title.@value'
    title_lang_key = 'title.@attributes.xml:lang'
    if title_value_key in item_map:
        title_languages = []
        _title_key_str = ''
        if title_lang_key in item_map:
            # get language
            title_languages, _title_key_str = get_data_by_property(
                record, item_map, title_lang_key)
        # get value
        title_values, _title_key1_str = get_data_by_property(
            record, item_map, title_value_key)
        title_name = selected_value_by_language(
            title_languages,
            title_values,
            _title_key_str,
            _title_key1_str,
            current_lang,
            record,
            meta_options,
            hide_list)
    # get rights info
    rights_value_key = 'rights.@value'
    if rights_value_key in item_map:
        key_list = item_map.get(rights_value_key)
        for k in key_list.split(","):
            subkey_list = k.split('.')
            _rights_values = []
            attribute = record.get(subkey_list[0])
            if attribute:
                data_result = get_sub_item_value(attribute, subkey_list[-1])
                if data_result:
                    if isinstance(data_result, list):
                        for value in data_result:
                            _rights_values.append(value)
                    elif isinstance(data_result, str):
                        _rights_values.append(data_result)
            prop_hidden = meta_options.get(subkey_list[0], {}).get('option', {}).get('hidden', False)
            if not prop_hidden and (subkey_list[0] not in hide_list or subkey_list[-1] not in hide_list):
                _get_rights_title(rights_values, k, _rights_values,
                                    current_lang, meta_options)
    # get accessRights info
    accessRights_value_key = 'accessRights.@value'
    if accessRights_value_key in item_map:
        key_list = item_map.get(accessRights_value_key)
        for k in key_list.split(","):
            subkey_list = k.split('.')
            prop_hidden = meta_options.get(subkey_list[0], {}).get('option', {}).get('hidden', False)
            attribute = record.get(subkey_list[0])
            if attribute and not prop_hidden and (subkey_list[0] not in hide_list or subkey_list[-1] not in hide_list):
                data_result = get_sub_item_value(attribute, subkey_list[-1])
                if data_result:
                    if isinstance(data_result, list) and len(data_result) > 0:
                        accessRight = data_result[0]
                        break
                    elif isinstance(data_result, str):
                        accessRight = data_result
                        break

    pdfcoverpage_set_rec = PDFCoverPageSettings.find(1)
    # Check if user has the permission to download original pdf file
    # and the cover page setting is set and its value is enable (not disabled)
    can_download_original = check_original_pdf_download_permission(record) \
        and pdfcoverpage_set_rec and pdfcoverpage_set_rec.avail != 'disable'

    # Get item meta data
    record['permalink_uri'] = None
    permalink = get_record_permalink(record)
    if not permalink:
        if record.get('system_identifier_doi') and \
            record.get('system_identifier_doi').get(
                'attribute_value_mlt')[0]:
            record['permalink_uri'] = \
                record['system_identifier_doi'][
                    'attribute_value_mlt'][0][
                    'subitem_systemidt_identifier']
        else:
            record['permalink_uri'] = '{}records/{}'.format(
                request.url_root, record.get("recid"))
    else:
        record['permalink_uri'] = permalink

    can_update_version = has_update_version_role(current_user)

    display_setting = AdminSettings.get(name='display_stats_settings',
                                        dict_to_object=False)
    if display_setting:
        display_stats = display_setting.get('display_stats')
    else:
        display_stats = True

    items_display_settings = AdminSettings.get(name='items_display_settings',
                                        dict_to_object=False)
    if items_display_settings:
        search_author_flg = items_display_settings.get('items_search_author')
    else:
        search_author_flg = "name"

    groups_price = get_groups_price(record)
    billing_files_permission = get_billing_file_download_permission(
        groups_price) if groups_price else None
    billing_files_prices = get_min_price_billing_file_download(
        groups_price,
        billing_files_permission) if groups_price else None

    from weko_theme.utils import get_design_layout

    # Get the design for widget rendering
    page, render_widgets = get_design_layout(
        request.args.get('community') or current_app.config[
            'WEKO_THEME_DEFAULT_COMMUNITY'])

    # if current_lang:
    #     index_link_list = get_index_link_list(current_lang)
    # else:
    #     index_link_list = get_index_link_list()

    index_link_list = get_index_link_list()

    files_thumbnail = []
    if record.files:
        files_thumbnail = ObjectVersion.get_by_bucket(
            record.files.bucket.id, asc_sort=True).\
            filter_by(is_thumbnail=True).all()
    is_display_file_preview, files = get_file_info_list(record, item_type=item_type)
    # Flag: can edit record
    can_edit = True if pid == get_record_without_version(pid) else False

    open_day_display_flg = current_app.config.get('OPEN_DATE_DISPLAY_FLG')
    # Hide email of creator in pdf cover page
    is_show_email = is_show_email_of_creator(item_type_id, item_type=item_type)
    if not is_show_email:
        # list_hidden = get_ignore_item(record['item_type_id'])
        # record = hide_by_itemtype(record, list_hidden)
        record = hide_by_email(record, item_type=item_type)

    # Remove hide item
    from weko_items_ui.utils import get_ignore_item
    list_hidden = []
    if item_type:
        list_hidden = get_ignore_item(item_type_id, item_type_data=ItemTypes(item_type.schema, model=item_type))
    record = hide_by_itemtype(record, list_hidden)

    # Get Facet search setting.
    display_facet_search = get_search_setting().get("display_control", {}).get(
        'display_facet_search', {}).get('status', False)
    ctx.update({
        "display_facet_search": display_facet_search
    })

    # Get index tree setting.
    display_index_tree = get_search_setting().get("display_control", {}).get(
        'display_index_tree', {}).get('status', False)
    ctx.update({
        "display_index_tree": display_index_tree
    })

    # Get display_community setting.
    display_community = get_search_setting().get("display_control", {}).get(
        'display_community', {}).get('status', False)
    ctx.update({
        "display_community": display_community
    })

    current_app.logger.debug("template :{}".format(template))

    file_url = ''
    if file_order >= 0 and files and files[file_order].get('url') and files[file_order]['url'].get('url'):
        file_url = files[file_order]['url']['url']

    # Get communities info
    belonging_community = []
    for navi in record.navi:
        path_arr = navi.path.split('/')
        for path in path_arr:
            index = Indexes.get_index(index_id=path)
            from weko_workflow.api import GetCommunity
            communities = GetCommunity.get_community_by_root_node_id(index.id)
            if communities is not None:
                for comm in communities:
                    belonging_community.append(comm)

    # Get Settings
    enable_request_maillist = False
    items_display_settings = AdminSettings.get(name='items_display_settings',
                                        dict_to_object=False)
    if items_display_settings:
        enable_request_maillist = items_display_settings.get('display_request_form', False)

    # Get request recipients
    request_recipients = RequestMailList.get_mail_list_by_item_id(pid.object_uuid)
    is_display_request_form = enable_request_maillist and (True if request_recipients else False)

    return render_template(
        template,
        pid=pid,
        pid_versioning=pid_ver,
        active_versions=active_versions,
        all_versions=all_versions,
        record=record,
        files=files,
        file_url=file_url,
        display_stats=display_stats,
        is_display_request_form = is_display_request_form,
        filename=filename,
        can_download_original_pdf=can_download_original,
        is_logged_in=current_user and current_user.is_authenticated,
        can_update_version=can_update_version,
        page=page,
        render_widgets=render_widgets,
        community_id=community_id,
        width=width,
        detail_condition=detail_condition,
        height=height,
        index_link_enabled=style.index_link_enabled,
        index_link_list=index_link_list,
        google_scholar_meta=google_scholar_meta,
        google_dataset_meta=google_dataset_meta,
        billing_files_permission=billing_files_permission,
        billing_files_prices=billing_files_prices,
        files_thumbnail=files_thumbnail,
        can_edit=can_edit,
        open_day_display_flg=open_day_display_flg,
        path_name_dict=path_name_dict,
        is_display_file_preview=is_display_file_preview,
        # experimental implementation 20210502
        title_name=title_name,
        rights_values=rights_values,
        accessRight=accessRight,
        thumbnail_width = current_app.config.get('WEKO_RECORDS_UI_DEFAULT_MAX_WIDTH_THUMBNAIL') ,
        analysis_url=current_app.config.get(
            'WEKO_RECORDS_UI_ONLINE_ANALYSIS_URL'),
        flg_display_itemtype = current_app.config.get('WEKO_RECORDS_UI_DISPLAY_ITEM_TYPE') ,
        flg_display_resourcetype = current_app.config.get('WEKO_RECORDS_UI_DISPLAY_RESOURCE_TYPE') ,
        search_author_flg=search_author_flg,
        show_secret_URL=_get_show_secret_url_button(record,filename),
        belonging_community=belonging_community,
        **ctx,
        **kwargs
    )


def create_secret_url_and_send_mail(pid:PersistentIdentifier, record:WekoRecord, filename:str, **kwargs) -> str:
    """on click button 'Secret URL'
    generate secret URL and send mail.
    about entrypoint settings, see at .config RECORDS_UI_ENDPOINTS.recid_secret_url

    Args:
        pid: PID object.
        record: Record object.
        filename: File name.

    Returns:
        result status and message text.
    """
    current_app.logger.info("pid:" + pid.pid_value)
    current_app.logger.info("record:" + str(record.id))
    current_app.logger.info("filename:" + filename)

    #permission check
    # "Someone who can show Secret URL button" can also use generate Secret URL function.
    if not _get_show_secret_url_button(record ,filename):
        abort(403)

    userprof:UserProfile = UserProfile.get_by_userid(current_user.id)
    restricted_fullname = userprof._displayname or '' if userprof else ''
    restricted_data_name = record.get('item_title','')

    #generate url and regist db(FileSecretDownload)
    result = create_secret_url(pid.pid_value,filename,current_user.email , restricted_fullname , restricted_data_name)

    #send mail
    mail_pattern_name:str = current_app.config.get('WEKO_RECORDS_UI_MAIL_TEMPLATE_SECRET_URL')

    mail_info = set_mail_info(get_item_info(pid.object_uuid), type("" ,(object,),dict(activity_id = '')))
    mail_info.update(result)
    if process_send_mail( mail_info = mail_info, mail_pattern_name=mail_pattern_name) :
        return _('Success Secret URL Generate')
    else:
        abort(500)

def _get_show_secret_url_button(record : WekoRecord, filename :str) -> bool:
    """
        Args:
            WekoRecord : records_metadata for target item
            str : target content name
        Returns:
            bool : return true if be able to show Secret URL button. or false.
    """

    #1.check secret url function is enabled
    restricted_access = AdminSettings.get('restricted_access', False)
    if not restricted_access:
        restricted_access = current_app.config[
            'WEKO_ADMIN_RESTRICTED_ACCESS_SETTINGS']

    enable:bool = restricted_access.get('secret_URL_file_download',{}).get('secret_enable',False)

    #2.check the user has permittion
    has_parmission = False
    # Registered user
    owner_user_id = [int(record['owner'])] if record.get('owner') else []
    shared_user_id = [int(record['weko_shared_id'])] if int(record.get('weko_shared_id', -1)) != -1 else []
    if current_user and current_user.is_authenticated and \
        current_user.id in owner_user_id + shared_user_id:
        has_parmission = True
    # Super users
    supers = current_app.config['WEKO_PERMISSION_SUPER_ROLE_USER']
    for role in list(current_user.roles or []):
        if role.name in supers:
            has_parmission = True

    #3.check the file's accessrole is "open_no" ,or "open_date" and not open yet.
    is_secret_file = False
    current_app.logger.debug(record.get_file_data())
    for content in record.get_file_data():
        if content.get('filename') == filename:
            if content.get('accessrole') == "open_no":
                is_secret_file = True
            elif content.get('accessrole') == "open_date" and \
                datetime.now() < datetime.strptime(content.get('date',[{"dateValue" :'1970-01-01'}])[0].get("dateValue" ,'1970-01-01'), '%Y-%m-%d')  :
                is_secret_file = True

    # all true is show
    return enable and has_parmission and is_secret_file

@blueprint.route('/r/<parent_pid_value>', methods=['GET'])
@blueprint.route('/r/<parent_pid_value>.<int:version>', methods=['GET'])
@login_required
def doi_ish_view_method(parent_pid_value=0, version=0):
    """DOI-like item version endpoint view.

    :param pid: PID value.
    :returns: Redirect to correct version.
    """
    try:
        p_pid = PersistentIdentifier.get('parent',
                                         'parent:' + str(parent_pid_value))
    except PIDDoesNotExistError:
        p_pid = None

    if p_pid:
        pid_ver = PIDVersioning(parent=p_pid)
        all_versions = list(
            pid_ver.get_children(
                ordered=True,
                pid_status=None))
        if version == 0 or version == len(all_versions):
            return redirect(url_for('invenio_records_ui.recid',
                                    pid_value=pid_ver.last_child.pid_value))
        elif version <= len(all_versions):
            version_pid = all_versions[(version - 1)]
            current_app.logger.info(version_pid.__dict__)
            if version_pid.status == PIDStatus.REGISTERED:
                return redirect(url_for('invenio_records_ui.recid',
                                        pid_value=version_pid.pid_value))

    return abort(404)


@blueprint.route('/records/parent:<pid_value>', methods=['GET'])
@login_required
def parent_view_method(pid_value=0):
    """Parent view method to display latest version.

    :param pid_value: PID value.
    :returns: Redirect to original view.
    """
    try:
        p_pid = PersistentIdentifier.get('parent', 'parent:' + str(pid_value))
    except PIDDoesNotExistError:
        p_pid = None

    if p_pid:
        pid_version = PIDVersioning(parent=p_pid)
        if pid_version.last_child:
            return redirect(
                url_for('invenio_records_ui.recid',
                        pid_value=pid_version.last_child.pid_value))
    return abort(404)


@blueprint.route('/admin/pdfcoverpage', methods=['GET', 'POST'])
def set_pdfcoverpage_header():
    """Set pdfcoverage header."""
    @blueprint.errorhandler(werkzeug.exceptions.RequestEntityTooLarge)
    def handle_over_max_file_size(error):
        return 'result : file size is overed.'

    # Save PDF Cover Page Header settings
    if request.method == 'POST':
        try:
            record = PDFCoverPageSettings.find(1)
            avail = request.form.get('availability')
            header_display_type = request.form.get('header-display')
            header_output_string = request.form.get('header-output-string')
            header_output_image_file = request.files.get('header-output-image')
            header_output_image_filename = header_output_image_file.filename
            header_output_image = record.header_output_image
            if not header_output_image_filename == '':
                upload_dir = current_app.instance_path + current_app.config.get(
                    'WEKO_RECORDS_UI_PDF_HEADER_IMAGE_DIR')
                if not os.path.isdir(upload_dir):
                    os.makedirs(upload_dir)
                header_output_image = upload_dir + header_output_image_filename
                header_output_image_file.save(header_output_image)
            header_display_position = request.form.get('header-display-position')

            # update PDF cover page settings
            PDFCoverPageSettings.update(1,
                                        avail,
                                        header_display_type,
                                        header_output_string,
                                        header_output_image,
                                        header_display_position
                                        )
            flash(_('PDF cover page settings have been updated.'),
                  category='success')
            db.session.commit()
        except Exception as e:
            db.session.rollback()
            current_app.logger.error(e)

    return redirect('/admin/pdfcoverpage')


@blueprint.route("/file_version/update", methods=['PUT'])
@login_required
def file_version_update():
    """Bulk delete items and index trees."""
    # Only allow authorised users to update object version
    if has_update_version_role(current_user):

        bucket_id = request.values.get('bucket_id')
        key = request.values.get('key')
        version_id = request.values.get('version_id')
        is_show = request.values.get('is_show')
        if not bucket_id and not key and not version_id:
            object_version = ObjectVersion.get(bucket=bucket_id, key=key,
                                               version_id=version_id)
            if object_version:
                # Do update the path on record
                object_version.is_show = True if is_show == '1' else False
                try:
                    db.session.commit()
                except Exception as e:
                    db.session.rollback()
                    current_app.logger.error(e)

                return jsonify({'status': 1})
            else:
                return jsonify({'status': 0, 'msg': 'Version not found'})
        else:
            return jsonify({'status': 0, 'msg': 'Invalid data'})
    else:
        return jsonify({'status': 0, 'msg': 'Insufficient permission'})


@blueprint.app_template_filter('citation')
def citation(record, pid, style=None, ln=None):
    """Render citation for record according to style and language."""
    locale = ln or "en-US"  # ln or current_i18n.language
    style = style or "aapg-bulletin"  # style or 'science'
    try:
        _record = WekoRecord.get_record(pid.object_uuid)
        return citeproc_v1.serialize(pid, _record, style=style, locale=locale)
    except Exception:
        current_app.logger.exception(
            'Citation formatting for record {0} failed.'.format(str(
                record.id)))
        return None


@blueprint.route("/records/soft_delete/<recid>", methods=['POST'])
@login_required
def soft_delete(recid):
    """
    Soft delete item.

    Args:
        recid (str): record id.
    Returns:
        object: response of delete result.
            return json data
    """
    try:
<<<<<<< HEAD
        if not check_created_id_by_recid(recid.replace("del_ver_", "")):
=======
        _id = recid
        if recid.startswith('del_ver_'):
            _id = _id.replace('del_ver_', '')
        record = WekoRecord.get_record_by_pid(_id)
        if not check_created_id(record):
>>>>>>> 3aa12c21
            abort(403)
        if not UserActivityLogger.issue_log_group_id(db.session):
            current_app.logger.error(
                'Failed to issue log group id for soft delete operation.')
            abort(500)
        starts_with_del_ver = True
        if recid.startswith('del_ver_'):
<<<<<<< HEAD
            recid = recid.replace('del_ver_', '')
            current_app.logger.info(f"Delete version: {recid}")
            delete_version(recid)
        else:
            is_editing = False
            try:
                ver_0 = PersistentIdentifier.get('recid', recid + '.0')
            except PIDDoesNotExistError:
                ver_0 = None
            if ver_0 and is_workflow_activity_work(ver_0.object_uuid):
                 is_editing = True
            if not is_editing:
                pid = PersistentIdentifier.get('recid', recid)
                versioning = PIDVersioning(child=pid)
                if versioning.exists:
                   all_ver = versioning.children.all()
                   for ver in all_ver:
                        if is_workflow_activity_work(ver.object_uuid):
                            is_editing = True
                            break
            if is_editing:
                response_data = {
                    "code": -1,
                    "is_locked": True,
                    "msg": _("MSG_WEKO_RECORDS_UI_IS_EDITING_TRUE")
                }
                return make_response(jsonify(response_data), 200)
            soft_delete_imp(recid)
            current_app.logger.info(f"Delete item: {recid}")
            starts_with_del_ver = False

=======
            delete_version(_id)
        else:
            soft_delete_imp(_id)
>>>>>>> 3aa12c21
        db.session.commit()
        UserActivityLogger.info(
            operation="ITEM_DELETE",
            target_key=recid
        )
        if not starts_with_del_ver:
            old_record = WekoRecord.get_record_by_pid(recid)
            call_external_system(old_record=old_record)
        return make_response('PID: ' + str(recid) + ' DELETED', 200)
    except Exception as ex:
        db.session.rollback()
        current_app.logger.error('Failed to delete item: %s', recid)
        traceback.print_exc()
        exec_info = sys.exc_info()
        tb_info = traceback.format_tb(exec_info[2])
        UserActivityLogger.error(
            operation="ITEM_DELETE",
            target_key=recid,
            remarks=tb_info[0]
        )
        if ex.args and len(ex.args) and isinstance(ex.args[0], dict) \
                and ex.args[0].get('is_locked'):
            return jsonify(
                code=-1,
                is_locked=True,
                msg=str(ex.args[0].get('msg', ''))
            )
        abort(500)


@blueprint.route("/records/restore/<recid>", methods=['POST'])
@login_required
def restore(recid):
    """Restore item."""
    try:
        record = WekoRecord.get_record_by_pid(recid)
        if not check_created_id(record):
            abort(403)
        restore_imp(recid)
        return make_response('PID: ' + str(recid) + ' RESTORED', 200)
    except Exception as ex:
        current_app.logger.error(ex)
        abort(500)


@blueprint.route("/records/permission/<recid>", methods=['POST'])
@login_required
def init_permission(recid):
    """Create file permission in database."""
    user_id = current_user.get_id()
    data = request.get_json()
    file_name = data.get('file_name')
    activity_id = data.get('activity_id')
    try:
        permission = FilePermission.init_file_permission(user_id, recid,
                                                         file_name,
                                                         activity_id)
        db.session.commit()
        if permission:
            return make_response(
                'File permission: ' + file_name + 'of record: ' + recid
                + ' CREATED', 200)
    except Exception as ex:
        db.session.rollback()
        current_app.logger.debug(ex)
        abort(500)


@blueprint.app_template_filter('escape_str')
def escape_str(s):
    r"""Process escape, replace \n to <br/>, convert &EMPTY& to blank char.

    :param s: string
    :return: result
    """
    if s:
        s = remove_weko2_special_character(s)
        s = str(escape(s))
        s = escape_newline(s)
    return s


def escape_newline(s):
    """replace \n to <br/>
    :param s: string
    :return: result
    """
    br_char = '<br/>'
    s = s.replace('\r\n', br_char).replace(
        '\r', br_char).replace('\n', br_char)
    s = '<br />'.join(s.splitlines())

    return s


@blueprint.app_template_filter('encode_filename')
def encode_filename(s):
    """Encode filename to be URL safe.

    If filename contains special characters, it will be encoded to be URL safe.

    Args:
        s (str): The url containing filename to be encoded.

    Returns:
        str: The encoded filename.
    """
    if s:
        part = s.split('/')
        part[-1] = urllib.parse.quote(part[-1], safe='')
        s = "/".join(part)
    return s


def json_string_escape(s):
    opt = ''
    if s.endswith('"'):
        opt = '"'
    s = json.dumps(s, ensure_ascii=False)
    s = s.strip('"')
    return s+opt


def xml_string_escape(s):
    return escape(s)


@blueprint.app_template_filter('preview_able')
def preview_able(file_json):
    """Check whether file can be previewed or not.

    Args:
        file_json (dict): _description_

    Returns:
        bool: _description_
    """
    file_type = ''
    file_size = file_json.get('size')
    file_format = file_json.get('format', '')
    for k, v in current_app.config['WEKO_ITEMS_UI_MS_MIME_TYPE'].items():
        if file_format in v:
            file_type = k
            break
    if file_type in current_app.config[
            'WEKO_ITEMS_UI_FILE_SISE_PREVIEW_LIMIT'].keys():
        # Convert MB to Bytes in decimal
        file_size_limit = current_app.config[
            'WEKO_ITEMS_UI_FILE_SISE_PREVIEW_LIMIT'][
            file_type] * 1000000
        if file_size > file_size_limit:
            return False
    return True

@blueprint.route("/get_uri", methods=['POST'])
def get_uri():
    """_summary_
    ---
      post:
        description:
        requestBody:
            required: true
            content:
            application/json: {"uri":"https://localhost/record/1/files/001.jpg","pid_value":"1","accessrole":"1"}
        responses:
          200:
    """
    data = request.get_json()
    if not isinstance(data, dict):
        current_app.logger.error('Invalid request data')
        abort(400)
    uri = data.get('uri')
    pid_value = data.get('pid_value')
    accessrole = data.get('accessrole')
    pattern = re.compile('^/record/{}/files/.*'.format(pid_value))
    if not pattern.match(uri):
        try:
            record = WekoRecord.get_record_by_pid(pid_value)
        except (NoResultFound, PIDDoesNotExistError):
            current_app.logger.error(traceback.format_exc())
            abort(404)

        bucket_id = record.get('_buckets', {}).get('deposit')
        file_id_key = '{}_{}'.format(bucket_id, uri)

        file_obj = ObjectVersion()
        file_obj.file = FileInstance()
        file_obj.file.size = 0
        file_obj.file.json = {'url':{'url':uri}, 'accessrole': accessrole}
        file_obj.bucket_id = bucket_id
        file_obj.file_id = uuid.uuid3(uuid.NAMESPACE_URL, file_id_key)
        file_obj.root_file_id = uuid.uuid3(uuid.NAMESPACE_URL, file_id_key)
        file_obj.key = uri
        add_signals_info(record, file_obj)
        file_downloaded.send(current_app._get_current_object(), obj=file_obj)
    return jsonify({'status': True})

@blueprint.teardown_request
def dbsession_clean(exception):
    current_app.logger.debug("weko_records_ui dbsession_clean: {}".format(exception))
    if exception is None:
        try:
            db.session.commit()
        except:
            db.session.rollback()
    db.session.remove()


@blueprint.route("/records/get_bucket_list", methods=['GET'])
def get_bucket_list():
    try:
        bucket_list = get_s3_bucket_list()
        return jsonify(bucket_list)
    except Exception as e:
        current_app.logger.error(str(e))
        return jsonify({'error': str(e)}), 400

@blueprint.route("/records/copy_bucket", methods=['POST'])
def copy_bucket():
    data = request.get_json()
    pid = data.get('pid')
    filename = data.get('filename')
    bucket_id = data.get('bucket_id')
    checked = data.get('checked')
    bucket_name = data.get('bucket_name')
    try:
        uri = copy_bucket_to_s3(pid, filename, bucket_id, checked=checked, bucket_name=bucket_name)
        return jsonify(uri)
    except Exception as e:
        current_app.logger.error(str(e))
        return jsonify({'error': str(e)}), 400


@blueprint.route("/records/get_file_place", methods=['POST'])
def get_file_place():
    pid = request.form.get('pid')
    bucket_id = request.form.get('bucket_id')
    file_name = request.form.get('file_name')

    try:
        file_place, uri, new_bucket_id, new_version_id = get_file_place_info(pid, bucket_id, file_name)
        result = {
            'file_place': file_place,
            'uri': uri,
            'bucket_id': new_bucket_id,
            'version_id': new_version_id
        }
        return jsonify(result)
    except Exception as e:
        current_app.logger.error(str(e))
        return jsonify({'error': str(e)}), 400

@blueprint.route("/records/replace_file", methods=['POST'])
def replace_file():
    return_file_place = request.form.get('return_file_place')

    if (return_file_place == 'S3'):

        pid = request.form.get('pid')
        bucket_id = request.form.get('bucket_id')
        file_name = request.form.get('file_name')
        file_size = int(request.form.get('file_size'))
        file_checksum = request.form.get('file_checksum')
        new_bucket_id = request.form.get('new_bucket_id')
        new_version_id = request.form.get('new_version_id')
        try:
            result = replace_file_bucket(pid, bucket_id, file_name=file_name,
                                      file_size=file_size, new_bucket_id=new_bucket_id,
                                      file_checksum=file_checksum,
                                      new_version_id=new_version_id)
            return jsonify(result)
        except Exception as e:
            current_app.logger.error(str(e))
            return jsonify({'error': str(e)}), 400

    else:
        pid = request.form.get('pid')
        bucket_id = request.form.get('bucket_id')
        file = request.files['file']
        file_name = request.form.get('file_name')
        file_size = int(request.form.get('file_size'))

        try:
            result = replace_file_bucket(pid, bucket_id, file=file, file_name=file_name,
                                      file_size=file_size)
            return jsonify(result)
        except Exception as e:
            current_app.logger.error(str(e))
            return jsonify({'error': str(e)}), 400
<|MERGE_RESOLUTION|>--- conflicted
+++ resolved
@@ -80,12 +80,8 @@
     check_content_clickable, check_created_id, check_created_id_by_recid,
     check_file_download_permission, check_original_pdf_download_permission,
     check_permission_period, file_permission_factory, get_permission
-<<<<<<< HEAD
 )
-from .utils import create_secret_url, get_billing_file_download_permission, \
-=======
 from .utils import create_secret_url, export_preprocess, get_billing_file_download_permission, \
->>>>>>> 3aa12c21
     get_google_detaset_meta, get_google_scholar_meta, get_groups_price, \
     get_min_price_billing_file_download, get_record_permalink, hide_by_email, \
     delete_version, is_show_email_of_creator,hide_by_itemtype
@@ -1016,15 +1012,7 @@
             return json data
     """
     try:
-<<<<<<< HEAD
         if not check_created_id_by_recid(recid.replace("del_ver_", "")):
-=======
-        _id = recid
-        if recid.startswith('del_ver_'):
-            _id = _id.replace('del_ver_', '')
-        record = WekoRecord.get_record_by_pid(_id)
-        if not check_created_id(record):
->>>>>>> 3aa12c21
             abort(403)
         if not UserActivityLogger.issue_log_group_id(db.session):
             current_app.logger.error(
@@ -1032,7 +1020,6 @@
             abort(500)
         starts_with_del_ver = True
         if recid.startswith('del_ver_'):
-<<<<<<< HEAD
             recid = recid.replace('del_ver_', '')
             current_app.logger.info(f"Delete version: {recid}")
             delete_version(recid)
@@ -1064,11 +1051,6 @@
             current_app.logger.info(f"Delete item: {recid}")
             starts_with_del_ver = False
 
-=======
-            delete_version(_id)
-        else:
-            soft_delete_imp(_id)
->>>>>>> 3aa12c21
         db.session.commit()
         UserActivityLogger.info(
             operation="ITEM_DELETE",
