--- conflicted
+++ resolved
@@ -412,17 +412,15 @@
             get_min_price_billing_file_download(groups_price,
                                                 billing_files_permission)
 
-<<<<<<< HEAD
     from weko_theme.utils import get_design_layout
     # Get the design for widget rendering
     page, render_widgets = get_design_layout(request.args.get('community')
                                              or current_app.config['WEKO_THEME_DEFAULT_COMMUNITY'])
-=======
+
     if hasattr(current_i18n, 'language'):
         index_link_list = get_index_link_list(current_i18n.language)
     else:
         index_link_list = get_index_link_list()
->>>>>>> b2802240
 
     return render_template(
         template,
