--- conflicted
+++ resolved
@@ -25,11 +25,7 @@
 {% block css %}
   {{ super() }}
   <link href="{{ url_for('static', filename='css/weko_records_ui/pidstore_identifier.css') }}" rel="stylesheet">
-<<<<<<< HEAD
 {% endblock css%}
-=======
-{% endblock css %}
->>>>>>> ca8db9a4
 
 {% block create_form %}
   {% call lib.form_tag(None) %}
@@ -74,4 +70,4 @@
 {% block tail %}
   {{ super() }}
   <script src="{{ url_for('static', filename='js/weko_records_ui/pidstore_identifier.js') }}"></script>
-{% endblock %}+{% endblock tail %}