{# -*- coding: utf-8 -*-
# This file is part of WEKO3.
# Copyright (C) 2017 National Institute of Informatics.
#
# WEKO3 is free software; you can redistribute it and/or modify it
# under the terms of the MIT License; see LICENSE file for more details.
#}
{% extends config.WEKO_SEARCH_UI_BASE_PAGE_TEMPLATE %}

{%- from "invenio_communities/macros.html" import community_header %}

{%- block css %}
  {{ super() }}
  {% assets "weko_records_ui_css" %}<link href="{{ ASSET_URL }}" rel="stylesheet">{% endassets %}
  {% assets "weko_records_ui_bootstrap_popover_css" %}<link href="{{ ASSET_URL }}" rel="stylesheet">{% endassets %}
{%- endblock css %}

{%- block javascript %}
<!--   {% assets "weko_records_ui_dependencies_js" %}<script src="{{ ASSET_URL
    }}"></script>{% endassets %} -->
  {% assets "invenio_deposit_dependencies_js" %}<script src="{{ ASSET_URL }}"></script>{% endassets %}

  {{ super() }}
  {% assets "weko_theme_js_treeview" %}<script src="{{ ASSET_URL }}"></script>{% endassets %}
  {% assets "weko_theme_js_top_page" %}<script src="{{ ASSET_URL }}"></script>{% endassets %}
  {% assets "weko_theme_js_detail_search" %}<script src="{{ ASSET_URL }}"></script>{% endassets %}
  {% assets "weko_records_ui_dependencies_js" %}<script src="{{ ASSET_URL }}"></script>{% endassets %}
  {% assets "weko_records_ui_js" %}<script src="{{ ASSET_URL }}"></script>{% endassets %}
  <script src="{{ url_for('static', filename='js/weko_records_ui/record_view_stats.js')}}"></script>
  {% assets "weko_records_ui_preview_carousel_js" %}<script src="{{ ASSET_URL }}"></script>{% endassets %}
<<<<<<< HEAD
  {%- set site_info = site_info|get_site_info %}
  {%- set addthis_user_id = site_info.get("addthis_user_id",config.ADDTHIS_USER_ID) %}  
=======
  {% assets "weko_theme_js_widget" %}<script src="{{ ASSET_URL }}"></script>{% endassets %}
  {% assets "weko_check_inbox_js" %}<script src="{{ ASSET_URL }}"></script>{% endassets %}
>>>>>>> e63f0637
  <!-- start demo block-->
  <script type="text/javascript">
    //see https://www.addthis.com/academy/the-addthis_config-variable/
  var addthis_config = {
    data_track_addressbar: false,
    pubid: '{{ addthis_user_id }}',
  };
  </script>
  <script type="text/javascript" src="//s7.addthis.com/js/300/addthis_widget.js"></script>
  <!-- end demo block -->
  {% assets "weko_theme_js_widget" %}<script src="{{ ASSET_URL }}"></script>{% endassets %}
  {% assets "weko_records_ui_bootstrap_popover_js" %}<script src="{{ ASSET_URL }}"></script>{% endassets %}
  <script src="{{ url_for('static', filename='js/weko_records_ui/request_mail.js')}}"></script>
{%- endblock javascript %}

{%- block page_body_tabs %}
  {% from "weko_theme/macros/tabs_selector.html" import tabs_selector with context %}
  {{ tabs_selector('top',community_id) }}
{%- endblock page_body_tabs%}

{%- block page_header %}
  {%- if not community_id %}
    {{ super() }}
  {%- else%}
  {%- endif%}
{%- endblock page_header %}

{%- block page_footer %}
  {%- if not community_id%}
    {{ super() }}
  {%- endif%}
{%- endblock page_footer %}

{% block page_body %}
  {%-if not community_id %}
    {{ super() }}
  {%- else%}
    <div class="communities" >
      <div id="community-id" name="community-id" hidden>{{ community_id }}</div>
      {{ community_header(community, subtitle='') }}
      <div id="page_body" class="grid-stack hidden" {%- if render_widgets %}style="display: None;"{%- endif %}>
        <div id="main_contents">
          {{ super() }}
        </div>
      </div>
      {%- from "weko_theme/macros/footer-community.html" import community_footer_widget %}
      {{ community_footer_widget(render_widgets, community, link=False, subtitle='') }}
    </div>
    <div class="communities"></div>
  {%- endif%}
{% endblock page_body %}

{%- block page_body_main %}
  <div class="row row-4 no-print">
    <div class="col-sm-12 col-md-12 col-lg-12">
      {% include "weko_theme/body_search.html" %}
    </div>
  </div>
  <div class="row row-4" style="height:100%">
    {% if (display_index_tree or (current_user.is_authenticated and config.WEKO_SHOW_INDEX_FOR_AUTHENTICATED_USER)) or display_facet_search %}
    <div id="detail-index" class="col-sm-{{width}} col-md-{{width}} col-lg-{{width}} no-print" style="height:100%">
      {% if display_index_tree or (current_user.is_authenticated and config.WEKO_SHOW_INDEX_FOR_AUTHENTICATED_USER) %}
        {% include "weko_theme/body_index.html" %}
      {% endif %}
      {% if display_facet_search %}
        {% include "weko_search_ui/body_facet_search.html" %}
      {% endif %}
    </div>
    {% endif %}
    <div id="item-main" {% if (display_index_tree or (current_user.is_authenticated and config.WEKO_SHOW_INDEX_FOR_AUTHENTICATED_USER)) or display_facet_search %}
    class="col-sm-{{12-width|int}} col-md-{{12-width|int}} col-lg-{{12-width|int}}"{% else %}class="col-sm-12 col-md-12 col-lg-12"{% endif %}>
      {% include "weko_records_ui/body_contents.html" %}
    </div>
  </div>
{%- endblock page_body_main %}<|MERGE_RESOLUTION|>--- conflicted
+++ resolved
@@ -28,13 +28,8 @@
   {% assets "weko_records_ui_js" %}<script src="{{ ASSET_URL }}"></script>{% endassets %}
   <script src="{{ url_for('static', filename='js/weko_records_ui/record_view_stats.js')}}"></script>
   {% assets "weko_records_ui_preview_carousel_js" %}<script src="{{ ASSET_URL }}"></script>{% endassets %}
-<<<<<<< HEAD
   {%- set site_info = site_info|get_site_info %}
-  {%- set addthis_user_id = site_info.get("addthis_user_id",config.ADDTHIS_USER_ID) %}  
-=======
-  {% assets "weko_theme_js_widget" %}<script src="{{ ASSET_URL }}"></script>{% endassets %}
-  {% assets "weko_check_inbox_js" %}<script src="{{ ASSET_URL }}"></script>{% endassets %}
->>>>>>> e63f0637
+  {%- set addthis_user_id = site_info.get("addthis_user_id",config.ADDTHIS_USER_ID) %}
   <!-- start demo block-->
   <script type="text/javascript">
     //see https://www.addthis.com/academy/the-addthis_config-variable/
@@ -47,6 +42,7 @@
   <!-- end demo block -->
   {% assets "weko_theme_js_widget" %}<script src="{{ ASSET_URL }}"></script>{% endassets %}
   {% assets "weko_records_ui_bootstrap_popover_js" %}<script src="{{ ASSET_URL }}"></script>{% endassets %}
+  {% assets "weko_check_inbox_js" %}<script src="{{ ASSET_URL }}"></script>{% endassets %}
   <script src="{{ url_for('static', filename='js/weko_records_ui/request_mail.js')}}"></script>
 {%- endblock javascript %}
 
