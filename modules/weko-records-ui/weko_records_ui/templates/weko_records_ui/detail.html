{# -*- coding: utf-8 -*-
# This file is part of WEKO3.
# Copyright (C) 2017 National Institute of Informatics.
#
# WEKO3 is free software; you can redistribute it and/or modify it
# under the terms of the MIT License; see LICENSE file for more details.
#}
{% extends config.WEKO_SEARCH_UI_BASE_PAGE_TEMPLATE %}

{%- from "invenio_communities/macros.html" import community_header with context  %}

{%- block css %}
  {{ super() }}
  {% assets "weko_records_ui_css" %}<link href="{{ ASSET_URL }}" rel="stylesheet">{% endassets %}
  {% assets "weko_records_ui_bootstrap_popover_css" %}<link href="{{ ASSET_URL }}" rel="stylesheet">{% endassets %}
{%- endblock css %}

{%- block javascript %}
<!--   {% assets "weko_records_ui_dependencies_js" %}<script src="{{ ASSET_URL
    }}"></script>{% endassets %} -->
  {% assets "invenio_deposit_dependencies_js" %}<script src="{{ ASSET_URL }}"></script>{% endassets %}

  {{ super() }}
  {% assets "weko_theme_js_treeview" %}<script src="{{ ASSET_URL }}"></script>{% endassets %}
  {% assets "weko_theme_js_top_page" %}<script src="{{ ASSET_URL }}"></script>{% endassets %}
  {% assets "weko_theme_js_detail_search" %}<script src="{{ ASSET_URL }}"></script>{% endassets %}
  {% assets "weko_records_ui_dependencies_js" %}<script src="{{ ASSET_URL }}"></script>{% endassets %}
  {% assets "weko_records_ui_js" %}<script src="{{ ASSET_URL }}"></script>{% endassets %}
  <script src="{{ url_for('static', filename='js/weko_records_ui/record_view_stats.js')}}"></script>
  {% assets "weko_records_ui_preview_carousel_js" %}<script src="{{ ASSET_URL }}"></script>{% endassets %}
<<<<<<< HEAD
  {%- set site_info = site_info|get_site_info %}
  {%- set addthis_user_id = site_info.get("addthis_user_id",config.ADDTHIS_USER_ID) %}
  <!-- start demo block-->
  <script type="text/javascript">
    //see https://www.addthis.com/academy/the-addthis_config-variable/
  var addthis_config = {
    data_track_addressbar: false,
    pubid: '{{ addthis_user_id }}',
  };
  </script>
  <script type="text/javascript" src="//s7.addthis.com/js/300/addthis_widget.js"></script>
  <!-- end demo block -->
=======
>>>>>>> 3aa12c21
  {% assets "weko_theme_js_widget" %}<script src="{{ ASSET_URL }}"></script>{% endassets %}
  {% assets "weko_records_ui_bootstrap_popover_js" %}<script src="{{ ASSET_URL }}"></script>{% endassets %}
  <script src="{{ url_for('static', filename='js/weko_records_ui/request_mail.js')}}"></script>
{%- endblock javascript %}

{%- block page_body_tabs %}
  {% from "weko_theme/macros/tabs_selector.html" import tabs_selector with context %}
  {{ tabs_selector('top',community_id) }}
{%- endblock page_body_tabs%}

{%- block page_header %}
  {%- if not community_id %}
    {{ super() }}
  {%- else%}
  {%- endif%}
{%- endblock page_header %}

{%- block page_footer %}
  {%- if not community_id%}
    {{ super() }}
  {%- endif%}
{%- endblock page_footer %}

{% block page_body %}
  {%-if not community_id %}
    {{ super() }}
  {%- else%}
    <div class="communities" >
      <div id="community-id" name="community-id" hidden>{{ community_id }}</div>
      {{ community_header(community, subtitle='') }}
      <div id="page_body" class="grid-stack hidden" {%- if render_widgets %}style="display: None;"{%- endif %}>
        <div id="main_contents">
          {{ super() }}
        </div>
      </div>
      {%- from "weko_theme/macros/footer-community.html" import community_footer_widget %}
      {{ community_footer_widget(render_widgets, community, link=False, subtitle='') }}
    </div>
    <div class="communities"></div>
  {%- endif%}
{% endblock page_body %}

{%- block page_body_main %}
  <div class="row row-4 no-print">
    <div class="col-sm-12 col-md-12 col-lg-12">
      {% include "weko_theme/body_search.html" %}
    </div>
  </div>
  <div class="row row-4" style="height:100%">
    {% if (display_index_tree or (current_user.is_authenticated and config.WEKO_SHOW_INDEX_FOR_AUTHENTICATED_USER)) or display_facet_search %}
    <div id="detail-index" class="col-sm-{{width}} col-md-{{width}} col-lg-{{width}} no-print" style="height:100%">
      {% if display_index_tree or (current_user.is_authenticated and config.WEKO_SHOW_INDEX_FOR_AUTHENTICATED_USER) %}
        {% include "weko_theme/body_index.html" %}
      {% endif %}
      {% if display_facet_search %}
        {% include "weko_search_ui/body_facet_search.html" %}
      {% endif %}
    </div>
    {% endif %}
    <div id="item-main" {% if (display_index_tree or (current_user.is_authenticated and config.WEKO_SHOW_INDEX_FOR_AUTHENTICATED_USER)) or display_facet_search %}
    class="col-sm-{{12-width|int}} col-md-{{12-width|int}} col-lg-{{12-width|int}}"{% else %}class="col-sm-12 col-md-12 col-lg-12"{% endif %}>
      {% include "weko_records_ui/body_contents.html" %}
    </div>
  </div>
{%- endblock page_body_main %}<|MERGE_RESOLUTION|>--- conflicted
+++ resolved
@@ -28,21 +28,6 @@
   {% assets "weko_records_ui_js" %}<script src="{{ ASSET_URL }}"></script>{% endassets %}
   <script src="{{ url_for('static', filename='js/weko_records_ui/record_view_stats.js')}}"></script>
   {% assets "weko_records_ui_preview_carousel_js" %}<script src="{{ ASSET_URL }}"></script>{% endassets %}
-<<<<<<< HEAD
-  {%- set site_info = site_info|get_site_info %}
-  {%- set addthis_user_id = site_info.get("addthis_user_id",config.ADDTHIS_USER_ID) %}
-  <!-- start demo block-->
-  <script type="text/javascript">
-    //see https://www.addthis.com/academy/the-addthis_config-variable/
-  var addthis_config = {
-    data_track_addressbar: false,
-    pubid: '{{ addthis_user_id }}',
-  };
-  </script>
-  <script type="text/javascript" src="//s7.addthis.com/js/300/addthis_widget.js"></script>
-  <!-- end demo block -->
-=======
->>>>>>> 3aa12c21
   {% assets "weko_theme_js_widget" %}<script src="{{ ASSET_URL }}"></script>{% endassets %}
   {% assets "weko_records_ui_bootstrap_popover_js" %}<script src="{{ ASSET_URL }}"></script>{% endassets %}
   <script src="{{ url_for('static', filename='js/weko_records_ui/request_mail.js')}}"></script>
