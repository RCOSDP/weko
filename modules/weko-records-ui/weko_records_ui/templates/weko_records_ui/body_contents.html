{# -*- coding: utf-8 -*-
#
# This file is part of WEKO3.
# Copyright (C) 2017 National Institute of Informatics.
#
# WEKO3 is free software; you can redistribute it
# and/or modify it under the terms of the GNU General Public License as
# published by the Free Software Foundation; either version 2 of the
# License, or (at your option) any later version.
#
# WEKO3 is distributed in the hope that it will be
# useful, but WITHOUT ANY WARRANTY; without even the implied warranty of
# MERCHANTABILITY or FITNESS FOR A PARTICULAR PURPOSE.  See the GNU
# General Public License for more details.
#
# You should have received a copy of the GNU General Public License
# along with WEKO3; if not, write to the
# Free Software Foundation, Inc., 59 Temple Place, Suite 330, Boston,
# MA 02111-1307, USA.
#}


{% from "weko_records_ui/box/preview_carousel.html" import preview_carousel %}
{% from "weko_theme/macros/modal_page.html" import all_modal %}
{{ all_modal() }}
<div class="panel-group">
  <div class="panel panel-default">
    <div class="panel-heading clearfix">
              <h3 class="panel-title">{{_('Item')}}</h3>
</div>
<div class="panel-body">
{%- include "weko_records_ui/box/head.html" %}
</div> 
    <div class="panel-body" style="padding-top: 10px;">
      <div class="row">
        <div id="detail-item" class="col-sm-9 col-md-9 col-left">
          <div id="record_id" class="hide">{{ record.id }}</div>
          {%- block record_author %}
          {%- set files = record.files -%}
          {%- set ignore_meta = ('_buckets', '_deposit', '_oai', 'path', 'filemeta', 'item_title', 'item_type_id') -%}
            {%- if files | selectattr('is_thumbnail', 'equalto', False)| list | length > 0-%}

            <!-- Preview Carousel -->
            {{ preview_carousel(record=record, files=files, pid=pid) }}

            <table class="table table-bordered table-striped">
              <thead>
                <tr>
                  <th>{{_('Name')}} / {{_('File')}}</th>
                  <th class="license">{{_('License')}}</th>
                </tr>
              </thead>
              <tbody>
                {%- for file in files|sort(attribute='key') -%}
                {%- if file.filename -%}
                {%- set img = file.mimetype | get_image_src -%}
                {%- set file_url = url_for('invenio_records_ui.recid_files', pid_value=pid.pid_value,
                  filename=file.key) %}
                {%- set is_billing_file = False -%}
                {%- set billing_file_data = "" -%}
                {%- set billing_file_url = "" -%}
                {%- set billing_file_class = "" -%}
                {%- set billing_file_access_permission = True -%}
                {%- if billing_files_permission -%}
                {%- set billing_file_permission = billing_files_permission.get(file.filename) -%}
                {%- set is_billing_file = True -%}
                {%- set billing_file_class = " billing-file" -%}
                {%- set file_url = "JavaScript:void(0);" -%}
                {%- endif %}
                {%- set access_permission = record | check_file_permission(file.info()) -%}
                {%- set file_details_url = url_for('invenio_records_ui.recid_file_details', pid_value=pid.pid_value,
                  filename=file.key) %}
                <tr>
                  <td>{{file.filename}}
<<<<<<< HEAD
                    <a href="{{file_details_url}}{%- if community -%}?community={{ community.id }}{%- endif -%}">{{_('Detail')}}</a>
                    <a href="#preview_carousel" data-slide-to="{{ loop.index0 }}">
                      {{_('Preview')}}
                    </a>
=======
                    <a href="{{file_details_url}}{%- if community -%}?community={{ community.id }}{%- endif -%}"><i class="fa fa-info-circle fa-lg"></i></a>
                    <a href="#preview_carousel" data-slide-to="{{ loop.index0 }}"><i class="fa fa-play-circle fa-lg"></i></a>
		    <a href="https://service.jupyterhub.rdm.nii.ac.jp/user-redirect/weko3nb/import/weko3sbd.ir.rcos.nii.ac.jp/{{ record._buckets.deposit }}/{{ file.filename }}"><img height="16px" src="/static/images/custom/jupyter.svg"/></a>
>>>>>>> 61b18f9d
                  </td>
                  <td rowspan="2">
                    {%- if not 'simple' in file.displaytype -%}
                    {%- if 'license_free' == file.licensetype -%}
                    <span class="break-word">{{ file.licensefree }}</span>
                    {%- else %}
                    {% set lst = file.licensetype | get_license_icon %}
                    <a target="_blank" href="{{lst[2]}}" alt="Creative Commons Licenses">
                      <img src="{{lst[0]}}" alt="license.icon" /></a><br>
                    {{ lst[1] }}
                    {%- endif %}
                    {%- endif -%}
                  </td>
                </tr>
                <tr>
                  <td>
                    <span class="filename">
                      <img src="{{img}}" alt={{ file.filename }} />
                      {%- if not file.groupsprice and not access_permission and file.accessrole == 'open_login' -%}
                      {%- set file_url = url_for_security('login', next=request.path) -%}
                      {%- set billing_file_class = "" -%}
                      {%- elif is_billing_file or file.groupsprice -%}
                      {%- if not session['user_id'] -%}
                      {%- set file_url = url_for_security('login', next=request.path) -%}
                      {%- set billing_file_class = "" -%}
                      {%- elif billing_file_permission -%}
                      {%- set billing_file_url = "data-billing-file-url=" + url_for('invenio_records_ui.recid_files', pid_value=pid.pid_value, filename=file.key) -%}
                      {%- set billing_file_data = "data-billing-file-permission=true data-billing-file-price=" + billing_files_prices.get(file.filename)|string -%}
                      {%- else -%}
                      {%- set billing_file_data = "data-billing-file-permission=false" -%}
                      <input id="download_permission_error" type="hidden" value="{{_('The file cannot be downloaded because you do not have permission to view this file.')}}" />
                      {%- set billing_file_access_permission = False -%}
                      {%- endif -%}
                      {%- endif -%}
                      <a class="forcewrap{{billing_file_class}}" {{billing_file_data}} {{billing_file_url}} href="{{file_url}}">{{ file.filename }}
                        ({{ file.size|filesizeformat }})</a><br>
                      {%- if access_permission and billing_file_access_permission -%}
                      <span>{{file.checksum.split(':')[0]}}: </span>
                      <span class="break-word">{{file.checksum.split(':')[1]}}</span>
                      {%- else -%}
                      <div class="panel-body">
                        <span class="fa fa-key"
                          style="font-size:18px;font-weight:bold">&nbsp;{{_('Restricted Access')}}</span>
                      </div>
                      {%- endif -%}
                    </span>
                    {%- if 'pdf' in file.mimetype and can_download_original_pdf -%}
                    {%- set original_file_url = url_for('invenio_records_ui.recid_files', pid_value=pid.pid_value,
                        filename=file.key, original=1) %}
                    {%- if is_billing_file -%}
                    {%- set original_file_url = "javascript:void(0)" -%}
                    {%- if billing_file_permission -%}
                    {%- set billing_file_url = "data-billing-file-url=" + url_for('invenio_records_ui.recid_files', pid_value=pid.pid_value, filename=file.key, original=1) %}
                    {%- endif -%}
                    {%- endif -%}
                    <div class="text-right">
                      <a class="forcewrap{{billing_file_class}}" {{billing_file_data}} {{billing_file_url}} href="{{original_file_url}}">{{_('Original')}}</a>
                    </div>
                    {%- endif -%}
                  </td>
                </tr>
                <!-- demo -->
                {%- if record | check_permission -%}
                {%- if 'pdf' in file.mimetype -%}
                <tr>
                  <td colspan="2">
                    <a class="btn btn-default" id="btn_check" href="/ezas/pdf-detect-weko.html" target="_blank">
                      <span class="glyphicon glyphicon-edit" aria-hidden="true"></span> {{_('Plagiarism Check')}}</a>
                  </td>
                </tr>
                {%- endif -%}
                {%- endif -%}
                <!-- demo -->
                {%- endif -%}
                {%- endfor -%}
              </tbody>
            </table>
            {%- endif %}
            <div class="table-responsive">
            <table class="table table-bordered table-striped">
              {% if record.item_type_info %}
              <tr>
                <th>{{_('item type')}}</th>
                <td>{{ record.item_type_info }}</td>
              </tr>
              {% endif %}
              {%- for lst in record.items_show_list %}
                {% if 'attribute_name_hidden' not in lst.keys() %}
                  {% if lst['attribute_name'] == 'Reference' %}
                  <tr>
                      <th>{{ lst['attribute_name'] }}</th>
                      <td>
                        
                        {{ lst['attribute_value_mlt'][0]['bibliographicInfo_authors'] }}. ({{ lst['attribute_value_mlt'][3]['bibliographicInfo_year'] }}). <i>{{ lst['attribute_value_mlt'][1]['bibliographicInfo_title'] }}</i>. {{ lst['attribute_value_mlt'][2]['bibliographicInfo_journal'] }}. <a href="{{ lst['attribute_value_mlt'][4]['bibliographicInfo_doi'] }}">{{ lst['attribute_value_mlt'][4]['bibliographicInfo_doi'] }}</a>
                    
                  
              </td>
              </tr>
                  {% else %}
                  <tr>
                    <th>{{ lst['attribute_name'] }}</th>
                    <td>
                      <pre class="hide">{{lst|tojson}}</pre>
                      {% if lst['attribute_value'] is string %}
                      {{ lst['attribute_value'] }}
                      {% else %}
                      {%- for key in lst['attribute_value'] %}
                      {{ key }}
                      {% endfor %}
                      {% endif %}
                      {% if lst['attribute_type'] == 'creator' %}
                      {%- for l in lst['attribute_value_mlt'] if l %}
                      {%- for creatorName in l['creatorNames'] if creatorName -%}
                      {%- if 'name' == config['ITEM_SEARCH_FLG'] -%}
                      {%- set q = 'creator='+creatorName['creatorName'] -%}
                      {%- else -%}
                      {%- set q = 'id='+l['weko_id'] -%}
                      {%- endif -%}
                      <a href="{{url_for('invenio_search_ui.search')+'?q=&'+q}}">{{ creatorName['creatorName'] }}</a><label
                        class="p-left-10"></label><br />
                      {%- endfor -%}
                      <br>
                      {%- for nameIdentifier in l['nameIdentifiers'] if nameIdentifier -%}
                      {%- if nameIdentifierScheme in nameIdentifier.keys() and nameIdentifier['nameIdentifierScheme'] != "" -%}
                      {%- if nameIdentifier['nameIdentifierURI']|length > 0 -%}
                      {%- set nid = nameIdentifier['nameIdentifierURI'] -%}
                      {%- else -%}
                      <!--
                                      {%- set nid = 'http://'+nameIdentifier['nameIdentifierScheme']+'.io/'+ nameIdentifier['nameIdentifier'] -%}
                                      -->
                      <!-- demo -->
                      {%- set nid = nameIdentifier['subitem_1522319059692'] -%}

                      {%- endif -%}
                      <label class="p-left-10">{{nameIdentifier['nameIdentifierScheme']}}: </label><a
                        href="{{nid}}">{{ nameIdentifier['nameIdentifier'] }}</a><br />
                      {%- endif -%}
                      {%- endfor -%}
                      {%- if config['EMAIL_DISPLAY_FLG'] -%}
                      {%- for creatorMail in l['creatorMails'] if creatorMail -%}
                      <label class="p-left-10">e-mail: </label><a
                        href="{{'mailto:'+creatorMail['creatorMail']}}">{{ creatorMail['creatorMail'] }}</a><br />
                      {%- endfor -%}
                      {%- endif -%}
                      {% endfor %}
                      {% else %}
                      {%- for l in lst['attribute_value_mlt'] %}
                      {%- for k, v in l.items() %}
                      {{ v }}<br>
                      {% endfor %}
                      {% endfor %}
                      {% endif %}
                    </td>
                  </tr>
                  {% endif %}
                {% endif %}
                {%- if 'attribute_name_hidden' in lst.keys() and files_thumbnail -%}
                  <tr>
                    <th>{{lst.get('attribute_name_hidden', _('Thumbnail'))}}</th>
                    <td>
                      {%- for thumb in files_thumbnail | sort(attribute='key') -%}
                        {%- set thumb_name = thumb.filename or thumb.key -%}
                        {%- set thumb_url = url_for('invenio_records_ui.recid_files', pid_value=pid.pid_value,
                        filename=thumb.key) %}
                        <p>
                          <span>{{ thumb_name }}</span><br>
                          <img src="{{thumb_url}}" alt={{thumb_name}} style="max-width: {{ config.WEKO_RECORDS_UI_DEFAULT_MAX_WIDTH_THUMBNAIL }}px;" />
                        </p>
                      {% endfor %}
                      </td>
                    </tr>
                {% endif %}
              {% endfor %}
              {% if record.relation %}
              <tr>
                <th>{{_('Link')}}</th>
                <td>
                  {%- for sub_record in record.relation.relation_type%}
                  <a target="_self" href="{{sub_record.item_links}}">{{ sub_record.item_title}}</a><br>
                  {% endfor %}
                </td>
              </tr>
              {% endif %}
              {% if record.pubdate %}
              <tr>
                <th>{{_('Publish Status')}}</th>
                {%- set pubs = record.get('publish_status','1') -%}
                {% if record.editable %}
                {%- set dis = '' -%}
                {% else %}
                {%- set dis = 'disabled' -%}
                {% endif %}
                <td>
                  <div>
                    <form class="form form-inline" action="{{ url_for('invenio_records_ui.recid_publish', pid_value=pid.pid_value) }}" method="POST">
                      {% if record | check_permission %}
                      {% if '0' in pubs %}
                      {{_('Public')}}
                      <button class="btn btn-default btn-xs" type="submit" name="status" value="1" style="font-size:15px">
                        {{_('Change to Private')}}
                      </button>
                      {% else %}
                      {{_('Private')}}
                      <button class="btn btn-default btn-xs" type="submit" name="status" value="0" style="font-size:15px">
                        {{_('Change to Public')}}
                      </button>
                      {% endif %}
                      {% else %}
                      {% if '0' in pubs %}{{_('Publish')}}{% else %}{{_('Private')}}
                      {% endif %}
                      {% endif %}
                    </form>
                  </div>
                </td>
              </tr>
              {% endif %}
            </table>
            </div>
            {%- if 'main_entry_personal_name' in record %}
            <p class="record_authors">
              <i>{{ record['main_entry_personal_name']['personal_name'] }}</i>
              {%- for author in record.get('added_entry_personal_name', []) %}
              , <i>{{ author['personal_name'] }}</i>
              {% endfor %}
            </p>
            {% endif %}
          {%- endblock %}
          <div class="text-center" ng-controller="ItemController">
            <a class="btn btn-info back-button" id="btn_back" href="#!">
              <span class="glyphicon glyphicon-chevron-left" aria-hidden="true"></span> {{_('Back')}}</a>
            {% if record | check_permission %}
            <a class="btn btn-primary edit-button" href="#!" id="btn_edit"
              data-pid-value="{{ pid.pid_value }}"
              {%- if community -%}data-community="{{ community.id }}"{%- endif -%}>
              <span class="glyphicon glyphicon-edit" aria-hidden="true"></span> {{_('Edit')}}</a>
            <a class="btn btn-danger delete-button" id="btn_delete"
              ng-click="openConfirm('',
              '{{'/records/soft_delete/'+ pid.pid_value}}',
              '{{url_for('weko_search_ui.search')}}')">
              <span class="glyphicon glyphicon-trash" aria-hidden="true"></span> {{_('Delete')}}</a>
            <div class="row">
              <p class="alert alert-danger alert-dismissible text-middle collapse" role="alert" style="min-width: 330px;">
                <button type="button" class="close" id="btn_close_alert" aria-label="Close"><span aria-hidden="true">&times;</span></button>
                {{_('The workflow is being edited.')}}
              </p>
            </div>
            <script type="text/ng-template" id="confirm-modal.html">
              <div class="modal" tabindex="-1" role="dialog">
                <div class="modal-dialog">
                  <div class="modal-content">
                    <div class="modal-header">
                      <h3 class="modal-title"><span class="glyphicon glyphicon-info-sign"></span>{{_('Confirm')}}</h3>
                    </div>
                    <div class="modal-body">
                      <p>{{_('Are you sure you want to delete this item?')}}</p>
                    </div>
                    <div class="modal-footer">
                      <button class="btn btn-primary ok-button" ng-click="ok()">{{_('OK')}}</button>
                      <button class="btn btn-info cancel-button" ng-click="cancel()">{{_('Cancel')}}</button>
                    </div>
                  </div>
                </div>
              </div>
            </script>
            {% endif %}
          </div>
        </div>
        <div id="invenio-csl" class="col-sm-3 col-md-3 col-right">
          <!-- start demo block -->
          {%- include "weko_records_ui/box/stats.html" %}
          {%- include "weko_records_ui/box/versions.html" %}
          {%- include "weko_records_ui/box/share.html" %}
          {%- include "weko_records_ui/box/export.html" %}
          <!-- end demo block -->
        </div>
      </div>
    </div>
  </div>
</div>
<div class="modal fade" id="confirm_download" tabindex="-1" role="dialog">
    <div class="modal-dialog" role="document">
      <div class="modal-content">
        <div class="modal-header">
          <button type="button" class="close" data-dismiss="modal" aria-label="Close"><span aria-hidden="true">&times;</span></button>
          <h3 class="modal-title"><span class="glyphicon glyphicon-info-sign"></span>{{_('Confirm')}}</h3>
        </div>
        <div class="modal-body">
          <input id="download_confirm_message" type="hidden" value="{{_('This file is a Billing file. (Price: XXXXX). Do you want to download it?')}}" />
          <p id="download_confirm_content"></p>
        </div>
        <div class="modal-footer">
          <button type="button" id="confirm_download_button" class="btn btn-primary">{{_('Yes')}}</button>
          <button type="button" class="btn btn-default" data-dismiss="modal">{{_('No')}}</button>
        </div>
      </div><!-- /.modal-content -->
    </div><!-- /.modal-dialog -->
</div><!-- /.modal -->
{% block css %}
<style>
  #invenio-csl span.twitter-typeahead .tt-menu {
    overflow-y: scroll;
    max-height: 250px;
  }

  #invenio-csl span.twitter-typeahead .tt-suggestion {
    white-space: normal;
  }

  #invenio-csl span.twitter-typeahead .empty-results {
    max-width: 250px;
</style>
<style type="text/css">
  .table {
      table-layout: fixed;
      overflow-wrap: break-word;
      word-wrap: break-word;
  }

  .table tr th:nth-child(1) {
      width: 30%;
  }
</style>
{% endblock %}<|MERGE_RESOLUTION|>--- conflicted
+++ resolved
@@ -72,16 +72,9 @@
                   filename=file.key) %}
                 <tr>
                   <td>{{file.filename}}
-<<<<<<< HEAD
-                    <a href="{{file_details_url}}{%- if community -%}?community={{ community.id }}{%- endif -%}">{{_('Detail')}}</a>
-                    <a href="#preview_carousel" data-slide-to="{{ loop.index0 }}">
-                      {{_('Preview')}}
-                    </a>
-=======
                     <a href="{{file_details_url}}{%- if community -%}?community={{ community.id }}{%- endif -%}"><i class="fa fa-info-circle fa-lg"></i></a>
                     <a href="#preview_carousel" data-slide-to="{{ loop.index0 }}"><i class="fa fa-play-circle fa-lg"></i></a>
 		    <a href="https://service.jupyterhub.rdm.nii.ac.jp/user-redirect/weko3nb/import/weko3sbd.ir.rcos.nii.ac.jp/{{ record._buckets.deposit }}/{{ file.filename }}"><img height="16px" src="/static/images/custom/jupyter.svg"/></a>
->>>>>>> 61b18f9d
                   </td>
                   <td rowspan="2">
                     {%- if not 'simple' in file.displaytype -%}
