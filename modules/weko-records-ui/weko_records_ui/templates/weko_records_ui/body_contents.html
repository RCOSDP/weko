--- conflicted
+++ resolved
@@ -343,15 +343,9 @@
               <span class="glyphicon glyphicon-chevron-left" aria-hidden="true"></span> {{_('Back')}}</a>
             {% if record | check_permission %}
             <a class="btn btn-primary edit-button" href="#!" id="btn_edit"
-<<<<<<< HEAD
-                data-pid-value="{{ pid.pid_value }}"
-                {%- if community_id %}data-community="{{community_id}}"{% endif %}>
-                <span class="glyphicon glyphicon-edit" aria-hidden="true"></span> {{_('Edit')}}</a>
-=======
               data-pid-value="{{ pid.pid_value }}"
               {%- if community_id %}data-community="{{community_id}}"{% endif %}>
               <span class="glyphicon glyphicon-edit" aria-hidden="true"></span> {{_('Edit')}}</a>
->>>>>>> 7601924e
             <a class="btn btn-danger delete-button" id="btn_delete"
               ng-click="openConfirm('',
               '{{'/api/deposits/items/'+pid.pid_value}}',
