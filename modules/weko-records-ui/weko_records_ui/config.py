--- conflicted
+++ resolved
@@ -41,11 +41,7 @@
     recid=dict(
         pid_type='recid',
         route='/records/<pid_value>',
-<<<<<<< HEAD
-        view_imp='weko_records_ui.views.detail_view',
-=======
         view_imp='weko_records_ui.views.default_view_method',
->>>>>>> cbe7e169
         template='weko_records_ui/detail.html',
         record_class='weko_deposit.api:WekoRecord',
         permission_factory_imp='weko_records_ui.permissions'
