# -*- coding: utf-8 -*-
#
# This file is part of WEKO3.
# Copyright (C) 2017 National Institute of Informatics.
#
# WEKO3 is free software; you can redistribute it
# and/or modify it under the terms of the GNU General Public License as
# published by the Free Software Foundation; either version 2 of the
# License, or (at your option) any later version.
#
# WEKO3 is distributed in the hope that it will be
# useful, but WITHOUT ANY WARRANTY; without even the implied warranty of
# MERCHANTABILITY or FITNESS FOR A PARTICULAR PURPOSE.  See the GNU
# General Public License for more details.
#
# You should have received a copy of the GNU General Public License
# along with WEKO3; if not, write to the
# Free Software Foundation, Inc., 59 Temple Place, Suite 330, Boston,
# MA 02111-1307, USA.

"""Configuration for weko-records-ui."""

from .views import blueprint

WEKO_RECORDS_UI_DETAIL_TEMPLATE = 'weko_records_ui/detail.html'
WEKO_RECORDS_UI_BASE_TEMPLATE = 'weko_theme/page.html'

WEKO_PERMISSION_ROLE_USER = ('System Administrator',
                             'Repository Administrator',
                             'Contributor',
                             'General')

<<<<<<< HEAD
WEKO_PERMISSION_SUPER_ROLE_USER = ('System Administrator',
                                   'Repository Administrator')
=======
WEKO_RECORDS_UI_BULK_UPDATE_FIELDS = {
    'fields': [{'id': '1', 'name': 'Access Type'},
               {'id': '2', 'name': 'Licence'}],

    'licences': [{'id': 'license_free', 'name': '自由入力'},
                 {'id': 'license_0', 'name': 'Creative Commons : 表示'},
                 {'id': 'license_1', 'name': 'Creative Commons : 表示 - 継承'},
                 {'id': 'license_2', 'name': 'Creative Commons : 表示 - 改変禁止'},
                 {'id': 'license_3', 'name': 'Creative Commons : 表示 - 非営利'},
                 {'id': 'license_4', 'name': 'Creative Commons : 表示 - 非営利 - 継承'},
                 {'id': 'license_5', 'name': 'Creative Commons : 表示 - 非営利 - 改変禁止'}]
}
>>>>>>> 1e9cca87

ADMIN_SET_ITEM_TEMPLATE = 'weko_records_ui/admin/item_setting.html'
# author setting page template


WEKO_ADMIN_PDFCOVERPAGE_TEMPLATE = 'weko_records_ui/admin/pdfcoverpage.html'
# pdfcoverpage templates

INSTITUTION_NAME_SETTING_TEMPLATE = 'weko_records_ui/admin/institution_name_setting.html'
# institution name setting page template

ITEM_SEARCH_FLG = 'name'
# setting author name search type: name or id

EMAIL_DISPLAY_FLG = True
# setting the email of author if display

RECORDS_UI_ENDPOINTS = dict(
    recid=dict(
        pid_type='recid',
        route='/records/<pid_value>',
        view_imp='weko_records_ui.views.default_view_method',
        template='weko_records_ui/detail.html',
        record_class='weko_deposit.api:WekoRecord',
        permission_factory_imp='weko_records_ui.permissions'
                               ':page_permission_factory',
    ),
    recid_export=dict(
        pid_type='recid',
        route='/records/<pid_value>/export/<format>',
        view_imp='weko_records_ui.views.export',
        template='weko_records_ui/export.html',
        record_class='weko_deposit.api:WekoRecord',
    ),
    recid_files=dict(
        pid_type='recid',
        route='/record/<pid_value>/files/<path:filename>',
        view_imp='weko_records_ui.fd.file_download_ui',
        record_class='weko_deposit.api:WekoRecord',
        permission_factory_imp='weko_records_ui.permissions'
                               ':page_permission_factory',
    ),
    recid_file_preview=dict(
        pid_type='recid',
        route='/record/<pid_value>/file_preview/<path:filename>',
        view_imp='weko_records_ui.fd.file_preview_ui',
        record_class='weko_deposit.api:WekoRecord',
        permission_factory_imp='weko_records_ui.permissions'
                               ':page_permission_factory',
    ),
    recid_preview=dict(
        pid_type='recid',
        route='/record/<pid_value>/preview/<path:filename>',
        view_imp='weko_records_ui.preview.preview',
        record_class='weko_deposit.api:WekoRecord',
        permission_factory_imp='weko_records_ui.permissions'
                               ':page_permission_factory',
    ),
    recid_publish=dict(
        pid_type='recid',
        route='/record/<pid_value>/publish',
        view_imp='weko_records_ui.views.publish',
        template='weko_records_ui/detail.html',
        record_class='weko_deposit.api:WekoRecord',
        permission_factory_imp='weko_items_ui.permissions'
                               ':edit_permission_factory',
        methods=['POST'],
    ),
)

RECORDS_UI_EXPORT_FORMATS = {
    'recid': {
        'junii2': dict(
            title='junii2',
            serializer='weko_schema_ui.serializers.WekoCommonSchema',
            order=1,
        ),
        'jpcoar': dict(
            title='JPCOAR',
            serializer='weko_schema_ui.serializers.WekoCommonSchema',
            order=2,
        ),
        'oai_dc': dict(
            title='DublinCore',
            serializer='weko_schema_ui.serializers.WekoCommonSchema',
            order=3,
        ),
        'json': dict(
            title='JSON',
            serializer='invenio_records_rest.serializers.json_v1',
            order=4,
        ),
        'bibtex': dict(
            title='BIBTEX',
            serializer='weko_schema_ui.serializers.BibTexSerializer',
            order=5,
        ),
    }
}

OAISERVER_METADATA_FORMATS = {
    'junii2': {
        'serializer': (
            'weko_schema_ui.utils:dumps_oai_etree', {
                'schema_type': 'junii2',
            }
        ),
        'schema': 'http://irdb.nii.ac.jp/oai/junii2-3-1.xsd',
        'namespace': 'http://irdb.nii.ac.jp/oai',
    },
    'jpcoar': {
        'serializer': (
            'weko_schema_ui.utils:dumps_oai_etree', {
                'schema_type': 'jpcoar',
            }
        ),
        'namespace': 'https://irdb.nii.ac.jp/schema/jpcoar/1.0/',
        'schema': 'https://irdb.nii.ac.jp/schema/jpcoar/1.0/jpcoar_scm.xsd',
    },
    'oai_dc': {
        'serializer': (
            'weko_schema_ui.utils:dumps_oai_etree', {
                'schema_type': 'oai_dc',
            }
        ),
        'namespace': 'http://www.openarchives.org/OAI/2.0/oai_dc/',
        'schema': 'http://www.openarchives.org/OAI/2.0/oai_dc.xsd',
    }
}

URL_OA_POLICY_HEIGHT = 7  # height of the URL & OA-policy
# title_h = 8  # height of the title
TITLE_HEIGHT = 8  # height of the title
# header_h = 20  # height of the header cell
HEADER_HEIGHT = 20  # height of the header cell
# footer_h = 4  # height of the footer cell
FOOTER_HEIGHT = 4  # height of the footer cell
# meta_h = 9  # height of the metadata cell
METADATA_HEIGHT = 9

# Path to the JPAexg font file
JPAEXG_TTF_FILEPATH = blueprint.root_path + "/fonts/ipaexg00201/ipaexg.ttf"

# Path to the JPAexm font file
JPAEXM_TTF_FILEPATH = blueprint.root_path + "/fonts/ipaexm00201/ipaexm.ttf"
<|MERGE_RESOLUTION|>--- conflicted
+++ resolved
@@ -30,10 +30,10 @@
                              'Contributor',
                              'General')
 
-<<<<<<< HEAD
+
 WEKO_PERMISSION_SUPER_ROLE_USER = ('System Administrator',
                                    'Repository Administrator')
-=======
+
 WEKO_RECORDS_UI_BULK_UPDATE_FIELDS = {
     'fields': [{'id': '1', 'name': 'Access Type'},
                {'id': '2', 'name': 'Licence'}],
@@ -46,7 +46,7 @@
                  {'id': 'license_4', 'name': 'Creative Commons : 表示 - 非営利 - 継承'},
                  {'id': 'license_5', 'name': 'Creative Commons : 表示 - 非営利 - 改変禁止'}]
 }
->>>>>>> 1e9cca87
+
 
 ADMIN_SET_ITEM_TEMPLATE = 'weko_records_ui/admin/item_setting.html'
 # author setting page template
