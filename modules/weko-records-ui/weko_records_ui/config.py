--- conflicted
+++ resolved
@@ -192,7 +192,6 @@
         view_imp='weko_records_ui.fd.file_download_onetime',
         record_class='weko_deposit.api:WekoRecord',
     ),
-<<<<<<< HEAD
     recid_secret_url=dict(
         pid_type='recid',
         route='/records/<pid_value>/secret/<path:filename>',
@@ -208,10 +207,6 @@
         view_imp='weko_records_ui.fd.file_download_secret',
         record_class='weko_deposit.api:WekoRecord',
     ),
-=======
-
-    
->>>>>>> e63f0637
 )
 
 WEKO_RECORDS_UI_SECRET_KEY = "secret"
