--- conflicted
+++ resolved
@@ -114,15 +114,11 @@
 msgid "write your own license"
 msgstr ""
 
-<<<<<<< HEAD
-# WEKO_RECORDS_UI_LICENSE_DICT
-=======
 #: weko_records_ui/config.py:397
 msgid "Creative Commons CC0 1.0 Universal Public Domain Designation"
 msgstr ""
 
 #: weko_records_ui/config.py:412
->>>>>>> b05094e8
 msgid "Creative Commons Attribution 3.0 Unported (CC BY 3.0)"
 msgstr ""
 
@@ -348,9 +344,6 @@
 msgid "Actions"
 msgstr ""
 
-<<<<<<< HEAD
-msgid "Relation"
-=======
 #: weko_records_ui/templates/weko_records_ui/body_contents.html:126
 #: weko_records_ui/templates/weko_records_ui/file_details_contents.html:100
 msgid ""
@@ -363,7 +356,6 @@
 #: weko_records_ui/templates/weko_records_ui/body_contents.html:233
 #: weko_records_ui/templates/weko_records_ui/file_details_contents.html:120
 msgid "Original"
->>>>>>> b05094e8
 msgstr ""
 
 #: weko_records_ui/templates/weko_records_ui/body_contents.html:269
@@ -714,16 +706,12 @@
 msgid "Modified Date and Time(Descending)"
 msgstr ""
 
-<<<<<<< HEAD
-msgid "Billing File"
-=======
 #: weko_records_ui/templates/weko_records_ui/admin/bulk_update_display.html:144
 msgid "Created Date and Time(Ascending)"
 msgstr ""
 
 #: weko_records_ui/templates/weko_records_ui/admin/bulk_update_display.html:145
 msgid "Created Date and Time(Descending)"
->>>>>>> b05094e8
 msgstr ""
 
 #: weko_records_ui/templates/weko_records_ui/admin/bulk_update_display.html:146
@@ -750,16 +738,12 @@
 msgid "Custom(Descending)"
 msgstr ""
 
-<<<<<<< HEAD
-msgid "topic vocabURI"
-=======
 #: weko_records_ui/templates/weko_records_ui/admin/bulk_update_display.html:178
 msgid "The number of display"
 msgstr ""
 
 #: weko_records_ui/templates/weko_records_ui/admin/bulk_update_display.html:194
 msgid "Select All"
->>>>>>> b05094e8
 msgstr ""
 
 #: weko_records_ui/templates/weko_records_ui/admin/bulk_update_display.html:198
@@ -834,16 +818,12 @@
 msgid "I have read and agreed to the Terms of Use"
 msgstr ""
 
-<<<<<<< HEAD
-msgid "Rdf:Resource"
-=======
 #: weko_records_ui/templates/weko_records_ui/box/communities.html:2
 msgid "Communities"
 msgstr ""
 
 #: weko_records_ui/templates/weko_records_ui/box/export.html:40
 msgid "Other Formats"
->>>>>>> b05094e8
 msgstr ""
 
 #: weko_records_ui/templates/weko_records_ui/box/head.html:26
@@ -928,16 +908,12 @@
 msgid "Body"
 msgstr ""
 
-<<<<<<< HEAD
-msgid "GrantNo"
-=======
 #: weko_records_ui/templates/weko_records_ui/box/request.html:63
 msgid "Please enter the calculation result"
 msgstr ""
 
 #: weko_records_ui/templates/weko_records_ui/box/request.html:64
 msgid "The image has expired. Please enter the calculation result again."
->>>>>>> b05094e8
 msgstr ""
 
 #: weko_records_ui/templates/weko_records_ui/box/request.html:65
@@ -980,9 +956,6 @@
 msgid "Show All versions"
 msgstr ""
 
-msgid "Success Secret URL Generate"
-msgstr "Success: Secret URL Generate is succeed. Sent the URL to your email adress."
-
 msgid "MSG_WEKO_RECORDS_UI_IS_EDITING_TRUE"
 msgstr "Cannot delete because it is being edited."
 
@@ -1014,34 +987,4 @@
 msgstr "Download / Preview is available from {}/{}/{}."
 
 msgid "Email address(reconfirmation)"
-<<<<<<< HEAD
-msgstr ""
-
-msgid "Token is invalid."
-msgstr ""
-
-msgid "The expiration date for download has been exceeded."
-msgstr ""
-
-msgid "The download limit has been exceeded."
-msgstr ""
-
-msgid "This data is not available for this user."
-msgstr ""
-
-msgid "Success Secret URL Generate"
-msgstr "Success: Secret URL Generate is succeed. Sent the URL to your email adress."
-
-msgid "Print Terms and Conditions"
-msgstr ""
-
-msgid "Could not download file."
-msgstr ""
-
-msgid "You must enter your email address to download the files below."
-msgstr ""
-
-msgid "File Name"
-=======
->>>>>>> b05094e8
 msgstr ""