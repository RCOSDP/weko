--- conflicted
+++ resolved
@@ -15,12 +15,8 @@
 import redis
 
 import pytest
-<<<<<<< HEAD
 from elasticsearch import ElasticsearchException
-=======
 from mock import MagicMock, Mock, patch, mock_open
-from werkzeug.datastructures import FileStorage
->>>>>>> c0f7d7f5
 from flask import current_app, make_response, request
 from flask_babelex import Babel
 from flask_login import current_user
@@ -34,12 +30,6 @@
 from invenio_pidstore.models import PersistentIdentifier, PIDStatus, Redirect
 from invenio_db import db as iv_db
 from invenio_pidrelations.models import PIDRelation
-<<<<<<< HEAD
-from tests.test_rest import DummySearchResult
-from sqlalchemy.exc import SQLAlchemyError
-=======
-
->>>>>>> c0f7d7f5
 from weko_admin.config import WEKO_ADMIN_MANAGEMENT_OPTIONS
 from weko_admin.api import TempDirInfo
 from weko_deposit.api import WekoDeposit, WekoIndexer, WekoRecord as d_wekorecord
@@ -1191,8 +1181,7 @@
 
 # def import_items_to_system(item: dict, request_info=None, is_gakuninrdm=False): ERROR = TypeError: handle_remove_es_metadata() missing 2 required positional arguments: 'bef_metadata' and 'bef_las...
 # .tox/c1/bin/pytest --cov=weko_search_ui tests/test_utils.py::test_import_items_to_system -vv -s --cov-branch --cov-report=term --basetemp=/code/modules/weko-search-ui/.tox/c1/tmp
-<<<<<<< HEAD
-def test_import_items_to_system(i18n_app, db, es_item_file_pipeline, es_records, app):
+def test_import_items_to_system(i18n_app, db, es_item_file_pipeline, es_records, app, mocker):
     item = es_records["results"][0]["item"]
     db.session.commit()
     with patch("weko_search_ui.utils.register_item_metadata", return_value={}):
@@ -1217,7 +1206,7 @@
                                 c.logger.error = MagicMock(return_value = None)
                                 
                                 # SQLAlchemyError
-                                with patch("weko_search_ui.utils.handle_check_item_is_locked", side_effect = SQLAlchemyError({"error_id": "sample"})):
+                                with patch("weko_search_ui.utils.handle_check_item_is_locked", side_effect = SQLAlchemyError("SQLAlchemyError")):
                                     assert import_items_to_system(item).get("success") == False
                                 with patch("weko_search_ui.utils.handle_check_item_is_locked", side_effect = SQLAlchemyError()):
                                     assert import_items_to_system(item).get("success") == False
@@ -1276,9 +1265,6 @@
                         item
                     )  
 
-=======
-def test_import_items_to_system(i18n_app, es_item_file_pipeline, es_records, mocker):
->>>>>>> c0f7d7f5
     item = es_records["results"][0]
     item['item']['researchmap_linkage'] = "researchmap"
 
@@ -1299,6 +1285,7 @@
                             "weko_workflow.utils.get_cache_data", return_value=True
                         ):
                             with patch("weko_search_ui.utils.call_external_system") as mock_external:
+                                item["item"]["status"] = "edited"
                                 assert import_items_to_system(item["item"])
                                 mock_external.assert_called()
                                 assert mock_external.call_args[1]["old_record"] is not None
