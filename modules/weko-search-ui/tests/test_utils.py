--- conflicted
+++ resolved
@@ -24,13 +24,10 @@
 from flask import current_app, make_response, request, url_for
 from flask_babelex import Babel
 from flask_login import current_user
-<<<<<<< HEAD
-=======
 
 from sqlalchemy import func as _func
 from sqlalchemy.exc import SQLAlchemyError
 from invenio_files_rest.models import FileInstance,Location
->>>>>>> b05094e8
 from invenio_i18n.ext import current_i18n
 from invenio_i18n.babel import set_locale
 from invenio_records.api import Record
@@ -39,7 +36,6 @@
 from invenio_db import db as iv_db
 from invenio_pidrelations.models import PIDRelation
 from invenio_pidstore.errors import PIDDoesNotExistError
-from weko_admin import WekoAdmin
 from weko_admin.config import WEKO_ADMIN_MANAGEMENT_OPTIONS
 from weko_admin.api import TempDirInfo
 from weko_admin.models import AdminLangSettings
@@ -495,46 +491,6 @@
     assert parse_to_json_form(data)
 
 
-<<<<<<< HEAD
-# def check_import_items(file, is_change_identifier: bool, is_gakuninrdm=False,
-# .tox/c1/bin/pytest --cov=weko_search_ui tests/test_utils.py::test_check_import_items -vv -s --cov-branch --cov-report=term --basetemp=/code/modules/weko-search-ui/.tox/c1/tmp
-def test_check_import_items(i18n_app, mocker):
-    with patch('weko_search_ui.utils.unpackage_import_file', return_value=[]):
-        mocker.patch('os.listdir', return_value=['sample_file.csv'])
-        # is_gakuninrdm = False
-        current_path = os.path.dirname(os.path.abspath(__file__))
-        file_name = "sample_file.zip"
-        file_path = os.path.join(current_path, "data", "sample_file", file_name)
-    
-        ret = check_import_items(file_path, True, False)
-
-        prefix = current_app.config["WEKO_SEARCH_UI_IMPORT_TMP_PREFIX"]
-        assert ret["data_path"].startswith(f'/var/tmp/{prefix}')
-
-        # is_gakuninrdm = True
-        ret = check_import_items(file_path, True, True)
-        '/tmp/weko_import_'
-        assert ret["data_path"].startswith('/var/tmp/deposit_activity_')
-
-        # current_pathがdict
-        class TestFile(object):
-            @property
-            def filename(self):
-                return 'test_file.txt'
-            
-        file = TestFile()
-        assert check_import_items(file, True, True)
-        """
-        # 例外
-        with pytest.raises(FileNotFoundError) as e:
-            ret = check_import_items("/var/abc/filename.zip", False, True)
-
-        with pytest.raises(UnicodeDecodeError) as e:
-            pass
-        with pytest.raises(FileExistsError) as e:
-            pass
-        """
-=======
 # def check_tsv_import_items(file, is_change_identifier: bool, is_gakuninrdm=False,
 # .tox/c1/bin/pytest --cov=weko_search_ui tests/test_utils.py::test_check_tsv_import_items -vv -s --cov-branch --cov-report=term --basetemp=/code/modules/weko-search-ui/.tox/c1/tmp
 def test_check_tsv_import_items(i18n_app):
@@ -747,7 +703,6 @@
             result = check_xml_import_items(file_path, 9999)
             assert result["error"] == "The item type of the item to be imported is missing or has already been deleted."
 
->>>>>>> b05094e8
 
 # def unpackage_import_file(data_path: str, file_name: str, file_format: str, force_new=False):
 # .tox/c1/bin/pytest --cov=weko_search_ui tests/test_utils.py::test_unpackage_import_file -vv -s --cov-branch --cov-report=term --basetemp=/code/modules/weko-search-ui/.tox/c1/tmp
@@ -4538,14 +4493,11 @@
     key = "item_1685583796047"
     item = record_restricted[7]
     assert check_provide_in_system(key, item) == True
-<<<<<<< HEAD
-=======
 
     key = "item_1685583796047"
     item = record_restricted[9]
     assert check_provide_in_system(key, item) == True
     
->>>>>>> b05094e8
 
 # def handle_check_file_path(paths, data_path, is_new=False, is_thumbnail=False, is_single_thumbnail=False):
 def test_handle_check_file_path(i18n_app):
