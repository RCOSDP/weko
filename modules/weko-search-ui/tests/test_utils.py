--- conflicted
+++ resolved
@@ -8,13 +8,6 @@
 import time
 import unittest
 import uuid
-<<<<<<< HEAD
-from elasticsearch import NotFoundError
-import zipfile
-
-import pytest
-from flask import current_app, make_response, request
-=======
 import zipfile
 from datetime import datetime, timedelta
 import redis
@@ -28,26 +21,13 @@
 from werkzeug.exceptions import BadRequest
 from elasticsearch import helpers, ElasticsearchException, NotFoundError
 from elasticsearch_dsl import Search
-from flask import current_app, make_response, request, url_for
-from flask_babelex import Babel
->>>>>>> 200885a5
+from flask import current_app, make_response, request
 from flask_login import current_user
 
 from sqlalchemy import func as _func
 from sqlalchemy.exc import SQLAlchemyError
 from invenio_files_rest.models import FileInstance,Location
-from invenio_i18n.ext import current_i18n
 from invenio_i18n.babel import set_locale
-<<<<<<< HEAD
-from mock import MagicMock, patch
-from invenio_pidstore.models import PersistentIdentifier, PIDStatus
-from invenio_pidrelations.models import PIDRelation
-from weko_admin.config import WEKO_ADMIN_MANAGEMENT_OPTIONS
-from weko_deposit.api import WekoDeposit, WekoIndexer
-from weko_records.api import ItemsMetadata, WekoRecord
-from weko_workflow.models import WorkFlow
-=======
-from invenio_records.api import Record
 from invenio_records.models import RecordMetadata
 from invenio_pidstore.models import PersistentIdentifier, PIDStatus, Redirect
 from invenio_db import db as iv_db
@@ -65,20 +45,12 @@
 from weko_schema_ui.config import WEKO_SCHEMA_RELATION_TYPE
 from weko_workflow.models import WorkFlow
 
->>>>>>> 200885a5
-
 from weko_search_ui.config import (
     ACCESS_RIGHT_TYPE_URI,
     RESOURCE_TYPE_URI,
     VERSION_TYPE_URI,
-<<<<<<< HEAD
-=======
     WEKO_SEARCH_UI_BULK_EXPORT_URI,
     WEKO_SEARCH_UI_BULK_EXPORT_TASK,
-    WEKO_IMPORT_SYSTEM_ITEMS,
-    WEKO_REPO_USER,
-    WEKO_SYS_USER,
->>>>>>> 200885a5
 )
 from weko_search_ui.utils import (
     DefaultOrderedDict,
@@ -510,30 +482,14 @@
     assert parse_to_json_form(data)
 
 
-<<<<<<< HEAD
-# def check_import_items(file, is_change_identifier: bool, is_gakuninrdm=False,
-def test_check_import_items(i18n_app):
-    # is_gakuninrdm = False
-=======
 # def check_tsv_import_items(file, is_change_identifier: bool, is_gakuninrdm=False,
 # .tox/c1/bin/pytest --cov=weko_search_ui tests/test_utils.py::test_check_tsv_import_items -vv -s --cov-branch --cov-report=term --basetemp=/code/modules/weko-search-ui/.tox/c1/tmp
 def test_check_tsv_import_items(i18n_app):
     # test is_gakuninrdm = False
->>>>>>> 200885a5
     current_path = os.path.dirname(os.path.abspath(__file__))
     file_name = "sample_file.zip"
     file_path = os.path.join(current_path, "data", "sample_file", file_name)
-    ret = check_import_items(file_path, True, False)
-
-<<<<<<< HEAD
-    prefix = current_app.config["WEKO_SEARCH_UI_IMPORT_TMP_PREFIX"]
-    assert ret["data_path"].startswith(f'/tmp/{prefix}')
-
-    # is_gakuninrdm = True
-    ret = check_import_items(file_path, True, True)
-    '/tmp/weko_import_'
-    assert ret["data_path"].startswith('/tmp/deposit_activity_')
-=======
+
     ret = check_tsv_import_items(file_path, True)
     prefix = current_app.config["WEKO_SEARCH_UI_IMPORT_TMP_PREFIX"]
     assert ret
@@ -542,37 +498,12 @@
     # test case is_gakuninrdm = True
     ret = check_tsv_import_items(file_path, True, True)
     assert ret["data_path"].startswith('/var/tmp/deposit_activity_')
->>>>>>> 200885a5
 
     # current_pathがdict
     class TestFile(object):
         @property
         def filename(self):
             return 'test_file.txt'
-<<<<<<< HEAD
-        
-    file = TestFile()
-    assert check_import_items(file, True, True)
-    """
-    # 例外
-    with pytest.raises(FileNotFoundError) as e:
-        ret = check_import_items("/var/abc/filename.zip", False, True)
-
-    with pytest.raises(UnicodeDecodeError) as e:
-        pass
-    with pytest.raises(FileExistsError) as e:
-        pass
-    """
-
-
-@pytest.mark.parametrize('order_if', [1,2,3,4,5,6,7,8,9])
-#def check_import_items(file, is_change_identifier: bool, is_gakuninrdm=False):
-# .tox/c1/bin/pytest --cov=weko_search_ui tests/test_utils.py::test_check_import_items2 -vv -s --cov-branch --cov-report=term --basetemp=/code/modules/weko-search-ui/.tox/c1/tmp
-def test_check_import_items2(app,test_importdata,mocker,db, order_if):
-    app.config['WEKO_SEARCH_UI_IMPORT_TMP_PREFIX'] = 'importtest'
-    filepath = os.path.join(os.path.dirname(os.path.realpath(__file__)),"data", "item_map.json")
-    print(filepath)
-=======
 
     file = TestFile()
     assert check_tsv_import_items(file, True, True)
@@ -603,76 +534,39 @@
     app.config['WEKO_SEARCH_UI_IMPORT_TMP_PREFIX'] = 'importtest'
     filepath = os.path.join(os.path.dirname(os.path.realpath(__file__)),"data", "item_map.json")
     print("")
->>>>>>> 200885a5
     with open(filepath,encoding="utf-8") as f:
         item_map = json.load(f)
 
     mocker.patch("weko_records.serializers.utils.get_mapping",return_value=item_map)
     with app.test_request_context():
         with set_locale('en'):
-<<<<<<< HEAD
-            mocker.patch("weko_search_ui.utils.unpackage_import_file", return_value={"item_type_id":1})
-            mocker.patch("weko_search_ui.utils.handle_check_exist_record", return_value={"item_type_id":1})
-            mocker.patch("weko_search_ui.utils.handle_item_title")
-            mocker.patch("weko_search_ui.utils.handle_check_date", return_value={"item_type_id":1})
-=======
             mocker.patch("weko_search_ui.utils.unpackage_import_file", return_value=[{"item_type_id":1}])
             mocker.patch("weko_search_ui.utils.handle_check_exist_record", return_value=[{"item_type_id":1}])
             mocker.patch("weko_search_ui.utils.handle_item_title")
             mocker.patch("weko_search_ui.utils.handle_check_date", return_value=[{"item_type_id":1}])
->>>>>>> 200885a5
             mocker.patch("weko_search_ui.utils.handle_check_id")
             mocker.patch("weko_search_ui.utils.handle_check_and_prepare_index_tree")
             mocker.patch("weko_search_ui.utils.handle_check_and_prepare_publish_status")
             mocker.patch("weko_search_ui.utils.handle_check_and_prepare_feedback_mail")
-<<<<<<< HEAD
-            mocker.patch("weko_search_ui.utils.handle_check_and_prepare_request_mail")
-            mocker.patch("weko_search_ui.utils.handle_check_and_prepare_item_application")
-            mocker.patch("weko_search_ui.utils.handle_check_file_metadata")
-            mocker.patch("weko_search_ui.utils.handle_check_restricted_access_property")
-=======
             check_request_mail = mocker.patch("weko_search_ui.utils.handle_check_and_prepare_request_mail")
             mocker.patch("weko_search_ui.utils.handle_check_file_metadata")
->>>>>>> 200885a5
             mocker.patch("weko_search_ui.utils.handle_check_cnri")
             mocker.patch("weko_search_ui.utils.handle_check_doi_indexes")
             mocker.patch("weko_search_ui.utils.handle_check_doi_ra")
             mocker.patch("weko_search_ui.utils.handle_check_doi")
-<<<<<<< HEAD
-=======
             mocker.patch("weko_search_ui.utils.handle_check_authors_prefix")
             mocker.patch("weko_search_ui.utils.handle_check_authors_affiliation")
->>>>>>> 200885a5
 
             for file in test_importdata:
 
                 # for exception
                 if order_if == 1:
                     with patch("weko_search_ui.utils.zipfile.ZipFile.infolist",return_value=[1,2]):
-<<<<<<< HEAD
-                        ret = check_import_items(file, False, False)
-=======
                         ret = check_tsv_import_items(file, False, False)
->>>>>>> 200885a5
 
                 # for badzipfile exception
                 if order_if == 2:
                     with patch("weko_search_ui.utils.zipfile.ZipFile",side_effect=zipfile.BadZipFile):
-<<<<<<< HEAD
-                        ret = check_import_items(file, False, False)
-                        assert ret["error"] == 'The format of the specified file import00.zip does not support import. Please specify one of the following formats: zip, tar, gztar, bztar, xztar.'
-                
-                # for FileNotFoundError
-                if order_if == 3:
-                    with patch("weko_search_ui.utils.list",return_value=None):
-                        ret = check_import_items(file, False, False)
-                        assert ret["error"]=='The csv/tsv file was not found in the specified file import00.zip. Check if the directory structure is correct.'
-                
-                # for UnicodeDecodeError
-                if order_if == 4:
-                    with patch("weko_search_ui.utils.zipfile.ZipFile",side_effect=UnicodeDecodeError("uni", b'\xe3\x81\xad\xe3\x81\x93',2,4,"cp932 cant decode")):
-                        ret = check_import_items(file, False, False)
-=======
                         ret = check_tsv_import_items(file, False, False)
                         assert ret["error"] == 'The format of the specified file import00.zip does not support import. Please specify one of the following formats: zip, tar, gztar, bztar, xztar.'
 
@@ -686,31 +580,15 @@
                 if order_if == 4:
                     with patch("weko_search_ui.utils.zipfile.ZipFile",side_effect=UnicodeDecodeError("uni", b'\xe3\x81\xad\xe3\x81\x93',2,4,"cp932 cant decode")):
                         ret = check_tsv_import_items(file, False, False)
->>>>>>> 200885a5
 
                 # for error is ex.args
                 if order_if == 5:
                     with patch("weko_search_ui.utils.zipfile.ZipFile",side_effect=Exception({"error_msg":"エラーメッセージ"})):
-<<<<<<< HEAD
-                        ret = check_import_items(file, False, False)
-=======
                         ret = check_tsv_import_items(file, False, False)
->>>>>>> 200885a5
 
                 # for tsv
                 if order_if == 6:
                     with patch("weko_search_ui.utils.list",return_value=['items.tsv']):
-<<<<<<< HEAD
-                        check_import_items(file,False,False)==''
-                
-                # for gakuninrdm is False
-                if order_if == 7:
-                    check_import_items(file,False,False)==''
-                    
-                # for gakuninrdm is True
-                if order_if == 8:
-                    check_import_items(file,False,True)==''
-=======
                         ret = check_tsv_import_items(file,False,False)
                         assert "error" not in ret
 
@@ -722,16 +600,12 @@
                 if order_if == 8:
                     ret = check_tsv_import_items(file,False,True)
                     assert "error" not in ret
->>>>>>> 200885a5
 
                 # for os.sep is not "/"
                 if order_if == 9:
                     with patch("weko_search_ui.utils.os") as o:
                         with patch("weko_search_ui.utils.zipfile.ZipFile.infolist", return_value = [zipfile.ZipInfo(filename = filepath.replace("/","\\"))]):
                             type(o).sep = "\\"
-<<<<<<< HEAD
-                            check_import_items(file,False,False)
-=======
                             ret = check_tsv_import_items(file,False,False)
                             assert ret["error"]
 
@@ -819,7 +693,6 @@
         with patch("weko_search_ui.utils.ItemTypes.get_by_id", return_value=item_type):
             result = check_xml_import_items(file_path, 9999)
             assert result["error"] == "The item type of the item to be imported is missing or has already been deleted."
->>>>>>> 200885a5
 
 
 # def unpackage_import_file(data_path: str, file_name: str, file_format: str, force_new=False):
@@ -1398,13 +1271,6 @@
 
     mock_commit = mocker.patch('weko_deposit.api.WekoDeposit.commit', return_value=None)
     with patch("invenio_files_rest.utils.find_and_update_location_size"):
-<<<<<<< HEAD
-        assert register_item_metadata(item, root_path, is_gakuninrdm=False)
-        
-# .tox/c1/bin/pytest --cov=weko_search_ui tests/test_utils.py::test_register_item_metadata2 -vv -s --cov-branch --cov-report=term --basetemp=/code/modules/weko-search-ui/.tox/c1/tmp
-@pytest.mark.parametrize('order_if', [1,2,3,4])
-def test_register_item_metadata2(i18n_app, es_item_file_pipeline, deposit, es_records2, db_index, es, db, mocker, order_if):
-=======
         assert register_item_metadata(item, root_path, -1, is_gakuninrdm=False)
 
 
@@ -1434,7 +1300,6 @@
 # @pytest.mark.parametrize('order_if', [1,2])
 @pytest.mark.parametrize('order_if', [1,2,3,4])
 def test_register_item_metadata3(i18n_app, es_item_file_pipeline, deposit, es_records2, db_index, es, db, mocker, order_if):
->>>>>>> 200885a5
     item = es_records2["results"][0]["item"]
     root_path = os.path.dirname(os.path.abspath(__file__))
     if order_if == 1:
@@ -1444,21 +1309,13 @@
                     with patch("weko_search_ui.utils.WekoDeposit.publish_without_commit", return_value=None):
                         remove_request = mocker.patch("weko_search_ui.utils.WekoDeposit.remove_request_mail")
                         delete_item_application = mocker.patch("weko_search_ui.utils.ItemApplication.delete_without_commit")
-<<<<<<< HEAD
-                        register_item_metadata(item, root_path, is_gakuninrdm=False)
-=======
                         register_item_metadata(item, root_path, item['owner'], is_gakuninrdm=False)
->>>>>>> 200885a5
                         remove_request.assert_called()
                         delete_item_application.assert_called()
 
     item["metadata"]["request_mail_list"]={"email": "contributor@test.org", "author_id": ""}
     item["metadata"]["feedback_mail_list"]={"email": "contributor@test.org", "author_id": ""}
-<<<<<<< HEAD
-    item["item_application"]={"workflow":"1", "terms":"term_free", "terms_description":"利用規約自由入力"}
-=======
     item["item_application"]={"workflow":"1", "terms":"term_free", "termsDescription":"利用規約自由入力"}
->>>>>>> 200885a5
     item["status"]="keep"
     
     item["identifier_key"]="item_1617186331708"
@@ -1466,15 +1323,6 @@
         with patch("weko_deposit.api.Indexes.get_path_list", return_value={"","",""}):
             with patch("weko_search_ui.utils.WekoDeposit.commit", return_value=None):
                 with patch("weko_search_ui.utils.WekoDeposit.publish_without_commit", return_value=None):
-<<<<<<< HEAD
-                    if order_if == 2:
-                        mocker.patch("weko_search_ui.utils.WekoDeposit.get_file_data", return_value=[{"version_id":"1.2"}])
-                        item["pid"]=None
-                        register_item_metadata(item, root_path, is_gakuninrdm=False)
-                    if order_if == 3:
-                        mocker.patch("weko_search_ui.utils.WekoDeposit.get_file_data", return_value=[{"version_id":None}])
-                        register_item_metadata(item, root_path, is_gakuninrdm=False)
-=======
                     mock_feedback_mail = mocker.patch('weko_search_ui.utils.FeedbackMailList.update')
                     if order_if == 2:
                         mocker.patch("weko_search_ui.utils.WekoDeposit.get_file_data", return_value=[{"version_id":"1.2"}])
@@ -1485,7 +1333,6 @@
                         mocker.patch("weko_search_ui.utils.WekoDeposit.get_file_data", return_value=[{"version_id":None}])
                         register_item_metadata(item, root_path, item['owner'], is_gakuninrdm=False)
                         mock_feedback_mail.assert_called()
->>>>>>> 200885a5
                     if order_if == 4:
                         mocker.patch("weko_search_ui.utils.WekoDeposit.update_feedback_mail")
                         update_request = mocker.patch("weko_search_ui.utils.WekoDeposit.update_request_mail")
@@ -1493,16 +1340,10 @@
                         mocker.patch("weko_search_ui.utils.WekoDeposit.newversion", return_value = WekoDeposit(0))
                         item["pid"]=None
                         item["status"]="new" 
-<<<<<<< HEAD
-                        register_item_metadata(item, root_path, is_gakuninrdm=False)
-                        update_request.assert_called()
-                        update_item_application = mocker.patch("weko_search_ui.utils.ItemApplication.update")
-=======
                         register_item_metadata(item, root_path, item['owner'], is_gakuninrdm=False)
                         update_request.assert_called()
                         update_item_application = mocker.patch("weko_search_ui.utils.ItemApplication.update")
                         mock_feedback_mail.assert_called()
->>>>>>> 200885a5
 
 
 # def update_publish_status(item_id, status):
@@ -1921,12 +1762,8 @@
 
 # def handle_check_and_prepare_request_mail(list_record):
 # .tox/c1/bin/pytest --cov=weko_search_ui tests/test_utils.py::test_handle_check_and_prepare_request_mail -vv -s --cov-branch --cov-report=term --basetemp=/code/modules/weko-search-ui/.tox/c1/tmp
-<<<<<<< HEAD
-def test_handle_check_and_prepare_request_mail(i18n_app, record_with_metadata):
-=======
 def test_handle_check_and_prepare_request_mail(i18n_app, record_with_metadata, es_authors_index):
     i18n_app.config["WEKO_AUTHORS_ES_INDEX_NAME"] = "test-authors"
->>>>>>> 200885a5
     list_record = [record_with_metadata[0]]
 
     # Doesn't return any value
@@ -1945,11 +1782,7 @@
 
     # Doesn't return any value
     assert not handle_check_and_prepare_request_mail([record])
-<<<<<<< HEAD
-    assert record["errors"] ==['指定されたtestは不正です。']
-=======
     assert record["errors"] == ['指定されたtestは不正です。']
->>>>>>> 200885a5
 
 # def handle_check_and_prepare_item_application(list_record):
 # .tox/c1/bin/pytest --cov=weko_search_ui tests/test_utils.py::test_handle_check_and_prepare_item_application -vv -s --cov-branch --cov-report=term --basetemp=/code/modules/weko-search-ui/.tox/c1/tmp
@@ -1962,74 +1795,46 @@
     # 正常系
     workflow = WorkFlow(id=1)
     with patch("weko_search_ui.utils.WorkFlowApi.get_workflow_list", return_value=[workflow]):
-<<<<<<< HEAD
-        record = {"metadata":{}, "item_application":{"workflow":"1", "terms":"term_free", "terms_description":"利用規約自由入力"}}
-=======
         record = {"metadata":{}, "item_application":{"workflow":"1", "terms":"term_free", "termsDescription":"利用規約自由入力"}}
->>>>>>> 200885a5
         handle_check_and_prepare_item_application([record])
         assert record["metadata"]["item_application"] == {"workflow":"1", "terms":"term_free", "termsDescription":"利用規約自由入力"}
 
     # 正常系 item_applicationのworkflowが存在しない
     workflow = WorkFlow(id=1)
     with patch("weko_search_ui.utils.WorkFlowApi.get_workflow_list", return_value=[workflow]):
-<<<<<<< HEAD
-        record = {"metadata":{}, "item_application":{"terms":"term_free", "terms_description":"利用規約自由入力"}}
-=======
         record = {"metadata":{}, "item_application":{"terms":"term_free", "termsDescription":"利用規約自由入力"}}
->>>>>>> 200885a5
         handle_check_and_prepare_item_application([record])
         assert not record["metadata"].get("item_application", "")
 
     # 正常系 item_applicationのtermsが存在しない。
     workflow = WorkFlow(id=1)
     with patch("weko_search_ui.utils.WorkFlowApi.get_workflow_list", return_value=[workflow]):
-<<<<<<< HEAD
-        record = {"metadata":{}, "item_application":{"workflow":"1", "terms_description":"利用規約自由入力"}}
-=======
         record = {"metadata":{}, "item_application":{"workflow":"1", "termsDescription":"利用規約自由入力"}}
->>>>>>> 200885a5
         handle_check_and_prepare_item_application([record])
         assert not record["metadata"].get("item_application", "")
 
     # 異常系 ファイル情報を持っている。
-<<<<<<< HEAD
-    record = {"metadata":{}, "file_path":"/recid15/test.txt", "item_application":{"workflow":"1", "terms":"term_free", "terms_description":"利用規約自由入力"}}
-=======
     record = {"metadata":{}, "file_path":"/recid15/test.txt", "item_application":{"workflow":"1", "terms":"term_free", "termsDescription":"利用規約自由入力"}}
->>>>>>> 200885a5
     handle_check_and_prepare_item_application([record])
     assert record["errors"][0] == "If there is a info of content file, terms of use cannot be set."
 
     # 異常系 workflowが文字列である。
     workflow = WorkFlow(id=1)
     with patch("weko_search_ui.utils.WorkFlowApi.get_workflow_list", return_value=[workflow]):
-<<<<<<< HEAD
-        record = {"metadata":{}, "item_application":{"workflow":"not_exist", "terms":"term_free", "terms_description":"利用規約自由入力"}}
-=======
         record = {"metadata":{}, "item_application":{"workflow":"not_exist", "terms":"term_free", "termsDescription":"利用規約自由入力"}}
->>>>>>> 200885a5
         handle_check_and_prepare_item_application([record])
         assert record["errors"][0] == "指定する提供方法はシステムに存在しません。"
 
     # 異常系 workflowがシステムに存在しないworkflowである。
     workflow = WorkFlow(id=1)
     with patch("weko_search_ui.utils.WorkFlowApi.get_workflow_list", return_value=[workflow]):
-<<<<<<< HEAD
-        record = {"metadata":{}, "item_application":{"workflow":"999999999999", "terms":"term_free", "terms_description":"利用規約自由入力"}}
-=======
         record = {"metadata":{}, "item_application":{"workflow":"999999999999", "terms":"term_free", "termsDescription":"利用規約自由入力"}}
->>>>>>> 200885a5
         handle_check_and_prepare_item_application([record])
         assert record["errors"][0] == "指定する提供方法はシステムに存在しません。"
 
     # 異常系 termsが存在しないtermsである。
     with patch("weko_search_ui.utils.WorkFlowApi.get_workflow_list", return_value=[workflow]):
-<<<<<<< HEAD
-        record = {"metadata":{}, "item_application":{"workflow":"1", "terms":"not_exist", "terms_description":"利用規約自由入力"}}
-=======
         record = {"metadata":{}, "item_application":{"workflow":"1", "terms":"not_exist", "termsDescription":"利用規約自由入力"}}
->>>>>>> 200885a5
         handle_check_and_prepare_item_application([record])
         assert record["errors"][0] == "指定する利用規約はシステムに存在しません。"
 
