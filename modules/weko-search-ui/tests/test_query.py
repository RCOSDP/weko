import pytest
import json
import copy
import os
from flask import request, url_for
from re import L
from elasticsearch_dsl.query import Match, Range, Terms, Bool, Exists
from mock import patch, MagicMock
from werkzeug import ImmutableMultiDict
from werkzeug.datastructures import MultiDict, CombinedMultiDict
from invenio_accounts.testutils import login_user_via_session

from invenio_i18n.ext import current_i18n
from invenio_search import RecordsSearch
from weko_admin.config import WEKO_ADMIN_MANAGEMENT_OPTIONS
from weko_search_ui.config import WEKO_SEARCH_KEYWORDS_DICT, WEKO_SEARCH_TYPE_DICT

from weko_search_ui.query import (
    get_item_type_aggs,
    get_permission_filter,
    default_search_factory,
    item_path_search_factory,
    check_permission_user,
    opensearch_factory,
    item_search_factory,
    _split_text_by_or
)

# def get_item_type_aggs(search_index):
# .tox/c1/bin/pytest --cov=weko_search_ui tests/test_query.py::test_get_item_type_aggs -vv -s --cov-branch --cov-report=xml --basetemp=/code/modules/weko-search-ui/.tox/c1/tmp
def test_get_item_type_aggs(i18n_app, users, client_request_args, db_records2, records):
    with patch("flask_login.utils._get_user", return_value=users[3]['obj']):
        assert not get_item_type_aggs("test-weko")


# def get_permission_filter(index_id: str = None):
# .tox/c1/bin/pytest --cov=weko_search_ui tests/test_query.py::test_get_permission_filter -vv -s --cov-branch --cov-report=xml --basetemp=/code/modules/weko-search-ui/.tox/c1/tmp
class MockSearchPerm:
    def __init__(self):
        pass

    def can(self):
        return True

# .tox/c1/bin/pytest --cov=weko_search_ui tests/test_query.py::test_get_permission_filter -vv -s --cov-branch --cov-report=xml --basetemp=/code/modules/weko-search-ui/.tox/c1/tmp
def test_get_permission_filter(i18n_app, users, client_request_args, indices, redis_connect):
    redis_connect.delete("index_tree_view_" + os.environ.get('INVENIO_WEB_HOST_NAME') + "_" + current_i18n.language)
    with patch("flask_login.utils._get_user", return_value=users[3]['obj']):
        res = get_permission_filter(33)
        expected = ([Terms(publish_status=['0', '1']), Terms(path=['33']), Bool(must=[Terms(publish_status=['0', '1']), Match(relation_version_is_last='true')])], ['33','33/44', '66'])
        assert res==expected
        mock_searchperm = MagicMock(side_effect=MockSearchPerm)
        with patch('weko_search_ui.query.search_permission', mock_searchperm):
            res = get_permission_filter()
            expected = ([Bool(must=[Terms(path=['33','44', '66'])], should=[Bool(must=[Terms(publish_status=['0', '1']), Match(weko_creator_id='5')]), Bool(must=[Terms(publish_status=['0', '1']), Terms(weko_shared_ids=['5'])]), Bool(must=[Terms(publish_status=['0', '1'])])]), Bool(must=[Match(relation_version_is_last='true')])], ['33','33/44', '66'])
            assert res==expected
            
    # is_perm is True
    with patch('weko_search_ui.query.search_permission.can', return_value=True):
        with patch("flask_login.utils._get_user", return_value=users[3]['obj']):
            # result is False
            with patch("weko_search_ui.query.check_permission_user",return_value=(users[3]["id"],False)):
                # exist index_id, search_type = Full_TEXT
                with i18n_app.test_request_context("/test?search_type=0"):
                    # index_id in is_perm_indexes
<<<<<<< HEAD
                    res = get_permission_filter(33)
                    assert res == ([], ["33", "33/44", '66'])
                    # index_id not in is_perm_indexes
                    res = get_permission_filter(33333)
                    assert res == ([], ["33", "33/44", '66'])
                # exist index_id, search_type = INDEX
                with i18n_app.test_request_context("/test?search_type=2"):
                    # index_id in is_perm_indexes
                    res = get_permission_filter(33)
                    assert res == ([], ["33", "33/44", '66'])
                    # index_id not in is_perm_indexes
                    res = get_permission_filter(33333)
                    assert res == ([], ["33", "33/44", '66'])
=======
                    with patch("weko_index_tree.api.Indexes.get_browsing_tree_paths", return_value=["33/33/33", "44/44/44"]):
                        res = get_permission_filter(33)
                        # assert res == ([], [])
                    # index_id not in is_perm_indexes
                    res = get_permission_filter(33333)
                    assert res == ([], [])
                # exist index_id, search_type = INDEX
                with i18n_app.test_request_context("/test?search_type=2"):
                    # index_id in is_perm_indexes
                    with patch("weko_index_tree.api.Indexes.get_browsing_tree_paths", return_value=["33/33/33", "44/44/44"]):
                        res = get_permission_filter(33)
                        # assert res == ([], [])
                    # index_id not in is_perm_indexes
                    res = get_permission_filter(33333)
                    assert res == ([], [])
>>>>>>> b05094e8
                # not exist index_id
                res = get_permission_filter()
                assert res == ([], ["33", "33/44", '66'])
            # result is True
            with patch("weko_search_ui.query.check_permission_user",return_value=(users[3]["id"],True)):
                # exist index_id, search_type = Full_TEXT
                with i18n_app.test_request_context("/test?search_type=0"):
                    # index_id in is_perm_indexes
                    res = get_permission_filter(33)
<<<<<<< HEAD
                    assert res == ([Bool(must=[Bool(should=[Terms(path='33')])], should=[Bool(must=[Terms(publish_status=['0', '1']), Match(weko_creator_id=5)]), Bool(must=[Terms(publish_status=['0', '1']), Terms(weko_shared_ids=[5])]), Bool(must=[Terms(publish_status=['0', '1'])])]), Bool(must=[Match(relation_version_is_last='true')])], ["33", "33/44", '66'])
                    # index_id not in is_perm_indexes
                    res = get_permission_filter(33333)
                    assert res == ([Bool(must=[Bool()], should=[Bool(must=[Terms(publish_status=['0', '1']), Match(weko_creator_id=5)]), Bool(must=[Terms(publish_status=['0', '1']), Terms(weko_shared_ids=[5])]), Bool(must=[Terms(publish_status=['0', '1'])])]), Bool(must=[Match(relation_version_is_last='true')])], ['33', '33/44', '66'])
=======
                    # assert res == ([Bool(must=[Bool(should=[Terms(path='33')])], should=[Bool(must=[Terms(publish_status=['0', '1']), Match(weko_creator_id=5)]), Bool(must=[Terms(publish_status=['0', '1']), Match(weko_shared_id=5)]), Bool(must=[Terms(publish_status=['0', '1'])])]), Bool(must=[Match(relation_version_is_last='true')])], ["33", "33/44"])
                    # index_id not in is_perm_indexes
                    res = get_permission_filter(33333)
                    # assert res == ([Bool(must=[Bool()], should=[Bool(must=[Terms(publish_status=['0', '1']), Match(weko_creator_id=5)]), Bool(must=[Terms(publish_status=['0', '1']), Match(weko_shared_id=5)]), Bool(must=[Terms(publish_status=['0', '1'])])]), Bool(must=[Match(relation_version_is_last='true')])], ['33', '33/44'])
>>>>>>> b05094e8
                # exist index_id, search_type = INDEX
                with i18n_app.test_request_context("/test?search_type=2"):
                    # index_id in is_perm_indexes
                    res = get_permission_filter(33)
<<<<<<< HEAD
                    assert res == ([Bool(must=[Terms(path=['33'])], should=[Bool(must=[Terms(publish_status=['0', '1']), Match(weko_creator_id=5)]), Bool(must=[Terms(publish_status=['0', '1']), Terms(weko_shared_ids=[5])]), Bool(must=[Terms(publish_status=['0', '1'])])]), Bool(must=[Match(relation_version_is_last='true')])], ['33', '33/44', '66'])
                    # index_id not in is_perm_indexes
                    res = get_permission_filter(33333)
                    assert res == ([Bool(must=[Terms(path=[])], should=[Bool(must=[Terms(publish_status=['0', '1']), Match(weko_creator_id=5)]), Bool(must=[Terms(publish_status=['0', '1']), Terms(weko_shared_ids=[5])]), Bool(must=[Terms(publish_status=['0', '1'])])]), Bool(must=[Match(relation_version_is_last='true')])], ['33', '33/44', '66'])
                # not exist index_id
                res = get_permission_filter()
                assert res == ([Bool(must=[Terms(path=['33', '44', '66'])], should=[Bool(must=[Terms(publish_status=['0', '1']), Match(weko_creator_id=5)]), Bool(must=[Terms(publish_status=['0', '1']), Terms(weko_shared_ids=[5])]), Bool(must=[Terms(publish_status=['0', '1'])])]), Bool(must=[Match(relation_version_is_last='true')])], ['33', '33/44', '66'])
=======
                    # assert res == ([Bool(must=[Terms(path=['33'])], should=[Bool(must=[Terms(publish_status=['0', '1']), Match(weko_creator_id=5)]), Bool(must=[Terms(publish_status=['0', '1']), Match(weko_shared_id=5)]), Bool(must=[Terms(publish_status=['0', '1'])])]), Bool(must=[Match(relation_version_is_last='true')])], ['33', '33/44'])
                    # index_id not in is_perm_indexes
                    res = get_permission_filter(33333)
                    # assert res == ([Bool(must=[Terms(path=[])], should=[Bool(must=[Terms(publish_status=['0', '1']), Match(weko_creator_id=5)]), Bool(must=[Terms(publish_status=['0', '1']), Match(weko_shared_id=5)]), Bool(must=[Terms(publish_status=['0', '1'])])]), Bool(must=[Match(relation_version_is_last='true')])], ['33', '33/44'])
                # not exist index_id
                res = get_permission_filter()
                # assert res == ([Bool(must=[Terms(path=[])], should=[Bool(must=[Terms(publish_status=['0', '1']), Match(weko_creator_id=5)]), Bool(must=[Terms(publish_status=['0', '1']), Match(weko_shared_id=5)]), Bool(must=[Terms(publish_status=['0', '1'])])]), Bool(must=[Match(relation_version_is_last='true')])], [])
>>>>>>> b05094e8
        # not admin user
        with patch("flask_login.utils._get_user", return_value=users[1]['obj']):
            with patch("weko_search_ui.query.check_permission_user",return_value=(users[1]["id"],True)):
                with i18n_app.test_request_context("/test?search_type=0"):
                    res = get_permission_filter(33)
<<<<<<< HEAD
                    assert res == ([Bool(must=[Bool()], should=[Bool(must=[Terms(publish_status=['0', '1']), Match(weko_creator_id=2)]), Bool(must=[Terms(publish_status=['0', '1']), Terms(weko_shared_ids=[2])]), Bool(must=[Terms(publish_status=['0']), Range(publish_date={'lte': 'now/d', 'time_zone': 'UTC'})])]), Bool(must=[Match(relation_version_is_last='true')])], [])
                with i18n_app.test_request_context("/test?search_type=2"):
                    res = get_permission_filter(33)
                    assert res == ([Bool(must=[Terms(path=[])], should=[Bool(must=[Terms(publish_status=['0', '1']), Match(weko_creator_id=2)]), Bool(must=[Terms(publish_status=['0', '1']), Terms(weko_shared_ids=[2])]), Bool(must=[Terms(publish_status=['0']), Range(publish_date={'lte': 'now/d', 'time_zone': 'UTC'})])]), Bool(must=[Match(relation_version_is_last='true')])], [])
                res = get_permission_filter()
                assert res == ([Bool(must=[Terms(path=[])], should=[Bool(must=[Terms(publish_status=['0', '1']), Match(weko_creator_id=2)]), Bool(must=[Terms(publish_status=['0', '1']), Terms(weko_shared_ids=[2])]), Bool(must=[Terms(publish_status=['0']), Range(publish_date={'lte': 'now/d', 'time_zone': 'UTC'})])]), Bool(must=[Match(relation_version_is_last='true')])], [])
=======
                    # assert res == ([Bool(must=[Bool()], should=[Bool(must=[Terms(publish_status=['0', '1']), Match(weko_creator_id=2)]), Bool(must=[Terms(publish_status=['0', '1']), Match(weko_shared_id=2)]), Bool(must=[Terms(publish_status=['0']), Range(publish_date={'lte': 'now/d', 'time_zone': 'UTC'})])]), Bool(must=[Match(relation_version_is_last='true')])], [])
                with i18n_app.test_request_context("/test?search_type=2"):
                    res = get_permission_filter(33)
                    # assert res == ([Bool(must=[Terms(path=[])], should=[Bool(must=[Terms(publish_status=['0', '1']), Match(weko_creator_id=2)]), Bool(must=[Terms(publish_status=['0', '1']), Match(weko_shared_id=2)]), Bool(must=[Terms(publish_status=['0']), Range(publish_date={'lte': 'now/d', 'time_zone': 'UTC'})])]), Bool(must=[Match(relation_version_is_last='true')])], [])
                res = get_permission_filter()
                # assert res == ([Bool(must=[Terms(path=[])], should=[Bool(must=[Terms(publish_status=['0', '1']), Match(weko_creator_id=2)]), Bool(must=[Terms(publish_status=['0', '1']), Match(weko_shared_id=2)]), Bool(must=[Terms(publish_status=['0']), Range(publish_date={'lte': 'now/d', 'time_zone': 'UTC'})])]), Bool(must=[Match(relation_version_is_last='true')])], [])
>>>>>>> b05094e8
    # is_perm is False
    with patch('weko_search_ui.query.search_permission.can', return_value=False):
        with patch("flask_login.utils._get_user", return_value=users[3]['obj']):
            with i18n_app.test_request_context("/test?search_type=2"):
                # index_id in is_perm_indexes
                res = get_permission_filter(33)
<<<<<<< HEAD
                assert res == ([Terms(publish_status=['0', '1']), Terms(path=['33']), Bool(must=[Terms(publish_status=['0', '1']), Match(relation_version_is_last='true')])], ['33', '33/44', '66'])


# .tox/c1/bin/pytest --cov=weko_search_ui tests/test_query.py::test_get_permission_filter_fulltext -vv -s --cov-branch --cov-report=html --basetemp=/code/modules/weko-search-ui/.tox/c1/tmp
def test_get_permission_filter_fulltext(i18n_app, users, client_request_args_FULL_TEXT, indices):
    with patch("flask_login.utils._get_user", return_value=users[3]['obj']):
        res = get_permission_filter(33)
        assert res==([Terms(publish_status=['0', '1']), Bool(should=[Terms(path='33')]), Bool(must=[Terms(publish_status=['0', '1']), Match(relation_version_is_last='true')])], ['33','33/44', '66'])
        mock_searchperm = MagicMock(side_effect=MockSearchPerm)
        with patch('weko_search_ui.query.search_permission', mock_searchperm):
            res = get_permission_filter()
            assert res==([Bool(must=[Terms(path=['33','44', '66'])], should=[Bool(must=[Terms(publish_status=['0', '1']), Match(weko_creator_id='5')]), Bool(must=[Terms(publish_status=['0', '1']), Terms(weko_shared_ids=['5'])]), Bool(must=[Terms(publish_status=['0', '1'])])]), Bool(must=[Match(relation_version_is_last='true')])], ['33','33/44', '66'])
=======
                # assert res == ([Terms(publish_status=['0', '1']), Terms(path=['33']), Bool(must=[Terms(publish_status=['0', '1']), Match(relation_version_is_last='true')])], ['33', '33/44'])

def test_get_permission_filter_with_community(i18n_app, users, client_request_args, indices, communities):
    # is_perm is True
    with patch('weko_search_ui.query.search_permission.can', return_value=True):
        with patch("flask_login.utils._get_user", return_value=users[3]['obj']):
            # result is False
            with patch("weko_search_ui.query.check_permission_user",return_value=(users[3]["id"],True)):
                # exist index_id, search_type = Full_TEXT
                with i18n_app.test_request_context("/test?search_type=0"):
                    # index_id in is_perm_indexes
                    res = get_permission_filter(33, is_community=True)
                    assert "[Bool(must=[Bool(should=[Terms(path=['33', '44'])])]" in str(res[0])
                # exist index_id, search_type = Full_TEXT
                with i18n_app.test_request_context("/test?search_type=1"):
                    # index_id in is_perm_indexes
                    res = get_permission_filter(33, is_community=True)
                    assert "[Bool(must=[Terms(path=['33', '44'])]" in str(res[0])
>>>>>>> b05094e8

# .tox/c1/bin/pytest --cov=weko_search_ui tests/test_query.py::test_get_permission_filter_fulltext -vv -s --cov-branch --cov-report=html --basetemp=/code/modules/weko-search-ui/.tox/c1/tmp
def test_get_permission_filter_fulltext(i18n_app, users, client_request_args_FULL_TEXT, indices):
    with patch("flask_login.utils._get_user", return_value=users[3]['obj']):
        res = get_permission_filter(33)
        assert res==([Match(publish_status='0'), Range(publish_date={'lte': 'now/d', 'time_zone': 'UTC'}), Bool(should=[Terms(path='33')]), Bool(must=[Match(publish_status='0'), Match(relation_version_is_last='true')])], ['33','33/44'])
        mock_searchperm = MagicMock(side_effect=MockSearchPerm)
        with patch('weko_search_ui.query.search_permission', mock_searchperm):
            res = get_permission_filter()
            assert res==([Bool(must=[Terms(path=['33','44'])], should=[Match(weko_creator_id='5'), Terms(weko_shared_ids=['5']), Bool(must=[Match(publish_status='0'), Range(publish_date={'lte': 'now/d', 'time_zone': 'UTC'})])]), Bool(must=[Match(relation_version_is_last='true')])], ['33','33/44'])

# def default_search_factory(self, search, query_parser=None, search_type=None):
# .tox/c1/bin/pytest --cov=weko_search_ui tests/test_query.py::test_default_search_factory -vv -s --cov-branch --cov-report=xml --basetemp=/code/modules/weko-search-ui/.tox/c1/tmp
def test_default_search_factory(app, users, communities):
    _data = {
        'lang': 'en',
        'subject': 'test_subject',
        'id': '1',
        'id_attr': 'identifier',
        'license': 'test_license',
        'date_range1_from': '20221001',
        'date_range1_to': '20221030',
        'filedate_from': '20221001',
        'filedate_to': '20221030',
        'fd_attr': 'Accepted',
        'text1': 'test_text'
    }
    with app.test_client() as client:
        login_user_via_session(client, email=users[3]["email"])
        search = RecordsSearch()
        app.config['WEKO_SEARCH_KEYWORDS_DICT'] = WEKO_SEARCH_KEYWORDS_DICT
        app.config['WEKO_ADMIN_MANAGEMENT_OPTIONS'] = WEKO_ADMIN_MANAGEMENT_OPTIONS
        with app.test_request_context(headers=[('Accept-Language','en')], data=_data):
            app.extensions['invenio-oauth2server'] = 1
            app.extensions['invenio-queues'] = 1
            mock_searchperm = MagicMock(side_effect=MockSearchPerm)
            with patch('weko_search_ui.query.search_permission', mock_searchperm):
                _rv = (search, MultiDict([]))
                with patch('invenio_records_rest.facets.default_facets_factory', return_value=_rv):
                    res = default_search_factory(self=None, search=search)
                    assert res
        _data['community'] = 'comm1'
        with app.test_request_context(headers=[('Accept-Language','en')], data=_data):
            app.extensions['invenio-oauth2server'] = 1
            app.extensions['invenio-queues'] = 1
            mock_searchperm = MagicMock(side_effect=MockSearchPerm)
            with patch('weko_search_ui.query.search_permission', mock_searchperm):
                _rv = (search, MultiDict([]))
                with patch('invenio_records_rest.facets.default_facets_factory', return_value=_rv):
                    res = default_search_factory(self=None, search=search)
                    assert res
        _data['search_type'] = '0'
        with app.test_request_context(headers=[('Accept-Language','en')], data=_data):
            app.extensions['invenio-oauth2server'] = 1
            app.extensions['invenio-queues'] = 1
            mock_searchperm = MagicMock(side_effect=MockSearchPerm)
            with patch('weko_search_ui.query.search_permission', mock_searchperm):
                _rv = (search, MultiDict([]))
                with patch('invenio_records_rest.facets.default_facets_factory', return_value=_rv):
                    res = default_search_factory(self=None, search=search)
                    assert res
        _data['community'] = None
        with app.test_request_context(headers=[('Accept-Language','en')], data=_data):
            app.extensions['invenio-oauth2server'] = 1
            app.extensions['invenio-queues'] = 1
            mock_searchperm = MagicMock(side_effect=MockSearchPerm)
            with patch('weko_search_ui.query.search_permission', mock_searchperm):
                _rv = (search, MultiDict([]))
                with patch('invenio_records_rest.facets.default_facets_factory', return_value=_rv):
                    res = default_search_factory(self=None, search=search)
                    assert res
        
        _data["lang"] = "jpn,other"
        with app.test_request_context(headers=[('Accept-Language','en')], data=_data):
            with patch("weko_search_ui.query.Indexes.get_browsing_tree_paths",return_value=["33", "33/44"]):
                from flask_login.utils import login_user
                login_user(users[3]["obj"])
                app.preprocess_request()
                app.extensions['invenio-oauth2server'] = 1
                app.extensions['invenio-queues'] = 1
                res = default_search_factory(self=None, search=search)
                query = (res[0].query()).to_dict()
                assert query == {"query": {"bool": {"filter": [{"bool": {"must": [{"bool": {"should": [{"bool": {"must": [{"terms": {"publish_status": ["0", "1"]}}, {"match": {"weko_creator_id": "5"}}]}}, {"bool": {"must": [{"terms": {"publish_status": ["0", "1"]}}, {"match": {"weko_shared_id": "5"}}]}}, {"bool": {"must": [{"terms": {"publish_status": ["0", "1"]}}]}}], "must": [{"terms": {"path": ["33", "44"]}}]}}, {"bool": {"must": [{"match": {"relation_version_is_last": "true"}}]}}, {"bool": {"should": [{"match": {"language": {"operator": "and", "query": "jpn"}}}, {"bool": {"filter": [{"script": {"script": {"source": "boolean flg=false; for(lang in doc['language']){if (!params.param1.contains(lang)){flg=true;}} return flg;", "params": {"param1": ["jpn", "eng", "fra", "ita", "deu", "spa", "zho", "rus", "lat", "msa", "epo", "ara", "ell", "kor", "other"]}}}}]}}]}}, {"bool": {"should": [{"nested": {"path": "relation.relatedIdentifier", "query": {"bool": {"must": [{"match": {"relation.relatedIdentifier.value": {"operator": "and", "query": "1"}}}, {"term": {"relation.relatedIdentifier.identifierType": "identifier"}}]}}}}]}}, {"bool": {"should": [{"nested": {"path": "content", "query": {"bool": {"must": [{"terms": {"content.licensetype.raw": ["test_license"]}}]}}}}]}}, {"nested": {"path": "file.date", "query": {"bool": {"should": [{"term": {"file.date.dateType": "Accepted"}}], "must": [{"range": {"file.date.value": {"gte": "2022-10-01", "lte": "2022-10-30"}}}]}}}}, {"range": {"date_range1": {"gte": "2022-10-01", "lte": "2022-10-30"}}}, {"match": {"text1": {"operator": "and", "query": "test_text"}}}]}}], "must": [{"match_all": {}}]}}, "_source": {"excludes": ["content"]}}
        

        mock_searchperm = MagicMock(side_effect=MockSearchPerm)
        with patch('weko_search_ui.query.search_permission', mock_searchperm):
            with patch('invenio_records_rest.facets.default_facets_factory', side_effect=lambda x,y: (x, MultiDict([]))):

                EXPECT0 = {'bool': {'should': [{'bool': {'must': [{'terms': {'publish_status': ['0', '1']}}, {'match': {'weko_creator_id': None}}]}},
                                               {'bool': {'must': [{'terms': {'publish_status': ['0', '1']}}, {'match': {'weko_shared_id': None}}]}},
                                               {'bool': {'must': [{'terms': {'publish_status': ['0']}},
                                                                  {'range': {'publish_date': {'lte': 'now/d', 'time_zone': 'UTC'}}}]}}],
                                    'must': [{'terms': {'path': []}}]}}
                EXPECT1 = {'bool': {'must': [{'match': {'relation_version_is_last': 'true'}}]}}
                # _get_search_qs_query test
                _data = {"q": "AAA BBB" }
                with app.test_request_context(headers=[('Accept-Language','en')], data=_data):
                    expect = {'query_string': {'query': 'AAA BBB', 'default_operator': 'and', 'fields': ['search_*', 'search_*.ja']}}
                    search_query, _ = default_search_factory(self=None, search=search)
                    assert search_query.query().to_dict()['query']['bool']['filter'][0]['bool']['must'] == [EXPECT0, EXPECT1, expect]

                _data = {"q": "AAA　|　BBB" }
                with app.test_request_context(headers=[('Accept-Language','en')], data=_data):
                    expect['query_string']['query'] = 'AAA OR BBB'
                    search_query, _ = default_search_factory(self=None, search=search)
                    assert search_query.query().to_dict()['query']['bool']['filter'][0]['bool']['must'] == [EXPECT0, EXPECT1, expect]

                # _get_keywords_query test (mimetype)
                _data = {"mimetype": "AAA BBB"}
                with app.test_request_context(headers=[('Accept-Language','en')], data=_data):
                    expect = {'match': {'file.mimeType': {'operator': 'and', 'query': ''}}}
                    expect['match']['file.mimeType']['query'] = "AAA BBB"
                    search_query, _ = default_search_factory(self=None, search=search)
                    assert search_query.query().to_dict()['query']['bool']['filter'][0]['bool']['must'] == [EXPECT0, EXPECT1, expect]

                _data = {"mimetype": "AAA BBB OR CCC"}
                with app.test_request_context(headers=[('Accept-Language','en')], data=_data):
                    expect_0 = copy.deepcopy(expect)
                    expect_1 = copy.deepcopy(expect)
                    expect_1['match']['file.mimeType']['query'] = "CCC"
                    expect = {
                        'bool': {
                            'should':[expect_0, expect_1],
                            'minimum_should_match': 1
                        }
                    }
                    search_query, _ = default_search_factory(self=None, search=search)
                    assert search_query.query().to_dict()['query']['bool']['filter'][0]['bool']['must'] == [EXPECT0, EXPECT1, expect]

                # _get_keywords_query test (title)
                additional_params = {"exact_title_match": False}
                _data = {"title": "AAA BBB"}
                with app.test_request_context(headers=[('Accept-Language','en')], data=_data):
                    expect = {
                        'multi_match': {
                                'query': '',
                                'type': 'most_fields',
                                'minimum_should_match': '75%',
                                'operator': 'and',
                                'fields': ['search_title', 'search_title.ja']
                            }
                    }
                    expect['multi_match']['query'] = 'AAA BBB'
                    search_query, _ = default_search_factory(self=None, search=search, additional_params=additional_params)
                    assert search_query.query().to_dict()['query']['bool']['filter'][0]['bool']['must'] == [EXPECT0, EXPECT1, expect]

                _data = {"title": "AAA BBB OR CCC"}
                with app.test_request_context(headers=[('Accept-Language','en')], data=_data):
                    expect_0 = copy.deepcopy(expect)
                    expect_1 = copy.deepcopy(expect)
                    expect_1['multi_match']['query'] = 'CCC'
                    expect = {
                        'bool': {
                            'should':[expect_0, expect_1],
                            'minimum_should_match': 1
                        }
                    }
                    search_query, _ = default_search_factory(self=None, search=search, additional_params=additional_params)
                    assert search_query.query().to_dict()['query']['bool']['filter'][0]['bool']['must'] == [EXPECT0, EXPECT1, expect]

                additional_params = {"exact_title_match": True}
                _data = {"title": "AAA BBB"}
                with app.test_request_context(headers=[('Accept-Language','en')], data=_data):
                    expect_0 = {'term': {'title': 'AAA BBB'}}
                    expect_1 = {'term': {'alternative': 'AAA BBB'}}
                    expect = {
                        'bool': {
                            'should':[expect_0, expect_1],
                            'minimum_should_match': 1
                        }
                    }
                    search_query, _ = default_search_factory(self=None, search=search, additional_params=additional_params)
                    assert search_query.query().to_dict()['query']['bool']['filter'][0]['bool']['must'] == [EXPECT0, EXPECT1, expect]

                _data = {"title": "AAA BBB OR CCC"}
                with app.test_request_context(headers=[('Accept-Language','en')], data=_data):
                    expect_0['term']['title'] = 'AAA BBB OR CCC'
                    expect_1['term']['alternative'] = 'AAA BBB OR CCC'
                    search_query, _ = default_search_factory(self=None, search=search, additional_params=additional_params)
                    assert search_query.query().to_dict()['query']['bool']['filter'][0]['bool']['must'] == [EXPECT0, EXPECT1, expect]

                # _get_keywords_query test (type)
                _data = {"type": "0,data paper"}
                with app.test_request_context(headers=[('Accept-Language','en')], data=_data):
                    expect_0 = {'match': {'type.raw': {'operator': 'and', 'query': ''}}}
                    expect_1 = copy.deepcopy(expect_0)
                    expect_0['match']['type.raw']['query'] = "conference paper"
                    expect_1['match']['type.raw']['query'] = "data paper"
                    expect = {
                        'bool': {
                            'should':[expect_0, expect_1],
                        }
                    }
                    search_query, _ = default_search_factory(self=None, search=search)
                    assert search_query.query().to_dict()['query']['bool']['filter'][0]['bool']['must'] == [EXPECT0, EXPECT1, expect]

                # _get_keywords_query test (wid)
                _data = {"wid": "AAA"}
                with app.test_request_context(headers=[('Accept-Language','en')], data=_data):
                    expect = {'bool': {'should': [{'match': {'creator.nameIdentifier': 'AAA'}}]}}
                    search_query, _ = default_search_factory(self=None, search=search)
                    assert search_query.query().to_dict()['query']['bool']['filter'][0]['bool']['must'] == [EXPECT0, EXPECT1, expect]
                _data = {"wid": "AAA,BBB"}
                with app.test_request_context(headers=[('Accept-Language','en')], data=_data):
                    search_query, _ = default_search_factory(self=None, search=search)
                    expect['bool']['should'].append({'match': {'creator.nameIdentifier': 'BBB'}})
                    assert search_query.query().to_dict()['query']['bool']['filter'][0]['bool']['must'] == [EXPECT0, EXPECT1, expect]

                # _get_nested_query test (id: selfDOI)
                NESTED_QUERY_TEMPLATE = {
                    "nested": {
                        "path": "",
                        "query": {"bool": ""}
                    }
                }
                _data = {"id": "AAA BBB", "id_attr": "selfDOI"}
                with app.test_request_context(headers=[('Accept-Language','en')], data=_data):
                    expect_1 = {
                        "match": {
                            "identifierRegistration.value": {
                                "operator": "and",
                                "query": "AAA BBB"
                            }
                        }
                    }
                    expect_0 = {
                        "exists": { "field": "identifierRegistration.identifierType" }
                    }
                    nested_query = copy.deepcopy(NESTED_QUERY_TEMPLATE)
                    nested_query["nested"]["path"] = "identifierRegistration"
                    nested_query["nested"]["query"]["bool"] = {"must":[expect_1, expect_0]}
                    expect = {"bool": {"should":[nested_query]}}

                    search_query, _ = default_search_factory(self=None, search=search)
                    assert search_query.query().to_dict()['query']['bool']['filter'][0]['bool']['must'] == [EXPECT0, EXPECT1, expect]

                _data = {"id": "AAA BBB OR CCC", "id_attr": "selfDOI"}
                with app.test_request_context(headers=[('Accept-Language','en')], data=_data):
                    expect_2 = copy.deepcopy(expect_1)
                    expect_2["match"]["identifierRegistration.value"]["query"] = "CCC"

                    nested_query = copy.deepcopy(NESTED_QUERY_TEMPLATE)
                    nested_query["nested"]["path"] = "identifierRegistration"
                    nested_query["nested"]["query"]["bool"] = {
                        "must": [expect_0],
                        "should": [expect_1, expect_2],
                        "minimum_should_match": 1
                    }
                    expect = {"bool": {"should":[nested_query]}}

                    search_query, _ = default_search_factory(self=None, search=search)
                    assert search_query.query().to_dict()['query']['bool']['filter'][0]['bool']['must'] == [EXPECT0, EXPECT1, expect]

                # _get_nested_query test (id: NCID)
                _data = {"id": "AAA BBB", "id_attr": "NCID"}
                with app.test_request_context(headers=[('Accept-Language','en')], data=_data):
                    expect_0_1 = {
                        "match": {
                            "relation.relatedIdentifier.value": {
                                "operator": "and",
                                "query": "AAA BBB"
                            }
                        }
                    }
                    expect_0_0 = {"term": {"relation.relatedIdentifier.identifierType": "NCID"}}
                    expect_1_1 = {
                        "match": {
                            "sourceIdentifier.value": {
                                "operator": "and",
                                "query": "AAA BBB"
                            }
                        }
                    }
                    expect_1_0 = { "term": { "sourceIdentifier.identifierType": "NCID" } }

                    expect_0 = copy.deepcopy(NESTED_QUERY_TEMPLATE)
                    expect_0["nested"]["path"] = "relation.relatedIdentifier"
                    expect_0["nested"]["query"]["bool"] = { "must": [expect_0_1, expect_0_0] }
                    expect_1 = copy.deepcopy(NESTED_QUERY_TEMPLATE)
                    expect_1["nested"]["path"] = "sourceIdentifier"
                    expect_1["nested"]["query"]["bool"] = { "must": [expect_1_1, expect_1_0] }

                    expect = {"bool": {"should": [expect_0, expect_1]}}

                    search_query, _ = default_search_factory(self=None, search=search)
                    assert search_query.query().to_dict()['query']['bool']['filter'][0]['bool']['must'] == [EXPECT0, EXPECT1, expect]

                _data = {"id": "AAA BBB OR CCC", "id_attr": "NCID"}
                with app.test_request_context(headers=[('Accept-Language','en')], data=_data):
                    expect_0_2 = copy.deepcopy(expect_0_1)
                    expect_1_2 = copy.deepcopy(expect_1_1)
                    expect_0_2["match"]["relation.relatedIdentifier.value"]["query"] = "CCC"
                    expect_1_2["match"]["sourceIdentifier.value"]["query"] = "CCC"

                    expect_0 = copy.deepcopy(NESTED_QUERY_TEMPLATE)
                    expect_0["nested"]["path"] = "relation.relatedIdentifier"
                    expect_0["nested"]["query"]["bool"] = {
                        "must": [expect_0_0],
                        "should": [expect_0_1, expect_0_2],
                        "minimum_should_match": 1
                    }
                    expect_1 = copy.deepcopy(NESTED_QUERY_TEMPLATE)
                    expect_1["nested"]["path"] = "sourceIdentifier"
                    expect_1["nested"]["query"]["bool"] = {
                        "must": [expect_1_0],
                        "should": [expect_1_1, expect_1_2],
                        "minimum_should_match": 1
                    }

                    expect = {"bool": {"should": [expect_0, expect_1]}}

                    search_query, _ = default_search_factory(self=None, search=search)
                    assert search_query.query().to_dict()['query']['bool']['filter'][0]['bool']['must'] == [EXPECT0, EXPECT1, expect]

                # _get_nested_query test (license)
                _data = {"license": "license_0"}
                with app.test_request_context(headers=[('Accept-Language','en')], data=_data):
                    expect_0= {'terms': {'content.licensetype.raw': ['license_0']}}
                    nested_query = copy.deepcopy(NESTED_QUERY_TEMPLATE)
                    nested_query["nested"]["path"] = "content"
                    nested_query["nested"]["query"] = { "bool": { "must": [ expect_0 ] } }
                    expect = { "bool": { "should": [ nested_query ] }}

                    search_query, _ = default_search_factory(self=None, search=search)
                    assert search_query.query().to_dict()['query']['bool']['filter'][0]['bool']['must'] == [EXPECT0, EXPECT1, expect]

                _data = {"license": "license_0,license_1"}
                with app.test_request_context(headers=[('Accept-Language','en')], data=_data):
                    expect_0= {'terms': {'content.licensetype.raw': ['license_0','license_1']}}
                    nested_query = copy.deepcopy(NESTED_QUERY_TEMPLATE)
                    nested_query["nested"]["path"] = "content"
                    nested_query["nested"]["query"] = { "bool": { "must": [ expect_0 ] } }
                    expect = { "bool": { "should": [ nested_query ] }}

                    search_query, _ = default_search_factory(self=None, search=search)
                    assert search_query.query().to_dict()['query']['bool']['filter'][0]['bool']['must'] == [EXPECT0, EXPECT1, expect]

                _data = {"license": "0"}
                orig_search_keywords_dict = copy.deepcopy(WEKO_SEARCH_KEYWORDS_DICT)
                with app.test_request_context(headers=[('Accept-Language','en')], data=_data):
                    app.config['WEKO_SEARCH_KEYWORDS_DICT']['nested'] = {
                        "license": ("content", {"license": ({"content.licensetype.raw": ["license_0"]})}) }
                    expect_0= {'terms': {'content.licensetype.raw': ['license_0']}}
                    expect_1 = {
                        'multi_match': {
                            'query': '0',
                            'type': 'most_fields',
                            'minimum_should_match': '75%',
                            'operator': 'and',
                            'fields': ['content.value']
                        }
                    }
                    nested_query = copy.deepcopy(NESTED_QUERY_TEMPLATE)
                    nested_query["nested"]["path"] = "content"
                    nested_query["nested"]["query"] = {"bool": { "must": [ expect_1, expect_0 ] } }
                    expect = { "bool": { "should": [nested_query] }}

                    search_query, _ = default_search_factory(self=None, search=search)
                    assert search_query.query().to_dict()['query']['bool']['filter'][0]['bool']['must'] == [EXPECT0, EXPECT1, expect]
                app.config['WEKO_SEARCH_KEYWORDS_DICT'] = orig_search_keywords_dict

                # _get_text_query test (text1)
                _data = {"text1": "AAA BBB"}
                with app.test_request_context(headers=[('Accept-Language','en')], data=_data):
                    expect = {'match': {'text1': {'operator': 'and', 'query': ''}}}
                    expect['match']['text1']['query'] = "AAA BBB"
                    search_query, _ = default_search_factory(self=None, search=search)
                    assert search_query.query().to_dict()['query']['bool']['filter'][0]['bool']['must'] == [EXPECT0, EXPECT1, expect]
                _data = {"text1": "AAA BBB OR CCC"}
                with app.test_request_context(headers=[('Accept-Language','en')], data=_data):
                    expect_0 = copy.deepcopy(expect)
                    expect_1 = copy.deepcopy(expect)
                    expect_0['match']['text1']['query'] = "AAA BBB"
                    expect_1['match']['text1']['query'] = "CCC"
                    expect = {
                        'bool': {
                            'should':[expect_0, expect_1],
                            'minimum_should_match': 1
                        }
                    }
                    search_query, _ = default_search_factory(self=None, search=search)
                    assert search_query.query().to_dict()['query']['bool']['filter'][0]['bool']['must'] == [EXPECT0, EXPECT1, expect]

                # _get_file_content_query test
                _data = {"q": "AAA BBB", "search_type": WEKO_SEARCH_TYPE_DICT["FULL_TEXT"]}
                with app.test_request_context(headers=[('Accept-Language','en')], data=_data):
                    expect_0_0 = {
                        'multi_match': {
                            'query': 'AAA BBB',
                            'operator': 'and',
                            'fields': ['content.attachment.content']
                        }
                    }
                    expect_0 = {
                        'nested': {'query': expect_0_0, 'path': 'content'}
                    }
                    expect_1 = {
                        'query_string': {
                            'query': 'AAA BBB',
                            'default_operator': 'and',
                            'fields': ['search_*', 'search_*.ja']
                        }
                    }
                    expect = {
                        'bool': {'should':[expect_0, expect_1]}
                    }
                    search_query, _ = default_search_factory(self=None, search=search)
                    assert search_query.query().to_dict()['query']['bool']['filter'][0]['bool']['must'] == [EXPECT0, EXPECT1, expect]

                _data = {"q": "AAA BBB OR CCC", "search_type": WEKO_SEARCH_TYPE_DICT["FULL_TEXT"]}
                with app.test_request_context(headers=[('Accept-Language','en')], data=_data):
                    expect_0_0_1 = copy.deepcopy(expect_0_0)
                    expect_0_0_2 = copy.deepcopy(expect_0_0)
                    expect_0_0_2['multi_match']['query'] = 'CCC'
                    expect_0_0 = {
                        'bool': {
                            'should':[expect_0_0_1, expect_0_0_2],
                            'minimum_should_match': 1
                        }
                    }
                    expect_0 = {
                        'nested': {'query': expect_0_0, 'path': 'content'}
                    }
                    expect_1['query_string']['query'] = 'AAA BBB OR CCC'
                    expect = {
                        'bool': {'should':[expect_0, expect_1]}
                    }
                    search_query, _ = default_search_factory(self=None, search=search)
                    assert search_query.query().to_dict()['query']['bool']['filter'][0]['bool']['must'] == [EXPECT0, EXPECT1, expect]


# def default_search_factory(self, search, query_parser=None, search_type=None):
# .tox/c1/bin/pytest --cov=weko_search_ui tests/test_query.py::test_default_search_factory_no_queries -vv -s --cov-branch --cov-report=xml --basetemp=/code/modules/weko-search-ui/.tox/c1/tmp
def test_default_search_factory_no_queries(app, users, communities):

    with app.test_client() as client:
        login_user_via_session(client, email=users[3]["email"])
        search = RecordsSearch()
        app.config['WEKO_SEARCH_KEYWORDS_DICT'] = WEKO_SEARCH_KEYWORDS_DICT
        app.config['WEKO_ADMIN_MANAGEMENT_OPTIONS'] = WEKO_ADMIN_MANAGEMENT_OPTIONS
        mock_searchperm = MagicMock(side_effect=MockSearchPerm)
        with patch('weko_search_ui.query.search_permission', mock_searchperm):
            with patch('invenio_records_rest.facets.default_facets_factory', side_effect=lambda x,y: (x, MultiDict([]))):

                EXPECT0 = {'bool': {'should': [{'bool': {'must': [{'terms': {'publish_status': ['0', '1']}}, {'match': {'weko_creator_id': None}}]}},
                                                {'bool': {'must': [{'terms': {'publish_status': ['0', '1']}}, {'match': {'weko_shared_id': None}}]}},
                                                {'bool': {'must': [{'terms': {'publish_status': ['0']}},
                                                    {'range': {'publish_date': {'lte': 'now/d', 'time_zone': 'UTC'}}}]}}],
                    'must': [{'terms': {'path': []}}]}}
                EXPECT1 = {'bool': {'must': [{'match': {'relation_version_is_last': 'true'}}]}}

                # _get_keywords_query test (type)
                _data = {"type": "100,AAA"}
                with app.test_request_context(headers=[('Accept-Language','en')], data=_data):
                    search_query, _ = default_search_factory(self=None, search=search)
                    assert search_query.query().to_dict()['query']['bool']['filter'][0]['bool']['must'] == [EXPECT0, EXPECT1]

                orig_search_keywords_dict = copy.deepcopy(WEKO_SEARCH_KEYWORDS_DICT)
                _data = {"type": "0,data paper"}
                with app.test_request_context(headers=[('Accept-Language','en')], data=_data):
                    app.config['WEKO_SEARCH_KEYWORDS_DICT']['string'] = {"type": {"type.raw": True}}
                    search_query, _ = default_search_factory(self=None, search=search)
                    assert search_query.query().to_dict()['query']['bool']['filter'][0]['bool']['must'] == [EXPECT0, EXPECT1]

                    app.config['WEKO_SEARCH_KEYWORDS_DICT']['string'] = {"type": True}
                    search_query, _ = default_search_factory(self=None, search=search)
                    assert search_query.query().to_dict()['query']['bool']['filter'][0]['bool']['must'] == [EXPECT0, EXPECT1]
                app.config['WEKO_SEARCH_KEYWORDS_DICT'] = orig_search_keywords_dict

                # _get_keywords_query test (wid)
                kv = MagicMock()
                kv.split = lambda x : []
                _data = {"wid": ""}
                with app.test_request_context(headers=[('Accept-Language','en')], data=_data):
                    with patch('weko_search_ui.query.request.values.to_dict', side_effect=lambda : {"wid": kv} ):
                        search_query, _ = default_search_factory(self=None, search=search)
                        assert search_query.query().to_dict()['query']['bool']['filter'][0]['bool']['must'] == [EXPECT0, EXPECT1]

                # _get_nested_query test (id)
                _data = {"id": "AAA BBB"}
                with app.test_request_context(headers=[('Accept-Language','en')], data=_data):
                    search_query, _ = default_search_factory(self=None, search=search)
                    assert search_query.query().to_dict()['query']['bool']['filter'][0]['bool']['must'] == [EXPECT0, EXPECT1]

                _data = {"id_attr": "NCID"}
                with app.test_request_context(headers=[('Accept-Language','en')], data=_data):
                    search_query, _ = default_search_factory(self=None, search=search)
                    assert search_query.query().to_dict()['query']['bool']['filter'][0]['bool']['must'] == [EXPECT0, EXPECT1]

                orig_search_keywords_dict = copy.deepcopy(WEKO_SEARCH_KEYWORDS_DICT)
                _data = {"id": "AAA BBB", "id_attr": "NCID"}
                with app.test_request_context(headers=[('Accept-Language','en')], data=_data):
                    app.config['WEKO_SEARCH_KEYWORDS_DICT']['nested'] = {"id": ("", {"id_attr": {"NCID": True} } )}
                    search_query, _ = default_search_factory(self=None, search=search)
                    assert search_query.query().to_dict()['query']['bool']['filter'][0]['bool']['must'] == [EXPECT0, EXPECT1]

                    app.config['WEKO_SEARCH_KEYWORDS_DICT']['nested'] = {"id": ("", {"id_attr": {"NCID": [True] } } )}
                    search_query, _ = default_search_factory(self=None, search=search)
                    assert search_query.query().to_dict()['query']['bool']['filter'][0]['bool']['must'] == [EXPECT0, EXPECT1]

                    app.config['WEKO_SEARCH_KEYWORDS_DICT']['nested'] = {"id": True}
                    search_query, _ = default_search_factory(self=None, search=search)
                    assert search_query.query().to_dict()['query']['bool']['filter'][0]['bool']['must'] == [EXPECT0, EXPECT1]
                app.config['WEKO_SEARCH_KEYWORDS_DICT'] = orig_search_keywords_dict

                # _get_nested_query test (license)
                orig_search_keywords_dict = copy.deepcopy(WEKO_SEARCH_KEYWORDS_DICT)
                _data = {"license": "1"}
                with app.test_request_context(headers=[('Accept-Language','en')], data=_data):
                    app.config['WEKO_SEARCH_KEYWORDS_DICT']['nested'] = {"license": ("content", {"license": ({"content.licensetype.raw": ["CC0"]})}) }
                    search_query, _ = default_search_factory(self=None, search=search)
                    assert search_query.query().to_dict()['query']['bool']['filter'][0]['bool']['must'] == [EXPECT0, EXPECT1]

                    app.config['WEKO_SEARCH_KEYWORDS_DICT']['nested'] = {"license": ("content", {"license": ({"content.licensetype.raw": ""})}) }
                    search_query, _ = default_search_factory(self=None, search=search)
                    assert search_query.query().to_dict()['query']['bool']['filter'][0]['bool']['must'] == [EXPECT0, EXPECT1]

                    app.config['WEKO_SEARCH_KEYWORDS_DICT']['nested'] = {"license": ("content", {"license": ({"licensetype.raw": ""})}) }
                    search_query, _ = default_search_factory(self=None, search=search)
                    assert search_query.query().to_dict()['query']['bool']['filter'][0]['bool']['must'] == [EXPECT0, EXPECT1]

                    app.config['WEKO_SEARCH_KEYWORDS_DICT']['nested'] = {"license": ("content", {"license": True}) }
                    search_query, _ = default_search_factory(self=None, search=search)
                    assert search_query.query().to_dict()['query']['bool']['filter'][0]['bool']['must'] == [EXPECT0, EXPECT1]
                app.config['WEKO_SEARCH_KEYWORDS_DICT'] = orig_search_keywords_dict

                # _get_text_query test (text1)
                orig_search_keywords_dict = copy.deepcopy(WEKO_SEARCH_KEYWORDS_DICT)
                _data = {"text1": "AAA BBB"}
                with app.test_request_context(headers=[('Accept-Language','en')], data=_data):
                    app.config['WEKO_SEARCH_KEYWORDS_DICT']['text'] = {"text1": True}
                    search_query, _ = default_search_factory(self=None, search=search)
                    assert search_query.query().to_dict()['query']['bool']['filter'][0]['bool']['must'] == [EXPECT0, EXPECT1]
                app.config['WEKO_SEARCH_KEYWORDS_DICT'] = orig_search_keywords_dict


# def item_path_search_factory(self, search, index_id=None):
# .tox/c1/bin/pytest --cov=weko_search_ui tests/test_query.py::test_item_path_search_factory -vv -s --cov-branch --cov-report=xml --basetemp=/code/modules/weko-search-ui/.tox/c1/tmp
def test_item_path_search_factory(i18n_app, users, indices):
    search = RecordsSearch()
    i18n_app.config['WEKO_SEARCH_TYPE_INDEX'] = 'index'
    i18n_app.config['OAISERVER_ES_MAX_CLAUSE_COUNT'] = 1
    i18n_app.config['WEKO_ADMIN_MANAGEMENT_OPTIONS'] = WEKO_ADMIN_MANAGEMENT_OPTIONS
    with i18n_app.test_request_context():
        with patch("flask_login.utils._get_user", return_value=users[3]['obj']):
            with patch("weko_search_ui.query.get_item_type_aggs", return_value={}):
                mock_searchperm = MagicMock(side_effect=MockSearchPerm)
                with patch('weko_search_ui.query.search_permission', mock_searchperm):
                    res = item_path_search_factory(self=None, search=search, index_id=33)
                    assert res
                    _rv = ([Bool(must=[Terms(path=[])], should=[Match(weko_creator_id='5'), Match(weko_shared_ids=['5']), Bool(must=[Match(publish_status='0'), Range(publish_date={'lte': 'now/d'})])]), Bool(must=[Match(relation_version_is_last='true')])], ['3', '4', '5'])
                    with patch('weko_search_ui.query.get_permission_filter', return_value=_rv):
                        res = item_path_search_factory(self=None, search=search, index_id=None)
                        assert res
                        _rv = ([Bool(must=[Terms(path=[])], should=[Match(weko_creator_id='5'), Match(weko_shared_id='5'), Bool(must=[Match(publish_status='0'), Range(publish_date={'lte': 'now/d'})])]), Bool(must=[Match(relation_version_is_last='true')])], ['3', '4', '5'])
                        with patch('weko_search_ui.query.get_permission_filter', return_value=_rv):
                            res = item_path_search_factory(self=None, search=search, index_id=None)
                            assert res

    with patch("flask_login.utils._get_user",return_value=users[3]["obj"]):
        url = "/test?page=1&size=20&sort=controlnumber&search_type=2&q=3"
        with i18n_app.test_request_context(url):
            mock_searchperm = MagicMock(side_effect=MockSearchPerm)
            with patch("weko_search_ui.query.search_permission",mock_searchperm):
                with patch("weko_search_ui.query.get_item_type_aggs",return_value={}):
                    # len(child_list) <= 1000
                    child_list = [str(i) for i in range(500)]
                    with patch("weko_search_ui.query.Indexes.get_child_list_recursive",return_value=child_list):
                        res = item_path_search_factory(self=None,search=search,index_id=33)
                        assert json.dumps((res[0].query()).to_dict()) == '{"query": {"bool": {"must": [{"match": {"relation_version_is_last": "true"}}, {"bool": {"must": [{"terms": {"publish_status": ["0", "1"]}}]}}, {"match_all": {}}]}}, "post_filter": {"bool": {"must": [{"terms": {"path": ["33"]}}, {"bool": {"should": [{"bool": {"must": [{"terms": {"publish_status": ["0", "1"]}}, {"match": {"weko_creator_id": "5"}}]}}, {"bool": {"must": [{"terms": {"publish_status": ["0", "1"]}}, {"terms": {"weko_shared_ids": ["5"]}}]}}, {"bool": {"must": [{"terms": {"publish_status": ["0", "1"]}}, {"range": {"publish_date": {"lte": "now/d", "time_zone": "UTC"}}}]}}]}}]}}, "aggs": {"path": {"terms": {"field": "path", "include": "0|1|2|3|4|5|6|7|8|9|10|11|12|13|14|15|16|17|18|19|20|21|22|23|24|25|26|27|28|29|30|31|32|33|34|35|36|37|38|39|40|41|42|43|44|45|46|47|48|49|50|51|52|53|54|55|56|57|58|59|60|61|62|63|64|65|66|67|68|69|70|71|72|73|74|75|76|77|78|79|80|81|82|83|84|85|86|87|88|89|90|91|92|93|94|95|96|97|98|99|100|101|102|103|104|105|106|107|108|109|110|111|112|113|114|115|116|117|118|119|120|121|122|123|124|125|126|127|128|129|130|131|132|133|134|135|136|137|138|139|140|141|142|143|144|145|146|147|148|149|150|151|152|153|154|155|156|157|158|159|160|161|162|163|164|165|166|167|168|169|170|171|172|173|174|175|176|177|178|179|180|181|182|183|184|185|186|187|188|189|190|191|192|193|194|195|196|197|198|199|200|201|202|203|204|205|206|207|208|209|210|211|212|213|214|215|216|217|218|219|220|221|222|223|224|225|226|227|228|229|230|231|232|233|234|235|236|237|238|239|240|241|242|243|244|245|246|247|248|249|250|251|252|253|254|255|256|257|258|259|260|261|262|263|264|265|266|267|268|269|270|271|272|273|274|275|276|277|278|279|280|281|282|283|284|285|286|287|288|289|290|291|292|293|294|295|296|297|298|299|300|301|302|303|304|305|306|307|308|309|310|311|312|313|314|315|316|317|318|319|320|321|322|323|324|325|326|327|328|329|330|331|332|333|334|335|336|337|338|339|340|341|342|343|344|345|346|347|348|349|350|351|352|353|354|355|356|357|358|359|360|361|362|363|364|365|366|367|368|369|370|371|372|373|374|375|376|377|378|379|380|381|382|383|384|385|386|387|388|389|390|391|392|393|394|395|396|397|398|399|400|401|402|403|404|405|406|407|408|409|410|411|412|413|414|415|416|417|418|419|420|421|422|423|424|425|426|427|428|429|430|431|432|433|434|435|436|437|438|439|440|441|442|443|444|445|446|447|448|449|450|451|452|453|454|455|456|457|458|459|460|461|462|463|464|465|466|467|468|469|470|471|472|473|474|475|476|477|478|479|480|481|482|483|484|485|486|487|488|489|490|491|492|493|494|495|496|497|498|499", "size": "2"}, "aggs": {"date_range": {"filter": {"match": {"publish_status": "0"}}, "aggs": {"available": {"range": {"field": "publish_date", "ranges": [{"from": "now+1d/d"}, {"to": "now+1d/d"}]}}}}, "no_available": {"filter": {"bool": {"must_not": [{"match": {"publish_status": "0"}}]}}}}}}, "sort": [{"null": {"order": "asc", "unmapped_type": "long"}}, {"null": {"order": "asc", "unmapped_type": "long"}}, {"null": {"order": "asc", "unmapped_type": "long"}}], "_source": {"excludes": ["content"]}}'
                    # len(child_list) > 1000
                    child_list = [str(i) for i in range(2345)]
                    with patch("weko_search_ui.query.Indexes.get_child_list_recursive",return_value=child_list):
                        res = item_path_search_factory(self=None,search=search,index_id=33)
                        assert json.dumps((res[0].query()).to_dict()) == '{"query": {"bool": {"must": [{"match": {"relation_version_is_last": "true"}}, {"bool": {"must": [{"terms": {"publish_status": ["0", "1"]}}]}}, {"match_all": {}}]}}, "post_filter": {"bool": {"must": [{"terms": {"path": ["33"]}}, {"bool": {"should": [{"bool": {"must": [{"terms": {"publish_status": ["0", "1"]}}, {"match": {"weko_creator_id": "5"}}]}}, {"bool": {"must": [{"terms": {"publish_status": ["0", "1"]}}, {"terms": {"weko_shared_ids": ["5"]}}]}}, {"bool": {"must": [{"terms": {"publish_status": ["0", "1"]}}, {"range": {"publish_date": {"lte": "now/d", "time_zone": "UTC"}}}]}}]}}]}}, "aggs": {"path_0": {"terms": {"field": "path", "include": "0|1|2|3|4|5|6|7|8|9|10|11|12|13|14|15|16|17|18|19|20|21|22|23|24|25|26|27|28|29|30|31|32|33|34|35|36|37|38|39|40|41|42|43|44|45|46|47|48|49|50|51|52|53|54|55|56|57|58|59|60|61|62|63|64|65|66|67|68|69|70|71|72|73|74|75|76|77|78|79|80|81|82|83|84|85|86|87|88|89|90|91|92|93|94|95|96|97|98|99|100|101|102|103|104|105|106|107|108|109|110|111|112|113|114|115|116|117|118|119|120|121|122|123|124|125|126|127|128|129|130|131|132|133|134|135|136|137|138|139|140|141|142|143|144|145|146|147|148|149|150|151|152|153|154|155|156|157|158|159|160|161|162|163|164|165|166|167|168|169|170|171|172|173|174|175|176|177|178|179|180|181|182|183|184|185|186|187|188|189|190|191|192|193|194|195|196|197|198|199|200|201|202|203|204|205|206|207|208|209|210|211|212|213|214|215|216|217|218|219|220|221|222|223|224|225|226|227|228|229|230|231|232|233|234|235|236|237|238|239|240|241|242|243|244|245|246|247|248|249|250|251|252|253|254|255|256|257|258|259|260|261|262|263|264|265|266|267|268|269|270|271|272|273|274|275|276|277|278|279|280|281|282|283|284|285|286|287|288|289|290|291|292|293|294|295|296|297|298|299|300|301|302|303|304|305|306|307|308|309|310|311|312|313|314|315|316|317|318|319|320|321|322|323|324|325|326|327|328|329|330|331|332|333|334|335|336|337|338|339|340|341|342|343|344|345|346|347|348|349|350|351|352|353|354|355|356|357|358|359|360|361|362|363|364|365|366|367|368|369|370|371|372|373|374|375|376|377|378|379|380|381|382|383|384|385|386|387|388|389|390|391|392|393|394|395|396|397|398|399|400|401|402|403|404|405|406|407|408|409|410|411|412|413|414|415|416|417|418|419|420|421|422|423|424|425|426|427|428|429|430|431|432|433|434|435|436|437|438|439|440|441|442|443|444|445|446|447|448|449|450|451|452|453|454|455|456|457|458|459|460|461|462|463|464|465|466|467|468|469|470|471|472|473|474|475|476|477|478|479|480|481|482|483|484|485|486|487|488|489|490|491|492|493|494|495|496|497|498|499|500|501|502|503|504|505|506|507|508|509|510|511|512|513|514|515|516|517|518|519|520|521|522|523|524|525|526|527|528|529|530|531|532|533|534|535|536|537|538|539|540|541|542|543|544|545|546|547|548|549|550|551|552|553|554|555|556|557|558|559|560|561|562|563|564|565|566|567|568|569|570|571|572|573|574|575|576|577|578|579|580|581|582|583|584|585|586|587|588|589|590|591|592|593|594|595|596|597|598|599|600|601|602|603|604|605|606|607|608|609|610|611|612|613|614|615|616|617|618|619|620|621|622|623|624|625|626|627|628|629|630|631|632|633|634|635|636|637|638|639|640|641|642|643|644|645|646|647|648|649|650|651|652|653|654|655|656|657|658|659|660|661|662|663|664|665|666|667|668|669|670|671|672|673|674|675|676|677|678|679|680|681|682|683|684|685|686|687|688|689|690|691|692|693|694|695|696|697|698|699|700|701|702|703|704|705|706|707|708|709|710|711|712|713|714|715|716|717|718|719|720|721|722|723|724|725|726|727|728|729|730|731|732|733|734|735|736|737|738|739|740|741|742|743|744|745|746|747|748|749|750|751|752|753|754|755|756|757|758|759|760|761|762|763|764|765|766|767|768|769|770|771|772|773|774|775|776|777|778|779|780|781|782|783|784|785|786|787|788|789|790|791|792|793|794|795|796|797|798|799|800|801|802|803|804|805|806|807|808|809|810|811|812|813|814|815|816|817|818|819|820|821|822|823|824|825|826|827|828|829|830|831|832|833|834|835|836|837|838|839|840|841|842|843|844|845|846|847|848|849|850|851|852|853|854|855|856|857|858|859|860|861|862|863|864|865|866|867|868|869|870|871|872|873|874|875|876|877|878|879|880|881|882|883|884|885|886|887|888|889|890|891|892|893|894|895|896|897|898|899|900|901|902|903|904|905|906|907|908|909|910|911|912|913|914|915|916|917|918|919|920|921|922|923|924|925|926|927|928|929|930|931|932|933|934|935|936|937|938|939|940|941|942|943|944|945|946|947|948|949|950|951|952|953|954|955|956|957|958|959|960|961|962|963|964|965|966|967|968|969|970|971|972|973|974|975|976|977|978|979|980|981|982|983|984|985|986|987|988|989|990|991|992|993|994|995|996|997|998|999", "size": "2"}, "aggs": {"date_range": {"filter": {"match": {"publish_status": "0"}}, "aggs": {"available": {"range": {"field": "publish_date", "ranges": [{"from": "now+1d/d"}, {"to": "now+1d/d"}]}}}}, "no_available": {"filter": {"bool": {"must_not": [{"match": {"publish_status": "0"}}]}}}}}, "path_1": {"terms": {"field": "path", "include": "1000|1001|1002|1003|1004|1005|1006|1007|1008|1009|1010|1011|1012|1013|1014|1015|1016|1017|1018|1019|1020|1021|1022|1023|1024|1025|1026|1027|1028|1029|1030|1031|1032|1033|1034|1035|1036|1037|1038|1039|1040|1041|1042|1043|1044|1045|1046|1047|1048|1049|1050|1051|1052|1053|1054|1055|1056|1057|1058|1059|1060|1061|1062|1063|1064|1065|1066|1067|1068|1069|1070|1071|1072|1073|1074|1075|1076|1077|1078|1079|1080|1081|1082|1083|1084|1085|1086|1087|1088|1089|1090|1091|1092|1093|1094|1095|1096|1097|1098|1099|1100|1101|1102|1103|1104|1105|1106|1107|1108|1109|1110|1111|1112|1113|1114|1115|1116|1117|1118|1119|1120|1121|1122|1123|1124|1125|1126|1127|1128|1129|1130|1131|1132|1133|1134|1135|1136|1137|1138|1139|1140|1141|1142|1143|1144|1145|1146|1147|1148|1149|1150|1151|1152|1153|1154|1155|1156|1157|1158|1159|1160|1161|1162|1163|1164|1165|1166|1167|1168|1169|1170|1171|1172|1173|1174|1175|1176|1177|1178|1179|1180|1181|1182|1183|1184|1185|1186|1187|1188|1189|1190|1191|1192|1193|1194|1195|1196|1197|1198|1199|1200|1201|1202|1203|1204|1205|1206|1207|1208|1209|1210|1211|1212|1213|1214|1215|1216|1217|1218|1219|1220|1221|1222|1223|1224|1225|1226|1227|1228|1229|1230|1231|1232|1233|1234|1235|1236|1237|1238|1239|1240|1241|1242|1243|1244|1245|1246|1247|1248|1249|1250|1251|1252|1253|1254|1255|1256|1257|1258|1259|1260|1261|1262|1263|1264|1265|1266|1267|1268|1269|1270|1271|1272|1273|1274|1275|1276|1277|1278|1279|1280|1281|1282|1283|1284|1285|1286|1287|1288|1289|1290|1291|1292|1293|1294|1295|1296|1297|1298|1299|1300|1301|1302|1303|1304|1305|1306|1307|1308|1309|1310|1311|1312|1313|1314|1315|1316|1317|1318|1319|1320|1321|1322|1323|1324|1325|1326|1327|1328|1329|1330|1331|1332|1333|1334|1335|1336|1337|1338|1339|1340|1341|1342|1343|1344|1345|1346|1347|1348|1349|1350|1351|1352|1353|1354|1355|1356|1357|1358|1359|1360|1361|1362|1363|1364|1365|1366|1367|1368|1369|1370|1371|1372|1373|1374|1375|1376|1377|1378|1379|1380|1381|1382|1383|1384|1385|1386|1387|1388|1389|1390|1391|1392|1393|1394|1395|1396|1397|1398|1399|1400|1401|1402|1403|1404|1405|1406|1407|1408|1409|1410|1411|1412|1413|1414|1415|1416|1417|1418|1419|1420|1421|1422|1423|1424|1425|1426|1427|1428|1429|1430|1431|1432|1433|1434|1435|1436|1437|1438|1439|1440|1441|1442|1443|1444|1445|1446|1447|1448|1449|1450|1451|1452|1453|1454|1455|1456|1457|1458|1459|1460|1461|1462|1463|1464|1465|1466|1467|1468|1469|1470|1471|1472|1473|1474|1475|1476|1477|1478|1479|1480|1481|1482|1483|1484|1485|1486|1487|1488|1489|1490|1491|1492|1493|1494|1495|1496|1497|1498|1499|1500|1501|1502|1503|1504|1505|1506|1507|1508|1509|1510|1511|1512|1513|1514|1515|1516|1517|1518|1519|1520|1521|1522|1523|1524|1525|1526|1527|1528|1529|1530|1531|1532|1533|1534|1535|1536|1537|1538|1539|1540|1541|1542|1543|1544|1545|1546|1547|1548|1549|1550|1551|1552|1553|1554|1555|1556|1557|1558|1559|1560|1561|1562|1563|1564|1565|1566|1567|1568|1569|1570|1571|1572|1573|1574|1575|1576|1577|1578|1579|1580|1581|1582|1583|1584|1585|1586|1587|1588|1589|1590|1591|1592|1593|1594|1595|1596|1597|1598|1599|1600|1601|1602|1603|1604|1605|1606|1607|1608|1609|1610|1611|1612|1613|1614|1615|1616|1617|1618|1619|1620|1621|1622|1623|1624|1625|1626|1627|1628|1629|1630|1631|1632|1633|1634|1635|1636|1637|1638|1639|1640|1641|1642|1643|1644|1645|1646|1647|1648|1649|1650|1651|1652|1653|1654|1655|1656|1657|1658|1659|1660|1661|1662|1663|1664|1665|1666|1667|1668|1669|1670|1671|1672|1673|1674|1675|1676|1677|1678|1679|1680|1681|1682|1683|1684|1685|1686|1687|1688|1689|1690|1691|1692|1693|1694|1695|1696|1697|1698|1699|1700|1701|1702|1703|1704|1705|1706|1707|1708|1709|1710|1711|1712|1713|1714|1715|1716|1717|1718|1719|1720|1721|1722|1723|1724|1725|1726|1727|1728|1729|1730|1731|1732|1733|1734|1735|1736|1737|1738|1739|1740|1741|1742|1743|1744|1745|1746|1747|1748|1749|1750|1751|1752|1753|1754|1755|1756|1757|1758|1759|1760|1761|1762|1763|1764|1765|1766|1767|1768|1769|1770|1771|1772|1773|1774|1775|1776|1777|1778|1779|1780|1781|1782|1783|1784|1785|1786|1787|1788|1789|1790|1791|1792|1793|1794|1795|1796|1797|1798|1799|1800|1801|1802|1803|1804|1805|1806|1807|1808|1809|1810|1811|1812|1813|1814|1815|1816|1817|1818|1819|1820|1821|1822|1823|1824|1825|1826|1827|1828|1829|1830|1831|1832|1833|1834|1835|1836|1837|1838|1839|1840|1841|1842|1843|1844|1845|1846|1847|1848|1849|1850|1851|1852|1853|1854|1855|1856|1857|1858|1859|1860|1861|1862|1863|1864|1865|1866|1867|1868|1869|1870|1871|1872|1873|1874|1875|1876|1877|1878|1879|1880|1881|1882|1883|1884|1885|1886|1887|1888|1889|1890|1891|1892|1893|1894|1895|1896|1897|1898|1899|1900|1901|1902|1903|1904|1905|1906|1907|1908|1909|1910|1911|1912|1913|1914|1915|1916|1917|1918|1919|1920|1921|1922|1923|1924|1925|1926|1927|1928|1929|1930|1931|1932|1933|1934|1935|1936|1937|1938|1939|1940|1941|1942|1943|1944|1945|1946|1947|1948|1949|1950|1951|1952|1953|1954|1955|1956|1957|1958|1959|1960|1961|1962|1963|1964|1965|1966|1967|1968|1969|1970|1971|1972|1973|1974|1975|1976|1977|1978|1979|1980|1981|1982|1983|1984|1985|1986|1987|1988|1989|1990|1991|1992|1993|1994|1995|1996|1997|1998|1999", "size": "2"}, "aggs": {"date_range": {"filter": {"match": {"publish_status": "0"}}, "aggs": {"available": {"range": {"field": "publish_date", "ranges": [{"from": "now+1d/d"}, {"to": "now+1d/d"}]}}}}, "no_available": {"filter": {"bool": {"must_not": [{"match": {"publish_status": "0"}}]}}}}}, "path_2": {"terms": {"field": "path", "include": "2000|2001|2002|2003|2004|2005|2006|2007|2008|2009|2010|2011|2012|2013|2014|2015|2016|2017|2018|2019|2020|2021|2022|2023|2024|2025|2026|2027|2028|2029|2030|2031|2032|2033|2034|2035|2036|2037|2038|2039|2040|2041|2042|2043|2044|2045|2046|2047|2048|2049|2050|2051|2052|2053|2054|2055|2056|2057|2058|2059|2060|2061|2062|2063|2064|2065|2066|2067|2068|2069|2070|2071|2072|2073|2074|2075|2076|2077|2078|2079|2080|2081|2082|2083|2084|2085|2086|2087|2088|2089|2090|2091|2092|2093|2094|2095|2096|2097|2098|2099|2100|2101|2102|2103|2104|2105|2106|2107|2108|2109|2110|2111|2112|2113|2114|2115|2116|2117|2118|2119|2120|2121|2122|2123|2124|2125|2126|2127|2128|2129|2130|2131|2132|2133|2134|2135|2136|2137|2138|2139|2140|2141|2142|2143|2144|2145|2146|2147|2148|2149|2150|2151|2152|2153|2154|2155|2156|2157|2158|2159|2160|2161|2162|2163|2164|2165|2166|2167|2168|2169|2170|2171|2172|2173|2174|2175|2176|2177|2178|2179|2180|2181|2182|2183|2184|2185|2186|2187|2188|2189|2190|2191|2192|2193|2194|2195|2196|2197|2198|2199|2200|2201|2202|2203|2204|2205|2206|2207|2208|2209|2210|2211|2212|2213|2214|2215|2216|2217|2218|2219|2220|2221|2222|2223|2224|2225|2226|2227|2228|2229|2230|2231|2232|2233|2234|2235|2236|2237|2238|2239|2240|2241|2242|2243|2244|2245|2246|2247|2248|2249|2250|2251|2252|2253|2254|2255|2256|2257|2258|2259|2260|2261|2262|2263|2264|2265|2266|2267|2268|2269|2270|2271|2272|2273|2274|2275|2276|2277|2278|2279|2280|2281|2282|2283|2284|2285|2286|2287|2288|2289|2290|2291|2292|2293|2294|2295|2296|2297|2298|2299|2300|2301|2302|2303|2304|2305|2306|2307|2308|2309|2310|2311|2312|2313|2314|2315|2316|2317|2318|2319|2320|2321|2322|2323|2324|2325|2326|2327|2328|2329|2330|2331|2332|2333|2334|2335|2336|2337|2338|2339|2340|2341|2342|2343|2344", "size": "2"}, "aggs": {"date_range": {"filter": {"match": {"publish_status": "0"}}, "aggs": {"available": {"range": {"field": "publish_date", "ranges": [{"from": "now+1d/d"}, {"to": "now+1d/d"}]}}}}, "no_available": {"filter": {"bool": {"must_not": [{"match": {"publish_status": "0"}}]}}}}}}, "sort": [{"null": {"order": "asc", "unmapped_type": "long"}}, {"null": {"order": "asc", "unmapped_type": "long"}}, {"null": {"order": "asc", "unmapped_type": "long"}}, {"null": {"order": "asc", "unmapped_type": "long"}}], "_source": {"excludes": ["content"]}}'


# def check_permission_user():
# .tox/c1/bin/pytest --cov=weko_search_ui tests/test_query.py::test_check_permission_user -vv -s --cov-branch --cov-report=xml --basetemp=/code/modules/weko-search-ui/.tox/c1/tmp
def test_check_permission_user(i18n_app, users):
    with patch("flask_login.utils._get_user", return_value=users[3]['obj']):
        res = check_permission_user()
        assert res==('5', True)


# def opensearch_factory(self, search, query_parser=None):
# .tox/c1/bin/pytest --cov=weko_search_ui tests/test_query.py::test_opensearch_factory -vv -s --cov-branch --cov-report=xml --basetemp=/code/modules/weko-search-ui/.tox/c1/tmp
def test_opensearch_factory(i18n_app, users, indices, mocker):
    search = RecordsSearch()
    mocker.patch("weko_search_ui.query.search_permission",side_effect=MockSearchPerm)
    mocker.patch("weko_search_ui.permissions.search_permission",side_effect=MockSearchPerm)

    with patch("flask_login.utils._get_user", return_value=users[3]['obj']):
        res = opensearch_factory(self=None, search=search)
        assert res

    with patch('weko_search_ui.query.request.values.get', side_effect=lambda x: 1 if x=='q' else None ):
        with patch('weko_search_ui.query.item_path_search_factory', return_value = (search, '')):
            res = opensearch_factory(self=None, search=search)
            assert res

    # exact title match parameter test
    with patch('weko_search_ui.query.request.args.get', side_effect=['true', 'false', None]):
        with patch('weko_search_ui.query.default_search_factory', return_value = (search, '')) as mock_search_factory:
            res = opensearch_factory(self=None, search=search)
            mock_search_factory.assert_called_with(
                None, search, None, search_type=WEKO_SEARCH_TYPE_DICT["FULL_TEXT"], additional_params={'exact_title_match': True})
            assert res

            res = opensearch_factory(self=None, search=search)
            mock_search_factory.assert_called_with(
                None, search, None, search_type=WEKO_SEARCH_TYPE_DICT["FULL_TEXT"], additional_params={'exact_title_match': False})
            assert res

            res = opensearch_factory(self=None, search=search)
            mock_search_factory.assert_called_with(
                None, search, None, search_type=WEKO_SEARCH_TYPE_DICT["FULL_TEXT"], additional_params={'exact_title_match': False})
            assert res


# def item_search_factory(self, search, start_date, end_date, list_index_id=None, ignore_publish_status=False, ranking=False):
# .tox/c1/bin/pytest --cov=weko_search_ui tests/test_query.py::test_item_search_factory -vv -s --cov-branch --cov-report=xml --basetemp=/code/modules/weko-search-ui/.tox/c1/tmp
def test_item_search_factory(i18n_app, users, indices):
    search = RecordsSearch()
    with patch("flask_login.utils._get_user", return_value=users[3]['obj']):
        res = item_search_factory(
            self=None,
            search=search,
            start_date='2022-09-01',
            end_date='2022-09-30',
            list_index_id=[33])
        assert res


# .tox/c1/bin/pytest --cov=weko_search_ui tests/test_query.py::test_function_issue35902 -v -vv -s --cov-branch --cov-report=term --basetemp=/code/modules/weko-search-ui/.tox/c1/tmp
def test_function_issue35902(app, users, communities, mocker):
    with app.test_client() as client:
        login_user_via_session(client, email=users[3]["email"])
        search = RecordsSearch()
        app.config['WEKO_SEARCH_KEYWORDS_DICT'] = WEKO_SEARCH_KEYWORDS_DICT
        app.config['WEKO_ADMIN_MANAGEMENT_OPTIONS'] = WEKO_ADMIN_MANAGEMENT_OPTIONS
        mocker.patch("weko_search_ui.query.search_permission",side_effect=MockSearchPerm)
        mocker.patch("weko_search_ui.permissions.search_permission",side_effect=MockSearchPerm)
        test = [
            {"bool":{"should":[{"match":{"weko_creator_id":None}},{"match":{"weko_shared_id":None}},{"bool":{"must":[{"match":{"publish_status":"0"}},{"range":{"publish_date":{"lte":"now/d","time_zone":"UTC"}}}]}}],"must":[{"terms":{"path":[]}}]}},
            {"bool":{"must":[{"match":{"relation_version_is_last":"true"}}]}},
        ]
        # not exist community
        # full text, detail search
        data = {
            "page":"1","size":"20","sort":"-createdate","creator":"","subject":"","sbjscheme":"","id":"","id_attr":"","type":"","itemtype":"","lang":"",
            "search_type":"0",
            "q":"test_data",
            "title":"aaa",
        }
        with app.test_request_context(headers=[("Accept-Language","en")],data=data):
            app.extensions['invenio-oauth2server'] = 1
            app.extensions['invenio-queues'] = 1
            test1 = copy.deepcopy(test)
            test1.append(
                {"multi_match":{"query":"aaa","type":"most_fields","minimum_should_match":"75%","operator":"and","fields":["search_title","search_title.ja"]}}
            )
            test1.append(
                {"bool":{"should":[
                    {"nested":{"query":{"multi_match":{"query":"test_data","operator":"and","fields":["content.attachment.content"]}},"path":"content"}},
                    {"query_string":{"query":"test_data","default_operator":"and","fields":["search_*","search_*.ja"]}}
                ]}}
            )
            res,urlkwargs = default_search_factory(self=None, search=search)
            result = (res.query()).to_dict()
            result = result["query"]["bool"]["filter"][0]["bool"]["must"]
            assert result == test1

        # detail search
        data = {
            "page":"1","size":"20","sort":"-createdate","creator":"","subject":"","sbjscheme":"","id":"","id_attr":"","type":"","itemtype":"","lang":"",
            "search_type":"0",
            "q":"",
            "title":"aaa",
        }
        with app.test_request_context(headers=[("Accept-Language","en")],data=data):
            app.extensions['invenio-oauth2server'] = 1
            app.extensions['invenio-queues'] = 1
            test2 = copy.deepcopy(test)
            test2.append(
                {"multi_match":{"query":"aaa","type":"most_fields","minimum_should_match":"75%","operator":"and","fields":["search_title","search_title.ja"]}}
            )
            res,urlkwargs = default_search_factory(self=None, search=search)
            result = (res.query()).to_dict()
            result = result["query"]["bool"]["filter"][0]["bool"]["must"]
            assert result == test2

        # full text search
        data = {
            "page":"1","size":"20","sort":"-createdate",
            "search_type":"0","q":"test_data"
        }
        with app.test_request_context(headers=[("Accept-Language","en")],data=data):
            app.extensions['invenio-oauth2server'] = 1
            app.extensions['invenio-queues'] = 1
            test3 = copy.deepcopy(test)
            test3.append(
                {"bool":{"should":[
                    {"nested":{"query":{"multi_match":{"query":"test_data","operator":"and","fields":["content.attachment.content"]}},"path":"content"}},
                    {"query_string":{"query":"test_data","default_operator":"and","fields":["search_*","search_*.ja"]}}
                ]}}
            )
            res,urlkwargs = default_search_factory(self=None, search=search)
            result = (res.query()).to_dict()
            result = result["query"]["bool"]["filter"][0]["bool"]["must"]
            assert result == test3

        # exist community
        test = [
            {"bool":{"should":[{"match":{"weko_creator_id":None}},{"match":{"weko_shared_id":None}},{"bool":{"must":[{"match":{"publish_status":"0"}},{"range":{"publish_date":{"lte":"now/d","time_zone":"UTC"}}}]}}],"must":[{"bool":{}}]}},
            {"bool":{"must":[{"match":{"relation_version_is_last":"true"}}]}},
        ]
        # full text, detail search
        data = {
            "page":"1","size":"20","sort":"-createdate","creator":"","subject":"","sbjscheme":"","id":"","id_attr":"","type":"","itemtype":"","lang":"",
            "search_type":"0",
            "q":"test_data",
            "title":"aaa",
            "community":"comm1"
        }
        with app.test_request_context(headers=[("Accept-Language","en")],data=data):
            app.extensions['invenio-oauth2server'] = 1
            app.extensions['invenio-queues'] = 1
            test1 = copy.deepcopy(test)
            test1.append(
                {"multi_match":{"query":"aaa","type":"most_fields","minimum_should_match":"75%","operator":"and","fields":["search_title","search_title.ja"]}}
            )
            test1.append(
                {"bool":{"should":[
                    {"nested":{"query":{"multi_match":{"query":"test_data","operator":"and","fields":["content.attachment.content"]}},"path":"content"}},
                    {"query_string":{"query":"test_data","default_operator":"and","fields":["search_*","search_*.ja"]}}
                ]}}
            )
            res,urlkwargs = default_search_factory(self=None, search=search)
            result = (res.query()).to_dict()
            result = result["query"]["bool"]["filter"][0]["bool"]["must"]
            assert result == test1

        # detail search
        data = {
            "page":"1","size":"20","sort":"-createdate","creator":"","subject":"","sbjscheme":"","id":"","id_attr":"","type":"","itemtype":"","lang":"",
            "search_type":"0",
            "q":"",
            "title":"aaa",
            "community":"comm1"
        }
        with app.test_request_context(headers=[("Accept-Language","en")],data=data):
            app.extensions['invenio-oauth2server'] = 1
            app.extensions['invenio-queues'] = 1
            test2 = copy.deepcopy(test)
            test2.append(
                {"multi_match":{"query":"aaa","type":"most_fields","minimum_should_match":"75%","operator":"and","fields":["search_title","search_title.ja"]}}
            )
            res,urlkwargs = default_search_factory(self=None, search=search)
            result = (res.query()).to_dict()
            result = result["query"]["bool"]["filter"][0]["bool"]["must"]
            assert result == test2

        # full text search
        data = {
            "page":"1","size":"20","sort":"-createdate",
            "search_type":"0","q":"test_data",
            "community":"comm1"
        }
        with app.test_request_context(headers=[("Accept-Language","en")],data=data):
            app.extensions['invenio-oauth2server'] = 1
            app.extensions['invenio-queues'] = 1
            test3 = copy.deepcopy(test)
            test3.append(
                {"bool":{"should":[
                    {"nested":{"query":{"multi_match":{"query":"test_data","operator":"and","fields":["content.attachment.content"]}},"path":"content"}},
                    {"query_string":{"query":"test_data","default_operator":"and","fields":["search_*","search_*.ja"]}}
                ]}}
            )
            res,urlkwargs = default_search_factory(self=None, search=search)
            result = (res.query()).to_dict()
            result = result["query"]["bool"]["filter"][0]["bool"]["must"]
            assert result == test3


# def _split_text_by_or(text):
# .tox/c1/bin/pytest --cov=weko_search_ui tests/test_query.py::test_split_text_by_or -vv -s --cov-branch --cov-report=xml --basetemp=/code/modules/weko-search-ui/.tox/c1/tmp
def test_split_text_by_or():
    assert _split_text_by_or("") == [""]
    assert _split_text_by_or(" ") == [""]
    assert _split_text_by_or(None) == []
    assert _split_text_by_or("AAA or BBB") == ["AAA or BBB"]
    assert _split_text_by_or("AAA OR　BBB | CCC") == ["AAA", "BBB", "CCC"]
    assert _split_text_by_or("AAA OR OR BBB") == ["AAA", "", "BBB"]
    assert _split_text_by_or("OR AAA |") == ["OR AAA |"]<|MERGE_RESOLUTION|>--- conflicted
+++ resolved
@@ -43,18 +43,7 @@
         return True
 
 # .tox/c1/bin/pytest --cov=weko_search_ui tests/test_query.py::test_get_permission_filter -vv -s --cov-branch --cov-report=xml --basetemp=/code/modules/weko-search-ui/.tox/c1/tmp
-def test_get_permission_filter(i18n_app, users, client_request_args, indices, redis_connect):
-    redis_connect.delete("index_tree_view_" + os.environ.get('INVENIO_WEB_HOST_NAME') + "_" + current_i18n.language)
-    with patch("flask_login.utils._get_user", return_value=users[3]['obj']):
-        res = get_permission_filter(33)
-        expected = ([Terms(publish_status=['0', '1']), Terms(path=['33']), Bool(must=[Terms(publish_status=['0', '1']), Match(relation_version_is_last='true')])], ['33','33/44', '66'])
-        assert res==expected
-        mock_searchperm = MagicMock(side_effect=MockSearchPerm)
-        with patch('weko_search_ui.query.search_permission', mock_searchperm):
-            res = get_permission_filter()
-            expected = ([Bool(must=[Terms(path=['33','44', '66'])], should=[Bool(must=[Terms(publish_status=['0', '1']), Match(weko_creator_id='5')]), Bool(must=[Terms(publish_status=['0', '1']), Terms(weko_shared_ids=['5'])]), Bool(must=[Terms(publish_status=['0', '1'])])]), Bool(must=[Match(relation_version_is_last='true')])], ['33','33/44', '66'])
-            assert res==expected
-            
+def test_get_permission_filter(i18n_app, users, client_request_args, indices):
     # is_perm is True
     with patch('weko_search_ui.query.search_permission.can', return_value=True):
         with patch("flask_login.utils._get_user", return_value=users[3]['obj']):
@@ -63,24 +52,9 @@
                 # exist index_id, search_type = Full_TEXT
                 with i18n_app.test_request_context("/test?search_type=0"):
                     # index_id in is_perm_indexes
-<<<<<<< HEAD
-                    res = get_permission_filter(33)
-                    assert res == ([], ["33", "33/44", '66'])
-                    # index_id not in is_perm_indexes
-                    res = get_permission_filter(33333)
-                    assert res == ([], ["33", "33/44", '66'])
-                # exist index_id, search_type = INDEX
-                with i18n_app.test_request_context("/test?search_type=2"):
-                    # index_id in is_perm_indexes
-                    res = get_permission_filter(33)
-                    assert res == ([], ["33", "33/44", '66'])
-                    # index_id not in is_perm_indexes
-                    res = get_permission_filter(33333)
-                    assert res == ([], ["33", "33/44", '66'])
-=======
                     with patch("weko_index_tree.api.Indexes.get_browsing_tree_paths", return_value=["33/33/33", "44/44/44"]):
                         res = get_permission_filter(33)
-                        # assert res == ([], [])
+                        assert res == ([], ["33", "33/44", '66'])
                     # index_id not in is_perm_indexes
                     res = get_permission_filter(33333)
                     assert res == ([], [])
@@ -89,11 +63,10 @@
                     # index_id in is_perm_indexes
                     with patch("weko_index_tree.api.Indexes.get_browsing_tree_paths", return_value=["33/33/33", "44/44/44"]):
                         res = get_permission_filter(33)
-                        # assert res == ([], [])
+                        assert res == ([], ["33", "33/44", '66'])
                     # index_id not in is_perm_indexes
                     res = get_permission_filter(33333)
                     assert res == ([], [])
->>>>>>> b05094e8
                 # not exist index_id
                 res = get_permission_filter()
                 assert res == ([], ["33", "33/44", '66'])
@@ -103,22 +76,14 @@
                 with i18n_app.test_request_context("/test?search_type=0"):
                     # index_id in is_perm_indexes
                     res = get_permission_filter(33)
-<<<<<<< HEAD
                     assert res == ([Bool(must=[Bool(should=[Terms(path='33')])], should=[Bool(must=[Terms(publish_status=['0', '1']), Match(weko_creator_id=5)]), Bool(must=[Terms(publish_status=['0', '1']), Terms(weko_shared_ids=[5])]), Bool(must=[Terms(publish_status=['0', '1'])])]), Bool(must=[Match(relation_version_is_last='true')])], ["33", "33/44", '66'])
                     # index_id not in is_perm_indexes
                     res = get_permission_filter(33333)
                     assert res == ([Bool(must=[Bool()], should=[Bool(must=[Terms(publish_status=['0', '1']), Match(weko_creator_id=5)]), Bool(must=[Terms(publish_status=['0', '1']), Terms(weko_shared_ids=[5])]), Bool(must=[Terms(publish_status=['0', '1'])])]), Bool(must=[Match(relation_version_is_last='true')])], ['33', '33/44', '66'])
-=======
-                    # assert res == ([Bool(must=[Bool(should=[Terms(path='33')])], should=[Bool(must=[Terms(publish_status=['0', '1']), Match(weko_creator_id=5)]), Bool(must=[Terms(publish_status=['0', '1']), Match(weko_shared_id=5)]), Bool(must=[Terms(publish_status=['0', '1'])])]), Bool(must=[Match(relation_version_is_last='true')])], ["33", "33/44"])
-                    # index_id not in is_perm_indexes
-                    res = get_permission_filter(33333)
-                    # assert res == ([Bool(must=[Bool()], should=[Bool(must=[Terms(publish_status=['0', '1']), Match(weko_creator_id=5)]), Bool(must=[Terms(publish_status=['0', '1']), Match(weko_shared_id=5)]), Bool(must=[Terms(publish_status=['0', '1'])])]), Bool(must=[Match(relation_version_is_last='true')])], ['33', '33/44'])
->>>>>>> b05094e8
                 # exist index_id, search_type = INDEX
                 with i18n_app.test_request_context("/test?search_type=2"):
                     # index_id in is_perm_indexes
                     res = get_permission_filter(33)
-<<<<<<< HEAD
                     assert res == ([Bool(must=[Terms(path=['33'])], should=[Bool(must=[Terms(publish_status=['0', '1']), Match(weko_creator_id=5)]), Bool(must=[Terms(publish_status=['0', '1']), Terms(weko_shared_ids=[5])]), Bool(must=[Terms(publish_status=['0', '1'])])]), Bool(must=[Match(relation_version_is_last='true')])], ['33', '33/44', '66'])
                     # index_id not in is_perm_indexes
                     res = get_permission_filter(33333)
@@ -126,56 +91,25 @@
                 # not exist index_id
                 res = get_permission_filter()
                 assert res == ([Bool(must=[Terms(path=['33', '44', '66'])], should=[Bool(must=[Terms(publish_status=['0', '1']), Match(weko_creator_id=5)]), Bool(must=[Terms(publish_status=['0', '1']), Terms(weko_shared_ids=[5])]), Bool(must=[Terms(publish_status=['0', '1'])])]), Bool(must=[Match(relation_version_is_last='true')])], ['33', '33/44', '66'])
-=======
-                    # assert res == ([Bool(must=[Terms(path=['33'])], should=[Bool(must=[Terms(publish_status=['0', '1']), Match(weko_creator_id=5)]), Bool(must=[Terms(publish_status=['0', '1']), Match(weko_shared_id=5)]), Bool(must=[Terms(publish_status=['0', '1'])])]), Bool(must=[Match(relation_version_is_last='true')])], ['33', '33/44'])
-                    # index_id not in is_perm_indexes
-                    res = get_permission_filter(33333)
-                    # assert res == ([Bool(must=[Terms(path=[])], should=[Bool(must=[Terms(publish_status=['0', '1']), Match(weko_creator_id=5)]), Bool(must=[Terms(publish_status=['0', '1']), Match(weko_shared_id=5)]), Bool(must=[Terms(publish_status=['0', '1'])])]), Bool(must=[Match(relation_version_is_last='true')])], ['33', '33/44'])
-                # not exist index_id
-                res = get_permission_filter()
-                # assert res == ([Bool(must=[Terms(path=[])], should=[Bool(must=[Terms(publish_status=['0', '1']), Match(weko_creator_id=5)]), Bool(must=[Terms(publish_status=['0', '1']), Match(weko_shared_id=5)]), Bool(must=[Terms(publish_status=['0', '1'])])]), Bool(must=[Match(relation_version_is_last='true')])], [])
->>>>>>> b05094e8
         # not admin user
         with patch("flask_login.utils._get_user", return_value=users[1]['obj']):
             with patch("weko_search_ui.query.check_permission_user",return_value=(users[1]["id"],True)):
                 with i18n_app.test_request_context("/test?search_type=0"):
                     res = get_permission_filter(33)
-<<<<<<< HEAD
                     assert res == ([Bool(must=[Bool()], should=[Bool(must=[Terms(publish_status=['0', '1']), Match(weko_creator_id=2)]), Bool(must=[Terms(publish_status=['0', '1']), Terms(weko_shared_ids=[2])]), Bool(must=[Terms(publish_status=['0']), Range(publish_date={'lte': 'now/d', 'time_zone': 'UTC'})])]), Bool(must=[Match(relation_version_is_last='true')])], [])
                 with i18n_app.test_request_context("/test?search_type=2"):
                     res = get_permission_filter(33)
                     assert res == ([Bool(must=[Terms(path=[])], should=[Bool(must=[Terms(publish_status=['0', '1']), Match(weko_creator_id=2)]), Bool(must=[Terms(publish_status=['0', '1']), Terms(weko_shared_ids=[2])]), Bool(must=[Terms(publish_status=['0']), Range(publish_date={'lte': 'now/d', 'time_zone': 'UTC'})])]), Bool(must=[Match(relation_version_is_last='true')])], [])
                 res = get_permission_filter()
                 assert res == ([Bool(must=[Terms(path=[])], should=[Bool(must=[Terms(publish_status=['0', '1']), Match(weko_creator_id=2)]), Bool(must=[Terms(publish_status=['0', '1']), Terms(weko_shared_ids=[2])]), Bool(must=[Terms(publish_status=['0']), Range(publish_date={'lte': 'now/d', 'time_zone': 'UTC'})])]), Bool(must=[Match(relation_version_is_last='true')])], [])
-=======
-                    # assert res == ([Bool(must=[Bool()], should=[Bool(must=[Terms(publish_status=['0', '1']), Match(weko_creator_id=2)]), Bool(must=[Terms(publish_status=['0', '1']), Match(weko_shared_id=2)]), Bool(must=[Terms(publish_status=['0']), Range(publish_date={'lte': 'now/d', 'time_zone': 'UTC'})])]), Bool(must=[Match(relation_version_is_last='true')])], [])
-                with i18n_app.test_request_context("/test?search_type=2"):
-                    res = get_permission_filter(33)
-                    # assert res == ([Bool(must=[Terms(path=[])], should=[Bool(must=[Terms(publish_status=['0', '1']), Match(weko_creator_id=2)]), Bool(must=[Terms(publish_status=['0', '1']), Match(weko_shared_id=2)]), Bool(must=[Terms(publish_status=['0']), Range(publish_date={'lte': 'now/d', 'time_zone': 'UTC'})])]), Bool(must=[Match(relation_version_is_last='true')])], [])
-                res = get_permission_filter()
-                # assert res == ([Bool(must=[Terms(path=[])], should=[Bool(must=[Terms(publish_status=['0', '1']), Match(weko_creator_id=2)]), Bool(must=[Terms(publish_status=['0', '1']), Match(weko_shared_id=2)]), Bool(must=[Terms(publish_status=['0']), Range(publish_date={'lte': 'now/d', 'time_zone': 'UTC'})])]), Bool(must=[Match(relation_version_is_last='true')])], [])
->>>>>>> b05094e8
     # is_perm is False
     with patch('weko_search_ui.query.search_permission.can', return_value=False):
         with patch("flask_login.utils._get_user", return_value=users[3]['obj']):
             with i18n_app.test_request_context("/test?search_type=2"):
                 # index_id in is_perm_indexes
                 res = get_permission_filter(33)
-<<<<<<< HEAD
                 assert res == ([Terms(publish_status=['0', '1']), Terms(path=['33']), Bool(must=[Terms(publish_status=['0', '1']), Match(relation_version_is_last='true')])], ['33', '33/44', '66'])
 
-
-# .tox/c1/bin/pytest --cov=weko_search_ui tests/test_query.py::test_get_permission_filter_fulltext -vv -s --cov-branch --cov-report=html --basetemp=/code/modules/weko-search-ui/.tox/c1/tmp
-def test_get_permission_filter_fulltext(i18n_app, users, client_request_args_FULL_TEXT, indices):
-    with patch("flask_login.utils._get_user", return_value=users[3]['obj']):
-        res = get_permission_filter(33)
-        assert res==([Terms(publish_status=['0', '1']), Bool(should=[Terms(path='33')]), Bool(must=[Terms(publish_status=['0', '1']), Match(relation_version_is_last='true')])], ['33','33/44', '66'])
-        mock_searchperm = MagicMock(side_effect=MockSearchPerm)
-        with patch('weko_search_ui.query.search_permission', mock_searchperm):
-            res = get_permission_filter()
-            assert res==([Bool(must=[Terms(path=['33','44', '66'])], should=[Bool(must=[Terms(publish_status=['0', '1']), Match(weko_creator_id='5')]), Bool(must=[Terms(publish_status=['0', '1']), Terms(weko_shared_ids=['5'])]), Bool(must=[Terms(publish_status=['0', '1'])])]), Bool(must=[Match(relation_version_is_last='true')])], ['33','33/44', '66'])
-=======
-                # assert res == ([Terms(publish_status=['0', '1']), Terms(path=['33']), Bool(must=[Terms(publish_status=['0', '1']), Match(relation_version_is_last='true')])], ['33', '33/44'])
 
 def test_get_permission_filter_with_community(i18n_app, users, client_request_args, indices, communities):
     # is_perm is True
@@ -193,17 +127,18 @@
                     # index_id in is_perm_indexes
                     res = get_permission_filter(33, is_community=True)
                     assert "[Bool(must=[Terms(path=['33', '44'])]" in str(res[0])
->>>>>>> b05094e8
+
 
 # .tox/c1/bin/pytest --cov=weko_search_ui tests/test_query.py::test_get_permission_filter_fulltext -vv -s --cov-branch --cov-report=html --basetemp=/code/modules/weko-search-ui/.tox/c1/tmp
 def test_get_permission_filter_fulltext(i18n_app, users, client_request_args_FULL_TEXT, indices):
     with patch("flask_login.utils._get_user", return_value=users[3]['obj']):
         res = get_permission_filter(33)
-        assert res==([Match(publish_status='0'), Range(publish_date={'lte': 'now/d', 'time_zone': 'UTC'}), Bool(should=[Terms(path='33')]), Bool(must=[Match(publish_status='0'), Match(relation_version_is_last='true')])], ['33','33/44'])
+        assert res==([Terms(publish_status=['0', '1']), Bool(should=[Terms(path='33')]), Bool(must=[Terms(publish_status=['0', '1']), Match(relation_version_is_last='true')])], ['33','33/44', '66'])
         mock_searchperm = MagicMock(side_effect=MockSearchPerm)
         with patch('weko_search_ui.query.search_permission', mock_searchperm):
             res = get_permission_filter()
-            assert res==([Bool(must=[Terms(path=['33','44'])], should=[Match(weko_creator_id='5'), Terms(weko_shared_ids=['5']), Bool(must=[Match(publish_status='0'), Range(publish_date={'lte': 'now/d', 'time_zone': 'UTC'})])]), Bool(must=[Match(relation_version_is_last='true')])], ['33','33/44'])
+            assert res==([Bool(must=[Terms(path=['33','44', '66'])], should=[Bool(must=[Terms(publish_status=['0', '1']), Match(weko_creator_id='5')]), Bool(must=[Terms(publish_status=['0', '1']), Terms(weko_shared_ids=['5'])]), Bool(must=[Terms(publish_status=['0', '1'])])]), Bool(must=[Match(relation_version_is_last='true')])], ['33','33/44', '66'])
+
 
 # def default_search_factory(self, search, query_parser=None, search_type=None):
 # .tox/c1/bin/pytest --cov=weko_search_ui tests/test_query.py::test_default_search_factory -vv -s --cov-branch --cov-report=xml --basetemp=/code/modules/weko-search-ui/.tox/c1/tmp
