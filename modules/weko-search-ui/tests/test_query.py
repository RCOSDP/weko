--- conflicted
+++ resolved
@@ -1,13 +1,6 @@
 import json
 import copy
-<<<<<<< HEAD
 from elasticsearch_dsl.query import Match, Range, Terms, Bool
-=======
-import os
-from flask import request, url_for
-from re import L
-from elasticsearch_dsl.query import Match, Range, Terms, Bool, Exists
->>>>>>> 200885a5
 from mock import patch, MagicMock
 from werkzeug.datastructures import MultiDict
 from invenio_accounts.testutils import login_user_via_session
@@ -78,30 +71,14 @@
                 with i18n_app.test_request_context("/test?search_type=0"):
                     # index_id in is_perm_indexes
                     res = get_permission_filter(33)
-<<<<<<< HEAD
-                    assert res == ([Bool(must=[Bool(should=[Terms(path='33')])], should=[Bool(must=[Terms(publish_status=['0', '1']), Match(weko_creator_id=5)]), Bool(must=[Terms(publish_status=['0', '1']), Terms(weko_shared_ids=[5])]), Bool(must=[Terms(publish_status=['0', '1'])])]), Bool(must=[Match(relation_version_is_last='true')])], ["33", "33/44"])
-                    # index_id not in is_perm_indexes
-                    res = get_permission_filter(33333)
-                    assert res == ([Bool(must=[Bool()], should=[Bool(must=[Terms(publish_status=['0', '1']), Match(weko_creator_id=5)]), Bool(must=[Terms(publish_status=['0', '1']), Terms(weko_shared_ids=[5])]), Bool(must=[Terms(publish_status=['0', '1'])])]), Bool(must=[Match(relation_version_is_last='true')])], ['33', '33/44'])
-=======
                     assert res == ([Bool(must=[Bool(should=[Terms(path='33')])], should=[Bool(must=[Terms(publish_status=['0', '1']), Match(weko_creator_id=5)]), Bool(must=[Terms(publish_status=['0', '1']), Terms(weko_shared_ids=[5])]), Bool(must=[Terms(publish_status=['0', '1'])])]), Bool(must=[Match(relation_version_is_last='true')])], ["33", "33/44", '66'])
                     # index_id not in is_perm_indexes
                     res = get_permission_filter(33333)
                     assert res == ([Bool(must=[Bool()], should=[Bool(must=[Terms(publish_status=['0', '1']), Match(weko_creator_id=5)]), Bool(must=[Terms(publish_status=['0', '1']), Terms(weko_shared_ids=[5])]), Bool(must=[Terms(publish_status=['0', '1'])])]), Bool(must=[Match(relation_version_is_last='true')])], ['33', '33/44', '66'])
->>>>>>> 200885a5
                 # exist index_id, search_type = INDEX
                 with i18n_app.test_request_context("/test?search_type=2"):
                     # index_id in is_perm_indexes
                     res = get_permission_filter(33)
-<<<<<<< HEAD
-                    assert res == ([Bool(must=[Terms(path=['33'])], should=[Bool(must=[Terms(publish_status=['0', '1']), Match(weko_creator_id=5)]), Bool(must=[Terms(publish_status=['0', '1']), Terms(weko_shared_ids=[5])]), Bool(must=[Terms(publish_status=['0', '1'])])]), Bool(must=[Match(relation_version_is_last='true')])], ['33', '33/44'])
-                    # index_id not in is_perm_indexes
-                    res = get_permission_filter(33333)
-                    assert res == ([Bool(must=[Terms(path=[])], should=[Bool(must=[Terms(publish_status=['0', '1']), Match(weko_creator_id=5)]), Bool(must=[Terms(publish_status=['0', '1']), Terms(weko_shared_ids=[5])]), Bool(must=[Terms(publish_status=['0', '1'])])]), Bool(must=[Match(relation_version_is_last='true')])], ['33', '33/44'])
-                # not exist index_id
-                res = get_permission_filter()
-                assert res == ([Bool(must=[Terms(path=[])], should=[Bool(must=[Terms(publish_status=['0', '1']), Match(weko_creator_id=5)]), Bool(must=[Terms(publish_status=['0', '1']), Terms(weko_shared_ids=[5])]), Bool(must=[Terms(publish_status=['0', '1'])])]), Bool(must=[Match(relation_version_is_last='true')])], [])
-=======
                     assert res == ([Bool(must=[Terms(path=['33'])], should=[Bool(must=[Terms(publish_status=['0', '1']), Match(weko_creator_id=5)]), Bool(must=[Terms(publish_status=['0', '1']), Terms(weko_shared_ids=[5])]), Bool(must=[Terms(publish_status=['0', '1'])])]), Bool(must=[Match(relation_version_is_last='true')])], ['33', '33/44', '66'])
                     # index_id not in is_perm_indexes
                     res = get_permission_filter(33333)
@@ -109,7 +86,6 @@
                 # not exist index_id
                 res = get_permission_filter()
                 assert res == ([Bool(must=[Terms(path=['33', '44', '66'])], should=[Bool(must=[Terms(publish_status=['0', '1']), Match(weko_creator_id=5)]), Bool(must=[Terms(publish_status=['0', '1']), Terms(weko_shared_ids=[5])]), Bool(must=[Terms(publish_status=['0', '1'])])]), Bool(must=[Match(relation_version_is_last='true')])], ['33', '33/44', '66'])
->>>>>>> 200885a5
         # not admin user
         with patch("flask_login.utils._get_user", return_value=users[1]['obj']):
             with patch("weko_search_ui.query.check_permission_user",return_value=(users[1]["id"],True)):
@@ -129,6 +105,16 @@
                 res = get_permission_filter(33)
                 assert res == ([Terms(publish_status=['0', '1']), Terms(path=['33']), Bool(must=[Terms(publish_status=['0', '1']), Match(relation_version_is_last='true')])], ['33', '33/44', '66'])
 
+    with patch("flask_login.utils._get_user", return_value=users[3]['obj']):
+        res = get_permission_filter(33)
+        expected = ([Match(publish_status='0'), Range(publish_date={'lte': 'now/d', 'time_zone': 'UTC'}), Terms(path=['33']), Bool(must=[Match(publish_status='0'), Match(relation_version_is_last='true')])], ['33','33/44'])
+        assert res==expected
+        mock_searchperm = MagicMock(side_effect=MockSearchPerm)
+        with patch('weko_search_ui.query.search_permission', mock_searchperm):
+            res = get_permission_filter()
+            expected = ([Bool(must=[Terms(path=['33','44'])], should=[Match(weko_creator_id='5'), Terms(weko_shared_ids=['5']), Bool(must=[Match(publish_status='0'), Range(publish_date={'lte': 'now/d', 'time_zone': 'UTC'})])]), Bool(must=[Match(relation_version_is_last='true')])], ['33','33/44'])
+            assert res==expected
+
 
 def test_get_permission_filter_with_community(i18n_app, users, client_request_args, indices, communities):
     # is_perm is True
@@ -157,28 +143,6 @@
         with patch('weko_search_ui.query.search_permission', mock_searchperm):
             res = get_permission_filter()
             assert res==([Bool(must=[Terms(path=['33','44', '66'])], should=[Bool(must=[Terms(publish_status=['0', '1']), Match(weko_creator_id='5')]), Bool(must=[Terms(publish_status=['0', '1']), Terms(weko_shared_ids=['5'])]), Bool(must=[Terms(publish_status=['0', '1'])])]), Bool(must=[Match(relation_version_is_last='true')])], ['33','33/44', '66'])
-
-
-    with patch("flask_login.utils._get_user", return_value=users[3]['obj']):
-        res = get_permission_filter(33)
-        expected = ([Match(publish_status='0'), Range(publish_date={'lte': 'now/d', 'time_zone': 'UTC'}), Terms(path=['33']), Bool(must=[Match(publish_status='0'), Match(relation_version_is_last='true')])], ['33','33/44'])
-        assert res==expected
-        mock_searchperm = MagicMock(side_effect=MockSearchPerm)
-        with patch('weko_search_ui.query.search_permission', mock_searchperm):
-            res = get_permission_filter()
-            expected = ([Bool(must=[Terms(path=['33','44'])], should=[Match(weko_creator_id='5'), Terms(weko_shared_ids=['5']), Bool(must=[Match(publish_status='0'), Range(publish_date={'lte': 'now/d', 'time_zone': 'UTC'})])]), Bool(must=[Match(relation_version_is_last='true')])], ['33','33/44'])
-            assert res==expected
-
-
-# .tox/c1/bin/pytest --cov=weko_search_ui tests/test_query.py::test_get_permission_filter_fulltext -vv -s --cov-branch --cov-report=html --basetemp=/code/modules/weko-search-ui/.tox/c1/tmp
-def test_get_permission_filter_fulltext(i18n_app, users, client_request_args_FULL_TEXT, indices):
-    with patch("flask_login.utils._get_user", return_value=users[3]['obj']):
-        res = get_permission_filter(33)
-        assert res==([Match(publish_status='0'), Range(publish_date={'lte': 'now/d', 'time_zone': 'UTC'}), Bool(should=[Terms(path='33')]), Bool(must=[Match(publish_status='0'), Match(relation_version_is_last='true')])], ['33','33/44'])
-        mock_searchperm = MagicMock(side_effect=MockSearchPerm)
-        with patch('weko_search_ui.query.search_permission', mock_searchperm):
-            res = get_permission_filter()
-            assert res==([Bool(must=[Terms(path=['33','44'])], should=[Match(weko_creator_id='5'), Terms(weko_shared_ids=['5']), Bool(must=[Match(publish_status='0'), Range(publish_date={'lte': 'now/d', 'time_zone': 'UTC'})])]), Bool(must=[Match(relation_version_is_last='true')])], ['33','33/44'])
 
 
 # def default_search_factory(self, search, query_parser=None, search_type=None):
@@ -709,23 +673,19 @@
 
 # def item_path_search_factory(self, search, index_id=None):
 # .tox/c1/bin/pytest --cov=weko_search_ui tests/test_query.py::test_item_path_search_factory -vv -s --cov-branch --cov-report=xml --basetemp=/code/modules/weko-search-ui/.tox/c1/tmp
-def test_item_path_search_factory(i18n_app, users, indices):
+def test_item_path_search_factory(app, users, indices):
     search = RecordsSearch()
-    i18n_app.config['WEKO_SEARCH_TYPE_INDEX'] = 'index'
-    i18n_app.config['OAISERVER_ES_MAX_CLAUSE_COUNT'] = 1
-    i18n_app.config['WEKO_ADMIN_MANAGEMENT_OPTIONS'] = WEKO_ADMIN_MANAGEMENT_OPTIONS
-    with i18n_app.test_request_context():
+    app.config['WEKO_SEARCH_TYPE_INDEX'] = 'index'
+    app.config['OAISERVER_ES_MAX_CLAUSE_COUNT'] = 1
+    app.config['WEKO_ADMIN_MANAGEMENT_OPTIONS'] = WEKO_ADMIN_MANAGEMENT_OPTIONS
+    with app.test_request_context():
         with patch("flask_login.utils._get_user", return_value=users[3]['obj']):
             with patch("weko_search_ui.query.get_item_type_aggs", return_value={}):
                 mock_searchperm = MagicMock(side_effect=MockSearchPerm)
                 with patch('weko_search_ui.query.search_permission', mock_searchperm):
                     res = item_path_search_factory(self=None, search=search, index_id=33)
                     assert res
-<<<<<<< HEAD
                     _rv = ([Bool(must=[Terms(path=[])], should=[Match(weko_creator_id='5'), Terms(weko_shared_ids=['5']), Bool(must=[Match(publish_status='0'), Range(publish_date={'lte': 'now/d'})])]), Bool(must=[Match(relation_version_is_last='true')])], ['3', '4', '5'])
-=======
-                    _rv = ([Bool(must=[Terms(path=[])], should=[Match(weko_creator_id='5'), Match(weko_shared_ids=['5']), Bool(must=[Match(publish_status='0'), Range(publish_date={'lte': 'now/d'})])]), Bool(must=[Match(relation_version_is_last='true')])], ['3', '4', '5'])
->>>>>>> 200885a5
                     with patch('weko_search_ui.query.get_permission_filter', return_value=_rv):
                         res = item_path_search_factory(self=None, search=search, index_id=None)
                         assert res
@@ -736,7 +696,7 @@
 
     with patch("flask_login.utils._get_user",return_value=users[3]["obj"]):
         url = "/test?page=1&size=20&sort=controlnumber&search_type=2&q=3"
-        with i18n_app.test_request_context(url):
+        with app.test_request_context(url):
             mock_searchperm = MagicMock(side_effect=MockSearchPerm)
             with patch("weko_search_ui.query.search_permission",mock_searchperm):
                 with patch("weko_search_ui.query.get_item_type_aggs",return_value={}):
