--- conflicted
+++ resolved
@@ -20,13 +20,8 @@
     item_path_search_factory,
     check_permission_user,
     opensearch_factory,
-<<<<<<< HEAD
     item_search_factory,
-    feedback_email_search_factory,
     _split_text_by_or
-=======
-    item_search_factory
->>>>>>> 2fec528d
 )
 
 # def get_item_type_aggs(search_index):
