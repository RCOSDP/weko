--- conflicted
+++ resolved
@@ -132,12 +132,8 @@
 
 from weko_admin import WekoAdmin
 from weko_admin.config import WEKO_ADMIN_DEFAULT_ITEM_EXPORT_SETTINGS, WEKO_ADMIN_MANAGEMENT_OPTIONS
-<<<<<<< HEAD
 from weko_admin.models import FacetSearchSetting, Identifier, SessionLifetime, AdminSettings
-=======
-from weko_admin.models import FacetSearchSetting, Identifier, SessionLifetime
 from weko_accounts import WekoAccounts
->>>>>>> 4da1cee2
 from weko_deposit.api import WekoDeposit
 from weko_deposit.api import WekoDeposit as aWekoDeposit
 from weko_deposit.api import WekoIndexer, WekoRecord
@@ -696,7 +692,12 @@
         WEKO_SEARCH_UI_TO_NUMBER_FORMAT="99999999999999.99",
         WEKO_SEARCH_UI_BASE_TEMPLATE=WEKO_SEARCH_UI_BASE_TEMPLATE,
         WEKO_SEARCH_KEYWORDS_DICT=WEKO_SEARCH_KEYWORDS_DICT,
-<<<<<<< HEAD
+        SWORD_METADATA_FILE = SWORD_METADATA_FILE,
+        ROCRATE_METADATA_FILE = ROCRATE_METADATA_FILE,
+        WEKO_ITEMS_UI_INDEX_PATH_SPLIT = '///',
+        WEKO_SEARCH_UI_BULK_EXPORT_RETRY = 5,
+        WEKO_SEARCH_UI_BULK_EXPORT_LIMIT = 100,
+        RECORDS_UI_ENDPOINTS = RECORDS_UI_ENDPOINTS,
         WEKO_SCHEMA_JPCOAR_V2_SCHEMA_NAME="jpcoar_mapping",
         WEKO_SCHEMA_JPCOAR_V2_RESOURCE_TYPE_REPLACE={
             "periodical": "journal",
@@ -705,14 +706,6 @@
             "report part": "other",
             "conference object": "conference output",
         }
-=======
-        SWORD_METADATA_FILE = SWORD_METADATA_FILE,
-        ROCRATE_METADATA_FILE = ROCRATE_METADATA_FILE,
-        WEKO_ITEMS_UI_INDEX_PATH_SPLIT = '///',
-        WEKO_SEARCH_UI_BULK_EXPORT_RETRY = 5,
-        WEKO_SEARCH_UI_BULK_EXPORT_LIMIT = 100,
-        RECORDS_UI_ENDPOINTS = RECORDS_UI_ENDPOINTS
->>>>>>> 4da1cee2
     )
     app_.url_map.converters["pid"] = PIDConverter
     app_.config["RECORDS_REST_ENDPOINTS"]["recid"]["search_class"] = search_class
