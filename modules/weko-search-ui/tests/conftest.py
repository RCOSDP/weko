# -*- coding: utf-8 -*-
#
# This file is part of WEKO3.
# Copyright (C) 2017 National Institute of Informatics.
#
# WEKO3 is free software; you can redistribute it
# and/or modify it under the terms of the GNU General Public License as
# published by the Free Software Foundation; either version 2 of the
# License, or (at your option) any later version.
#
# WEKO3 is distributed in the hope that it will be
# useful, but WITHOUT ANY WARRANTY; without even the implied warranty of
# MERCHANTABILITY or FITNESS FOR A PARTICULAR PURPOSE.  See the GNU
# General Public License for more details.
#
# You should have received a copy of the GNU General Public License
# along with WEKO3; if not, write to the
# Free Software Foundation, Inc., 59 Temple Place, Suite 330, Boston,
# MA 02111-1307, USA.

"""Pytest configuration."""
import copy
import json
import os
import shutil
import tempfile
import uuid
import xml.etree.ElementTree as ET
import xmltodict
from datetime import date, datetime, timedelta
from os.path import join
from time import sleep
import pytest
import requests
from elasticsearch import Elasticsearch
from elasticsearch import VERSION as ES_VERSION
from elasticsearch.exceptions import RequestError
from flask import Flask, url_for
from flask.cli import ScriptInfo
from flask_babelex import Babel
from flask_babelex import lazy_gettext as _
from flask_celeryext import FlaskCeleryExt
from flask_login import LoginManager, current_user, login_user
from flask_menu import Menu
from unittest.mock import Mock, patch, MagicMock
from pytest_mock import mocker
from simplekv.memory.redisstore import RedisStore
from six import BytesIO
from sqlalchemy import event
from sqlalchemy.engine import Engine
from sqlalchemy.orm import Session
from sqlalchemy_utils.functions import create_database, database_exists, drop_database
from werkzeug.local import LocalProxy
from invenio_records.api import Record
from invenio_stats.processors import EventsIndexer
from .helpers import create_record, json_data, bagify

from invenio_access import InvenioAccess
from invenio_access.models import ActionRoles, ActionUsers
from invenio_accounts import InvenioAccounts
from invenio_accounts.models import Role, User
from invenio_accounts.testutils import create_test_user, login_user_via_session
from invenio_admin import InvenioAdmin
from invenio_assets import InvenioAssets
from invenio_cache import InvenioCache
from invenio_communities import InvenioCommunities
from invenio_communities.models import Community
from invenio_db import InvenioDB
from invenio_db import db as db_
from invenio_db.utils import drop_alembic_version_table
from invenio_deposit import InvenioDeposit
from invenio_deposit.api import Deposit
from invenio_deposit.config import (
    DEPOSIT_DEFAULT_JSONSCHEMA,
    DEPOSIT_DEFAULT_STORAGE_CLASS,
    DEPOSIT_JSONSCHEMAS_PREFIX,
    DEPOSIT_RECORDS_UI_ENDPOINTS,
    DEPOSIT_REST_ENDPOINTS,
)
from invenio_files_rest import InvenioFilesREST
from invenio_files_rest.models import Bucket, FileInstance, Location, ObjectVersion
from invenio_files_rest.permissions import (
    bucket_listmultiparts_all,
    bucket_read_all,
    bucket_read_versions_all,
    bucket_update_all,
    location_update_all,
    multipart_delete_all,
    multipart_read_all,
    object_delete_all,
    object_delete_version_all,
    object_read_all,
    object_read_version_all,
)
from invenio_files_rest.views import blueprint as invenio_files_rest_blueprint
from invenio_i18n import InvenioI18N
from invenio_indexer import InvenioIndexer
from invenio_jsonschemas import InvenioJSONSchemas
from invenio_mail import InvenioMail
from invenio_oaiharvester.models import HarvestSettings
from invenio_oaiserver import InvenioOAIServer
from invenio_oaiserver.models import Identify, OAISet
from invenio_pidrelations import InvenioPIDRelations
from invenio_pidrelations.contrib.records import RecordDraft
from invenio_pidrelations.contrib.versioning import PIDVersioning
from invenio_pidrelations.models import PIDRelation
from invenio_pidstore import InvenioPIDStore, current_pidstore
from invenio_pidstore.models import PersistentIdentifier, PIDStatus, RecordIdentifier
from invenio_pidstore.providers.recordid import RecordIdProvider
from invenio_queues.proxies import current_queues
from invenio_records import InvenioRecords
from invenio_records.models import RecordMetadata
from invenio_records_files.models import RecordsBuckets
from invenio_records_rest import InvenioRecordsREST, config
from invenio_records_rest.config import RECORDS_REST_SORT_OPTIONS
from invenio_records_rest.facets import terms_filter
from invenio_records_rest.utils import PIDConverter
from invenio_records_rest.views import create_blueprint_from_app
from invenio_rest import InvenioREST
from invenio_search import InvenioSearch, RecordsSearch, current_search, current_search_client
from invenio_stats import InvenioStats
from invenio_stats.config import SEARCH_INDEX_PREFIX as index_prefix
from invenio_indexer.signals import before_record_index
from invenio_indexer.api import RecordIndexer
from invenio_stats.contrib.event_builders import (
    build_file_unique_id,
    build_record_unique_id,
    file_download_event_builder,
)
from invenio_records_ui import InvenioRecordsUI
from invenio_records_ui.config import RECORDS_UI_ENDPOINTS

from weko_admin import WekoAdmin
from weko_admin.config import WEKO_ADMIN_DEFAULT_ITEM_EXPORT_SETTINGS, WEKO_ADMIN_MANAGEMENT_OPTIONS
from weko_admin.models import FacetSearchSetting, Identifier, SessionLifetime, AdminSettings
<<<<<<< HEAD
=======
from weko_accounts import WekoAccounts
>>>>>>> 200885a5
from weko_deposit.api import WekoDeposit
from weko_deposit.api import WekoDeposit as aWekoDeposit
from weko_deposit.api import WekoIndexer, WekoRecord
from weko_deposit.config import WEKO_BUCKET_QUOTA_SIZE, WEKO_MAX_FILE_SIZE
from weko_groups import WekoGroups
from weko_index_tree import WekoIndexTree, WekoIndexTreeREST
from weko_index_tree.api import Indexes
from weko_index_tree.config import WEKO_INDEX_TREE_REST_ENDPOINTS as _WEKO_INDEX_TREE_REST_ENDPOINTS
from weko_index_tree.models import Index, IndexStyle
from weko_items_ui.config import WEKO_ITEMS_UI_FILE_SISE_PREVIEW_LIMIT, WEKO_ITEMS_UI_MS_MIME_TYPE
from weko_logging.audit import WekoLoggingUserActivity
from weko_records import WekoRecords
from weko_records.api import ItemsMetadata, ItemTypes, Mapping, ItemTypeNames
from weko_records.config import WEKO_ITEMTYPE_EXCLUDED_KEYS
from weko_records.models import ItemType, ItemTypeMapping, ItemTypeName, ItemMetadata
from weko_records.serializers.utils import get_full_mapping
from weko_records_ui.config import (
    EMAIL_DISPLAY_FLG,
    WEKO_PERMISSION_ROLE_COMMUNITY,
    WEKO_PERMISSION_SUPER_ROLE_USER,
    WEKO_RECORDS_UI_BULK_UPDATE_FIELDS,
    WEKO_RECORDS_UI_EMAIL_ITEM_KEYS,
)
from weko_records_ui.models import PDFCoverPageSettings, RocrateMapping
from weko_redis.redis import RedisConnection
from weko_schema_ui.models import OAIServerSchema
from weko_theme import WekoTheme
from weko_theme.config import THEME_BODY_TEMPLATE, WEKO_THEME_ADMIN_ITEM_MANAGEMENT_INIT_TEMPLATE
from weko_workflow import WekoWorkflow
from weko_workflow.models import Action, ActionStatus, ActionStatusPolicy, Activity, FlowAction, FlowDefine, WorkFlow
from weko_search_ui import WekoSearchREST, WekoSearchUI
from weko_search_ui.config import SEARCH_UI_SEARCH_INDEX, WEKO_SEARCH_TYPE_DICT, WEKO_SEARCH_UI_BASE_TEMPLATE, WEKO_SEARCH_KEYWORDS_DICT, CHILD_INDEX_THUMBNAIL_WIDTH, CHILD_INDEX_THUMBNAIL_HEIGHT, ROCRATE_METADATA_FILE, SWORD_METADATA_FILE
from weko_search_ui.rest import create_blueprint
from weko_search_ui.views import blueprint_api


from invenio_oaiharvester.models import OAIHarvestConfig, HarvestSettings




# from moto import mock_s3





FIXTURE_DIR = os.path.join(os.path.dirname(os.path.realpath(__file__)), "data")


class TestSearch(RecordsSearch):
    """Test record search."""

    class Meta:
        """Test configuration."""

        index = "invenio-records-rest"
        doc_types = None

    def __init__(self, **kwargs):
        """Add extra options."""
        super(TestSearch, self).__init__(**kwargs)
        self._extra.update(**{"_source": {"excludes": ["_access"]}})


# class MockEs():
#     def __init__(self,**keywargs):
#         self.indices = self.MockIndices()
#         self.es = Elasticsearch()
#         self.cluster = self.MockCluster()
#     def index(self, id="",version="",version_type="",index="",doc_type="",body="",**arguments):
#         pass
#     def delete(self,id="",index="",doc_type="",**kwargs):
#         return Response(response=json.dumps({}),status=500)
#     @property
#     def transport(self):
#         return self.es.transport
#     class MockIndices():
#         def __init__(self,**keywargs):
#             self.mapping = dict()
#         def delete(self,index="", ignore=""):
#             pass
#         def delete_template(self,index=""):
#             pass
#         def create(self,index="",body={},ignore=""):
#             self.mapping[index] = body
#         def put_alias(self,index="", name="", ignore=""):
#             pass
#         def put_template(self,name="", body={}, ignore=""):
#             pass
#         def refresh(self,index=""):
#             pass
#         def exists(self, index="", **kwargs):
#             if index in self.mapping:
#                 return True
#             else:
#                 return False
#         def flush(self,index="",wait_if_ongoing=""):
#             pass
#         def delete_alias(self, index="", name="",ignore=""):
#             pass

#         # def search(self,index="",doc_type="",body={},**kwargs):
#         #     pass
#     class MockCluster():
#         def __init__(self,**kwargs):
#             pass
#         def health(self, wait_for_status="", request_timeout=0):
#             pass


@pytest.yield_fixture(scope="session")
def search_class():
    """Search class."""
    yield TestSearch

from weko_search_ui import WekoSearchUI


@pytest.yield_fixture()
def instance_path():
    """Temporary instance path."""
    path = tempfile.mkdtemp()
    yield path
    shutil.rmtree(path)


@pytest.fixture()
def base_app(instance_path, search_class, request):
    """Flask application fixture."""
    app_ = Flask(
        "testapp",
        instance_path=instance_path,
        static_folder=join(instance_path, "static"),
    )
    os.environ["INVENIO_WEB_HOST_NAME"] = "127.0.0.1"
    app_.config.update(
        ACCOUNTS_JWT_ENABLE=True,
        SECRET_KEY="SECRET_KEY",
        WEKO_INDEX_TREE_UPDATED=True,
        DEPOSIT_FILES_API="/api/files",
        TESTING=True,
        FILES_REST_DEFAULT_QUOTA_SIZE=None,
        FILES_REST_DEFAULT_STORAGE_CLASS="S",
        FILES_REST_STORAGE_CLASS_LIST={
            "S": "Standard",
            "A": "Archive",
        },
        CACHE_REDIS_URL=os.environ.get("CACHE_REDIS_URL", "redis://redis:6379/0"),
        CACHE_REDIS_DB="0",
        CELERY_RESULT_BACKEND_DB_NO="2",
        CACHE_REDIS_HOST="redis",
        WEKO_INDEX_TREE_STATE_PREFIX="index_tree_expand_state",
        REDIS_PORT="6379",
        DEPOSIT_DEFAULT_JSONSCHEMA=DEPOSIT_DEFAULT_JSONSCHEMA,
        SERVER_NAME="TEST_SERVER",
        LOGIN_DISABLED=False,
        INDEXER_DEFAULT_DOCTYPE="item-v1.0.0",
        WEKO_SCHEMA_JPCOAR_V1_SCHEMA_NAME = 'jpcoar_v1_mapping',
        WEKO_SCHEMA_JPCOAR_V2_SCHEMA_NAME = 'jpcoar_mapping',
        WEKO_SCHEMA_JPCOAR_V2_RESOURCE_TYPE_REPLACE={
            'periodical':'journal',
            'interview':'other',
            'internal report':'other',
            'report part':'other',
        },
        WEKO_SCHEMA_DDI_SCHEMA_NAME = "ddi_mapping",
        INDEXER_FILE_DOC_TYPE="content",
        INDEXER_DEFAULT_INDEX="{}-weko-item-v1.0.0".format("test"),
        INDEX_IMG="indextree/36466818-image.jpg",
        # SQLALCHEMY_DATABASE_URI=os.getenv('SQLALCHEMY_DATABASE_URI',
        #                                   'postgresql+psycopg2://invenio:dbpass123@postgresql:5432/wekotest'),
        # SQLALCHEMY_DATABASE_URI=os.environ.get(
        #     "SQLALCHEMY_DATABASE_URI", "sqlite:///test.db"
        # ),
        SQLALCHEMY_DATABASE_URI=os.getenv('SQLALCHEMY_DATABASE_URI','postgresql+psycopg2://invenio:dbpass123@postgresql:5432/wekotest'),
        SEARCH_ELASTIC_HOSTS=os.environ.get("SEARCH_ELASTIC_HOSTS", "elasticsearch"),
        SQLALCHEMY_TRACK_MODIFICATIONS=True,
        JSONSCHEMAS_HOST="inveniosoftware.org",
        ACCOUNTS_USERINFO_HEADERS=True,
        I18N_LANGUAGES=[("ja", "Japanese"), ("en", "English")],
        WEKO_INDEX_TREE_INDEX_LOCK_KEY_PREFIX="lock_index_",
        WEKO_PERMISSION_SUPER_ROLE_USER=WEKO_PERMISSION_SUPER_ROLE_USER,
        WEKO_PERMISSION_ROLE_COMMUNITY=WEKO_PERMISSION_ROLE_COMMUNITY,
        EMAIL_DISPLAY_FLG=EMAIL_DISPLAY_FLG,
        THEME_SITEURL="https://localhost",
        DEPOSIT_RECORDS_UI_ENDPOINTS=DEPOSIT_RECORDS_UI_ENDPOINTS,
        DEPOSIT_REST_ENDPOINTS=DEPOSIT_REST_ENDPOINTS,
        DEPOSIT_DEFAULT_STORAGE_CLASS=DEPOSIT_DEFAULT_STORAGE_CLASS,
        # RECORDS_REST_SORT_OPTIONS=RECORDS_REST_SORT_OPTIONS,
        RECORDS_REST_DEFAULT_LOADERS={
            "application/json": lambda: request.get_json(),
            "application/json-patch+json": lambda: request.get_json(force=True),
        },
        FILES_REST_OBJECT_KEY_MAX_LEN=255,
        # SEARCH_UI_SEARCH_INDEX=SEARCH_UI_SEARCH_INDEX,
        SEARCH_UI_SEARCH_INDEX="test-weko",
        CHILD_INDEX_THUMBNAIL_WIDTH = CHILD_INDEX_THUMBNAIL_WIDTH,
        CHILD_INDEX_THUMBNAIL_HEIGHT = CHILD_INDEX_THUMBNAIL_HEIGHT,
        # SEARCH_ELASTIC_HOSTS=os.environ.get("INVENIO_ELASTICSEARCH_HOST"),
        SEARCH_INDEX_PREFIX="{}-".format("test"),
        SEARCH_CLIENT_CONFIG=dict(timeout=120, max_retries=10),
        OAISERVER_ID_PREFIX="oai:inveniosoftware.org:recid/",
        OAISERVER_RECORD_INDEX="_all",
        OAISERVER_REGISTER_SET_SIGNALS=True,
        WEKO_ITEMS_UI_FILE_SISE_PREVIEW_LIMIT=WEKO_ITEMS_UI_FILE_SISE_PREVIEW_LIMIT,
        WEKO_ITEMS_UI_MS_MIME_TYPE=WEKO_ITEMS_UI_MS_MIME_TYPE,
        OAISERVER_METADATA_FORMATS={
            "jpcoar_1.0": {
                "serializer": (
                    "weko_schema_ui.utils:dumps_oai_etree",
                    {
                        "schema_type": "jpcoar_v1",
                    },
                ),
                "namespace": "https://irdb.nii.ac.jp/schema/jpcoar/1.0/",
                "schema": "https://irdb.nii.ac.jp/schema/jpcoar/1.0/jpcoar_scm.xsd",
            }
        },
        THEME_SITENAME="WEKO3",
        IDENTIFIER_GRANT_SUFFIX_METHOD=0,
        THEME_FRONTPAGE_TEMPLATE="weko_theme/frontpage.html",
        BASE_EDIT_TEMPLATE="weko_theme/edit.html",
        BASE_PAGE_TEMPLATE="weko_theme/page.html",
        RECORDS_REST_ENDPOINTS=copy.deepcopy(config.RECORDS_REST_ENDPOINTS),
        RECORDS_REST_DEFAULT_CREATE_PERMISSION_FACTORY=None,
        RECORDS_REST_DEFAULT_DELETE_PERMISSION_FACTORY=None,
        RECORDS_REST_DEFAULT_READ_PERMISSION_FACTORY=None,
        RECORDS_REST_DEFAULT_UPDATE_PERMISSION_FACTORY=None,
        RECORDS_REST_DEFAULT_RESULTS_SIZE=10,
        RECORDS_REST_DEFAULT_SEARCH_INDEX=search_class.Meta.index,
        RECORDS_REST_FACETS={
            search_class.Meta.index: {
                "aggs": {"stars": {"terms": {"field": "stars"}}},
                "post_filters": {
                    "stars": terms_filter("stars"),
                },
            }
        },
        RECORDS_REST_SORT_OPTIONS={
            search_class.Meta.index: dict(
                year=dict(
                    fields=["year"],
                )
            ),
            "test-weko": {
                "test-weko": {"fields": [1,2,3], "nested": 1},
                'controlnumber': {'title': 'ID', 'fields': ['control_number'], 'default_order': 'asc', 'order': 2,}
            },
        },
        FILES_REST_DEFAULT_MAX_FILE_SIZE=None,
        WEKO_ADMIN_ENABLE_LOGIN_INSTRUCTIONS=False,
        WEKO_ADMIN_MANAGEMENT_OPTIONS=WEKO_ADMIN_MANAGEMENT_OPTIONS,
        WEKO_ADMIN_DEFAULT_ITEM_EXPORT_SETTINGS=WEKO_ADMIN_DEFAULT_ITEM_EXPORT_SETTINGS,
        WEKO_ADMIN_CACHE_TEMP_DIR_INFO_KEY_DEFAULT="cache::temp_dir_info",
        WEKO_ITEMS_UI_EXPORT_TMP_PREFIX="weko_export_",
        WEKO_SEARCH_UI_IMPORT_TMP_PREFIX="weko_import_",
        WEKO_AUTHORS_ES_INDEX_NAME="{}-authors".format(index_prefix),
        WEKO_AUTHORS_ES_DOC_TYPE="author-v1.0.0",
        WEKO_HANDLE_ALLOW_REGISTER_CNRI=False,
        WEKO_PERMISSION_ROLE_USER=[
            "System Administrator",
            "Repository Administrator",
            "Contributor",
            "General",
            "Community Administrator",
        ],
        WEKO_RECORDS_UI_LICENSE_DICT=[
            {
                "name": _("write your own license"),
                "value": "license_free",
            },
            # version 0
            {
                "name": _(
                    "Creative Commons CC0 1.0 Universal Public Domain Designation"
                ),
                "code": "CC0",
                "href_ja": "https://creativecommons.org/publicdomain/zero/1.0/deed.ja",
                "href_default": "https://creativecommons.org/publicdomain/zero/1.0/",
                "value": "license_12",
                "src": "88x31(0).png",
                "src_pdf": "cc-0.png",
                "href_pdf": "https://creativecommons.org/publicdomain/zero/1.0/"
                "deed.ja",
                "txt": "This work is licensed under a Public Domain Dedication "
                "International License.",
            },
            # version 3.0
            {
                "name": _("Creative Commons Attribution 3.0 Unported (CC BY 3.0)"),
                "code": "CC BY 3.0",
                "href_ja": "https://creativecommons.org/licenses/by/3.0/deed.ja",
                "href_default": "https://creativecommons.org/licenses/by/3.0/",
                "value": "license_6",
                "src": "88x31(1).png",
                "src_pdf": "by.png",
                "href_pdf": "http://creativecommons.org/licenses/by/3.0/",
                "txt": "This work is licensed under a Creative Commons Attribution"
                " 3.0 International License.",
            },
            {
                "name": _(
                    "Creative Commons Attribution-ShareAlike 3.0 Unported "
                    "(CC BY-SA 3.0)"
                ),
                "code": "CC BY-SA 3.0",
                "href_ja": "https://creativecommons.org/licenses/by-sa/3.0/deed.ja",
                "href_default": "https://creativecommons.org/licenses/by-sa/3.0/",
                "value": "license_7",
                "src": "88x31(2).png",
                "src_pdf": "by-sa.png",
                "href_pdf": "http://creativecommons.org/licenses/by-sa/3.0/",
                "txt": "This work is licensed under a Creative Commons Attribution"
                "-ShareAlike 3.0 International License.",
            },
            {
                "name": _(
                    "Creative Commons Attribution-NoDerivs 3.0 Unported (CC BY-ND 3.0)"
                ),
                "code": "CC BY-ND 3.0",
                "href_ja": "https://creativecommons.org/licenses/by-nd/3.0/deed.ja",
                "href_default": "https://creativecommons.org/licenses/by-nd/3.0/",
                "value": "license_8",
                "src": "88x31(3).png",
                "src_pdf": "by-nd.png",
                "href_pdf": "http://creativecommons.org/licenses/by-nd/3.0/",
                "txt": "This work is licensed under a Creative Commons Attribution"
                "-NoDerivatives 3.0 International License.",
            },
            {
                "name": _(
                    "Creative Commons Attribution-NonCommercial 3.0 Unported"
                    " (CC BY-NC 3.0)"
                ),
                "code": "CC BY-NC 3.0",
                "href_ja": "https://creativecommons.org/licenses/by-nc/3.0/deed.ja",
                "href_default": "https://creativecommons.org/licenses/by-nc/3.0/",
                "value": "license_9",
                "src": "88x31(4).png",
                "src_pdf": "by-nc.png",
                "href_pdf": "http://creativecommons.org/licenses/by-nc/3.0/",
                "txt": "This work is licensed under a Creative Commons Attribution"
                "-NonCommercial 3.0 International License.",
            },
            {
                "name": _(
                    "Creative Commons Attribution-NonCommercial-ShareAlike 3.0 "
                    "Unported (CC BY-NC-SA 3.0)"
                ),
                "code": "CC BY-NC-SA 3.0",
                "href_ja": "https://creativecommons.org/licenses/by-nc-sa/3.0/deed.ja",
                "href_default": "https://creativecommons.org/licenses/by-nc-sa/3.0/",
                "value": "license_10",
                "src": "88x31(5).png",
                "src_pdf": "by-nc-sa.png",
                "href_pdf": "http://creativecommons.org/licenses/by-nc-sa/3.0/",
                "txt": "This work is licensed under a Creative Commons Attribution"
                "-NonCommercial-ShareAlike 3.0 International License.",
            },
            {
                "name": _(
                    "Creative Commons Attribution-NonCommercial-NoDerivs "
                    "3.0 Unported (CC BY-NC-ND 3.0)"
                ),
                "code": "CC BY-NC-ND 3.0",
                "href_ja": "https://creativecommons.org/licenses/by-nc-nd/3.0/deed.ja",
                "href_default": "https://creativecommons.org/licenses/by-nc-nd/3.0/",
                "value": "license_11",
                "src": "88x31(6).png",
                "src_pdf": "by-nc-nd.png",
                "href_pdf": "http://creativecommons.org/licenses/by-nc-nd/3.0/",
                "txt": "This work is licensed under a Creative Commons Attribution"
                "-NonCommercial-ShareAlike 3.0 International License.",
            },
            # version 4.0
            {
                "name": _("Creative Commons Attribution 4.0 International (CC BY 4.0)"),
                "code": "CC BY 4.0",
                "href_ja": "https://creativecommons.org/licenses/by/4.0/deed.ja",
                "href_default": "https://creativecommons.org/licenses/by/4.0/",
                "value": "license_0",
                "src": "88x31(1).png",
                "src_pdf": "by.png",
                "href_pdf": "http://creativecommons.org/licenses/by/4.0/",
                "txt": "This work is licensed under a Creative Commons Attribution"
                " 4.0 International License.",
            },
            {
                "name": _(
                    "Creative Commons Attribution-ShareAlike 4.0 International "
                    "(CC BY-SA 4.0)"
                ),
                "code": "CC BY-SA 4.0",
                "href_ja": "https://creativecommons.org/licenses/by-sa/4.0/deed.ja",
                "href_default": "https://creativecommons.org/licenses/by-sa/4.0/",
                "value": "license_1",
                "src": "88x31(2).png",
                "src_pdf": "by-sa.png",
                "href_pdf": "http://creativecommons.org/licenses/by-sa/4.0/",
                "txt": "This work is licensed under a Creative Commons Attribution"
                "-ShareAlike 4.0 International License.",
            },
            {
                "name": _(
                    "Creative Commons Attribution-NoDerivatives 4.0 International "
                    "(CC BY-ND 4.0)"
                ),
                "code": "CC BY-ND 4.0",
                "href_ja": "https://creativecommons.org/licenses/by-nd/4.0/deed.ja",
                "href_default": "https://creativecommons.org/licenses/by-nd/4.0/",
                "value": "license_2",
                "src": "88x31(3).png",
                "src_pdf": "by-nd.png",
                "href_pdf": "http://creativecommons.org/licenses/by-nd/4.0/",
                "txt": "This work is licensed under a Creative Commons Attribution"
                "-NoDerivatives 4.0 International License.",
            },
            {
                "name": _(
                    "Creative Commons Attribution-NonCommercial 4.0 International"
                    " (CC BY-NC 4.0)"
                ),
                "code": "CC BY-NC 4.0",
                "href_ja": "https://creativecommons.org/licenses/by-nc/4.0/deed.ja",
                "href_default": "https://creativecommons.org/licenses/by-nc/4.0/",
                "value": "license_3",
                "src": "88x31(4).png",
                "src_pdf": "by-nc.png",
                "href_pdf": "http://creativecommons.org/licenses/by-nc/4.0/",
                "txt": "This work is licensed under a Creative Commons Attribution"
                "-NonCommercial 4.0 International License.",
            },
            {
                "name": _(
                    "Creative Commons Attribution-NonCommercial-ShareAlike 4.0"
                    " International (CC BY-NC-SA 4.0)"
                ),
                "code": "CC BY-NC-SA 4.0",
                "href_ja": "https://creativecommons.org/licenses/by-nc-sa/4.0/deed.ja",
                "href_default": "https://creativecommons.org/licenses/by-nc-sa/4.0/",
                "value": "license_4",
                "src": "88x31(5).png",
                "src_pdf": "by-nc-sa.png",
                "href_pdf": "http://creativecommons.org/licenses/by-nc-sa/4.0/",
                "txt": "This work is licensed under a Creative Commons Attribution"
                "-NonCommercial-ShareAlike 4.0 International License.",
            },
            {
                "name": _(
                    "Creative Commons Attribution-NonCommercial-NoDerivatives 4.0 "
                    "International (CC BY-NC-ND 4.0)"
                ),
                "code": "CC BY-NC-ND 4.0",
                "href_ja": "https://creativecommons.org/licenses/by-nc-nd/4.0/deed.ja",
                "href_default": "https://creativecommons.org/licenses/by-nc-nd/4.0/",
                "value": "license_5",
                "src": "88x31(6).png",
                "src_pdf": "by-nc-nd.png",
                "href_pdf": "http://creativecommons.org/licenses/by-nc-nd/4.0/",
                "txt": "This work is licensed under a Creative Commons Attribution"
                "-NonCommercial-ShareAlike 4.0 International License.",
            },
        ],
        WEKO_RECORDS_UI_BULK_UPDATE_FIELDS=WEKO_RECORDS_UI_BULK_UPDATE_FIELDS,
        WEKO_RECORDS_UI_EMAIL_ITEM_KEYS=WEKO_RECORDS_UI_EMAIL_ITEM_KEYS,
        WEKO_SEARCH_UI_BULK_EXPORT_URI="URI_EXPORT_ALL",
        WEKO_SEARCH_UI_BULK_EXPORT_EXPIRED_TIME=3,
        WEKO_SEARCH_UI_BULK_EXPORT_TASK="KEY_EXPORT_ALL",
        WEKO_ADMIN_CACHE_PREFIX="admin_cache_{name}_{user_id}",
        WEKO_INDEXTREE_JOURNAL_FORM_JSON_FILE="schemas/schemaform.json",
        WEKO_INDEXTREE_JOURNAL_REST_ENDPOINTS=dict(
            tid=dict(
                record_class="weko_indextree_journal.api:Journals",
                admin_indexjournal_route="/admin/indexjournal/<int:journal_id>",
                journal_route="/admin/indexjournal",
                # item_tree_journal_route='/tree/journal/<int:pid_value>',
                # journal_move_route='/tree/journal/move/<int:index_id>',
                default_media_type="application/json",
                create_permission_factory_imp="weko_indextree_journal.permissions:indextree_journal_permission",
                read_permission_factory_imp="weko_indextree_journal.permissions:indextree_journal_permission",
                update_permission_factory_imp="weko_indextree_journal.permissions:indextree_journal_permission",
                delete_permission_factory_imp="weko_indextree_journal.permissions:indextree_journal_permission",
            )
        ),
        WEKO_OPENSEARCH_SYSTEM_SHORTNAME="WEKO",
        WEKO_BUCKET_QUOTA_SIZE=WEKO_BUCKET_QUOTA_SIZE,
        WEKO_MAX_FILE_SIZE=WEKO_MAX_FILE_SIZE,
        WEKO_OPENSEARCH_SYSTEM_DESCRIPTION=(
            "WEKO - NII Scholarly and Academic Information Navigator"
        ),
        WEKO_OPENSEARCH_IMAGE_URL="static/favicon.ico",
        WEKO_ADMIN_OUTPUT_FORMAT="tsv",
        WEKO_THEME_DEFAULT_COMMUNITY="Root Index",
        WEKO_ITEMS_UI_OUTPUT_REGISTRATION_TITLE="",
        WEKO_ITEMS_UI_MULTIPLE_APPROVALS=True,
        WEKO_THEME_ADMIN_ITEM_MANAGEMENT_TEMPLATE="weko_theme/admin/item_management_display.html",
        THEME_BODY_TEMPLATE=THEME_BODY_TEMPLATE,
        WEKO_THEME_ADMIN_ITEM_MANAGEMENT_INIT_TEMPLATE=WEKO_THEME_ADMIN_ITEM_MANAGEMENT_INIT_TEMPLATE,
        WEKO_SEARCH_REST_ENDPOINTS=dict(
            recid=dict(
                pid_type="recid",
                pid_minter="recid",
                pid_fetcher="recid",
                pid_value="1.0",
                search_class=RecordsSearch,
                # search_index="test-weko",
                # search_index=SEARCH_UI_SEARCH_INDEX,
                search_index="test-weko",
                search_type="item-v1.0.0",
                search_factory_imp="weko_search_ui.query.weko_search_factory",
                # record_class='',
                record_serializers={
                    "application/json": (
                        "invenio_records_rest.serializers" ":json_v1_response"
                    ),
                },
                search_serializers={
                    "application/json": ("weko_records.serializers" ":json_v1_search"),
                },
                index_route="/index/",
                search_api_route="/<string:version>/records",
                search_result_list_route="/<string:version>/records/list",
                tree_route="/index",
                item_tree_route="/index/<string:pid_value>",
                index_move_route="/index/move/<int:index_id>",
                links_factory_imp="weko_search_ui.links:default_links_factory",
                default_media_type="application/json",
                max_result_window=10000,
            ),
        ),
        # WEKO_INDEX_TREE_REST_ENDPOINTS=dict(
        #     tid=dict(
        #         record_class="weko_index_tree.api:Indexes",
        #         index_route="/tree/index/<int:index_id>",
        #         tree_route="/tree",
        #         item_tree_route="/tree/<string:pid_value>",
        #         index_move_route="/tree/move/<int:index_id>",
        #         default_media_type="application/json",
        #         create_permission_factory_imp="weko_index_tree.permissions:index_tree_permission",
        #         read_permission_factory_imp="weko_index_tree.permissions:index_tree_permission",
        #         update_permission_factory_imp="weko_index_tree.permissions:index_tree_permission",
        #         delete_permission_factory_imp="weko_index_tree.permissions:index_tree_permission",
        #     )
        # ),
        WEKO_INDEX_TREE_REST_ENDPOINTS=copy.deepcopy(_WEKO_INDEX_TREE_REST_ENDPOINTS),
        WEKO_INDEX_TREE_STYLE_OPTIONS={
            "id": "weko",
            "widths": ["1", "2", "3", "4", "5", "6", "7", "8", "9", "10", "11"],
        },
        WEKO_SEARCH_TYPE_KEYWORD="keyword",
        WEKO_SEARCH_UI_SEARCH_TEMPLATE="weko_search_ui/search.html",
        WEKO_INDEX_TREE_INDEX_ADMIN_TEMPLATE="weko_index_tree/admin/index_edit_setting.html",
        WEKO_INDEX_TREE_LIST_API="/api/tree",
        WEKO_INDEX_TREE_API="/api/tree/index/",
        WEKO_SEARCH_UI_TO_NUMBER_FORMAT="99999999999999.99",
        WEKO_SEARCH_UI_BASE_TEMPLATE=WEKO_SEARCH_UI_BASE_TEMPLATE,
        WEKO_SEARCH_KEYWORDS_DICT=WEKO_SEARCH_KEYWORDS_DICT,
        SWORD_METADATA_FILE = SWORD_METADATA_FILE,
        ROCRATE_METADATA_FILE = ROCRATE_METADATA_FILE,
        WEKO_ITEMS_UI_INDEX_PATH_SPLIT = '///',
        WEKO_SEARCH_UI_BULK_EXPORT_RETRY = 5,
        WEKO_SEARCH_UI_BULK_EXPORT_LIMIT = 100,
        RECORDS_UI_ENDPOINTS = RECORDS_UI_ENDPOINTS,
        WEKO_SCHEMA_JPCOAR_V2_SCHEMA_NAME="jpcoar_mapping",
        WEKO_SCHEMA_JPCOAR_V2_RESOURCE_TYPE_REPLACE={
            "periodical": "journal",
            "interview": "other",
            "internal report": "other",
            "report part": "other",
            "conference object": "conference output",
        }
    )
    app_.url_map.converters["pid"] = PIDConverter
    app_.config["RECORDS_REST_ENDPOINTS"]["recid"]["search_class"] = search_class

    # Parameterize application.
    if hasattr(request, "param"):
        if "endpoint" in request.param:
            app.config["RECORDS_REST_ENDPOINTS"]["recid"].update(
                request.param["endpoint"]
            )
        if "records_rest_endpoints" in request.param:
            original_endpoint = app.config["RECORDS_REST_ENDPOINTS"]["recid"]
            del app.config["RECORDS_REST_ENDPOINTS"]["recid"]
            for new_endpoint_prefix, new_endpoint_value in request.param[
                "records_rest_endpoints"
            ].items():
                new_endpoint = dict(original_endpoint)
                new_endpoint.update(new_endpoint_value)
                app.config["RECORDS_REST_ENDPOINTS"][new_endpoint_prefix] = new_endpoint

    FlaskCeleryExt(app_)
    Menu(app_)
    Babel(app_)
    InvenioDB(app_)
    InvenioAccounts(app_)
    InvenioAccess(app_)
    InvenioAssets(app_)
    InvenioCache(app_)
    InvenioJSONSchemas(app_)
    InvenioSearch(app_)
    InvenioRecords(app_)
    InvenioREST(app_)
    InvenioIndexer(app_)
    InvenioI18N(app_)
    InvenioPIDRelations(app_)
    InvenioOAIServer(app_)
    InvenioMail(app_)
    InvenioStats(app_)
    InvenioAdmin(app_)
    InvenioPIDStore(app_)
    InvenioFilesREST(app_)
    InvenioDeposit(app_)
    InvenioRecordsUI(app_)
    WekoAccounts(app_)
    WekoRecords(app_)
    WekoSearchUI(app_)
    WekoWorkflow(app_)
    WekoGroups(app_)
    WekoAdmin(app_)
    WekoIndexTree(app_)
    WekoIndexTreeREST(app_)
    WekoLoggingUserActivity(app_)
    # WekoTheme(app_)
    # InvenioCommunities(app_)

    # search = InvenioSearch(app_, client=MockEs())
    # search.register_mappings(search_class.Meta.index, 'mock_module.mappings')
    InvenioRecordsREST(app_)
    app_.register_blueprint(create_blueprint_from_app(app_))
    from weko_theme.views import blueprint as weko_theme_blueprint
    app_.register_blueprint(weko_theme_blueprint)
    from invenio_communities.views.ui import blueprint as invenio_communities_blueprint
    app_.register_blueprint(invenio_communities_blueprint)

    current_assets = LocalProxy(lambda: app_.extensions["invenio-assets"])
    current_assets.collect.collect()

    return app_


@pytest.yield_fixture()
def app(base_app):
    """Flask application fixture."""
    with base_app.app_context():
        yield base_app


@pytest.yield_fixture()
def db(app):
    """Get setup database."""
    if not database_exists(str(db_.engine.url)):
        create_database(str(db_.engine.url))
    db_.create_all()
    yield db_
    db_.session.remove()
    db_.drop_all()
    drop_alembic_version_table()


@pytest.yield_fixture()
def i18n_app(app):
    with app.test_request_context(headers=[("Accept-Language", "ja")]):
        app.extensions["invenio-oauth2server"] = 1
        app.extensions["invenio-queues"] = 1
        yield app


@pytest.yield_fixture()
def client(app):
    """Get test client."""
    with app.test_client() as client:
        yield client


@pytest.yield_fixture()
def client_rest(app):
    app.register_blueprint(
        create_blueprint(app, app.config["WEKO_SEARCH_REST_ENDPOINTS"])
    )
    with app.test_client() as client:
        yield client


@pytest.yield_fixture()
def client_rest_weko_search_ui(app):
    WekoSearchREST(app)
    with app.test_client() as client:
        yield client


@pytest.yield_fixture()
def client_api(app):
    app.register_blueprint(blueprint_api)
    with app.test_client() as client:
        yield client


@pytest.yield_fixture()
def client_request_args(app, file_instance_mock):
    app.register_blueprint(
        create_blueprint(app, app.config["WEKO_SEARCH_REST_ENDPOINTS"])
    )

    file_path = os.path.join(
        os.path.dirname(os.path.abspath(__file__)),
        "data",
        "sample_file",
        "sample_file.txt",
    )

    # files = {'upload_file': open(file_path,'rb')}
    # values = {'DB': 'photcat', 'OUT': 'txt', 'SHORT': 'short'}

    # r = requests.post(url, files=files, data=values)

    with app.test_client() as client:
        with patch("flask.templating._render", return_value=""):
            r = client.get(
                "/",
                query_string={
                    "index_id": "33",
                    "page": 1,
                    "count": 20,
                    "term": 14,
                    "lang": "en",
                    "parent_id": 33,
                    "index_info": {},
                    "community": "comm1",
                    "item_link": "1",
                    "is_search": 1,
                    "search_type": WEKO_SEARCH_TYPE_DICT["INDEX"],
                    "is_change_identifier": True,
                    "remote_addr": "0.0.0.0",
                    "referrer": "test",
                    "host": "127.0.0.1",
                    # 'search_type': WEKO_SEARCH_TYPE_DICT["FULL_TEXT"],
                },
            )
        yield r

@pytest.yield_fixture()
def client_request_args_FULL_TEXT(app, file_instance_mock):
    app.register_blueprint(
        create_blueprint(app, app.config["WEKO_SEARCH_REST_ENDPOINTS"])
    )

    file_path = os.path.join(
        os.path.dirname(os.path.abspath(__file__)),
        "data",
        "sample_file",
        "sample_file.txt",
    )

    # files = {'upload_file': open(file_path,'rb')}
    # values = {'DB': 'photcat', 'OUT': 'txt', 'SHORT': 'short'}

    # r = requests.post(url, files=files, data=values)

    with app.test_client() as client:
        with patch("flask.templating._render", return_value=""):
            r = client.get(
                "/",
                query_string={
                    "index_id": "33",
                    "page": 1,
                    "count": 20,
                    "term": 14,
                    "lang": "en",
                    "parent_id": 33,
                    "index_info": {},
                    "community": "comm1",
                    "item_link": "1",
                    "is_search": 1,
                    "search_type": WEKO_SEARCH_TYPE_DICT["FULL_TEXT"],
                    "is_change_identifier": True,
                    "remote_addr": "0.0.0.0",
                    "referrer": "test",
                    "host": "127.0.0.1",
                },
            )
        yield r

@pytest.fixture()
def location(app, db):
    """Create default location."""
    tmppath = tempfile.mkdtemp()
    with db.session.begin_nested():
        Location.query.delete()
        loc = Location(name="local", uri=tmppath, default=True)
        db.session.add(loc)
    db.session.commit()
    return location


@pytest.fixture()
def user(app, db):
    """Create a example user."""
    return create_test_user(email="test@test.org")


@pytest.fixture()
def users(app, db):
    """Create users."""
    ds = app.extensions["invenio-accounts"].datastore
    user_count = User.query.filter_by(email="user@test.org").count()
    if user_count != 1:
        user = create_test_user(email="user@test.org")
        contributor = create_test_user(email="contributor@test.org")
        comadmin = create_test_user(email="comadmin@test.org")
        repoadmin = create_test_user(email="repoadmin@test.org")
        sysadmin = create_test_user(email="sysadmin@test.org")
        generaluser = create_test_user(email="generaluser@test.org")
        originalroleuser = create_test_user(email="originalroleuser@test.org")
        originalroleuser2 = create_test_user(email="originalroleuser2@test.org")
        noroleuser = create_test_user(email="noroleuser@test.org")
    else:
        user = User.query.filter_by(email="user@test.org").first()
        contributor = User.query.filter_by(email="contributor@test.org").first()
        comadmin = User.query.filter_by(email="comadmin@test.org").first()
        repoadmin = User.query.filter_by(email="repoadmin@test.org").first()
        sysadmin = User.query.filter_by(email="sysadmin@test.org").first()
        generaluser = User.query.filter_by(email="generaluser@test.org").first()
        originalroleuser = User.query.filter_by(email="originalroleuser@test.org").first()
        originalroleuser2 = User.query.filter_by(email="originalroleuser2@test.org").first()
        noroleuser = User.query.filter_by(email="noroleuser@test.org").first()

    role_count = Role.query.filter_by(name="System Administrator").count()
    if role_count != 1:
        sysadmin_role = ds.create_role(name="System Administrator")
        repoadmin_role = ds.create_role(name="Repository Administrator")
        contributor_role = ds.create_role(name="Contributor")
        comadmin_role = ds.create_role(name="Community Administrator")
        general_role = ds.create_role(name="General")
        originalrole = ds.create_role(name="Original Role")
    else:
        sysadmin_role = Role.query.filter_by(name="System Administrator").first()
        repoadmin_role = Role.query.filter_by(name="Repository Administrator").first()
        contributor_role = Role.query.filter_by(name="Contributor").first()
        comadmin_role = Role.query.filter_by(name="Community Administrator").first()
        general_role = Role.query.filter_by(name="General").first()
        originalrole = Role.query.filter_by(name="Original Role").first()

    ds.add_role_to_user(sysadmin, sysadmin_role)
    ds.add_role_to_user(repoadmin, repoadmin_role)
    ds.add_role_to_user(contributor, contributor_role)
    ds.add_role_to_user(comadmin, comadmin_role)
    ds.add_role_to_user(generaluser, general_role)
    ds.add_role_to_user(originalroleuser, originalrole)
    ds.add_role_to_user(originalroleuser2, originalrole)
    ds.add_role_to_user(user, sysadmin_role)
    ds.add_role_to_user(user, repoadmin_role)
    ds.add_role_to_user(user, contributor_role)
    ds.add_role_to_user(user, comadmin_role)

    # Assign access authorization
    with db.session.begin_nested():
        action_users = [ActionUsers(action="superuser-access", user=sysadmin)]
        db.session.add_all(action_users)
        action_roles = [
            ActionRoles(action="superuser-access", role=sysadmin_role),
            ActionRoles(action="admin-access", role=repoadmin_role),
            ActionRoles(action="schema-access", role=repoadmin_role),
            ActionRoles(action="index-tree-access", role=repoadmin_role),
            ActionRoles(action="indextree-journal-access", role=repoadmin_role),
            ActionRoles(action="item-type-access", role=repoadmin_role),
            ActionRoles(action="item-access", role=repoadmin_role),
            ActionRoles(action="files-rest-bucket-update", role=repoadmin_role),
            ActionRoles(action="files-rest-object-delete", role=repoadmin_role),
            ActionRoles(action="files-rest-object-delete-version", role=repoadmin_role),
            ActionRoles(action="files-rest-object-read", role=repoadmin_role),
            ActionRoles(action="search-access", role=repoadmin_role),
            ActionRoles(action="detail-page-acces", role=repoadmin_role),
            ActionRoles(action="download-original-pdf-access", role=repoadmin_role),
            ActionRoles(action="author-access", role=repoadmin_role),
            ActionRoles(action="items-autofill", role=repoadmin_role),
            ActionRoles(action="stats-api-access", role=repoadmin_role),
            ActionRoles(action="read-style-action", role=repoadmin_role),
            ActionRoles(action="update-style-action", role=repoadmin_role),
            ActionRoles(action="detail-page-acces", role=repoadmin_role),
            ActionRoles(action="admin-access", role=comadmin_role),
            ActionRoles(action="index-tree-access", role=comadmin_role),
            ActionRoles(action="indextree-journal-access", role=comadmin_role),
            ActionRoles(action="item-access", role=comadmin_role),
            ActionRoles(action="files-rest-bucket-update", role=comadmin_role),
            ActionRoles(action="files-rest-object-delete", role=comadmin_role),
            ActionRoles(action="files-rest-object-delete-version", role=comadmin_role),
            ActionRoles(action="files-rest-object-read", role=comadmin_role),
            ActionRoles(action="search-access", role=comadmin_role),
            ActionRoles(action="detail-page-acces", role=comadmin_role),
            ActionRoles(action="download-original-pdf-access", role=comadmin_role),
            ActionRoles(action="author-access", role=comadmin_role),
            ActionRoles(action="items-autofill", role=comadmin_role),
            ActionRoles(action="detail-page-acces", role=comadmin_role),
            ActionRoles(action="detail-page-acces", role=comadmin_role),
            ActionRoles(action="item-access", role=contributor_role),
            ActionRoles(action="files-rest-bucket-update", role=contributor_role),
            ActionRoles(action="files-rest-object-delete", role=contributor_role),
            ActionRoles(
                action="files-rest-object-delete-version", role=contributor_role
            ),
            ActionRoles(action="files-rest-object-read", role=contributor_role),
            ActionRoles(action="search-access", role=contributor_role),
            ActionRoles(action="detail-page-acces", role=contributor_role),
            ActionRoles(action="download-original-pdf-access", role=contributor_role),
            ActionRoles(action="author-access", role=contributor_role),
            ActionRoles(action="items-autofill", role=contributor_role),
            ActionRoles(action="detail-page-acces", role=contributor_role),
            ActionRoles(action="detail-page-acces", role=contributor_role),
        ]
        db.session.add_all(action_roles)

    return [
        {"email": noroleuser.email, "id": noroleuser.id, "obj": noroleuser},
        {"email": contributor.email, "id": contributor.id, "obj": contributor},
        {"email": repoadmin.email, "id": repoadmin.id, "obj": repoadmin},
        {"email": sysadmin.email, "id": sysadmin.id, "obj": sysadmin},
        {"email": comadmin.email, "id": comadmin.id, "obj": comadmin},
        {"email": generaluser.email, "id": generaluser.id, "obj": sysadmin},
        {
            "email": originalroleuser.email,
            "id": originalroleuser.id,
            "obj": originalroleuser,
        },
        {
            "email": originalroleuser2.email,
            "id": originalroleuser2.id,
            "obj": originalroleuser2,
        },
        {"email": user.email, "id": user.id, "obj": user},
    ]


@pytest.fixture
def indices(app, db):
    with db.session.begin_nested():
        # Create a test Indices
        testIndexOne = Index(
            index_name="testIndexOne",
            browsing_role="Contributor",
            public_state=True,
            id=11,
        )
        testIndexTwo = Index(
            index_name="testIndexTwo",
            browsing_group="group_test1",
            public_state=True,
            id=22,
        )
        testIndexThree = Index(
            index_name="testIndexThree",
            browsing_role="Contributor",
            public_state=True,
            harvest_public_state=True,
            id=33,
            item_custom_sort={"1": 1},
            public_date=datetime.today() - timedelta(days=1),
        )
        testIndexThreeChild = Index(
            index_name="testIndexThreeChild",
            browsing_role="Contributor",
            parent=33,
            index_link_enabled=True,
            index_link_name="test_link",
            public_state=True,
            harvest_public_state=False,
            id=44,
            public_date=datetime.today() - timedelta(days=1),
        )
        testIndexMore = Index(
            index_name="testIndexMore", parent=33, public_state=True, id="more"
        )
        testIndexPrivate = Index(
            index_name="testIndexPrivate", public_state=False, id=55
        )
        testIndexSix = Index(
            index_name="testIndexSix",
            browsing_role="Contributor",
            public_state=True,
            id=66,
            position=1,
            item_custom_sort={},
        )

        db.session.add(testIndexThree)
        db.session.add(testIndexThreeChild)
        db.session.add(testIndexSix)

    return {
        "index_dict": dict(testIndexThree),
        "index_non_dict": testIndexThree,
        "index_non_dict_child": testIndexThreeChild,
    }


@pytest.fixture
def indices2(app, db):
    dict_list = []
    with db.session.begin_nested():
        testIndexA = Index(
            index_name="A",
            index_name_english="A",
            browsing_role="3,-98,-99",
            parent=0,
            position=1,
            public_state=True,
            id=1
        )
        testIndexAC = Index(
            index_name="C",
            index_name_english="C",
            browsing_role="3,-98,-99",
            parent=1,
            position=1,
            public_state=True,
            id=2
        )
        testIndexB = Index(
            index_name="B",
            index_name_english="B",
            browsing_role="3,-98,-99",
            parent=0,
            position=2,
            public_state=True,
            id=3
        )
        testIndexBC = Index(
            index_name="C",
            index_name_english="C",
            browsing_role="3,-98,-99",
            parent=3,
            position=1,
            public_state=True,
            id=4
        )

        db.session.add(testIndexA)
        db.session.add(testIndexAC)
        db.session.add(testIndexB)
        db.session.add(testIndexBC)
        dict_list.append(testIndexA)
        dict_list.append(testIndexAC)
        dict_list.append(testIndexB)
        dict_list.append(testIndexBC)


@pytest.fixture()
def esindex(app, db_records):
    current_search_client.indices.delete(index="test-*")
    with open("tests/data/item-v1.0.0.json", "r") as f:
        mapping = json.load(f)
    try:
        current_search_client.indices.create(
            app.config["INDEXER_DEFAULT_INDEX"], body=mapping
        )
        current_search_client.indices.put_alias(
            index=app.config["INDEXER_DEFAULT_INDEX"], name="test-weko"
        )
    except:
        current_search_client.indices.create("test-weko-items", body=mapping)
        current_search_client.indices.put_alias(
            index="test-weko-items", name="test-weko"
        )
    # print(current_search_client.indices.get_alias())

    for depid, recid, parent, doi, record, item in db_records:
        current_search_client.index(
            index="test-weko-item-v1.0.0",
            doc_type="item-v1.0.0",
            id=record.id,
            body=record,
            refresh="true",
        )

    try:
        yield current_search_client
    finally:
        current_search_client.indices.delete(index="test-*")


@pytest.fixture()
def es_authors_index(app):
    current_search_client.indices.delete(index="test-*")

    try:
        index_name = "test-authors"
        current_search_client.indices.create(
            index_name
        )

    except Exception:
        pass

    try:
        yield current_search_client
    finally:
        current_search_client.indices.delete(index=index_name)


@pytest.fixture()
def db_records(db, instance_path, users):
    with db.session.begin_nested():
        Location.query.delete()
        loc = Location(name="local", uri=instance_path, default=True)
        db.session.add(loc)
    db.session.commit()

    record_data = json_data("data/test_records.json")
    item_data = json_data("data/test_items.json")
    record_num = len(record_data)
    result = []
    with db.session.begin_nested():
        for d in range(record_num):
            result.append(create_record(db, record_data[d], item_data[d]))
    db.session.commit()

    index_metadata = {
        "id": 1,
        "parent": 0,
        "value": "IndexA",
    }
    with patch("flask_login.utils._get_user", return_value=users[2]["obj"]):
        Indexes.create(0, index_metadata)
    index_metadata = {
        "id": 2,
        "parent": 0,
        "value": "IndexB",
    }

    with patch("flask_login.utils._get_user", return_value=users[2]["obj"]):
        Indexes.create(0, index_metadata)

    yield result


@pytest.fixture()
def db_records2(db, instance_path, users):
    with db.session.begin_nested():
        Location.query.delete()
        loc = Location(name="local", uri=instance_path, default=True)
        db.session.add(loc)
    db.session.commit()

    record_data = json_data("data/test_records.json")
    item_data = json_data("data/test_items.json")
    record_num = len(record_data)
    result = []
    with db.session.begin_nested():
        for d in range(record_num):
            result.append(create_record(db,record_data[d], item_data[d]))
    db.session.commit()

    index_metadata = {
        "id": 1,
        "parent": 0,
        "value": "Index(public_state = True,harvest_public_state = True)",
    }
    with patch("flask_login.utils._get_user", return_value=users[3]["obj"]):
        # ret = Indexes.create(0, index_metadata)
        index_one = Index(id=index_metadata["id"], index_name="index_one")
        db.session.add(index_one)
        db.session.commit()
        index = Index.get_index_by_id(1)
        index.public_state = True
        index.harvest_public_state = True

    yield result


@pytest.fixture()
def db_records3(db):
    record_data = json_data("data/test_records2.json")
    item_data = json_data("data/test_items2.json")
    record_num = len(record_data)
    result = []
    with db.session.begin_nested():
        for d in range(record_num):
            result.append(create_record(db, record_data[d], item_data[d]))
    db.session.commit()

    yield result


@pytest.fixture
def redis_connect(app):
    redis_connection = RedisConnection().connection(
        db=app.config["CACHE_REDIS_DB"], kv=True
    )
    return redis_connection


@pytest.fixture()
def db_register(app, db):
    action_datas = dict()
    with open("tests/data/actions.json", "r") as f:
        action_datas = json.load(f)
    actions_db = list()
    with db.session.begin_nested():
        for data in action_datas:
            actions_db.append(Action(**data))
        db.session.add_all(actions_db)

    actionstatus_datas = dict()
    with open("tests/data/action_status.json") as f:
        actionstatus_datas = json.load(f)
    actionstatus_db = list()
    with db.session.begin_nested():
        for data in actionstatus_datas:
            actionstatus_db.append(ActionStatus(**data))
        db.session.add_all(actionstatus_db)

    index = Index(public_state=True)

    index_private = Index(
        id=999,
        parent=1,
        public_state=False,
        public_date=datetime.strptime("2099/04/24 0:00:00", "%Y/%m/%d %H:%M:%S"),
    )

    flow_define = FlowDefine(
        flow_id=uuid.uuid4(), flow_name="Registration Flow", flow_user=1
    )

    item_type_name = ItemTypeName(
        name="test item type", has_site_license=True, is_active=True
    )

    item_type = ItemType(
        name_id=1,
        harvesting_type=True,
        schema={"type": "test schema"},
        form={"type": "test form"},
        render={"type": "test render"},
        tag=1,
        version_id=1,
        is_deleted=False,
    )

    flow_action1 = FlowAction(
        status="N",
        flow_id=flow_define.flow_id,
        action_id=1,
        action_version="1.0.0",
        action_order=1,
        action_condition="",
        action_status="A",
        action_date=datetime.strptime("2018/07/28 0:00:00", "%Y/%m/%d %H:%M:%S"),
        send_mail_setting={},
    )
    flow_action2 = FlowAction(
        status="N",
        flow_id=flow_define.flow_id,
        action_id=3,
        action_version="1.0.0",
        action_order=2,
        action_condition="",
        action_status="A",
        action_date=datetime.strptime("2018/07/28 0:00:00", "%Y/%m/%d %H:%M:%S"),
        send_mail_setting={},
    )
    flow_action3 = FlowAction(
        status="N",
        flow_id=flow_define.flow_id,
        action_id=5,
        action_version="1.0.0",
        action_order=3,
        action_condition="",
        action_status="A",
        action_date=datetime.strptime("2018/07/28 0:00:00", "%Y/%m/%d %H:%M:%S"),
        send_mail_setting={},
    )

    workflow = WorkFlow(
        flows_id=uuid.uuid4(),
        flows_name="test workflow1",
        itemtype_id=1,
        index_tree_id=1,
        flow_id=1,
        is_deleted=False,
        open_restricted=False,
        location_id=None,
        is_gakuninrdm=False,
    )

    activity = Activity(
        activity_id="1",
        workflow_id=1,
        flow_id=flow_define.id,
        action_id=1,
        activity_login_user=1,
        activity_update_user=1,
        activity_start=datetime.strptime(
            "2022/04/14 3:01:53.931", "%Y/%m/%d %H:%M:%S.%f"
        ),
        activity_community_id=3,
        activity_confirm_term_of_use=True,
        title="test",
        shared_user_ids=[],
        extra_info={},
        action_order=6,
    )

    with db.session.begin_nested():
        db.session.add(index)
        db.session.add(flow_define)
        db.session.add(item_type_name)
        db.session.add(item_type)
        db.session.add(flow_action1)
        db.session.add(flow_action2)
        db.session.add(flow_action3)
        db.session.add(workflow)
        db.session.add(activity)

    # return {'flow_define':flow_define,'item_type_name':item_type_name,'item_type':item_type,'flow_action':flow_action,'workflow':workflow,'activity':activity}
    return {
        "flow_define": flow_define,
        "item_type": item_type,
        "workflow": workflow,
        "activity": activity,
        "indices": {
            "index": index,
            "index_private": index_private,
        },
    }


@pytest.fixture()
def db_register2(app, db):
    session_lifetime = SessionLifetime(lifetime=60, is_delete=False)

    with db.session.begin_nested():
        db.session.add(session_lifetime)


@pytest.fixture()
def records(db):
    with db.session.begin_nested():
        id1 = uuid.UUID("b7bdc3ad-4e7d-4299-bd87-6d79a250553f")
        rec1 = RecordMetadata(
            id=id1, json=json_data("data/record01.json"), version_id=1
        )

        id2 = uuid.UUID("362e800c-08a2-425d-a2b6-bcae7d5c3701")
        rec2 = RecordMetadata(
            id=id2, json=json_data("data/record02.json"), version_id=2
        )

        id3 = uuid.UUID("3ead53d0-8e4a-489e-bb6c-d88433a029c2")
        rec3 = RecordMetadata(
            id=id3, json=json_data("data/record03.json"), version_id=3
        )

        db.session.add(rec1)
        db.session.add(rec2)
        db.session.add(rec3)

        search_query_result = json_data("data/search_result.json")

    return search_query_result


@pytest.fixture()
def pdfcoverpage(app, db):
    with db.session.begin_nested():
        pdf_cover_sample = PDFCoverPageSettings(
            avail="enable",
            header_display_type="string",
            header_output_string="test",
            header_output_image="test",
            header_display_position="center",
        )

        db.session.add(pdf_cover_sample)

    return pdf_cover_sample


@pytest.fixture()
def item_type(app, db):
    _item_type_name = ItemTypeName(name="test")
    _item_type_name2 = ItemTypeName(name="test2")
    _item_type_name3 = ItemTypeName(name="test3")

    _render = {
        "meta_list": {
            "file": {
                "title": "ファイル名",
                "title_i18n": {"ja": "ファイル名", "en": "File"},
                "input_type": "cus_1",
                "input_value": "",
                "option": {
                    "required": False,
                    "multiple": True,
                    "hidden": False,
                    "showlist": False,
                    "crtf": False,
                    "oneline": False,
                },
            },
            "thumbnail": {
                "title": "ラベル",
                "title_i18n": {"ja": "ラベル", "en": "Thumbnail"},
                "input_type": "cus_2",
                "input_value": "",
                "option": {
                    "required": False,
                    "multiple": True,
                    "hidden": False,
                    "showlist": False,
                    "crtf": False,
                    "oneline": False,
                },
            },
        },
        "meta_fix": {
            "pubdate": {
                "title": "公開日",
                "title_i18n": {"ja": "公開日", "en": "PubDate"},
                "input_type": "datetime",
                "input_value": "",
                "option": {
                    "required": True,
                    "multiple": False,
                    "hidden": False,
                    "showlist": False,
                    "crtf": False,
                },
            }
        },
        "table_row_map": {
            "schema": {
                "properties": {
                    "item_1": {},
                    "pubdate": {"type": "string", "title": "公開日", "format": "datetime"},
                    "file": {
                        "type": "array",
                        "format": "array",
                        "title": "URI",
                        "items": {
                            "type": "object",
                            "format": "object",
                            "properties": {
                                "url": {
                                    "type": "object",
                                    "format": "object",
                                    "properties": {
                                        "label": {
                                            "format": "text",
                                            "title": "ラベル",
                                            "type": "string",
                                        },
                                        "url": {
                                            "format": "text",
                                            "title": "本文URL",
                                            "type": "string",
                                        },
                                    },
                                    "title": "本文URL",
                                },
                                "filename": {
                                    "type": ["null", "string"],
                                    "format": "text",
                                    "enum": [],
                                    "title": "ファイル名",
                                },
                            },
                        },
                    },
                    "thumbnail": {
                        "type": "array",
                        "format": "array",
                        "title": "URI",
                        "items": {
                            "type": "object",
                            "format": "object",
                            "properties": {
                                "thumbnail_label": {
                                    "format": "text",
                                    "title": "ラベル",
                                    "type": "string",
                                },
                                "thumbnail_url": {
                                    "format": "text",
                                    "title": "URI",
                                    "type": "string",
                                },
                            },
                        },
                    },
                }
            }
        },
        "table_row": ["pubdate", "file", "thumbnail"],
    }

    with open("tests/data/itemtype_schema.json", "r") as f:
        item_type_schema = json.load(f)

    sample1 = ItemTypes.create(
        name="test",
        item_type_name=_item_type_name,
        schema=item_type_schema,
        render=_render,
        tag=1,
    )

    sample2 = ItemTypes.create(
        name="test2",
        item_type_name=_item_type_name2,
        schema=item_type_schema,
        render=_render,
        tag=2,
    )

    sample3 = ItemTypes.create(
        name="test3",
        item_type_name=_item_type_name3,
        schema=item_type_schema,
        render=_render,
        tag=3,
    )

    return [sample1, sample2, sample3]


@pytest.fixture()
def item_type2(app, db):
    _item_type_name = ItemTypeName(name="test2")

    _render = {
        "meta_list": {},
        "table_row_map": {"schema": {"properties": {"item_1": {}}}},
        "table_row": ["1"],
    }

    return ItemTypes.create(
        name="test2", item_type_name=_item_type_name, schema={}, render=_render, tag=1
    )

@pytest.fixture()
def item_type_mapping2(app, db, item_type2):
    return Mapping.create(item_type2.model.id, {})


@pytest.fixture()
def mock_execute(app):
    def factory(data):
        if isinstance(data, str):
            data = json_data(data)
        dummy = response.Response(Search(), data)
        return dummy

    return factory


@pytest.fixture()
def db_oaischema(app, db):
    schema_name = "jpcoar_mapping"
    form_data = {"name": "jpcoar", "file_name": "jpcoar_scm.xsd", "root_name": "jpcoar"}
    xsd = '{"dc:title": {"type": {"maxOccurs": "unbounded", "minOccurs": 1, "attributes": [{"use": "optional", "name": "xml:lang", "ref": "xml:lang"}]}}, "dcterms:alternative": {"type": {"maxOccurs": "unbounded", "minOccurs": 0, "attributes": [{"use": "optional", "name": "xml:lang", "ref": "xml:lang"}]}}, "jpcoar:creator": {"type": {"maxOccurs": "unbounded", "minOccurs": 0}, "jpcoar:nameIdentifier": {"type": {"maxOccurs": "unbounded", "minOccurs": 0, "attributes": [{"use": "required", "name": "nameIdentifierScheme", "ref": null, "restriction": {"enumeration": ["e-Rad", "NRID", "ORCID", "ISNI", "VIAF", "AID", "kakenhi", "Ringgold", "GRID"]}}, {"use": "optional", "name": "nameIdentifierURI", "ref": null}]}}, "jpcoar:creatorName": {"type": {"maxOccurs": "unbounded", "minOccurs": 0, "attributes": [{"use": "optional", "name": "xml:lang", "ref": "xml:lang"}]}}, "jpcoar:familyName": {"type": {"maxOccurs": "unbounded", "minOccurs": 0, "attributes": [{"use": "optional", "name": "xml:lang", "ref": "xml:lang"}]}}, "jpcoar:givenName": {"type": {"maxOccurs": "unbounded", "minOccurs": 0, "attributes": [{"use": "optional", "name": "xml:lang", "ref": "xml:lang"}]}}, "jpcoar:creatorAlternative": {"type": {"maxOccurs": "unbounded", "minOccurs": 0, "attributes": [{"use": "optional", "name": "xml:lang", "ref": "xml:lang"}]}}, "jpcoar:affiliation": {"type": {"maxOccurs": "unbounded", "minOccurs": 0}, "jpcoar:nameIdentifier": {"type": {"maxOccurs": "unbounded", "minOccurs": 0, "attributes": [{"use": "required", "name": "nameIdentifierScheme", "ref": null, "restriction": {"enumeration": ["e-Rad", "NRID", "ORCID", "ISNI", "VIAF", "AID", "kakenhi", "Ringgold", "GRID"]}}, {"use": "optional", "name": "nameIdentifierURI", "ref": null}]}}, "jpcoar:affiliationName": {"type": {"maxOccurs": "unbounded", "minOccurs": 0, "attributes": [{"use": "optional", "name": "xml:lang", "ref": "xml:lang"}]}}}}, "jpcoar:contributor": {"type": {"maxOccurs": "unbounded", "minOccurs": 0, "attributes": [{"use": "optional", "name": "contributorType", "ref": null, "restriction": {"enumeration": ["ContactPerson", "DataCollector", "DataCurator", "DataManager", "Distributor", "Editor", "HostingInstitution", "Producer", "ProjectLeader", "ProjectManager", "ProjectMember", "RegistrationAgency", "RegistrationAuthority", "RelatedPerson", "Researcher", "ResearchGroup", "Sponsor", "Supervisor", "WorkPackageLeader", "Other"]}}]}, "jpcoar:nameIdentifier": {"type": {"maxOccurs": "unbounded", "minOccurs": 0, "attributes": [{"use": "required", "name": "nameIdentifierScheme", "ref": null, "restriction": {"enumeration": ["e-Rad", "NRID", "ORCID", "ISNI", "VIAF", "AID", "kakenhi", "Ringgold", "GRID"]}}, {"use": "optional", "name": "nameIdentifierURI", "ref": null}]}}, "jpcoar:contributorName": {"type": {"maxOccurs": "unbounded", "minOccurs": 0, "attributes": [{"use": "optional", "name": "xml:lang", "ref": "xml:lang"}]}}, "jpcoar:familyName": {"type": {"maxOccurs": "unbounded", "minOccurs": 0, "attributes": [{"use": "optional", "name": "xml:lang", "ref": "xml:lang"}]}}, "jpcoar:givenName": {"type": {"maxOccurs": "unbounded", "minOccurs": 0, "attributes": [{"use": "optional", "name": "xml:lang", "ref": "xml:lang"}]}}, "jpcoar:contributorAlternative": {"type": {"maxOccurs": "unbounded", "minOccurs": 0, "attributes": [{"use": "optional", "name": "xml:lang", "ref": "xml:lang"}]}}, "jpcoar:affiliation": {"type": {"maxOccurs": "unbounded", "minOccurs": 0}, "jpcoar:nameIdentifier": {"type": {"maxOccurs": "unbounded", "minOccurs": 0, "attributes": [{"use": "required", "name": "nameIdentifierScheme", "ref": null, "restriction": {"enumeration": ["e-Rad", "NRID", "ORCID", "ISNI", "VIAF", "AID", "kakenhi", "Ringgold", "GRID"]}}, {"use": "optional", "name": "nameIdentifierURI", "ref": null}]}}, "jpcoar:affiliationName": {"type": {"maxOccurs": "unbounded", "minOccurs": 0, "attributes": [{"use": "optional", "name": "xml:lang", "ref": "xml:lang"}]}}}}, "dcterms:accessRights": {"type": {"maxOccurs": 1, "minOccurs": 0, "attributes": [{"use": "required", "name": "rdf:resource", "ref": "rdf:resource"}], "restriction": {"enumeration": ["embargoed access", "metadata only access", "open access", "restricted access"]}}}, "rioxxterms:apc": {"type": {"maxOccurs": 1, "minOccurs": 0, "restriction": {"enumeration": ["Paid", "Partially waived", "Fully waived", "Not charged", "Not required", "Unknown"]}}}, "dc:rights": {"type": {"maxOccurs": "unbounded", "minOccurs": 0, "attributes": [{"use": "optional", "name": "rdf:resource", "ref": "rdf:resource"}, {"use": "optional", "name": "xml:lang", "ref": "xml:lang"}]}}, "jpcoar:rightsHolder": {"type": {"maxOccurs": "unbounded", "minOccurs": 0}, "jpcoar:nameIdentifier": {"type": {"maxOccurs": "unbounded", "minOccurs": 0, "attributes": [{"use": "required", "name": "nameIdentifierScheme", "ref": null, "restriction": {"enumeration": ["e-Rad", "NRID", "ORCID", "ISNI", "VIAF", "AID", "kakenhi", "Ringgold", "GRID"]}}, {"use": "optional", "name": "nameIdentifierURI", "ref": null}]}}, "jpcoar:rightsHolderName": {"type": {"maxOccurs": "unbounded", "minOccurs": 0, "attributes": [{"use": "optional", "name": "xml:lang", "ref": "xml:lang"}]}}}, "jpcoar:subject": {"type": {"maxOccurs": "unbounded", "minOccurs": 0, "attributes": [{"use": "optional", "name": "xml:lang", "ref": "xml:lang"}, {"use": "optional", "name": "subjectURI", "ref": null}, {"use": "required", "name": "subjectScheme", "ref": null, "restriction": {"enumeration": ["BSH", "DDC", "LCC", "LCSH", "MeSH", "NDC", "NDLC", "NDLSH", "Sci-Val", "UDC", "Other"]}}]}}, "datacite:description": {"type": {"maxOccurs": "unbounded", "minOccurs": 0, "attributes": [{"use": "optional", "name": "xml:lang", "ref": "xml:lang"}, {"use": "required", "name": "descriptionType", "ref": null, "restriction": {"enumeration": ["Abstract", "Methods", "TableOfContents", "TechnicalInfo", "Other"]}}]}}, "dc:publisher": {"type": {"maxOccurs": "unbounded", "minOccurs": 0, "attributes": [{"use": "optional", "name": "xml:lang", "ref": "xml:lang"}]}}, "datacite:date": {"type": {"maxOccurs": "unbounded", "minOccurs": 0, "attributes": [{"use": "required", "name": "dateType", "ref": null, "restriction": {"enumeration": ["Accepted", "Available", "Collected", "Copyrighted", "Created", "Issued", "Submitted", "Updated", "Valid"]}}]}}, "dc:language": {"type": {"maxOccurs": "unbounded", "minOccurs": 0, "restriction": {"patterns": ["^[a-z]{3}$"]}}}, "dc:type": {"type": {"maxOccurs": 1, "minOccurs": 1, "attributes": [{"use": "required", "name": "rdf:resource", "ref": "rdf:resource"}], "restriction": {"enumeration": ["conference paper", "data paper", "departmental bulletin paper", "editorial", "journal article", "newspaper", "periodical", "review article", "software paper", "article", "book", "book part", "cartographic material", "map", "conference object", "conference proceedings", "conference poster", "dataset", "aggregated data", "clinical trial data", "compiled data", "encoded data", "experimental data", "genomic data", "geospatial data", "laboratory notebook", "measurement and test data", "observational data", "recorded data", "simulation data", "survey data", "interview", "image", "still image", "moving image", "video", "lecture", "patent", "internal report", "report", "research report", "technical report", "policy report", "report part", "working paper", "data management plan", "sound", "thesis", "bachelor thesis", "master thesis", "doctoral thesis", "interactive resource", "learning object", "manuscript", "musical notation", "research proposal", "software", "technical documentation", "workflow", "other"]}}}, "datacite:version": {"type": {"maxOccurs": 1, "minOccurs": 0}}, "oaire:versiontype": {"type": {"maxOccurs": 1, "minOccurs": 0, "attributes": [{"use": "required", "name": "rdf:resource", "ref": "rdf:resource"}], "restriction": {"enumeration": ["AO", "SMUR", "AM", "P", "VoR", "CVoR", "EVoR", "NA"]}}}, "jpcoar:identifier": {"type": {"maxOccurs": "unbounded", "minOccurs": 0, "attributes": [{"use": "required", "name": "identifierType", "ref": null, "restriction": {"enumeration": ["DOI", "HDL", "URI"]}}]}}, "jpcoar:identifierRegistration": {"type": {"maxOccurs": 1, "minOccurs": 0, "attributes": [{"use": "required", "name": "identifierType", "ref": null, "restriction": {"enumeration": ["JaLC", "Crossref", "DataCite", "PMID"]}}]}}, "jpcoar:relation": {"type": {"maxOccurs": "unbounded", "minOccurs": 0, "attributes": [{"use": "optional", "name": "relationType", "ref": null, "restriction": {"enumeration": ["isVersionOf", "hasVersion", "isPartOf", "hasPart", "isReferencedBy", "references", "isFormatOf", "hasFormat", "isReplacedBy", "replaces", "isRequiredBy", "requires", "isSupplementTo", "isSupplementedBy", "isIdenticalTo", "isDerivedFrom", "isSourceOf"]}}]}, "jpcoar:relatedIdentifier": {"type": {"maxOccurs": 1, "minOccurs": 0, "attributes": [{"use": "required", "name": "identifierType", "ref": null, "restriction": {"enumeration": ["ARK", "arXiv", "DOI", "HDL", "ICHUSHI", "ISBN", "J-GLOBAL", "Local", "PISSN", "EISSN", "NAID", "PMID", "PURL", "SCOPUS", "URI", "WOS"]}}]}}, "jpcoar:relatedTitle": {"type": {"maxOccurs": "unbounded", "minOccurs": 0, "attributes": [{"use": "optional", "name": "xml:lang", "ref": "xml:lang"}]}}}, "dcterms:temporal": {"type": {"maxOccurs": "unbounded", "minOccurs": 0, "attributes": [{"use": "optional", "name": "xml:lang", "ref": "xml:lang"}]}}, "datacite:geoLocation": {"type": {"maxOccurs": "unbounded", "minOccurs": 0}, "datacite:geoLocationPoint": {"type": {"maxOccurs": 1, "minOccurs": 0}, "datacite:pointLongitude": {"type": {"maxOccurs": 1, "minOccurs": 1, "restriction": {"maxInclusive": 180, "minInclusive": -180}}}, "datacite:pointLatitude": {"type": {"maxOccurs": 1, "minOccurs": 1, "restriction": {"maxInclusive": 90, "minInclusive": -90}}}}, "datacite:geoLocationBox": {"type": {"maxOccurs": 1, "minOccurs": 0}, "datacite:westBoundLongitude": {"type": {"maxOccurs": 1, "minOccurs": 1, "restriction": {"maxInclusive": 180, "minInclusive": -180}}}, "datacite:eastBoundLongitude": {"type": {"maxOccurs": 1, "minOccurs": 1, "restriction": {"maxInclusive": 180, "minInclusive": -180}}}, "datacite:southBoundLatitude": {"type": {"maxOccurs": 1, "minOccurs": 1, "restriction": {"maxInclusive": 90, "minInclusive": -90}}}, "datacite:northBoundLatitude": {"type": {"maxOccurs": 1, "minOccurs": 1, "restriction": {"maxInclusive": 90, "minInclusive": -90}}}}, "datacite:geoLocationPlace": {"type": {"maxOccurs": "unbounded", "minOccurs": 0}}}, "jpcoar:fundingReference": {"type": {"maxOccurs": "unbounded", "minOccurs": 0}, "datacite:funderIdentifier": {"type": {"maxOccurs": 1, "minOccurs": 0, "attributes": [{"use": "required", "name": "funderIdentifierType", "ref": null, "restriction": {"enumeration": ["Crossref Funder", "GRID", "ISNI", "Other"]}}]}}, "jpcoar:funderName": {"type": {"maxOccurs": "unbounded", "minOccurs": 1, "attributes": [{"use": "optional", "name": "xml:lang", "ref": "xml:lang"}]}}, "datacite:awardNumber": {"type": {"maxOccurs": 1, "minOccurs": 0, "attributes": [{"use": "optional", "name": "awardURI", "ref": null}]}}, "jpcoar:awardTitle": {"type": {"maxOccurs": "unbounded", "minOccurs": 0, "attributes": [{"use": "optional", "name": "xml:lang", "ref": "xml:lang"}]}}}, "jpcoar:sourceIdentifier": {"type": {"maxOccurs": "unbounded", "minOccurs": 0, "attributes": [{"use": "required", "name": "identifierType", "ref": null, "restriction": {"enumeration": ["PISSN", "EISSN", "ISSN", "NCID"]}}]}}, "jpcoar:sourceTitle": {"type": {"maxOccurs": "unbounded", "minOccurs": 0, "attributes": [{"use": "optional", "name": "xml:lang", "ref": "xml:lang"}]}}, "jpcoar:volume": {"type": {"maxOccurs": 1, "minOccurs": 0}}, "jpcoar:issue": {"type": {"maxOccurs": 1, "minOccurs": 0}}, "jpcoar:numPages": {"type": {"maxOccurs": 1, "minOccurs": 0}}, "jpcoar:pageStart": {"type": {"maxOccurs": 1, "minOccurs": 0}}, "jpcoar:pageEnd": {"type": {"maxOccurs": 1, "minOccurs": 0}}, "dcndl:dissertationNumber": {"type": {"maxOccurs": 1, "minOccurs": 0}}, "dcndl:degreeName": {"type": {"maxOccurs": "unbounded", "minOccurs": 0, "attributes": [{"use": "optional", "name": "xml:lang", "ref": "xml:lang"}]}}, "dcndl:dateGranted": {"type": {"maxOccurs": 1, "minOccurs": 0}}, "jpcoar:degreeGrantor": {"type": {"maxOccurs": "unbounded", "minOccurs": 0}, "jpcoar:nameIdentifier": {"type": {"maxOccurs": "unbounded", "minOccurs": 0, "attributes": [{"use": "required", "name": "nameIdentifierScheme", "ref": null, "restriction": {"enumeration": ["e-Rad", "NRID", "ORCID", "ISNI", "VIAF", "AID", "kakenhi", "Ringgold", "GRID"]}}, {"use": "optional", "name": "nameIdentifierURI", "ref": null}]}}, "jpcoar:degreeGrantorName": {"type": {"maxOccurs": "unbounded", "minOccurs": 0, "attributes": [{"use": "optional", "name": "xml:lang", "ref": "xml:lang"}]}}}, "jpcoar:conference": {"type": {"maxOccurs": "unbounded", "minOccurs": 0}, "jpcoar:conferenceName": {"type": {"maxOccurs": "unbounded", "minOccurs": 0, "attributes": [{"use": "optional", "name": "xml:lang", "ref": "xml:lang"}]}}, "jpcoar:conferenceSequence": {"type": {"maxOccurs": 1, "minOccurs": 0}}, "jpcoar:conferenceSponsor": {"type": {"maxOccurs": "unbounded", "minOccurs": 0, "attributes": [{"use": "optional", "name": "xml:lang", "ref": "xml:lang"}]}}, "jpcoar:conferenceDate": {"type": {"maxOccurs": 1, "minOccurs": 0, "attributes": [{"use": "optional", "name": "startMonth", "ref": null, "restriction": {"maxInclusive": 12, "minInclusive": 1, "totalDigits": 2}}, {"use": "optional", "name": "endYear", "ref": null, "restriction": {"maxInclusive": 2200, "minInclusive": 1400, "totalDigits": 4}}, {"use": "optional", "name": "startDay", "ref": null, "restriction": {"maxInclusive": 31, "minInclusive": 1, "totalDigits": 2}}, {"use": "optional", "name": "endDay", "ref": null, "restriction": {"maxInclusive": 31, "minInclusive": 1, "totalDigits": 2}}, {"use": "optional", "name": "endMonth", "ref": null, "restriction": {"maxInclusive": 12, "minInclusive": 1, "totalDigits": 2}}, {"use": "optional", "name": "xml:lang", "ref": "xml:lang"}, {"use": "optional", "name": "startYear", "ref": null, "restriction": {"maxInclusive": 2200, "minInclusive": 1400, "totalDigits": 4}}]}}, "jpcoar:conferenceVenue": {"type": {"maxOccurs": "unbounded", "minOccurs": 0, "attributes": [{"use": "optional", "name": "xml:lang", "ref": "xml:lang"}]}}, "jpcoar:conferencePlace": {"type": {"maxOccurs": "unbounded", "minOccurs": 0, "attributes": [{"use": "optional", "name": "xml:lang", "ref": "xml:lang"}]}}, "jpcoar:conferenceCountry": {"type": {"maxOccurs": 1, "minOccurs": 0, "restriction": {"patterns": ["^[A-Z]{3}$"]}}}}, "jpcoar:file": {"type": {"maxOccurs": "unbounded", "minOccurs": 0}, "jpcoar:URI": {"type": {"maxOccurs": 1, "minOccurs": 0, "attributes": [{"use": "optional", "name": "label", "ref": null}, {"use": "optional", "name": "objectType", "ref": null, "restriction": {"enumeration": ["abstract", "dataset", "fulltext", "software", "summary", "thumbnail", "other"]}}]}}, "jpcoar:mimeType": {"type": {"maxOccurs": 1, "minOccurs": 0}}, "jpcoar:extent": {"type": {"maxOccurs": "unbounded", "minOccurs": 0}}, "datacite:date": {"type": {"maxOccurs": "unbounded", "minOccurs": 0, "attributes": [{"use": "required", "name": "dateType", "ref": null, "restriction": {"enumeration": ["Accepted", "Available", "Collected", "Copyrighted", "Created", "Issued", "Submitted", "Updated", "Valid"]}}]}}, "datacite:version": {"type": {"maxOccurs": 1, "minOccurs": 0}}}, "custom:system_file": {"type": {"minOccurs": 0, "maxOccurs": "unbounded"}, "jpcoar:URI": {"type": {"minOccurs": 0, "maxOccurs": 1, "attributes": [{"name": "objectType", "ref": null, "use": "optional", "restriction": {"enumeration": ["abstract", "summary", "fulltext", "thumbnail", "other"]}}, {"name": "label", "ref": null, "use": "optional"}]}}, "jpcoar:mimeType": {"type": {"minOccurs": 0, "maxOccurs": 1}}, "jpcoar:extent": {"type": {"minOccurs": 0, "maxOccurs": "unbounded"}}, "datacite:date": {"type": {"minOccurs": 1, "maxOccurs": "unbounded", "attributes": [{"name": "dateType", "ref": null, "use": "required", "restriction": {"enumeration": ["Accepted", "Available", "Collected", "Copyrighted", "Created", "Issued", "Submitted", "Updated", "Valid"]}}]}}, "datacite:version": {"type": {"minOccurs": 0, "maxOccurs": 1}}}}'
    namespaces = {
        "": "https://github.com/JPCOAR/schema/blob/master/1.0/",
        "dc": "http://purl.org/dc/elements/1.1/",
        "xs": "http://www.w3.org/2001/XMLSchema",
        "rdf": "http://www.w3.org/1999/02/22-rdf-syntax-ns#",
        "xml": "http://www.w3.org/XML/1998/namespace",
        "dcndl": "http://ndl.go.jp/dcndl/terms/",
        "oaire": "http://namespace.openaire.eu/schema/oaire/",
        "jpcoar": "https://github.com/JPCOAR/schema/blob/master/1.0/",
        "dcterms": "http://purl.org/dc/terms/",
        "datacite": "https://schema.datacite.org/meta/kernel-4/",
        "rioxxterms": "http://www.rioxx.net/schema/v2.0/rioxxterms/",
    }
    schema_location = "https://github.com/JPCOAR/schema/blob/master/1.0/jpcoar_scm.xsd"
    oaischema = OAIServerSchema(
        id=uuid.uuid4(),
        schema_name=schema_name,
        form_data=form_data,
        xsd=xsd,
        namespaces=namespaces,
        schema_location=schema_location,
        isvalid=True,
        is_mapping=False,
        isfixed=False,
        version_id=1,
    )
    with db.session.begin_nested():
        db.session.add(oaischema)


@pytest.fixture()
def communities(app, db, user, indices):
    """Create some example communities."""
    user1 = db_.session.merge(user)
    ds = app.extensions["invenio-accounts"].datastore
    r = ds.create_role(name="superuser", description="1234")
    ds.add_role_to_user(user1, r)
    ds.commit()
    db.session.commit()

    comm0 = Community.create(
        community_id="comm1",
        role_id=r.id,
        page=0, ranking=0, curation_policy='',fixed_points=0, thumbnail_path='',catalog_json=[], login_menu_enabled=False,
        id_user=user1.id,
        title="Title1",
        description="Description1",
        root_node_id=33,
    )
    db.session.add(comm0)

    return comm0


@pytest.fixture()
def communities2(app, db, user, indices):
    """Create some example communities."""
    user1 = db_.session.merge(user)
    ds = app.extensions["invenio-accounts"].datastore
    r = ds.create_role(name="superuser", description="1234")
    ds.add_role_to_user(user1, r)
    ds.commit()
    db.session.commit()

    comm0 = Community.create(
        community_id="Root Index",
        role_id=r.id,
        id_user=user1.id,
        title="Title1",
        description="Description1",
        root_node_id=33,
    )
    db.session.add(comm0)

    return comm0


@pytest.fixture()
def communities3(app, db, user, indices):
    """Create some example communities."""
    user1 = db_.session.merge(user)
    ds = app.extensions["invenio-accounts"].datastore
    r = ds.create_role(name="superuser", description="1234")
    ds.add_role_to_user(user1, r)
    ds.commit()
    db.session.commit()

    comm0 = Community.create(
        community_id="comm1",
        role_id=r.id,
        id_user=user1.id,
        title="Title1",
        description="Description1",
        root_node_id=33,
    )
    db.session.add(comm0)

    return comm0


@pytest.fixture()
def mock_users():
    """Create mock users."""
    mock_auth_user = Mock()
    mock_auth_user.get_id = lambda: "123"
    mock_auth_user.is_authenticated = True

    mock_anon_user = Mock()
    mock_anon_user.is_authenticated = False
    return {"anonymous": mock_anon_user, "authenticated": mock_auth_user}


@pytest.yield_fixture()
def mock_user_ctx(mock_users):
    """Run in a mock authenticated user context."""
    with patch("invenio_stats.utils.current_user", mock_users["authenticated"]):
        yield


@pytest.fixture
def file_instance_mock(db):
    """Mock of a file instance."""

    class FileInstance(object):
        def __init__(self, **kwargs):
            for k, v in kwargs.items():
                setattr(self, k, v)

    file_path = os.path.join(
        os.path.dirname(os.path.abspath(__file__)),
        "data",
        "sample_file",
        "sample_file.txt",
    )

    file = FileInstance(
        id="deadbeef-65bd-4d9b-93e2-ec88cc59aec5", uri=file_path, size=4, updated=None
    )

    # db.session.add(file)
    # db.session.commit()

@pytest.fixture
def create_file_instance(db):
    file_path = os.path.join(
        os.path.dirname(os.path.abspath(__file__)),
        "data",
        "sample_file",
        "sample_file.txt",
    )

    file = FileInstance(
        id="deadbeef-65bd-4d9b-93e2-ec88cc59aec5", uri=file_path, size=4, updated=None
    )

    db.session.add(file)
    db.session.commit()
    return file_path


@pytest.yield_fixture()
def es(app):
    """Provide elasticsearch access, create and clean indices.

    Don't create template so that the test or another fixture can modify the
    enabled events.
    """
    current_search_client.indices.delete(index="*")
    current_search_client.indices.delete_template("*")
    list(current_search.create())
    try:
        yield current_search_client
    finally:
        current_search_client.indices.delete(index="*")
        current_search_client.indices.delete_template("*")


def generate_events(
    app,
    index_id="33",
    page=1,
    count=20,
    term=14,
    lang="en",
):
    """Queued events for processing tests."""
    current_queues.declare()

    def _unique_ts_gen():
        ts = 0
        while True:
            ts += 1
            yield ts

    def generator_list():
        unique_ts = _unique_ts_gen()

        def build_event(is_robot=False):
            ts = next(unique_ts)
            return dict(
                timestamp=datetime.datetime.combine(
                    entry_date, datetime.time(minute=ts % 60, second=ts % 60)
                ).isoformat(),
                index_id="33",
                page=1,
                count=20,
                term=14,
                lang="en",
            )

            yield build_event(True)

    mock_queue = Mock()
    mock_queue.consume.return_value = generator_list()
    # mock_queue.routing_key = 'stats-file-download'
    mock_queue.routing_key = "generate-sample"

    EventsIndexer(
        mock_queue, preprocessors=[build_file_unique_id], double_click_window=0
    ).run()
    current_search_client.indices.refresh(index="*")


@pytest.yield_fixture()
def generate_request(app, es, mock_user_ctx, request):
    """Parametrized pre indexed sample events."""
    generate_events(app=app, **request.param)
    yield


@pytest.yield_fixture()
def dummy_location(db):
    """File system location."""
    tmppath = tempfile.mkdtemp()

    loc = Location(name="testloc", uri=tmppath, default=True)
    db.session.add(loc)
    db.session.commit()

    yield loc

    shutil.rmtree(tmppath)


# @pytest.fixture()
# def bucket(db, dummy_location):
#     """File system location."""
#     b1 = Bucket.create()
#     db.session.commit()
#     return b1


@pytest.yield_fixture()
def permissions(db, bucket):
    """Permission for users."""
    users = {
        None: None,
    }

    for user in ["auth", "location", "bucket", "objects", "objects-read-version"]:
        users[user] = create_test_user(
            email="{0}@invenio-software.org".format(user), password="pass1", active=True
        )

    location_perms = [
        location_update_all,
        bucket_read_all,
        bucket_read_versions_all,
        bucket_update_all,
        bucket_listmultiparts_all,
        object_read_all,
        object_read_version_all,
        object_delete_all,
        object_delete_version_all,
        multipart_read_all,
        multipart_delete_all,
    ]

    bucket_perms = [
        bucket_read_all,
        object_read_all,
        bucket_update_all,
        object_delete_all,
        multipart_read_all,
    ]

    objects_perms = [
        object_read_all,
    ]

    for perm in location_perms:
        db.session.add(ActionUsers(action=perm.value, user=users["location"]))
    for perm in bucket_perms:
        db.session.add(
            ActionUsers(
                action=perm.value, argument=str(bucket.id), user=users["bucket"]
            )
        )
    for perm in objects_perms:
        db.session.add(
            ActionUsers(
                action=perm.value, argument=str(bucket.id), user=users["objects"]
            )
        )
    db.session.commit()

    yield users


@pytest.yield_fixture()
def index_style(db):
    index_style_one = IndexStyle(id="weko", index_link_enabled=True)
    db.session.add(index_style_one)
    db.session.commit()


@pytest.fixture()
def facet_search_setting(db):
    datas = json_data("data/facet_search_setting.json")
    settings = list()

    for setting in datas:
        settings.append(FacetSearchSetting(**datas[setting]))
    with db.session.begin_nested():
        db.session.add_all(settings)


@pytest.fixture()
def db_activity(db, db_records2, db_itemtype, db_workflow, users):
    user = users[3]["id"]
    recid, depid, record, item, parent, doi, deposit = db_records2[0]
    rec_uuid = uuid.uuid4()
    draft = PersistentIdentifier.create(
        "recid",
        "{}.0".format((parent.pid_value).split(":")[1]),
        object_type="rec",
        object_uuid=rec_uuid,
        status=PIDStatus.REGISTERED,
    )
    rel = PIDRelation.create(parent, draft, 2)
    flow_define = db_workflow["flow_define"]
    workflow = db_workflow["workflow"]
    activity = Activity(
        activity_id="A-00000000-00001",
        workflow_id=workflow.id,
        flow_id=flow_define.id,
        action_id=2,
        activity_login_user=user,
        action_status=ActionStatusPolicy.ACTION_DOING,
        activity_update_user=user,
        item_id=draft.object_uuid,
        activity_start=datetime.strptime(
            "2022/04/14 3:01:53.931", "%Y/%m/%d %H:%M:%S.%f"
        ),
        activity_confirm_term_of_use=True,
        title="test",
        shared_user_ids=[],
        extra_info={},
        action_order=6,
    )
    with db.session.begin_nested():
        db.session.add(activity)
        db.session.add(rel)

    return {"activity": activity, "recid": recid, "item": item, "record": record}


@pytest.fixture()
def db_itemtype(app, db, make_itemtype):
    itemtype_id = 1000
    itemtype_data = {
        "name": "テストアイテムタイプ_" + str(itemtype_id),
        "schema": "tests/data/itemtype_schema.json",
        "form": "tests/data/itemtype_form.json",
        "render": "tests/data/itemtype_render.json",
        "mapping": "tests/data/itemtype_mapping.json",
    }

    return make_itemtype(itemtype_id, itemtype_data)

@pytest.fixture()
def db_itemtype_restricted_access(app, db, make_itemtype):
    itemtype_id = 5
    itemtype_data = {
        "name": "制限公開アイテムタイプ",
        "schema": "tests/data/itemtype5_schema.json",
        "form": "tests/data/itemtype5_form.json",
        "render": "tests/data/itemtype5_render.json",
        "mapping": "tests/data/itemtype5_mapping.json",
    }
    
    return make_itemtype(itemtype_id, itemtype_data)

@pytest.fixture()
def db_workflow(app, db, db_itemtype, users):
    item_type_id = db_itemtype["item_type"].id
    action_datas = dict()
    with open("tests/data/actions.json", "r") as f:
        action_datas = json.load(f)
    actions_db = list()
    with db.session.begin_nested():
        for data in action_datas:
            actions_db.append(Action(**data))
        db.session.add_all(actions_db)

    actionstatus_datas = dict()
    with open("tests/data/action_status.json") as f:
        actionstatus_datas = json.load(f)
    actionstatus_db = list()
    with db.session.begin_nested():
        for data in actionstatus_datas:
            actionstatus_db.append(ActionStatus(**data))
        db.session.add_all(actionstatus_db)

    flow_id = uuid.uuid4()
    flow_define = FlowDefine(
        flow_id=flow_id, flow_name="Registration", flow_user=1, flow_status="A"
    )
    flow_action1 = FlowAction(
        status="N",
        flow_id=flow_id,
        action_id=1,
        action_version="1.0.0",
        action_order=1,
        action_condition="",
        action_status="A",
        action_date=datetime.strptime("2018/07/28 0:00:00", "%Y/%m/%d %H:%M:%S"),
        send_mail_setting={},
    )
    flow_action2 = FlowAction(
        status="N",
        flow_id=flow_id,
        action_id=3,
        action_version="1.0.0",
        action_order=2,
        action_condition="",
        action_status="A",
        action_date=datetime.strptime("2018/07/28 0:00:00", "%Y/%m/%d %H:%M:%S"),
        send_mail_setting={},
    )
    flow_action3 = FlowAction(
        status="N",
        flow_id=flow_id,
        action_id=5,
        action_version="1.0.0",
        action_order=3,
        action_condition="",
        action_status="A",
        action_date=datetime.strptime("2018/07/28 0:00:00", "%Y/%m/%d %H:%M:%S"),
        send_mail_setting={},
    )

    workflow = WorkFlow(
        flows_id=uuid.uuid4(),
        flows_name="test workflow1",
        itemtype_id=item_type_id,
        index_tree_id=None,
        flow_id=1,
        is_deleted=False,
        open_restricted=False,
        location_id=None,
        is_gakuninrdm=False,
    )
    activity = Activity(
        activity_id="A-00000000-00000",
        workflow_id=1,
        flow_id=flow_define.id,
        action_id=1,
        activity_login_user=1,
        activity_update_user=1,
        activity_start=datetime.strptime(
            "2022/04/14 3:01:53.931", "%Y/%m/%d %H:%M:%S.%f"
        ),
        activity_community_id=3,
        activity_confirm_term_of_use=True,
        title="test",
        shared_user_ids=[],
        extra_info={},
        action_order=6,
    )

    with db.session.begin_nested():
        db.session.add(flow_define)
        db.session.add(flow_action1)
        db.session.add(flow_action2)
        db.session.add(flow_action3)
        db.session.add(workflow)
        db.session.add(activity)

    return {
        "flow_define": flow_define,
        "workflow": workflow,
        "activity": activity,
        "flow_action1": flow_action1,
        "flow_action2": flow_action2,
        "flow_action3": flow_action3,
    }


@pytest.fixture()
def bucket(db, location):
    """File system location."""
    bucket = Bucket.create(location)
    db.session.commit()
    return bucket


@pytest.fixture()
def testfile(db, bucket):
    """File system location."""
    obj = ObjectVersion.create(bucket, "testfile", stream=BytesIO(b"atest"))
    db.session.commit()
    return obj


@pytest.yield_fixture()
def search_url():
    """Search class."""
    yield url_for("invenio_records_rest.recid_list")


@pytest.fixture()
def filerecord(db):
    """Record fixture."""
    rec_uuid = uuid.uuid4()
    provider = RecordIdProvider.create(object_type="rec", object_uuid=rec_uuid)
    filerecord = Record.create(
        {
            "control_number": provider.pid.pid_value,
            "title": "TestDefault",
        },
        id_=rec_uuid,
    )
    db.session.commit()
    return filerecord


@pytest.fixture()
def record_with_file(db, filerecord, testfile):
    """Record with a test file."""
    rb = RecordsBuckets(record_id=filerecord.id, bucket_id=testfile.bucket_id)
    db.session.add(rb)
    filerecord.update(
        dict(
            _files=[
                dict(
                    bucket=str(testfile.bucket_id),
                    key=testfile.key,
                    size=testfile.file.size,
                    checksum=str(testfile.file.checksum),
                    version_id=str(testfile.version_id),
                ),
            ]
        )
    )
    filerecord.commit()
    db.session.commit()
    return filerecord


@pytest.fixture()
def test_records():
    results = []
    #
    results.append(
        {
            "input": os.path.join(FIXTURE_DIR, "records", "successRecord00.json"),
            "output": "",
        }
    )
    results.append(
        {
            "input": os.path.join(FIXTURE_DIR, "records", "successRecord01.json"),
            "output": "",
        }
    )
    results.append(
        {
            "input": os.path.join(FIXTURE_DIR, "records", "successRecord02.json"),
            "output": "",
        }
    )
    # 存在しない日付が設定されている
    results.append(
        {
            "input": os.path.join(FIXTURE_DIR, "records", "noExistentDate00.json"),
            "output": "Please specify Open Access Date with YYYY-MM-DD.",
        }
    )
    # 日付がYYYY-MM-DD でない
    results.append(
        {
            "input": os.path.join(FIXTURE_DIR, "records", "wrongDateFormat00.json"),
            "output": "Please specify Open Access Date with YYYY-MM-DD.",
        }
    )
    results.append(
        {
            "input": os.path.join(FIXTURE_DIR, "records", "wrongDateFormat01.json"),
            "output": "Please specify Open Access Date with YYYY-MM-DD.",
        }
    )
    results.append(
        {
            "input": os.path.join(FIXTURE_DIR, "records", "wrongDateFormat02.json"),
            "output": "Please specify Open Access Date with YYYY-MM-DD.",
        }
    )

    return results


@pytest.fixture()
def test_list_records():
    tmp = []
    results = []
    tmp.append(
        {
            "input": os.path.join(FIXTURE_DIR, "list_records", "list_records.json"),
            "output": os.path.join(
                FIXTURE_DIR, "list_records", "list_records_result.json"
            ),
        }
    )
    tmp.append(
        {
            "input": os.path.join(FIXTURE_DIR, "list_records", "list_records00.json"),
            "output": os.path.join(
                FIXTURE_DIR, "list_records", "list_records00_result.json"
            ),
        }
    )
    tmp.append(
        {
            "input": os.path.join(FIXTURE_DIR, "list_records", "list_records01.json"),
            "output": os.path.join(
                FIXTURE_DIR, "list_records", "list_records01_result.json"
            ),
        }
    )
    tmp.append(
        {
            "input": os.path.join(FIXTURE_DIR, "list_records", "list_records02.json"),
            "output": os.path.join(
                FIXTURE_DIR, "list_records", "list_records02_result.json"
            ),
        }
    )

    tmp.append(
        {
            "input": os.path.join(FIXTURE_DIR, "list_records", "list_records03.json"),
            "output": os.path.join(
                FIXTURE_DIR, "list_records", "list_records03_result.json"
            ),
        }
    )

    for t in tmp:
        with open(t.get("input"), encoding="utf-8") as f:
            input_data = json.load(f)
        with open(t.get("output"), encoding="utf-8") as f:
            output_data = json.load(f)
        results.append({"input": input_data, "output": output_data})
    return results


@pytest.fixture()
def test_importdata():
    files = [os.path.join(FIXTURE_DIR, "import00.zip")]
    return files


@pytest.fixture()
def mocker_itemtype(mocker):
    item_type = Mock()
    filepath = os.path.join(
        os.path.dirname(os.path.realpath(__file__)), "item_type/15_render.json"
    )
    with open(filepath, encoding="utf-8") as f:
        render = json.load(f)
    item_type.render = render

    filepath = os.path.join(
        os.path.dirname(os.path.realpath(__file__)), "item_type/15_schema.json"
    )
    with open(filepath, encoding="utf-8") as f:
        schema = json.load(f)
    item_type.schema = schema

    filepath = os.path.join(
        os.path.dirname(os.path.realpath(__file__)), "item_type/15_form.json"
    )
    with open(filepath, encoding="utf-8") as f:
        form = json.load(f)
    item_type.form = form

    item_type.item_type_name.name = "デフォルトアイテムタイプ（フル）"
    item_type.item_type_name.item_type.first().id = 15

    mocker.patch("weko_records.api.ItemTypes.get_by_id", return_value=item_type)


@pytest.fixture()
def celery(app):
    """Get queueobject for testing bulk operations."""
    return app.extensions["flask-celeryext"].celery


@pytest.fixture()
def record_with_metadata():
    data = json_data("data/list_records/list_records_new_item_doira.json")
    return data

@pytest.fixture()
def record_restricted():
    return json_data("data/list_records/list_records_restricted.json")

@pytest.fixture()
def terms(db):
    """ admin_settings table """
    settings = list()
    settings.append(AdminSettings(id=1,name='items_display_settings',settings={"items_display_email": False, "items_search_author": "name", "item_display_open_date": False}))
    settings.append(AdminSettings(id=2,name='storage_check_settings',settings={"day": 0, "cycle": "weekly", "threshold_rate": 80}))
    settings.append(AdminSettings(id=3,name='site_license_mail_settings',settings={"auto_send_flag": False}))
    settings.append(AdminSettings(id=4,name='default_properties_settings',settings={"show_flag": True}))
    settings.append(AdminSettings(id=5,name='item_export_settings',settings={"allow_item_exporting": True, "enable_contents_exporting": True}))
    settings.append(AdminSettings(id=6,name="restricted_access",
                                  settings={"content_file_download": {"expiration_date": 30,"expiration_date_unlimited_chk": False,"download_limit": 10,"download_limit_unlimited_chk": False,},
                                            "usage_report_workflow_access": {"expiration_date_access": 500,"expiration_date_access_unlimited_chk": False,},
                                            "terms_and_conditions": [{"key": "168065611041",
                                                                     "content": {"en":{"title": "Privacy Policy for WEKO3", "content": "Privacy Policy\nLast updated: April 05, 2023"}, 
                                                                                 "ja":{"title": "利用規約", "content": "この利用規約（以下，「本規約」といいます。）"}}, 
                                                                     "existed":True}]
                                            }))
    settings.append(AdminSettings(id=7,name="display_stats_settings",settings={"display_stats":False}))
    settings.append(AdminSettings(id=8,name='convert_pdf_settings',settings={"path":"/tmp/file","pdf_ttl":1800}))
    
    db.session.add_all(settings)
    db.session.commit()

@pytest.fixture()
def item_render():
    data = json_data("data/itemtype1_render.json")
    return data


@pytest.yield_fixture()
def es(app):
    """Elasticsearch fixture."""
    try:
        list(current_search.create())
    # except RequestError:
    except:
        list(current_search.delete(ignore=[404]))
        list(current_search.create(ignore=[400]))
    current_search_client.indices.refresh()
    yield current_search_client
    list(current_search.delete(ignore=[404]))


@pytest.fixture()
def deposit(app, es, users, location, db):
    """New deposit with files."""
    record = {"title": "fuu"}
    with app.test_request_context():
        datastore = app.extensions["security"].datastore
        login_user(datastore.find_user(email=users[0]["email"]))
        deposit = Deposit.create(record)
        deposit.commit()
        db.session.commit()
    sleep(2)
    return deposit


@pytest.fixture()
def db_index(client, users):
    index_metadata = {
        "id": 1,
        "parent": 0,
        "value": "Index(public_state = True,harvest_public_state = True)",
    }

    with patch("flask_login.utils._get_user", return_value=users[3]["obj"]):
        ret = Indexes.create(0, index_metadata)
        index = Index.get_index_by_id(1)
        # index.public_state = True
        # index.harvest_public_state = True

    index_metadata = {
        "id": 2,
        "parent": 0,
        "value": "Index(public_state = True,harvest_public_state = False)",
    }

    with patch("flask_login.utils._get_user", return_value=users[3]["obj"]):
        Indexes.create(0, index_metadata)
        index = Index.get_index_by_id(2)
        # index.public_state = True
        # index.harvest_public_state = False

    index_metadata = {
        "id": 3,
        "parent": 0,
        "value": "Index(public_state = False,harvest_public_state = True)",
    }

    with patch("flask_login.utils._get_user", return_value=users[3]["obj"]):
        Indexes.create(0, index_metadata)
        index = Index.get_index_by_id(3)
        # index.public_state = False
        # index.harvest_public_state = True

    index_metadata = {
        "id": 4,
        "parent": 0,
        "value": "Index(public_state = False,harvest_public_state = False)",
    }

    with patch("flask_login.utils._get_user", return_value=users[3]["obj"]):
        Indexes.create(0, index_metadata)
        index = Index.get_index_by_id(4)
        # index.public_state = False
        # index.harvest_public_state = False


@pytest.fixture()
def es_records(app, db, db_index, location, db_itemtype, db_oaischema):
    indexer = WekoIndexer()
    indexer.get_es_index()
    results = []
    with app.test_request_context():
        for i in range(1, 10):
            record_data = {
                "_oai": {
                    "id": "oai:weko3.example.org:000000{:02d}".format(i),
                    "sets": ["{}".format((i % 2) + 1)],
                },
                "path": ["{}".format((i % 2) + 1)],
                "recid": "{}".format(i),
                "pubdate": {
                    "attribute_name": "PubDate",
                    "attribute_value": "2022-08-20",
                },
                # "feedback_mail_list": [
                # {
                #     "email": "wekosoftware@nii.ac.jp",
                #     "author_id": ""
                # }
                # ],
                # "request_mail_list": [
                # {
                #     "email": "wekosoftware@nii.ac.jp",
                #     "author_id": ""
                # }
                # ],
                "_buckets": {"deposit": "3e99cfca-098b-42ed-b8a0-20ddd09b3e02"},
                "_deposit": {
                    "id": "{}".format(i),
                    "pid": {"type": "depid", "value": "{}".format(i), "revision_id": 0},
                    "owner": 1,
                    "owners": [1],
                    "status": "draft",
                    "created_by": 1,
                    "owners_ext": {
                        "email": "wekosoftware@nii.ac.jp",
                        "username": "",
                        "displayname": "",
                    },
                },
                "item_title": "title",
                "author_link": [],
                "item_type_id": "1",
                "publish_date": "2022-08-20",
                "publish_status": "1",
                "weko_shared_ids": [],
                "item_1617186331708": {
                    "attribute_name": "Title",
                    "attribute_value_mlt": [
                        {
                            "subitem_1551255647225": "タイトル",
                            "subitem_1551255648112": "ja",
                        },
                        {
                            "subitem_1551255647225": "title",
                            "subitem_1551255648112": "en",
                        },
                    ],
                },
                "item_1617258105262": {
                    "attribute_name": "Resource Type",
                    "attribute_value_mlt": [
                        {
                            "resourceuri": "http://purl.org/coar/resource_type/c_5794",
                            "resourcetype": "conference paper",
                        }
                    ],
                },
                "relation_version_is_last": True,
                "item_1617605131499": [
                    {
                        "attribute_name": "File",
                        "attribute_type": "file",
                        "attribute_value_mlt": [
                            {
                                "url": {
                                    "url": "https://weko3.example.org/record/{}/files/hello.txt".format(
                                        i
                                    )
                                },
                                "date": [
                                    {"dateType": "Available", "dateValue": "2022-09-07"}
                                ],
                                "format": "plain/text",
                                "filename": "hello.txt",
                                "filesize": [{"value": "146 KB"}],
                                "accessrole": "open_access",
                                "version_id": "",
                                "mimetype": "application/pdf",
                                "file": "",
                            }
                        ],
                    },
                ]
            }

            item_data = {
                "id": "{}".format(i),
                "cnri": "cnricnricnri",
                "cnri_suffix_not_existed": "cnri_suffix_not_existed",
                "is_change_identifier": "is_change_identifier",
                "pid": {"type": "depid", "value": "{}".format(i), "revision_id": 0},
                "lang": "ja",
                "publish_status": "public",
                "owner": 1,
                "title": "title",
                "owners": [1],
                "item_type_id": 1,
                "status": "keep",
                "$schema": "/items/jsonschema/1",
                "item_title": "item_title",
                "metadata": record_data,
                "pubdate": "2022-08-20",
                "created_by": 1,
                "owners_ext": {
                    "email": "wekosoftware@nii.ac.jp",
                    "username": "",
                    "displayname": "",
                },
                "shared_user_ids": [],
                "item_1617186331708": [
                    {"subitem_1551255647225": "タイトル", "subitem_1551255648112": "ja"},
                    {"subitem_1551255647225": "title", "subitem_1551255648112": "en"},
                ],
                "item_1617258105262": {
                    "resourceuri": "http://purl.org/coar/resource_type/c_5794",
                    "resourcetype": "conference paper",
                },
            }

            rec_uuid = uuid.uuid4()

            recid = PersistentIdentifier.create(
                "recid",
                str(i),
                object_type="rec",
                object_uuid=rec_uuid,
                status=PIDStatus.REGISTERED,
            )
            depid = PersistentIdentifier.create(
                "depid",
                str(i),
                object_type="rec",
                object_uuid=rec_uuid,
                status=PIDStatus.REGISTERED,
            )
            rel = PIDRelation.create(recid, depid, 3)
            db.session.add(rel)
            parent = None
            doi = None
            parent = PersistentIdentifier.create(
                "parent",
                "parent:{}".format(i),
                object_type="rec",
                object_uuid=rec_uuid,
                status=PIDStatus.REGISTERED,
            )
            rel = PIDRelation.create(parent, recid, 2, 0)
            db.session.add(rel)
            if i % 2 == 1:
                doi = PersistentIdentifier.create(
                    "doi",
                    "https://doi.org/10.xyz/{}".format((str(i)).zfill(10)),
                    object_type="rec",
                    object_uuid=rec_uuid,
                    status=PIDStatus.REGISTERED,
                )
                hdl = PersistentIdentifier.create(
                    "hdl",
                    "https://hdl.handle.net/0000/{}".format((str(i)).zfill(10)),
                    object_type="rec",
                    object_uuid=rec_uuid,
                    status=PIDStatus.REGISTERED,
                )

            record = WekoRecord.create(record_data, id_=rec_uuid)
            # from six import BytesIO
            import base64

            from invenio_files_rest.models import Bucket
            from invenio_records_files.models import RecordsBuckets

            bucket = Bucket.create()
            record_buckets = RecordsBuckets.create(record=record.model, bucket=bucket)
            stream = BytesIO(b"Hello, World")
            # record.files['hello.txt'] = stream
            # obj=ObjectVersion.create(bucket=bucket.id, key='hello.txt', stream=stream)
            record["item_1617605131499"][0]["attribute_value_mlt"][0]["file"] = (
                base64.b64encode(stream.getvalue())
            ).decode("utf-8")
            deposit = WekoDeposit(record, record.model)
            deposit.commit()
            # record['item_1617605131499']['attribute_value_mlt'][0]['version_id'] = str(obj.version_id)
            record["item_1617605131499"][0]["attribute_value_mlt"][0]["version_id"] = "1"

            record_data["content"] = [
                {
                    "date": [{"dateValue": "2021-07-12", "dateType": "Available"}],
                    "accessrole": "open_access",
                    "displaytype": "simple",
                    "filename": "hello.txt",
                    "attachment": {},
                    "format": "text/plain",
                    "mimetype": "text/plain",
                    "filesize": [{"value": "1 KB"}],
                    "version_id": "{}".format("1"),
                    "url": {
                        "url": "http://localhost/record/{}/files/hello.txt".format(i)
                    },
                    "file": (base64.b64encode(stream.getvalue())).decode("utf-8"),
                }
            ]
            indexer.upload_metadata(record_data, rec_uuid, 1, False)
            item = ItemsMetadata.create(item_data, id_=rec_uuid)

            results.append(
                {
                    "depid": depid,
                    "recid": recid,
                    "parent": parent,
                    "doi": doi,
                    "hdl": hdl,
                    "record": record,
                    "record_data": record_data,
                    "item": item,
                    "item_data": item_data,
                    "deposit": deposit,
                }
            )

    sleep(3)
    es = Elasticsearch("http://{}:9200".format(app.config["SEARCH_ELASTIC_HOSTS"]))
    # print(es.cat.indices())
    return {"indexer": indexer, "results": results}

@pytest.fixture()
def es_records2(app, db, db_index, location, db_itemtype, db_oaischema):
    indexer = WekoIndexer()
    indexer.get_es_index()
    results = []
    with app.test_request_context():
        for i in range(1, 10):
            record_data = {
                "_oai": {
                    "id": "oai:weko3.example.org:000000{:02d}".format(i),
                    "sets": ["{}".format((i % 2) + 1)],
                },
                "path": ["{}".format((i % 2) + 1)],
                "recid": "{}".format(i),
                "pubdate": {
                    "attribute_name": "PubDate",
                    "attribute_value": "2022-08-20",
                },
                "_buckets": {"deposit": "3e99cfca-098b-42ed-b8a0-20ddd09b3e02"},
                "_deposit": {
                    "id": "{}".format(i),
                    "owner": 1,
                    "owners": [1],
                    "status": "draft",
                    "created_by": 1,
                    "owners_ext": {
                        "email": "wekosoftware@nii.ac.jp",
                        "username": "",
                        "displayname": "",
                    },
                },
                "item_title": "title",
                "author_link": [],
                "item_type_id": "1",
                "publish_date": "2022-08-20",
                "publish_status": "1",
                "weko_shared_ids": [],
                "item_1617186331708": {
                    "attribute_name": "Title",
                    "attribute_value_mlt": [
                        {
                            "subitem_1551255647225": "タイトル",
                            "subitem_1551255648112": "ja",
                        },
                        {
                            "subitem_1551255647225": "title",
                            "subitem_1551255648112": "en",
                        },
                    ],
                },
                "item_1617258105262": {
                    "attribute_name": "Resource Type",
                    "attribute_value_mlt": [
                        {
                            "resourceuri": "http://purl.org/coar/resource_type/c_5794",
                            "resourcetype": "conference paper",
                        }
                    ],
                },
                "relation_version_is_last": True,
                "item_1617605131499": [
                    {
                        "attribute_name": "File",
                        "attribute_type": "file",
                        "attribute_value_mlt": [
                            {
                                "url": {
                                    "url": "https://weko3.example.org/record/{}/files/hello.txt".format(
                                        i
                                    )
                                },
                                "date": [
                                    {"dateType": "Available", "dateValue": "2022-09-07"}
                                ],
                                "format": "plain/text",
                                "filename": "hello.txt",
                                "filesize": [{"value": "146 KB"}],
                                "accessrole": "open_access",
                                "version_id": "",
                                "mimetype": "application/pdf",
                                "file": "",
                            }
                        ],
                    }
                ]
            }

            item_data = {
                "id": "{}".format(i),
                "cnri": "cnricnricnri",
                "cnri_suffix_not_existed": "cnri_suffix_not_existed",
                "is_change_identifier": "is_change_identifier",
                "pid": {"type": "depid", "value": "{}".format(i), "revision_id": 0},
                "lang": "ja",
                "publish_status": "public",
                "owner": 1,
                "title": "title",
                "owners": [1],
                "item_type_id": 1,
                "status": "keep",
                "$schema": "/items/jsonschema/1",
                "item_title": "item_title",
                "metadata": record_data,
                "pubdate": "2022-08-20",
                "created_by": 1,
                "owners_ext": {
                    "email": "wekosoftware@nii.ac.jp",
                    "username": "",
                    "displayname": "",
                },
                "shared_user_ids": [],
                "item_1617186331708": [
                    {"subitem_1551255647225": "タイトル", "subitem_1551255648112": "ja"},
                    {"subitem_1551255647225": "title", "subitem_1551255648112": "en"},
                ],
                "item_1617258105262": {
                    "resourceuri": "http://purl.org/coar/resource_type/c_5794",
                    "resourcetype": "conference paper",
                },
                "item_1617187056579":{"lang":"ja"}
            }

            rec_uuid = uuid.uuid4()

            recid = PersistentIdentifier.create(
                "recid",
                str(i),
                object_type="rec",
                object_uuid=rec_uuid,
                status=PIDStatus.REGISTERED,
            )
            depid = PersistentIdentifier.create(
                "depid",
                str(i),
                object_type="rec",
                object_uuid=rec_uuid,
                status=PIDStatus.REGISTERED,
            )
            rel = PIDRelation.create(recid, depid, 3)
            db.session.add(rel)
            parent = None
            doi = None
            parent = PersistentIdentifier.create(
                "parent",
                "parent:{}".format(i),
                object_type="rec",
                object_uuid=rec_uuid,
                status=PIDStatus.REGISTERED,
            )
            rel = PIDRelation.create(parent, recid, 2, 0)
            db.session.add(rel)
            if i % 2 == 1:
                doi = PersistentIdentifier.create(
                    "doi",
                    "https://doi.org/10.xyz/{}".format((str(i)).zfill(10)),
                    object_type="rec",
                    object_uuid=rec_uuid,
                    status=PIDStatus.REGISTERED,
                )
                hdl = PersistentIdentifier.create(
                    "hdl",
                    "https://hdl.handle.net/0000/{}".format((str(i)).zfill(10)),
                    object_type="rec",
                    object_uuid=rec_uuid,
                    status=PIDStatus.REGISTERED,
                )

            record = WekoRecord.create(record_data, id_=rec_uuid)
            # from six import BytesIO
            import base64

            from invenio_files_rest.models import Bucket
            from invenio_records_files.models import RecordsBuckets

            bucket = Bucket.create()
            record_buckets = RecordsBuckets.create(record=record.model, bucket=bucket)
            stream = BytesIO(b"Hello, World")
            # record.files['hello.txt'] = stream
            # obj=ObjectVersion.create(bucket=bucket.id, key='hello.txt', stream=stream)
            record["item_1617605131499"][0]["attribute_value_mlt"][0]["file"] = (
                base64.b64encode(stream.getvalue())
            ).decode("utf-8")
            deposit = WekoDeposit(record, record.model)
            deposit.commit()
            # record['item_1617605131499']['attribute_value_mlt'][0]['version_id'] = str(obj.version_id)
            record["item_1617605131499"][0]["attribute_value_mlt"][0]["version_id"] = "1"

            record_data["content"] = [
                {
                    "date": [{"dateValue": "2021-07-12", "dateType": "Available"}],
                    "accessrole": "open_access",
                    "displaytype": "simple",
                    "filename": "hello.txt",
                    "attachment": {},
                    "format": "text/plain",
                    "mimetype": "text/plain",
                    "filesize": [{"value": "1 KB"}],
                    "version_id": "{}".format("1"),
                    "url": {
                        "url": "http://localhost/record/{}/files/hello.txt".format(i)
                    },
                    "file": (base64.b64encode(stream.getvalue())).decode("utf-8"),
                }
            ]
            indexer.upload_metadata(record_data, rec_uuid, 1, False)
            item = ItemsMetadata.create(item_data, id_=rec_uuid)

            results.append(
                {
                    "depid": depid,
                    "recid": recid,
                    "parent": parent,
                    "doi": doi,
                    "hdl": hdl,
                    "record": record,
                    "record_data": record_data,
                    "item": item,
                    "item_data": item_data,
                    "deposit": deposit,
                }
            )

    sleep(3)
    es = Elasticsearch("http://{}:9200".format(app.config["SEARCH_ELASTIC_HOSTS"]))
    # print(es.cat.indices())
    return {"indexer": indexer, "results": results}

<<<<<<< HEAD
@pytest.fixture()
def es_records2(app, db, db_index, location, db_itemtype, db_oaischema):
    indexer = WekoIndexer()
    indexer.get_es_index()
    results = []
    with app.test_request_context():
        for i in range(1, 10):
            record_data = {
                "_oai": {
                    "id": "oai:weko3.example.org:000000{:02d}".format(i),
                    "sets": ["{}".format((i % 2) + 1)],
                },
                "path": ["{}".format((i % 2) + 1)],
                "recid": "{}".format(i),
                "pubdate": {
                    "attribute_name": "PubDate",
                    "attribute_value": "2022-08-20",
                },
                "_buckets": {"deposit": "3e99cfca-098b-42ed-b8a0-20ddd09b3e02"},
                "_deposit": {
                    "id": "{}".format(i),
                    "owner": 1,
                    "owners": [1],
                    "status": "draft",
                    "created_by": 1,
                    "owners_ext": {
                        "email": "wekosoftware@nii.ac.jp",
                        "username": "",
                        "displayname": "",
                    },
                },
                "item_title": "title",
                "author_link": [],
                "item_type_id": "1",
                "publish_date": "2022-08-20",
                "publish_status": "1",
                "weko_shared_ids": [],
                "item_1617186331708": {
                    "attribute_name": "Title",
                    "attribute_value_mlt": [
                        {
                            "subitem_1551255647225": "タイトル",
                            "subitem_1551255648112": "ja",
                        },
                        {
                            "subitem_1551255647225": "title",
                            "subitem_1551255648112": "en",
                        },
                    ],
                },
                "item_1617258105262": {
                    "attribute_name": "Resource Type",
                    "attribute_value_mlt": [
                        {
                            "resourceuri": "http://purl.org/coar/resource_type/c_5794",
                            "resourcetype": "conference paper",
                        }
                    ],
                },
                "relation_version_is_last": True,
                "item_1617605131499": {
                    "attribute_name": "File",
                    "attribute_type": "file",
                    "attribute_value_mlt": [
                        {
                            "url": {
                                "url": "https://weko3.example.org/record/{}/files/hello.txt".format(
                                    i
                                )
                            },
                            "date": [
                                {"dateType": "Available", "dateValue": "2022-09-07"}
                            ],
                            "format": "plain/text",
                            "filename": "hello.txt",
                            "filesize": [{"value": "146 KB"}],
                            "accessrole": "open_access",
                            "version_id": "",
                            "mimetype": "application/pdf",
                            "file": "",
                        }
                    ],
                }
            }

            item_data = {
                "id": "{}".format(i),
                "cnri": "cnricnricnri",
                "cnri_suffix_not_existed": "cnri_suffix_not_existed",
                "is_change_identifier": "is_change_identifier",
                "pid": {"type": "depid", "value": "{}".format(i), "revision_id": 0},
                "lang": "ja",
                "publish_status": "public",
                "owner": 1,
                "title": "title",
                "owners": [1],
                "item_type_id": 1,
                "status": "keep",
                "$schema": "/items/jsonschema/1",
                "item_title": "item_title",
                "metadata": record_data,
                "pubdate": "2022-08-20",
                "created_by": 1,
                "owners_ext": {
                    "email": "wekosoftware@nii.ac.jp",
                    "username": "",
                    "displayname": "",
                },
                "shared_user_ids": [],
                "item_1617186331708": [
                    {"subitem_1551255647225": "タイトル", "subitem_1551255648112": "ja"},
                    {"subitem_1551255647225": "title", "subitem_1551255648112": "en"},
                ],
                "item_1617258105262": {
                    "resourceuri": "http://purl.org/coar/resource_type/c_5794",
                    "resourcetype": "conference paper",
                },
                "item_1617187056579":{"lang":"ja"}
            }

            rec_uuid = uuid.uuid4()

            recid = PersistentIdentifier.create(
                "recid",
                str(i),
                object_type="rec",
                object_uuid=rec_uuid,
                status=PIDStatus.REGISTERED,
            )
            depid = PersistentIdentifier.create(
                "depid",
                str(i),
                object_type="rec",
                object_uuid=rec_uuid,
                status=PIDStatus.REGISTERED,
            )
            rel = PIDRelation.create(recid, depid, 3)
            db.session.add(rel)
            parent = None
            doi = None
            parent = PersistentIdentifier.create(
                "parent",
                "parent:{}".format(i),
                object_type="rec",
                object_uuid=rec_uuid,
                status=PIDStatus.REGISTERED,
            )
            rel = PIDRelation.create(parent, recid, 2, 0)
            db.session.add(rel)
            if i % 2 == 1:
                doi = PersistentIdentifier.create(
                    "doi",
                    "https://doi.org/10.xyz/{}".format((str(i)).zfill(10)),
                    object_type="rec",
                    object_uuid=rec_uuid,
                    status=PIDStatus.REGISTERED,
                )
                hdl = PersistentIdentifier.create(
                    "hdl",
                    "https://hdl.handle.net/0000/{}".format((str(i)).zfill(10)),
                    object_type="rec",
                    object_uuid=rec_uuid,
                    status=PIDStatus.REGISTERED,
                )

            record = WekoRecord.create(record_data, id_=rec_uuid)
            # from six import BytesIO
            import base64

            from invenio_files_rest.models import Bucket
            from invenio_records_files.models import RecordsBuckets

            bucket = Bucket.create()
            record_buckets = RecordsBuckets.create(record=record.model, bucket=bucket)
            stream = BytesIO(b"Hello, World")
            # record.files['hello.txt'] = stream
            # obj=ObjectVersion.create(bucket=bucket.id, key='hello.txt', stream=stream)
            record["item_1617605131499"]["attribute_value_mlt"][0]["file"] = (
                base64.b64encode(stream.getvalue())
            ).decode("utf-8")
            deposit = WekoDeposit(record, record.model)
            deposit.commit()
            # record['item_1617605131499']['attribute_value_mlt'][0]['version_id'] = str(obj.version_id)
            record["item_1617605131499"]["attribute_value_mlt"][0]["version_id"] = "1"

            record_data["content"] = [
                {
                    "date": [{"dateValue": "2021-07-12", "dateType": "Available"}],
                    "accessrole": "open_access",
                    "displaytype": "simple",
                    "filename": "hello.txt",
                    "attachment": {},
                    "format": "text/plain",
                    "mimetype": "text/plain",
                    "filesize": [{"value": "1 KB"}],
                    "version_id": "{}".format("1"),
                    "url": {
                        "url": "http://localhost/record/{}/files/hello.txt".format(i)
                    },
                    "file": (base64.b64encode(stream.getvalue())).decode("utf-8"),
                }
            ]
            indexer.upload_metadata(record_data, rec_uuid, 1, False)
            item = ItemsMetadata.create(item_data, id_=rec_uuid)

            results.append(
                {
                    "depid": depid,
                    "recid": recid,
                    "parent": parent,
                    "doi": doi,
                    "hdl": hdl,
                    "record": record,
                    "record_data": record_data,
                    "item": item,
                    "item_data": item_data,
                    "deposit": deposit,
                }
            )

    sleep(3)
    es = Elasticsearch("http://{}:9200".format(app.config["SEARCH_ELASTIC_HOSTS"]))
    # print(es.cat.indices())
    return {"indexer": indexer, "results": results}

=======
>>>>>>> 200885a5
@pytest.fixture()
def indextree(app, client, users):
    from weko_index_tree.api import Indexes

    index_metadata = {
        "id": 1,
        "parent": 0,
        "value": "Index(public_state = True,harvest_public_state = True)",
    }
    with app.test_request_context():
        with patch("flask_login.utils._get_user", return_value=users[2]["obj"]):
            ret = Indexes.create(0, index_metadata)
            index = Index.get_index_by_id(1)
            index.public_state = True
            index.harvest_public_state = True

    index_metadata = {
        "id": 2,
        "parent": 0,
        "value": "Index(public_state = True,harvest_public_state = False)",
    }

    with patch("flask_login.utils._get_user", return_value=users[2]["obj"]):
        Indexes.create(0, index_metadata)
        index = Index.get_index_by_id(2)
        index.public_state = True
        index.harvest_public_state = False

    index_metadata = {
        "id": 3,
        "parent": 0,
        "value": "Index(public_state = False,harvest_public_state = True)",
    }

    with patch("flask_login.utils._get_user", return_value=users[2]["obj"]):
        Indexes.create(0, index_metadata)
        index = Index.get_index_by_id(3)
        index.public_state = False
        index.harvest_public_state = True

    index_metadata = {
        "id": 4,
        "parent": 0,
        "value": "Index(public_state = False,harvest_public_state = False)",
    }

    with patch("flask_login.utils._get_user", return_value=users[2]["obj"]):
        Indexes.create(0, index_metadata)
        index = Index.get_index_by_id(4)
        index.public_state = False
        index.harvest_public_state = False


@pytest.fixture()
def doi_records(app, db, identifier, indextree, location, db_itemtype, db_oaischema):
    indexer = WekoIndexer()
    indexer.get_es_index()
    results = []
    with app.test_request_context():
        i = 1
        filename = "helloworld.pdf"
        mimetype = "application/pdf"
        filepath = "tests/data/helloworld.pdf"
        results.append(
            make_record(db, indexer, i, filepath, filename, mimetype, "xyz.jalc")
        )

        i = 2
        filename = "helloworld.docx"
        mimetype = (
            "application/vnd.openxmlformats-officedocument.wordprocessingml.document"
        )
        filepath = "tests/data/helloworld.docx"
        results.append(
            make_record(db, indexer, i, filepath, filename, mimetype, "xyz.crossref")
        )

        i = 3
        filename = "helloworld.zip"
        mimetype = "application/zip"
        filepath = "tests/data/helloworld.zip"
        results.append(
            make_record(db, indexer, i, filepath, filename, mimetype, "xyz.datacite")
        )

        i = 4
        filename = "helloworld.pdf"
        mimetype = "application/pdf"
        filepath = "tests/data/helloworld.pdf"
        results.append(
            make_record(db, indexer, i, filepath, filename, mimetype, "xyz.ndl")
        )

        i = 5
        filename = "helloworld.pdf"
        mimetype = "application/pdf"
        filepath = "tests/data/helloworld.pdf"
        results.append(
            make_record(db, indexer, i, filepath, filename, mimetype)
        )

    return indexer, results


@pytest.fixture()
def es_item_file_pipeline(es):
    from elasticsearch.client.ingest import IngestClient

    p = IngestClient(current_search_client)
    p.put_pipeline(
        id="item-file-pipeline",
        body={
            "description": "Index contents of each file.",
            "processors": [
                {
                    "foreach": {
                        "field": "content",
                        "processor": {
                            "attachment": {
                                "indexed_chars": -1,
                                "target_field": "_ingest._value.attachment",
                                "field": "_ingest._value.file",
                                "properties": ["content"],
                            }
                        },
                    }
                },
                {
                    "foreach": {
                        "field": "content",
                        "processor": {"remove": {"field": "_ingest._value.file"}},
                    }
                },
            ],
        },
    )


@pytest.fixture()
def identifier(db):
    identifier_info = {
        "Root Index":{
            "JaLC": "xyz.jalc",
            "Crossref": "xyz.crossref",
            "DataCite": "xyz.datacite",
            "NDL JaLC": "xyz.ndl",
        }
    }
    identifiers = []
    for index, info in identifier_info.items():
        identifiers.append(Identifier(
            repository=index,
            jalc_flag=True,
            jalc_crossref_flag=True,
            jalc_datacite_flag=True,
            ndl_jalc_flag=True,
            jalc_doi=info["JaLC"],
            jalc_crossref_doi=info["Crossref"],
            jalc_datacite_doi=info["DataCite"],
            ndl_jalc_doi=info["NDL JaLC"],
            suffix="def",
            created_userId=1,
            created_date=datetime.strptime("2018/07/28 0:00:00", "%Y/%m/%d %H:%M:%S"),
            updated_userId=1,
            updated_date=datetime.strptime("2018/07/28 0:00:00", "%Y/%m/%d %H:%M:%S"),
        ))
    db.session.add_all(identifiers)
    db.session.commit()
    return identifier_info


@pytest.fixture()
def record_indexer_receiver(app, json=None, record=None, index=None,
                            **kwargs):
    """Mock-receiver of a before_record_index signal."""
    if ES_VERSION[0] == 2:
        suggest_byyear = {}
        suggest_byyear['context'] = {
            'year': json['year']
        }
        suggest_byyear['input'] = [json['title'], ]
        suggest_byyear['output'] = json['title']
        suggest_byyear['payload'] = copy.deepcopy(json)

        suggest_title = {}
        suggest_title['input'] = [json['title'], ]
        suggest_title['output'] = json['title']
        suggest_title['payload'] = copy.deepcopy(json)

        json['suggest_byyear'] = suggest_byyear
        json['suggest_title'] = suggest_title

    elif ES_VERSION[0] >= 5:
        suggest_byyear = {}
        suggest_byyear['contexts'] = {
            'year': [str(json['year'])]
        }
        suggest_byyear['input'] = [json['title'], ]

        suggest_title = {}
        suggest_title['input'] = [json['title'], ]
        json['suggest_byyear'] = suggest_byyear
        json['suggest_title'] = suggest_title

    return json




@pytest.yield_fixture()
def es(app):
    """Elasticsearch fixture."""
    try:
        list(current_search.create())
    except RequestError:
        list(current_search.delete(ignore=[404]))
        list(current_search.create(ignore=[400]))
    current_search_client.indices.refresh()
    yield current_search_client
    list(current_search.delete(ignore=[404]))


@pytest.yield_fixture()
def indexer(app, es):
    """Create a record indexer."""
    InvenioIndexer(app)
    before_record_index.connect(record_indexer_receiver, sender=app)
    yield RecordIndexer()


def make_record(db, indexer, i, filepath, filename, mimetype, doi_prefix=None):
    record_data = {
        "_oai": {
            "id": "oai:weko3.example.org:000000{:02d}".format(i),
            "sets": ["{}".format((i % 2) + 1)],
        },
        "path": ["{}".format((i % 2) + 1)],
        "owner": 1,
        "recid": "{}".format(i),
        "title": [
            "ja_conference paperITEM00000009(public_open_access_open_access_simple)"
        ],
        "pubdate": {"attribute_name": "PubDate", "attribute_value": "2021-08-06"},
        "_buckets": {"deposit": "27202db8-aefc-4b85-b5ae-4921ac151ddf"},
        "_deposit": {
            "id": "{}".format(i),
            "pid": {"type": "depid", "value": "{}".format(i), "revision_id": 0},
            "owners": [1],
            "status": "published",
        },
        "item_title": "ja_conference paperITEM00000009(public_open_access_open_access_simple)",
        "author_link": ["4"],
        "item_type_id": "1",
        "publish_date": "2021-08-06",
        "publish_status": "0",
        "weko_shared_ids": [],
        "item_1617186331708": {
            "attribute_name": "Title",
            "attribute_value_mlt": [
                {
                    "subitem_1551255647225": "ja_conference paperITEM00000009(public_open_access_open_access_simple)",
                    "subitem_1551255648112": "ja",
                },
                {
                    "subitem_1551255647225": "en_conference paperITEM00000009(public_open_access_simple)",
                    "subitem_1551255648112": "en",
                },
            ],
        },
        "item_1617186385884": {
            "attribute_name": "Alternative Title",
            "attribute_value_mlt": [
                {
                    "subitem_1551255720400": "Alternative Title",
                    "subitem_1551255721061": "en",
                },
                {
                    "subitem_1551255720400": "Alternative Title",
                    "subitem_1551255721061": "ja",
                },
            ],
        },
        "item_1617186419668": {
            "attribute_name": "Creator",
            "attribute_type": "creator",
            "attribute_value_mlt": [
                {
                    "givenNames": [
                        {"givenName": "太郎", "givenNameLang": "ja"},
                        {"givenName": "タロウ", "givenNameLang": "ja-Kana"},
                        {"givenName": "Taro", "givenNameLang": "en"},
                    ],
                    "familyNames": [
                        {"familyName": "情報", "familyNameLang": "ja"},
                        {"familyName": "ジョウホウ", "familyNameLang": "ja-Kana"},
                        {"familyName": "Joho", "familyNameLang": "en"},
                    ],
                    "creatorMails": [{"creatorMail": "wekosoftware@nii.ac.jp"}],
                    "creatorNames": [
                        {"creatorName": "情報, 太郎", "creatorNameLang": "ja"},
                        {"creatorName": "ジョウホウ, タロウ", "creatorNameLang": "ja-Kana"},
                        {"creatorName": "Joho, Taro", "creatorNameLang": "en"},
                    ],
                    "nameIdentifiers": [
                        {"nameIdentifier": "4", "nameIdentifierScheme": "WEKO"},
                        {
                            "nameIdentifier": "xxxxxxx",
                            "nameIdentifierURI": "https://orcid.org/",
                            "nameIdentifierScheme": "ORCID",
                        },
                        {
                            "nameIdentifier": "xxxxxxx",
                            "nameIdentifierURI": "https://ci.nii.ac.jp/",
                            "nameIdentifierScheme": "CiNii",
                        },
                        {
                            "nameIdentifier": "zzzzzzz",
                            "nameIdentifierURI": "https://kaken.nii.ac.jp/",
                            "nameIdentifierScheme": "KAKEN2",
                        },
                    ],
                    "creatorAffiliations": [
                        {
                            "affiliationNames": [
                                {
                                    "affiliationName": "University",
                                    "affiliationNameLang": "en",
                                }
                            ],
                            "affiliationNameIdentifiers": [
                                {
                                    "affiliationNameIdentifier": "0000000121691048",
                                    "affiliationNameIdentifierURI": "http://isni.org/isni/0000000121691048",
                                    "affiliationNameIdentifierScheme": "ISNI",
                                }
                            ],
                        }
                    ],
                },
                {
                    "givenNames": [
                        {"givenName": "太郎", "givenNameLang": "ja"},
                        {"givenName": "タロウ", "givenNameLang": "ja-Kana"},
                        {"givenName": "Taro", "givenNameLang": "en"},
                    ],
                    "familyNames": [
                        {"familyName": "情報", "familyNameLang": "ja"},
                        {"familyName": "ジョウホウ", "familyNameLang": "ja-Kana"},
                        {"familyName": "Joho", "familyNameLang": "en"},
                    ],
                    "creatorMails": [{"creatorMail": "wekosoftware@nii.ac.jp"}],
                    "creatorNames": [
                        {"creatorName": "情報, 太郎", "creatorNameLang": "ja"},
                        {"creatorName": "ジョウホウ, タロウ", "creatorNameLang": "ja-Kana"},
                        {"creatorName": "Joho, Taro", "creatorNameLang": "en"},
                    ],
                    "nameIdentifiers": [
                        {
                            "nameIdentifier": "xxxxxxx",
                            "nameIdentifierURI": "https://orcid.org/",
                            "nameIdentifierScheme": "ORCID",
                        },
                        {
                            "nameIdentifier": "xxxxxxx",
                            "nameIdentifierURI": "https://ci.nii.ac.jp/",
                            "nameIdentifierScheme": "CiNii",
                        },
                        {
                            "nameIdentifier": "zzzzzzz",
                            "nameIdentifierURI": "https://kaken.nii.ac.jp/",
                            "nameIdentifierScheme": "KAKEN2",
                        },
                    ],
                },
                {
                    "givenNames": [
                        {"givenName": "太郎", "givenNameLang": "ja"},
                        {"givenName": "タロウ", "givenNameLang": "ja-Kana"},
                        {"givenName": "Taro", "givenNameLang": "en"},
                    ],
                    "familyNames": [
                        {"familyName": "情報", "familyNameLang": "ja"},
                        {"familyName": "ジョウホウ", "familyNameLang": "ja-Kana"},
                        {"familyName": "Joho", "familyNameLang": "en"},
                    ],
                    "creatorMails": [{"creatorMail": "wekosoftware@nii.ac.jp"}],
                    "creatorNames": [
                        {"creatorName": "情報, 太郎", "creatorNameLang": "ja"},
                        {"creatorName": "ジョウホウ, タロウ", "creatorNameLang": "ja-Kana"},
                        {"creatorName": "Joho, Taro", "creatorNameLang": "en"},
                    ],
                    "nameIdentifiers": [
                        {
                            "nameIdentifier": "xxxxxxx",
                            "nameIdentifierURI": "https://orcid.org/",
                            "nameIdentifierScheme": "ORCID",
                        },
                        {
                            "nameIdentifier": "xxxxxxx",
                            "nameIdentifierURI": "https://ci.nii.ac.jp/",
                            "nameIdentifierScheme": "CiNii",
                        },
                        {
                            "nameIdentifier": "zzzzzzz",
                            "nameIdentifierURI": "https://kaken.nii.ac.jp/",
                            "nameIdentifierScheme": "KAKEN2",
                        },
                    ],
                },
            ],
        },
        "item_1617186476635": {
            "attribute_name": "Access Rights",
            "attribute_value_mlt": [
                {
                    "subitem_1522299639480": "open access",
                    "subitem_1600958577026": "http://purl.org/coar/access_right/c_abf2",
                }
            ],
        },
        "item_1617186499011": {
            "attribute_name": "Rights",
            "attribute_value_mlt": [
                {
                    "subitem_1522650717957": "ja",
                    "subitem_1522650727486": "http://localhost",
                    "subitem_1522651041219": "Rights Information",
                }
            ],
        },
        "item_1617186609386": {
            "attribute_name": "Subject",
            "attribute_value_mlt": [
                {
                    "subitem_1522299896455": "ja",
                    "subitem_1522300014469": "Other",
                    "subitem_1522300048512": "http://localhost/",
                    "subitem_1523261968819": "Sibject1",
                }
            ],
        },
        "item_1617186626617": {
            "attribute_name": "Description",
            "attribute_value_mlt": [
                {
                    "subitem_description": "Description\nDescription<br/>Description",
                    "subitem_description_type": "Abstract",
                    "subitem_description_language": "en",
                },
                {
                    "subitem_description": "概要\n概要\n概要\n概要",
                    "subitem_description_type": "Abstract",
                    "subitem_description_language": "ja",
                },
            ],
        },
        "item_1617186643794": {
            "attribute_name": "Publisher",
            "attribute_value_mlt": [
                {"subitem_1522300295150": "en", "subitem_1522300316516": "Publisher"}
            ],
        },
        "item_1617186660861": {
            "attribute_name": "Date",
            "attribute_value_mlt": [
                {
                    "subitem_1522300695726": "Available",
                    "subitem_1522300722591": "2021-06-30",
                }
            ],
        },
        "item_1617186702042": {
            "attribute_name": "Language",
            "attribute_value_mlt": [{"subitem_1551255818386": "jpn"}],
        },
        "item_1617186783814": {
            "attribute_name": "Identifier",
            "attribute_value_mlt": [
                {
                    "subitem_identifier_uri": "http://localhost",
                    "subitem_identifier_type": "URI",
                }
            ],
        },
        "item_1617186859717": {
            "attribute_name": "Temporal",
            "attribute_value_mlt": [
                {"subitem_1522658018441": "en", "subitem_1522658031721": "Temporal"}
            ],
        },
        "item_1617186882738": {
            "attribute_name": "Geo Location",
            "attribute_value_mlt": [
                {
                    "subitem_geolocation_place": [
                        {"subitem_geolocation_place_text": "Japan"}
                    ]
                }
            ],
        },
        "item_1617186901218": {
            "attribute_name": "Funding Reference",
            "attribute_value_mlt": [
                {
                    "subitem_1522399143519": {
                        "subitem_1522399281603": "ISNI",
                        "subitem_1522399333375": "http://xxx",
                    },
                    "subitem_1522399412622": [
                        {
                            "subitem_1522399416691": "en",
                            "subitem_1522737543681": "Funder Name",
                        }
                    ],
                    "subitem_1522399571623": {
                        "subitem_1522399585738": "Award URI",
                        "subitem_1522399628911": "Award Number",
                    },
                    "subitem_1522399651758": [
                        {
                            "subitem_1522721910626": "en",
                            "subitem_1522721929892": "Award Title",
                        }
                    ],
                }
            ],
        },
        "item_1617186920753": {
            "attribute_name": "Source Identifier",
            "attribute_value_mlt": [
                {
                    "subitem_1522646500366": "ISSN",
                    "subitem_1522646572813": "xxxx-xxxx-xxxx",
                }
            ],
        },
        "item_1617186941041": {
            "attribute_name": "Source Title",
            "attribute_value_mlt": [
                {"subitem_1522650068558": "en", "subitem_1522650091861": "Source Title"}
            ],
        },
        "item_1617186959569": {
            "attribute_name": "Volume Number",
            "attribute_value_mlt": [{"subitem_1551256328147": "1"}],
        },
        "item_1617186981471": {
            "attribute_name": "Issue Number",
            "attribute_value_mlt": [{"subitem_1551256294723": "111"}],
        },
        "item_1617186994930": {
            "attribute_name": "Number of Pages",
            "attribute_value_mlt": [{"subitem_1551256248092": "12"}],
        },
        "item_1617187024783": {
            "attribute_name": "Page Start",
            "attribute_value_mlt": [{"subitem_1551256198917": "1"}],
        },
        "item_1617187045071": {
            "attribute_name": "Page End",
            "attribute_value_mlt": [{"subitem_1551256185532": "3"}],
        },
        "item_1617187112279": {
            "attribute_name": "Degree Name",
            "attribute_value_mlt": [
                {"subitem_1551256126428": "Degree Name", "subitem_1551256129013": "en"}
            ],
        },
        "item_1617187136212": {
            "attribute_name": "Date Granted",
            "attribute_value_mlt": [{"subitem_1551256096004": "2021-06-30"}],
        },
        "item_1617187187528": {
            "attribute_name": "Conference",
            "attribute_value_mlt": [
                {
                    "subitem_1599711633003": [
                        {
                            "subitem_1599711636923": "Conference Name",
                            "subitem_1599711645590": "ja",
                        }
                    ],
                    "subitem_1599711655652": "1",
                    "subitem_1599711660052": [
                        {
                            "subitem_1599711680082": "Sponsor",
                            "subitem_1599711686511": "ja",
                        }
                    ],
                    "subitem_1599711699392": {
                        "subitem_1599711704251": "2020/12/11",
                        "subitem_1599711712451": "1",
                        "subitem_1599711727603": "12",
                        "subitem_1599711731891": "2000",
                        "subitem_1599711735410": "1",
                        "subitem_1599711739022": "12",
                        "subitem_1599711743722": "2020",
                        "subitem_1599711745532": "ja",
                    },
                    "subitem_1599711758470": [
                        {
                            "subitem_1599711769260": "Conference Venue",
                            "subitem_1599711775943": "ja",
                        }
                    ],
                    "subitem_1599711788485": [
                        {
                            "subitem_1599711798761": "Conference Place",
                            "subitem_1599711803382": "ja",
                        }
                    ],
                    "subitem_1599711813532": "JPN",
                }
            ],
        },
        "item_1617258105262": {
            "attribute_name": "Resource Type",
            "attribute_value_mlt": [
                {
                    "resourceuri": "http://purl.org/coar/resource_type/c_5794",
                    "resourcetype": "conference paper",
                }
            ],
        },
        "item_1617265215918": {
            "attribute_name": "Version Type",
            "attribute_value_mlt": [
                {
                    "subitem_1522305645492": "AO",
                    "subitem_1600292170262": "http://purl.org/coar/version/c_b1a7d7d4d402bcce",
                }
            ],
        },
        "item_1617349709064": {
            "attribute_name": "Contributor",
            "attribute_value_mlt": [
                {
                    "givenNames": [
                        {"givenName": "太郎", "givenNameLang": "ja"},
                        {"givenName": "タロウ", "givenNameLang": "ja-Kana"},
                        {"givenName": "Taro", "givenNameLang": "en"},
                    ],
                    "familyNames": [
                        {"familyName": "情報", "familyNameLang": "ja"},
                        {"familyName": "ジョウホウ", "familyNameLang": "ja-Kana"},
                        {"familyName": "Joho", "familyNameLang": "en"},
                    ],
                    "contributorType": "ContactPerson",
                    "nameIdentifiers": [
                        {
                            "nameIdentifier": "xxxxxxx",
                            "nameIdentifierURI": "https://orcid.org/",
                            "nameIdentifierScheme": "ORCID",
                        },
                        {
                            "nameIdentifier": "xxxxxxx",
                            "nameIdentifierURI": "https://ci.nii.ac.jp/",
                            "nameIdentifierScheme": "CiNii",
                        },
                        {
                            "nameIdentifier": "xxxxxxx",
                            "nameIdentifierURI": "https://kaken.nii.ac.jp/",
                            "nameIdentifierScheme": "KAKEN2",
                        },
                    ],
                    "contributorMails": [{"contributorMail": "wekosoftware@nii.ac.jp"}],
                    "contributorNames": [
                        {"lang": "ja", "contributorName": "情報, 太郎"},
                        {"lang": "ja-Kana", "contributorName": "ジョウホウ, タロウ"},
                        {"lang": "en", "contributorName": "Joho, Taro"},
                    ],
                }
            ],
        },
        "item_1617349808926": {
            "attribute_name": "Version",
            "attribute_value_mlt": [{"subitem_1523263171732": "Version"}],
        },
        "item_1617351524846": {
            "attribute_name": "APC",
            "attribute_value_mlt": [{"subitem_1523260933860": "Unknown"}],
        },
        "item_1617353299429": {
            "attribute_name": "Relation",
            "attribute_value_mlt": [
                {
                    "subitem_1522306207484": "isVersionOf",
                    "subitem_1522306287251": {
                        "subitem_1522306382014": "arXiv",
                        "subitem_1522306436033": "xxxxx",
                    },
                    "subitem_1523320863692": [
                        {
                            "subitem_1523320867455": "en",
                            "subitem_1523320909613": "Related Title",
                        }
                    ],
                }
            ],
        },
        "item_1617605131499": {
            "attribute_name": "File",
            "attribute_type": "file",
            "attribute_value_mlt": [
                {
                    "url": {
                        "url": "https://weko3.example.org/record/{0}/files/{1}".format(
                            i, filename
                        )
                    },
                    "date": [{"dateType": "Available", "dateValue": "2021-07-12"}],
                    "format": "text/plain",
                    "filename": "{}".format(filename),
                    "filesize": [{"value": "1 KB"}],
                    "mimetype": "{}".format(mimetype),
                    "accessrole": "open_access",
                    "version_id": "c1502853-c2f9-455d-8bec-f6e630e54b21",
                    "displaytype": "simple",
                }
            ],
        },
        "item_1617610673286": {
            "attribute_name": "Rights Holder",
            "attribute_value_mlt": [
                {
                    "nameIdentifiers": [
                        {
                            "nameIdentifier": "xxxxxx",
                            "nameIdentifierURI": "https://orcid.org/",
                            "nameIdentifierScheme": "ORCID",
                        }
                    ],
                    "rightHolderNames": [
                        {
                            "rightHolderName": "Right Holder Name",
                            "rightHolderLanguage": "ja",
                        }
                    ],
                }
            ],
        },
        "item_1617620223087": {
            "attribute_name": "Heading",
            "attribute_value_mlt": [
                {
                    "subitem_1565671149650": "ja",
                    "subitem_1565671169640": "Banner Headline",
                    "subitem_1565671178623": "Subheading",
                },
                {
                    "subitem_1565671149650": "en",
                    "subitem_1565671169640": "Banner Headline",
                    "subitem_1565671178623": "Subheding",
                },
            ],
        },
        "item_1617944105607": {
            "attribute_name": "Degree Grantor",
            "attribute_value_mlt": [
                {
                    "subitem_1551256015892": [
                        {
                            "subitem_1551256027296": "xxxxxx",
                            "subitem_1551256029891": "kakenhi",
                        }
                    ],
                    "subitem_1551256037922": [
                        {
                            "subitem_1551256042287": "Degree Grantor Name",
                            "subitem_1551256047619": "en",
                        }
                    ],
                }
            ],
        },
        "relation_version_is_last": True,
    }

    item_data = {
        "id": "{}".format(i),
        "pid": {"type": "recid", "value": "{}".format(i), "revision_id": 0},
        "path": ["{}".format((i % 2) + 1)],
        "owner": 1,
        "title": "ja_conference paperITEM00000009(public_open_access_open_access_simple)",
        "owners": [1],
        "status": "draft",
        "$schema": "https://localhost:8443/items/jsonschema/1",
        "pubdate": "2021-08-06",
        "feedback_mail_list": [{"email": "wekosoftware@nii.ac.jp", "author_id": ""}],
        "item_1617186331708": [
            {
                "subitem_1551255647225": "ja_conference paperITEM00000009(public_open_access_open_access_simple)",
                "subitem_1551255648112": "ja",
            },
            {
                "subitem_1551255647225": "en_conference paperITEM00000009(public_open_access_simple)",
                "subitem_1551255648112": "en",
            },
        ],
        "item_1617186385884": [
            {
                "subitem_1551255720400": "Alternative Title",
                "subitem_1551255721061": "en",
            },
            {
                "subitem_1551255720400": "Alternative Title",
                "subitem_1551255721061": "ja",
            },
        ],
        "item_1617186419668": [
            {
                "givenNames": [
                    {"givenName": "太郎", "givenNameLang": "ja"},
                    {"givenName": "タロウ", "givenNameLang": "ja-Kana"},
                    {"givenName": "Taro", "givenNameLang": "en"},
                ],
                "familyNames": [
                    {"familyName": "情報", "familyNameLang": "ja"},
                    {"familyName": "ジョウホウ", "familyNameLang": "ja-Kana"},
                    {"familyName": "Joho", "familyNameLang": "en"},
                ],
                "creatorMails": [{"creatorMail": "wekosoftware@nii.ac.jp"}],
                "creatorNames": [
                    {"creatorName": "情報, 太郎", "creatorNameLang": "ja"},
                    {"creatorName": "ジョウホウ, タロウ", "creatorNameLang": "ja-Kana"},
                    {"creatorName": "Joho, Taro", "creatorNameLang": "en"},
                ],
                "nameIdentifiers": [
                    {"nameIdentifier": "4", "nameIdentifierScheme": "WEKO"},
                    {
                        "nameIdentifier": "xxxxxxx",
                        "nameIdentifierURI": "https://orcid.org/",
                        "nameIdentifierScheme": "ORCID",
                    },
                    {
                        "nameIdentifier": "xxxxxxx",
                        "nameIdentifierURI": "https://ci.nii.ac.jp/",
                        "nameIdentifierScheme": "CiNii",
                    },
                    {
                        "nameIdentifier": "zzzzzzz",
                        "nameIdentifierURI": "https://kaken.nii.ac.jp/",
                        "nameIdentifierScheme": "KAKEN2",
                    },
                ],
                "creatorAffiliations": [
                    {
                        "affiliationNames": [
                            {
                                "affiliationName": "University",
                                "affiliationNameLang": "en",
                            }
                        ],
                        "affiliationNameIdentifiers": [
                            {
                                "affiliationNameIdentifier": "0000000121691048",
                                "affiliationNameIdentifierURI": "http://isni.org/isni/0000000121691048",
                                "affiliationNameIdentifierScheme": "ISNI",
                            }
                        ],
                    }
                ],
            },
            {
                "givenNames": [
                    {"givenName": "太郎", "givenNameLang": "ja"},
                    {"givenName": "タロ", "givenNameLang": "ja-Kana"},
                    {"givenName": "Taro", "givenNameLang": "en"},
                ],
                "familyNames": [
                    {"familyName": "情報", "familyNameLang": "ja"},
                    {"familyName": "ジウホウ", "familyNameLang": "ja-Kana"},
                    {"familyName": "Joho", "familyNameLang": "en"},
                ],
                "creatorMails": [{"creatorMail": "wekosoftware@nii.ac.jp"}],
                "creatorNames": [
                    {"creatorName": "情報, 太郎", "creatorNameLang": "ja"},
                    {"creatorName": "ジョウホウ, タロウ", "creatorNameLang": "ja-Kana"},
                    {"creatorName": "Joho, Taro", "creatorNameLang": "en"},
                ],
                "nameIdentifiers": [
                    {
                        "nameIdentifier": "xxxxxxx",
                        "nameIdentifierURI": "https://orcid.org/",
                        "nameIdentifierScheme": "ORCID",
                    },
                    {
                        "nameIdentifier": "xxxxxxx",
                        "nameIdentifierURI": "https://ci.nii.ac.jp/",
                        "nameIdentifierScheme": "CiNii",
                    },
                    {
                        "nameIdentifier": "zzzzzzz",
                        "nameIdentifierURI": "https://kaken.nii.ac.jp/",
                        "nameIdentifierScheme": "KAKEN2",
                    },
                ],
            },
            {
                "givenNames": [
                    {"givenName": "太郎", "givenNameLang": "ja"},
                    {"givenName": "タロウ", "givenNameLang": "ja-Kana"},
                    {"givenName": "Taro", "givenNameLang": "en"},
                ],
                "familyNames": [
                    {"familyName": "情報", "familyNameLang": "ja"},
                    {"familyName": "ジョウホウ", "familyNameLang": "ja-Kana"},
                    {"familyName": "Joho", "familyNameLang": "en"},
                ],
                "creatorMails": [{"creatorMail": "wekosoftware@nii.ac.jp"}],
                "creatorNames": [
                    {"creatorName": "情報, 太郎", "creatorNameLang": "ja"},
                    {"creatorName": "ジョウホウ, タロウ", "creatorNameLang": "ja-Kana"},
                    {"creatorName": "Joho, Taro", "creatorNameLang": "en"},
                ],
                "nameIdentifiers": [
                    {
                        "nameIdentifier": "xxxxxxx",
                        "nameIdentifierURI": "https://orcid.org/",
                        "nameIdentifierScheme": "ORCID",
                    },
                    {
                        "nameIdentifier": "xxxxxxx",
                        "nameIdentifierURI": "https://ci.nii.ac.jp/",
                        "nameIdentifierScheme": "CiNii",
                    },
                    {
                        "nameIdentifier": "zzzzzzz",
                        "nameIdentifierURI": "https://kaken.nii.ac.jp/",
                        "nameIdentifierScheme": "KAKEN2",
                    },
                ],
            },
        ],
        "item_1617186476635": {
            "subitem_1522299639480": "open access",
            "subitem_1600958577026": "http://purl.org/coar/access_right/c_abf2",
        },
        "item_1617186499011": [
            {
                "subitem_1522650717957": "ja",
                "subitem_1522650727486": "http://localhost",
                "subitem_1522651041219": "Rights Information",
            }
        ],
        "item_1617186609386": [
            {
                "subitem_1522299896455": "ja",
                "subitem_1522300014469": "Other",
                "subitem_1522300048512": "http://localhost/",
                "subitem_1523261968819": "Sibject1",
            }
        ],
        "item_1617186626617": [
            {
                "subitem_description": "Description\nDescription<br/>Description",
                "subitem_description_type": "Abstract",
                "subitem_description_language": "en",
            },
            {
                "subitem_description": "概要\n概要\n概要\n概要",
                "subitem_description_type": "Abstract",
                "subitem_description_language": "ja",
            },
        ],
        "item_1617186643794": [
            {"subitem_1522300295150": "en", "subitem_1522300316516": "Publisher"}
        ],
        "item_1617186660861": [
            {
                "subitem_1522300695726": "Available",
                "subitem_1522300722591": "2021-06-30",
            }
        ],
        "item_1617186702042": [{"subitem_1551255818386": "jpn"}],
        "item_1617186783814": [
            {
                "subitem_identifier_uri": "http://localhost",
                "subitem_identifier_type": "URI",
            }
        ],
        "item_1617186859717": [
            {"subitem_1522658018441": "en", "subitem_1522658031721": "Temporal"}
        ],
        "item_1617186882738": [
            {"subitem_geolocation_place": [{"subitem_geolocation_place_text": "Japan"}]}
        ],
        "item_1617186901218": [
            {
                "subitem_1522399143519": {
                    "subitem_1522399281603": "ISNI",
                    "subitem_1522399333375": "http://xxx",
                },
                "subitem_1522399412622": [
                    {
                        "subitem_1522399416691": "en",
                        "subitem_1522737543681": "Funder Name",
                    }
                ],
                "subitem_1522399571623": {
                    "subitem_1522399585738": "Award URI",
                    "subitem_1522399628911": "Award Number",
                },
                "subitem_1522399651758": [
                    {
                        "subitem_1522721910626": "en",
                        "subitem_1522721929892": "Award Title",
                    }
                ],
            }
        ],
        "item_1617186920753": [
            {"subitem_1522646500366": "ISSN", "subitem_1522646572813": "xxxx-xxxx-xxxx"}
        ],
        "item_1617186941041": [
            {"subitem_1522650068558": "en", "subitem_1522650091861": "Source Title"}
        ],
        "item_1617186959569": {"subitem_1551256328147": "1"},
        "item_1617186981471": {"subitem_1551256294723": "111"},
        "item_1617186994930": {"subitem_1551256248092": "12"},
        "item_1617187024783": {"subitem_1551256198917": "1"},
        "item_1617187045071": {"subitem_1551256185532": "3"},
        "item_1617187112279": [
            {"subitem_1551256126428": "Degree Name", "subitem_1551256129013": "en"}
        ],
        "item_1617187136212": {"subitem_1551256096004": "2021-06-30"},
        "item_1617187187528": [
            {
                "subitem_1599711633003": [
                    {
                        "subitem_1599711636923": "Conference Name",
                        "subitem_1599711645590": "ja",
                    }
                ],
                "subitem_1599711655652": "1",
                "subitem_1599711660052": [
                    {"subitem_1599711680082": "Sponsor", "subitem_1599711686511": "ja"}
                ],
                "subitem_1599711699392": {
                    "subitem_1599711704251": "2020/12/11",
                    "subitem_1599711712451": "1",
                    "subitem_1599711727603": "12",
                    "subitem_1599711731891": "2000",
                    "subitem_1599711735410": "1",
                    "subitem_1599711739022": "12",
                    "subitem_1599711743722": "2020",
                    "subitem_1599711745532": "ja",
                },
                "subitem_1599711758470": [
                    {
                        "subitem_1599711769260": "Conference Venue",
                        "subitem_1599711775943": "ja",
                    }
                ],
                "subitem_1599711788485": [
                    {
                        "subitem_1599711798761": "Conference Place",
                        "subitem_1599711803382": "ja",
                    }
                ],
                "subitem_1599711813532": "JPN",
            }
        ],
        "item_1617258105262": {
            "resourceuri": "http://purl.org/coar/resource_type/c_5794",
            "resourcetype": "conference paper",
        },
        "item_1617265215918": {
            "subitem_1522305645492": "AO",
            "subitem_1600292170262": "http://purl.org/coar/version/c_b1a7d7d4d402bcce",
        },
        "item_1617349709064": [
            {
                "givenNames": [
                    {"givenName": "太郎", "givenNameLang": "ja"},
                    {"givenName": "タロウ", "givenNameLang": "ja-Kana"},
                    {"givenName": "Taro", "givenNameLang": "en"},
                ],
                "familyNames": [
                    {"familyName": "情報", "familyNameLang": "ja"},
                    {"familyName": "ジョウホウ", "familyNameLang": "ja-Kana"},
                    {"familyName": "Joho", "familyNameLang": "en"},
                ],
                "contributorType": "ContactPerson",
                "nameIdentifiers": [
                    {
                        "nameIdentifier": "xxxxxxx",
                        "nameIdentifierURI": "https://orcid.org/",
                        "nameIdentifierScheme": "ORCID",
                    },
                    {
                        "nameIdentifier": "xxxxxxx",
                        "nameIdentifierURI": "https://ci.nii.ac.jp/",
                        "nameIdentifierScheme": "CiNii",
                    },
                    {
                        "nameIdentifier": "xxxxxxx",
                        "nameIdentifierURI": "https://kaken.nii.ac.jp/",
                        "nameIdentifierScheme": "KAKEN2",
                    },
                ],
                "contributorMails": [{"contributorMail": "wekosoftware@nii.ac.jp"}],
                "contributorNames": [
                    {"lang": "ja", "contributorName": "情報, 太郎"},
                    {"lang": "ja-Kana", "contributorName": "ジョウホ, タロウ"},
                    {"lang": "en", "contributorName": "Joho, Taro"},
                ],
            }
        ],
        "item_1617349808926": {"subitem_1523263171732": "Version"},
        "item_1617351524846": {"subitem_1523260933860": "Unknown"},
        "item_1617353299429": [
            {
                "subitem_1522306207484": "isVersionOf",
                "subitem_1522306287251": {
                    "subitem_1522306382014": "arXiv",
                    "subitem_1522306436033": "xxxxx",
                },
                "subitem_1523320863692": [
                    {
                        "subitem_1523320867455": "en",
                        "subitem_1523320909613": "Related Title",
                    }
                ],
            }
        ],
        "item_1617605131499": [
            {
                "url": {
                    "url": "https://weko3.example.org/record/{0}/files/{1}".format(
                        i, filename
                    )
                },
                "date": [{"dateType": "Available", "dateValue": "2021-07-12"}],
                "format": "{}".format(mimetype),
                "filename": "{}".format(filename),
                "filesize": [{"value": "1 KB"}],
                "mimetype": "{}".format(mimetype),
                "accessrole": "open_access",
                "version_id": "c1502853-c2f9-455d-8bec-f6e630e54b21",
                "displaytype": "simple",
            }
        ],
        "item_1617610673286": [
            {
                "nameIdentifiers": [
                    {
                        "nameIdentifier": "xxxxxx",
                        "nameIdentifierURI": "https://orcid.org/",
                        "nameIdentifierScheme": "ORCID",
                    }
                ],
                "rightHolderNames": [
                    {
                        "rightHolderName": "Right Holder Name",
                        "rightHolderLanguage": "ja",
                    }
                ],
            }
        ],
        "item_1617620223087": [
            {
                "subitem_1565671149650": "ja",
                "subitem_1565671169640": "Banner Headline",
                "subitem_1565671178623": "Subheading",
            },
            {
                "subitem_1565671149650": "en",
                "subitem_1565671169640": "Banner Headline",
                "subitem_1565671178623": "Subheding",
            },
        ],
        "item_1617944105607": [
            {
                "subitem_1551256015892": [
                    {
                        "subitem_1551256027296": "xxxxxx",
                        "subitem_1551256029891": "kakenhi",
                    }
                ],
                "subitem_1551256037922": [
                    {
                        "subitem_1551256042287": "Degree Grantor Name",
                        "subitem_1551256047619": "en",
                    }
                ],
            }
        ],
    }

    rec_uuid = uuid.uuid4()

    recid = PersistentIdentifier.create(
        "recid",
        str(i),
        object_type="rec",
        object_uuid=rec_uuid,
        status=PIDStatus.REGISTERED,
    )
    depid = PersistentIdentifier.create(
        "depid",
        str(i),
        object_type="rec",
        object_uuid=rec_uuid,
        status=PIDStatus.REGISTERED,
    )
    parent = None
    doi = None
    hdl = None
    recid_v1 = PersistentIdentifier.create(
        "recid",
        str(i + 0.1),
        object_type="rec",
        object_uuid=rec_uuid,
        status=PIDStatus.REGISTERED,
    )
    rec_uuid2 = uuid.uuid4()
    depid_v1 = PersistentIdentifier.create(
        "depid",
        str(i + 0.1),
        object_type="rec",
        object_uuid=rec_uuid2,
        status=PIDStatus.REGISTERED,
    )
    parent = PersistentIdentifier.create(
        "parent",
        "parent:{}".format(i),
        object_type="rec",
        object_uuid=rec_uuid2,
        status=PIDStatus.REGISTERED,
    )

    h1 = PIDVersioning(parent=parent)
    h1.insert_child(child=recid)
    h1.insert_child(child=recid_v1)
    RecordDraft.link(recid, depid)
    RecordDraft.link(recid_v1, depid_v1)

    if doi_prefix and len(doi_prefix):
        doi = PersistentIdentifier.create(
            "doi",
            "https://doi.org/{0}/{1}".format(doi_prefix, (str(i)).zfill(10)),
            object_type="rec",
            object_uuid=rec_uuid,
            status=PIDStatus.REGISTERED,
        )
        hdl = PersistentIdentifier.create(
            "hdl",
            "https://hdl.handle.net/0000/{}".format((str(i)).zfill(10)),
            object_type="rec",
            object_uuid=rec_uuid,
            status=PIDStatus.REGISTERED,
        )

    record = WekoRecord.create(record_data, id_=rec_uuid)
    # from six import BytesIO
    import base64

    bucket = Bucket.create()
    record_buckets = RecordsBuckets.create(record=record.model, bucket=bucket)

    # stream = BytesIO(b"Hello, World")
    obj = None
    with open(filepath, "rb") as f:
        stream = BytesIO(f.read())
        record.files[filename] = stream
        record["item_1617605131499"]["attribute_value_mlt"][0]["file"] = (
            base64.b64encode(stream.getvalue())
        ).decode("utf-8")
    with open(filepath, "rb") as f:
        obj = ObjectVersion.create(bucket=bucket.id, key=filename, stream=f)
    deposit = aWekoDeposit(record, record.model)
    deposit.commit()
    record["item_1617605131499"]["attribute_value_mlt"][0]["version_id"] = str(
        obj.version_id
    )

    record_data["content"] = [
        {
            "date": [{"dateValue": "2021-07-12", "dateType": "Available"}],
            "accessrole": "open_access",
            "displaytype": "simple",
            "filename": filename,
            "attachment": {},
            "format": mimetype,
            "mimetype": mimetype,
            "filesize": [{"value": "1 KB"}],
            "version_id": "{}".format(obj.version_id),
            "url": {"url": "http://localhost/record/{0}/files/{1}".format(i, filename)},
            "file": (base64.b64encode(stream.getvalue())).decode("utf-8"),
        }
    ]
    indexer.upload_metadata(record_data, rec_uuid, 1, False)
    item = ItemsMetadata.create(item_data, id_=rec_uuid, item_type_id=1)

    record_v1 = WekoRecord.create(record_data, id_=rec_uuid2)
    # from six import BytesIO
    import base64

    bucket_v1 = Bucket.create()
    record_buckets = RecordsBuckets.create(record=record_v1.model, bucket=bucket_v1)
    # stream = BytesIO(b"Hello, World")
    record_v1.files[filename] = stream
    obj_v1 = ObjectVersion.create(bucket=bucket_v1.id, key=filename, stream=stream)
    record_v1["item_1617605131499"]["attribute_value_mlt"][0]["file"] = (
        base64.b64encode(stream.getvalue())
    ).decode("utf-8")
    deposit_v1 = aWekoDeposit(record_v1, record_v1.model)
    deposit_v1.commit()
    record_v1["item_1617605131499"]["attribute_value_mlt"][0]["version_id"] = str(
        obj_v1.version_id
    )

    record_data_v1 = copy.deepcopy(record_data)
    record_data_v1["content"] = [
        {
            "date": [{"dateValue": "2021-07-12", "dateType": "Available"}],
            "accessrole": "open_access",
            "displaytype": "simple",
            "filename": filename,
            "attachment": {},
            "format": mimetype,
            "mimetype": mimetype,
            "filesize": [{"value": "1 KB"}],
            "version_id": "{}".format(obj_v1.version_id),
            "url": {"url": "http://localhost/record/{0}/files/{1}".format(i, filename)},
            "file": (base64.b64encode(stream.getvalue())).decode("utf-8"),
        }
    ]
    indexer.upload_metadata(record_data_v1, rec_uuid2, 1, False)
    item_v1 = ItemsMetadata.create(item_data, id_=rec_uuid2, item_type_id=1)

    return {
        "depid": depid,
        "recid": recid,
        "parent": parent,
        "doi": doi,
        "hdl": hdl,
        "record": record,
        "record_data": record_data,
        "item": item,
        "item_data": item_data,
        "deposit": deposit,
        "filename": filename,
        "mimetype": mimetype,
        "obj": obj,
    }

@pytest.fixture
def make_itemtype(app,db):
    def factory(id,datas):
        result = dict()
        item_type_name = ItemTypeName(
            name=datas["name"],has_site_license=True,is_active=True
        )
        item_type_schema=dict()
        with open(datas["schema"],"r") as f:
            item_type_schema = json.load(f)
        item_type_form = dict()
        with open(datas["form"], "r") as f:
            item_type_form = json.load(f)

        item_type_render = dict()
        with open(datas["render"], "r") as f:
            item_type_render = json.load(f)

        with db.session.begin_nested():
            db.session.add(item_type_name)


        item_type = ItemType(
            id=id,
            name_id=item_type_name.id,
            harvesting_type=True,
            schema=item_type_schema,
            form=item_type_form,
            render=item_type_render,
            tag=1,
            version_id=1,
            is_deleted=False,
        )

        if "mapping" in datas:
            item_type_mapping = dict()
            with open(datas["mapping"], "r") as f:
                item_type_mapping = json.load(f)
            item_type_mapping = ItemTypeMapping(id=id, item_type_id=id, mapping=item_type_mapping)
            db.session.add(item_type_mapping)
            result["item_type_mapping"] = item_type_mapping
        with db.session.begin_nested():
            db.session.add(item_type)

        db.session.commit()
        result["item_type_name"] = item_type_name
        result["item_type"] = item_type

        return result
    return factory

@pytest.fixture()
def create_export_all_data(db):
    indexer = WekoIndexer()
    indexer.get_es_index()
    filepath = "tests/data/helloworld.pdf"
    filename = "helloworld.pdf"
    mimetype = "application/pdf"
    uuid_list = db.session.query(PersistentIdentifier.object_uuid).distinct(PersistentIdentifier.object_uuid).all()
    uuid_list = [uuid[0] for uuid in uuid_list]
    item_meta_data_list = ItemMetadata.query.filter(ItemMetadata.id.in_(uuid_list)).all()
    for meta in item_meta_data_list:
        meta.item_type_id = 1
        db.session.merge(meta)
    for i in range(1000, 1110):
        make_record(db, indexer, i, filepath, filename, mimetype, '')

@pytest.fixture
def test_indices(app, db):
    def base_index(id, parent, position, public_date=None, coverpage_state=False, recursive_browsing_role=False,
                   recursive_contribute_role=False, recursive_browsing_group=False,
                   recursive_contribute_group=False, online_issn='',harvest_spec=""):
        _browsing_role = "3,-98,-99"
        _contribute_role = "1,2,3,4,-98,-99"
        _group = "g1,g2"
        return Index(
            id=id,
            parent=parent,
            position=position,
            index_name="Test index {}".format(id),
            index_name_english="Test index {}".format(id),
            index_link_name="Test index link {}".format(id),
            index_link_name_english="Test index link {}".format(id),
            index_link_enabled=False,
            more_check=False,
            display_no=position,
            harvest_public_state=True,
            public_state=True,
            public_date=public_date,
            recursive_public_state=True if not public_date else False,
            coverpage_state=coverpage_state,
            recursive_coverpage_check=True if coverpage_state else False,
            browsing_role=_browsing_role,
            recursive_browsing_role=recursive_browsing_role,
            contribute_role=_contribute_role,
            recursive_contribute_role=recursive_contribute_role,
            browsing_group=_group,
            recursive_browsing_group=recursive_browsing_group,
            contribute_group=_group,
            recursive_contribute_group=recursive_contribute_group,
            biblio_flag=True if not online_issn else False,
            online_issn=online_issn,
            harvest_spec=harvest_spec
        )

    with db.session.begin_nested():
        db.session.add(base_index(1, 0, 0, datetime(2022, 1, 1), True, True, True, True, True, '1234-5678'))
        db.session.add(base_index(2, 0, 1))
        db.session.add(base_index(3, 0, 2))
        db.session.add(base_index(11, 1, 0))
        db.session.add(base_index(21, 2, 0))
        db.session.add(base_index(22, 2, 1)),
        db.session.add(base_index(12, 1, 1,harvest_spec="11"))
    db.session.commit()


@pytest.fixture()
def script_info(app):
    """Get ScriptInfo object for testing CLI."""
    return ScriptInfo(create_app=lambda info: app)


@pytest.fixture()
def sample_config(app, db):
    source_name = "arXiv"
    with app.app_context():
        source = OAIHarvestConfig(
            name=source_name,
            baseurl="http://export.arxiv.org/oai2",
            metadataprefix="arXiv",
            setspecs="physics",
        )
        source.save()
        db.session.commit()
    return source_name


@pytest.fixture()
def location(app, db):
    """Create default location."""
    tmppath = tempfile.mkdtemp()

    location = Location.query.filter_by(name="testloc").count()
    if location != 1:
        loc = Location(name="testloc", uri=tmppath, default=True)
        db.session.add(loc)
        db.session.commit()
    else:
        loc = Location.query.filter_by(name="testloc").first()

    yield loc

    shutil.rmtree(tmppath)


@pytest.fixture()
def harvest_setting(app, db, test_indices):
    setting_list = []

    jpcoar_setting = HarvestSettings(
        id=1,
        repository_name="jpcoar_test",
        base_url="http://export.arxiv.org/oai2",
        from_date=datetime(2022, 10, 1),
        until_date=datetime(2022, 10, 2),
        metadata_prefix="jpcoar_1.0",
        index_id=1,
        update_style="0",
        auto_distribution="1"
    )
    with db.session.begin_nested():
        db.session.add(jpcoar_setting)
    setting_list.append(jpcoar_setting)

    ddi_setting = HarvestSettings(
        id=2,
        repository_name="ddi_test",
        base_url="http://export.arxiv.org/oai2",
        from_date=datetime(2022, 10, 1),
        until_date=datetime(2022, 10, 2),
        metadata_prefix="oai_ddi25",
        index_id=1,
        update_style="0",
        auto_distribution="1"
    )
    with db.session.begin_nested():
        db.session.add(ddi_setting)
    setting_list.append(ddi_setting)

    dc_setting = HarvestSettings(
        id=3,
        repository_name="dc_test",
        base_url="http://export.arxiv.org/oai2",
        from_date=datetime(2022, 10, 1),
        until_date=datetime(2022, 10, 2),
        metadata_prefix="oai_dc",
        index_id=1,
        update_style="0",
        auto_distribution="1"
    )
    with db.session.begin_nested():
        db.session.add(dc_setting)
    setting_list.append(dc_setting)

    other_setting = HarvestSettings(
        id=4,
        repository_name="other_test",
        base_url="http://export.arxiv.org/oai2",
        from_date=datetime(2022, 10, 1),
        until_date=datetime(2022, 10, 2),
        metadata_prefix="other_prefix",
        index_id=1,
        update_style="0",
        auto_distribution="1"
    )
    with db.session.begin_nested():
        db.session.add(other_setting)
    setting_list.append(other_setting)

    db.session.commit()

    return setting_list


@pytest.fixture()
def sample_record_xml():
    raw_xml = open(os.path.join(
        os.path.dirname(__file__),
        "data/sample_arxiv_response.xml"
    )).read()
    return raw_xml


@pytest.fixture()
def sample_record_xml_utf8():
    raw_xml = open(os.path.join(
        os.path.dirname(__file__),
        "data/sample_arxiv_response_utf8.xml"
    )).read()
    return raw_xml


@pytest.fixture()
def sample_record_xml_oai_dc():
    raw_xml = open(os.path.join(
        os.path.dirname(__file__),
        "data/sample_oai_dc_response.xml"
    )).read()
    return raw_xml


@pytest.fixture()
def sample_empty_set():
    raw_xml = open(os.path.join(
        os.path.dirname(__file__),
        "data/sample_empty_response.xml"
    )).read()
    return raw_xml


@pytest.fixture
def sample_list_xml():
    raw_physics_xml = open(os.path.join(
        os.path.dirname(__file__),
        "data/sample_arxiv_response_listrecords_physics.xml"
    )).read()
    return raw_physics_xml


@pytest.fixture
def sample_list_xml_cs():
    raw_cs_xml = open(os.path.join(
        os.path.dirname(__file__),
        "data/sample_arxiv_response_listrecords_cs.xml"
    )).read()
    return raw_cs_xml

@pytest.fixture
def sample_list_xml_no_sets():
    raw_cs_xml = open(os.path.join(
        os.path.dirname(__file__),
        "data/sample_arxiv_response_listrecords_no_sets.xml"
    )).read()
    return raw_cs_xml


@pytest.fixture
def sample_jpcoar_list_xml():
    raw_cs_xml = open(os.path.join(
        os.path.dirname(__file__),
        "data/oai.xml"
    )).read()
    return raw_cs_xml


@pytest.fixture()
def location(app, db):
    """Create default location."""
    tmppath = tempfile.mkdtemp()
    with db.session.begin_nested():
        Location.query.delete()
        loc = Location(name='local', uri=tmppath, default=True)
        db.session.add(loc)
    db.session.commit()
    return loc


@pytest.fixture()
def db_itemtype_jpcoar(app, db):
    # Multiple
    item_type_multiple_name = ItemTypeName(
        id=10, name="Multiple", has_site_license=True, is_active=True
    )
    item_type_multiple_schema = dict()
    with open("tests/data/jpcoar/v2/itemtype_multiple_schema.json", "r") as f:
        item_type_multiple_schema = json.load(f)

    item_type_multiple_form = dict()
    with open("tests/data/jpcoar/v2/itemtype_multiple_form.json", "r") as f:
        item_type_multiple_form = json.load(f)

    item_type_multiple_render = dict()
    with open("tests/data/jpcoar/v2/itemtype_multiple_render.json", "r") as f:
        item_type_multiple_render = json.load(f)

    item_type_multiple_mapping = dict()
    with open("tests/data/jpcoar/v2/itemtype_multiple_mapping.json", "r") as f:
        item_type_multiple_mapping = json.load(f)

    item_type_multiple = ItemType(
        id=10,
        name_id=10,
        harvesting_type=True,
        schema=item_type_multiple_schema,
        form=item_type_multiple_form,
        render=item_type_multiple_render,
        tag=1,
        version_id=1,
        is_deleted=False,
    )

    item_type_multiple_mapping = ItemTypeMapping(id=10, item_type_id=10, mapping=item_type_multiple_mapping)

    with db.session.begin_nested():
        db.session.add(item_type_multiple_name)
        db.session.add(item_type_multiple)
        db.session.add(item_type_multiple_mapping)
    db.session.commit()

    return {
        "item_type_multiple_name": item_type_multiple_name,
        "item_type_multiple": item_type_multiple,
        "item_type_multiple_mapping": item_type_multiple_mapping,
    }


@pytest.fixture()
def db_oaischema(app, db):
    schema_name = "jpcoar_mapping"
    form_data = {"name": "jpcoar", "file_name": "jpcoar_scm.xsd", "root_name": "jpcoar"}
    xsd = '{"dc:title": {"type": {"maxOccurs": "unbounded", "minOccurs": 1, "attributes": [{"use": "optional", "name": "xml:lang", "ref": "xml:lang"}]}}, "dcterms:alternative": {"type": {"maxOccurs": "unbounded", "minOccurs": 0, "attributes": [{"use": "optional", "name": "xml:lang", "ref": "xml:lang"}]}}, "jpcoar:creator": {"type": {"maxOccurs": "unbounded", "minOccurs": 0}, "jpcoar:nameIdentifier": {"type": {"maxOccurs": "unbounded", "minOccurs": 0, "attributes": [{"use": "required", "name": "nameIdentifierScheme", "ref": null, "restriction": {"enumeration": ["e-Rad", "NRID", "ORCID", "ISNI", "VIAF", "AID", "kakenhi", "Ringgold", "GRID"]}}, {"use": "optional", "name": "nameIdentifierURI", "ref": null}]}}, "jpcoar:creatorName": {"type": {"maxOccurs": "unbounded", "minOccurs": 0, "attributes": [{"use": "optional", "name": "xml:lang", "ref": "xml:lang"}]}}, "jpcoar:familyName": {"type": {"maxOccurs": "unbounded", "minOccurs": 0, "attributes": [{"use": "optional", "name": "xml:lang", "ref": "xml:lang"}]}}, "jpcoar:givenName": {"type": {"maxOccurs": "unbounded", "minOccurs": 0, "attributes": [{"use": "optional", "name": "xml:lang", "ref": "xml:lang"}]}}, "jpcoar:creatorAlternative": {"type": {"maxOccurs": "unbounded", "minOccurs": 0, "attributes": [{"use": "optional", "name": "xml:lang", "ref": "xml:lang"}]}}, "jpcoar:affiliation": {"type": {"maxOccurs": "unbounded", "minOccurs": 0}, "jpcoar:nameIdentifier": {"type": {"maxOccurs": "unbounded", "minOccurs": 0, "attributes": [{"use": "required", "name": "nameIdentifierScheme", "ref": null, "restriction": {"enumeration": ["e-Rad", "NRID", "ORCID", "ISNI", "VIAF", "AID", "kakenhi", "Ringgold", "GRID"]}}, {"use": "optional", "name": "nameIdentifierURI", "ref": null}]}}, "jpcoar:affiliationName": {"type": {"maxOccurs": "unbounded", "minOccurs": 0, "attributes": [{"use": "optional", "name": "xml:lang", "ref": "xml:lang"}]}}}}, "jpcoar:contributor": {"type": {"maxOccurs": "unbounded", "minOccurs": 0, "attributes": [{"use": "optional", "name": "contributorType", "ref": null, "restriction": {"enumeration": ["ContactPerson", "DataCollector", "DataCurator", "DataManager", "Distributor", "Editor", "HostingInstitution", "Producer", "ProjectLeader", "ProjectManager", "ProjectMember", "RegistrationAgency", "RegistrationAuthority", "RelatedPerson", "Researcher", "ResearchGroup", "Sponsor", "Supervisor", "WorkPackageLeader", "Other"]}}]}, "jpcoar:nameIdentifier": {"type": {"maxOccurs": "unbounded", "minOccurs": 0, "attributes": [{"use": "required", "name": "nameIdentifierScheme", "ref": null, "restriction": {"enumeration": ["e-Rad", "NRID", "ORCID", "ISNI", "VIAF", "AID", "kakenhi", "Ringgold", "GRID"]}}, {"use": "optional", "name": "nameIdentifierURI", "ref": null}]}}, "jpcoar:contributorName": {"type": {"maxOccurs": "unbounded", "minOccurs": 0, "attributes": [{"use": "optional", "name": "xml:lang", "ref": "xml:lang"}]}}, "jpcoar:familyName": {"type": {"maxOccurs": "unbounded", "minOccurs": 0, "attributes": [{"use": "optional", "name": "xml:lang", "ref": "xml:lang"}]}}, "jpcoar:givenName": {"type": {"maxOccurs": "unbounded", "minOccurs": 0, "attributes": [{"use": "optional", "name": "xml:lang", "ref": "xml:lang"}]}}, "jpcoar:contributorAlternative": {"type": {"maxOccurs": "unbounded", "minOccurs": 0, "attributes": [{"use": "optional", "name": "xml:lang", "ref": "xml:lang"}]}}, "jpcoar:affiliation": {"type": {"maxOccurs": "unbounded", "minOccurs": 0}, "jpcoar:nameIdentifier": {"type": {"maxOccurs": "unbounded", "minOccurs": 0, "attributes": [{"use": "required", "name": "nameIdentifierScheme", "ref": null, "restriction": {"enumeration": ["e-Rad", "NRID", "ORCID", "ISNI", "VIAF", "AID", "kakenhi", "Ringgold", "GRID"]}}, {"use": "optional", "name": "nameIdentifierURI", "ref": null}]}}, "jpcoar:affiliationName": {"type": {"maxOccurs": "unbounded", "minOccurs": 0, "attributes": [{"use": "optional", "name": "xml:lang", "ref": "xml:lang"}]}}}}, "dcterms:accessRights": {"type": {"maxOccurs": 1, "minOccurs": 0, "attributes": [{"use": "required", "name": "rdf:resource", "ref": "rdf:resource"}], "restriction": {"enumeration": ["embargoed access", "metadata only access", "open access", "restricted access"]}}}, "rioxxterms:apc": {"type": {"maxOccurs": 1, "minOccurs": 0, "restriction": {"enumeration": ["Paid", "Partially waived", "Fully waived", "Not charged", "Not required", "Unknown"]}}}, "dc:rights": {"type": {"maxOccurs": "unbounded", "minOccurs": 0, "attributes": [{"use": "optional", "name": "rdf:resource", "ref": "rdf:resource"}, {"use": "optional", "name": "xml:lang", "ref": "xml:lang"}]}}, "jpcoar:rightsHolder": {"type": {"maxOccurs": "unbounded", "minOccurs": 0}, "jpcoar:nameIdentifier": {"type": {"maxOccurs": "unbounded", "minOccurs": 0, "attributes": [{"use": "required", "name": "nameIdentifierScheme", "ref": null, "restriction": {"enumeration": ["e-Rad", "NRID", "ORCID", "ISNI", "VIAF", "AID", "kakenhi", "Ringgold", "GRID"]}}, {"use": "optional", "name": "nameIdentifierURI", "ref": null}]}}, "jpcoar:rightsHolderName": {"type": {"maxOccurs": "unbounded", "minOccurs": 0, "attributes": [{"use": "optional", "name": "xml:lang", "ref": "xml:lang"}]}}}, "jpcoar:subject": {"type": {"maxOccurs": "unbounded", "minOccurs": 0, "attributes": [{"use": "optional", "name": "xml:lang", "ref": "xml:lang"}, {"use": "optional", "name": "subjectURI", "ref": null}, {"use": "required", "name": "subjectScheme", "ref": null, "restriction": {"enumeration": ["BSH", "DDC", "LCC", "LCSH", "MeSH", "NDC", "NDLC", "NDLSH", "Sci-Val", "UDC", "Other"]}}]}}, "datacite:description": {"type": {"maxOccurs": "unbounded", "minOccurs": 0, "attributes": [{"use": "optional", "name": "xml:lang", "ref": "xml:lang"}, {"use": "required", "name": "descriptionType", "ref": null, "restriction": {"enumeration": ["Abstract", "Methods", "TableOfContents", "TechnicalInfo", "Other"]}}]}}, "dc:publisher": {"type": {"maxOccurs": "unbounded", "minOccurs": 0, "attributes": [{"use": "optional", "name": "xml:lang", "ref": "xml:lang"}]}}, "datacite:date": {"type": {"maxOccurs": "unbounded", "minOccurs": 0, "attributes": [{"use": "required", "name": "dateType", "ref": null, "restriction": {"enumeration": ["Accepted", "Available", "Collected", "Copyrighted", "Created", "Issued", "Submitted", "Updated", "Valid"]}}]}}, "dc:language": {"type": {"maxOccurs": "unbounded", "minOccurs": 0, "restriction": {"patterns": ["^[a-z]{3}$"]}}}, "dc:type": {"type": {"maxOccurs": 1, "minOccurs": 1, "attributes": [{"use": "required", "name": "rdf:resource", "ref": "rdf:resource"}], "restriction": {"enumeration": ["conference paper", "data paper", "departmental bulletin paper", "editorial", "journal article", "newspaper", "periodical", "review article", "software paper", "article", "book", "book part", "cartographic material", "map", "conference object", "conference proceedings", "conference poster", "dataset", "aggregated data", "clinical trial data", "compiled data", "encoded data", "experimental data", "genomic data", "geospatial data", "laboratory notebook", "measurement and test data", "observational data", "recorded data", "simulation data", "survey data", "interview", "image", "still image", "moving image", "video", "lecture", "patent", "internal report", "report", "research report", "technical report", "policy report", "report part", "working paper", "data management plan", "sound", "thesis", "bachelor thesis", "master thesis", "doctoral thesis", "interactive resource", "learning object", "manuscript", "musical notation", "research proposal", "software", "technical documentation", "workflow", "other"]}}}, "datacite:version": {"type": {"maxOccurs": 1, "minOccurs": 0}}, "oaire:versiontype": {"type": {"maxOccurs": 1, "minOccurs": 0, "attributes": [{"use": "required", "name": "rdf:resource", "ref": "rdf:resource"}], "restriction": {"enumeration": ["AO", "SMUR", "AM", "P", "VoR", "CVoR", "EVoR", "NA"]}}}, "jpcoar:identifier": {"type": {"maxOccurs": "unbounded", "minOccurs": 0, "attributes": [{"use": "required", "name": "identifierType", "ref": null, "restriction": {"enumeration": ["DOI", "HDL", "URI"]}}]}}, "jpcoar:identifierRegistration": {"type": {"maxOccurs": 1, "minOccurs": 0, "attributes": [{"use": "required", "name": "identifierType", "ref": null, "restriction": {"enumeration": ["JaLC", "Crossref", "DataCite", "PMID"]}}]}}, "jpcoar:relation": {"type": {"maxOccurs": "unbounded", "minOccurs": 0, "attributes": [{"use": "optional", "name": "relationType", "ref": null, "restriction": {"enumeration": ["isVersionOf", "hasVersion", "isPartOf", "hasPart", "isReferencedBy", "references", "isFormatOf", "hasFormat", "isReplacedBy", "replaces", "isRequiredBy", "requires", "isSupplementTo", "isSupplementedBy", "isIdenticalTo", "isDerivedFrom", "isSourceOf"]}}]}, "jpcoar:relatedIdentifier": {"type": {"maxOccurs": 1, "minOccurs": 0, "attributes": [{"use": "required", "name": "identifierType", "ref": null, "restriction": {"enumeration": ["ARK", "arXiv", "DOI", "HDL", "ICHUSHI", "ISBN", "J-GLOBAL", "Local", "PISSN", "EISSN", "NAID", "PMID", "PURL", "SCOPUS", "URI", "WOS"]}}]}}, "jpcoar:relatedTitle": {"type": {"maxOccurs": "unbounded", "minOccurs": 0, "attributes": [{"use": "optional", "name": "xml:lang", "ref": "xml:lang"}]}}}, "dcterms:temporal": {"type": {"maxOccurs": "unbounded", "minOccurs": 0, "attributes": [{"use": "optional", "name": "xml:lang", "ref": "xml:lang"}]}}, "datacite:geoLocation": {"type": {"maxOccurs": "unbounded", "minOccurs": 0}, "datacite:geoLocationPoint": {"type": {"maxOccurs": 1, "minOccurs": 0}, "datacite:pointLongitude": {"type": {"maxOccurs": 1, "minOccurs": 1, "restriction": {"maxInclusive": 180, "minInclusive": -180}}}, "datacite:pointLatitude": {"type": {"maxOccurs": 1, "minOccurs": 1, "restriction": {"maxInclusive": 90, "minInclusive": -90}}}}, "datacite:geoLocationBox": {"type": {"maxOccurs": 1, "minOccurs": 0}, "datacite:westBoundLongitude": {"type": {"maxOccurs": 1, "minOccurs": 1, "restriction": {"maxInclusive": 180, "minInclusive": -180}}}, "datacite:eastBoundLongitude": {"type": {"maxOccurs": 1, "minOccurs": 1, "restriction": {"maxInclusive": 180, "minInclusive": -180}}}, "datacite:southBoundLatitude": {"type": {"maxOccurs": 1, "minOccurs": 1, "restriction": {"maxInclusive": 90, "minInclusive": -90}}}, "datacite:northBoundLatitude": {"type": {"maxOccurs": 1, "minOccurs": 1, "restriction": {"maxInclusive": 90, "minInclusive": -90}}}}, "datacite:geoLocationPlace": {"type": {"maxOccurs": "unbounded", "minOccurs": 0}}}, "jpcoar:fundingReference": {"type": {"maxOccurs": "unbounded", "minOccurs": 0}, "datacite:funderIdentifier": {"type": {"maxOccurs": 1, "minOccurs": 0, "attributes": [{"use": "required", "name": "funderIdentifierType", "ref": null, "restriction": {"enumeration": ["Crossref Funder", "GRID", "ISNI", "Other"]}}]}}, "jpcoar:funderName": {"type": {"maxOccurs": "unbounded", "minOccurs": 1, "attributes": [{"use": "optional", "name": "xml:lang", "ref": "xml:lang"}]}}, "datacite:awardNumber": {"type": {"maxOccurs": 1, "minOccurs": 0, "attributes": [{"use": "optional", "name": "awardURI", "ref": null}]}}, "jpcoar:awardTitle": {"type": {"maxOccurs": "unbounded", "minOccurs": 0, "attributes": [{"use": "optional", "name": "xml:lang", "ref": "xml:lang"}]}}}, "jpcoar:sourceIdentifier": {"type": {"maxOccurs": "unbounded", "minOccurs": 0, "attributes": [{"use": "required", "name": "identifierType", "ref": null, "restriction": {"enumeration": ["PISSN", "EISSN", "ISSN", "NCID"]}}]}}, "jpcoar:sourceTitle": {"type": {"maxOccurs": "unbounded", "minOccurs": 0, "attributes": [{"use": "optional", "name": "xml:lang", "ref": "xml:lang"}]}}, "jpcoar:volume": {"type": {"maxOccurs": 1, "minOccurs": 0}}, "jpcoar:issue": {"type": {"maxOccurs": 1, "minOccurs": 0}}, "jpcoar:numPages": {"type": {"maxOccurs": 1, "minOccurs": 0}}, "jpcoar:pageStart": {"type": {"maxOccurs": 1, "minOccurs": 0}}, "jpcoar:pageEnd": {"type": {"maxOccurs": 1, "minOccurs": 0}}, "dcndl:dissertationNumber": {"type": {"maxOccurs": 1, "minOccurs": 0}}, "dcndl:degreeName": {"type": {"maxOccurs": "unbounded", "minOccurs": 0, "attributes": [{"use": "optional", "name": "xml:lang", "ref": "xml:lang"}]}}, "dcndl:dateGranted": {"type": {"maxOccurs": 1, "minOccurs": 0}}, "jpcoar:degreeGrantor": {"type": {"maxOccurs": "unbounded", "minOccurs": 0}, "jpcoar:nameIdentifier": {"type": {"maxOccurs": "unbounded", "minOccurs": 0, "attributes": [{"use": "required", "name": "nameIdentifierScheme", "ref": null, "restriction": {"enumeration": ["e-Rad", "NRID", "ORCID", "ISNI", "VIAF", "AID", "kakenhi", "Ringgold", "GRID"]}}, {"use": "optional", "name": "nameIdentifierURI", "ref": null}]}}, "jpcoar:degreeGrantorName": {"type": {"maxOccurs": "unbounded", "minOccurs": 0, "attributes": [{"use": "optional", "name": "xml:lang", "ref": "xml:lang"}]}}}, "jpcoar:conference": {"type": {"maxOccurs": "unbounded", "minOccurs": 0}, "jpcoar:conferenceName": {"type": {"maxOccurs": "unbounded", "minOccurs": 0, "attributes": [{"use": "optional", "name": "xml:lang", "ref": "xml:lang"}]}}, "jpcoar:conferenceSequence": {"type": {"maxOccurs": 1, "minOccurs": 0}}, "jpcoar:conferenceSponsor": {"type": {"maxOccurs": "unbounded", "minOccurs": 0, "attributes": [{"use": "optional", "name": "xml:lang", "ref": "xml:lang"}]}}, "jpcoar:conferenceDate": {"type": {"maxOccurs": 1, "minOccurs": 0, "attributes": [{"use": "optional", "name": "startMonth", "ref": null, "restriction": {"maxInclusive": 12, "minInclusive": 1, "totalDigits": 2}}, {"use": "optional", "name": "endYear", "ref": null, "restriction": {"maxInclusive": 2200, "minInclusive": 1400, "totalDigits": 4}}, {"use": "optional", "name": "startDay", "ref": null, "restriction": {"maxInclusive": 31, "minInclusive": 1, "totalDigits": 2}}, {"use": "optional", "name": "endDay", "ref": null, "restriction": {"maxInclusive": 31, "minInclusive": 1, "totalDigits": 2}}, {"use": "optional", "name": "endMonth", "ref": null, "restriction": {"maxInclusive": 12, "minInclusive": 1, "totalDigits": 2}}, {"use": "optional", "name": "xml:lang", "ref": "xml:lang"}, {"use": "optional", "name": "startYear", "ref": null, "restriction": {"maxInclusive": 2200, "minInclusive": 1400, "totalDigits": 4}}]}}, "jpcoar:conferenceVenue": {"type": {"maxOccurs": "unbounded", "minOccurs": 0, "attributes": [{"use": "optional", "name": "xml:lang", "ref": "xml:lang"}]}}, "jpcoar:conferencePlace": {"type": {"maxOccurs": "unbounded", "minOccurs": 0, "attributes": [{"use": "optional", "name": "xml:lang", "ref": "xml:lang"}]}}, "jpcoar:conferenceCountry": {"type": {"maxOccurs": 1, "minOccurs": 0, "restriction": {"patterns": ["^[A-Z]{3}$"]}}}}, "jpcoar:file": {"type": {"maxOccurs": "unbounded", "minOccurs": 0}, "jpcoar:URI": {"type": {"maxOccurs": 1, "minOccurs": 0, "attributes": [{"use": "optional", "name": "label", "ref": null}, {"use": "optional", "name": "objectType", "ref": null, "restriction": {"enumeration": ["abstract", "dataset", "fulltext", "software", "summary", "thumbnail", "other"]}}]}}, "jpcoar:mimeType": {"type": {"maxOccurs": 1, "minOccurs": 0}}, "jpcoar:extent": {"type": {"maxOccurs": "unbounded", "minOccurs": 0}}, "datacite:date": {"type": {"maxOccurs": "unbounded", "minOccurs": 0, "attributes": [{"use": "required", "name": "dateType", "ref": null, "restriction": {"enumeration": ["Accepted", "Available", "Collected", "Copyrighted", "Created", "Issued", "Submitted", "Updated", "Valid"]}}]}}, "datacite:version": {"type": {"maxOccurs": 1, "minOccurs": 0}}}, "custom:system_file": {"type": {"minOccurs": 0, "maxOccurs": "unbounded"}, "jpcoar:URI": {"type": {"minOccurs": 0, "maxOccurs": 1, "attributes": [{"name": "objectType", "ref": null, "use": "optional", "restriction": {"enumeration": ["abstract", "summary", "fulltext", "thumbnail", "other"]}}, {"name": "label", "ref": null, "use": "optional"}]}}, "jpcoar:mimeType": {"type": {"minOccurs": 0, "maxOccurs": 1}}, "jpcoar:extent": {"type": {"minOccurs": 0, "maxOccurs": "unbounded"}}, "datacite:date": {"type": {"minOccurs": 1, "maxOccurs": "unbounded", "attributes": [{"name": "dateType", "ref": null, "use": "required", "restriction": {"enumeration": ["Accepted", "Available", "Collected", "Copyrighted", "Created", "Issued", "Submitted", "Updated", "Valid"]}}]}}, "datacite:version": {"type": {"minOccurs": 0, "maxOccurs": 1}}}}'
    namespaces = {
        "": "https://github.com/JPCOAR/schema/blob/master/1.0/",
        "dc": "http://purl.org/dc/elements/1.1/",
        "xs": "http://www.w3.org/2001/XMLSchema",
        "rdf": "http://www.w3.org/1999/02/22-rdf-syntax-ns#",
        "xml": "http://www.w3.org/XML/1998/namespace",
        "dcndl": "http://ndl.go.jp/dcndl/terms/",
        "oaire": "http://namespace.openaire.eu/schema/oaire/",
        "jpcoar": "https://github.com/JPCOAR/schema/blob/master/1.0/",
        "dcterms": "http://purl.org/dc/terms/",
        "datacite": "https://schema.datacite.org/meta/kernel-4/",
        "rioxxterms": "http://www.rioxx.net/schema/v2.0/rioxxterms/",
    }
    schema_location = "https://github.com/JPCOAR/schema/blob/master/1.0/jpcoar_scm.xsd"
    jpcoar_mapping = OAIServerSchema(
        id=uuid.uuid4(),
        schema_name=schema_name,
        form_data=form_data,
        xsd=xsd,
        namespaces=namespaces,
        schema_location=schema_location,
        isvalid=True,
        is_mapping=False,
        isfixed=False,
        version_id=1,
    )
    jpcoar_v1_mapping = OAIServerSchema(
        id=uuid.uuid4(),
        schema_name='jpcoar_v1_mapping',
        form_data=form_data,
        xsd=xsd,
        namespaces=namespaces,
        schema_location=schema_location,
        isvalid=True,
        is_mapping=False,
        isfixed=False,
        version_id=1,
    )
    with db.session.begin_nested():
        db.session.add(jpcoar_mapping)
        db.session.add(jpcoar_v1_mapping)


@pytest.fixture(scope="function", autouse=True)
def reset_class_value():
    yield
    from invenio_oaiharvester.harvester import (
        BaseMapper,DCMapper,DDIMapper
    )
    BaseMapper.itemtype_map = {}
    BaseMapper.identifiers = []

    DCMapper.itemtype_map = {}
    DCMapper.identifiers = []
    DDIMapper.itemtype_map = {}
    DDIMapper.identifiers = []


def create_record(db, record_data, item_data):
    from weko_deposit.api import WekoDeposit, WekoRecord
    with db.session.begin_nested():
        record_data = copy.deepcopy(record_data)
        item_data = copy.deepcopy(item_data)
        rec_uuid = uuid.uuid4()
        recid = PersistentIdentifier.create('recid', record_data["recid"],object_type='rec', object_uuid=rec_uuid,status=PIDStatus.REGISTERED)
        depid = PersistentIdentifier.create('depid', record_data["recid"],object_type='rec', object_uuid=rec_uuid,status=PIDStatus.REGISTERED)
        rel = PIDRelation.create(recid,depid,3)
        db.session.add(rel)
        parent=None
        doi = None

        if '.' in record_data["recid"]:
            parent = PersistentIdentifier.get("recid",int(float(record_data["recid"])))
            recid_p = PIDRelation.get_child_relations(parent).one_or_none()
            PIDRelation.create(recid_p.parent, recid,2)
        else:
            parent = PersistentIdentifier.create('parent', "parent:{}".format(record_data["recid"]),object_type='rec', object_uuid=rec_uuid,status=PIDStatus.REGISTERED)
            rel = PIDRelation.create(parent, recid,2,0)
            db.session.add(rel)
            RecordIdentifier.next()
        if record_data.get("_oai").get("id"):
            oaiid = PersistentIdentifier.create('oai', record_data["_oai"]["id"],pid_provider="oai",object_type='rec', object_uuid=rec_uuid,status=PIDStatus.REGISTERED)
            hvstid = PersistentIdentifier.create('hvstid', record_data["_oai"]["id"],object_type='rec', object_uuid=rec_uuid,status=PIDStatus.REGISTERED)
        if "item_1612345678910" in record_data:
            for i in range(len(record_data["item_1612345678910"]["attribute_value_mlt"])):
                data = record_data["item_1612345678910"]["attribute_value_mlt"][i]
                PersistentIdentifier.create(data.get("subitem_16345678901234").lower(),data.get("subitem_1623456789123"),object_type='rec', object_uuid=rec_uuid,status=PIDStatus.REGISTERED)
        record = WekoRecord.create(record_data, id_=rec_uuid)
        item = ItemsMetadata.create(item_data, id_=rec_uuid)
        deposit = WekoDeposit(record, record.model)

        deposit.commit()

    return recid, depid, record, item, parent, doi, deposit


@pytest.fixture()
def mapper_jpcoar(db_itemtype_jpcoar):
    def factory(type):
        xml_str = ''
        with open('tests/data/jpcoar/v2/test_base.xml', 'r', encoding='utf-8') as xml_file:
            xml_str = xml_file.read()
        self_json = xmltodict.parse(xml_str)
        tags = self_json["jpcoar:jpcoar"]
        item_type = ItemType.query.filter_by(id=10).first()
        item_type_mapping = Mapping.get_record(item_type.id)
        item_map = get_full_mapping(item_type_mapping, "jpcoar_mapping")
        res = {"$schema":item_type.id,"pubdate": date.today()}

        if not isinstance(tags[type],list):
            metadata = [tags[type]]
        else:
            metadata = tags[type]
        return item_type.schema.get("properties"),item_map,res,metadata
    return factory

@pytest.fixture()
def db_rocrate_mapping(db):
    item_type_name = ItemTypeName(id=40001, name='test item type', has_site_license=True, is_active=True)
    with db.session.begin_nested():
        db.session.add(item_type_name)
    db.session.commit()

    item_type = ItemType(
        id=40001,
        name_id=40001,
        harvesting_type=True,
        schema={'type': 'test schema'},
        form={'type': 'test form'},
        render={'type': 'test render'},
        tag=1,
        version_id=1,
        is_deleted=False,
    )

    with db.session.begin_nested():
        db.session.add(item_type)
    db.session.commit()

    with open('tests/data/rocrate/rocrate_mapping.json', 'r') as f:
        mapping = json.load(f)
    rocrate_mapping = RocrateMapping(item_type_id=40001, mapping=mapping)

    with db.session.begin_nested():
        db.session.add(rocrate_mapping)
    db.session.commit()


@pytest.yield_fixture()
def ro_crate():
    temp_dir = tempfile.mkdtemp()
    zip_path = os.path.join(temp_dir, "crate.zip")
    bagify("tests/data/zip_crate/", checksums=["sha256"])
    shutil.make_archive(zip_path.replace(".zip", ""), 'zip', "tests/data/zip_crate/")
    yield zip_path
    shutil.rmtree(temp_dir)<|MERGE_RESOLUTION|>--- conflicted
+++ resolved
@@ -133,10 +133,7 @@
 from weko_admin import WekoAdmin
 from weko_admin.config import WEKO_ADMIN_DEFAULT_ITEM_EXPORT_SETTINGS, WEKO_ADMIN_MANAGEMENT_OPTIONS
 from weko_admin.models import FacetSearchSetting, Identifier, SessionLifetime, AdminSettings
-<<<<<<< HEAD
-=======
 from weko_accounts import WekoAccounts
->>>>>>> 200885a5
 from weko_deposit.api import WekoDeposit
 from weko_deposit.api import WekoDeposit as aWekoDeposit
 from weko_deposit.api import WekoIndexer, WekoRecord
@@ -2991,234 +2988,6 @@
     # print(es.cat.indices())
     return {"indexer": indexer, "results": results}
 
-<<<<<<< HEAD
-@pytest.fixture()
-def es_records2(app, db, db_index, location, db_itemtype, db_oaischema):
-    indexer = WekoIndexer()
-    indexer.get_es_index()
-    results = []
-    with app.test_request_context():
-        for i in range(1, 10):
-            record_data = {
-                "_oai": {
-                    "id": "oai:weko3.example.org:000000{:02d}".format(i),
-                    "sets": ["{}".format((i % 2) + 1)],
-                },
-                "path": ["{}".format((i % 2) + 1)],
-                "recid": "{}".format(i),
-                "pubdate": {
-                    "attribute_name": "PubDate",
-                    "attribute_value": "2022-08-20",
-                },
-                "_buckets": {"deposit": "3e99cfca-098b-42ed-b8a0-20ddd09b3e02"},
-                "_deposit": {
-                    "id": "{}".format(i),
-                    "owner": 1,
-                    "owners": [1],
-                    "status": "draft",
-                    "created_by": 1,
-                    "owners_ext": {
-                        "email": "wekosoftware@nii.ac.jp",
-                        "username": "",
-                        "displayname": "",
-                    },
-                },
-                "item_title": "title",
-                "author_link": [],
-                "item_type_id": "1",
-                "publish_date": "2022-08-20",
-                "publish_status": "1",
-                "weko_shared_ids": [],
-                "item_1617186331708": {
-                    "attribute_name": "Title",
-                    "attribute_value_mlt": [
-                        {
-                            "subitem_1551255647225": "タイトル",
-                            "subitem_1551255648112": "ja",
-                        },
-                        {
-                            "subitem_1551255647225": "title",
-                            "subitem_1551255648112": "en",
-                        },
-                    ],
-                },
-                "item_1617258105262": {
-                    "attribute_name": "Resource Type",
-                    "attribute_value_mlt": [
-                        {
-                            "resourceuri": "http://purl.org/coar/resource_type/c_5794",
-                            "resourcetype": "conference paper",
-                        }
-                    ],
-                },
-                "relation_version_is_last": True,
-                "item_1617605131499": {
-                    "attribute_name": "File",
-                    "attribute_type": "file",
-                    "attribute_value_mlt": [
-                        {
-                            "url": {
-                                "url": "https://weko3.example.org/record/{}/files/hello.txt".format(
-                                    i
-                                )
-                            },
-                            "date": [
-                                {"dateType": "Available", "dateValue": "2022-09-07"}
-                            ],
-                            "format": "plain/text",
-                            "filename": "hello.txt",
-                            "filesize": [{"value": "146 KB"}],
-                            "accessrole": "open_access",
-                            "version_id": "",
-                            "mimetype": "application/pdf",
-                            "file": "",
-                        }
-                    ],
-                }
-            }
-
-            item_data = {
-                "id": "{}".format(i),
-                "cnri": "cnricnricnri",
-                "cnri_suffix_not_existed": "cnri_suffix_not_existed",
-                "is_change_identifier": "is_change_identifier",
-                "pid": {"type": "depid", "value": "{}".format(i), "revision_id": 0},
-                "lang": "ja",
-                "publish_status": "public",
-                "owner": 1,
-                "title": "title",
-                "owners": [1],
-                "item_type_id": 1,
-                "status": "keep",
-                "$schema": "/items/jsonschema/1",
-                "item_title": "item_title",
-                "metadata": record_data,
-                "pubdate": "2022-08-20",
-                "created_by": 1,
-                "owners_ext": {
-                    "email": "wekosoftware@nii.ac.jp",
-                    "username": "",
-                    "displayname": "",
-                },
-                "shared_user_ids": [],
-                "item_1617186331708": [
-                    {"subitem_1551255647225": "タイトル", "subitem_1551255648112": "ja"},
-                    {"subitem_1551255647225": "title", "subitem_1551255648112": "en"},
-                ],
-                "item_1617258105262": {
-                    "resourceuri": "http://purl.org/coar/resource_type/c_5794",
-                    "resourcetype": "conference paper",
-                },
-                "item_1617187056579":{"lang":"ja"}
-            }
-
-            rec_uuid = uuid.uuid4()
-
-            recid = PersistentIdentifier.create(
-                "recid",
-                str(i),
-                object_type="rec",
-                object_uuid=rec_uuid,
-                status=PIDStatus.REGISTERED,
-            )
-            depid = PersistentIdentifier.create(
-                "depid",
-                str(i),
-                object_type="rec",
-                object_uuid=rec_uuid,
-                status=PIDStatus.REGISTERED,
-            )
-            rel = PIDRelation.create(recid, depid, 3)
-            db.session.add(rel)
-            parent = None
-            doi = None
-            parent = PersistentIdentifier.create(
-                "parent",
-                "parent:{}".format(i),
-                object_type="rec",
-                object_uuid=rec_uuid,
-                status=PIDStatus.REGISTERED,
-            )
-            rel = PIDRelation.create(parent, recid, 2, 0)
-            db.session.add(rel)
-            if i % 2 == 1:
-                doi = PersistentIdentifier.create(
-                    "doi",
-                    "https://doi.org/10.xyz/{}".format((str(i)).zfill(10)),
-                    object_type="rec",
-                    object_uuid=rec_uuid,
-                    status=PIDStatus.REGISTERED,
-                )
-                hdl = PersistentIdentifier.create(
-                    "hdl",
-                    "https://hdl.handle.net/0000/{}".format((str(i)).zfill(10)),
-                    object_type="rec",
-                    object_uuid=rec_uuid,
-                    status=PIDStatus.REGISTERED,
-                )
-
-            record = WekoRecord.create(record_data, id_=rec_uuid)
-            # from six import BytesIO
-            import base64
-
-            from invenio_files_rest.models import Bucket
-            from invenio_records_files.models import RecordsBuckets
-
-            bucket = Bucket.create()
-            record_buckets = RecordsBuckets.create(record=record.model, bucket=bucket)
-            stream = BytesIO(b"Hello, World")
-            # record.files['hello.txt'] = stream
-            # obj=ObjectVersion.create(bucket=bucket.id, key='hello.txt', stream=stream)
-            record["item_1617605131499"]["attribute_value_mlt"][0]["file"] = (
-                base64.b64encode(stream.getvalue())
-            ).decode("utf-8")
-            deposit = WekoDeposit(record, record.model)
-            deposit.commit()
-            # record['item_1617605131499']['attribute_value_mlt'][0]['version_id'] = str(obj.version_id)
-            record["item_1617605131499"]["attribute_value_mlt"][0]["version_id"] = "1"
-
-            record_data["content"] = [
-                {
-                    "date": [{"dateValue": "2021-07-12", "dateType": "Available"}],
-                    "accessrole": "open_access",
-                    "displaytype": "simple",
-                    "filename": "hello.txt",
-                    "attachment": {},
-                    "format": "text/plain",
-                    "mimetype": "text/plain",
-                    "filesize": [{"value": "1 KB"}],
-                    "version_id": "{}".format("1"),
-                    "url": {
-                        "url": "http://localhost/record/{}/files/hello.txt".format(i)
-                    },
-                    "file": (base64.b64encode(stream.getvalue())).decode("utf-8"),
-                }
-            ]
-            indexer.upload_metadata(record_data, rec_uuid, 1, False)
-            item = ItemsMetadata.create(item_data, id_=rec_uuid)
-
-            results.append(
-                {
-                    "depid": depid,
-                    "recid": recid,
-                    "parent": parent,
-                    "doi": doi,
-                    "hdl": hdl,
-                    "record": record,
-                    "record_data": record_data,
-                    "item": item,
-                    "item_data": item_data,
-                    "deposit": deposit,
-                }
-            )
-
-    sleep(3)
-    es = Elasticsearch("http://{}:9200".format(app.config["SEARCH_ELASTIC_HOSTS"]))
-    # print(es.cat.indices())
-    return {"indexer": indexer, "results": results}
-
-=======
->>>>>>> 200885a5
 @pytest.fixture()
 def indextree(app, client, users):
     from weko_index_tree.api import Indexes
