# -*- coding: utf-8 -*-
#
# This file is part of WEKO3.
# Copyright (C) 2017 National Institute of Informatics.
#
# WEKO3 is free software; you can redistribute it
# and/or modify it under the terms of the GNU General Public License as
# published by the Free Software Foundation; either version 2 of the
# License, or (at your option) any later version.
#
# WEKO3 is distributed in the hope that it will be
# useful, but WITHOUT ANY WARRANTY; without even the implied warranty of
# MERCHANTABILITY or FITNESS FOR A PARTICULAR PURPOSE.  See the GNU
# General Public License for more details.
#
# You should have received a copy of the GNU General Public License
# along with WEKO3; if not, write to the
# Free Software Foundation, Inc., 59 Temple Place, Suite 330, Boston,
# MA 02111-1307, USA.

"""Weko Search-UI admin."""

import base64
import csv
import json
import os
import re
import shutil
import sys
import tempfile
import traceback
import uuid
import zipfile
from collections import Callable, OrderedDict
from datetime import datetime
from functools import partial, reduce, wraps
from io import StringIO
from operator import getitem

import bagit
import redis
from celery.result import AsyncResult
from celery.task.control import revoke
from elasticsearch.exceptions import NotFoundError
from flask import abort, current_app, request
from flask_babelex import gettext as _
from flask_login import current_user
from invenio_db import db
from invenio_files_rest.models import FileInstance, Location, ObjectVersion
from invenio_i18n.ext import current_i18n
from invenio_pidrelations.contrib.versioning import PIDVersioning
from invenio_pidstore.errors import PIDDoesNotExistError
from invenio_pidstore.models import PersistentIdentifier, PIDStatus
from invenio_records.api import Record
from invenio_records.models import RecordMetadata
from invenio_records_rest.errors import InvalidQueryRESTError
from invenio_search import RecordsSearch
from jsonschema import Draft4Validator
from weko_admin.models import SessionLifetime
from weko_admin.utils import get_redis_cache
from weko_authors.utils import check_email_existed
from weko_deposit.api import WekoDeposit, WekoIndexer, WekoRecord
from weko_deposit.pidstore import get_latest_version_id
from weko_handle.api import Handle
from weko_index_tree.api import Indexes
from weko_index_tree.utils import check_index_permissions, \
    check_restrict_doi_with_indexes
from weko_indextree_journal.api import Journals
from weko_records.api import FeedbackMailList, ItemTypes, Mapping
from weko_records.serializers.utils import get_mapping
from weko_workflow.api import Flow, WorkActivity
from weko_workflow.config import IDENTIFIER_GRANT_LIST, \
    IDENTIFIER_GRANT_SUFFIX_METHOD
from weko_workflow.models import FlowDefine, WorkFlow
from weko_workflow.utils import IdentifierHandle, check_existed_doi, \
    get_identifier_setting, get_sub_item_value, get_url_root, \
    item_metadata_validation, register_hdl_by_handle, \
    register_hdl_by_item_id, saving_doi_pidstore

from .config import ACCESS_RIGHT_TYPE_URI, DATE_ISO_TEMPLATE_URL, \
    RESOURCE_TYPE_URI, VERSION_TYPE_URI, \
    WEKO_ADMIN_IMPORT_CHANGE_IDENTIFIER_MODE_FILE_EXTENSION, \
    WEKO_ADMIN_IMPORT_CHANGE_IDENTIFIER_MODE_FILE_LANGUAGES, \
    WEKO_ADMIN_IMPORT_CHANGE_IDENTIFIER_MODE_FILE_LOCATION, \
    WEKO_ADMIN_IMPORT_CHANGE_IDENTIFIER_MODE_FIRST_FILE_NAME, \
    WEKO_ADMIN_LIFETIME_DEFAULT, WEKO_FLOW_DEFINE, \
    WEKO_FLOW_DEFINE_LIST_ACTION, WEKO_IMPORT_DOI_TYPE, \
    WEKO_IMPORT_EMAIL_PATTERN, WEKO_IMPORT_PUBLISH_STATUS, \
    WEKO_IMPORT_SUFFIX_PATTERN, WEKO_IMPORT_SYSTEM_ITEMS, \
    WEKO_IMPORT_THUMBNAIL_FILE_TYPE, WEKO_IMPORT_VALIDATE_MESSAGE, \
    WEKO_REPO_USER, WEKO_SEARCH_TYPE_DICT, WEKO_SEARCH_UI_BULK_EXPORT_TASK, \
    WEKO_SEARCH_UI_BULK_EXPORT_URI, WEKO_SYS_USER
from .query import feedback_email_search_factory, item_path_search_factory

err_msg_suffix = 'Suffix of {} can only be used with half-width' \
    + ' alphanumeric characters and half-width symbols "_-.; () /".'


class DefaultOrderedDict(OrderedDict):
    """Default Dictionary that remembers insertion order."""

    def __init__(self, default_factory=None, *a, **kw):
        """Initialize an default ordered dictionary.

        The signature
        is the same as regular dictionaries.  Keyword argument order
        is preserved.
        """
        if default_factory is not None and \
                not isinstance(default_factory, Callable):
            raise TypeError('first argument must be callable')
        OrderedDict.__init__(self, *a, **kw)
        self.default_factory = default_factory

    def __getitem__(self, key):
        """Modify inherited dict provides __getitem__."""
        try:
            return OrderedDict.__getitem__(self, key)
        except KeyError:
            return self.__missing__(key)

    def __missing__(self, key):
        """Needed so that self[missing_item] does not raise KeyError."""
        if self.default_factory is None:
            raise KeyError(key)
        self[key] = value = self.default_factory()
        return value

    def __reduce__(self):
        """Return state information for pickling."""
        if self.default_factory is None:
            args = tuple()
        else:
            args = self.default_factory,
        return type(self), args, None, None, self.items()

    def copy(self):
        """Modify inherited dict provides copy.

        od.copy() -> a shallow copy of od.
        """
        return self.__copy__()

    def __copy__(self):
        """Modify inherited dict provides __copy__."""
        return type(self)(self.default_factory, self)

    def __deepcopy__(self, memo):
        """Modify inherited dict provides __deepcopy__."""
        import copy
        return type(self)(self.default_factory,
                          copy.deepcopy(self.items()))

    def __repr__(self):
        """Return a nicely formatted representation string."""
        return 'OrderedDefaultDict(%s, %s)' % (self.default_factory,
                                               OrderedDict.__repr__(self))


def get_tree_items(index_tree_id):
    """Get tree items."""
    records_search = RecordsSearch()
    records_search = records_search.with_preference_param().params(
        version=False)
    records_search._index[0] = current_app.config['SEARCH_UI_SEARCH_INDEX']
    search_instance, _ = item_path_search_factory(
        None, records_search, index_id=index_tree_id)
    search_result = search_instance.execute()
    rd = search_result.to_dict()
    return rd.get('hits').get('hits')


def delete_records(index_tree_id):
    """Bulk delete records."""
    hits = get_tree_items(index_tree_id)
    for hit in hits:
        recid = hit.get('_id')
        record = Record.get_record(recid)
        if record is not None and record['path'] is not None:
            paths = record['path']
            if len(paths) > 0:
                # Remove the element which matches the index_tree_id
                removed_path = None
                for path in paths:
                    if path.endswith(str(index_tree_id)):
                        removed_path = path
                        paths.remove(path)
                        break

                # Do update the path on record
                record.update({'path': paths})
                record.commit()
                db.session.commit()

                # Indexing
                indexer = WekoIndexer()
                indexer.update_path(record, update_revision=False)

                if len(paths) == 0 and removed_path is not None:
                    from weko_deposit.api import WekoDeposit
                    WekoDeposit.delete_by_index_tree_id(removed_path)
                    Record.get_record(recid).delete()  # flag as deleted
                    db.session.commit()  # terminate the transaction


def get_journal_info(index_id=0):
    """Get journal information.

    :argument
        index_id -- {int} index id
    :return: The object.

    """
    result = {}
    try:
        if index_id == 0:
            return None
        schema_file = os.path.join(
            os.path.abspath(__file__ + "/../../../"),
            'weko-indextree-journal/weko_indextree_journal',
            current_app.config['WEKO_INDEXTREE_JOURNAL_FORM_JSON_FILE'])
        schema_data = json.load(open(schema_file))

        cur_lang = current_i18n.language
        journal = Journals.get_journal_by_index_id(index_id)
        if len(journal) <= 0 or journal.get('is_output') is False:
            return None

        for value in schema_data:
            title = value.get('title_i18n')
            if title is not None:
                data = journal.get(value['key'])
                if data is not None and len(str(data)) > 0:
                    data_map = value.get('titleMap')
                    if data_map is not None:
                        res = [x['name']
                               for x in data_map if x['value'] == data]
                        data = res[0]
                    val = title.get(cur_lang) + '{0}{1}'.format(': ', data)
                    result.update({value['key']: val})
        open_search_uri = request.host_url + journal.get('title_url')
        result.update({'openSearchUrl': open_search_uri})

    except BaseException:
        current_app.logger.error('Unexpected error: ', sys.exc_info()[0])
        abort(500)
    return result


def get_feedback_mail_list():
    """Get feedback items."""
    records_search = RecordsSearch()
    records_search = records_search.with_preference_param().params(
        version=False)
    records_search._index[0] = current_app.config['SEARCH_UI_SEARCH_INDEX']
    ret = {}

    try:
        search_instance = feedback_email_search_factory(None, records_search)
        aggr = search_instance.execute().to_dict()\
            .get('aggregations', {})\
            .get('feedback_mail_list', {})\
            .get('email_list', {})\
            .get('buckets', [])
    except (NotFoundError, InvalidQueryRESTError):
        current_app.logger.debug('FeedbackMail data cannot found!')
        return ret

    for item in aggr:
        if item.get('doc_count'):
            ret[item.get('key')] = {
                'items': {},
                'author_id': ''
            }

    for hit in search_instance.scan():
        source = hit.to_dict()
        for item in source.get('feedback_mail_list', []):
            _email = ret.get(item.get('email'))
            if _email:
                _email['author_id'] = item.get(
                    'author_id', _email['author_id'])
                _email['items'][source.get('control_number')] = hit.meta.id

    for item in ret.values():
        _items = []
        _keys = list(item['items'].keys())
        _keys = [int(x) for x in _keys]
        _keys.sort()
        for idx in _keys:
            _items.append(item['items'][str(idx)])
        item['items'] = _items

    return ret


def check_permission():
    """Check user login is repo_user or sys_user."""
    from flask_security import current_user
    is_permission_user = False
    for role in list(current_user.roles or []):
        if role == WEKO_SYS_USER or role == WEKO_REPO_USER:
            is_permission_user = True

    return is_permission_user


def get_content_workflow(item):
    """Get content workflow.

    :argument
        item    -- {Object PostgreSql} list work flow

    :return
        result  -- {dictionary} content of work flow

    """
    result = dict()
    result['flows_name'] = item.flows_name
    result['id'] = item.id
    result['itemtype_id'] = item.itemtype_id
    result['flow_id'] = item.flow_id
    result['flow_name'] = item.flow_define.flow_name
    result['item_type_name'] = item.itemtype.item_type_name.name

    return result


def set_nested_item(data_dict, map_list, val):
    """Set item in nested dictionary."""
    reduce(getitem, map_list[:-1], data_dict)[map_list[-1]] = val

    return data_dict


def convert_nested_item_to_list(data_dict, map_list):
    """Set item in nested dictionary."""
    a = reduce(getitem, map_list[:-1], data_dict)[map_list[-1]]
    a = list(a.values())
    reduce(getitem, map_list[:-1], data_dict)[map_list[-1]] = a

    return data_dict


def define_default_dict():
    """Define nested dict.

    :return
       return       -- {dict}.
    """
    return DefaultOrderedDict(define_default_dict)


def defaultify(d: dict) -> dict:
    """Create default dict.

    :argument
        d            -- {dict} current dict.
    :return
        return       -- {dict} default dict.

    """
    if not isinstance(d, dict):
        return d
    return DefaultOrderedDict(
        define_default_dict,
        {k: defaultify(v) for k, v in d.items()}
    )


def handle_generate_key_path(key) -> list:
    """Handle generate key path.

    :argument
        key     -- {string} string key.
    :return
        return       -- {list} list key path after convert.

    """
    key = key.replace(
        '#.',
        '.'
    ).replace(
        '[',
        '.'
    ).replace(
        ']',
        ''
    ).replace(
        '#',
        '.'
    )
    key_path = key.split(".")
    if len(key_path) > 0 and not key_path[0]:
        del key_path[0]

    return key_path


def parse_to_json_form(data: list, item_path_not_existed: list) -> dict:
    """Parse set argument to json object.

    :argument
        data    -- {list zip} argument if json object.
        item_path_not_existed -- {list} item paths not existed in metadata.
    :return
        return  -- {dict} dict after convert argument.

    """
    result = defaultify({})

    def convert_data(pro, path=None):
        """Convert data."""
        if path is None:
            path = []

        term_path = path
        if isinstance(pro, dict):
            list_pro = list(pro.keys())
            for pro_name in list_pro:
                term = list(term_path)
                term.append(pro_name)
                convert_data(pro[pro_name], term)
            if list_pro and list_pro[0].isnumeric():
                convert_nested_item_to_list(result, term_path)
        else:
            return

    for key, value in data:
        if key in item_path_not_existed:
            continue
        key_path = handle_generate_key_path(key)
        if value or key_path[0] in ['file_path', 'thumbnail_path'] \
                or key_path[-1] == 'filename':
            set_nested_item(result, key_path, value)

    convert_data(result)
    result = json.loads(json.dumps(result))
    return result


def check_import_items(file_name: str, file_content: str,
                       is_change_identifier: bool):
    """Validation importing zip file.

    :argument
        file_name -- file name.
        file_content -- content file's name.
        is_change_identifier -- Change Identifier Mode.
    :return
        return       -- PID object if exist.

    """
    file_content_decoded = base64.b64decode(file_content)
    tmp_prefix = current_app.config['WEKO_SEARCH_UI_IMPORT_TMP_PREFIX']
    temp_path = tempfile.TemporaryDirectory(prefix=tmp_prefix)
    save_path = tempfile.gettempdir()
    import_path = temp_path.name + '/' + \
        datetime.utcnow().strftime(r'%Y%m%d%H%M%S')
    data_path = save_path + '/' + tmp_prefix + \
        datetime.utcnow().strftime(r'%Y%m%d%H%M%S')
    result = {'data_path': data_path}

    try:
        # Create temp dir for import data
        os.mkdir(data_path)

        with open(import_path + '.zip', 'wb+') as f:
            f.write(file_content_decoded)
        with zipfile.ZipFile(import_path + '.zip') as z:
            for info in z.infolist():
                try:
                    info.filename = info.orig_filename.encode(
                        'cp437').decode('cp932')
                    if os.sep != "/" and os.sep in info.filename:
                        info.filename = info.filename.replace(os.sep, "/")
                except Exception:
                    current_app.logger.warn('-' * 60)
                    traceback.print_exc(file=sys.stdout)
                    current_app.logger.warn('-' * 60)
                z.extract(info, path=data_path)

        data_path += '/data'
        list_record = []
        list_tsv = list(
            filter(lambda x: x.endswith('.tsv'), os.listdir(data_path)))
        if not list_tsv:
            raise FileNotFoundError()
        for tsv_entry in list_tsv:
            list_record.extend(unpackage_import_file(data_path, tsv_entry))
        list_record = handle_check_exist_record(list_record)
        handle_item_title(list_record)
        handle_check_and_prepare_publish_status(list_record)
        handle_check_and_prepare_index_tree(list_record)
        handle_check_and_prepare_feedback_mail(list_record)
        handle_set_change_identifier_flag(
            list_record, is_change_identifier)
        handle_check_cnri(list_record)
        handle_check_doi_indexes(list_record)
        handle_check_file_metadata(list_record, data_path)
        handle_check_doi_ra(list_record)
        handle_check_doi(list_record)
        handle_check_date(list_record)
        result['list_record'] = list_record
    except Exception as ex:
        error = _('Internal server error')
        if isinstance(ex, zipfile.BadZipFile):
            error = _('The format of the specified file {} does not'
                      + ' support import. Please specify one of the'
                      + ' following formats: zip, tar, gztar, bztar,'
                      + ' xztar.').format(file_name)
        elif isinstance(ex, FileNotFoundError):
            error = _('The TSV file was not found in the specified file {}.'
                      + ' Check if the directory structure is correct.') \
                .format(file_name)
        elif isinstance(ex, UnicodeDecodeError):
            error = ex.reason
        elif ex.args and len(ex.args) and isinstance(ex.args[0], dict) \
                and ex.args[0].get('error_msg'):
            error = ex.args[0].get('error_msg')
        result['error'] = error
        current_app.logger.error('-' * 60)
        traceback.print_exc(file=sys.stdout)
        current_app.logger.error('-' * 60)
    finally:
        temp_path.cleanup()
    return result


def unpackage_import_file(data_path: str, tsv_file_name: str) -> list:
    """Getting record data from TSV file.

    :argument
        file_content -- Content files.
    :return
        return       -- PID object if exist.

    """
    tsv_file_path = '{}/{}'.format(data_path, tsv_file_name)
    data = read_stats_tsv(tsv_file_path, tsv_file_name)
    list_record = data.get('tsv_data')
    handle_fill_system_item(list_record)
    list_record = handle_validate_item_import(list_record, data.get(
        'item_type_schema', {}
    ))
    return list_record


def read_stats_tsv(tsv_file_path: str, tsv_file_name: str) -> dict:
    """Read importing TSV file.

    :argument
        tsv_file_path -- tsv file's url.
        tsv_file_name -- tsv file name.
    :return
        return       -- PID object if exist.

    """
    result = {
        'error': False,
        'error_code': 0,
        'tsv_data': [],
        'item_type_schema': {}
    }
    tsv_data = []
    item_path = []
    check_item_type = {}
    item_path_not_existed = []
    schema = ''
    with open(tsv_file_path, 'r') as tsvfile:
        csv_reader = csv.reader(tsvfile, delimiter='\t')
        try:
            for num, data_row in enumerate(csv_reader, start=1):
                # current_app.logger.debug(num)
                # current_app.logger.debug(data_row)
                if num == 1:
                    first_line_format_exception = Exception({
                        'error_msg': _('There is an error in the format of the'
                                       + ' first line of the header of the TSV'
                                       + ' file.')
                    })
                    if len(data_row) < 3:
                        raise first_line_format_exception

                    item_type_id = data_row[2].split('/')[-1]
                    if not item_type_id or \
                            not re.search(r'^[0-9]*$', item_type_id):
                        raise first_line_format_exception
                    check_item_type = get_item_type(int(item_type_id))
                    schema = data_row[2]
                    if not check_item_type:
                        result['item_type_schema'] = {}
                        raise Exception({
                            'error_msg': _('The item type ID specified in'
                                           + ' the TSV file does not exist.')
                        })
                    else:
                        result['item_type_schema'] = check_item_type['schema']
                        if not check_item_type.get('is_lastest'):
                            raise Exception({
                                'error_msg': _('Cannot register because the '
                                               + 'specified item type is not '
                                               + 'the latest version.')
                            })
                elif num == 2:
                    item_path = data_row
                    duplication_item_ids = \
                        handle_check_duplication_item_id(item_path)
                    current_app.logger.debug(duplication_item_ids)
                    if duplication_item_ids:
                        msg = _(
                            'The following metadata keys are duplicated.'
                            '<br/>{}')
                        raise Exception({
                            'error_msg':
                                msg.format('<br/>'.join(duplication_item_ids))
                        })
                    if check_item_type:
                        not_consistent_list = \
                            handle_check_consistence_with_item_type(
                                check_item_type.get('item_type_id'),
                                item_path)
                        if not_consistent_list:
                            msg = _('The item does not consistent with the '
                                    'specified item type.<br/>{}')
                            raise Exception({
                                'error_msg':
                                    msg.format(
                                        '<br/>'.join(not_consistent_list))
                            })
                        item_path_not_existed = \
                            handle_check_metadata_not_existed(
                                item_path, check_item_type.get('item_type_id'))
                elif (num == 4 or num == 5) and data_row[0].startswith('#'):
                    continue
                elif num > 5:
                    data_parse_metadata = parse_to_json_form(
                        zip(item_path, data_row),
                        item_path_not_existed
                    )

                    if not data_parse_metadata:
                        raise Exception({
                            'error_msg': _('Cannot read tsv file correctly.')
                        })
                    if isinstance(check_item_type, dict):
                        item_type_name = check_item_type.get('name')
                        item_type_id = check_item_type.get('item_type_id')
                        tsv_item = dict(
                            **data_parse_metadata,
                            **{
                                'item_type_name': item_type_name or '',
                                'item_type_id': item_type_id or '',
                                '$schema': schema if schema else ''
                            }
                        )
                    else:
                        tsv_item = dict(**data_parse_metadata)
                    if item_path_not_existed:
                        str_keys = ', '.join(item_path_not_existed) \
                            .replace('.metadata.', '')
                        tsv_item['warnings'] = [
                            _('The following items are not registered because '
                              + 'they do not exist in the specified '
                              + 'item type. {}')
                            .format(str_keys)
                        ]
                    tsv_data.append(tsv_item)
        except UnicodeDecodeError as ex:
            ex.reason = _('The TSV file could not be read. Make sure the file'
                          + ' format is TSV and that the file is'
                          + ' UTF-8 encoded.').format(tsv_file_name)
            raise ex
        except Exception as ex:
            raise ex
    result['tsv_data'] = tsv_data
    return result


def handle_convert_validate_msg_to_jp(message: str):
    """Convert validation messages from en to jp.

    :argument
        message     -- {str} English message.
    :return
        return       -- Japanese message.

    """
    result = None
    for msg_en, msg_jp in WEKO_IMPORT_VALIDATE_MESSAGE.items():
        msg_en_pattern = '^{}$'.format(msg_en.replace('%r', '.*'))
        if re.search(msg_en_pattern, message):
            msg_paths = msg_en.split('%r')
            prev_position = 0
            data = []
            for idx, path in enumerate(msg_paths, start=1):
                position = message.index(path)
                if path == '':
                    if idx == 1:
                        continue
                    elif idx == len(msg_paths):
                        prev_position += len(msg_paths[idx - 2])
                        position = len(message)
                if position >= 0:
                    data.append(message[prev_position: position])
                    prev_position = position
            if data:
                result = msg_jp
            for value in data:
                result = result.replace('%r', value, 1)
            return result
    return message


def handle_validate_item_import(list_record, schema) -> list:
    """Validate item import.

    :argument
        list_record     -- {list} list record import.
        schema     -- {dict} item_type schema.
    :return
        return       -- list_item_error.

    """
    result = []
    v2 = Draft4Validator(schema) if schema else None
    for record in list_record:
        errors = record.get('errors') or []
        record_id = record.get("id")
        if record_id and (not represents_int(record_id)
                          or re.search(r'([０-９])', record_id)):
            errors.append(_('Please specify item ID by half-width number.'))
        if record.get('metadata'):
            if v2:
                a = v2.iter_errors(record.get('metadata'))
                if current_i18n.language == 'ja':
                    _errors = []
                    for error in a:
                        _errors.append(handle_convert_validate_msg_to_jp(
                            error.message))
                    errors = errors + _errors
                else:
                    errors = errors + [error.message for error in a]
            else:
                errors = errors = errors + \
                    [_('Specified item type does not exist.')]

        item_error = dict(**record)
        item_error['errors'] = errors if len(errors) else None
        result.append(item_error)

    return result


def represents_int(s):
    """Handle check string is int.

    :argument
        s     -- {str} string number.
    :return
        return       -- true if is Int.

    """
    try:
        int(s)
        return True
    except ValueError:
        return False


def get_item_type(item_type_id=0) -> dict:
    """Get item type.

    :param item_type_id: Item type ID. (Default: 0).
    :return: The json object.
    """
    result = None
    if item_type_id > 0:
        itemtype = ItemTypes.get_by_id(item_type_id)
        if itemtype and itemtype.schema \
                and itemtype.item_type_name.name and item_type_id:
            lastest_id = itemtype.item_type_name.item_type.first().id
            result = {
                'schema': itemtype.schema,
                'is_lastest': lastest_id == item_type_id,
                'name': itemtype.item_type_name.name,
                'item_type_id': item_type_id
            }

    if result is None:
        return {}

    return result


def handle_check_exist_record(list_record) -> list:
    """Check record is exist in system.

    :argument
        list_record -- {list} list record import.
    :return
        return      -- list record has property status.

    """
    result = []
    current_app.logger.debug('handle_check_exist_record')
    for item in list_record:
        item = dict(**item, **{
            'status': 'new'
        })
        errors = item.get('errors') or []
        try:
            item_id = item.get('id')
            current_app.logger.debug(item_id)
            if item_id:
                system_url = request.url_root + 'records/' + item_id
                if item.get('uri') != system_url:
                    errors.append(_('Specified URI and system'
                                    ' URI do not match.'))
                    item['status'] = None
                else:
                    item_exist = WekoRecord.get_record_by_pid(item_id)
                    if item_exist:
                        if item_exist.pid.is_deleted():
                            item['status'] = None
                            errors.append(_('Item already DELETED'
                                            ' in the system'))
                        else:
                            exist_url = request.url_root + \
                                'records/' + item_exist.get('recid')
                            if item.get('uri') == exist_url:
                                _edit_mode = item.get('edit_mode')
                                if not _edit_mode or _edit_mode.lower() \
                                        not in ['keep', 'upgrade']:
                                    errors.append(
                                        _('Please specify either \"Keep\"'
                                          ' or "Upgrade".'))
                                    item['status'] = None
                                else:
                                    item['status'] = _edit_mode.lower()
            else:
                item['id'] = None
#                if item.get('uri'):
#                    errors.append(_('Item ID does not match the'
#                                    + ' specified URI information.'))
#                    item['status'] = None
        except PIDDoesNotExistError:
            pass
        except BaseException:
            current_app.logger.error(
                'Unexpected error: ',
                sys.exc_info()[0]
            )
        if errors:
            item['errors'] = errors
        result.append(item)
    return result


def make_tsv_by_line(lines):
    """Make TSV file."""
    tsv_output = StringIO()

    writer = csv.writer(tsv_output, delimiter='\t')
    writer.writerows(lines)

    return tsv_output


def make_stats_tsv(raw_stats, list_name):
    """Make TSV report file for stats."""
    tsv_output = StringIO()

    writer = csv.writer(tsv_output, delimiter='\t',
                        lineterminator="\n")

    writer.writerow(list_name)
    for item in raw_stats:
        term = []
        for name in list_name:
            term.append(item.get(name))
        writer.writerow(term)

    return tsv_output


def create_deposit(item_id):
    """Create deposit.

    :argument
        item           -- {dict} item import.
        item_exist     -- {dict} item in system.

    """
    if item_id is not None:
        dep = WekoDeposit.create({}, recid=int(item_id))
    else:
        dep = WekoDeposit.create({})
    return dep['recid']


def clean_thumbnail_file(deposit, root_path, thumbnail_path):
    """Remove all thumbnail in bucket.

    :argument
        deposit         -- {object} deposit.
        root_path      -- {str} location of temp folder.
        thumbnail_path -- {list} thumbnails path.
    """
    list_not_remove = list(filter(
        lambda path: not os.path.isfile(root_path + '/' + path),
        thumbnail_path))
    list_not_remove = [get_file_name(path) for path in list_not_remove]
    for file in deposit.files:
        if file.obj.is_thumbnail and file.obj.key not in list_not_remove:
            file.obj.remove()


def up_load_file(record, root_path, deposit,
                 allow_upload_file_content, old_files):
    """Upload thumbnail or file content.

    :argument
        record         -- {dict} item import.
        root_path      -- {str} root_path.
        deposit        -- {object} item deposit.
        allow_upload_file_content   -- {bool} allow file content upload?
        old_files      -- {list} List of ObjectVersion in current bucket.

    """
    def upload(paths, is_thumbnail=False):
        if len(old_files) > len(paths):
            paths.extend(
                [None for _idx in range(0, len(old_files) - len(paths))])

        for idx, path in enumerate(paths):
            old_file = old_files[idx] \
                if not is_thumbnail and idx < len(old_files) else None
            if not path or not os.path.isfile(root_path + '/' + path):
                if old_file and \
                        not (
                            len(record['filenames']) > idx
                            and record['filenames'][idx]
                            and old_file.key
                            == record['filenames'][idx]['filename']
                        ):
                    old_file.remove()
                continue

            with open(root_path + '/' + path, 'rb') as file:
                root_file_id = None
                if old_file:
                    root_file_id = old_file.root_file_id
                    old_file.remove()

                obj = ObjectVersion.create(
                    deposit.files.bucket,
                    get_file_name(path)
                )
                obj.is_thumbnail = is_thumbnail
                obj.set_contents(file, root_file_id=root_file_id)

    def clean_file_contents(delete_all):
        # clean file contents in bucket.
        for file in deposit.files.bucket.objects:
            if not file.is_thumbnail \
                    and (delete_all or not file.is_head):
                file.remove()

    file_path = record.get('file_path', []) \
        if allow_upload_file_content else []
    thumbnail_path = record.get('thumbnail_path', [])
    if isinstance(thumbnail_path, str):
        thumbnail_path = [thumbnail_path]
    else:
        thumbnail_path = list(filter(lambda path: path, thumbnail_path))

    clean_thumbnail_file(deposit, root_path, thumbnail_path)
    if file_path or thumbnail_path:
        upload(thumbnail_path, is_thumbnail=True)
        upload(file_path)
    clean_file_contents(not allow_upload_file_content)


def get_file_name(file_path):
    """Get file name.

    :argument
        file_path    -- {str} file_path.
    :returns         -- {str} file name

    """
    return file_path.split('/')[-1] if file_path.split('/')[-1] else ''


def register_item_metadata(item, root_path):
    """Upload file content.

    :argument
        item        -- {dict} Information of item need to import.
        root_path   -- {str} path of the folder include files.
    """
    def clean_file_metadata(item_type_id, data):
        # clear metadata of file information
        is_cleaned = True
        item_map = get_mapping(Mapping.get_record(item_type_id),
                               'jpcoar_mapping')
        key = item_map.get("file.URI.@value")
        if key:
            key = key.split('.')[0]
            if not data.get(key):
                deleted_items = data.get('deleted_items') or []
                deleted_items.append(key)
                data['deleted_items'] = deleted_items
            else:
                is_cleaned = False
        return data, is_cleaned

    def autofill_thumbnail_metadata(item_type_id, data):
        key = get_thumbnail_key(item_type_id)
        if key:
            thumbnail_item = {}
            subitem_thumbnail = []
            for file in deposit.files:
                if file.is_thumbnail is True:
                    subitem_thumbnail.append({
                        'thumbnail_label': file.key,
                        'thumbnail_uri':
                            current_app.config['DEPOSIT_FILES_API']
                            + u'/{bucket}/{key}?versionId={version_id}'.format(
                                bucket=file.bucket_id,
                                key=file.key,
                                version_id=file.version_id)
                    })
            if subitem_thumbnail:
                thumbnail_item['subitem_thumbnail'] = subitem_thumbnail
            if thumbnail_item:
                data[key] = thumbnail_item
            else:
                deleted_items = data.get('deleted_items') or []
                deleted_items.append(key)
                data['deleted_items'] = deleted_items
        return data

    item_id = str(item.get('id'))
    pid = PersistentIdentifier.query.filter_by(
        pid_type='recid',
        pid_value=item_id
    ).first()

    record = WekoDeposit.get_record(pid.object_uuid)

    _deposit_data = record.dumps().get("_deposit")
    deposit = WekoDeposit(record, record.model)
    new_data = dict(
        **item.get('metadata'),
        **_deposit_data,
        **{
            '$schema': item.get('$schema'),
            'title': item.get('item_title'),
        }
    )
    item_status = {
        'index': new_data['path'],
        'actions': 'publish',
    }
    if not new_data.get('pid'):
        new_data = dict(**new_data, **{
            'pid': {
                'revision_id': 0,
                'type': 'recid',
                'value': item_id
            }
        })

    # get old files in item with order.
    old_file_list = []
    if item['status'] != 'new':
        for file_metadata in deposit.get_file_data():
            if file_metadata.get('version_id'):
                f_filter = list(
                    filter(
                        lambda f: str(f.obj.version_id) == file_metadata.get(
                            'version_id'),
                        deposit.files)
                )
                old_file_list.append(f_filter[0].obj if f_filter else None)
            else:
                old_file_list.append(None)

    # set delete flag for file metadata if is empty.
    new_data, is_cleaned = clean_file_metadata(item['item_type_id'], new_data)
    # progress upload file, replace file contents.
    up_load_file(item, root_path, deposit, not is_cleaned, old_file_list)
    new_data = autofill_thumbnail_metadata(item['item_type_id'], new_data)

    deposit.update(item_status, new_data)
    deposit.commit()
    deposit.publish_without_commit()

    feedback_mail_list = item['metadata'].get('feedback_mail_list')
    if feedback_mail_list:
        FeedbackMailList.update(
            item_id=deposit.id,
            feedback_maillist=feedback_mail_list
        )
        deposit.update_feedback_mail()
    else:
        FeedbackMailList.delete_without_commit(deposit.id)
        deposit.remove_feedback_mail()

    with current_app.test_request_context(get_url_root()):
        if item['status'] in ['upgrade', 'new']:
            _deposit = deposit.newversion(pid)
            _deposit.publish_without_commit()
        else:
            _pid = PIDVersioning(child=pid).last_child
            _record = WekoDeposit.get_record(_pid.object_uuid)
            _deposit = WekoDeposit(_record, _record.model)
            _deposit.merge_data_to_record_without_version(pid, True)
            _deposit.publish_without_commit()

        if feedback_mail_list:
            FeedbackMailList.update(
                item_id=_deposit.id,
                feedback_maillist=feedback_mail_list
            )
            _deposit.update_feedback_mail()


def update_publish_status(item_id, status):
    """Handle get title.

    :argument
        item_id     -- {str} Item Id.
        status      -- {str} Publish status (0: public, 1: private)
    :return

    """
    record = WekoRecord.get_record_by_pid(item_id)
    record['publish_status'] = status
    record.commit()
    indexer = WekoIndexer()
    indexer.update_publish_status(record)


def handle_workflow(item: dict):
    """Handle workflow.

    :argument
        title           -- {dict or list} title.
    :return
        return       -- title string.

    """
    pid = PersistentIdentifier.query.filter_by(
        pid_type='recid', pid_value=item.get('id')).first()
    if pid:
        activity = WorkActivity()
        wf_activity = activity.get_workflow_activity_by_item_id(
            pid.object_uuid)
        if wf_activity:
            return
    else:
        workflow = WorkFlow.query.filter_by(
            itemtype_id=item.get('item_type_id')).first()
        if workflow:
            return
        else:
            create_work_flow(item.get('item_type_id'))


def create_work_flow(item_type_id):
    """Handle create work flow.

    :argument
        item_type_id        -- {str} item_type_id.
    :return

    """
    flow_define = FlowDefine.query.filter_by(
        flow_name='Registration Flow').first()
    it = ItemTypes.get_by_id(item_type_id)

    if flow_define and it:
        try:
            data = WorkFlow()
            data.flows_id = uuid.uuid4()
            data.flows_name = it.item_type_name.name
            data.itemtype_id = it.id
            data.flow_id = flow_define.id
            db.session.add(data)
            db.session.commit()
        except Exception as ex:
            db.session.rollback()
            current_app.logger.error("create work flow error")
            current_app.logger.error(ex)


def create_flow_define():
    """Handle create flow_define."""
    flow_define = FlowDefine.query.filter_by(
        flow_name='Registration Flow').first()

    if not flow_define:
        the_flow = Flow()
        flow = the_flow.create_flow(WEKO_FLOW_DEFINE)

        if flow and flow.flow_id:
            the_flow.upt_flow_action(flow.flow_id,
                                     WEKO_FLOW_DEFINE_LIST_ACTION)


def import_items_to_system(item: dict):
    """Validation importing zip file.

    :argument
        item        -- Items Metadata.
    :return
        return      -- PID object if exist.

    """
    if not item:
        return None
    else:
        try:
            root_path = item.get('root_path', '')
            if item.get('status') == 'new':
                item_id = create_deposit(item.get('id'))
                item['id'] = item_id
            else:
                handle_check_item_is_locked(item)

            register_item_metadata(item, root_path)
            if current_app.config.get('WEKO_HANDLE_ALLOW_REGISTER_CRNI'):
                register_item_handle(item)
            register_item_doi(item)

            status_number = WEKO_IMPORT_PUBLISH_STATUS.index(
                item.get('publish_status')
            )
            register_item_update_publish_status(item, str(status_number))

            db.session.commit()
        except Exception as ex:
            if item.get('id'):
                handle_remove_es_metadata(item)

            db.session.rollback()
            current_app.logger.error('item id: %s update error.' % item['id'])
            traceback.print_exc(file=sys.stdout)
            error_id = None
            if ex.args and len(ex.args) and isinstance(ex.args[0], dict) \
                    and ex.args[0].get('error_id'):
                error_id = ex.args[0].get('error_id')

            return {
                'success': False,
                'error_id': error_id
            }
    return {
        'success': True
    }


def remove_temp_dir(path):
    """Validation importing zip file.

    :argument
        path     -- {string} path temp_dir.
    :return

    """
    shutil.rmtree(path)


def handle_item_title(list_record):
    """Prepare item title.

    :argument
        list_record -- {list} list record import.
    :return

    """
    for item in list_record:
        error = None
        item_type_mapping = Mapping.get_record(item['item_type_id'])
        item_map = get_mapping(item_type_mapping, 'jpcoar_mapping')
        title_data, _title_key = get_data_by_property(
            item, item_map, "title.@value")
        if not title_data:
            error = _('Title is required item.')
        else:
            item['item_title'] = title_data[0]

        if error:
            item['errors'] = item['errors'] + [error] \
                if item.get('errors') else [error]


def handle_check_and_prepare_publish_status(list_record):
    """Check and prepare publish status.

    :argument
        list_record -- {list} list record import.
    :return

    """
    for item in list_record:
        error = None
        publish_status = item.get('publish_status')
        if not publish_status:
            error = _('{} is required item.').format('PUBLISH_STATUS')
        elif publish_status not in WEKO_IMPORT_PUBLISH_STATUS:
            error = _('Please set "public" or "private" for {}.') \
                .format('PUBLISH_STATUS')

        if error:
            item['errors'] = item['errors'] + [error] \
                if item.get('errors') else [error]


def handle_check_and_prepare_index_tree(list_record):
    """Check index existed and prepare index tree data.

    :argument
        list_record -- {list} list record import.
    :return

    """
    errors = []
    warnings = []

    def check(index_ids, index_names, parent_id=0, is_root=False):
        index_id = index_ids[0]
        index_name = index_names[0]
        index = None
        try:
            index = Indexes.get_index(index_id)
        except Exception:
            current_app.logger.warning("Specified IndexID is invalid!")

        if index and (
            (is_root and not index.parent)
            or (not is_root and parent_id and index.parent == parent_id)
        ):
            if index.index_name_english != index_name:
                warnings.append(
                    _('Specified {} does not match with existing index.')
                    .format('POS_INDEX'))
        elif index_name:
            index = Indexes.get_index_by_name_english(
                index_name, parent_id)
            msg_not_exist = _('The specified {} does not exist in system.')
            if not index:
                if index_id:
                    errors.append(msg_not_exist.format('IndexID, POS_INDEX'))
                    return None
                else:
                    errors.append(msg_not_exist.format('POS_INDEX'))
                    return None
            else:
                if index_id:
                    errors.append(msg_not_exist.format('IndexID'))
                    return None

        data = {
            'index_id': index.id if index else index_id,
            'index_name': index.index_name_english if index else index_name,
            'parent_id': parent_id
        }

        if len(index_ids) > 1:
            child = check(index_ids[1:], index_names[1:],
                          data['index_id'], False)
            if child:
                data['child'] = child
            else:
                return None

        return data

    for item in list_record:
        indexes = []
        index_ids = item.get('metadata', {}).get('path', [])
        pos_index = item.get('pos_index')

        if not index_ids and not pos_index:
            errors = [_('Both of IndexID and POS_INDEX are not being set.')]
        else:
            if not index_ids:
                index_ids = ['' for i in range(len(pos_index))]
            for x, index_id in enumerate(index_ids):
                tree_ids = [i.strip() for i in index_id.split('/')]
                tree_names = []
                if pos_index and x <= len(pos_index) - 1:
                    tree_names = [
                        i.strip().replace('\\/', '/')
                        for i in re.split(r'(?<!\\)\/', pos_index[x])
                    ]
                    if index_id == '':
                        tree_ids = ['' for i in tree_names]
                else:
                    tree_names = ['' for i in range(len(tree_ids))]

                root = check(tree_ids, tree_names, 0, True)
                if root:
                    indexes.append(root)

        if indexes:
            item['indexes'] = indexes
            handle_index_tree(item)

        if errors:
            errors = list(set(errors))
            item['errors'] = item['errors'] + errors \
                if item.get('errors') else errors
            errors = []

        if warnings:
            warnings = list(set(warnings))
            item['warnings'] = item['warnings'] + warnings \
                if item.get('warnings') else warnings
            warnings = []


def handle_index_tree(item):
    """Handle get index_id of item need import to.

    :argument
        item     -- {object} record item.
    :return

    """
    def check_and_create_index(index):
        if index.get('child'):
            return check_and_create_index(index['child'])
        else:
            return index['index_id']  # Return last child index_id

    indexes = item['indexes']
    if indexes:
        path = []
        for index in indexes:
            path.append(check_and_create_index(index))
        item['metadata']['path'] = path


def handle_check_and_prepare_feedback_mail(list_record):
    """Check feedback email is existed in database and prepare data.

    :argument
        list_record -- {list} list record import.
    :return

    """
    for item in list_record:
        errors = []
        feedback_mail = []
        if item.get('feedback_mail'):
            for mail in item.get('feedback_mail'):
                if not re.search(WEKO_IMPORT_EMAIL_PATTERN, mail):
                    errors.append(_('Specified {} is invalid.').format(mail))
                else:
                    email_checked = check_email_existed(mail)
                    feedback_mail.append(email_checked)

            if feedback_mail:
                item['metadata']['feedback_mail_list'] = feedback_mail
            if errors:
                errors = list(set(errors))
                item['errors'] = item['errors'] + errors \
                    if item.get('errors') else errors


def handle_set_change_identifier_flag(list_record, is_change_identifier):
    """Set Change Identifier Mode flag.

    :argument
        list_record -- {list} list record import.
        is_change_identifier -- {bool} Change Identifier Mode.
    :return

    """
    for item in list_record:
        item['is_change_identifier'] = is_change_identifier


def handle_check_cnri(list_record):
    """Check CNRI.

    :argument
        list_record -- {list} list record import.
    :return

    """
    for item in list_record:
        error = None
        item_id = str(item.get('id'))
        cnri = item.get('cnri')
        cnri_set = current_app.config.get('WEKO_HANDLE_ALLOW_REGISTER_CRNI')

        if item.get('is_change_identifier') and cnri_set:
            if not cnri:
                error = _('Please specify {}.').format('CNRI')
            else:
                if len(cnri) > 290:
                    error = _('The specified {} exceeds the maximum length.') \
                        .format('CNRI')
                else:
                    split_cnri = cnri.split('/')
                    if len(split_cnri) > 1:
                        prefix = '/'.join(split_cnri[0:-1])
                        suffix = split_cnri[-1]
                    else:
                        prefix = cnri
                        suffix = ''
                    if not suffix:
                        item['cnri_suffix_not_existed'] = True

                    if prefix != Handle().get_prefix():
                        error = _('Specified Prefix of {} is incorrect.') \
                            .format('CNRI')
                    if not re.search(WEKO_IMPORT_SUFFIX_PATTERN, suffix):
                        error = _(err_msg_suffix).format('CNRI')
        else:
            if item.get('status') == 'new' \
                    or item.get('is_change_identifier') or not cnri_set:
                if cnri:
                    error = _('{} cannot be set.').format('CNRI')
            else:
                pid_cnri = None
                try:
                    pid_cnri = WekoRecord.get_record_by_pid(item_id).pid_cnri
                    if pid_cnri:
                        if not cnri:
                            error = _('Please specify {}.').format('CNRI')
                        elif not pid_cnri.pid_value.endswith(str(cnri)):
                            error = _('Specified {} is different from existing'
                                      + ' {}.').format('CNRI', 'CNRI')
                    elif cnri:
                        error = _('Specified {} is different '
                                  + 'from existing {}.').format('CNRI', 'CNRI')
                except Exception as ex:
                    current_app.logger.error(
                        'item id: %s not found.' % item_id)
                    current_app.logger.error(ex)

        if error:
            item['errors'] = item['errors'] + [error] \
                if item.get('errors') else [error]
            item['errors'] = list(set(item['errors']))


def handle_check_doi_indexes(list_record):
    """Check restrict DOI with Indexes.

    :argument
        list_record -- {list} list record import.
    :return

    """
    err_msg_register_doi = _('When assigning a DOI to an item, it must be'
                             ' associated with an index whose index status is'
                             ' "Public" and Harvest Publishing is "Public".')
    err_msg_update_doi = _('Since the item has a DOI, it must be associated'
                           ' with an index whose index status is "Public"'
                           ' and whose Harvest Publishing is "Public".')
    for item in list_record:
        errors = []
        doi_ra = item.get('doi_ra')
        # Check DOI and Publish status:
        publish_status = item.get('publish_status')
        if doi_ra and publish_status == WEKO_IMPORT_PUBLISH_STATUS[1]:
            errors.append(
                _('You cannot keep an item private because it has a DOI.'))
        # Check restrict DOI with Indexes:
        index_ids = [str(idx) for idx in item['metadata'].get('path', [])]
        if doi_ra and check_restrict_doi_with_indexes(index_ids):
            if item.get('status') == 'new':
                errors.append(err_msg_register_doi)
            else:
                pid_doi = WekoRecord.get_record_by_pid(item.get('id')).pid_doi
                errors.append(
                    err_msg_update_doi if pid_doi else err_msg_register_doi)
        if errors:
            item['errors'] = item['errors'] + errors \
                if item.get('errors') else errors
            item['errors'] = list(set(item['errors']))


def handle_check_doi_ra(list_record):
    """Check DOI_RA.

    :argument
        list_record -- {list} list record import.
    :return

    """
    def check_existed(item_id, doi_ra):
        error = None
        try:
            pid = WekoRecord.get_record_by_pid(item_id).pid_recid
            identifier = IdentifierHandle(pid.object_uuid)
            _value, doi_type = identifier.get_idt_registration_data()

            if doi_type and doi_type[0] != doi_ra:
                error = _('Specified {} is different from '
                          + 'existing {}.').format('DOI_RA', 'DOI_RA')
        except Exception as ex:
            current_app.logger.error('item id: %s not found.' % item_id)
            current_app.logger.error(ex)
        return error

    for item in list_record:
        error = None
        item_id = str(item.get('id'))
        doi_ra = item.get('doi_ra')

        if item.get('doi') and not doi_ra:
            error = _('Please specify {}.').format('DOI_RA')
        elif doi_ra:
            if doi_ra not in WEKO_IMPORT_DOI_TYPE:
                error = _('DOI_RA should be set by one of JaLC'
                          + ', Crossref, DataCite, NDL JaLC.')
                item['ignore_check_doi_prefix'] = True
            elif item.get('is_change_identifier'):
                if not handle_doi_required_check(item):
                    error = _('PID does not meet the conditions.')
            else:
                if item.get('status') == 'new':
                    if not handle_doi_required_check(item):
                        error = _('PID does not meet the conditions.')
                else:
                    error = check_existed(item_id, doi_ra)

        if error:
            item['errors'] = item['errors'] + [error] \
                if item.get('errors') else [error]
            item['errors'] = list(set(item['errors']))


def handle_check_doi(list_record):
    """Check DOI.

    :argument
        list_record -- {list} list record import.
    :return

    """
    for item in list_record:
        error = None
        item_id = str(item.get('id'))
        doi = item.get('doi')
        doi_ra = item.get('doi_ra')

        if item.get('is_change_identifier') \
                and doi_ra and not doi:
            error = _('Please specify {}.').format('DOI')
        elif doi_ra:
            if item.get('is_change_identifier'):
                if not doi:
                    error = _('Please specify {}.').format('DOI')
                else:
                    if len(doi) > 290:
                        error = _('The specified {} exceeds'
                                  + ' the maximum length.').format('DOI')
                    else:
                        split_doi = doi.split('/')
                        if len(split_doi) > 1:
                            prefix = '/'.join(split_doi[0:-1])
                            suffix = split_doi[-1]
                        else:
                            prefix = doi
                            suffix = ''

                        if not item.get('ignore_check_doi_prefix') \
                                and prefix != get_doi_prefix(doi_ra):
                            error = _('Specified Prefix of {} is incorrect.') \
                                .format('DOI')
                        elif not suffix:
                            error = _('Please specify {}.').format(
                                'DOI suffix')
                        elif not re.search(WEKO_IMPORT_SUFFIX_PATTERN, suffix):
                            error = _(err_msg_suffix).format('DOI')
            else:
                if item.get('status') == 'new':
                    if doi:
                        split_doi = doi.split('/')
                        if len(doi.split('/')) > 1 and not doi.endswith('/'):
                            error = _('{} cannot be set.').format('DOI')
                        else:
                            prefix = re.sub('/$', '', doi)
                            item['doi_suffix_not_existed'] = True
                            if not item.get('ignore_check_doi_prefix') \
                                    and prefix != get_doi_prefix(doi_ra):
                                error = _('Specified Prefix of {} is incorrect.') \
                                    .format('DOI')
                else:
                    pid_doi = None
                    try:
                        pid_doi = WekoRecord.get_record_by_pid(item_id).pid_doi
                    except Exception as ex:
                        current_app.logger.error(
                            'item id: %s not found.' % item_id)
                        current_app.logger.error(ex)
                    if pid_doi:
                        doi_domain = IDENTIFIER_GRANT_LIST[
                            WEKO_IMPORT_DOI_TYPE.index(doi_ra) + 1][2]
                        if not doi:
                            error = _('Please specify {}.').format('DOI')
                        elif not pid_doi.pid_value == (doi_domain + '/' + doi):
                            error = _('Specified {} is different from'
                                      + ' existing {}.').format('DOI', 'DOI')

        if error:
            item['errors'] = item['errors'] + [error] \
                if item.get('errors') else [error]
            item['errors'] = list(set(item['errors']))


def register_item_handle(item):
    """Register item handle (CNRI).

    :argument
        item    -- {object} Record item.
    :return
        response -- {object} Process status.

    """
    item_id = str(item.get('id'))
    record = WekoRecord.get_record_by_pid(item_id)
    pid = record.pid_recid
    pid_hdl = record.pid_cnri
    cnri = item.get('cnri')

    if item.get('is_change_identifier'):
        if item.get('cnri_suffix_not_existed'):
            suffix = "{:010d}".format(int(item_id))
            cnri = cnri[:-1] if cnri[-1] == '/' else cnri
            cnri += '/' + suffix
        if item.get('status') == 'new':
            register_hdl_by_handle(cnri, pid.object_uuid)
        else:
            if pid_hdl and not pid_hdl.pid_value.endswith(cnri):
                pid_hdl.delete()
                register_hdl_by_handle(cnri, pid.object_uuid)
            elif not pid_hdl:
                register_hdl_by_handle(cnri, pid.object_uuid)
    else:
        if item.get('status') == 'new':
            register_hdl_by_item_id(item_id, pid.object_uuid, get_url_root())


def prepare_doi_setting():
    """Prepare doi link with empty."""
    identifier_setting = get_identifier_setting('Root Index')
    if identifier_setting:
        text_empty = '<Empty>'
        if not identifier_setting.jalc_doi:
            identifier_setting.jalc_doi = text_empty
        if not identifier_setting.jalc_crossref_doi:
            identifier_setting.jalc_crossref_doi = text_empty
        if not identifier_setting.jalc_datacite_doi:
            identifier_setting.jalc_datacite_doi = text_empty
        if not identifier_setting.ndl_jalc_doi:
            identifier_setting.ndl_jalc_doi = text_empty
        # Semi-automatic suffix
        suffix_method = current_app.config.get(
            'IDENTIFIER_GRANT_SUFFIX_METHOD', IDENTIFIER_GRANT_SUFFIX_METHOD)
        if identifier_setting.suffix and suffix_method == 1:
            identifier_setting.suffix = '/' + identifier_setting.suffix
        else:
            identifier_setting.suffix = ''
        return identifier_setting


def get_doi_prefix(doi_ra):
    """Get DOI prefix."""
    identifier_setting = prepare_doi_setting()
    if identifier_setting:
        suffix = identifier_setting.suffix or ''
        if doi_ra == WEKO_IMPORT_DOI_TYPE[0]:
            return identifier_setting.jalc_doi + suffix
        elif doi_ra == WEKO_IMPORT_DOI_TYPE[1]:
            return identifier_setting.jalc_crossref_doi + suffix
        elif doi_ra == WEKO_IMPORT_DOI_TYPE[2]:
            return identifier_setting.jalc_datacite_doi + suffix
        elif doi_ra == WEKO_IMPORT_DOI_TYPE[3]:
            return identifier_setting.ndl_jalc_doi + suffix


def get_doi_link(doi_ra, data):
    """Get DOI link."""
    if doi_ra == WEKO_IMPORT_DOI_TYPE[0]:
        return data.get('identifier_grant_jalc_doi_link')
    elif doi_ra == WEKO_IMPORT_DOI_TYPE[1]:
        return data.get('identifier_grant_jalc_cr_doi_link')
    elif doi_ra == WEKO_IMPORT_DOI_TYPE[2]:
        return data.get('identifier_grant_jalc_dc_doi_link')
    elif doi_ra == WEKO_IMPORT_DOI_TYPE[3]:
        return data.get('identifier_grant_ndl_jalc_doi_link')


def prepare_doi_link(item_id):
    """Get DOI link."""
    item_id = '%010d' % int(item_id)
    identifier_setting = prepare_doi_setting()
    suffix = identifier_setting.suffix or ''

    return {
        'identifier_grant_jalc_doi_link':
            IDENTIFIER_GRANT_LIST[1][2] + '/'
            + identifier_setting.jalc_doi
            + suffix + '/' + item_id,
        'identifier_grant_jalc_cr_doi_link':
            IDENTIFIER_GRANT_LIST[2][2] + '/'
            + identifier_setting.jalc_crossref_doi
            + suffix + '/' + item_id,
        'identifier_grant_jalc_dc_doi_link':
            IDENTIFIER_GRANT_LIST[3][2] + '/'
            + identifier_setting.jalc_datacite_doi
            + suffix + '/' + item_id,
        'identifier_grant_ndl_jalc_doi_link':
            IDENTIFIER_GRANT_LIST[4][2] + '/'
            + identifier_setting.ndl_jalc_doi
            + suffix + '/' + item_id
    }


def register_item_doi(item):
    """Register item DOI.

    :argument
        item    -- {object} Record item.
    :return
        response -- {object} Process status.

    """
    def check_doi_duplicated(doi_ra, data):
        duplicated_doi = check_existed_doi(get_doi_link(doi_ra, data))
        if duplicated_doi.get('isWithdrawnDoi'):
            return 'is_withdraw_doi'
        if duplicated_doi.get('isExistDOI'):
            return 'is_duplicated_doi'

    item_id = str(item.get('id'))
    is_change_identifier = item.get('is_change_identifier')
    doi_ra = item.get('doi_ra')
    doi = item.get('doi')

    record_without_version = WekoRecord.get_record_by_pid(item_id)
    pid = record_without_version.pid_recid
    pid_doi = record_without_version.pid_doi

    lastest_version_id = item_id + '.' + \
        str(get_latest_version_id(item_id) - 1)
    pid_lastest = WekoRecord.get_record_by_pid(
        lastest_version_id).pid_recid

    data = None
    if is_change_identifier:
        if doi_ra and doi:
            if pid_doi and not pid_doi.pid_value.endswith(doi):
                pid_doi.delete()
            if not pid_doi or not pid_doi.pid_value.endswith(doi):
                data = {
                    'identifier_grant_jalc_doi_link':
                    IDENTIFIER_GRANT_LIST[1][2] + '/' + doi,
                    'identifier_grant_jalc_cr_doi_link':
                    IDENTIFIER_GRANT_LIST[2][2] + '/' + doi,
                    'identifier_grant_jalc_dc_doi_link':
                    IDENTIFIER_GRANT_LIST[3][2] + '/' + doi,
                    'identifier_grant_ndl_jalc_doi_link':
                    IDENTIFIER_GRANT_LIST[4][2] + '/' + doi
                }
                doi_duplicated = check_doi_duplicated(doi_ra, data)
                if doi_duplicated:
                    raise Exception({'error_id': doi_duplicated})

                saving_doi_pidstore(
                    pid_lastest.object_uuid,
                    pid.object_uuid,
                    data,
                    WEKO_IMPORT_DOI_TYPE.index(doi_ra) + 1,
                    is_feature_import=True
                )
    else:
        if doi_ra and (not doi or item.get('doi_suffix_not_existed')):
            data = prepare_doi_link(item_id)
            doi_duplicated = check_doi_duplicated(doi_ra, data)
            if doi_duplicated:
                raise Exception({'error_id': doi_duplicated})
            saving_doi_pidstore(
                pid_lastest.object_uuid,
                pid.object_uuid,
                data,
                WEKO_IMPORT_DOI_TYPE.index(doi_ra) + 1,
                is_feature_import=True
            )

    if data:
        deposit = WekoDeposit.get_record(pid.object_uuid)
        deposit.commit()
        deposit.publish_without_commit()
        deposit = WekoDeposit.get_record(pid_lastest.object_uuid)
        deposit.commit()
        deposit.publish_without_commit()


def register_item_update_publish_status(item, status):
    """Update Publish Status.

    :argument
        item    -- {object} Record item.
        status  -- {str} Publish Status.
    :return
        response -- {object} Process status.

    """
    item_id = str(item.get('id'))
    lastest_version_id = item_id + '.' + \
        str(get_latest_version_id(item_id) - 1)

    update_publish_status(item_id, status)
    if lastest_version_id:
        update_publish_status(lastest_version_id, status)


def handle_doi_required_check(record):
    """DOI Validation check (Resource Type, Required, either required).

    :argument
        record    -- {object} Record item.
    :return
        true/false -- {object} Validation result.

    """
    record_data = {'item_type_id': record.get('item_type_id')}
    for key, value in record.get('metadata', {}).items():
        record_data[key] = {'attribute_value_mlt': [value]}

    if 'doi_ra' in record and record['doi_ra'] in WEKO_IMPORT_DOI_TYPE:
        error_list = item_metadata_validation(
            None, str(WEKO_IMPORT_DOI_TYPE.index(record['doi_ra']) + 1),
            record_data, True)
        if isinstance(error_list, str):
            return False
        if error_list and (error_list.get('required')
                           or error_list.get('either')
                           or error_list.get('pattern')):
            return False
        else:
            return True
    return False


def get_data_by_property(record, item_map, item_property):
    """
    Get data by property text.

    :param item_property: property value in item_map
    :return: error_list or None
    """
    key = item_map.get(item_property)
    data = []
    if not key:
        current_app.logger.warn(str(item_property)
                                + ' jpcoar:mapping is not correct')
        return None, None
    attribute = record['metadata'].get(key.split('.')[0])
    if not attribute:
        return None, key
    else:
        data_result = get_sub_item_value(
            attribute, key.split('.')[-1])
        if data_result:
            for value in data_result:
                data.append(value)
    return data, key


def handle_check_date(list_record):
    """Support validate three pattern: yyyy-MM-dd, yyyy-MM, yyyy.

    :argument
        list_record -- {list} list record import.
    :return

    """
    for record in list_record:
        errors = []
        date_iso_keys = []
        item_type = ItemTypes.get_by_id(id_=record.get(
            'item_type_id', 0), with_deleted=True)
        if item_type:
            item_type = item_type.render
            form = item_type.get('table_row_map', {}).get('form', {})
            date_iso_keys = get_list_key_of_iso_date(form)
        for key in date_iso_keys:
            _keys = key.split('.')
            attribute = record.get('metadata').get(_keys[0])
            if attribute:
                data_result = get_sub_item_value(attribute, _keys[-1])
                for value in data_result:
                    if not validation_date_property(value):
                        errors.append(
                            _('Please specify the date with any format of'
                              + ' YYYY-MM-DD, YYYY-MM, YYYY.'))
                        break
                if errors:
                    break
        # validate pubdate
        try:
            pubdate = record.get('metadata').get('pubdate')
            if pubdate and pubdate != datetime.strptime(pubdate, '%Y-%m-%d') \
                    .strftime('%Y-%m-%d'):
                raise Exception
        except Exception:
            errors.append(_('Please specify PubDate with YYYY-MM-DD.'))
        # validate file open_date
        open_date_err_msg = validation_file_open_date(record)
        if open_date_err_msg:
            errors.append(open_date_err_msg)

        if errors:
            record['errors'] = record['errors'] + errors \
                if record.get('errors') else errors
            record['errors'] = list(set(record['errors']))


def get_data_in_deep_dict(search_key, _dict={}):
    """
    Get data of key in a deep dictionary.

    :param search_key: key.
    :param _dict: Dict.
    :return: List of result. Ex: [{'tree_key': key, 'value': value}]
    """
    def add_parrent_key(parrent_key, idx=None, data={}):
        if idx is not None:
            data['tree_key'] = '{}[{}].{}'.format(
                parrent_key, idx, data.get('tree_key', ''))
        else:
            data['tree_key'] = '{}.{}'.format(
                parrent_key, data.get('tree_key', ''))
        return data
    result = []
    for key in _dict.keys():
        value = _dict.get(key)
        if key == search_key:
            result.append({'tree_key': key, 'value': value})
            break
        else:
            if isinstance(value, dict):
                data = get_data_in_deep_dict(search_key, value)
                if data:
                    result.extend(list(map(
                        partial(add_parrent_key, key, None), data)))
            elif isinstance(value, list):
                for idx, sub in enumerate(value):
                    if not isinstance(sub, dict):
                        continue
                    data = get_data_in_deep_dict(search_key, sub)
                    if data:
                        result.extend(list(map(
                            partial(add_parrent_key, key, idx), data)))
    return result


def validation_file_open_date(record):
    """
    Validate file open date.

    :param record: Record
    :return: error or None
    """
    open_date_values = get_data_in_deep_dict('dateValue',
                                             record.get('metadata', {}))
    for data in open_date_values:
        try:
            value = data.get('value', '')
            if value and value != datetime.strptime(value, '%Y-%m-%d') \
                    .strftime('%Y-%m-%d'):
                raise Exception
        except Exception:
            return _('Please specify Open Access Date with YYYY-MM-DD.')


def validation_date_property(date_str):
    """
    Validate item property is either required.

    :param properties: Property's keywords
    :return: error_list or None
    """
    for fmt in ('%Y-%m-%d', '%Y-%m', '%Y'):
        try:
            return date_str == datetime.strptime(date_str, fmt).strftime(fmt)
        except ValueError:
            pass
    return False


def get_list_key_of_iso_date(schemaform):
    """Get list key of iso date."""
    keys = []
    for item in schemaform:
        if not item.get('items'):
            if item.get('templateUrl', '') == DATE_ISO_TEMPLATE_URL:
                keys.append(item.get('key').replace('[]', ''))
        else:
            keys.extend(get_list_key_of_iso_date(item.get('items')))
    return keys


def get_current_language():
    """Get current language.

    :return:
    """
    current_lang = current_i18n.language
    # In case current_lang is not English
    # neither Japanese set default to English
    languages = \
        WEKO_ADMIN_IMPORT_CHANGE_IDENTIFIER_MODE_FILE_LANGUAGES
    if current_lang not in languages:
        current_lang = 'en'
    return current_lang


def get_change_identifier_mode_content():
    """Read data of change identifier mode base on language.

    :return:
    """
    file_extension = \
        WEKO_ADMIN_IMPORT_CHANGE_IDENTIFIER_MODE_FILE_EXTENSION
    first_file_name = \
        WEKO_ADMIN_IMPORT_CHANGE_IDENTIFIER_MODE_FIRST_FILE_NAME
    folder_path = \
        WEKO_ADMIN_IMPORT_CHANGE_IDENTIFIER_MODE_FILE_LOCATION
    current_lang = get_current_language()
    file_name = first_file_name + "_" + current_lang + file_extension
    data = []
    try:
        with open(folder_path + file_name) as file:
            data = file.read().splitlines()
    except FileNotFoundError as ex:
        current_app.logger.error(str(ex))
    return data


def get_root_item_option(item_id, item, sub_form={'title_i18n': {}}):
    """Handle if is root item."""
    _id = '.metadata.{}'.format(item_id)
    _name = sub_form.get('title_i18n', {}).get(
        current_i18n.language) or item.get('title')

    _option = []
    if item.get('option').get('required'):
        _option.append('Required')
    if item.get('option').get('hidden'):
        _option.append('Hide')
    if item.get('option').get('multiple'):
        _option.append('Allow Multiple')
        _id += '[0]'
        _name += '[0]'

    return _id, _name, _option


def get_sub_item_option(key, schemaform):
    """Get sub-item option."""
    _option = None
    for item in schemaform:
        if not item.get('items'):
            if item.get('key') == key:
                _option = []
                if item.get('required'):
                    _option.append('Required')
                if item.get('isHide'):
                    _option.append('Hide')
                break
        else:
            _option = get_sub_item_option(
                key, item.get('items'))
            if _option is not None:
                break
    return _option


def check_sub_item_is_system(key, schemaform):
    """Check the sub-item is system."""
    is_system = None
    for item in schemaform:
        if not item.get('items'):
            if item.get('key') == key:
                is_system = False
                if item.get('readonly'):
                    is_system = True
                break
        else:
            is_system = check_sub_item_is_system(
                key, item.get('items'))
            if is_system is not None:
                break
    return is_system


def get_lifetime():
    """Get db life time."""
    try:
        db_lifetime = SessionLifetime.get_validtime()
        if db_lifetime is None:
            return WEKO_ADMIN_LIFETIME_DEFAULT
        else:
            return db_lifetime.lifetime * 60
    except BaseException:
        return 0


def get_system_data_uri(key_type, key):
    """Get uri from key of System item."""
    if key_type == WEKO_IMPORT_SYSTEM_ITEMS[0]:
        return RESOURCE_TYPE_URI.get(key, None)
    elif key_type == WEKO_IMPORT_SYSTEM_ITEMS[1]:
        return VERSION_TYPE_URI.get(key, None)
    elif key_type == WEKO_IMPORT_SYSTEM_ITEMS[2]:
        return ACCESS_RIGHT_TYPE_URI.get(key, None)


def handle_fill_system_item(list_record):
    """Auto fill data into system item.

    :argument
        list_record -- {list} list record import.
    :return

    """
    def recursive_sub(keys, node, uri_key, current_type):
        current_app.logger.debug("recursive_sub")
        
        current_app.logger.debug(keys)
        current_app.logger.debug(node)
        current_app.logger.debug(uri_key)
        current_app.logger.debug(current_type)
        
        if isinstance(node, list):
            for sub_node in node:
                recursive_sub(keys[1:], sub_node, uri_key, current_type)
        elif isinstance(node, dict):
            if len(keys) > 1:
                recursive_sub(keys[1:], node.get(keys[0]),
                              uri_key, current_type)
            else:
                if len(keys) > 0:
                    type_data = node.get(keys[0])
                    uri = get_system_data_uri(current_type, type_data)
                    if uri is not None:
                        node[uri_key] = uri

    item_type_id = None
    item_map = None
    for item in list_record:
        if item_type_id != item['item_type_id']:
            item_type_id = item['item_type_id']
            item_map = get_mapping(Mapping.get_record(
                item_type_id), 'jpcoar_mapping')

        # Resource Type
        resourcetype_key = item_map.get("type.@value")
        resourceuri_key = item_map.get("type.@attributes.rdf:resource")
        if resourcetype_key and resourceuri_key:
            recursive_sub(resourcetype_key.split('.'),
                          item['metadata'],
                          resourceuri_key.split('.')[-1],
                          WEKO_IMPORT_SYSTEM_ITEMS[0])

        # Version Type
<<<<<<< HEAD
        _, versiontype_key = get_data_by_property(
            item, item_map, "versiontype.@value")
        _, versionuri_key = get_data_by_property(
            item, item_map, "versiontype.@attributes.rdf:resource")
        current_app.logger.debug("Version Type")
=======
        versiontype_key = item_map.get("versiontype.@value")
        versionuri_key = item_map.get("versiontype.@attributes.rdf:resource")
>>>>>>> 2d535d89
        if versiontype_key and versionuri_key:
            current_app.logger.debug(versiontype_key)
            current_app.logger.debug(versionuri_key)
            recursive_sub(versiontype_key.split('.'),
                          item['metadata'],
                          versionuri_key.split('.')[-1],
                          WEKO_IMPORT_SYSTEM_ITEMS[1])

        # Access Right
<<<<<<< HEAD
        _, accessRights_key = get_data_by_property(
            item, item_map, "accessRights.@value")
        _, accessRightsuri_key = get_data_by_property(
            item, item_map, "accessRights.@attributes.rdf:resource")
        current_app.logger.debug("Access Right")
=======
        accessRights_key = item_map.get("accessRights.@value")
        accessRightsuri_key = item_map.get(
            "accessRights.@attributes.rdf:resource")
>>>>>>> 2d535d89
        if accessRights_key and accessRightsuri_key:
            current_app.logger.debug(accessRights_key)
            current_app.logger.debug(accessRightsuri_key)
            recursive_sub(accessRights_key.split('.'),
                          item['metadata'],
                          accessRightsuri_key.split('.')[-1],
                          WEKO_IMPORT_SYSTEM_ITEMS[2])

        # Clean Identifier Registration
        identifierRegistration_key = item_map.get(
            "identifierRegistration.@attributes.identifierType", '')
        identifierRegistration_key = identifierRegistration_key.split('.')[0]
        if identifierRegistration_key \
                and item['metadata'].get(identifierRegistration_key):
            del item['metadata'][identifierRegistration_key]


def get_thumbnail_key(item_type_id=0):
    """Get thumbnail key.

    :argument
        item_type_id -- {int} item type id.
    :return

    """
    item_type = ItemTypes.get_by_id(id_=item_type_id, with_deleted=True)
    if item_type:
        item_type = item_type.render
        schema = item_type.get('schemaeditor', {}).get('schema', {})
        for key, item in schema.items():
            if item.get('properties') \
                    and item['properties'].get('subitem_thumbnail'):
                return key


def handle_check_thumbnail_file_type(thumbnail_paths):
    """Check thumbnail file type.

    :argument
        thumbnail_paths -- {list} thumbnails path.
    :return
        error -- {str} error message.
    """
    error = _('Please specify the image file(gif, jpg, jpe, jpeg,'
              + ' png, bmp, tiff, tif) for the thumbnail.')
    for path in thumbnail_paths:
        if not path:
            continue
        file_extend = path.split('.')[-1]
        if file_extend not in WEKO_IMPORT_THUMBNAIL_FILE_TYPE:
            return error


def handle_check_metadata_not_existed(str_keys, item_type_id=0):
    """Check and get list metadata not existed in item type.

    :argument
        str_keys -- {list} list key.
        item_type_id -- {int} item type id.
    :return

    """
    result = []
    ids = handle_get_all_id_in_item_type(item_type_id)
    ids = list(map(lambda x: re.sub(r'\[\d+\]', '', x), ids))
    for str_key in str_keys:
        if str_key.startswith('.metadata.'):
            pre_key = re.sub(r'\[\d+\]', '', str_key)
            if pre_key != '.metadata.path' and pre_key not in ids \
                    and 'iscreator' not in pre_key:
                result.append(str_key.replace('.metadata.', ''))
    return result


def handle_get_all_sub_id_and_name(
        items, root_id=None, root_name=None, form=[]):
    """Get all sub id, sub name of root item with full-path.

    :argument
        items - {dict} sub items.
        root_id -- {str} root id.
        root_name -- {str} root name.
    :return
        ids - {list} full-path of ids.
        names - {list} full-path of names.
    """
    ids, names = [], []
    for key in sorted(items.keys()):
        if key == 'iscreator':
            continue
        item = items.get(key)
        sub_form = next(
            (x for x in form if key in x.get('key', '')),
            {'title_i18n': {}})
        title = sub_form.get('title_i18n', {}).get(
            current_i18n.language) or item.get('title')
        if item.get('items') and item.get('items').get('properties'):
            _ids, _names = handle_get_all_sub_id_and_name(
                item.get('items').get('properties'),
                form=sub_form.get('items', []))
            ids += [key + '[0].' + _id for _id in _ids]
            names += [title + '[0].' + _name
                      for _name in _names]
        elif item.get('type') == 'object' and item.get('properties'):
            _ids, _names = handle_get_all_sub_id_and_name(
                item.get('properties'), form=sub_form.get('items', []))
            ids += [key + '.' + _id for _id in _ids]
            names += [title + '.' + _name
                      for _name in _names]
        elif item.get('format') == 'checkboxes':
            ids.append(key + '[0]')
            names.append(title + '[0]')
        else:
            ids.append(key)
            names.append(title)

    if root_id:
        ids = [root_id + '.' + _id for _id in ids]
    if root_name:
        names = [root_name + '.' + _name
                 for _name in names]

    return ids, names


def handle_get_all_id_in_item_type(item_type_id):
    """Get all id of item with full-path.

    :argument
        item_type_id - {str} item type id.
    :return
        ids - {list} full-path of ids.
    """
    result = []
    item_type = ItemTypes.get_by_id(id_=item_type_id, with_deleted=True)
    if item_type:
        item_type = item_type.render
        meta_system = [
            item_key for item_key in item_type.get('meta_system', {})]
        schema = item_type.get(
            'table_row_map', {}).get('schema', {}).get('properties', {})

        for key, item in schema.items():
            if key not in meta_system:
                new_key = '.metadata.{}{}'.format(
                    key, '[0]' if item.get('items') else '')
                if not item.get('properties') and not item.get('items'):
                    result.append(new_key)
                else:
                    sub_items = item.get('properties') if item.get(
                        'properties') else item.get('items').get('properties')
                    result += handle_get_all_sub_id_and_name(
                        sub_items, new_key)[0]
    return result


def handle_check_consistence_with_item_type(item_type_id, keys):
    """Check consistence between tsv and item type.

    :argument
        item_type_id - {str} item type id.
        keys - {list} data from line 2 of tsv file.
    :return
        ids - {list} ids is not consistent.
    """
    result = []
    ids = handle_get_all_id_in_item_type(item_type_id)
    clean_ids = list(map(lambda x: re.sub(r'\[\d+\]', '', x), ids))
    for _key in keys:
        if re.sub(r'\[\d+\]', '', _key) in clean_ids \
                and re.sub(r'\[\d+\]', '[0]', _key) not in ids:
            result.append(_key)

    clean_keys = list(map(lambda x: re.sub(r'\[\d+\]', '', x), keys))
    for _id in ids:
        if re.sub(r'\[\d+\]', '', _id) not in clean_keys:
            result.append(_id)

    return list(set(result))


def handle_check_duplication_item_id(ids: list):
    """Check duplication of item id in tsv file.

    :argument
        ids - {list} data from line 2 of tsv file.
    :return
        ids - {list} ids is duplication.
    """
    result = []
    for element in ids:
        if element is not '' and ids.count(element) > 1:
            result.append(element)
    return list(set(result))


def export_all(root_url):
    """Gather all the item data and export and return as a JSON or BIBTEX.

    Parameter
        path is the path if file temparory
        post_data is the data items
    :return: JSON, BIBTEX
    """
    from weko_items_ui.utils import make_stats_tsv_with_permission, \
        package_export_file

    def _itemtype_name(name):
        """Check a list of allowed characters in filenames."""
        return re.sub(r'[\/:*"<>|\s]', '_', name)

    def _write_tsv_files(item_types_data, export_path):
        """Write TSV data to files.

        @param item_types_data:
        @param export_path:
        @param list_item_role:
        @return:
        """
        permissions = dict(
            permission_show_hide=lambda a: True,
            check_created_id=lambda a: True,
            hide_meta_data_for_role=lambda a: True,
            current_language=lambda: True
        )
        for item_type_id in item_types_data:
            try:
                headers, records = make_stats_tsv_with_permission(
                    item_type_id,
                    item_types_data[item_type_id]['recids'],
                    item_types_data[item_type_id]['data'],
                    permissions)
                keys, labels, is_systems, options = headers
                item_types_data[item_type_id]['recids'].sort()
                item_types_data[item_type_id]['keys'] = keys
                item_types_data[item_type_id]['labels'] = labels
                item_types_data[item_type_id]['is_systems'] = is_systems
                item_types_data[item_type_id]['options'] = options
                item_types_data[item_type_id]['data'] = records
                item_type_data = item_types_data[item_type_id]

                tsv_full_path = '{}/{}.tsv'.format(export_path,
                                                   item_type_data.get('name'))
                with open(tsv_full_path, 'w') as file:
                    tsv_output = package_export_file(item_type_data)
                    file.write(tsv_output.getvalue())
            except Exception as ex:
                current_app.logger.error(ex)
                continue

    temp_path = tempfile.TemporaryDirectory(
        prefix=current_app.config['WEKO_ITEMS_UI_EXPORT_TMP_PREFIX'])
    try:
        export_path = temp_path.name + '/' + \
            datetime.utcnow().strftime("%Y%m%d%H%M%S")
        os.makedirs(export_path, exist_ok=True)

        # get all record id
        recids = PersistentIdentifier.query.filter_by(
            pid_type='recid',
            status=PIDStatus.REGISTERED).all()

        record_ids = [
            recid.pid_value for recid in recids if recid.pid_value.isdigit()]
        item_types_data = {}

        for recid in record_ids:
            record = WekoRecord.get_record_by_pid(recid)
            item_type = ItemTypes.get_by_id(record.get('item_type_id'))
            item_type_id = str(record.get('item_type_id'))

            if not item_type:
                current_app.logger.error('Corrupted Item: {}'.format(recid))
                continue
            elif not item_types_data.get(item_type_id):
                item_type_name = _itemtype_name(
                    item_type.item_type_name.name)
                item_types_data[item_type_id] = {
                    'item_type_id': item_type_id,
                    'name': '{}({})'.format(
                        item_type_name,
                        item_type_id),
                    'root_url': root_url,
                    'jsonschema': 'items/jsonschema/' + item_type_id,
                    'keys': [],
                    'labels': [],
                    'recids': [],
                    'data': {},
                }

            item_types_data[item_type_id]['recids'].append(recid)
            item_types_data[item_type_id]['data'][recid] = record

        # Create export info file
        _write_tsv_files(item_types_data, export_path)

        # Create bag
        bagit.make_bag(export_path)
        shutil.make_archive(export_path, 'zip', export_path)
        with open(export_path + '.zip', 'rb') as file:
            src = FileInstance.create()
            src.set_contents(
                file, default_location=Location.get_default().uri)
        db.session.commit()

        # Delete old file
        _task_config = current_app.config['WEKO_SEARCH_UI_BULK_EXPORT_URI']
        _cache_key = current_app.config['WEKO_ADMIN_CACHE_PREFIX'].\
            format(name=_task_config)
        prev_uri = get_redis_cache(_cache_key)
        if (prev_uri):
            delete_exported(prev_uri, _cache_key)
        return src.uri if src else None
    except Exception as ex:
        db.session.rollback()
        current_app.logger.error(ex)


def delete_exported(uri, cache_key):
    """Delete File instance after time in file config."""
    from simplekv.memory.redisstore import RedisStore
    try:
        with db.session.begin_nested():
            file_instance = FileInstance.get_by_uri(uri)
            file_instance.delete()
        datastore = RedisStore(redis.StrictRedis.from_url(
            current_app.config['CACHE_REDIS_URL']))
        if datastore.redis.exists(cache_key):
            datastore.delete(cache_key)
        db.session.commit()
    except Exception as ex:
        current_app.logger.error(ex)


def cancel_export_all():
    """Cancel Process Share_task Export ALL with revoke.

    Return:     True:   Cancel Successful.
                  No:     Error
    """
    cache_key = current_app.config['WEKO_ADMIN_CACHE_PREFIX'].\
        format(name=WEKO_SEARCH_UI_BULK_EXPORT_TASK)
    try:
        task_id = get_redis_cache(cache_key)
        task_status = get_export_status()

        if task_status:
            revoke(task_id, terminate=True)

        return True
    except Exception as ex:
        current_app.logger.error(ex)
        return False


def get_export_status():
    """Get Share_task Export ALL status.

    Return:     True:   Otthers
               False:  Success / Failed / Revoked
    """
    cache_key = current_app.config['WEKO_ADMIN_CACHE_PREFIX'].\
        format(name=WEKO_SEARCH_UI_BULK_EXPORT_TASK)
    cache_uri = current_app.config['WEKO_ADMIN_CACHE_PREFIX'].\
        format(name=WEKO_SEARCH_UI_BULK_EXPORT_URI)
    export_status = False
    download_uri = None
    try:
        task_id = get_redis_cache(cache_key)
        download_uri = get_redis_cache(cache_uri)
        if (task_id):
            task = AsyncResult(task_id)
            status_cond = (task.successful() or task.failed()
                           or task.state == 'REVOKED')
            export_status = True if not status_cond else False
    except Exception as ex:
        current_app.logger.error(ex)
        export_status = False
    return export_status, download_uri


def handle_check_item_is_locked(item):
    """Check an item is being edit or deleted.

    :argument
        item - {dict} Item metadata.
    :return
        response - {dict} check status.
    """
    from weko_items_ui.utils import check_item_is_being_edit, \
        check_item_is_deleted
    item_id = str(item.get('id'))
    error_id = None

    if check_item_is_deleted(item_id):
        error_id = 'item_is_deleted'
    else:
        pid = PersistentIdentifier.query.filter_by(
            pid_type='recid',
            pid_value=item_id
        ).first()
        if check_item_is_being_edit(pid):
            error_id = 'item_is_being_edit'

    if error_id:
        raise Exception({
            'error_id': error_id
        })


def handle_remove_es_metadata(item):
    """Remove es metadata.

    :argument
        item - {dict} Item metadata.
    """
    try:
        item_id = item.get('id')
        status = item.get('status')
        if status == 'new':
            pid = WekoRecord.get_record_by_pid(item_id).pid_recid
            pid_lastest = WekoRecord.get_record_by_pid(
                item_id + '.' + str(get_latest_version_id(item_id) - 1)
            ).pid_recid
            deposit = WekoDeposit.get_record(pid.object_uuid)
            deposit.indexer.delete(deposit)
            deposit = WekoDeposit.get_record(pid_lastest.object_uuid)
            deposit.indexer.delete(deposit)
    except Exception as ex:
        current_app.logger.error(ex)


def check_index_access_permissions(func):
    """Check index access permission.

    Args:
        func (func): Function.
    """
    @wraps(func)
    def decorated_view(*args, **kwargs):
        search_type = request.args.get('search_type', WEKO_SEARCH_TYPE_DICT[
            'FULL_TEXT'])
        if search_type == WEKO_SEARCH_TYPE_DICT['INDEX']:
            cur_index_id = request.args.get('q', '0')
            if not check_index_permissions(None, cur_index_id):
                if not current_user.is_authenticated:
                    return current_app.login_manager.unauthorized()
                else:
                    abort(403)
        return func(*args, **kwargs)

    return decorated_view


def handle_check_file_metadata(list_record, data_path):
    """Check file contents, thumbnails metadata.

    :argument
        list_record -- {list} list record import.
        data_path   -- {str} paths of file content.
    :return

    """
    for record in list_record:
        errors, warnings = handle_check_file_content(record, data_path)
        _errors, _warnings = handle_check_thumbnail(record, data_path)
        errors += _errors
        warnings += _warnings

        if errors:
            record['errors'] = record['errors'] + errors \
                if record.get('errors') else errors
        if warnings:
            record['warnings'] = record['warnings'] + warnings \
                if record.get('warnings') else warnings


def handle_check_file_path(paths, data_path, is_new=False,
                           is_thumbnail=False, is_single_thumbnail=False):
    """Check file path.

    :argument
        record -- {dict} record import.
        data_path   -- {str} paths of file content.
        is_new   -- {bool} Is new?
        is_thumbnail   -- {bool} Is thumbnail?
        is_single_thumbnail   -- {bool} Is single thumbnail?
    :return
        error -- {str} Error.
        warning -- {str} Warning.
    """
    def prepare_idx_msg(idxs, msg_path_idx_type):
        if is_single_thumbnail:
            return msg_path_idx_type
        else:
            return ', '.join(
                [(msg_path_idx_type + '[{}]').format(idx) for idx in idxs])

    error = None
    warning = None
    idx_errors = []
    idx_warnings = []
    for idx, path in enumerate(paths):
        if not path:
            continue
        if not os.path.isfile(data_path + '/' + path):
            if is_new:
                idx_errors.append(str(idx))
            else:
                idx_warnings.append(str(idx))

    msg_path_idx_type = '.thumbnail_path' if is_thumbnail else '.file_path'
    if idx_errors:
        error = _('The file specified in ({}) does not exist.') \
            .format(prepare_idx_msg(idx_errors, msg_path_idx_type))
    if idx_warnings:
        warning = _('The file specified in ({}) does not exist.<br/>'
                    'The file will not be updated. '
                    'Update only the metadata with tsv contents.') \
            .format(prepare_idx_msg(idx_warnings, msg_path_idx_type))

    return error, warning


def handle_check_file_content(record, data_path):
    """Check file contents metadata.

    :argument
        record -- {dict} record import.
        data_path   -- {str} paths of file content.
    :return
        errors -- {list} List errors.
        warnings -- {list} List warnings.
    """
    errors = []
    warnings = []

    file_paths = record.get('file_path', [])
    # check consistence between file_path and filename
    filenames = get_filenames_from_metadata(record['metadata'])
    record['filenames'] = filenames
    errors.extend(handle_check_filename_consistence(file_paths, filenames))

    # check if file_path exists
    error, warning = handle_check_file_path(
        file_paths, data_path, record['status'] == 'new')
    if error:
        errors.append(error)
    if warning:
        warnings.append(warning)

    return errors, warnings


def handle_check_thumbnail(record, data_path):
    """Check thumbnails metadata.

    :argument
        record -- {dict} record import.
        data_path   -- {str} paths of file content.
    :return
        errors -- {list} List errors.
        warnings -- {list} List warnings.
    """
    errors = []
    warnings = []
    is_single = False
    thumbnail_paths = record.get('thumbnail_path', [])
    if isinstance(thumbnail_paths, str):
        thumbnail_paths = [thumbnail_paths]
        is_single = True

    # check file type
    error = handle_check_thumbnail_file_type(thumbnail_paths)
    if error:
        errors.append(error)

    # check thumbnails path
    error, warning = handle_check_file_path(
        thumbnail_paths, data_path, record['status'] == 'new', True, is_single)
    if error:
        errors.append(error)
    if warning:
        warnings.append(warning)

    return errors, warnings


def get_key_by_property(record, item_map, item_property):
    """Get data by property text.

    :param item_map:
    :param record:
    :param item_property: property value in item_map
    :return: error_list or None
    """
    key = item_map.get(item_property)
    if not key:
        current_app.logger.error(str(item_property) + ' jpcoar:mapping '
                                                      'is not correct')
        return None
    return key


def get_data_by_propertys(record, item_map, item_property):
    """Get data by property text.

    :param item_map:
    :param record:
    :param item_property: property value in item_map
    :return: error_list or None
    """
    key = item_map.get(item_property)
    data = []
    if not key:
        current_app.logger.error(str(item_property) + ' jpcoar:mapping '
                                                      'is not correct')
        return None, None
    attribute = record['_item_metadata'].get(key.split('.')[0])
    if not attribute:
        return None, key
    else:
        data_result = get_sub_item_value(
            attribute, key.split('.')[-1])
        if data_result:
            for value in data_result:
                data.append(value)
    return data, key


def get_filenames_from_metadata(metadata):
    """Get list name of file contents from metadata.

    :argument
        metadata -- {dict} record metadata.
    :return
        filenames -- {list} List filename data.
    """
    filenames = []
    file_meta_ids = []
    for key, val in metadata.items():
        if isinstance(val, list):
            for item in val:
                if isinstance(item, dict) and 'filename' in item:
                    file_meta_ids.append(key)
                    break

    count = 0
    for _id in file_meta_ids:
        for file in metadata[_id]:
            data = {
                'id': '.metadata.{}[{}].filename'.format(_id, count),
                'filename': file.get('filename', '')
            }
            if not file.get('filename'):
                del file['filename']
            filenames.append(data)
            count += 1

        new_file_metadata = list(filter(lambda x: x, metadata[_id]))
        if new_file_metadata:
            metadata[_id] = new_file_metadata
        else:
            del metadata[_id]

    return filenames


def handle_check_filename_consistence(file_paths, meta_filenames):
    """Check thumbnails metadata.

    :argument
        file_paths -- {list} List file_path.
        meta_filenames   -- {list} List filename from metadata.
    :return
        errors -- {list} List errors.
    """
    errors = []
    msg = _('The file name specified in {} and {} do not match.')
    for idx, path in enumerate(file_paths):
        meta_filename = meta_filenames[idx]
        if path and path.split('/')[-1] != meta_filename['filename']:
            errors.append(msg.format(
                'file_path[{}]'.format(idx), meta_filename['id']))

    return errors<|MERGE_RESOLUTION|>--- conflicted
+++ resolved
@@ -2240,12 +2240,12 @@
     """
     def recursive_sub(keys, node, uri_key, current_type):
         current_app.logger.debug("recursive_sub")
-        
+
         current_app.logger.debug(keys)
         current_app.logger.debug(node)
         current_app.logger.debug(uri_key)
         current_app.logger.debug(current_type)
-        
+
         if isinstance(node, list):
             for sub_node in node:
                 recursive_sub(keys[1:], sub_node, uri_key, current_type)
@@ -2278,16 +2278,8 @@
                           WEKO_IMPORT_SYSTEM_ITEMS[0])
 
         # Version Type
-<<<<<<< HEAD
-        _, versiontype_key = get_data_by_property(
-            item, item_map, "versiontype.@value")
-        _, versionuri_key = get_data_by_property(
-            item, item_map, "versiontype.@attributes.rdf:resource")
-        current_app.logger.debug("Version Type")
-=======
         versiontype_key = item_map.get("versiontype.@value")
         versionuri_key = item_map.get("versiontype.@attributes.rdf:resource")
->>>>>>> 2d535d89
         if versiontype_key and versionuri_key:
             current_app.logger.debug(versiontype_key)
             current_app.logger.debug(versionuri_key)
@@ -2297,17 +2289,9 @@
                           WEKO_IMPORT_SYSTEM_ITEMS[1])
 
         # Access Right
-<<<<<<< HEAD
-        _, accessRights_key = get_data_by_property(
-            item, item_map, "accessRights.@value")
-        _, accessRightsuri_key = get_data_by_property(
-            item, item_map, "accessRights.@attributes.rdf:resource")
-        current_app.logger.debug("Access Right")
-=======
         accessRights_key = item_map.get("accessRights.@value")
         accessRightsuri_key = item_map.get(
             "accessRights.@attributes.rdf:resource")
->>>>>>> 2d535d89
         if accessRights_key and accessRightsuri_key:
             current_app.logger.debug(accessRights_key)
             current_app.logger.debug(accessRightsuri_key)
