# -*- coding: utf-8 -*-
#
# This file is part of WEKO3.
# Copyright (C) 2017 National Institute of Informatics.
#
# WEKO3 is free software; you can redistribute it
# and/or modify it under the terms of the GNU General Public License as
# published by the Free Software Foundation; either version 2 of the
# License, or (at your option) any later version.
#
# WEKO3 is distributed in the hope that it will be
# useful, but WITHOUT ANY WARRANTY; without even the implied warranty of
# MERCHANTABILITY or FITNESS FOR A PARTICULAR PURPOSE.  See the GNU
# General Public License for more details.
#
# You should have received a copy of the GNU General Public License
# along with WEKO3; if not, write to the
# Free Software Foundation, Inc., 59 Temple Place, Suite 330, Boston,
# MA 02111-1307, USA.

"""Weko Search-UI admin."""

import csv
import json
import os
import re
import shutil
import sys
import pytz
import tempfile
import traceback
import uuid
import zipfile
from collections import Callable, OrderedDict
from datetime import datetime
from functools import partial, reduce, wraps
from io import StringIO
from operator import getitem
from time import sleep
import pickle

import bagit
import redis
from redis import sentinel
from celery.result import AsyncResult
from celery.task.control import revoke
from elasticsearch import ElasticsearchException
from elasticsearch.exceptions import NotFoundError
from flask import abort, current_app, has_request_context, request
from flask_babelex import gettext as _
from flask_login import current_user
from invenio_db import db
from invenio_files_rest.models import FileInstance, Location, ObjectVersion
from invenio_files_rest.proxies import current_files_rest
from invenio_files_rest.utils import find_and_update_location_size
from invenio_i18n.ext import current_i18n
from invenio_indexer.api import RecordIndexer
from invenio_pidrelations.contrib.versioning import PIDVersioning
from invenio_pidstore.errors import PIDDoesNotExistError
from invenio_pidstore.models import PersistentIdentifier, PIDStatus
from invenio_records.api import Record
from invenio_records.models import RecordMetadata
from invenio_records_rest.errors import InvalidQueryRESTError
from invenio_search import RecordsSearch
from invenio_stats.config import SEARCH_INDEX_PREFIX as index_prefix
from invenio_stats.models import StatsEvents
from invenio_stats.processors import (
    anonymize_user,
    flag_restricted,
    flag_robots,
    hash_id,
)
from jsonschema import Draft4Validator
from sqlalchemy import func as _func
from sqlalchemy.exc import SQLAlchemyError
from weko_admin.models import SessionLifetime
from weko_admin.utils import get_redis_cache, reset_redis_cache
from weko_authors.utils import check_email_existed
from weko_deposit.api import WekoDeposit, WekoIndexer, WekoRecord
from weko_deposit.pidstore import get_latest_version_id
from weko_deposit.signals import item_created
from weko_handle.api import Handle
from weko_index_tree.utils import (
    check_index_permissions,
    check_restrict_doi_with_indexes,
)
from weko_indextree_journal.api import Journals
from weko_records.api import FeedbackMailList, ItemTypes, Mapping
from weko_records.models import ItemMetadata
from weko_records.serializers.utils import get_mapping
<<<<<<< HEAD
=======

>>>>>>> 601b5284
from weko_redis.redis import RedisConnection
from weko_schema_ui.models import PublishStatus
from weko_workflow.api import Flow, WorkActivity
from weko_workflow.config import (
    IDENTIFIER_GRANT_LIST,
    IDENTIFIER_GRANT_SELECT_DICT,
    IDENTIFIER_GRANT_SUFFIX_METHOD,
)
from weko_workflow.models import FlowAction, FlowDefine, WorkFlow
from weko_workflow.utils import (
    IdentifierHandle,
    check_existed_doi,
    delete_cache_data,
    get_cache_data,
    get_identifier_setting,
    get_sub_item_value,
    get_url_root,
    item_metadata_validation,
    register_hdl_by_handle,
    register_hdl_by_item_id,
    saving_doi_pidstore,
)

from .config import (
    ACCESS_RIGHT_TYPE_URI,
    DATE_ISO_TEMPLATE_URL,
    RESOURCE_TYPE_URI,
    VERSION_TYPE_URI,
    WEKO_ADMIN_IMPORT_CHANGE_IDENTIFIER_MODE_FILE_EXTENSION,
    WEKO_ADMIN_IMPORT_CHANGE_IDENTIFIER_MODE_FILE_LANGUAGES,
    WEKO_ADMIN_IMPORT_CHANGE_IDENTIFIER_MODE_FILE_LOCATION,
    WEKO_ADMIN_IMPORT_CHANGE_IDENTIFIER_MODE_FIRST_FILE_NAME,
    WEKO_ADMIN_LIFETIME_DEFAULT,
    WEKO_FLOW_DEFINE,
    WEKO_FLOW_DEFINE_LIST_ACTION,
    WEKO_IMPORT_DOI_TYPE,
    WEKO_IMPORT_EMAIL_PATTERN,
    WEKO_IMPORT_PUBLISH_STATUS,
    WEKO_IMPORT_SYSTEM_ITEMS,
    WEKO_IMPORT_THUMBNAIL_FILE_TYPE,
    WEKO_IMPORT_VALIDATE_MESSAGE,
    WEKO_REPO_USER,
    WEKO_SEARCH_TYPE_DICT,
    WEKO_SEARCH_UI_BULK_EXPORT_LIMIT,
    WEKO_SEARCH_UI_BULK_EXPORT_MSG,
    WEKO_SEARCH_UI_BULK_EXPORT_RUN_MSG,
    WEKO_SEARCH_UI_BULK_EXPORT_TASK,
    WEKO_SEARCH_UI_BULK_EXPORT_URI,
    WEKO_SYS_USER,
)
from .query import feedback_email_search_factory, item_path_search_factory


class DefaultOrderedDict(OrderedDict):
    """Default Dictionary that remembers insertion order."""

    def __init__(self, default_factory=None, *a, **kw):
        """Initialize an default ordered dictionary.

        The signature
        is the same as regular dictionaries.  Keyword argument order
        is preserved.
        """
        if default_factory is not None and not isinstance(default_factory, Callable):
            raise TypeError("first argument must be callable")
        OrderedDict.__init__(self, *a, **kw)
        self.default_factory = default_factory

    def __getitem__(self, key):
        """Modify inherited dict provides __getitem__."""
        try:
            return OrderedDict.__getitem__(self, key)
        except KeyError:
            return self.__missing__(key)

    def __missing__(self, key):
        """Needed so that self[missing_item] does not raise KeyError."""
        if self.default_factory is None:
            raise KeyError(key)
        self[key] = value = self.default_factory()
        return value

    def __reduce__(self):
        """Return state information for pickling."""
        if self.default_factory is None:
            args = tuple()
        else:
            args = (self.default_factory,)
        return type(self), args, None, None, iter(self.items())

    def copy(self):
        """Modify inherited dict provides copy.

        od.copy() -> a shallow copy of od.
        """
        return self.__copy__()

    def __copy__(self):
        """Modify inherited dict provides __copy__."""
        return type(self)(self.default_factory, self)

    def __deepcopy__(self, memo):
        """Modify inherited dict provides __deepcopy__."""

        return type(self)(self.default_factory, pickle.loads(pickle.dumps(list(self.items()), -1)))

    def __repr__(self):
        """Return a nicely formatted representation string."""
        return "OrderedDefaultDict(%s, %s)" % (
            self.default_factory,
            OrderedDict.__repr__(self),
        )


def get_tree_items(index_tree_id):
    """Get tree items."""
    records_search = RecordsSearch()
    records_search = records_search.with_preference_param().params(version=False)
    records_search._index[0] = current_app.config["SEARCH_UI_SEARCH_INDEX"]
    search_instance, _ = item_path_search_factory(
        None, records_search, index_id=index_tree_id
    )
    search_result = search_instance.execute()
    rd = search_result.to_dict()
    return rd.get("hits").get("hits")


def delete_records(index_tree_id, ignore_items):
    """Bulk delete records."""
    hits = get_tree_items(index_tree_id)
    result = []

    from weko_records_ui.utils import soft_delete
    for hit in hits:
        recid = hit.get("_id")
        record = Record.get_record(recid)
        pid = hit.get("_source", {}).get("control_number", 0)

        if record and record["path"] and pid not in ignore_items:
            paths = record["path"]
            del_flag = False
            if len(paths) > 0:
                # Remove the element which matches the index_tree_id
                removed_path = None
                for index_id in paths:
                    if index_id == str(index_tree_id):
                        removed_path = index_id
                        if len(paths) == 1:
                            del_flag = True
                            pass
                        else:
                            paths.remove(index_id)
                        break

                
                indexer = WekoIndexer()

                if not del_flag:
                    # Do update the path on record
                    record.update({"path": paths})
                    # Update to ES
                    indexer.update_es_data(record, update_revision=False)
                    record.commit()
                    db.session.commit()
                elif del_flag and removed_path is not None:
                    from weko_records_ui.utils import soft_delete
                    soft_delete(pid)
                else:
                    pass

                result.append(pid)

    return result


def get_journal_info(index_id=0):
    """Get journal information.

    :argument
        index_id -- {int} index id
    :return: The object.

    """
    result = {}
    try:
        if index_id == 0:
            return None
        schema_file = os.path.join(
            os.path.abspath(__file__ + "/../../../"),
            "weko-indextree-journal/weko_indextree_journal",
            current_app.config["WEKO_INDEXTREE_JOURNAL_FORM_JSON_FILE"],
        )
        schema_data = json.load(open(schema_file))

        cur_lang = current_i18n.language
        journal = Journals.get_journal_by_index_id(index_id)
        if len(journal) <= 0 or journal.get("is_output") is False:
            return None

        for value in schema_data:
            title = value.get("title_i18n")
            if title is not None:
                data = journal.get(value["key"])
                if data is not None and len(str(data)) > 0:
                    data_map = value.get("titleMap")
                    if data_map is not None:
                        res = [x["name"] for x in data_map if x["value"] == data]
                        data = res[0]
                    val = title.get(cur_lang) + "{0}{1}".format(": ", data)
                    result.update({value["key"]: val})
        open_search_uri = request.host_url + journal.get("title_url")
        result.update({"openSearchUrl": open_search_uri})

    except BaseException:
        current_app.logger.error("Unexpected error: {}".format(sys.exc_info()))
        abort(500)
    return result


def get_feedback_mail_list():
    """Get feedback items."""
    records_search = RecordsSearch()
    records_search = records_search.with_preference_param().params(version=False)
    records_search._index[0] = current_app.config["SEARCH_UI_SEARCH_INDEX"]
    ret = {}

    try:
        search_instance = feedback_email_search_factory(None, records_search)
        aggr = (
            search_instance.execute()
            .to_dict()
            .get("aggregations", {})
            .get("feedback_mail_list", {})
            .get("email_list", {})
            .get("buckets", [])
        )
    except (NotFoundError, InvalidQueryRESTError):
        current_app.logger.debug("FeedbackMail data cannot found!")
        return ret

    for item in aggr:
        if item.get("doc_count"):
            ret[item.get("key")] = {"items": {}, "author_id": ""}

    for hit in search_instance.scan():
        source = hit.to_dict()
        for item in source.get("feedback_mail_list", []):
            _email = ret.get(item.get("email"))
            if _email:
                _email["author_id"] = item.get("author_id", _email["author_id"])
                _email["items"][source.get("control_number")] = hit.meta.id

    for item in ret.values():
        _items = []
        _keys = list(item["items"].keys())
        _keys = [int(x) for x in _keys]
        _keys.sort()
        for idx in _keys:
            _items.append(item["items"][str(idx)])
        item["items"] = _items

    return ret


def check_permission():
    """Check user login is repo_user or sys_user."""
    from flask_security import current_user

    is_permission_user = False
    for role in list(current_user.roles or []):
        if role == WEKO_SYS_USER or role == WEKO_REPO_USER:
            is_permission_user = True

    return is_permission_user


def get_content_workflow(item):
    """Get content workflow.

    :argument
        item    -- {Object PostgreSql} list work flow

    :return
        result  -- {dictionary} content of work flow

    """
    result = dict()
    result["flows_name"] = item.flows_name
    result["id"] = item.id
    result["itemtype_id"] = item.itemtype_id
    result["flow_id"] = item.flow_id
    result["flow_name"] = item.flow_define.flow_name
    result["item_type_name"] = item.itemtype.item_type_name.name

    return result


def set_nested_item(data_dict, map_list, val):
    """Set item in nested dictionary."""
    reduce(getitem, map_list[:-1], data_dict)[map_list[-1]] = val

    return data_dict


def convert_nested_item_to_list(data_dict, map_list):
    """Set item in nested dictionary."""
    a = reduce(getitem, map_list[:-1], data_dict)[map_list[-1]]
    a = list(a.values())
    reduce(getitem, map_list[:-1], data_dict)[map_list[-1]] = a

    return data_dict


def define_default_dict():
    """Define nested dict.

    :return
       return       -- {dict}.
    """
    return DefaultOrderedDict(define_default_dict)


def defaultify(d: dict) -> dict:
    """Create default dict.

    :argument
        d            -- {dict} current dict.
    :return
        return       -- {dict} default dict.

    """
    if not isinstance(d, dict):
        return d
    return DefaultOrderedDict(
        define_default_dict, {k: defaultify(v) for k, v in d.items()}
    )


def handle_generate_key_path(key) -> list:
    """Handle generate key path.

    :argument
        key     -- {string} string key.
    :return
        return       -- {list} list key path after convert.

    """
    key = key.replace("#.", ".").replace("[", ".").replace("]", "").replace("#", ".")
    key_path = key.split(".")
    if len(key_path) > 0 and not key_path[0]:
        del key_path[0]

    return key_path


def parse_to_json_form(data: list, item_path_not_existed=[], include_empty=False):
    """Parse set argument to json object.

    :argument
        data    -- {list zip} argument if json object.
        item_path_not_existed -- {list} item paths not existed in metadata.
        include_empty -- {bool} include empty value?
    :return
        return  -- {dict} dict after convert argument.
    """
    result = defaultify({})

    def convert_data(pro, path=None):
        """Convert data."""
        if path is None:
            path = []

        term_path = path
        if isinstance(pro, dict):
            list_pro = list(pro.keys())
            for pro_name in list_pro:
                term = list(term_path)
                term.append(pro_name)
                convert_data(pro[pro_name], term)
            if list_pro and list_pro[0].isnumeric():
                convert_nested_item_to_list(result, term_path)
        else:
            return

    for key, value in data:
        if key in item_path_not_existed:
            continue
        if key is None or key.strip(" ") == "":
            continue
        key_path = handle_generate_key_path(key)
        current_app.logger.debug("key:{}".format(key))
        current_app.logger.debug("value:{}".format(value))
        current_app.logger.debug("key_path:{}".format(key_path))
        if key_path is not None:
            if (
                include_empty
                or value
                or key_path[0] in ["file_path", "thumbnail_path"]
                or key_path[-1] == "filename"
            ):
                set_nested_item(result, key_path, value)

    convert_data(result)
    result = json.loads(json.dumps(result))
    return result


def check_import_items(file, is_change_identifier: bool, is_gakuninrdm=False,
                       all_index_permission=True, can_edit_indexes=[]):
    """Validation importing zip file.

    :argument
        file_name -- file name.
        file_content -- content file's name.
        is_change_identifier -- Change Identifier Mode.
        is_gakuninrdm -- Is call by gakuninrdm api.
        all_index_permission -- All indexes can be import.
        can_edit_indexes -- Editable index list.
    :return
        return       -- PID object if exist.

    """
    if isinstance(file, str):
        filename = file.split("/")[-1]
    else:
        filename = file.filename
    if not is_gakuninrdm:
        tmp_prefix = current_app.config["WEKO_SEARCH_UI_IMPORT_TMP_PREFIX"]
    else:
        tmp_prefix = "deposit_activity_"
    data_path = (
        tempfile.gettempdir()
        + "/"
        + tmp_prefix
        + datetime.utcnow().strftime(r"%Y%m%d%H%M%S")
    )
    result = {"data_path": data_path}

    try:
        # Create temp dir for import data
        os.mkdir(data_path)

        with zipfile.ZipFile(file) as z:
            for info in z.infolist():
                try:
                    info.filename = info.orig_filename.encode("cp437").decode("cp932")
                    if os.sep != "/" and os.sep in info.filename:
                        info.filename = info.filename.replace(os.sep, "/")
                except Exception:
                    current_app.logger.warning("-" * 60)
                    traceback.print_exc(file=sys.stdout)
                    current_app.logger.warning("-" * 60)
                z.extract(info, path=data_path)

        data_path += "/data"
        list_record = []
        list_csv = list(filter(lambda x: x.endswith(".csv"), os.listdir(data_path)))
        list_tsv = list(filter(lambda x: x.endswith(".tsv"), os.listdir(data_path)))
        # current_app.logger.debug("list_csv: {}, list_tsv: {}".format(list_csv, list_tsv))
        # ['items.csv'], ['items.tsv']
        if not list_csv and not list_tsv:
            raise FileNotFoundError()
        for csv_entry in list_csv:
            list_record.extend(
                unpackage_import_file(data_path, csv_entry, 'csv', is_gakuninrdm, is_change_identifier)
            )
            # current_app.logger.debug("list_record0: {}".format(list_record))
        for tsv_entry in list_tsv:
            list_record.extend(
                unpackage_import_file(data_path, tsv_entry, 'tsv', is_gakuninrdm, is_change_identifier)
            )
        if is_gakuninrdm:
            list_record = list_record[:1]
        # current_app.logger.debug("list_record1: {}".format(list_record))
        # [{'pos_index': ['Index A'], 'publish_status': 'public', 'feedback_mail': ['wekosoftware@nii.ac.jp'], 'edit_mode': 'Keep', 'metadata': {'pubdate': '2021-03-19', 'item_1617186331708': [{'subitem_1551255647225': 'ja_conference paperITEM00000001(public_open_access_open_access_simple)', 'subitem_1551255648112': 'ja'}, {'subitem_1551255647225': 'en_conference paperITEM00000001(public_open_access_simple)', 'subitem_1551255648112': 'en'}], 'item_1617186385884': [{'subitem_1551255720400': 'Alternative Title', 'subitem_1551255721061': 'en'}, {'subitem_1551255720400': 'Alternative Title', 'subitem_1551255721061': 'ja'}], 'item_1617186419668': [{'creatorAffiliations': [{'affiliationNameIdentifiers': [{'affiliationNameIdentifier': '0000000121691048', 'affiliationNameIdentifierScheme': 'ISNI', 'affiliationNameIdentifierURI': 'http://isni.org/isni/0000000121691048'}], 'affiliationNames': [{'affiliationName': 'University', 'affiliationNameLang': 'en'}]}], 'creatorMails': [{'creatorMail': 'wekosoftware@nii.ac.jp'}], 'creatorNames': [{'creatorName': '情報, 太郎', 'creatorNameLang': 'ja'}, {'creatorName': 'ジョウホウ, タロウ', 'creatorNameLang': 'ja-Kana'}, {'creatorName': 'Joho, Taro', 'creatorNameLang': 'en'}], 'familyNames': [{'familyName': '情報', 'familyNameLang': 'ja'}, {'familyName': 'ジョウホウ', 'familyNameLang': 'ja-Kana'}, {'familyName': 'Joho', 'familyNameLang': 'en'}], 'givenNames': [{'givenName': '太郎', 'givenNameLang': 'ja'}, {'givenName': 'タロウ', 'givenNameLang': 'ja-Kana'}, {'givenName': 'Taro', 'givenNameLang': 'en'}], 'nameIdentifiers': [{'nameIdentifier': '4', 'nameIdentifierScheme': 'WEKO'}, {'nameIdentifier': 'xxxxxxx', 'nameIdentifierScheme': 'ORCID', 'nameIdentifierURI': 'https://orcid.org/'}, {'nameIdentifier': 'xxxxxxx', 'nameIdentifierScheme': 'CiNii', 'nameIdentifierURI': 'https://ci.nii.ac.jp/'}, {'nameIdentifier': 'zzzzzzz', 'nameIdentifierScheme': 'KAKEN2', 'nameIdentifierURI': 'https://kaken.nii.ac.jp/'}]}, {'creatorMails': [{'creatorMail': 'wekosoftware@nii.ac.jp'}], 'creatorNames': [{'creatorName': '情報, 太郎', 'creatorNameLang': 'ja'}, {'creatorName': 'ジョウホウ, タロウ', 'creatorNameLang': 'ja-Kana'}, {'creatorName': 'Joho, Taro', 'creatorNameLang': 'en'}], 'familyNames': [{'familyName': '情報', 'familyNameLang': 'ja'}, {'familyName': 'ジョウホウ', 'familyNameLang': 'ja-Kana'}, {'familyName': 'Joho', 'familyNameLang': 'en'}], 'givenNames': [{'givenName': '太郎', 'givenNameLang': 'ja'}, {'givenName': 'タロウ', 'givenNameLang': 'ja-Kana'}, {'givenName': 'Taro', 'givenNameLang': 'en'}], 'nameIdentifiers': [{'nameIdentifier': 'xxxxxxx', 'nameIdentifierScheme': 'ORCID', 'nameIdentifierURI': 'https://orcid.org/'}, {'nameIdentifier': 'xxxxxxx', 'nameIdentifierScheme': 'CiNii', 'nameIdentifierURI': 'https://ci.nii.ac.jp/'}, {'nameIdentifier': 'zzzzzzz', 'nameIdentifierScheme': 'KAKEN2', 'nameIdentifierURI': 'https://kaken.nii.ac.jp/'}]}, {'creatorMails': [{'creatorMail': 'wekosoftware@nii.ac.jp'}], 'creatorNames': [{'creatorName': '情報, 太郎', 'creatorNameLang': 'ja'}, {'creatorName': 'ジョウホウ, タロウ', 'creatorNameLang': 'ja-Kana'}, {'creatorName': 'Joho, Taro', 'creatorNameLang': 'en'}], 'familyNames': [{'familyName': '情報', 'familyNameLang': 'ja'}, {'familyName': 'ジョウホウ', 'familyNameLang': 'ja-Kana'}, {'familyName': 'Joho', 'familyNameLang': 'en'}], 'givenNames': [{'givenName': '太郎', 'givenNameLang': 'ja'}, {'givenName': 'タロウ', 'givenNameLang': 'ja-Kana'}, {'givenName': 'Taro', 'givenNameLang': 'en'}], 'nameIdentifiers': [{'nameIdentifier': 'xxxxxxx', 'nameIdentifierScheme': 'ORCID', 'nameIdentifierURI': 'https://orcid.org/'}, {'nameIdentifier': 'xxxxxxx', 'nameIdentifierScheme': 'CiNii', 'nameIdentifierURI': 'https://ci.nii.ac.jp/'}, {'nameIdentifier': 'zzzzzzz', 'nameIdentifierScheme': 'KAKEN2', 'nameIdentifierURI': 'https://kaken.nii.ac.jp/'}]}], 'item_1617349709064': [{'contributorMails': [{'contributorMail': 'wekosoftware@nii.ac.jp'}], 'contributorNames': [{'contributorName': '情報, 太郎', 'lang': 'ja'}, {'contributorName': 'ジョウホウ, タロウ', 'lang': 'ja-Kana'}, {'contributorName': 'Joho, Taro', 'lang': 'en'}], 'contributorType': 'ContactPerson', 'familyNames': [{'familyName': '情報', 'familyNameLang': 'ja'}, {'familyName': 'ジョウホウ', 'familyNameLang': 'ja-Kana'}, {'familyName': 'Joho', 'familyNameLang': 'en'}], 'givenNames': [{'givenName': '太郎', 'givenNameLang': 'ja'}, {'givenName': 'タロウ', 'givenNameLang': 'ja-Kana'}, {'givenName': 'Taro', 'givenNameLang': 'en'}], 'nameIdentifiers': [{'nameIdentifier': 'xxxxxxx', 'nameIdentifierScheme': 'ORCID', 'nameIdentifierURI': 'https://orcid.org/'}, {'nameIdentifier': 'xxxxxxx', 'nameIdentifierScheme': 'CiNii', 'nameIdentifierURI': 'https://ci.nii.ac.jp/'}, {'nameIdentifier': 'xxxxxxx', 'nameIdentifierScheme': 'KAKEN2', 'nameIdentifierURI': 'https://kaken.nii.ac.jp/'}]}], 'item_1617186476635': {'subitem_1522299639480': 'open access', 'subitem_1600958577026': 'http://purl.org/coar/access_right/c_abf2'}, 'item_1617351524846': {'subitem_1523260933860': 'Unknown'}, 'item_1617186499011': [{'subitem_1522650717957': 'ja', 'subitem_1522650727486': 'http://localhost', 'subitem_1522651041219': 'Rights Information'}], 'item_1617610673286': [{'nameIdentifiers': [{'nameIdentifier': 'xxxxxx', 'nameIdentifierScheme': 'ORCID', 'nameIdentifierURI': 'https://orcid.org/'}], 'rightHolderNames': [{'rightHolderLanguage': 'ja', 'rightHolderName': 'Right Holder Name'}]}], 'item_1617186609386': [{'subitem_1522299896455': 'ja', 'subitem_1522300014469': 'Other', 'subitem_1522300048512': 'http://localhost/', 'subitem_1523261968819': 'Sibject1'}], 'item_1617186626617': [{'subitem_description': 'Description\nDescription<br/>Description', 'subitem_description_language': 'en', 'subitem_description_type': 'Abstract'}, {'subitem_description': '概要\n概要\n概要\n概要', 'subitem_description_language': 'ja', 'subitem_description_type': 'Abstract'}], 'item_1617186643794': [{'subitem_1522300295150': 'en', 'subitem_1522300316516': 'Publisher'}], 'item_1617186660861': [{'subitem_1522300695726': 'Available', 'subitem_1522300722591': '2021-06-30'}], 'item_1617186702042': [{'subitem_1551255818386': 'jpn'}], 'item_1617258105262': {'resourcetype': 'conference paper', 'resourceuri': 'http://purl.org/coar/resource_type/c_5794'}, 'item_1617349808926': {'subitem_1523263171732': 'Version'}, 'item_1617265215918': {'subitem_1522305645492': 'AO', 'subitem_1600292170262': 'http://purl.org/coar/version/c_b1a7d7d4d402bcce'}, 'item_1617186783814': [{'subitem_identifier_type': 'URI', 'subitem_identifier_uri': 'http://localhost'}], 'item_1617353299429': [{'subitem_1522306207484': 'isVersionOf', 'subitem_1522306287251': {'subitem_1522306382014': 'arXiv', 'subitem_1522306436033': 'xxxxx'}, 'subitem_1523320863692': [{'subitem_1523320867455': 'en', 'subitem_1523320909613': 'Related Title'}]}], 'item_1617186859717': [{'subitem_1522658018441': 'en', 'subitem_1522658031721': 'Temporal'}], 'item_1617186882738': [{'subitem_geolocation_place': [{'subitem_geolocation_place_text': 'Japan'}]}], 'item_1617186901218': [{'subitem_1522399143519': {'subitem_1522399281603': 'ISNI', 'subitem_1522399333375': 'http://xxx'}, 'subitem_1522399412622': [{'subitem_1522399416691': 'en', 'subitem_1522737543681': 'Funder Name'}], 'subitem_1522399571623': {'subitem_1522399585738': 'Award URI', 'subitem_1522399628911': 'Award Number'}, 'subitem_1522399651758': [{'subitem_1522721910626': 'en', 'subitem_1522721929892': 'Award Title'}]}], 'item_1617186920753': [{'subitem_1522646500366': 'ISSN', 'subitem_1522646572813': 'xxxx-xxxx-xxxx'}], 'item_1617186941041': [{'subitem_1522650068558': 'en', 'subitem_1522650091861': 'Source Title'}], 'item_1617186959569': {'subitem_1551256328147': '1'}, 'item_1617186981471': {'subitem_1551256294723': '111'}, 'item_1617186994930': {'subitem_1551256248092': '12'}, 'item_1617187024783': {'subitem_1551256198917': '1'}, 'item_1617187045071': {'subitem_1551256185532': '3'}, 'item_1617187112279': [{'subitem_1551256126428': 'Degree Name', 'subitem_1551256129013': 'en'}], 'item_1617187136212': {'subitem_1551256096004': '2021-06-30'}, 'item_1617944105607': [{'subitem_1551256015892': [{'subitem_1551256027296': 'xxxxxx', 'subitem_1551256029891': 'kakenhi'}], 'subitem_1551256037922': [{'subitem_1551256042287': 'Degree Grantor Name', 'subitem_1551256047619': 'en'}]}], 'item_1617187187528': [{'subitem_1599711633003': [{'subitem_1599711636923': 'Conference Name', 'subitem_1599711645590': 'ja'}], 'subitem_1599711655652': '1', 'subitem_1599711660052': [{'subitem_1599711680082': 'Sponsor', 'subitem_1599711686511': 'ja'}], 'subitem_1599711699392': {'subitem_1599711704251': '2020/12/11', 'subitem_1599711712451': '1', 'subitem_1599711727603': '12', 'subitem_1599711731891': '2000', 'subitem_1599711735410': '1', 'subitem_1599711739022': '12', 'subitem_1599711743722': '2020', 'subitem_1599711745532': 'ja'}, 'subitem_1599711758470': [{'subitem_1599711769260': 'Conference Venue', 'subitem_1599711775943': 'ja'}], 'subitem_1599711788485': [{'subitem_1599711798761': 'Conference Place', 'subitem_1599711803382': 'ja'}], 'subitem_1599711813532': 'JPN'}], 'item_1617605131499': [{'accessrole': 'open_access', 'date': [{'dateType': 'Available', 'dateValue': '2021-07-12'}], 'displaytype': 'simple', 'filename': '1KB.pdf', 'filesize': [{'value': '1 KB'}], 'format': 'text/plain'}, {'filename': ''}], 'item_1617620223087': [{'subitem_1565671149650': 'ja', 'subitem_1565671169640': 'Banner Headline', 'subitem_1565671178623': 'Subheading'}, {'subitem_1565671149650': 'en', 'subitem_1565671169640': 'Banner Headline', 'subitem_1565671178623': 'Subheding'}]}, 'file_path': ['file00000001/1KB.pdf', ''], 'item_type_name': 'デフォルトアイテムタイプ（フル）', 'item_type_id': 15, '$schema': 'https://localhost:8443/items/jsonschema/15', 'identifier_key': 'item_1617186819068', 'errors': None}]
        list_record = handle_check_exist_record(list_record)
        # current_app.logger.debug("list_record2: {}".format(list_record))
        # [{'pos_index': ['Index A'], 'publish_status': 'public', 'feedback_mail': ['wekosoftware@nii.ac.jp'], 'edit_mode': 'Keep', 'metadata': {'pubdate': '2021-03-19', 'item_1617186331708': [{'subitem_1551255647225': 'ja_conference paperITEM00000001(public_open_access_open_access_simple)', 'subitem_1551255648112': 'ja'}, {'subitem_1551255647225': 'en_conference paperITEM00000001(public_open_access_simple)', 'subitem_1551255648112': 'en'}], 'item_1617186385884': [{'subitem_1551255720400': 'Alternative Title', 'subitem_1551255721061': 'en'}, {'subitem_1551255720400': 'Alternative Title', 'subitem_1551255721061': 'ja'}], 'item_1617186419668': [{'creatorAffiliations': [{'affiliationNameIdentifiers': [{'affiliationNameIdentifier': '0000000121691048', 'affiliationNameIdentifierScheme': 'ISNI', 'affiliationNameIdentifierURI': 'http://isni.org/isni/0000000121691048'}], 'affiliationNames': [{'affiliationName': 'University', 'affiliationNameLang': 'en'}]}], 'creatorMails': [{'creatorMail': 'wekosoftware@nii.ac.jp'}], 'creatorNames': [{'creatorName': '情報, 太郎', 'creatorNameLang': 'ja'}, {'creatorName': 'ジョウホウ, タロウ', 'creatorNameLang': 'ja-Kana'}, {'creatorName': 'Joho, Taro', 'creatorNameLang': 'en'}], 'familyNames': [{'familyName': '情報', 'familyNameLang': 'ja'}, {'familyName': 'ジョウホウ', 'familyNameLang': 'ja-Kana'}, {'familyName': 'Joho', 'familyNameLang': 'en'}], 'givenNames': [{'givenName': '太郎', 'givenNameLang': 'ja'}, {'givenName': 'タロウ', 'givenNameLang': 'ja-Kana'}, {'givenName': 'Taro', 'givenNameLang': 'en'}], 'nameIdentifiers': [{'nameIdentifier': '4', 'nameIdentifierScheme': 'WEKO'}, {'nameIdentifier': 'xxxxxxx', 'nameIdentifierScheme': 'ORCID', 'nameIdentifierURI': 'https://orcid.org/'}, {'nameIdentifier': 'xxxxxxx', 'nameIdentifierScheme': 'CiNii', 'nameIdentifierURI': 'https://ci.nii.ac.jp/'}, {'nameIdentifier': 'zzzzzzz', 'nameIdentifierScheme': 'KAKEN2', 'nameIdentifierURI': 'https://kaken.nii.ac.jp/'}]}, {'creatorMails': [{'creatorMail': 'wekosoftware@nii.ac.jp'}], 'creatorNames': [{'creatorName': '情報, 太郎', 'creatorNameLang': 'ja'}, {'creatorName': 'ジョウホウ, タロウ', 'creatorNameLang': 'ja-Kana'}, {'creatorName': 'Joho, Taro', 'creatorNameLang': 'en'}], 'familyNames': [{'familyName': '情報', 'familyNameLang': 'ja'}, {'familyName': 'ジョウホウ', 'familyNameLang': 'ja-Kana'}, {'familyName': 'Joho', 'familyNameLang': 'en'}], 'givenNames': [{'givenName': '太郎', 'givenNameLang': 'ja'}, {'givenName': 'タロウ', 'givenNameLang': 'ja-Kana'}, {'givenName': 'Taro', 'givenNameLang': 'en'}], 'nameIdentifiers': [{'nameIdentifier': 'xxxxxxx', 'nameIdentifierScheme': 'ORCID', 'nameIdentifierURI': 'https://orcid.org/'}, {'nameIdentifier': 'xxxxxxx', 'nameIdentifierScheme': 'CiNii', 'nameIdentifierURI': 'https://ci.nii.ac.jp/'}, {'nameIdentifier': 'zzzzzzz', 'nameIdentifierScheme': 'KAKEN2', 'nameIdentifierURI': 'https://kaken.nii.ac.jp/'}]}, {'creatorMails': [{'creatorMail': 'wekosoftware@nii.ac.jp'}], 'creatorNames': [{'creatorName': '情報, 太郎', 'creatorNameLang': 'ja'}, {'creatorName': 'ジョウホウ, タロウ', 'creatorNameLang': 'ja-Kana'}, {'creatorName': 'Joho, Taro', 'creatorNameLang': 'en'}], 'familyNames': [{'familyName': '情報', 'familyNameLang': 'ja'}, {'familyName': 'ジョウホウ', 'familyNameLang': 'ja-Kana'}, {'familyName': 'Joho', 'familyNameLang': 'en'}], 'givenNames': [{'givenName': '太郎', 'givenNameLang': 'ja'}, {'givenName': 'タロウ', 'givenNameLang': 'ja-Kana'}, {'givenName': 'Taro', 'givenNameLang': 'en'}], 'nameIdentifiers': [{'nameIdentifier': 'xxxxxxx', 'nameIdentifierScheme': 'ORCID', 'nameIdentifierURI': 'https://orcid.org/'}, {'nameIdentifier': 'xxxxxxx', 'nameIdentifierScheme': 'CiNii', 'nameIdentifierURI': 'https://ci.nii.ac.jp/'}, {'nameIdentifier': 'zzzzzzz', 'nameIdentifierScheme': 'KAKEN2', 'nameIdentifierURI': 'https://kaken.nii.ac.jp/'}]}], 'item_1617349709064': [{'contributorMails': [{'contributorMail': 'wekosoftware@nii.ac.jp'}], 'contributorNames': [{'contributorName': '情報, 太郎', 'lang': 'ja'}, {'contributorName': 'ジョウホウ, タロウ', 'lang': 'ja-Kana'}, {'contributorName': 'Joho, Taro', 'lang': 'en'}], 'contributorType': 'ContactPerson', 'familyNames': [{'familyName': '情報', 'familyNameLang': 'ja'}, {'familyName': 'ジョウホウ', 'familyNameLang': 'ja-Kana'}, {'familyName': 'Joho', 'familyNameLang': 'en'}], 'givenNames': [{'givenName': '太郎', 'givenNameLang': 'ja'}, {'givenName': 'タロウ', 'givenNameLang': 'ja-Kana'}, {'givenName': 'Taro', 'givenNameLang': 'en'}], 'nameIdentifiers': [{'nameIdentifier': 'xxxxxxx', 'nameIdentifierScheme': 'ORCID', 'nameIdentifierURI': 'https://orcid.org/'}, {'nameIdentifier': 'xxxxxxx', 'nameIdentifierScheme': 'CiNii', 'nameIdentifierURI': 'https://ci.nii.ac.jp/'}, {'nameIdentifier': 'xxxxxxx', 'nameIdentifierScheme': 'KAKEN2', 'nameIdentifierURI': 'https://kaken.nii.ac.jp/'}]}], 'item_1617186476635': {'subitem_1522299639480': 'open access', 'subitem_1600958577026': 'http://purl.org/coar/access_right/c_abf2'}, 'item_1617351524846': {'subitem_1523260933860': 'Unknown'}, 'item_1617186499011': [{'subitem_1522650717957': 'ja', 'subitem_1522650727486': 'http://localhost', 'subitem_1522651041219': 'Rights Information'}], 'item_1617610673286': [{'nameIdentifiers': [{'nameIdentifier': 'xxxxxx', 'nameIdentifierScheme': 'ORCID', 'nameIdentifierURI': 'https://orcid.org/'}], 'rightHolderNames': [{'rightHolderLanguage': 'ja', 'rightHolderName': 'Right Holder Name'}]}], 'item_1617186609386': [{'subitem_1522299896455': 'ja', 'subitem_1522300014469': 'Other', 'subitem_1522300048512': 'http://localhost/', 'subitem_1523261968819': 'Sibject1'}], 'item_1617186626617': [{'subitem_description': 'Description\nDescription<br/>Description', 'subitem_description_language': 'en', 'subitem_description_type': 'Abstract'}, {'subitem_description': '概要\n概要\n概要\n概要', 'subitem_description_language': 'ja', 'subitem_description_type': 'Abstract'}], 'item_1617186643794': [{'subitem_1522300295150': 'en', 'subitem_1522300316516': 'Publisher'}], 'item_1617186660861': [{'subitem_1522300695726': 'Available', 'subitem_1522300722591': '2021-06-30'}], 'item_1617186702042': [{'subitem_1551255818386': 'jpn'}], 'item_1617258105262': {'resourcetype': 'conference paper', 'resourceuri': 'http://purl.org/coar/resource_type/c_5794'}, 'item_1617349808926': {'subitem_1523263171732': 'Version'}, 'item_1617265215918': {'subitem_1522305645492': 'AO', 'subitem_1600292170262': 'http://purl.org/coar/version/c_b1a7d7d4d402bcce'}, 'item_1617186783814': [{'subitem_identifier_type': 'URI', 'subitem_identifier_uri': 'http://localhost'}], 'item_1617353299429': [{'subitem_1522306207484': 'isVersionOf', 'subitem_1522306287251': {'subitem_1522306382014': 'arXiv', 'subitem_1522306436033': 'xxxxx'}, 'subitem_1523320863692': [{'subitem_1523320867455': 'en', 'subitem_1523320909613': 'Related Title'}]}], 'item_1617186859717': [{'subitem_1522658018441': 'en', 'subitem_1522658031721': 'Temporal'}], 'item_1617186882738': [{'subitem_geolocation_place': [{'subitem_geolocation_place_text': 'Japan'}]}], 'item_1617186901218': [{'subitem_1522399143519': {'subitem_1522399281603': 'ISNI', 'subitem_1522399333375': 'http://xxx'}, 'subitem_1522399412622': [{'subitem_1522399416691': 'en', 'subitem_1522737543681': 'Funder Name'}], 'subitem_1522399571623': {'subitem_1522399585738': 'Award URI', 'subitem_1522399628911': 'Award Number'}, 'subitem_1522399651758': [{'subitem_1522721910626': 'en', 'subitem_1522721929892': 'Award Title'}]}], 'item_1617186920753': [{'subitem_1522646500366': 'ISSN', 'subitem_1522646572813': 'xxxx-xxxx-xxxx'}], 'item_1617186941041': [{'subitem_1522650068558': 'en', 'subitem_1522650091861': 'Source Title'}], 'item_1617186959569': {'subitem_1551256328147': '1'}, 'item_1617186981471': {'subitem_1551256294723': '111'}, 'item_1617186994930': {'subitem_1551256248092': '12'}, 'item_1617187024783': {'subitem_1551256198917': '1'}, 'item_1617187045071': {'subitem_1551256185532': '3'}, 'item_1617187112279': [{'subitem_1551256126428': 'Degree Name', 'subitem_1551256129013': 'en'}], 'item_1617187136212': {'subitem_1551256096004': '2021-06-30'}, 'item_1617944105607': [{'subitem_1551256015892': [{'subitem_1551256027296': 'xxxxxx', 'subitem_1551256029891': 'kakenhi'}], 'subitem_1551256037922': [{'subitem_1551256042287': 'Degree Grantor Name', 'subitem_1551256047619': 'en'}]}], 'item_1617187187528': [{'subitem_1599711633003': [{'subitem_1599711636923': 'Conference Name', 'subitem_1599711645590': 'ja'}], 'subitem_1599711655652': '1', 'subitem_1599711660052': [{'subitem_1599711680082': 'Sponsor', 'subitem_1599711686511': 'ja'}], 'subitem_1599711699392': {'subitem_1599711704251': '2020/12/11', 'subitem_1599711712451': '1', 'subitem_1599711727603': '12', 'subitem_1599711731891': '2000', 'subitem_1599711735410': '1', 'subitem_1599711739022': '12', 'subitem_1599711743722': '2020', 'subitem_1599711745532': 'ja'}, 'subitem_1599711758470': [{'subitem_1599711769260': 'Conference Venue', 'subitem_1599711775943': 'ja'}], 'subitem_1599711788485': [{'subitem_1599711798761': 'Conference Place', 'subitem_1599711803382': 'ja'}], 'subitem_1599711813532': 'JPN'}], 'item_1617605131499': [{'accessrole': 'open_access', 'date': [{'dateType': 'Available', 'dateValue': '2021-07-12'}], 'displaytype': 'simple', 'filename': '1KB.pdf', 'filesize': [{'value': '1 KB'}], 'format': 'text/plain'}, {'filename': ''}], 'item_1617620223087': [{'subitem_1565671149650': 'ja', 'subitem_1565671169640': 'Banner Headline', 'subitem_1565671178623': 'Subheading'}, {'subitem_1565671149650': 'en', 'subitem_1565671169640': 'Banner Headline', 'subitem_1565671178623': 'Subheding'}]}, 'file_path': ['file00000001/1KB.pdf', ''], 'item_type_name': 'デフォルトアイテムタイプ（フル）', 'item_type_id': 15, '$schema': 'https://localhost:8443/items/jsonschema/15', 'identifier_key': 'item_1617186819068', 'errors': None, 'status': 'new', 'id': None}]
        handle_item_title(list_record)
        # current_app.logger.debug("list_record3: {}".format(list_record))
        # [{'pos_index': ['Index A'], 'publish_status': 'public', 'feedback_mail': ['wekosoftware@nii.ac.jp'], 'edit_mode': 'Keep', 'metadata': {'pubdate': '2021-03-19', 'item_1617186331708': [{'subitem_1551255647225': 'ja_conference paperITEM00000001(public_open_access_open_access_simple)', 'subitem_1551255648112': 'ja'}, {'subitem_1551255647225': 'en_conference paperITEM00000001(public_open_access_simple)', 'subitem_1551255648112': 'en'}], 'item_1617186385884': [{'subitem_1551255720400': 'Alternative Title', 'subitem_1551255721061': 'en'}, {'subitem_1551255720400': 'Alternative Title', 'subitem_1551255721061': 'ja'}], 'item_1617186419668': [{'creatorAffiliations': [{'affiliationNameIdentifiers': [{'affiliationNameIdentifier': '0000000121691048', 'affiliationNameIdentifierScheme': 'ISNI', 'affiliationNameIdentifierURI': 'http://isni.org/isni/0000000121691048'}], 'affiliationNames': [{'affiliationName': 'University', 'affiliationNameLang': 'en'}]}], 'creatorMails': [{'creatorMail': 'wekosoftware@nii.ac.jp'}], 'creatorNames': [{'creatorName': '情報, 太郎', 'creatorNameLang': 'ja'}, {'creatorName': 'ジョウホウ, タロウ', 'creatorNameLang': 'ja-Kana'}, {'creatorName': 'Joho, Taro', 'creatorNameLang': 'en'}], 'familyNames': [{'familyName': '情報', 'familyNameLang': 'ja'}, {'familyName': 'ジョウホウ', 'familyNameLang': 'ja-Kana'}, {'familyName': 'Joho', 'familyNameLang': 'en'}], 'givenNames': [{'givenName': '太郎', 'givenNameLang': 'ja'}, {'givenName': 'タロウ', 'givenNameLang': 'ja-Kana'}, {'givenName': 'Taro', 'givenNameLang': 'en'}], 'nameIdentifiers': [{'nameIdentifier': '4', 'nameIdentifierScheme': 'WEKO'}, {'nameIdentifier': 'xxxxxxx', 'nameIdentifierScheme': 'ORCID', 'nameIdentifierURI': 'https://orcid.org/'}, {'nameIdentifier': 'xxxxxxx', 'nameIdentifierScheme': 'CiNii', 'nameIdentifierURI': 'https://ci.nii.ac.jp/'}, {'nameIdentifier': 'zzzzzzz', 'nameIdentifierScheme': 'KAKEN2', 'nameIdentifierURI': 'https://kaken.nii.ac.jp/'}]}, {'creatorMails': [{'creatorMail': 'wekosoftware@nii.ac.jp'}], 'creatorNames': [{'creatorName': '情報, 太郎', 'creatorNameLang': 'ja'}, {'creatorName': 'ジョウホウ, タロウ', 'creatorNameLang': 'ja-Kana'}, {'creatorName': 'Joho, Taro', 'creatorNameLang': 'en'}], 'familyNames': [{'familyName': '情報', 'familyNameLang': 'ja'}, {'familyName': 'ジョウホウ', 'familyNameLang': 'ja-Kana'}, {'familyName': 'Joho', 'familyNameLang': 'en'}], 'givenNames': [{'givenName': '太郎', 'givenNameLang': 'ja'}, {'givenName': 'タロウ', 'givenNameLang': 'ja-Kana'}, {'givenName': 'Taro', 'givenNameLang': 'en'}], 'nameIdentifiers': [{'nameIdentifier': 'xxxxxxx', 'nameIdentifierScheme': 'ORCID', 'nameIdentifierURI': 'https://orcid.org/'}, {'nameIdentifier': 'xxxxxxx', 'nameIdentifierScheme': 'CiNii', 'nameIdentifierURI': 'https://ci.nii.ac.jp/'}, {'nameIdentifier': 'zzzzzzz', 'nameIdentifierScheme': 'KAKEN2', 'nameIdentifierURI': 'https://kaken.nii.ac.jp/'}]}, {'creatorMails': [{'creatorMail': 'wekosoftware@nii.ac.jp'}], 'creatorNames': [{'creatorName': '情報, 太郎', 'creatorNameLang': 'ja'}, {'creatorName': 'ジョウホウ, タロウ', 'creatorNameLang': 'ja-Kana'}, {'creatorName': 'Joho, Taro', 'creatorNameLang': 'en'}], 'familyNames': [{'familyName': '情報', 'familyNameLang': 'ja'}, {'familyName': 'ジョウホウ', 'familyNameLang': 'ja-Kana'}, {'familyName': 'Joho', 'familyNameLang': 'en'}], 'givenNames': [{'givenName': '太郎', 'givenNameLang': 'ja'}, {'givenName': 'タロウ', 'givenNameLang': 'ja-Kana'}, {'givenName': 'Taro', 'givenNameLang': 'en'}], 'nameIdentifiers': [{'nameIdentifier': 'xxxxxxx', 'nameIdentifierScheme': 'ORCID', 'nameIdentifierURI': 'https://orcid.org/'}, {'nameIdentifier': 'xxxxxxx', 'nameIdentifierScheme': 'CiNii', 'nameIdentifierURI': 'https://ci.nii.ac.jp/'}, {'nameIdentifier': 'zzzzzzz', 'nameIdentifierScheme': 'KAKEN2', 'nameIdentifierURI': 'https://kaken.nii.ac.jp/'}]}], 'item_1617349709064': [{'contributorMails': [{'contributorMail': 'wekosoftware@nii.ac.jp'}], 'contributorNames': [{'contributorName': '情報, 太郎', 'lang': 'ja'}, {'contributorName': 'ジョウホウ, タロウ', 'lang': 'ja-Kana'}, {'contributorName': 'Joho, Taro', 'lang': 'en'}], 'contributorType': 'ContactPerson', 'familyNames': [{'familyName': '情報', 'familyNameLang': 'ja'}, {'familyName': 'ジョウホウ', 'familyNameLang': 'ja-Kana'}, {'familyName': 'Joho', 'familyNameLang': 'en'}], 'givenNames': [{'givenName': '太郎', 'givenNameLang': 'ja'}, {'givenName': 'タロウ', 'givenNameLang': 'ja-Kana'}, {'givenName': 'Taro', 'givenNameLang': 'en'}], 'nameIdentifiers': [{'nameIdentifier': 'xxxxxxx', 'nameIdentifierScheme': 'ORCID', 'nameIdentifierURI': 'https://orcid.org/'}, {'nameIdentifier': 'xxxxxxx', 'nameIdentifierScheme': 'CiNii', 'nameIdentifierURI': 'https://ci.nii.ac.jp/'}, {'nameIdentifier': 'xxxxxxx', 'nameIdentifierScheme': 'KAKEN2', 'nameIdentifierURI': 'https://kaken.nii.ac.jp/'}]}], 'item_1617186476635': {'subitem_1522299639480': 'open access', 'subitem_1600958577026': 'http://purl.org/coar/access_right/c_abf2'}, 'item_1617351524846': {'subitem_1523260933860': 'Unknown'}, 'item_1617186499011': [{'subitem_1522650717957': 'ja', 'subitem_1522650727486': 'http://localhost', 'subitem_1522651041219': 'Rights Information'}], 'item_1617610673286': [{'nameIdentifiers': [{'nameIdentifier': 'xxxxxx', 'nameIdentifierScheme': 'ORCID', 'nameIdentifierURI': 'https://orcid.org/'}], 'rightHolderNames': [{'rightHolderLanguage': 'ja', 'rightHolderName': 'Right Holder Name'}]}], 'item_1617186609386': [{'subitem_1522299896455': 'ja', 'subitem_1522300014469': 'Other', 'subitem_1522300048512': 'http://localhost/', 'subitem_1523261968819': 'Sibject1'}], 'item_1617186626617': [{'subitem_description': 'Description\nDescription<br/>Description', 'subitem_description_language': 'en', 'subitem_description_type': 'Abstract'}, {'subitem_description': '概要\n概要\n概要\n概要', 'subitem_description_language': 'ja', 'subitem_description_type': 'Abstract'}], 'item_1617186643794': [{'subitem_1522300295150': 'en', 'subitem_1522300316516': 'Publisher'}], 'item_1617186660861': [{'subitem_1522300695726': 'Available', 'subitem_1522300722591': '2021-06-30'}], 'item_1617186702042': [{'subitem_1551255818386': 'jpn'}], 'item_1617258105262': {'resourcetype': 'conference paper', 'resourceuri': 'http://purl.org/coar/resource_type/c_5794'}, 'item_1617349808926': {'subitem_1523263171732': 'Version'}, 'item_1617265215918': {'subitem_1522305645492': 'AO', 'subitem_1600292170262': 'http://purl.org/coar/version/c_b1a7d7d4d402bcce'}, 'item_1617186783814': [{'subitem_identifier_type': 'URI', 'subitem_identifier_uri': 'http://localhost'}], 'item_1617353299429': [{'subitem_1522306207484': 'isVersionOf', 'subitem_1522306287251': {'subitem_1522306382014': 'arXiv', 'subitem_1522306436033': 'xxxxx'}, 'subitem_1523320863692': [{'subitem_1523320867455': 'en', 'subitem_1523320909613': 'Related Title'}]}], 'item_1617186859717': [{'subitem_1522658018441': 'en', 'subitem_1522658031721': 'Temporal'}], 'item_1617186882738': [{'subitem_geolocation_place': [{'subitem_geolocation_place_text': 'Japan'}]}], 'item_1617186901218': [{'subitem_1522399143519': {'subitem_1522399281603': 'ISNI', 'subitem_1522399333375': 'http://xxx'}, 'subitem_1522399412622': [{'subitem_1522399416691': 'en', 'subitem_1522737543681': 'Funder Name'}], 'subitem_1522399571623': {'subitem_1522399585738': 'Award URI', 'subitem_1522399628911': 'Award Number'}, 'subitem_1522399651758': [{'subitem_1522721910626': 'en', 'subitem_1522721929892': 'Award Title'}]}], 'item_1617186920753': [{'subitem_1522646500366': 'ISSN', 'subitem_1522646572813': 'xxxx-xxxx-xxxx'}], 'item_1617186941041': [{'subitem_1522650068558': 'en', 'subitem_1522650091861': 'Source Title'}], 'item_1617186959569': {'subitem_1551256328147': '1'}, 'item_1617186981471': {'subitem_1551256294723': '111'}, 'item_1617186994930': {'subitem_1551256248092': '12'}, 'item_1617187024783': {'subitem_1551256198917': '1'}, 'item_1617187045071': {'subitem_1551256185532': '3'}, 'item_1617187112279': [{'subitem_1551256126428': 'Degree Name', 'subitem_1551256129013': 'en'}], 'item_1617187136212': {'subitem_1551256096004': '2021-06-30'}, 'item_1617944105607': [{'subitem_1551256015892': [{'subitem_1551256027296': 'xxxxxx', 'subitem_1551256029891': 'kakenhi'}], 'subitem_1551256037922': [{'subitem_1551256042287': 'Degree Grantor Name', 'subitem_1551256047619': 'en'}]}], 'item_1617187187528': [{'subitem_1599711633003': [{'subitem_1599711636923': 'Conference Name', 'subitem_1599711645590': 'ja'}], 'subitem_1599711655652': '1', 'subitem_1599711660052': [{'subitem_1599711680082': 'Sponsor', 'subitem_1599711686511': 'ja'}], 'subitem_1599711699392': {'subitem_1599711704251': '2020/12/11', 'subitem_1599711712451': '1', 'subitem_1599711727603': '12', 'subitem_1599711731891': '2000', 'subitem_1599711735410': '1', 'subitem_1599711739022': '12', 'subitem_1599711743722': '2020', 'subitem_1599711745532': 'ja'}, 'subitem_1599711758470': [{'subitem_1599711769260': 'Conference Venue', 'subitem_1599711775943': 'ja'}], 'subitem_1599711788485': [{'subitem_1599711798761': 'Conference Place', 'subitem_1599711803382': 'ja'}], 'subitem_1599711813532': 'JPN'}], 'item_1617605131499': [{'accessrole': 'open_access', 'date': [{'dateType': 'Available', 'dateValue': '2021-07-12'}], 'displaytype': 'simple', 'filename': '1KB.pdf', 'filesize': [{'value': '1 KB'}], 'format': 'text/plain'}, {'filename': ''}], 'item_1617620223087': [{'subitem_1565671149650': 'ja', 'subitem_1565671169640': 'Banner Headline', 'subitem_1565671178623': 'Subheading'}, {'subitem_1565671149650': 'en', 'subitem_1565671169640': 'Banner Headline', 'subitem_1565671178623': 'Subheding'}]}, 'file_path': ['file00000001/1KB.pdf', ''], 'item_type_name': 'デフォルトアイテムタイプ（フル）', 'item_type_id': 15, '$schema': 'https://localhost:8443/items/jsonschema/15', 'identifier_key': 'item_1617186819068', 'errors': None, 'status': 'new', 'id': None, 'item_title': 'ja_conference paperITEM00000001(public_open_access_open_access_simple)'}]

        list_record = handle_check_date(list_record)
        # current_app.logger.debug("list_record4: {}".format(list_record))
        # [{'pos_index': ['Index A'], 'publish_status': 'public', 'feedback_mail': ['wekosoftware@nii.ac.jp'], 'edit_mode': 'Keep', 'metadata': {'pubdate': '2021-03-19', 'item_1617186331708': [{'subitem_1551255647225': 'ja_conference paperITEM00000001(public_open_access_open_access_simple)', 'subitem_1551255648112': 'ja'}, {'subitem_1551255647225': 'en_conference paperITEM00000001(public_open_access_simple)', 'subitem_1551255648112': 'en'}], 'item_1617186385884': [{'subitem_1551255720400': 'Alternative Title', 'subitem_1551255721061': 'en'}, {'subitem_1551255720400': 'Alternative Title', 'subitem_1551255721061': 'ja'}], 'item_1617186419668': [{'creatorAffiliations': [{'affiliationNameIdentifiers': [{'affiliationNameIdentifier': '0000000121691048', 'affiliationNameIdentifierScheme': 'ISNI', 'affiliationNameIdentifierURI': 'http://isni.org/isni/0000000121691048'}], 'affiliationNames': [{'affiliationName': 'University', 'affiliationNameLang': 'en'}]}], 'creatorMails': [{'creatorMail': 'wekosoftware@nii.ac.jp'}], 'creatorNames': [{'creatorName': '情報, 太郎', 'creatorNameLang': 'ja'}, {'creatorName': 'ジョウホウ, タロウ', 'creatorNameLang': 'ja-Kana'}, {'creatorName': 'Joho, Taro', 'creatorNameLang': 'en'}], 'familyNames': [{'familyName': '情報', 'familyNameLang': 'ja'}, {'familyName': 'ジョウホウ', 'familyNameLang': 'ja-Kana'}, {'familyName': 'Joho', 'familyNameLang': 'en'}], 'givenNames': [{'givenName': '太郎', 'givenNameLang': 'ja'}, {'givenName': 'タロウ', 'givenNameLang': 'ja-Kana'}, {'givenName': 'Taro', 'givenNameLang': 'en'}], 'nameIdentifiers': [{'nameIdentifier': '4', 'nameIdentifierScheme': 'WEKO'}, {'nameIdentifier': 'xxxxxxx', 'nameIdentifierScheme': 'ORCID', 'nameIdentifierURI': 'https://orcid.org/'}, {'nameIdentifier': 'xxxxxxx', 'nameIdentifierScheme': 'CiNii', 'nameIdentifierURI': 'https://ci.nii.ac.jp/'}, {'nameIdentifier': 'zzzzzzz', 'nameIdentifierScheme': 'KAKEN2', 'nameIdentifierURI': 'https://kaken.nii.ac.jp/'}]}, {'creatorMails': [{'creatorMail': 'wekosoftware@nii.ac.jp'}], 'creatorNames': [{'creatorName': '情報, 太郎', 'creatorNameLang': 'ja'}, {'creatorName': 'ジョウホウ, タロウ', 'creatorNameLang': 'ja-Kana'}, {'creatorName': 'Joho, Taro', 'creatorNameLang': 'en'}], 'familyNames': [{'familyName': '情報', 'familyNameLang': 'ja'}, {'familyName': 'ジョウホウ', 'familyNameLang': 'ja-Kana'}, {'familyName': 'Joho', 'familyNameLang': 'en'}], 'givenNames': [{'givenName': '太郎', 'givenNameLang': 'ja'}, {'givenName': 'タロウ', 'givenNameLang': 'ja-Kana'}, {'givenName': 'Taro', 'givenNameLang': 'en'}], 'nameIdentifiers': [{'nameIdentifier': 'xxxxxxx', 'nameIdentifierScheme': 'ORCID', 'nameIdentifierURI': 'https://orcid.org/'}, {'nameIdentifier': 'xxxxxxx', 'nameIdentifierScheme': 'CiNii', 'nameIdentifierURI': 'https://ci.nii.ac.jp/'}, {'nameIdentifier': 'zzzzzzz', 'nameIdentifierScheme': 'KAKEN2', 'nameIdentifierURI': 'https://kaken.nii.ac.jp/'}]}, {'creatorMails': [{'creatorMail': 'wekosoftware@nii.ac.jp'}], 'creatorNames': [{'creatorName': '情報, 太郎', 'creatorNameLang': 'ja'}, {'creatorName': 'ジョウホウ, タロウ', 'creatorNameLang': 'ja-Kana'}, {'creatorName': 'Joho, Taro', 'creatorNameLang': 'en'}], 'familyNames': [{'familyName': '情報', 'familyNameLang': 'ja'}, {'familyName': 'ジョウホウ', 'familyNameLang': 'ja-Kana'}, {'familyName': 'Joho', 'familyNameLang': 'en'}], 'givenNames': [{'givenName': '太郎', 'givenNameLang': 'ja'}, {'givenName': 'タロウ', 'givenNameLang': 'ja-Kana'}, {'givenName': 'Taro', 'givenNameLang': 'en'}], 'nameIdentifiers': [{'nameIdentifier': 'xxxxxxx', 'nameIdentifierScheme': 'ORCID', 'nameIdentifierURI': 'https://orcid.org/'}, {'nameIdentifier': 'xxxxxxx', 'nameIdentifierScheme': 'CiNii', 'nameIdentifierURI': 'https://ci.nii.ac.jp/'}, {'nameIdentifier': 'zzzzzzz', 'nameIdentifierScheme': 'KAKEN2', 'nameIdentifierURI': 'https://kaken.nii.ac.jp/'}]}], 'item_1617349709064': [{'contributorMails': [{'contributorMail': 'wekosoftware@nii.ac.jp'}], 'contributorNames': [{'contributorName': '情報, 太郎', 'lang': 'ja'}, {'contributorName': 'ジョウホウ, タロウ', 'lang': 'ja-Kana'}, {'contributorName': 'Joho, Taro', 'lang': 'en'}], 'contributorType': 'ContactPerson', 'familyNames': [{'familyName': '情報', 'familyNameLang': 'ja'}, {'familyName': 'ジョウホウ', 'familyNameLang': 'ja-Kana'}, {'familyName': 'Joho', 'familyNameLang': 'en'}], 'givenNames': [{'givenName': '太郎', 'givenNameLang': 'ja'}, {'givenName': 'タロウ', 'givenNameLang': 'ja-Kana'}, {'givenName': 'Taro', 'givenNameLang': 'en'}], 'nameIdentifiers': [{'nameIdentifier': 'xxxxxxx', 'nameIdentifierScheme': 'ORCID', 'nameIdentifierURI': 'https://orcid.org/'}, {'nameIdentifier': 'xxxxxxx', 'nameIdentifierScheme': 'CiNii', 'nameIdentifierURI': 'https://ci.nii.ac.jp/'}, {'nameIdentifier': 'xxxxxxx', 'nameIdentifierScheme': 'KAKEN2', 'nameIdentifierURI': 'https://kaken.nii.ac.jp/'}]}], 'item_1617186476635': {'subitem_1522299639480': 'open access', 'subitem_1600958577026': 'http://purl.org/coar/access_right/c_abf2'}, 'item_1617351524846': {'subitem_1523260933860': 'Unknown'}, 'item_1617186499011': [{'subitem_1522650717957': 'ja', 'subitem_1522650727486': 'http://localhost', 'subitem_1522651041219': 'Rights Information'}], 'item_1617610673286': [{'nameIdentifiers': [{'nameIdentifier': 'xxxxxx', 'nameIdentifierScheme': 'ORCID', 'nameIdentifierURI': 'https://orcid.org/'}], 'rightHolderNames': [{'rightHolderLanguage': 'ja', 'rightHolderName': 'Right Holder Name'}]}], 'item_1617186609386': [{'subitem_1522299896455': 'ja', 'subitem_1522300014469': 'Other', 'subitem_1522300048512': 'http://localhost/', 'subitem_1523261968819': 'Sibject1'}], 'item_1617186626617': [{'subitem_description': 'Description\nDescription<br/>Description', 'subitem_description_language': 'en', 'subitem_description_type': 'Abstract'}, {'subitem_description': '概要\n概要\n概要\n概要', 'subitem_description_language': 'ja', 'subitem_description_type': 'Abstract'}], 'item_1617186643794': [{'subitem_1522300295150': 'en', 'subitem_1522300316516': 'Publisher'}], 'item_1617186660861': [{'subitem_1522300695726': 'Available', 'subitem_1522300722591': '2021-06-30'}], 'item_1617186702042': [{'subitem_1551255818386': 'jpn'}], 'item_1617258105262': {'resourcetype': 'conference paper', 'resourceuri': 'http://purl.org/coar/resource_type/c_5794'}, 'item_1617349808926': {'subitem_1523263171732': 'Version'}, 'item_1617265215918': {'subitem_1522305645492': 'AO', 'subitem_1600292170262': 'http://purl.org/coar/version/c_b1a7d7d4d402bcce'}, 'item_1617186783814': [{'subitem_identifier_type': 'URI', 'subitem_identifier_uri': 'http://localhost'}], 'item_1617353299429': [{'subitem_1522306207484': 'isVersionOf', 'subitem_1522306287251': {'subitem_1522306382014': 'arXiv', 'subitem_1522306436033': 'xxxxx'}, 'subitem_1523320863692': [{'subitem_1523320867455': 'en', 'subitem_1523320909613': 'Related Title'}]}], 'item_1617186859717': [{'subitem_1522658018441': 'en', 'subitem_1522658031721': 'Temporal'}], 'item_1617186882738': [{'subitem_geolocation_place': [{'subitem_geolocation_place_text': 'Japan'}]}], 'item_1617186901218': [{'subitem_1522399143519': {'subitem_1522399281603': 'ISNI', 'subitem_1522399333375': 'http://xxx'}, 'subitem_1522399412622': [{'subitem_1522399416691': 'en', 'subitem_1522737543681': 'Funder Name'}], 'subitem_1522399571623': {'subitem_1522399585738': 'Award URI', 'subitem_1522399628911': 'Award Number'}, 'subitem_1522399651758': [{'subitem_1522721910626': 'en', 'subitem_1522721929892': 'Award Title'}]}], 'item_1617186920753': [{'subitem_1522646500366': 'ISSN', 'subitem_1522646572813': 'xxxx-xxxx-xxxx'}], 'item_1617186941041': [{'subitem_1522650068558': 'en', 'subitem_1522650091861': 'Source Title'}], 'item_1617186959569': {'subitem_1551256328147': '1'}, 'item_1617186981471': {'subitem_1551256294723': '111'}, 'item_1617186994930': {'subitem_1551256248092': '12'}, 'item_1617187024783': {'subitem_1551256198917': '1'}, 'item_1617187045071': {'subitem_1551256185532': '3'}, 'item_1617187112279': [{'subitem_1551256126428': 'Degree Name', 'subitem_1551256129013': 'en'}], 'item_1617187136212': {'subitem_1551256096004': '2021-06-30'}, 'item_1617944105607': [{'subitem_1551256015892': [{'subitem_1551256027296': 'xxxxxx', 'subitem_1551256029891': 'kakenhi'}], 'subitem_1551256037922': [{'subitem_1551256042287': 'Degree Grantor Name', 'subitem_1551256047619': 'en'}]}], 'item_1617187187528': [{'subitem_1599711633003': [{'subitem_1599711636923': 'Conference Name', 'subitem_1599711645590': 'ja'}], 'subitem_1599711655652': '1', 'subitem_1599711660052': [{'subitem_1599711680082': 'Sponsor', 'subitem_1599711686511': 'ja'}], 'subitem_1599711699392': {'subitem_1599711704251': '2020/12/11', 'subitem_1599711712451': '1', 'subitem_1599711727603': '12', 'subitem_1599711731891': '2000', 'subitem_1599711735410': '1', 'subitem_1599711739022': '12', 'subitem_1599711743722': '2020', 'subitem_1599711745532': 'ja'}, 'subitem_1599711758470': [{'subitem_1599711769260': 'Conference Venue', 'subitem_1599711775943': 'ja'}], 'subitem_1599711788485': [{'subitem_1599711798761': 'Conference Place', 'subitem_1599711803382': 'ja'}], 'subitem_1599711813532': 'JPN'}], 'item_1617605131499': [{'accessrole': 'open_access', 'date': [{'dateType': 'Available', 'dateValue': '2021-07-12'}], 'displaytype': 'simple', 'filename': '1KB.pdf', 'filesize': [{'value': '1 KB'}], 'format': 'text/plain'}, {'filename': ''}], 'item_1617620223087': [{'subitem_1565671149650': 'ja', 'subitem_1565671169640': 'Banner Headline', 'subitem_1565671178623': 'Subheading'}, {'subitem_1565671149650': 'en', 'subitem_1565671169640': 'Banner Headline', 'subitem_1565671178623': 'Subheding'}]}, 'file_path': ['file00000001/1KB.pdf', ''], 'item_type_name': 'デフォルトアイテムタイプ（フル）', 'item_type_id': 15, '$schema': 'https://localhost:8443/items/jsonschema/15', 'identifier_key': 'item_1617186819068', 'errors': None, 'status': 'new', 'id': None, 'item_title': 'ja_conference paperITEM00000001(public_open_access_open_access_simple)'}]
        handle_check_id(list_record)

        handle_check_and_prepare_index_tree(list_record, all_index_permission, can_edit_indexes)
        # current_app.logger.debug("list_record5: {}".format(list_record))
        # [{'pos_index': ['Index A'], 'publish_status': 'public', 'feedback_mail': ['wekosoftware@nii.ac.jp'], 'edit_mode': 'Keep', 'metadata': {'pubdate': '2021-03-19', 'item_1617186331708': [{'subitem_1551255647225': 'ja_conference paperITEM00000001(public_open_access_open_access_simple)', 'subitem_1551255648112': 'ja'}, {'subitem_1551255647225': 'en_conference paperITEM00000001(public_open_access_simple)', 'subitem_1551255648112': 'en'}], 'item_1617186385884': [{'subitem_1551255720400': 'Alternative Title', 'subitem_1551255721061': 'en'}, {'subitem_1551255720400': 'Alternative Title', 'subitem_1551255721061': 'ja'}], 'item_1617186419668': [{'creatorAffiliations': [{'affiliationNameIdentifiers': [{'affiliationNameIdentifier': '0000000121691048', 'affiliationNameIdentifierScheme': 'ISNI', 'affiliationNameIdentifierURI': 'http://isni.org/isni/0000000121691048'}], 'affiliationNames': [{'affiliationName': 'University', 'affiliationNameLang': 'en'}]}], 'creatorMails': [{'creatorMail': 'wekosoftware@nii.ac.jp'}], 'creatorNames': [{'creatorName': '情報, 太郎', 'creatorNameLang': 'ja'}, {'creatorName': 'ジョウホウ, タロウ', 'creatorNameLang': 'ja-Kana'}, {'creatorName': 'Joho, Taro', 'creatorNameLang': 'en'}], 'familyNames': [{'familyName': '情報', 'familyNameLang': 'ja'}, {'familyName': 'ジョウホウ', 'familyNameLang': 'ja-Kana'}, {'familyName': 'Joho', 'familyNameLang': 'en'}], 'givenNames': [{'givenName': '太郎', 'givenNameLang': 'ja'}, {'givenName': 'タロウ', 'givenNameLang': 'ja-Kana'}, {'givenName': 'Taro', 'givenNameLang': 'en'}], 'nameIdentifiers': [{'nameIdentifier': '4', 'nameIdentifierScheme': 'WEKO'}, {'nameIdentifier': 'xxxxxxx', 'nameIdentifierScheme': 'ORCID', 'nameIdentifierURI': 'https://orcid.org/'}, {'nameIdentifier': 'xxxxxxx', 'nameIdentifierScheme': 'CiNii', 'nameIdentifierURI': 'https://ci.nii.ac.jp/'}, {'nameIdentifier': 'zzzzzzz', 'nameIdentifierScheme': 'KAKEN2', 'nameIdentifierURI': 'https://kaken.nii.ac.jp/'}]}, {'creatorMails': [{'creatorMail': 'wekosoftware@nii.ac.jp'}], 'creatorNames': [{'creatorName': '情報, 太郎', 'creatorNameLang': 'ja'}, {'creatorName': 'ジョウホウ, タロウ', 'creatorNameLang': 'ja-Kana'}, {'creatorName': 'Joho, Taro', 'creatorNameLang': 'en'}], 'familyNames': [{'familyName': '情報', 'familyNameLang': 'ja'}, {'familyName': 'ジョウホウ', 'familyNameLang': 'ja-Kana'}, {'familyName': 'Joho', 'familyNameLang': 'en'}], 'givenNames': [{'givenName': '太郎', 'givenNameLang': 'ja'}, {'givenName': 'タロウ', 'givenNameLang': 'ja-Kana'}, {'givenName': 'Taro', 'givenNameLang': 'en'}], 'nameIdentifiers': [{'nameIdentifier': 'xxxxxxx', 'nameIdentifierScheme': 'ORCID', 'nameIdentifierURI': 'https://orcid.org/'}, {'nameIdentifier': 'xxxxxxx', 'nameIdentifierScheme': 'CiNii', 'nameIdentifierURI': 'https://ci.nii.ac.jp/'}, {'nameIdentifier': 'zzzzzzz', 'nameIdentifierScheme': 'KAKEN2', 'nameIdentifierURI': 'https://kaken.nii.ac.jp/'}]}, {'creatorMails': [{'creatorMail': 'wekosoftware@nii.ac.jp'}], 'creatorNames': [{'creatorName': '情報, 太郎', 'creatorNameLang': 'ja'}, {'creatorName': 'ジョウホウ, タロウ', 'creatorNameLang': 'ja-Kana'}, {'creatorName': 'Joho, Taro', 'creatorNameLang': 'en'}], 'familyNames': [{'familyName': '情報', 'familyNameLang': 'ja'}, {'familyName': 'ジョウホウ', 'familyNameLang': 'ja-Kana'}, {'familyName': 'Joho', 'familyNameLang': 'en'}], 'givenNames': [{'givenName': '太郎', 'givenNameLang': 'ja'}, {'givenName': 'タロウ', 'givenNameLang': 'ja-Kana'}, {'givenName': 'Taro', 'givenNameLang': 'en'}], 'nameIdentifiers': [{'nameIdentifier': 'xxxxxxx', 'nameIdentifierScheme': 'ORCID', 'nameIdentifierURI': 'https://orcid.org/'}, {'nameIdentifier': 'xxxxxxx', 'nameIdentifierScheme': 'CiNii', 'nameIdentifierURI': 'https://ci.nii.ac.jp/'}, {'nameIdentifier': 'zzzzzzz', 'nameIdentifierScheme': 'KAKEN2', 'nameIdentifierURI': 'https://kaken.nii.ac.jp/'}]}], 'item_1617349709064': [{'contributorMails': [{'contributorMail': 'wekosoftware@nii.ac.jp'}], 'contributorNames': [{'contributorName': '情報, 太郎', 'lang': 'ja'}, {'contributorName': 'ジョウホウ, タロウ', 'lang': 'ja-Kana'}, {'contributorName': 'Joho, Taro', 'lang': 'en'}], 'contributorType': 'ContactPerson', 'familyNames': [{'familyName': '情報', 'familyNameLang': 'ja'}, {'familyName': 'ジョウホウ', 'familyNameLang': 'ja-Kana'}, {'familyName': 'Joho', 'familyNameLang': 'en'}], 'givenNames': [{'givenName': '太郎', 'givenNameLang': 'ja'}, {'givenName': 'タロウ', 'givenNameLang': 'ja-Kana'}, {'givenName': 'Taro', 'givenNameLang': 'en'}], 'nameIdentifiers': [{'nameIdentifier': 'xxxxxxx', 'nameIdentifierScheme': 'ORCID', 'nameIdentifierURI': 'https://orcid.org/'}, {'nameIdentifier': 'xxxxxxx', 'nameIdentifierScheme': 'CiNii', 'nameIdentifierURI': 'https://ci.nii.ac.jp/'}, {'nameIdentifier': 'xxxxxxx', 'nameIdentifierScheme': 'KAKEN2', 'nameIdentifierURI': 'https://kaken.nii.ac.jp/'}]}], 'item_1617186476635': {'subitem_1522299639480': 'open access', 'subitem_1600958577026': 'http://purl.org/coar/access_right/c_abf2'}, 'item_1617351524846': {'subitem_1523260933860': 'Unknown'}, 'item_1617186499011': [{'subitem_1522650717957': 'ja', 'subitem_1522650727486': 'http://localhost', 'subitem_1522651041219': 'Rights Information'}], 'item_1617610673286': [{'nameIdentifiers': [{'nameIdentifier': 'xxxxxx', 'nameIdentifierScheme': 'ORCID', 'nameIdentifierURI': 'https://orcid.org/'}], 'rightHolderNames': [{'rightHolderLanguage': 'ja', 'rightHolderName': 'Right Holder Name'}]}], 'item_1617186609386': [{'subitem_1522299896455': 'ja', 'subitem_1522300014469': 'Other', 'subitem_1522300048512': 'http://localhost/', 'subitem_1523261968819': 'Sibject1'}], 'item_1617186626617': [{'subitem_description': 'Description\nDescription<br/>Description', 'subitem_description_language': 'en', 'subitem_description_type': 'Abstract'}, {'subitem_description': '概要\n概要\n概要\n概要', 'subitem_description_language': 'ja', 'subitem_description_type': 'Abstract'}], 'item_1617186643794': [{'subitem_1522300295150': 'en', 'subitem_1522300316516': 'Publisher'}], 'item_1617186660861': [{'subitem_1522300695726': 'Available', 'subitem_1522300722591': '2021-06-30'}], 'item_1617186702042': [{'subitem_1551255818386': 'jpn'}], 'item_1617258105262': {'resourcetype': 'conference paper', 'resourceuri': 'http://purl.org/coar/resource_type/c_5794'}, 'item_1617349808926': {'subitem_1523263171732': 'Version'}, 'item_1617265215918': {'subitem_1522305645492': 'AO', 'subitem_1600292170262': 'http://purl.org/coar/version/c_b1a7d7d4d402bcce'}, 'item_1617186783814': [{'subitem_identifier_type': 'URI', 'subitem_identifier_uri': 'http://localhost'}], 'item_1617353299429': [{'subitem_1522306207484': 'isVersionOf', 'subitem_1522306287251': {'subitem_1522306382014': 'arXiv', 'subitem_1522306436033': 'xxxxx'}, 'subitem_1523320863692': [{'subitem_1523320867455': 'en', 'subitem_1523320909613': 'Related Title'}]}], 'item_1617186859717': [{'subitem_1522658018441': 'en', 'subitem_1522658031721': 'Temporal'}], 'item_1617186882738': [{'subitem_geolocation_place': [{'subitem_geolocation_place_text': 'Japan'}]}], 'item_1617186901218': [{'subitem_1522399143519': {'subitem_1522399281603': 'ISNI', 'subitem_1522399333375': 'http://xxx'}, 'subitem_1522399412622': [{'subitem_1522399416691': 'en', 'subitem_1522737543681': 'Funder Name'}], 'subitem_1522399571623': {'subitem_1522399585738': 'Award URI', 'subitem_1522399628911': 'Award Number'}, 'subitem_1522399651758': [{'subitem_1522721910626': 'en', 'subitem_1522721929892': 'Award Title'}]}], 'item_1617186920753': [{'subitem_1522646500366': 'ISSN', 'subitem_1522646572813': 'xxxx-xxxx-xxxx'}], 'item_1617186941041': [{'subitem_1522650068558': 'en', 'subitem_1522650091861': 'Source Title'}], 'item_1617186959569': {'subitem_1551256328147': '1'}, 'item_1617186981471': {'subitem_1551256294723': '111'}, 'item_1617186994930': {'subitem_1551256248092': '12'}, 'item_1617187024783': {'subitem_1551256198917': '1'}, 'item_1617187045071': {'subitem_1551256185532': '3'}, 'item_1617187112279': [{'subitem_1551256126428': 'Degree Name', 'subitem_1551256129013': 'en'}], 'item_1617187136212': {'subitem_1551256096004': '2021-06-30'}, 'item_1617944105607': [{'subitem_1551256015892': [{'subitem_1551256027296': 'xxxxxx', 'subitem_1551256029891': 'kakenhi'}], 'subitem_1551256037922': [{'subitem_1551256042287': 'Degree Grantor Name', 'subitem_1551256047619': 'en'}]}], 'item_1617187187528': [{'subitem_1599711633003': [{'subitem_1599711636923': 'Conference Name', 'subitem_1599711645590': 'ja'}], 'subitem_1599711655652': '1', 'subitem_1599711660052': [{'subitem_1599711680082': 'Sponsor', 'subitem_1599711686511': 'ja'}], 'subitem_1599711699392': {'subitem_1599711704251': '2020/12/11', 'subitem_1599711712451': '1', 'subitem_1599711727603': '12', 'subitem_1599711731891': '2000', 'subitem_1599711735410': '1', 'subitem_1599711739022': '12', 'subitem_1599711743722': '2020', 'subitem_1599711745532': 'ja'}, 'subitem_1599711758470': [{'subitem_1599711769260': 'Conference Venue', 'subitem_1599711775943': 'ja'}], 'subitem_1599711788485': [{'subitem_1599711798761': 'Conference Place', 'subitem_1599711803382': 'ja'}], 'subitem_1599711813532': 'JPN'}], 'item_1617605131499': [{'accessrole': 'open_access', 'date': [{'dateType': 'Available', 'dateValue': '2021-07-12'}], 'displaytype': 'simple', 'filename': '1KB.pdf', 'filesize': [{'value': '1 KB'}], 'format': 'text/plain'}, {'filename': ''}], 'item_1617620223087': [{'subitem_1565671149650': 'ja', 'subitem_1565671169640': 'Banner Headline', 'subitem_1565671178623': 'Subheading'}, {'subitem_1565671149650': 'en', 'subitem_1565671169640': 'Banner Headline', 'subitem_1565671178623': 'Subheding'}], 'path': [1031]}, 'file_path': ['file00000001/1KB.pdf', ''], 'item_type_name': 'デフォルトアイテムタイプ（フル）', 'item_type_id': 15, '$schema': 'https://localhost:8443/items/jsonschema/15', 'identifier_key': 'item_1617186819068', 'errors': None, 'status': 'new', 'id': None, 'item_title': 'ja_conference paperITEM00000001(public_open_access_open_access_simple)'}]
        handle_check_and_prepare_publish_status(list_record)
        # current_app.logger.debug("list_record6: {}".format(list_record))
        # [{'pos_index': ['Index A'], 'publish_status': 'public', 'feedback_mail': ['wekosoftware@nii.ac.jp'], 'edit_mode': 'Keep', 'metadata': {'pubdate': '2021-03-19', 'item_1617186331708': [{'subitem_1551255647225': 'ja_conference paperITEM00000001(public_open_access_open_access_simple)', 'subitem_1551255648112': 'ja'}, {'subitem_1551255647225': 'en_conference paperITEM00000001(public_open_access_simple)', 'subitem_1551255648112': 'en'}], 'item_1617186385884': [{'subitem_1551255720400': 'Alternative Title', 'subitem_1551255721061': 'en'}, {'subitem_1551255720400': 'Alternative Title', 'subitem_1551255721061': 'ja'}], 'item_1617186419668': [{'creatorAffiliations': [{'affiliationNameIdentifiers': [{'affiliationNameIdentifier': '0000000121691048', 'affiliationNameIdentifierScheme': 'ISNI', 'affiliationNameIdentifierURI': 'http://isni.org/isni/0000000121691048'}], 'affiliationNames': [{'affiliationName': 'University', 'affiliationNameLang': 'en'}]}], 'creatorMails': [{'creatorMail': 'wekosoftware@nii.ac.jp'}], 'creatorNames': [{'creatorName': '情報, 太郎', 'creatorNameLang': 'ja'}, {'creatorName': 'ジョウホウ, タロウ', 'creatorNameLang': 'ja-Kana'}, {'creatorName': 'Joho, Taro', 'creatorNameLang': 'en'}], 'familyNames': [{'familyName': '情報', 'familyNameLang': 'ja'}, {'familyName': 'ジョウホウ', 'familyNameLang': 'ja-Kana'}, {'familyName': 'Joho', 'familyNameLang': 'en'}], 'givenNames': [{'givenName': '太郎', 'givenNameLang': 'ja'}, {'givenName': 'タロウ', 'givenNameLang': 'ja-Kana'}, {'givenName': 'Taro', 'givenNameLang': 'en'}], 'nameIdentifiers': [{'nameIdentifier': '4', 'nameIdentifierScheme': 'WEKO'}, {'nameIdentifier': 'xxxxxxx', 'nameIdentifierScheme': 'ORCID', 'nameIdentifierURI': 'https://orcid.org/'}, {'nameIdentifier': 'xxxxxxx', 'nameIdentifierScheme': 'CiNii', 'nameIdentifierURI': 'https://ci.nii.ac.jp/'}, {'nameIdentifier': 'zzzzzzz', 'nameIdentifierScheme': 'KAKEN2', 'nameIdentifierURI': 'https://kaken.nii.ac.jp/'}]}, {'creatorMails': [{'creatorMail': 'wekosoftware@nii.ac.jp'}], 'creatorNames': [{'creatorName': '情報, 太郎', 'creatorNameLang': 'ja'}, {'creatorName': 'ジョウホウ, タロウ', 'creatorNameLang': 'ja-Kana'}, {'creatorName': 'Joho, Taro', 'creatorNameLang': 'en'}], 'familyNames': [{'familyName': '情報', 'familyNameLang': 'ja'}, {'familyName': 'ジョウホウ', 'familyNameLang': 'ja-Kana'}, {'familyName': 'Joho', 'familyNameLang': 'en'}], 'givenNames': [{'givenName': '太郎', 'givenNameLang': 'ja'}, {'givenName': 'タロウ', 'givenNameLang': 'ja-Kana'}, {'givenName': 'Taro', 'givenNameLang': 'en'}], 'nameIdentifiers': [{'nameIdentifier': 'xxxxxxx', 'nameIdentifierScheme': 'ORCID', 'nameIdentifierURI': 'https://orcid.org/'}, {'nameIdentifier': 'xxxxxxx', 'nameIdentifierScheme': 'CiNii', 'nameIdentifierURI': 'https://ci.nii.ac.jp/'}, {'nameIdentifier': 'zzzzzzz', 'nameIdentifierScheme': 'KAKEN2', 'nameIdentifierURI': 'https://kaken.nii.ac.jp/'}]}, {'creatorMails': [{'creatorMail': 'wekosoftware@nii.ac.jp'}], 'creatorNames': [{'creatorName': '情報, 太郎', 'creatorNameLang': 'ja'}, {'creatorName': 'ジョウホウ, タロウ', 'creatorNameLang': 'ja-Kana'}, {'creatorName': 'Joho, Taro', 'creatorNameLang': 'en'}], 'familyNames': [{'familyName': '情報', 'familyNameLang': 'ja'}, {'familyName': 'ジョウホウ', 'familyNameLang': 'ja-Kana'}, {'familyName': 'Joho', 'familyNameLang': 'en'}], 'givenNames': [{'givenName': '太郎', 'givenNameLang': 'ja'}, {'givenName': 'タロウ', 'givenNameLang': 'ja-Kana'}, {'givenName': 'Taro', 'givenNameLang': 'en'}], 'nameIdentifiers': [{'nameIdentifier': 'xxxxxxx', 'nameIdentifierScheme': 'ORCID', 'nameIdentifierURI': 'https://orcid.org/'}, {'nameIdentifier': 'xxxxxxx', 'nameIdentifierScheme': 'CiNii', 'nameIdentifierURI': 'https://ci.nii.ac.jp/'}, {'nameIdentifier': 'zzzzzzz', 'nameIdentifierScheme': 'KAKEN2', 'nameIdentifierURI': 'https://kaken.nii.ac.jp/'}]}], 'item_1617349709064': [{'contributorMails': [{'contributorMail': 'wekosoftware@nii.ac.jp'}], 'contributorNames': [{'contributorName': '情報, 太郎', 'lang': 'ja'}, {'contributorName': 'ジョウホウ, タロウ', 'lang': 'ja-Kana'}, {'contributorName': 'Joho, Taro', 'lang': 'en'}], 'contributorType': 'ContactPerson', 'familyNames': [{'familyName': '情報', 'familyNameLang': 'ja'}, {'familyName': 'ジョウホウ', 'familyNameLang': 'ja-Kana'}, {'familyName': 'Joho', 'familyNameLang': 'en'}], 'givenNames': [{'givenName': '太郎', 'givenNameLang': 'ja'}, {'givenName': 'タロウ', 'givenNameLang': 'ja-Kana'}, {'givenName': 'Taro', 'givenNameLang': 'en'}], 'nameIdentifiers': [{'nameIdentifier': 'xxxxxxx', 'nameIdentifierScheme': 'ORCID', 'nameIdentifierURI': 'https://orcid.org/'}, {'nameIdentifier': 'xxxxxxx', 'nameIdentifierScheme': 'CiNii', 'nameIdentifierURI': 'https://ci.nii.ac.jp/'}, {'nameIdentifier': 'xxxxxxx', 'nameIdentifierScheme': 'KAKEN2', 'nameIdentifierURI': 'https://kaken.nii.ac.jp/'}]}], 'item_1617186476635': {'subitem_1522299639480': 'open access', 'subitem_1600958577026': 'http://purl.org/coar/access_right/c_abf2'}, 'item_1617351524846': {'subitem_1523260933860': 'Unknown'}, 'item_1617186499011': [{'subitem_1522650717957': 'ja', 'subitem_1522650727486': 'http://localhost', 'subitem_1522651041219': 'Rights Information'}], 'item_1617610673286': [{'nameIdentifiers': [{'nameIdentifier': 'xxxxxx', 'nameIdentifierScheme': 'ORCID', 'nameIdentifierURI': 'https://orcid.org/'}], 'rightHolderNames': [{'rightHolderLanguage': 'ja', 'rightHolderName': 'Right Holder Name'}]}], 'item_1617186609386': [{'subitem_1522299896455': 'ja', 'subitem_1522300014469': 'Other', 'subitem_1522300048512': 'http://localhost/', 'subitem_1523261968819': 'Sibject1'}], 'item_1617186626617': [{'subitem_description': 'Description\nDescription<br/>Description', 'subitem_description_language': 'en', 'subitem_description_type': 'Abstract'}, {'subitem_description': '概要\n概要\n概要\n概要', 'subitem_description_language': 'ja', 'subitem_description_type': 'Abstract'}], 'item_1617186643794': [{'subitem_1522300295150': 'en', 'subitem_1522300316516': 'Publisher'}], 'item_1617186660861': [{'subitem_1522300695726': 'Available', 'subitem_1522300722591': '2021-06-30'}], 'item_1617186702042': [{'subitem_1551255818386': 'jpn'}], 'item_1617258105262': {'resourcetype': 'conference paper', 'resourceuri': 'http://purl.org/coar/resource_type/c_5794'}, 'item_1617349808926': {'subitem_1523263171732': 'Version'}, 'item_1617265215918': {'subitem_1522305645492': 'AO', 'subitem_1600292170262': 'http://purl.org/coar/version/c_b1a7d7d4d402bcce'}, 'item_1617186783814': [{'subitem_identifier_type': 'URI', 'subitem_identifier_uri': 'http://localhost'}], 'item_1617353299429': [{'subitem_1522306207484': 'isVersionOf', 'subitem_1522306287251': {'subitem_1522306382014': 'arXiv', 'subitem_1522306436033': 'xxxxx'}, 'subitem_1523320863692': [{'subitem_1523320867455': 'en', 'subitem_1523320909613': 'Related Title'}]}], 'item_1617186859717': [{'subitem_1522658018441': 'en', 'subitem_1522658031721': 'Temporal'}], 'item_1617186882738': [{'subitem_geolocation_place': [{'subitem_geolocation_place_text': 'Japan'}]}], 'item_1617186901218': [{'subitem_1522399143519': {'subitem_1522399281603': 'ISNI', 'subitem_1522399333375': 'http://xxx'}, 'subitem_1522399412622': [{'subitem_1522399416691': 'en', 'subitem_1522737543681': 'Funder Name'}], 'subitem_1522399571623': {'subitem_1522399585738': 'Award URI', 'subitem_1522399628911': 'Award Number'}, 'subitem_1522399651758': [{'subitem_1522721910626': 'en', 'subitem_1522721929892': 'Award Title'}]}], 'item_1617186920753': [{'subitem_1522646500366': 'ISSN', 'subitem_1522646572813': 'xxxx-xxxx-xxxx'}], 'item_1617186941041': [{'subitem_1522650068558': 'en', 'subitem_1522650091861': 'Source Title'}], 'item_1617186959569': {'subitem_1551256328147': '1'}, 'item_1617186981471': {'subitem_1551256294723': '111'}, 'item_1617186994930': {'subitem_1551256248092': '12'}, 'item_1617187024783': {'subitem_1551256198917': '1'}, 'item_1617187045071': {'subitem_1551256185532': '3'}, 'item_1617187112279': [{'subitem_1551256126428': 'Degree Name', 'subitem_1551256129013': 'en'}], 'item_1617187136212': {'subitem_1551256096004': '2021-06-30'}, 'item_1617944105607': [{'subitem_1551256015892': [{'subitem_1551256027296': 'xxxxxx', 'subitem_1551256029891': 'kakenhi'}], 'subitem_1551256037922': [{'subitem_1551256042287': 'Degree Grantor Name', 'subitem_1551256047619': 'en'}]}], 'item_1617187187528': [{'subitem_1599711633003': [{'subitem_1599711636923': 'Conference Name', 'subitem_1599711645590': 'ja'}], 'subitem_1599711655652': '1', 'subitem_1599711660052': [{'subitem_1599711680082': 'Sponsor', 'subitem_1599711686511': 'ja'}], 'subitem_1599711699392': {'subitem_1599711704251': '2020/12/11', 'subitem_1599711712451': '1', 'subitem_1599711727603': '12', 'subitem_1599711731891': '2000', 'subitem_1599711735410': '1', 'subitem_1599711739022': '12', 'subitem_1599711743722': '2020', 'subitem_1599711745532': 'ja'}, 'subitem_1599711758470': [{'subitem_1599711769260': 'Conference Venue', 'subitem_1599711775943': 'ja'}], 'subitem_1599711788485': [{'subitem_1599711798761': 'Conference Place', 'subitem_1599711803382': 'ja'}], 'subitem_1599711813532': 'JPN'}], 'item_1617605131499': [{'accessrole': 'open_access', 'date': [{'dateType': 'Available', 'dateValue': '2021-07-12'}], 'displaytype': 'simple', 'filename': '1KB.pdf', 'filesize': [{'value': '1 KB'}], 'format': 'text/plain'}, {'filename': ''}], 'item_1617620223087': [{'subitem_1565671149650': 'ja', 'subitem_1565671169640': 'Banner Headline', 'subitem_1565671178623': 'Subheading'}, {'subitem_1565671149650': 'en', 'subitem_1565671169640': 'Banner Headline', 'subitem_1565671178623': 'Subheding'}], 'path': [1031]}, 'file_path': ['file00000001/1KB.pdf', ''], 'item_type_name': 'デフォルトアイテムタイプ（フル）', 'item_type_id': 15, '$schema': 'https://localhost:8443/items/jsonschema/15', 'identifier_key': 'item_1617186819068', 'errors': None, 'status': 'new', 'id': None, 'item_title': 'ja_conference paperITEM00000001(public_open_access_open_access_simple)'}]
        handle_check_and_prepare_feedback_mail(list_record)
        # current_app.logger.debug("list_record7: {}".format(list_record))
        # [{'pos_index': ['Index A'], 'publish_status': 'public', 'feedback_mail': ['wekosoftware@nii.ac.jp'], 'edit_mode': 'Keep', 'metadata': {'pubdate': '2021-03-19', 'item_1617186331708': [{'subitem_1551255647225': 'ja_conference paperITEM00000001(public_open_access_open_access_simple)', 'subitem_1551255648112': 'ja'}, {'subitem_1551255647225': 'en_conference paperITEM00000001(public_open_access_simple)', 'subitem_1551255648112': 'en'}], 'item_1617186385884': [{'subitem_1551255720400': 'Alternative Title', 'subitem_1551255721061': 'en'}, {'subitem_1551255720400': 'Alternative Title', 'subitem_1551255721061': 'ja'}], 'item_1617186419668': [{'creatorAffiliations': [{'affiliationNameIdentifiers': [{'affiliationNameIdentifier': '0000000121691048', 'affiliationNameIdentifierScheme': 'ISNI', 'affiliationNameIdentifierURI': 'http://isni.org/isni/0000000121691048'}], 'affiliationNames': [{'affiliationName': 'University', 'affiliationNameLang': 'en'}]}], 'creatorMails': [{'creatorMail': 'wekosoftware@nii.ac.jp'}], 'creatorNames': [{'creatorName': '情報, 太郎', 'creatorNameLang': 'ja'}, {'creatorName': 'ジョウホウ, タロウ', 'creatorNameLang': 'ja-Kana'}, {'creatorName': 'Joho, Taro', 'creatorNameLang': 'en'}], 'familyNames': [{'familyName': '情報', 'familyNameLang': 'ja'}, {'familyName': 'ジョウホウ', 'familyNameLang': 'ja-Kana'}, {'familyName': 'Joho', 'familyNameLang': 'en'}], 'givenNames': [{'givenName': '太郎', 'givenNameLang': 'ja'}, {'givenName': 'タロウ', 'givenNameLang': 'ja-Kana'}, {'givenName': 'Taro', 'givenNameLang': 'en'}], 'nameIdentifiers': [{'nameIdentifier': '4', 'nameIdentifierScheme': 'WEKO'}, {'nameIdentifier': 'xxxxxxx', 'nameIdentifierScheme': 'ORCID', 'nameIdentifierURI': 'https://orcid.org/'}, {'nameIdentifier': 'xxxxxxx', 'nameIdentifierScheme': 'CiNii', 'nameIdentifierURI': 'https://ci.nii.ac.jp/'}, {'nameIdentifier': 'zzzzzzz', 'nameIdentifierScheme': 'KAKEN2', 'nameIdentifierURI': 'https://kaken.nii.ac.jp/'}]}, {'creatorMails': [{'creatorMail': 'wekosoftware@nii.ac.jp'}], 'creatorNames': [{'creatorName': '情報, 太郎', 'creatorNameLang': 'ja'}, {'creatorName': 'ジョウホウ, タロウ', 'creatorNameLang': 'ja-Kana'}, {'creatorName': 'Joho, Taro', 'creatorNameLang': 'en'}], 'familyNames': [{'familyName': '情報', 'familyNameLang': 'ja'}, {'familyName': 'ジョウホウ', 'familyNameLang': 'ja-Kana'}, {'familyName': 'Joho', 'familyNameLang': 'en'}], 'givenNames': [{'givenName': '太郎', 'givenNameLang': 'ja'}, {'givenName': 'タロウ', 'givenNameLang': 'ja-Kana'}, {'givenName': 'Taro', 'givenNameLang': 'en'}], 'nameIdentifiers': [{'nameIdentifier': 'xxxxxxx', 'nameIdentifierScheme': 'ORCID', 'nameIdentifierURI': 'https://orcid.org/'}, {'nameIdentifier': 'xxxxxxx', 'nameIdentifierScheme': 'CiNii', 'nameIdentifierURI': 'https://ci.nii.ac.jp/'}, {'nameIdentifier': 'zzzzzzz', 'nameIdentifierScheme': 'KAKEN2', 'nameIdentifierURI': 'https://kaken.nii.ac.jp/'}]}, {'creatorMails': [{'creatorMail': 'wekosoftware@nii.ac.jp'}], 'creatorNames': [{'creatorName': '情報, 太郎', 'creatorNameLang': 'ja'}, {'creatorName': 'ジョウホウ, タロウ', 'creatorNameLang': 'ja-Kana'}, {'creatorName': 'Joho, Taro', 'creatorNameLang': 'en'}], 'familyNames': [{'familyName': '情報', 'familyNameLang': 'ja'}, {'familyName': 'ジョウホウ', 'familyNameLang': 'ja-Kana'}, {'familyName': 'Joho', 'familyNameLang': 'en'}], 'givenNames': [{'givenName': '太郎', 'givenNameLang': 'ja'}, {'givenName': 'タロウ', 'givenNameLang': 'ja-Kana'}, {'givenName': 'Taro', 'givenNameLang': 'en'}], 'nameIdentifiers': [{'nameIdentifier': 'xxxxxxx', 'nameIdentifierScheme': 'ORCID', 'nameIdentifierURI': 'https://orcid.org/'}, {'nameIdentifier': 'xxxxxxx', 'nameIdentifierScheme': 'CiNii', 'nameIdentifierURI': 'https://ci.nii.ac.jp/'}, {'nameIdentifier': 'zzzzzzz', 'nameIdentifierScheme': 'KAKEN2', 'nameIdentifierURI': 'https://kaken.nii.ac.jp/'}]}], 'item_1617349709064': [{'contributorMails': [{'contributorMail': 'wekosoftware@nii.ac.jp'}], 'contributorNames': [{'contributorName': '情報, 太郎', 'lang': 'ja'}, {'contributorName': 'ジョウホウ, タロウ', 'lang': 'ja-Kana'}, {'contributorName': 'Joho, Taro', 'lang': 'en'}], 'contributorType': 'ContactPerson', 'familyNames': [{'familyName': '情報', 'familyNameLang': 'ja'}, {'familyName': 'ジョウホウ', 'familyNameLang': 'ja-Kana'}, {'familyName': 'Joho', 'familyNameLang': 'en'}], 'givenNames': [{'givenName': '太郎', 'givenNameLang': 'ja'}, {'givenName': 'タロウ', 'givenNameLang': 'ja-Kana'}, {'givenName': 'Taro', 'givenNameLang': 'en'}], 'nameIdentifiers': [{'nameIdentifier': 'xxxxxxx', 'nameIdentifierScheme': 'ORCID', 'nameIdentifierURI': 'https://orcid.org/'}, {'nameIdentifier': 'xxxxxxx', 'nameIdentifierScheme': 'CiNii', 'nameIdentifierURI': 'https://ci.nii.ac.jp/'}, {'nameIdentifier': 'xxxxxxx', 'nameIdentifierScheme': 'KAKEN2', 'nameIdentifierURI': 'https://kaken.nii.ac.jp/'}]}], 'item_1617186476635': {'subitem_1522299639480': 'open access', 'subitem_1600958577026': 'http://purl.org/coar/access_right/c_abf2'}, 'item_1617351524846': {'subitem_1523260933860': 'Unknown'}, 'item_1617186499011': [{'subitem_1522650717957': 'ja', 'subitem_1522650727486': 'http://localhost', 'subitem_1522651041219': 'Rights Information'}], 'item_1617610673286': [{'nameIdentifiers': [{'nameIdentifier': 'xxxxxx', 'nameIdentifierScheme': 'ORCID', 'nameIdentifierURI': 'https://orcid.org/'}], 'rightHolderNames': [{'rightHolderLanguage': 'ja', 'rightHolderName': 'Right Holder Name'}]}], 'item_1617186609386': [{'subitem_1522299896455': 'ja', 'subitem_1522300014469': 'Other', 'subitem_1522300048512': 'http://localhost/', 'subitem_1523261968819': 'Sibject1'}], 'item_1617186626617': [{'subitem_description': 'Description\nDescription<br/>Description', 'subitem_description_language': 'en', 'subitem_description_type': 'Abstract'}, {'subitem_description': '概要\n概要\n概要\n概要', 'subitem_description_language': 'ja', 'subitem_description_type': 'Abstract'}], 'item_1617186643794': [{'subitem_1522300295150': 'en', 'subitem_1522300316516': 'Publisher'}], 'item_1617186660861': [{'subitem_1522300695726': 'Available', 'subitem_1522300722591': '2021-06-30'}], 'item_1617186702042': [{'subitem_1551255818386': 'jpn'}], 'item_1617258105262': {'resourcetype': 'conference paper', 'resourceuri': 'http://purl.org/coar/resource_type/c_5794'}, 'item_1617349808926': {'subitem_1523263171732': 'Version'}, 'item_1617265215918': {'subitem_1522305645492': 'AO', 'subitem_1600292170262': 'http://purl.org/coar/version/c_b1a7d7d4d402bcce'}, 'item_1617186783814': [{'subitem_identifier_type': 'URI', 'subitem_identifier_uri': 'http://localhost'}], 'item_1617353299429': [{'subitem_1522306207484': 'isVersionOf', 'subitem_1522306287251': {'subitem_1522306382014': 'arXiv', 'subitem_1522306436033': 'xxxxx'}, 'subitem_1523320863692': [{'subitem_1523320867455': 'en', 'subitem_1523320909613': 'Related Title'}]}], 'item_1617186859717': [{'subitem_1522658018441': 'en', 'subitem_1522658031721': 'Temporal'}], 'item_1617186882738': [{'subitem_geolocation_place': [{'subitem_geolocation_place_text': 'Japan'}]}], 'item_1617186901218': [{'subitem_1522399143519': {'subitem_1522399281603': 'ISNI', 'subitem_1522399333375': 'http://xxx'}, 'subitem_1522399412622': [{'subitem_1522399416691': 'en', 'subitem_1522737543681': 'Funder Name'}], 'subitem_1522399571623': {'subitem_1522399585738': 'Award URI', 'subitem_1522399628911': 'Award Number'}, 'subitem_1522399651758': [{'subitem_1522721910626': 'en', 'subitem_1522721929892': 'Award Title'}]}], 'item_1617186920753': [{'subitem_1522646500366': 'ISSN', 'subitem_1522646572813': 'xxxx-xxxx-xxxx'}], 'item_1617186941041': [{'subitem_1522650068558': 'en', 'subitem_1522650091861': 'Source Title'}], 'item_1617186959569': {'subitem_1551256328147': '1'}, 'item_1617186981471': {'subitem_1551256294723': '111'}, 'item_1617186994930': {'subitem_1551256248092': '12'}, 'item_1617187024783': {'subitem_1551256198917': '1'}, 'item_1617187045071': {'subitem_1551256185532': '3'}, 'item_1617187112279': [{'subitem_1551256126428': 'Degree Name', 'subitem_1551256129013': 'en'}], 'item_1617187136212': {'subitem_1551256096004': '2021-06-30'}, 'item_1617944105607': [{'subitem_1551256015892': [{'subitem_1551256027296': 'xxxxxx', 'subitem_1551256029891': 'kakenhi'}], 'subitem_1551256037922': [{'subitem_1551256042287': 'Degree Grantor Name', 'subitem_1551256047619': 'en'}]}], 'item_1617187187528': [{'subitem_1599711633003': [{'subitem_1599711636923': 'Conference Name', 'subitem_1599711645590': 'ja'}], 'subitem_1599711655652': '1', 'subitem_1599711660052': [{'subitem_1599711680082': 'Sponsor', 'subitem_1599711686511': 'ja'}], 'subitem_1599711699392': {'subitem_1599711704251': '2020/12/11', 'subitem_1599711712451': '1', 'subitem_1599711727603': '12', 'subitem_1599711731891': '2000', 'subitem_1599711735410': '1', 'subitem_1599711739022': '12', 'subitem_1599711743722': '2020', 'subitem_1599711745532': 'ja'}, 'subitem_1599711758470': [{'subitem_1599711769260': 'Conference Venue', 'subitem_1599711775943': 'ja'}], 'subitem_1599711788485': [{'subitem_1599711798761': 'Conference Place', 'subitem_1599711803382': 'ja'}], 'subitem_1599711813532': 'JPN'}], 'item_1617605131499': [{'accessrole': 'open_access', 'date': [{'dateType': 'Available', 'dateValue': '2021-07-12'}], 'displaytype': 'simple', 'filename': '1KB.pdf', 'filesize': [{'value': '1 KB'}], 'format': 'text/plain'}, {'filename': ''}], 'item_1617620223087': [{'subitem_1565671149650': 'ja', 'subitem_1565671169640': 'Banner Headline', 'subitem_1565671178623': 'Subheading'}, {'subitem_1565671149650': 'en', 'subitem_1565671169640': 'Banner Headline', 'subitem_1565671178623': 'Subheding'}], 'path': [1031], 'feedback_mail_list': [{'email': 'wekosoftware@nii.ac.jp', 'author_id': ''}]}, 'file_path': ['file00000001/1KB.pdf', ''], 'item_type_name': 'デフォルトアイテムタイプ（フル）', 'item_type_id': 15, '$schema': 'https://localhost:8443/items/jsonschema/15', 'identifier_key': 'item_1617186819068', 'errors': None, 'status': 'new', 'id': None, 'item_title': 'ja_conference paperITEM00000001(public_open_access_open_access_simple)'}]
        handle_check_file_metadata(list_record, data_path)
        # current_app.logger.debug("list_record8: {}".format(list_record))
        # [{'pos_index': ['Index A'], 'publish_status': 'public', 'feedback_mail': ['wekosoftware@nii.ac.jp'], 'edit_mode': 'Keep', 'metadata': {'pubdate': '2021-03-19', 'item_1617186331708': [{'subitem_1551255647225': 'ja_conference paperITEM00000001(public_open_access_open_access_simple)', 'subitem_1551255648112': 'ja'}, {'subitem_1551255647225': 'en_conference paperITEM00000001(public_open_access_simple)', 'subitem_1551255648112': 'en'}], 'item_1617186385884': [{'subitem_1551255720400': 'Alternative Title', 'subitem_1551255721061': 'en'}, {'subitem_1551255720400': 'Alternative Title', 'subitem_1551255721061': 'ja'}], 'item_1617186419668': [{'creatorAffiliations': [{'affiliationNameIdentifiers': [{'affiliationNameIdentifier': '0000000121691048', 'affiliationNameIdentifierScheme': 'ISNI', 'affiliationNameIdentifierURI': 'http://isni.org/isni/0000000121691048'}], 'affiliationNames': [{'affiliationName': 'University', 'affiliationNameLang': 'en'}]}], 'creatorMails': [{'creatorMail': 'wekosoftware@nii.ac.jp'}], 'creatorNames': [{'creatorName': '情報, 太郎', 'creatorNameLang': 'ja'}, {'creatorName': 'ジョウホウ, タロウ', 'creatorNameLang': 'ja-Kana'}, {'creatorName': 'Joho, Taro', 'creatorNameLang': 'en'}], 'familyNames': [{'familyName': '情報', 'familyNameLang': 'ja'}, {'familyName': 'ジョウホウ', 'familyNameLang': 'ja-Kana'}, {'familyName': 'Joho', 'familyNameLang': 'en'}], 'givenNames': [{'givenName': '太郎', 'givenNameLang': 'ja'}, {'givenName': 'タロウ', 'givenNameLang': 'ja-Kana'}, {'givenName': 'Taro', 'givenNameLang': 'en'}], 'nameIdentifiers': [{'nameIdentifier': '4', 'nameIdentifierScheme': 'WEKO'}, {'nameIdentifier': 'xxxxxxx', 'nameIdentifierScheme': 'ORCID', 'nameIdentifierURI': 'https://orcid.org/'}, {'nameIdentifier': 'xxxxxxx', 'nameIdentifierScheme': 'CiNii', 'nameIdentifierURI': 'https://ci.nii.ac.jp/'}, {'nameIdentifier': 'zzzzzzz', 'nameIdentifierScheme': 'KAKEN2', 'nameIdentifierURI': 'https://kaken.nii.ac.jp/'}]}, {'creatorMails': [{'creatorMail': 'wekosoftware@nii.ac.jp'}], 'creatorNames': [{'creatorName': '情報, 太郎', 'creatorNameLang': 'ja'}, {'creatorName': 'ジョウホウ, タロウ', 'creatorNameLang': 'ja-Kana'}, {'creatorName': 'Joho, Taro', 'creatorNameLang': 'en'}], 'familyNames': [{'familyName': '情報', 'familyNameLang': 'ja'}, {'familyName': 'ジョウホウ', 'familyNameLang': 'ja-Kana'}, {'familyName': 'Joho', 'familyNameLang': 'en'}], 'givenNames': [{'givenName': '太郎', 'givenNameLang': 'ja'}, {'givenName': 'タロウ', 'givenNameLang': 'ja-Kana'}, {'givenName': 'Taro', 'givenNameLang': 'en'}], 'nameIdentifiers': [{'nameIdentifier': 'xxxxxxx', 'nameIdentifierScheme': 'ORCID', 'nameIdentifierURI': 'https://orcid.org/'}, {'nameIdentifier': 'xxxxxxx', 'nameIdentifierScheme': 'CiNii', 'nameIdentifierURI': 'https://ci.nii.ac.jp/'}, {'nameIdentifier': 'zzzzzzz', 'nameIdentifierScheme': 'KAKEN2', 'nameIdentifierURI': 'https://kaken.nii.ac.jp/'}]}, {'creatorMails': [{'creatorMail': 'wekosoftware@nii.ac.jp'}], 'creatorNames': [{'creatorName': '情報, 太郎', 'creatorNameLang': 'ja'}, {'creatorName': 'ジョウホウ, タロウ', 'creatorNameLang': 'ja-Kana'}, {'creatorName': 'Joho, Taro', 'creatorNameLang': 'en'}], 'familyNames': [{'familyName': '情報', 'familyNameLang': 'ja'}, {'familyName': 'ジョウホウ', 'familyNameLang': 'ja-Kana'}, {'familyName': 'Joho', 'familyNameLang': 'en'}], 'givenNames': [{'givenName': '太郎', 'givenNameLang': 'ja'}, {'givenName': 'タロウ', 'givenNameLang': 'ja-Kana'}, {'givenName': 'Taro', 'givenNameLang': 'en'}], 'nameIdentifiers': [{'nameIdentifier': 'xxxxxxx', 'nameIdentifierScheme': 'ORCID', 'nameIdentifierURI': 'https://orcid.org/'}, {'nameIdentifier': 'xxxxxxx', 'nameIdentifierScheme': 'CiNii', 'nameIdentifierURI': 'https://ci.nii.ac.jp/'}, {'nameIdentifier': 'zzzzzzz', 'nameIdentifierScheme': 'KAKEN2', 'nameIdentifierURI': 'https://kaken.nii.ac.jp/'}]}], 'item_1617349709064': [{'contributorMails': [{'contributorMail': 'wekosoftware@nii.ac.jp'}], 'contributorNames': [{'contributorName': '情報, 太郎', 'lang': 'ja'}, {'contributorName': 'ジョウホウ, タロウ', 'lang': 'ja-Kana'}, {'contributorName': 'Joho, Taro', 'lang': 'en'}], 'contributorType': 'ContactPerson', 'familyNames': [{'familyName': '情報', 'familyNameLang': 'ja'}, {'familyName': 'ジョウホウ', 'familyNameLang': 'ja-Kana'}, {'familyName': 'Joho', 'familyNameLang': 'en'}], 'givenNames': [{'givenName': '太郎', 'givenNameLang': 'ja'}, {'givenName': 'タロウ', 'givenNameLang': 'ja-Kana'}, {'givenName': 'Taro', 'givenNameLang': 'en'}], 'nameIdentifiers': [{'nameIdentifier': 'xxxxxxx', 'nameIdentifierScheme': 'ORCID', 'nameIdentifierURI': 'https://orcid.org/'}, {'nameIdentifier': 'xxxxxxx', 'nameIdentifierScheme': 'CiNii', 'nameIdentifierURI': 'https://ci.nii.ac.jp/'}, {'nameIdentifier': 'xxxxxxx', 'nameIdentifierScheme': 'KAKEN2', 'nameIdentifierURI': 'https://kaken.nii.ac.jp/'}]}], 'item_1617186476635': {'subitem_1522299639480': 'open access', 'subitem_1600958577026': 'http://purl.org/coar/access_right/c_abf2'}, 'item_1617351524846': {'subitem_1523260933860': 'Unknown'}, 'item_1617186499011': [{'subitem_1522650717957': 'ja', 'subitem_1522650727486': 'http://localhost', 'subitem_1522651041219': 'Rights Information'}], 'item_1617610673286': [{'nameIdentifiers': [{'nameIdentifier': 'xxxxxx', 'nameIdentifierScheme': 'ORCID', 'nameIdentifierURI': 'https://orcid.org/'}], 'rightHolderNames': [{'rightHolderLanguage': 'ja', 'rightHolderName': 'Right Holder Name'}]}], 'item_1617186609386': [{'subitem_1522299896455': 'ja', 'subitem_1522300014469': 'Other', 'subitem_1522300048512': 'http://localhost/', 'subitem_1523261968819': 'Sibject1'}], 'item_1617186626617': [{'subitem_description': 'Description\nDescription<br/>Description', 'subitem_description_language': 'en', 'subitem_description_type': 'Abstract'}, {'subitem_description': '概要\n概要\n概要\n概要', 'subitem_description_language': 'ja', 'subitem_description_type': 'Abstract'}], 'item_1617186643794': [{'subitem_1522300295150': 'en', 'subitem_1522300316516': 'Publisher'}], 'item_1617186660861': [{'subitem_1522300695726': 'Available', 'subitem_1522300722591': '2021-06-30'}], 'item_1617186702042': [{'subitem_1551255818386': 'jpn'}], 'item_1617258105262': {'resourcetype': 'conference paper', 'resourceuri': 'http://purl.org/coar/resource_type/c_5794'}, 'item_1617349808926': {'subitem_1523263171732': 'Version'}, 'item_1617265215918': {'subitem_1522305645492': 'AO', 'subitem_1600292170262': 'http://purl.org/coar/version/c_b1a7d7d4d402bcce'}, 'item_1617186783814': [{'subitem_identifier_type': 'URI', 'subitem_identifier_uri': 'http://localhost'}], 'item_1617353299429': [{'subitem_1522306207484': 'isVersionOf', 'subitem_1522306287251': {'subitem_1522306382014': 'arXiv', 'subitem_1522306436033': 'xxxxx'}, 'subitem_1523320863692': [{'subitem_1523320867455': 'en', 'subitem_1523320909613': 'Related Title'}]}], 'item_1617186859717': [{'subitem_1522658018441': 'en', 'subitem_1522658031721': 'Temporal'}], 'item_1617186882738': [{'subitem_geolocation_place': [{'subitem_geolocation_place_text': 'Japan'}]}], 'item_1617186901218': [{'subitem_1522399143519': {'subitem_1522399281603': 'ISNI', 'subitem_1522399333375': 'http://xxx'}, 'subitem_1522399412622': [{'subitem_1522399416691': 'en', 'subitem_1522737543681': 'Funder Name'}], 'subitem_1522399571623': {'subitem_1522399585738': 'Award URI', 'subitem_1522399628911': 'Award Number'}, 'subitem_1522399651758': [{'subitem_1522721910626': 'en', 'subitem_1522721929892': 'Award Title'}]}], 'item_1617186920753': [{'subitem_1522646500366': 'ISSN', 'subitem_1522646572813': 'xxxx-xxxx-xxxx'}], 'item_1617186941041': [{'subitem_1522650068558': 'en', 'subitem_1522650091861': 'Source Title'}], 'item_1617186959569': {'subitem_1551256328147': '1'}, 'item_1617186981471': {'subitem_1551256294723': '111'}, 'item_1617186994930': {'subitem_1551256248092': '12'}, 'item_1617187024783': {'subitem_1551256198917': '1'}, 'item_1617187045071': {'subitem_1551256185532': '3'}, 'item_1617187112279': [{'subitem_1551256126428': 'Degree Name', 'subitem_1551256129013': 'en'}], 'item_1617187136212': {'subitem_1551256096004': '2021-06-30'}, 'item_1617944105607': [{'subitem_1551256015892': [{'subitem_1551256027296': 'xxxxxx', 'subitem_1551256029891': 'kakenhi'}], 'subitem_1551256037922': [{'subitem_1551256042287': 'Degree Grantor Name', 'subitem_1551256047619': 'en'}]}], 'item_1617187187528': [{'subitem_1599711633003': [{'subitem_1599711636923': 'Conference Name', 'subitem_1599711645590': 'ja'}], 'subitem_1599711655652': '1', 'subitem_1599711660052': [{'subitem_1599711680082': 'Sponsor', 'subitem_1599711686511': 'ja'}], 'subitem_1599711699392': {'subitem_1599711704251': '2020/12/11', 'subitem_1599711712451': '1', 'subitem_1599711727603': '12', 'subitem_1599711731891': '2000', 'subitem_1599711735410': '1', 'subitem_1599711739022': '12', 'subitem_1599711743722': '2020', 'subitem_1599711745532': 'ja'}, 'subitem_1599711758470': [{'subitem_1599711769260': 'Conference Venue', 'subitem_1599711775943': 'ja'}], 'subitem_1599711788485': [{'subitem_1599711798761': 'Conference Place', 'subitem_1599711803382': 'ja'}], 'subitem_1599711813532': 'JPN'}], 'item_1617605131499': [{'accessrole': 'open_access', 'date': [{'dateType': 'Available', 'dateValue': '2021-07-12'}], 'displaytype': 'simple', 'filename': '1KB.pdf', 'filesize': [{'value': '1 KB'}], 'format': 'text/plain'}], 'item_1617620223087': [{'subitem_1565671149650': 'ja', 'subitem_1565671169640': 'Banner Headline', 'subitem_1565671178623': 'Subheading'}, {'subitem_1565671149650': 'en', 'subitem_1565671169640': 'Banner Headline', 'subitem_1565671178623': 'Subheding'}], 'path': [1031], 'feedback_mail_list': [{'email': 'wekosoftware@nii.ac.jp', 'author_id': ''}]}, 'file_path': ['file00000001/1KB.pdf', ''], 'item_type_name': 'デフォルトアイテムタイプ（フル）', 'item_type_id': 15, '$schema': 'https://localhost:8443/items/jsonschema/15', 'identifier_key': 'item_1617186819068', 'errors': None, 'status': 'new', 'id': None, 'item_title': 'ja_conference paperITEM00000001(public_open_access_open_access_simple)', 'filenames': [{'id': '.metadata.item_1617605131499[0].filename', 'filename': '1KB.pdf'}, {'id': '.metadata.item_1617605131499[1].filename', 'filename': ''}]}]

        if not is_gakuninrdm:
            handle_check_cnri(list_record)
            handle_check_doi_indexes(list_record)
            handle_check_doi_ra(list_record)
            #current_app.logger.error(list_record)
            handle_check_doi(list_record)
        result["list_record"] = list_record
    except Exception as ex:
        error = _("Internal server error")
        if isinstance(ex, zipfile.BadZipFile):
            error = _(
                "The format of the specified file {} does not"
                + " support import. Please specify one of the"
                + " following formats: zip, tar, gztar, bztar,"
                + " xztar."
            ).format(filename)
        elif isinstance(ex, FileNotFoundError):
            error = _(
                "The csv/tsv file was not found in the specified file {}."
                + " Check if the directory structure is correct."
            ).format(filename)
        elif isinstance(ex, UnicodeDecodeError):
            error = ex.reason
        elif (
            ex.args
            and len(ex.args)
            and isinstance(ex.args[0], dict)
            and ex.args[0].get("error_msg")
        ):
            error = ex.args[0].get("error_msg")
        result["error"] = error
        current_app.logger.error("-" * 60)
        traceback.print_exc(file=sys.stdout)
        current_app.logger.error("-" * 60)
    return result


def unpackage_import_file(data_path: str, file_name: str, file_format: str, force_new=False, is_change_identifier=False):
    """Getting record data from CSV/TSV file.

    :argument
        data_path -- Path of csv file.
        file_name -- CSV/TSV file name.
        file_format -- File format.
        force_new -- Force to new item.
    :return
        return -- List records.

    """
    file_path = "{}/{}".format(data_path, file_name)
    data = read_stats_file(file_path, file_name, file_format)
    # current_app.logger.debug("data: {}".format(data))
    list_record = data.get("data_list")
    # current_app.logger.debug('list_record1: {}'.format(list_record))
    # [{'pos_index': ['Index A'], 'publish_status': 'public', 'feedback_mail': ['wekosoftware@nii.ac.jp'], 'edit_mode': 'Keep', 'metadata': {'pubdate': '2021-03-19', 'item_1617186331708': [{'subitem_1551255647225': 'ja_conference paperITEM00000001(public_open_access_open_access_simple)', 'subitem_1551255648112': 'ja'}, {'subitem_1551255647225': 'en_conference paperITEM00000001(public_open_access_simple)', 'subitem_1551255648112': 'en'}], 'item_1617186385884': [{'subitem_1551255720400': 'Alternative Title', 'subitem_1551255721061': 'en'}, {'subitem_1551255720400': 'Alternative Title', 'subitem_1551255721061': 'ja'}], 'item_1617186419668': [{'creatorAffiliations': [{'affiliationNameIdentifiers': [{'affiliationNameIdentifier': '0000000121691048', 'affiliationNameIdentifierScheme': 'ISNI', 'affiliationNameIdentifierURI': 'http://isni.org/isni/0000000121691048'}], 'affiliationNames': [{'affiliationName': 'University', 'affiliationNameLang': 'en'}]}], 'creatorMails': [{'creatorMail': 'wekosoftware@nii.ac.jp'}], 'creatorNames': [{'creatorName': '情報, 太郎', 'creatorNameLang': 'ja'}, {'creatorName': 'ジョウホウ, タロウ', 'creatorNameLang': 'ja-Kana'}, {'creatorName': 'Joho, Taro', 'creatorNameLang': 'en'}], 'familyNames': [{'familyName': '情報', 'familyNameLang': 'ja'}, {'familyName': 'ジョウホウ', 'familyNameLang': 'ja-Kana'}, {'familyName': 'Joho', 'familyNameLang': 'en'}], 'givenNames': [{'givenName': '太郎', 'givenNameLang': 'ja'}, {'givenName': 'タロウ', 'givenNameLang': 'ja-Kana'}, {'givenName': 'Taro', 'givenNameLang': 'en'}], 'nameIdentifiers': [{'nameIdentifier': '4', 'nameIdentifierScheme': 'WEKO'}, {'nameIdentifier': 'xxxxxxx', 'nameIdentifierScheme': 'ORCID', 'nameIdentifierURI': 'https://orcid.org/'}, {'nameIdentifier': 'xxxxxxx', 'nameIdentifierScheme': 'CiNii', 'nameIdentifierURI': 'https://ci.nii.ac.jp/'}, {'nameIdentifier': 'zzzzzzz', 'nameIdentifierScheme': 'KAKEN2', 'nameIdentifierURI': 'https://kaken.nii.ac.jp/'}]}, {'creatorMails': [{'creatorMail': 'wekosoftware@nii.ac.jp'}], 'creatorNames': [{'creatorName': '情報, 太郎', 'creatorNameLang': 'ja'}, {'creatorName': 'ジョウホウ, タロウ', 'creatorNameLang': 'ja-Kana'}, {'creatorName': 'Joho, Taro', 'creatorNameLang': 'en'}], 'familyNames': [{'familyName': '情報', 'familyNameLang': 'ja'}, {'familyName': 'ジョウホウ', 'familyNameLang': 'ja-Kana'}, {'familyName': 'Joho', 'familyNameLang': 'en'}], 'givenNames': [{'givenName': '太郎', 'givenNameLang': 'ja'}, {'givenName': 'タロウ', 'givenNameLang': 'ja-Kana'}, {'givenName': 'Taro', 'givenNameLang': 'en'}], 'nameIdentifiers': [{'nameIdentifier': 'xxxxxxx', 'nameIdentifierScheme': 'ORCID', 'nameIdentifierURI': 'https://orcid.org/'}, {'nameIdentifier': 'xxxxxxx', 'nameIdentifierScheme': 'CiNii', 'nameIdentifierURI': 'https://ci.nii.ac.jp/'}, {'nameIdentifier': 'zzzzzzz', 'nameIdentifierScheme': 'KAKEN2', 'nameIdentifierURI': 'https://kaken.nii.ac.jp/'}]}, {'creatorMails': [{'creatorMail': 'wekosoftware@nii.ac.jp'}], 'creatorNames': [{'creatorName': '情報, 太郎', 'creatorNameLang': 'ja'}, {'creatorName': 'ジョウホウ, タロウ', 'creatorNameLang': 'ja-Kana'}, {'creatorName': 'Joho, Taro', 'creatorNameLang': 'en'}], 'familyNames': [{'familyName': '情報', 'familyNameLang': 'ja'}, {'familyName': 'ジョウホウ', 'familyNameLang': 'ja-Kana'}, {'familyName': 'Joho', 'familyNameLang': 'en'}], 'givenNames': [{'givenName': '太郎', 'givenNameLang': 'ja'}, {'givenName': 'タロウ', 'givenNameLang': 'ja-Kana'}, {'givenName': 'Taro', 'givenNameLang': 'en'}], 'nameIdentifiers': [{'nameIdentifier': 'xxxxxxx', 'nameIdentifierScheme': 'ORCID', 'nameIdentifierURI': 'https://orcid.org/'}, {'nameIdentifier': 'xxxxxxx', 'nameIdentifierScheme': 'CiNii', 'nameIdentifierURI': 'https://ci.nii.ac.jp/'}, {'nameIdentifier': 'zzzzzzz', 'nameIdentifierScheme': 'KAKEN2', 'nameIdentifierURI': 'https://kaken.nii.ac.jp/'}]}], 'item_1617349709064': [{'contributorMails': [{'contributorMail': 'wekosoftware@nii.ac.jp'}], 'contributorNames': [{'contributorName': '情報, 太郎', 'lang': 'ja'}, {'contributorName': 'ジョウホウ, タロウ', 'lang': 'ja-Kana'}, {'contributorName': 'Joho, Taro', 'lang': 'en'}], 'contributorType': 'ContactPerson', 'familyNames': [{'familyName': '情報', 'familyNameLang': 'ja'}, {'familyName': 'ジョウホウ', 'familyNameLang': 'ja-Kana'}, {'familyName': 'Joho', 'familyNameLang': 'en'}], 'givenNames': [{'givenName': '太郎', 'givenNameLang': 'ja'}, {'givenName': 'タロウ', 'givenNameLang': 'ja-Kana'}, {'givenName': 'Taro', 'givenNameLang': 'en'}], 'nameIdentifiers': [{'nameIdentifier': 'xxxxxxx', 'nameIdentifierScheme': 'ORCID', 'nameIdentifierURI': 'https://orcid.org/'}, {'nameIdentifier': 'xxxxxxx', 'nameIdentifierScheme': 'CiNii', 'nameIdentifierURI': 'https://ci.nii.ac.jp/'}, {'nameIdentifier': 'xxxxxxx', 'nameIdentifierScheme': 'KAKEN2', 'nameIdentifierURI': 'https://kaken.nii.ac.jp/'}]}], 'item_1617186476635': {'subitem_1522299639480': 'open access', 'subitem_1600958577026': 'http://purl.org/coar/access_right/c_abf2'}, 'item_1617351524846': {'subitem_1523260933860': 'Unknown'}, 'item_1617186499011': [{'subitem_1522650717957': 'ja', 'subitem_1522650727486': 'http://localhost', 'subitem_1522651041219': 'Rights Information'}], 'item_1617610673286': [{'nameIdentifiers': [{'nameIdentifier': 'xxxxxx', 'nameIdentifierScheme': 'ORCID', 'nameIdentifierURI': 'https://orcid.org/'}], 'rightHolderNames': [{'rightHolderLanguage': 'ja', 'rightHolderName': 'Right Holder Name'}]}], 'item_1617186609386': [{'subitem_1522299896455': 'ja', 'subitem_1522300014469': 'Other', 'subitem_1522300048512': 'http://localhost/', 'subitem_1523261968819': 'Sibject1'}], 'item_1617186626617': [{'subitem_description': 'Description\nDescription<br/>Description', 'subitem_description_language': 'en', 'subitem_description_type': 'Abstract'}, {'subitem_description': '概要\n概要\n概要\n概要', 'subitem_description_language': 'ja', 'subitem_description_type': 'Abstract'}], 'item_1617186643794': [{'subitem_1522300295150': 'en', 'subitem_1522300316516': 'Publisher'}], 'item_1617186660861': [{'subitem_1522300695726': 'Available', 'subitem_1522300722591': '2021-06-30'}], 'item_1617186702042': [{'subitem_1551255818386': 'jpn'}], 'item_1617258105262': {'resourcetype': 'conference paper', 'resourceuri': 'http://purl.org/coar/resource_type/c_5794'}, 'item_1617349808926': {'subitem_1523263171732': 'Version'}, 'item_1617265215918': {'subitem_1522305645492': 'AO', 'subitem_1600292170262': 'http://purl.org/coar/version/c_b1a7d7d4d402bcce'}, 'item_1617186783814': [{'subitem_identifier_type': 'URI', 'subitem_identifier_uri': 'http://localhost'}], 'item_1617353299429': [{'subitem_1522306207484': 'isVersionOf', 'subitem_1522306287251': {'subitem_1522306382014': 'arXiv', 'subitem_1522306436033': 'xxxxx'}, 'subitem_1523320863692': [{'subitem_1523320867455': 'en', 'subitem_1523320909613': 'Related Title'}]}], 'item_1617186859717': [{'subitem_1522658018441': 'en', 'subitem_1522658031721': 'Temporal'}], 'item_1617186882738': [{'subitem_geolocation_place': [{'subitem_geolocation_place_text': 'Japan'}]}], 'item_1617186901218': [{'subitem_1522399143519': {'subitem_1522399281603': 'ISNI', 'subitem_1522399333375': 'http://xxx'}, 'subitem_1522399412622': [{'subitem_1522399416691': 'en', 'subitem_1522737543681': 'Funder Name'}], 'subitem_1522399571623': {'subitem_1522399585738': 'Award URI', 'subitem_1522399628911': 'Award Number'}, 'subitem_1522399651758': [{'subitem_1522721910626': 'en', 'subitem_1522721929892': 'Award Title'}]}], 'item_1617186920753': [{'subitem_1522646500366': 'ISSN', 'subitem_1522646572813': 'xxxx-xxxx-xxxx'}], 'item_1617186941041': [{'subitem_1522650068558': 'en', 'subitem_1522650091861': 'Source Title'}], 'item_1617186959569': {'subitem_1551256328147': '1'}, 'item_1617186981471': {'subitem_1551256294723': '111'}, 'item_1617186994930': {'subitem_1551256248092': '12'}, 'item_1617187024783': {'subitem_1551256198917': '1'}, 'item_1617187045071': {'subitem_1551256185532': '3'}, 'item_1617187112279': [{'subitem_1551256126428': 'Degree Name', 'subitem_1551256129013': 'en'}], 'item_1617187136212': {'subitem_1551256096004': '2021-06-30'}, 'item_1617944105607': [{'subitem_1551256015892': [{'subitem_1551256027296': 'xxxxxx', 'subitem_1551256029891': 'kakenhi'}], 'subitem_1551256037922': [{'subitem_1551256042287': 'Degree Grantor Name', 'subitem_1551256047619': 'en'}]}], 'item_1617187187528': [{'subitem_1599711633003': [{'subitem_1599711636923': 'Conference Name', 'subitem_1599711645590': 'ja'}], 'subitem_1599711655652': '1', 'subitem_1599711660052': [{'subitem_1599711680082': 'Sponsor', 'subitem_1599711686511': 'ja'}], 'subitem_1599711699392': {'subitem_1599711704251': '2020/12/11', 'subitem_1599711712451': '1', 'subitem_1599711727603': '12', 'subitem_1599711731891': '2000', 'subitem_1599711735410': '1', 'subitem_1599711739022': '12', 'subitem_1599711743722': '2020', 'subitem_1599711745532': 'ja'}, 'subitem_1599711758470': [{'subitem_1599711769260': 'Conference Venue', 'subitem_1599711775943': 'ja'}], 'subitem_1599711788485': [{'subitem_1599711798761': 'Conference Place', 'subitem_1599711803382': 'ja'}], 'subitem_1599711813532': 'JPN'}], 'item_1617605131499': [{'accessrole': 'open_access', 'date': [{'dateType': 'Available', 'dateValue': '2021-07-12'}], 'displaytype': 'simple', 'filename': '1KB.pdf', 'filesize': [{'value': '1 KB'}], 'format': 'text/plain'}, {'filename': ''}], 'item_1617620223087': [{'subitem_1565671149650': 'ja', 'subitem_1565671169640': 'Banner Headline', 'subitem_1565671178623': 'Subheading'}, {'subitem_1565671149650': 'en', 'subitem_1565671169640': 'Banner Headline', 'subitem_1565671178623': 'Subheding'}]}, 'file_path': ['file00000001/1KB.pdf', ''], 'item_type_name': 'デフォルトアイテムタイプ（フル）', 'item_type_id': 15, '$schema': 'https://localhost:8443/items/jsonschema/15'}]
    if force_new:
        for record in list_record:
            record["id"] = None
            record["uri"] = None
    
    current_app.logger.debug('list_record2: {}'.format(list_record))
    # [{'pos_index': ['Index A'], 'publish_status': 'public', 'feedback_mail': ['wekosoftware@nii.ac.jp'], 'edit_mode': 'Keep', 'metadata': {'pubdate': '2021-03-19', 'item_1617186331708': [{'subitem_1551255647225': 'ja_conference paperITEM00000001(public_open_access_open_access_simple)', 'subitem_1551255648112': 'ja'}, {'subitem_1551255647225': 'en_conference paperITEM00000001(public_open_access_simple)', 'subitem_1551255648112': 'en'}], 'item_1617186385884': [{'subitem_1551255720400': 'Alternative Title', 'subitem_1551255721061': 'en'}, {'subitem_1551255720400': 'Alternative Title', 'subitem_1551255721061': 'ja'}], 'item_1617186419668': [{'creatorAffiliations': [{'affiliationNameIdentifiers': [{'affiliationNameIdentifier': '0000000121691048', 'affiliationNameIdentifierScheme': 'ISNI', 'affiliationNameIdentifierURI': 'http://isni.org/isni/0000000121691048'}], 'affiliationNames': [{'affiliationName': 'University', 'affiliationNameLang': 'en'}]}], 'creatorMails': [{'creatorMail': 'wekosoftware@nii.ac.jp'}], 'creatorNames': [{'creatorName': '情報, 太郎', 'creatorNameLang': 'ja'}, {'creatorName': 'ジョウホウ, タロウ', 'creatorNameLang': 'ja-Kana'}, {'creatorName': 'Joho, Taro', 'creatorNameLang': 'en'}], 'familyNames': [{'familyName': '情報', 'familyNameLang': 'ja'}, {'familyName': 'ジョウホウ', 'familyNameLang': 'ja-Kana'}, {'familyName': 'Joho', 'familyNameLang': 'en'}], 'givenNames': [{'givenName': '太郎', 'givenNameLang': 'ja'}, {'givenName': 'タロウ', 'givenNameLang': 'ja-Kana'}, {'givenName': 'Taro', 'givenNameLang': 'en'}], 'nameIdentifiers': [{'nameIdentifier': '4', 'nameIdentifierScheme': 'WEKO'}, {'nameIdentifier': 'xxxxxxx', 'nameIdentifierScheme': 'ORCID', 'nameIdentifierURI': 'https://orcid.org/'}, {'nameIdentifier': 'xxxxxxx', 'nameIdentifierScheme': 'CiNii', 'nameIdentifierURI': 'https://ci.nii.ac.jp/'}, {'nameIdentifier': 'zzzzzzz', 'nameIdentifierScheme': 'KAKEN2', 'nameIdentifierURI': 'https://kaken.nii.ac.jp/'}]}, {'creatorMails': [{'creatorMail': 'wekosoftware@nii.ac.jp'}], 'creatorNames': [{'creatorName': '情報, 太郎', 'creatorNameLang': 'ja'}, {'creatorName': 'ジョウホウ, タロウ', 'creatorNameLang': 'ja-Kana'}, {'creatorName': 'Joho, Taro', 'creatorNameLang': 'en'}], 'familyNames': [{'familyName': '情報', 'familyNameLang': 'ja'}, {'familyName': 'ジョウホウ', 'familyNameLang': 'ja-Kana'}, {'familyName': 'Joho', 'familyNameLang': 'en'}], 'givenNames': [{'givenName': '太郎', 'givenNameLang': 'ja'}, {'givenName': 'タロウ', 'givenNameLang': 'ja-Kana'}, {'givenName': 'Taro', 'givenNameLang': 'en'}], 'nameIdentifiers': [{'nameIdentifier': 'xxxxxxx', 'nameIdentifierScheme': 'ORCID', 'nameIdentifierURI': 'https://orcid.org/'}, {'nameIdentifier': 'xxxxxxx', 'nameIdentifierScheme': 'CiNii', 'nameIdentifierURI': 'https://ci.nii.ac.jp/'}, {'nameIdentifier': 'zzzzzzz', 'nameIdentifierScheme': 'KAKEN2', 'nameIdentifierURI': 'https://kaken.nii.ac.jp/'}]}, {'creatorMails': [{'creatorMail': 'wekosoftware@nii.ac.jp'}], 'creatorNames': [{'creatorName': '情報, 太郎', 'creatorNameLang': 'ja'}, {'creatorName': 'ジョウホウ, タロウ', 'creatorNameLang': 'ja-Kana'}, {'creatorName': 'Joho, Taro', 'creatorNameLang': 'en'}], 'familyNames': [{'familyName': '情報', 'familyNameLang': 'ja'}, {'familyName': 'ジョウホウ', 'familyNameLang': 'ja-Kana'}, {'familyName': 'Joho', 'familyNameLang': 'en'}], 'givenNames': [{'givenName': '太郎', 'givenNameLang': 'ja'}, {'givenName': 'タロウ', 'givenNameLang': 'ja-Kana'}, {'givenName': 'Taro', 'givenNameLang': 'en'}], 'nameIdentifiers': [{'nameIdentifier': 'xxxxxxx', 'nameIdentifierScheme': 'ORCID', 'nameIdentifierURI': 'https://orcid.org/'}, {'nameIdentifier': 'xxxxxxx', 'nameIdentifierScheme': 'CiNii', 'nameIdentifierURI': 'https://ci.nii.ac.jp/'}, {'nameIdentifier': 'zzzzzzz', 'nameIdentifierScheme': 'KAKEN2', 'nameIdentifierURI': 'https://kaken.nii.ac.jp/'}]}], 'item_1617349709064': [{'contributorMails': [{'contributorMail': 'wekosoftware@nii.ac.jp'}], 'contributorNames': [{'contributorName': '情報, 太郎', 'lang': 'ja'}, {'contributorName': 'ジョウホウ, タロウ', 'lang': 'ja-Kana'}, {'contributorName': 'Joho, Taro', 'lang': 'en'}], 'contributorType': 'ContactPerson', 'familyNames': [{'familyName': '情報', 'familyNameLang': 'ja'}, {'familyName': 'ジョウホウ', 'familyNameLang': 'ja-Kana'}, {'familyName': 'Joho', 'familyNameLang': 'en'}], 'givenNames': [{'givenName': '太郎', 'givenNameLang': 'ja'}, {'givenName': 'タロウ', 'givenNameLang': 'ja-Kana'}, {'givenName': 'Taro', 'givenNameLang': 'en'}], 'nameIdentifiers': [{'nameIdentifier': 'xxxxxxx', 'nameIdentifierScheme': 'ORCID', 'nameIdentifierURI': 'https://orcid.org/'}, {'nameIdentifier': 'xxxxxxx', 'nameIdentifierScheme': 'CiNii', 'nameIdentifierURI': 'https://ci.nii.ac.jp/'}, {'nameIdentifier': 'xxxxxxx', 'nameIdentifierScheme': 'KAKEN2', 'nameIdentifierURI': 'https://kaken.nii.ac.jp/'}]}], 'item_1617186476635': {'subitem_1522299639480': 'open access', 'subitem_1600958577026': 'http://purl.org/coar/access_right/c_abf2'}, 'item_1617351524846': {'subitem_1523260933860': 'Unknown'}, 'item_1617186499011': [{'subitem_1522650717957': 'ja', 'subitem_1522650727486': 'http://localhost', 'subitem_1522651041219': 'Rights Information'}], 'item_1617610673286': [{'nameIdentifiers': [{'nameIdentifier': 'xxxxxx', 'nameIdentifierScheme': 'ORCID', 'nameIdentifierURI': 'https://orcid.org/'}], 'rightHolderNames': [{'rightHolderLanguage': 'ja', 'rightHolderName': 'Right Holder Name'}]}], 'item_1617186609386': [{'subitem_1522299896455': 'ja', 'subitem_1522300014469': 'Other', 'subitem_1522300048512': 'http://localhost/', 'subitem_1523261968819': 'Sibject1'}], 'item_1617186626617': [{'subitem_description': 'Description\nDescription<br/>Description', 'subitem_description_language': 'en', 'subitem_description_type': 'Abstract'}, {'subitem_description': '概要\n概要\n概要\n概要', 'subitem_description_language': 'ja', 'subitem_description_type': 'Abstract'}], 'item_1617186643794': [{'subitem_1522300295150': 'en', 'subitem_1522300316516': 'Publisher'}], 'item_1617186660861': [{'subitem_1522300695726': 'Available', 'subitem_1522300722591': '2021-06-30'}], 'item_1617186702042': [{'subitem_1551255818386': 'jpn'}], 'item_1617258105262': {'resourcetype': 'conference paper', 'resourceuri': 'http://purl.org/coar/resource_type/c_5794'}, 'item_1617349808926': {'subitem_1523263171732': 'Version'}, 'item_1617265215918': {'subitem_1522305645492': 'AO', 'subitem_1600292170262': 'http://purl.org/coar/version/c_b1a7d7d4d402bcce'}, 'item_1617186783814': [{'subitem_identifier_type': 'URI', 'subitem_identifier_uri': 'http://localhost'}], 'item_1617353299429': [{'subitem_1522306207484': 'isVersionOf', 'subitem_1522306287251': {'subitem_1522306382014': 'arXiv', 'subitem_1522306436033': 'xxxxx'}, 'subitem_1523320863692': [{'subitem_1523320867455': 'en', 'subitem_1523320909613': 'Related Title'}]}], 'item_1617186859717': [{'subitem_1522658018441': 'en', 'subitem_1522658031721': 'Temporal'}], 'item_1617186882738': [{'subitem_geolocation_place': [{'subitem_geolocation_place_text': 'Japan'}]}], 'item_1617186901218': [{'subitem_1522399143519': {'subitem_1522399281603': 'ISNI', 'subitem_1522399333375': 'http://xxx'}, 'subitem_1522399412622': [{'subitem_1522399416691': 'en', 'subitem_1522737543681': 'Funder Name'}], 'subitem_1522399571623': {'subitem_1522399585738': 'Award URI', 'subitem_1522399628911': 'Award Number'}, 'subitem_1522399651758': [{'subitem_1522721910626': 'en', 'subitem_1522721929892': 'Award Title'}]}], 'item_1617186920753': [{'subitem_1522646500366': 'ISSN', 'subitem_1522646572813': 'xxxx-xxxx-xxxx'}], 'item_1617186941041': [{'subitem_1522650068558': 'en', 'subitem_1522650091861': 'Source Title'}], 'item_1617186959569': {'subitem_1551256328147': '1'}, 'item_1617186981471': {'subitem_1551256294723': '111'}, 'item_1617186994930': {'subitem_1551256248092': '12'}, 'item_1617187024783': {'subitem_1551256198917': '1'}, 'item_1617187045071': {'subitem_1551256185532': '3'}, 'item_1617187112279': [{'subitem_1551256126428': 'Degree Name', 'subitem_1551256129013': 'en'}], 'item_1617187136212': {'subitem_1551256096004': '2021-06-30'}, 'item_1617944105607': [{'subitem_1551256015892': [{'subitem_1551256027296': 'xxxxxx', 'subitem_1551256029891': 'kakenhi'}], 'subitem_1551256037922': [{'subitem_1551256042287': 'Degree Grantor Name', 'subitem_1551256047619': 'en'}]}], 'item_1617187187528': [{'subitem_1599711633003': [{'subitem_1599711636923': 'Conference Name', 'subitem_1599711645590': 'ja'}], 'subitem_1599711655652': '1', 'subitem_1599711660052': [{'subitem_1599711680082': 'Sponsor', 'subitem_1599711686511': 'ja'}], 'subitem_1599711699392': {'subitem_1599711704251': '2020/12/11', 'subitem_1599711712451': '1', 'subitem_1599711727603': '12', 'subitem_1599711731891': '2000', 'subitem_1599711735410': '1', 'subitem_1599711739022': '12', 'subitem_1599711743722': '2020', 'subitem_1599711745532': 'ja'}, 'subitem_1599711758470': [{'subitem_1599711769260': 'Conference Venue', 'subitem_1599711775943': 'ja'}], 'subitem_1599711788485': [{'subitem_1599711798761': 'Conference Place', 'subitem_1599711803382': 'ja'}], 'subitem_1599711813532': 'JPN'}], 'item_1617605131499': [{'accessrole': 'open_access', 'date': [{'dateType': 'Available', 'dateValue': '2021-07-12'}], 'displaytype': 'simple', 'filename': '1KB.pdf', 'filesize': [{'value': '1 KB'}], 'format': 'text/plain'}, {'filename': ''}], 'item_1617620223087': [{'subitem_1565671149650': 'ja', 'subitem_1565671169640': 'Banner Headline', 'subitem_1565671178623': 'Subheading'}, {'subitem_1565671149650': 'en', 'subitem_1565671169640': 'Banner Headline', 'subitem_1565671178623': 'Subheding'}]}, 'file_path': ['file00000001/1KB.pdf', ''], 'item_type_name': 'デフォルトアイテムタイプ（フル）', 'item_type_id': 15, '$schema': 'https://localhost:8443/items/jsonschema/15'}]

    handle_set_change_identifier_flag(list_record, is_change_identifier)
    handle_fill_system_item(list_record)

    current_app.logger.debug('list_record3: {}'.format(list_record))
    # [{'pos_index': ['Index A'], 'publish_status': 'public', 'feedback_mail': ['wekosoftware@nii.ac.jp'], 'edit_mode': 'Keep', 'metadata': {'pubdate': '2021-03-19', 'item_1617186331708': [{'subitem_1551255647225': 'ja_conference paperITEM00000001(public_open_access_open_access_simple)', 'subitem_1551255648112': 'ja'}, {'subitem_1551255647225': 'en_conference paperITEM00000001(public_open_access_simple)', 'subitem_1551255648112': 'en'}], 'item_1617186385884': [{'subitem_1551255720400': 'Alternative Title', 'subitem_1551255721061': 'en'}, {'subitem_1551255720400': 'Alternative Title', 'subitem_1551255721061': 'ja'}], 'item_1617186419668': [{'creatorAffiliations': [{'affiliationNameIdentifiers': [{'affiliationNameIdentifier': '0000000121691048', 'affiliationNameIdentifierScheme': 'ISNI', 'affiliationNameIdentifierURI': 'http://isni.org/isni/0000000121691048'}], 'affiliationNames': [{'affiliationName': 'University', 'affiliationNameLang': 'en'}]}], 'creatorMails': [{'creatorMail': 'wekosoftware@nii.ac.jp'}], 'creatorNames': [{'creatorName': '情報, 太郎', 'creatorNameLang': 'ja'}, {'creatorName': 'ジョウホウ, タロウ', 'creatorNameLang': 'ja-Kana'}, {'creatorName': 'Joho, Taro', 'creatorNameLang': 'en'}], 'familyNames': [{'familyName': '情報', 'familyNameLang': 'ja'}, {'familyName': 'ジョウホウ', 'familyNameLang': 'ja-Kana'}, {'familyName': 'Joho', 'familyNameLang': 'en'}], 'givenNames': [{'givenName': '太郎', 'givenNameLang': 'ja'}, {'givenName': 'タロウ', 'givenNameLang': 'ja-Kana'}, {'givenName': 'Taro', 'givenNameLang': 'en'}], 'nameIdentifiers': [{'nameIdentifier': '4', 'nameIdentifierScheme': 'WEKO'}, {'nameIdentifier': 'xxxxxxx', 'nameIdentifierScheme': 'ORCID', 'nameIdentifierURI': 'https://orcid.org/'}, {'nameIdentifier': 'xxxxxxx', 'nameIdentifierScheme': 'CiNii', 'nameIdentifierURI': 'https://ci.nii.ac.jp/'}, {'nameIdentifier': 'zzzzzzz', 'nameIdentifierScheme': 'KAKEN2', 'nameIdentifierURI': 'https://kaken.nii.ac.jp/'}]}, {'creatorMails': [{'creatorMail': 'wekosoftware@nii.ac.jp'}], 'creatorNames': [{'creatorName': '情報, 太郎', 'creatorNameLang': 'ja'}, {'creatorName': 'ジョウホウ, タロウ', 'creatorNameLang': 'ja-Kana'}, {'creatorName': 'Joho, Taro', 'creatorNameLang': 'en'}], 'familyNames': [{'familyName': '情報', 'familyNameLang': 'ja'}, {'familyName': 'ジョウホウ', 'familyNameLang': 'ja-Kana'}, {'familyName': 'Joho', 'familyNameLang': 'en'}], 'givenNames': [{'givenName': '太郎', 'givenNameLang': 'ja'}, {'givenName': 'タロウ', 'givenNameLang': 'ja-Kana'}, {'givenName': 'Taro', 'givenNameLang': 'en'}], 'nameIdentifiers': [{'nameIdentifier': 'xxxxxxx', 'nameIdentifierScheme': 'ORCID', 'nameIdentifierURI': 'https://orcid.org/'}, {'nameIdentifier': 'xxxxxxx', 'nameIdentifierScheme': 'CiNii', 'nameIdentifierURI': 'https://ci.nii.ac.jp/'}, {'nameIdentifier': 'zzzzzzz', 'nameIdentifierScheme': 'KAKEN2', 'nameIdentifierURI': 'https://kaken.nii.ac.jp/'}]}, {'creatorMails': [{'creatorMail': 'wekosoftware@nii.ac.jp'}], 'creatorNames': [{'creatorName': '情報, 太郎', 'creatorNameLang': 'ja'}, {'creatorName': 'ジョウホウ, タロウ', 'creatorNameLang': 'ja-Kana'}, {'creatorName': 'Joho, Taro', 'creatorNameLang': 'en'}], 'familyNames': [{'familyName': '情報', 'familyNameLang': 'ja'}, {'familyName': 'ジョウホウ', 'familyNameLang': 'ja-Kana'}, {'familyName': 'Joho', 'familyNameLang': 'en'}], 'givenNames': [{'givenName': '太郎', 'givenNameLang': 'ja'}, {'givenName': 'タロウ', 'givenNameLang': 'ja-Kana'}, {'givenName': 'Taro', 'givenNameLang': 'en'}], 'nameIdentifiers': [{'nameIdentifier': 'xxxxxxx', 'nameIdentifierScheme': 'ORCID', 'nameIdentifierURI': 'https://orcid.org/'}, {'nameIdentifier': 'xxxxxxx', 'nameIdentifierScheme': 'CiNii', 'nameIdentifierURI': 'https://ci.nii.ac.jp/'}, {'nameIdentifier': 'zzzzzzz', 'nameIdentifierScheme': 'KAKEN2', 'nameIdentifierURI': 'https://kaken.nii.ac.jp/'}]}], 'item_1617349709064': [{'contributorMails': [{'contributorMail': 'wekosoftware@nii.ac.jp'}], 'contributorNames': [{'contributorName': '情報, 太郎', 'lang': 'ja'}, {'contributorName': 'ジョウホウ, タロウ', 'lang': 'ja-Kana'}, {'contributorName': 'Joho, Taro', 'lang': 'en'}], 'contributorType': 'ContactPerson', 'familyNames': [{'familyName': '情報', 'familyNameLang': 'ja'}, {'familyName': 'ジョウホウ', 'familyNameLang': 'ja-Kana'}, {'familyName': 'Joho', 'familyNameLang': 'en'}], 'givenNames': [{'givenName': '太郎', 'givenNameLang': 'ja'}, {'givenName': 'タロウ', 'givenNameLang': 'ja-Kana'}, {'givenName': 'Taro', 'givenNameLang': 'en'}], 'nameIdentifiers': [{'nameIdentifier': 'xxxxxxx', 'nameIdentifierScheme': 'ORCID', 'nameIdentifierURI': 'https://orcid.org/'}, {'nameIdentifier': 'xxxxxxx', 'nameIdentifierScheme': 'CiNii', 'nameIdentifierURI': 'https://ci.nii.ac.jp/'}, {'nameIdentifier': 'xxxxxxx', 'nameIdentifierScheme': 'KAKEN2', 'nameIdentifierURI': 'https://kaken.nii.ac.jp/'}]}], 'item_1617186476635': {'subitem_1522299639480': 'open access', 'subitem_1600958577026': 'http://purl.org/coar/access_right/c_abf2'}, 'item_1617351524846': {'subitem_1523260933860': 'Unknown'}, 'item_1617186499011': [{'subitem_1522650717957': 'ja', 'subitem_1522650727486': 'http://localhost', 'subitem_1522651041219': 'Rights Information'}], 'item_1617610673286': [{'nameIdentifiers': [{'nameIdentifier': 'xxxxxx', 'nameIdentifierScheme': 'ORCID', 'nameIdentifierURI': 'https://orcid.org/'}], 'rightHolderNames': [{'rightHolderLanguage': 'ja', 'rightHolderName': 'Right Holder Name'}]}], 'item_1617186609386': [{'subitem_1522299896455': 'ja', 'subitem_1522300014469': 'Other', 'subitem_1522300048512': 'http://localhost/', 'subitem_1523261968819': 'Sibject1'}], 'item_1617186626617': [{'subitem_description': 'Description\nDescription<br/>Description', 'subitem_description_language': 'en', 'subitem_description_type': 'Abstract'}, {'subitem_description': '概要\n概要\n概要\n概要', 'subitem_description_language': 'ja', 'subitem_description_type': 'Abstract'}], 'item_1617186643794': [{'subitem_1522300295150': 'en', 'subitem_1522300316516': 'Publisher'}], 'item_1617186660861': [{'subitem_1522300695726': 'Available', 'subitem_1522300722591': '2021-06-30'}], 'item_1617186702042': [{'subitem_1551255818386': 'jpn'}], 'item_1617258105262': {'resourcetype': 'conference paper', 'resourceuri': 'http://purl.org/coar/resource_type/c_5794'}, 'item_1617349808926': {'subitem_1523263171732': 'Version'}, 'item_1617265215918': {'subitem_1522305645492': 'AO', 'subitem_1600292170262': 'http://purl.org/coar/version/c_b1a7d7d4d402bcce'}, 'item_1617186783814': [{'subitem_identifier_type': 'URI', 'subitem_identifier_uri': 'http://localhost'}], 'item_1617353299429': [{'subitem_1522306207484': 'isVersionOf', 'subitem_1522306287251': {'subitem_1522306382014': 'arXiv', 'subitem_1522306436033': 'xxxxx'}, 'subitem_1523320863692': [{'subitem_1523320867455': 'en', 'subitem_1523320909613': 'Related Title'}]}], 'item_1617186859717': [{'subitem_1522658018441': 'en', 'subitem_1522658031721': 'Temporal'}], 'item_1617186882738': [{'subitem_geolocation_place': [{'subitem_geolocation_place_text': 'Japan'}]}], 'item_1617186901218': [{'subitem_1522399143519': {'subitem_1522399281603': 'ISNI', 'subitem_1522399333375': 'http://xxx'}, 'subitem_1522399412622': [{'subitem_1522399416691': 'en', 'subitem_1522737543681': 'Funder Name'}], 'subitem_1522399571623': {'subitem_1522399585738': 'Award URI', 'subitem_1522399628911': 'Award Number'}, 'subitem_1522399651758': [{'subitem_1522721910626': 'en', 'subitem_1522721929892': 'Award Title'}]}], 'item_1617186920753': [{'subitem_1522646500366': 'ISSN', 'subitem_1522646572813': 'xxxx-xxxx-xxxx'}], 'item_1617186941041': [{'subitem_1522650068558': 'en', 'subitem_1522650091861': 'Source Title'}], 'item_1617186959569': {'subitem_1551256328147': '1'}, 'item_1617186981471': {'subitem_1551256294723': '111'}, 'item_1617186994930': {'subitem_1551256248092': '12'}, 'item_1617187024783': {'subitem_1551256198917': '1'}, 'item_1617187045071': {'subitem_1551256185532': '3'}, 'item_1617187112279': [{'subitem_1551256126428': 'Degree Name', 'subitem_1551256129013': 'en'}], 'item_1617187136212': {'subitem_1551256096004': '2021-06-30'}, 'item_1617944105607': [{'subitem_1551256015892': [{'subitem_1551256027296': 'xxxxxx', 'subitem_1551256029891': 'kakenhi'}], 'subitem_1551256037922': [{'subitem_1551256042287': 'Degree Grantor Name', 'subitem_1551256047619': 'en'}]}], 'item_1617187187528': [{'subitem_1599711633003': [{'subitem_1599711636923': 'Conference Name', 'subitem_1599711645590': 'ja'}], 'subitem_1599711655652': '1', 'subitem_1599711660052': [{'subitem_1599711680082': 'Sponsor', 'subitem_1599711686511': 'ja'}], 'subitem_1599711699392': {'subitem_1599711704251': '2020/12/11', 'subitem_1599711712451': '1', 'subitem_1599711727603': '12', 'subitem_1599711731891': '2000', 'subitem_1599711735410': '1', 'subitem_1599711739022': '12', 'subitem_1599711743722': '2020', 'subitem_1599711745532': 'ja'}, 'subitem_1599711758470': [{'subitem_1599711769260': 'Conference Venue', 'subitem_1599711775943': 'ja'}], 'subitem_1599711788485': [{'subitem_1599711798761': 'Conference Place', 'subitem_1599711803382': 'ja'}], 'subitem_1599711813532': 'JPN'}], 'item_1617605131499': [{'accessrole': 'open_access', 'date': [{'dateType': 'Available', 'dateValue': '2021-07-12'}], 'displaytype': 'simple', 'filename': '1KB.pdf', 'filesize': [{'value': '1 KB'}], 'format': 'text/plain'}, {'filename': ''}], 'item_1617620223087': [{'subitem_1565671149650': 'ja', 'subitem_1565671169640': 'Banner Headline', 'subitem_1565671178623': 'Subheading'}, {'subitem_1565671149650': 'en', 'subitem_1565671169640': 'Banner Headline', 'subitem_1565671178623': 'Subheding'}]}, 'file_path': ['file00000001/1KB.pdf', ''], 'item_type_name': 'デフォルトアイテムタイプ（フル）', 'item_type_id': 15, '$schema': 'https://localhost:8443/items/jsonschema/15', 'identifier_key': 'item_1617186819068', 'errors': None, 'status': 'new', 'id': None, 'item_title': 'ja_conference paperITEM00000001(public_open_access_open_access_simple)'}]
    list_record = handle_validate_item_import(
        list_record, data.get("item_type_schema", {})
    )
    # current_app.logger.debug('list_record4: {}'.format(list_record))
    # [{'pos_index': ['Index A'], 'publish_status': 'public', 'feedback_mail': ['wekosoftware@nii.ac.jp'], 'edit_mode': 'Keep', 'metadata': {'pubdate': '2021-03-19', 'item_1617186331708': [{'subitem_1551255647225': 'ja_conference paperITEM00000001(public_open_access_open_access_simple)', 'subitem_1551255648112': 'ja'}, {'subitem_1551255647225': 'en_conference paperITEM00000001(public_open_access_simple)', 'subitem_1551255648112': 'en'}], 'item_1617186385884': [{'subitem_1551255720400': 'Alternative Title', 'subitem_1551255721061': 'en'}, {'subitem_1551255720400': 'Alternative Title', 'subitem_1551255721061': 'ja'}], 'item_1617186419668': [{'creatorAffiliations': [{'affiliationNameIdentifiers': [{'affiliationNameIdentifier': '0000000121691048', 'affiliationNameIdentifierScheme': 'ISNI', 'affiliationNameIdentifierURI': 'http://isni.org/isni/0000000121691048'}], 'affiliationNames': [{'affiliationName': 'University', 'affiliationNameLang': 'en'}]}], 'creatorMails': [{'creatorMail': 'wekosoftware@nii.ac.jp'}], 'creatorNames': [{'creatorName': '情報, 太郎', 'creatorNameLang': 'ja'}, {'creatorName': 'ジョウホウ, タロウ', 'creatorNameLang': 'ja-Kana'}, {'creatorName': 'Joho, Taro', 'creatorNameLang': 'en'}], 'familyNames': [{'familyName': '情報', 'familyNameLang': 'ja'}, {'familyName': 'ジョウホウ', 'familyNameLang': 'ja-Kana'}, {'familyName': 'Joho', 'familyNameLang': 'en'}], 'givenNames': [{'givenName': '太郎', 'givenNameLang': 'ja'}, {'givenName': 'タロウ', 'givenNameLang': 'ja-Kana'}, {'givenName': 'Taro', 'givenNameLang': 'en'}], 'nameIdentifiers': [{'nameIdentifier': '4', 'nameIdentifierScheme': 'WEKO'}, {'nameIdentifier': 'xxxxxxx', 'nameIdentifierScheme': 'ORCID', 'nameIdentifierURI': 'https://orcid.org/'}, {'nameIdentifier': 'xxxxxxx', 'nameIdentifierScheme': 'CiNii', 'nameIdentifierURI': 'https://ci.nii.ac.jp/'}, {'nameIdentifier': 'zzzzzzz', 'nameIdentifierScheme': 'KAKEN2', 'nameIdentifierURI': 'https://kaken.nii.ac.jp/'}]}, {'creatorMails': [{'creatorMail': 'wekosoftware@nii.ac.jp'}], 'creatorNames': [{'creatorName': '情報, 太郎', 'creatorNameLang': 'ja'}, {'creatorName': 'ジョウホウ, タロウ', 'creatorNameLang': 'ja-Kana'}, {'creatorName': 'Joho, Taro', 'creatorNameLang': 'en'}], 'familyNames': [{'familyName': '情報', 'familyNameLang': 'ja'}, {'familyName': 'ジョウホウ', 'familyNameLang': 'ja-Kana'}, {'familyName': 'Joho', 'familyNameLang': 'en'}], 'givenNames': [{'givenName': '太郎', 'givenNameLang': 'ja'}, {'givenName': 'タロウ', 'givenNameLang': 'ja-Kana'}, {'givenName': 'Taro', 'givenNameLang': 'en'}], 'nameIdentifiers': [{'nameIdentifier': 'xxxxxxx', 'nameIdentifierScheme': 'ORCID', 'nameIdentifierURI': 'https://orcid.org/'}, {'nameIdentifier': 'xxxxxxx', 'nameIdentifierScheme': 'CiNii', 'nameIdentifierURI': 'https://ci.nii.ac.jp/'}, {'nameIdentifier': 'zzzzzzz', 'nameIdentifierScheme': 'KAKEN2', 'nameIdentifierURI': 'https://kaken.nii.ac.jp/'}]}, {'creatorMails': [{'creatorMail': 'wekosoftware@nii.ac.jp'}], 'creatorNames': [{'creatorName': '情報, 太郎', 'creatorNameLang': 'ja'}, {'creatorName': 'ジョウホウ, タロウ', 'creatorNameLang': 'ja-Kana'}, {'creatorName': 'Joho, Taro', 'creatorNameLang': 'en'}], 'familyNames': [{'familyName': '情報', 'familyNameLang': 'ja'}, {'familyName': 'ジョウホウ', 'familyNameLang': 'ja-Kana'}, {'familyName': 'Joho', 'familyNameLang': 'en'}], 'givenNames': [{'givenName': '太郎', 'givenNameLang': 'ja'}, {'givenName': 'タロウ', 'givenNameLang': 'ja-Kana'}, {'givenName': 'Taro', 'givenNameLang': 'en'}], 'nameIdentifiers': [{'nameIdentifier': 'xxxxxxx', 'nameIdentifierScheme': 'ORCID', 'nameIdentifierURI': 'https://orcid.org/'}, {'nameIdentifier': 'xxxxxxx', 'nameIdentifierScheme': 'CiNii', 'nameIdentifierURI': 'https://ci.nii.ac.jp/'}, {'nameIdentifier': 'zzzzzzz', 'nameIdentifierScheme': 'KAKEN2', 'nameIdentifierURI': 'https://kaken.nii.ac.jp/'}]}], 'item_1617349709064': [{'contributorMails': [{'contributorMail': 'wekosoftware@nii.ac.jp'}], 'contributorNames': [{'contributorName': '情報, 太郎', 'lang': 'ja'}, {'contributorName': 'ジョウホウ, タロウ', 'lang': 'ja-Kana'}, {'contributorName': 'Joho, Taro', 'lang': 'en'}], 'contributorType': 'ContactPerson', 'familyNames': [{'familyName': '情報', 'familyNameLang': 'ja'}, {'familyName': 'ジョウホウ', 'familyNameLang': 'ja-Kana'}, {'familyName': 'Joho', 'familyNameLang': 'en'}], 'givenNames': [{'givenName': '太郎', 'givenNameLang': 'ja'}, {'givenName': 'タロウ', 'givenNameLang': 'ja-Kana'}, {'givenName': 'Taro', 'givenNameLang': 'en'}], 'nameIdentifiers': [{'nameIdentifier': 'xxxxxxx', 'nameIdentifierScheme': 'ORCID', 'nameIdentifierURI': 'https://orcid.org/'}, {'nameIdentifier': 'xxxxxxx', 'nameIdentifierScheme': 'CiNii', 'nameIdentifierURI': 'https://ci.nii.ac.jp/'}, {'nameIdentifier': 'xxxxxxx', 'nameIdentifierScheme': 'KAKEN2', 'nameIdentifierURI': 'https://kaken.nii.ac.jp/'}]}], 'item_1617186476635': {'subitem_1522299639480': 'open access', 'subitem_1600958577026': 'http://purl.org/coar/access_right/c_abf2'}, 'item_1617351524846': {'subitem_1523260933860': 'Unknown'}, 'item_1617186499011': [{'subitem_1522650717957': 'ja', 'subitem_1522650727486': 'http://localhost', 'subitem_1522651041219': 'Rights Information'}], 'item_1617610673286': [{'nameIdentifiers': [{'nameIdentifier': 'xxxxxx', 'nameIdentifierScheme': 'ORCID', 'nameIdentifierURI': 'https://orcid.org/'}], 'rightHolderNames': [{'rightHolderLanguage': 'ja', 'rightHolderName': 'Right Holder Name'}]}], 'item_1617186609386': [{'subitem_1522299896455': 'ja', 'subitem_1522300014469': 'Other', 'subitem_1522300048512': 'http://localhost/', 'subitem_1523261968819': 'Sibject1'}], 'item_1617186626617': [{'subitem_description': 'Description\nDescription<br/>Description', 'subitem_description_language': 'en', 'subitem_description_type': 'Abstract'}, {'subitem_description': '概要\n概要\n概要\n概要', 'subitem_description_language': 'ja', 'subitem_description_type': 'Abstract'}], 'item_1617186643794': [{'subitem_1522300295150': 'en', 'subitem_1522300316516': 'Publisher'}], 'item_1617186660861': [{'subitem_1522300695726': 'Available', 'subitem_1522300722591': '2021-06-30'}], 'item_1617186702042': [{'subitem_1551255818386': 'jpn'}], 'item_1617258105262': {'resourcetype': 'conference paper', 'resourceuri': 'http://purl.org/coar/resource_type/c_5794'}, 'item_1617349808926': {'subitem_1523263171732': 'Version'}, 'item_1617265215918': {'subitem_1522305645492': 'AO', 'subitem_1600292170262': 'http://purl.org/coar/version/c_b1a7d7d4d402bcce'}, 'item_1617186783814': [{'subitem_identifier_type': 'URI', 'subitem_identifier_uri': 'http://localhost'}], 'item_1617353299429': [{'subitem_1522306207484': 'isVersionOf', 'subitem_1522306287251': {'subitem_1522306382014': 'arXiv', 'subitem_1522306436033': 'xxxxx'}, 'subitem_1523320863692': [{'subitem_1523320867455': 'en', 'subitem_1523320909613': 'Related Title'}]}], 'item_1617186859717': [{'subitem_1522658018441': 'en', 'subitem_1522658031721': 'Temporal'}], 'item_1617186882738': [{'subitem_geolocation_place': [{'subitem_geolocation_place_text': 'Japan'}]}], 'item_1617186901218': [{'subitem_1522399143519': {'subitem_1522399281603': 'ISNI', 'subitem_1522399333375': 'http://xxx'}, 'subitem_1522399412622': [{'subitem_1522399416691': 'en', 'subitem_1522737543681': 'Funder Name'}], 'subitem_1522399571623': {'subitem_1522399585738': 'Award URI', 'subitem_1522399628911': 'Award Number'}, 'subitem_1522399651758': [{'subitem_1522721910626': 'en', 'subitem_1522721929892': 'Award Title'}]}], 'item_1617186920753': [{'subitem_1522646500366': 'ISSN', 'subitem_1522646572813': 'xxxx-xxxx-xxxx'}], 'item_1617186941041': [{'subitem_1522650068558': 'en', 'subitem_1522650091861': 'Source Title'}], 'item_1617186959569': {'subitem_1551256328147': '1'}, 'item_1617186981471': {'subitem_1551256294723': '111'}, 'item_1617186994930': {'subitem_1551256248092': '12'}, 'item_1617187024783': {'subitem_1551256198917': '1'}, 'item_1617187045071': {'subitem_1551256185532': '3'}, 'item_1617187112279': [{'subitem_1551256126428': 'Degree Name', 'subitem_1551256129013': 'en'}], 'item_1617187136212': {'subitem_1551256096004': '2021-06-30'}, 'item_1617944105607': [{'subitem_1551256015892': [{'subitem_1551256027296': 'xxxxxx', 'subitem_1551256029891': 'kakenhi'}], 'subitem_1551256037922': [{'subitem_1551256042287': 'Degree Grantor Name', 'subitem_1551256047619': 'en'}]}], 'item_1617187187528': [{'subitem_1599711633003': [{'subitem_1599711636923': 'Conference Name', 'subitem_1599711645590': 'ja'}], 'subitem_1599711655652': '1', 'subitem_1599711660052': [{'subitem_1599711680082': 'Sponsor', 'subitem_1599711686511': 'ja'}], 'subitem_1599711699392': {'subitem_1599711704251': '2020/12/11', 'subitem_1599711712451': '1', 'subitem_1599711727603': '12', 'subitem_1599711731891': '2000', 'subitem_1599711735410': '1', 'subitem_1599711739022': '12', 'subitem_1599711743722': '2020', 'subitem_1599711745532': 'ja'}, 'subitem_1599711758470': [{'subitem_1599711769260': 'Conference Venue', 'subitem_1599711775943': 'ja'}], 'subitem_1599711788485': [{'subitem_1599711798761': 'Conference Place', 'subitem_1599711803382': 'ja'}], 'subitem_1599711813532': 'JPN'}], 'item_1617605131499': [{'accessrole': 'open_access', 'date': [{'dateType': 'Available', 'dateValue': '2021-07-12'}], 'displaytype': 'simple', 'filename': '1KB.pdf', 'filesize': [{'value': '1 KB'}], 'format': 'text/plain'}, {'filename': ''}], 'item_1617620223087': [{'subitem_1565671149650': 'ja', 'subitem_1565671169640': 'Banner Headline', 'subitem_1565671178623': 'Subheading'}, {'subitem_1565671149650': 'en', 'subitem_1565671169640': 'Banner Headline', 'subitem_1565671178623': 'Subheding'}]}, 'file_path': ['file00000001/1KB.pdf', ''], 'item_type_name': 'デフォルトアイテムタイプ（フル）', 'item_type_id': 15, '$schema': 'https://localhost:8443/items/jsonschema/15', 'identifier_key': 'item_1617186819068', 'errors': None, 'status': 'new', 'id': None, 'item_title': 'ja_conference paperITEM00000001(public_open_access_open_access_simple)'}]

    

    return list_record


def getEncode(filepath):
    """
    getEncode [summary]

    [extended_summary]

    Args:
        filepath ([type]): [description]

    Returns:
        [type]: [description]
    """
    encs = [
        "iso-2022-jp",
        "euc-jp",
        "shift_jis",
        "utf-8",
        "utf-8-sig",
        "utf-16be",
        "utf-16le",
        "utf-32be",
        "utf-32le",
        "",
    ]
    for enc in encs:
        if enc != "":
            with open(filepath, encoding=enc) as fr:
                try:
                    fr = fr.read()
                except UnicodeDecodeError:
                    continue
            return enc
    return enc


def read_stats_file(file_path: str, file_name: str, file_format: str) -> dict:
    """Read importing TSV/CSV file.

    :argument
        file_path -- file's url.
        file_name -- file name.
        file_format -- file format.
    :return
        return       -- PID object if exist.

    """
    result = {"error": False, "error_code": 0, "data_list": [], "item_type_schema": {}}
    data_list = []
    item_path = []
    check_item_type = {}
    item_path_not_existed = []
    schema = ""
    # current_app.logger.debug("csv_file_path:{}".format(csv_file_path))
    # /tmp/weko_import_20220320003752/data/items.csv
    enc = getEncode(file_path)
    with open(file_path, "r", newline="", encoding=enc) as file:
        if file_format == 'csv':
            file_reader = csv.reader(file, dialect="excel", delimiter=",")
        else:     # tsv
            file_reader = csv.reader(file, delimiter='\t')
        try:
            for num, data_row in enumerate(file_reader, start=1):
                if num == 1:
                    first_line_format_exception = Exception(
                        {
                            "error_msg": _(
                                "There is an error in the format of the"
                                + " first line of the header of the {}".format(file_format.upper())
                                + " file."
                            )
                        }
                    )
                    if len(data_row) < 3:
                        raise first_line_format_exception

                    item_type_id = data_row[2].split("/")[-1]
                    if not item_type_id or not re.search(r"^[0-9]*$", item_type_id):
                        raise first_line_format_exception
                    check_item_type = get_item_type(int(item_type_id))
                    schema = data_row[2]
                    if not check_item_type:
                        result["item_type_schema"] = {}
                        raise Exception(
                            {
                                "error_msg": _(
                                    "The item type ID specified in"
                                    + " the {} file does not exist.".format(file_format.upper())
                                )
                            }
                        )
                    else:
                        result["item_type_schema"] = check_item_type["schema"]
                        if not check_item_type.get("is_lastest"):
                            raise Exception(
                                {
                                    "error_msg": _(
                                        "Cannot register because the "
                                        + "specified item type is not "
                                        + "the latest version."
                                    )
                                }
                            )
                elif num == 2:
                    item_path = data_row
                    duplication_item_ids = handle_check_duplication_item_id(item_path)
                    current_app.logger.debug(
                        "duplication_item_ids: {}".format(duplication_item_ids)
                    )
                    # []
                    if duplication_item_ids:
                        msg = _("The following metadata keys are duplicated." "<br/>{}")
                        raise Exception(
                            {
                                "error_msg": msg.format(
                                    "<br/>".join(duplication_item_ids)
                                )
                            }
                        )
                    if check_item_type:
                        mapping_ids = handle_get_all_id_in_item_type(
                            check_item_type.get("item_type_id")
                        )
                        # current_app.logger.debug("mapping_ids: {}".format(mapping_ids))
                        # ['.metadata.pubdate', '.metadata.item_1617186331708[0].subitem_1551255647225', '.metadata.item_1617186331708[0].subitem_1551255648112', '.metadata.item_1617186385884[0].subitem_1551255720400', '.metadata.item_1617186385884[0].subitem_1551255721061', '.metadata.item_1617186419668[0].creatorAffiliations[0].affiliationNameIdentifiers[0].affiliationNameIdentifier', '.metadata.item_1617186419668[0].creatorAffiliations[0].affiliationNameIdentifiers[0].affiliationNameIdentifierScheme', '.metadata.item_1617186419668[0].creatorAffiliations[0].affiliationNameIdentifiers[0].affiliationNameIdentifierURI', '.metadata.item_1617186419668[0].creatorAffiliations[0].affiliationNames[0].affiliationName', '.metadata.item_1617186419668[0].creatorAffiliations[0].affiliationNames[0].affiliationNameLang', '.metadata.item_1617186419668[0].creatorAlternatives[0].creatorAlternative', '.metadata.item_1617186419668[0].creatorAlternatives[0].creatorAlternativeLang', '.metadata.item_1617186419668[0].creatorMails[0].creatorMail', '.metadata.item_1617186419668[0].creatorNames[0].creatorName', '.metadata.item_1617186419668[0].creatorNames[0].creatorNameLang', '.metadata.item_1617186419668[0].familyNames[0].familyName', '.metadata.item_1617186419668[0].familyNames[0].familyNameLang', '.metadata.item_1617186419668[0].givenNames[0].givenName', '.metadata.item_1617186419668[0].givenNames[0].givenNameLang', '.metadata.item_1617186419668[0].nameIdentifiers[0].nameIdentifier', '.metadata.item_1617186419668[0].nameIdentifiers[0].nameIdentifierScheme', '.metadata.item_1617186419668[0].nameIdentifiers[0].nameIdentifierURI', '.metadata.item_1617186476635.subitem_1522299639480', '.metadata.item_1617186476635.subitem_1600958577026', '.metadata.item_1617186499011[0].subitem_1522650717957', '.metadata.item_1617186499011[0].subitem_1522650727486', '.metadata.item_1617186499011[0].subitem_1522651041219', '.metadata.item_1617186609386[0].subitem_1522299896455', '.metadata.item_1617186609386[0].subitem_1522300014469', '.metadata.item_1617186609386[0].subitem_1522300048512', '.metadata.item_1617186609386[0].subitem_1523261968819', '.metadata.item_1617186626617[0].subitem_description', '.metadata.item_1617186626617[0].subitem_description_language', '.metadata.item_1617186626617[0].subitem_description_type', '.metadata.item_1617186643794[0].subitem_1522300295150', '.metadata.item_1617186643794[0].subitem_1522300316516', '.metadata.item_1617186660861[0].subitem_1522300695726', '.metadata.item_1617186660861[0].subitem_1522300722591', '.metadata.item_1617186702042[0].subitem_1551255818386', '.metadata.item_1617186783814[0].subitem_identifier_type', '.metadata.item_1617186783814[0].subitem_identifier_uri', '.metadata.item_1617186819068.subitem_identifier_reg_text', '.metadata.item_1617186819068.subitem_identifier_reg_type', '.metadata.item_1617186859717[0].subitem_1522658018441', '.metadata.item_1617186859717[0].subitem_1522658031721', '.metadata.item_1617186882738[0].subitem_geolocation_box.subitem_east_longitude', '.metadata.item_1617186882738[0].subitem_geolocation_box.subitem_north_latitude', '.metadata.item_1617186882738[0].subitem_geolocation_box.subitem_south_latitude', '.metadata.item_1617186882738[0].subitem_geolocation_box.subitem_west_longitude', '.metadata.item_1617186882738[0].subitem_geolocation_place[0].subitem_geolocation_place_text', '.metadata.item_1617186882738[0].subitem_geolocation_point.subitem_point_latitude', '.metadata.item_1617186882738[0].subitem_geolocation_point.subitem_point_longitude', '.metadata.item_1617186901218[0].subitem_1522399143519.subitem_1522399281603', '.metadata.item_1617186901218[0].subitem_1522399143519.subitem_1522399333375', '.metadata.item_1617186901218[0].subitem_1522399412622[0].subitem_1522399416691', '.metadata.item_1617186901218[0].subitem_1522399412622[0].subitem_1522737543681', '.metadata.item_1617186901218[0].subitem_1522399571623.subitem_1522399585738', '.metadata.item_1617186901218[0].subitem_1522399571623.subitem_1522399628911', '.metadata.item_1617186901218[0].subitem_1522399651758[0].subitem_1522721910626', '.metadata.item_1617186901218[0].subitem_1522399651758[0].subitem_1522721929892', '.metadata.item_1617186920753[0].subitem_1522646500366', '.metadata.item_1617186920753[0].subitem_1522646572813', '.metadata.item_1617186941041[0].subitem_1522650068558', '.metadata.item_1617186941041[0].subitem_1522650091861', '.metadata.item_1617186959569.subitem_1551256328147', '.metadata.item_1617186981471.subitem_1551256294723', '.metadata.item_1617186994930.subitem_1551256248092', '.metadata.item_1617187024783.subitem_1551256198917', '.metadata.item_1617187045071.subitem_1551256185532', '.metadata.item_1617187056579.bibliographicIssueDates.bibliographicIssueDate', '.metadata.item_1617187056579.bibliographicIssueDates.bibliographicIssueDateType', '.metadata.item_1617187056579.bibliographicIssueNumber', '.metadata.item_1617187056579.bibliographicNumberOfPages', '.metadata.item_1617187056579.bibliographicPageEnd', '.metadata.item_1617187056579.bibliographicPageStart', '.metadata.item_1617187056579.bibliographicVolumeNumber', '.metadata.item_1617187056579.bibliographic_titles[0].bibliographic_title', '.metadata.item_1617187056579.bibliographic_titles[0].bibliographic_titleLang', '.metadata.item_1617187087799.subitem_1551256171004', '.metadata.item_1617187112279[0].subitem_1551256126428', '.metadata.item_1617187112279[0].subitem_1551256129013', '.metadata.item_1617187136212.subitem_1551256096004', '.metadata.item_1617187187528[0].subitem_1599711633003[0].subitem_1599711636923', '.metadata.item_1617187187528[0].subitem_1599711633003[0].subitem_1599711645590', '.metadata.item_1617187187528[0].subitem_1599711655652', '.metadata.item_1617187187528[0].subitem_1599711660052[0].subitem_1599711680082', '.metadata.item_1617187187528[0].subitem_1599711660052[0].subitem_1599711686511', '.metadata.item_1617187187528[0].subitem_1599711699392.subitem_1599711704251', '.metadata.item_1617187187528[0].subitem_1599711699392.subitem_1599711712451', '.metadata.item_1617187187528[0].subitem_1599711699392.subitem_1599711727603', '.metadata.item_1617187187528[0].subitem_1599711699392.subitem_1599711731891', '.metadata.item_1617187187528[0].subitem_1599711699392.subitem_1599711735410', '.metadata.item_1617187187528[0].subitem_1599711699392.subitem_1599711739022', '.metadata.item_1617187187528[0].subitem_1599711699392.subitem_1599711743722', '.metadata.item_1617187187528[0].subitem_1599711699392.subitem_1599711745532', '.metadata.item_1617187187528[0].subitem_1599711758470[0].subitem_1599711769260', '.metadata.item_1617187187528[0].subitem_1599711758470[0].subitem_1599711775943', '.metadata.item_1617187187528[0].subitem_1599711788485[0].subitem_1599711798761', '.metadata.item_1617187187528[0].subitem_1599711788485[0].subitem_1599711803382', '.metadata.item_1617187187528[0].subitem_1599711813532', '.metadata.item_1617258105262.resourcetype', '.metadata.item_1617258105262.resourceuri', '.metadata.item_1617265215918.subitem_1522305645492', '.metadata.item_1617265215918.subitem_1600292170262', '.metadata.item_1617349709064[0].contributorAffiliations[0].contributorAffiliationNameIdentifiers[0].contributorAffiliationNameIdentifier', '.metadata.item_1617349709064[0].contributorAffiliations[0].contributorAffiliationNameIdentifiers[0].contributorAffiliationScheme', '.metadata.item_1617349709064[0].contributorAffiliations[0].contributorAffiliationNameIdentifiers[0].contributorAffiliationURI', '.metadata.item_1617349709064[0].contributorAffiliations[0].contributorAffiliationNames[0].contributorAffiliationName', '.metadata.item_1617349709064[0].contributorAffiliations[0].contributorAffiliationNames[0].contributorAffiliationNameLang', '.metadata.item_1617349709064[0].contributorAlternatives[0].contributorAlternative', '.metadata.item_1617349709064[0].contributorAlternatives[0].contributorAlternativeLang', '.metadata.item_1617349709064[0].contributorMails[0].contributorMail', '.metadata.item_1617349709064[0].contributorNames[0].contributorName', '.metadata.item_1617349709064[0].contributorNames[0].lang', '.metadata.item_1617349709064[0].contributorType', '.metadata.item_1617349709064[0].familyNames[0].familyName', '.metadata.item_1617349709064[0].familyNames[0].familyNameLang', '.metadata.item_1617349709064[0].givenNames[0].givenName', '.metadata.item_1617349709064[0].givenNames[0].givenNameLang', '.metadata.item_1617349709064[0].nameIdentifiers[0].nameIdentifier', '.metadata.item_1617349709064[0].nameIdentifiers[0].nameIdentifierScheme', '.metadata.item_1617349709064[0].nameIdentifiers[0].nameIdentifierURI', '.metadata.item_1617349808926.subitem_1523263171732', '.metadata.item_1617351524846.subitem_1523260933860', '.metadata.item_1617353299429[0].subitem_1522306207484', '.metadata.item_1617353299429[0].subitem_1522306287251.subitem_1522306382014', '.metadata.item_1617353299429[0].subitem_1522306287251.subitem_1522306436033', '.metadata.item_1617353299429[0].subitem_1523320863692[0].subitem_1523320867455', '.metadata.item_1617353299429[0].subitem_1523320863692[0].subitem_1523320909613', '.metadata.item_1617605131499[0].accessrole', '.metadata.item_1617605131499[0].date[0].dateType', '.metadata.item_1617605131499[0].date[0].dateValue', '.metadata.item_1617605131499[0].displaytype', '.metadata.item_1617605131499[0].fileDate[0].fileDateType', '.metadata.item_1617605131499[0].fileDate[0].fileDateValue', '.metadata.item_1617605131499[0].filename', '.metadata.item_1617605131499[0].filesize[0].value', '.metadata.item_1617605131499[0].format', '.metadata.item_1617605131499[0].groups', '.metadata.item_1617605131499[0].licensefree', '.metadata.item_1617605131499[0].licensetype', '.metadata.item_1617605131499[0].url.label', '.metadata.item_1617605131499[0].url.objectType', '.metadata.item_1617605131499[0].url.url', '.metadata.item_1617605131499[0].version', '.metadata.item_1617610673286[0].nameIdentifiers[0].nameIdentifier', '.metadata.item_1617610673286[0].nameIdentifiers[0].nameIdentifierScheme', '.metadata.item_1617610673286[0].nameIdentifiers[0].nameIdentifierURI', '.metadata.item_1617610673286[0].rightHolderNames[0].rightHolderLanguage', '.metadata.item_1617610673286[0].rightHolderNames[0].rightHolderName', '.metadata.item_1617620223087[0].subitem_1565671149650', '.metadata.item_1617620223087[0].subitem_1565671169640', '.metadata.item_1617620223087[0].subitem_1565671178623', '.metadata.item_1617944105607[0].subitem_1551256015892[0].subitem_1551256027296', '.metadata.item_1617944105607[0].subitem_1551256015892[0].subitem_1551256029891', '.metadata.item_1617944105607[0].subitem_1551256037922[0].subitem_1551256042287', '.metadata.item_1617944105607[0].subitem_1551256037922[0].subitem_1551256047619']
                        not_consistent_list = handle_check_consistence_with_mapping(
                            mapping_ids, item_path
                        )
                        current_app.logger.debug(
                            "not_consistent_list: {}".format(not_consistent_list)
                        )
                        # []
                        if not_consistent_list:
                            msg = _(
                                "The item does not consistent with the "
                                "specified item type.<br/>{}"
                            )
                            raise Exception(
                                {
                                    "error_msg": msg.format(
                                        "<br/>".join(not_consistent_list)
                                    )
                                }
                            )
                        item_path_not_existed = handle_check_metadata_not_existed(
                            item_path, check_item_type.get("item_type_id")
                        )
                        current_app.logger.debug(
                            "item_path_not_existed: {}".format(item_path_not_existed)
                        )
                        # []

                elif (num == 4 or num == 5) and data_row[0].startswith("#"):
                    continue
                elif num > 5:
                    data_parse_metadata = parse_to_json_form(
                        zip(item_path, data_row), item_path_not_existed
                    )
                    # current_app.logger.debug("data_parse_metadata: {}".format(data_parse_metadata))
                    # {'pos_index': ['Index A'], 'publish_status': 'public', 'feedback_mail': ['wekosoftware@nii.ac.jp'], 'edit_mode': 'Keep', 'metadata': {'pubdate': '2021-03-19', 'item_1617186331708': [{'subitem_1551255647225': 'ja_conference paperITEM00000001(public_open_access_open_access_simple)', 'subitem_1551255648112': 'ja'}, {'subitem_1551255647225': 'en_conference paperITEM00000001(public_open_access_simple)', 'subitem_1551255648112': 'en'}], 'item_1617186385884': [{'subitem_1551255720400': 'Alternative Title', 'subitem_1551255721061': 'en'}, {'subitem_1551255720400': 'Alternative Title', 'subitem_1551255721061': 'ja'}], 'item_1617186419668': [{'creatorAffiliations': [{'affiliationNameIdentifiers': [{'affiliationNameIdentifier': '0000000121691048', 'affiliationNameIdentifierScheme': 'ISNI', 'affiliationNameIdentifierURI': 'http://isni.org/isni/0000000121691048'}], 'affiliationNames': [{'affiliationName': 'University', 'affiliationNameLang': 'en'}]}], 'creatorMails': [{'creatorMail': 'wekosoftware@nii.ac.jp'}], 'creatorNames': [{'creatorName': '情報, 太郎', 'creatorNameLang': 'ja'}, {'creatorName': 'ジョウホウ, タロウ', 'creatorNameLang': 'ja-Kana'}, {'creatorName': 'Joho, Taro', 'creatorNameLang': 'en'}], 'familyNames': [{'familyName': '情報', 'familyNameLang': 'ja'}, {'familyName': 'ジョウホウ', 'familyNameLang': 'ja-Kana'}, {'familyName': 'Joho', 'familyNameLang': 'en'}], 'givenNames': [{'givenName': '太郎', 'givenNameLang': 'ja'}, {'givenName': 'タロウ', 'givenNameLang': 'ja-Kana'}, {'givenName': 'Taro', 'givenNameLang': 'en'}], 'nameIdentifiers': [{'nameIdentifier': '4', 'nameIdentifierScheme': 'WEKO'}, {'nameIdentifier': 'xxxxxxx', 'nameIdentifierScheme': 'ORCID', 'nameIdentifierURI': 'https://orcid.org/'}, {'nameIdentifier': 'xxxxxxx', 'nameIdentifierScheme': 'CiNii', 'nameIdentifierURI': 'https://ci.nii.ac.jp/'}, {'nameIdentifier': 'zzzzzzz', 'nameIdentifierScheme': 'KAKEN2', 'nameIdentifierURI': 'https://kaken.nii.ac.jp/'}]}, {'creatorMails': [{'creatorMail': 'wekosoftware@nii.ac.jp'}], 'creatorNames': [{'creatorName': '情報, 太郎', 'creatorNameLang': 'ja'}, {'creatorName': 'ジョウホウ, タロウ', 'creatorNameLang': 'ja-Kana'}, {'creatorName': 'Joho, Taro', 'creatorNameLang': 'en'}], 'familyNames': [{'familyName': '情報', 'familyNameLang': 'ja'}, {'familyName': 'ジョウホウ', 'familyNameLang': 'ja-Kana'}, {'familyName': 'Joho', 'familyNameLang': 'en'}], 'givenNames': [{'givenName': '太郎', 'givenNameLang': 'ja'}, {'givenName': 'タロウ', 'givenNameLang': 'ja-Kana'}, {'givenName': 'Taro', 'givenNameLang': 'en'}], 'nameIdentifiers': [{'nameIdentifier': 'xxxxxxx', 'nameIdentifierScheme': 'ORCID', 'nameIdentifierURI': 'https://orcid.org/'}, {'nameIdentifier': 'xxxxxxx', 'nameIdentifierScheme': 'CiNii', 'nameIdentifierURI': 'https://ci.nii.ac.jp/'}, {'nameIdentifier': 'zzzzzzz', 'nameIdentifierScheme': 'KAKEN2', 'nameIdentifierURI': 'https://kaken.nii.ac.jp/'}]}, {'creatorMails': [{'creatorMail': 'wekosoftware@nii.ac.jp'}], 'creatorNames': [{'creatorName': '情報, 太郎', 'creatorNameLang': 'ja'}, {'creatorName': 'ジョウホウ, タロウ', 'creatorNameLang': 'ja-Kana'}, {'creatorName': 'Joho, Taro', 'creatorNameLang': 'en'}], 'familyNames': [{'familyName': '情報', 'familyNameLang': 'ja'}, {'familyName': 'ジョウホウ', 'familyNameLang': 'ja-Kana'}, {'familyName': 'Joho', 'familyNameLang': 'en'}], 'givenNames': [{'givenName': '太郎', 'givenNameLang': 'ja'}, {'givenName': 'タロウ', 'givenNameLang': 'ja-Kana'}, {'givenName': 'Taro', 'givenNameLang': 'en'}], 'nameIdentifiers': [{'nameIdentifier': 'xxxxxxx', 'nameIdentifierScheme': 'ORCID', 'nameIdentifierURI': 'https://orcid.org/'}, {'nameIdentifier': 'xxxxxxx', 'nameIdentifierScheme': 'CiNii', 'nameIdentifierURI': 'https://ci.nii.ac.jp/'}, {'nameIdentifier': 'zzzzzzz', 'nameIdentifierScheme': 'KAKEN2', 'nameIdentifierURI': 'https://kaken.nii.ac.jp/'}]}], 'item_1617349709064': [{'contributorMails': [{'contributorMail': 'wekosoftware@nii.ac.jp'}], 'contributorNames': [{'contributorName': '情報, 太郎', 'lang': 'ja'}, {'contributorName': 'ジョウホウ, タロウ', 'lang': 'ja-Kana'}, {'contributorName': 'Joho, Taro', 'lang': 'en'}], 'contributorType': 'ContactPerson', 'familyNames': [{'familyName': '情報', 'familyNameLang': 'ja'}, {'familyName': 'ジョウホウ', 'familyNameLang': 'ja-Kana'}, {'familyName': 'Joho', 'familyNameLang': 'en'}], 'givenNames': [{'givenName': '太郎', 'givenNameLang': 'ja'}, {'givenName': 'タロウ', 'givenNameLang': 'ja-Kana'}, {'givenName': 'Taro', 'givenNameLang': 'en'}], 'nameIdentifiers': [{'nameIdentifier': 'xxxxxxx', 'nameIdentifierScheme': 'ORCID', 'nameIdentifierURI': 'https://orcid.org/'}, {'nameIdentifier': 'xxxxxxx', 'nameIdentifierScheme': 'CiNii', 'nameIdentifierURI': 'https://ci.nii.ac.jp/'}, {'nameIdentifier': 'xxxxxxx', 'nameIdentifierScheme': 'KAKEN2', 'nameIdentifierURI': 'https://kaken.nii.ac.jp/'}]}], 'item_1617186476635': {'subitem_1522299639480': 'open access', 'subitem_1600958577026': 'http://purl.org/coar/access_right/c_abf2'}, 'item_1617351524846': {'subitem_1523260933860': 'Unknown'}, 'item_1617186499011': [{'subitem_1522650717957': 'ja', 'subitem_1522650727486': 'http://localhost', 'subitem_1522651041219': 'Rights Information'}], 'item_1617610673286': [{'nameIdentifiers': [{'nameIdentifier': 'xxxxxx', 'nameIdentifierScheme': 'ORCID', 'nameIdentifierURI': 'https://orcid.org/'}], 'rightHolderNames': [{'rightHolderLanguage': 'ja', 'rightHolderName': 'Right Holder Name'}]}], 'item_1617186609386': [{'subitem_1522299896455': 'ja', 'subitem_1522300014469': 'Other', 'subitem_1522300048512': 'http://localhost/', 'subitem_1523261968819': 'Sibject1'}], 'item_1617186626617': [{'subitem_description': 'Description\nDescription<br/>Description', 'subitem_description_language': 'en', 'subitem_description_type': 'Abstract'}, {'subitem_description': '概要\n概要\n概要\n概要', 'subitem_description_language': 'ja', 'subitem_description_type': 'Abstract'}], 'item_1617186643794': [{'subitem_1522300295150': 'en', 'subitem_1522300316516': 'Publisher'}], 'item_1617186660861': [{'subitem_1522300695726': 'Available', 'subitem_1522300722591': '2021-06-30'}], 'item_1617186702042': [{'subitem_1551255818386': 'jpn'}], 'item_1617258105262': {'resourcetype': 'conference paper', 'resourceuri': 'http://purl.org/coar/resource_type/c_5794'}, 'item_1617349808926': {'subitem_1523263171732': 'Version'}, 'item_1617265215918': {'subitem_1522305645492': 'AO', 'subitem_1600292170262': 'http://purl.org/coar/version/c_b1a7d7d4d402bcce'}, 'item_1617186783814': [{'subitem_identifier_type': 'URI', 'subitem_identifier_uri': 'http://localhost'}], 'item_1617353299429': [{'subitem_1522306207484': 'isVersionOf', 'subitem_1522306287251': {'subitem_1522306382014': 'arXiv', 'subitem_1522306436033': 'xxxxx'}, 'subitem_1523320863692': [{'subitem_1523320867455': 'en', 'subitem_1523320909613': 'Related Title'}]}], 'item_1617186859717': [{'subitem_1522658018441': 'en', 'subitem_1522658031721': 'Temporal'}], 'item_1617186882738': [{'subitem_geolocation_place': [{'subitem_geolocation_place_text': 'Japan'}]}], 'item_1617186901218': [{'subitem_1522399143519': {'subitem_1522399281603': 'ISNI', 'subitem_1522399333375': 'http://xxx'}, 'subitem_1522399412622': [{'subitem_1522399416691': 'en', 'subitem_1522737543681': 'Funder Name'}], 'subitem_1522399571623': {'subitem_1522399585738': 'Award URI', 'subitem_1522399628911': 'Award Number'}, 'subitem_1522399651758': [{'subitem_1522721910626': 'en', 'subitem_1522721929892': 'Award Title'}]}], 'item_1617186920753': [{'subitem_1522646500366': 'ISSN', 'subitem_1522646572813': 'xxxx-xxxx-xxxx'}], 'item_1617186941041': [{'subitem_1522650068558': 'en', 'subitem_1522650091861': 'Source Title'}], 'item_1617186959569': {'subitem_1551256328147': '1'}, 'item_1617186981471': {'subitem_1551256294723': '111'}, 'item_1617186994930': {'subitem_1551256248092': '12'}, 'item_1617187024783': {'subitem_1551256198917': '1'}, 'item_1617187045071': {'subitem_1551256185532': '3'}, 'item_1617187112279': [{'subitem_1551256126428': 'Degree Name', 'subitem_1551256129013': 'en'}], 'item_1617187136212': {'subitem_1551256096004': '2021-06-30'}, 'item_1617944105607': [{'subitem_1551256015892': [{'subitem_1551256027296': 'xxxxxx', 'subitem_1551256029891': 'kakenhi'}], 'subitem_1551256037922': [{'subitem_1551256042287': 'Degree Grantor Name', 'subitem_1551256047619': 'en'}]}], 'item_1617187187528': [{'subitem_1599711633003': [{'subitem_1599711636923': 'Conference Name', 'subitem_1599711645590': 'ja'}], 'subitem_1599711655652': '1', 'subitem_1599711660052': [{'subitem_1599711680082': 'Sponsor', 'subitem_1599711686511': 'ja'}], 'subitem_1599711699392': {'subitem_1599711704251': '2020/12/11', 'subitem_1599711712451': '1', 'subitem_1599711727603': '12', 'subitem_1599711731891': '2000', 'subitem_1599711735410': '1', 'subitem_1599711739022': '12', 'subitem_1599711743722': '2020', 'subitem_1599711745532': 'ja'}, 'subitem_1599711758470': [{'subitem_1599711769260': 'Conference Venue', 'subitem_1599711775943': 'ja'}], 'subitem_1599711788485': [{'subitem_1599711798761': 'Conference Place', 'subitem_1599711803382': 'ja'}], 'subitem_1599711813532': 'JPN'}], 'item_1617605131499': [{'accessrole': 'open_access', 'date': [{'dateType': 'Available', 'dateValue': '2021-07-12'}], 'displaytype': 'simple', 'filename': '1KB.pdf', 'filesize': [{'value': '1 KB'}], 'format': 'text/plain'}, {'filename': ''}], 'item_1617620223087': [{'subitem_1565671149650': 'ja', 'subitem_1565671169640': 'Banner Headline', 'subitem_1565671178623': 'Subheading'}, {'subitem_1565671149650': 'en', 'subitem_1565671169640': 'Banner Headline', 'subitem_1565671178623': 'Subheding'}]}, 'file_path': ['file00000001/1KB.pdf', '']}

                    if not data_parse_metadata:
                        raise Exception(
                            {"error_msg": _("Cannot read {} file correctly.".format(file_format.upper()))}
                        )
                    if isinstance(check_item_type, dict):
                        item_type_name = check_item_type.get("name")
                        item_type_id = check_item_type.get("item_type_id")
                        item_data = dict(
                            **data_parse_metadata,
                            **{
                                "item_type_name": item_type_name or "",
                                "item_type_id": item_type_id or "",
                                "$schema": schema if schema else "",
                            }
                        )
                    else:
                        item_data = dict(**data_parse_metadata)
                    if item_path_not_existed:
                        str_keys = ", ".join(item_path_not_existed).replace(
                            ".metadata.", ""
                        )
                        item_data["warnings"] = [
                            _(
                                "The following items are not registered because "
                                + "they do not exist in the specified "
                                + "item type. {}"
                            ).format(str_keys)
                        ]
                    data_list.append(item_data)
        except UnicodeDecodeError as ex:
            ex.reason = _(
                "The {} file could not be read. Make sure the file".format(file_format.upper())
                + " format is {} and that the file is".format(file_format.upper())
                + " UTF-8 encoded."
            ).format(file_name)
            raise ex
        except Exception as ex:
            raise ex
    result["data_list"] = data_list
    return result


def handle_convert_validate_msg_to_jp(message: str):
    """Convert validation messages from en to jp.

    :argument
        message     -- {str} English message.
    :return
        return       -- Japanese message.

    """
    result = None
    for msg_en, msg_jp in WEKO_IMPORT_VALIDATE_MESSAGE.items():
        msg_en_pattern = "^{}$".format(msg_en.replace("%r", ".*"))
        if re.search(msg_en_pattern, message):
            msg_paths = msg_en.split("%r")
            prev_position = 0
            data = []
            for idx, path in enumerate(msg_paths, start=1):
                position = message.index(path)
                if path == "":
                    if idx == 1:
                        continue
                    elif idx == len(msg_paths):
                        prev_position += len(msg_paths[idx - 2])
                        position = len(message)
                if position >= 0:
                    data.append(message[prev_position:position])
                    prev_position = position
            if data:
                result = msg_jp
            for value in data:
                result = result.replace("%r", value, 1)
            return result
    return message


def handle_validate_item_import(list_record, schema) -> list:
    """Validate item import.

    :argument
        list_record     -- {list} list record import.
        schema     -- {dict} item_type schema.
    :return
        return       -- list_item_error.

    """
    result = []
    v2 = Draft4Validator(schema) if schema else None
    for record in list_record:
        errors = record.get("errors") or []
        record_id = record.get("id")
        if record_id and (
            not represents_int(record_id) or re.search(r"([０-９])", record_id)
        ):
            errors.append(_("Please specify item ID by half-width number."))
        if record.get("metadata"):
            if v2:
                a = v2.iter_errors(record.get("metadata"))
                if current_i18n.language == "ja":
                    _errors = []
                    for error in a:
                        _errors.append(handle_convert_validate_msg_to_jp(error.message))
                    errors = errors + _errors
                else:
                    errors = errors + [error.message for error in a]
            else:
                errors = errors = errors + [_("Specified item type does not exist.")]

        item_error = dict(**record)
        item_error["errors"] = errors if len(errors) else None
        result.append(item_error)

    return result


def represents_int(s):
    """Handle check string is int.

    :argument
        s     -- {str} string number.
    :return
        return       -- true if is Int.

    """
    try:
        int(s)
        return True
    except ValueError:
        return False


def get_item_type(item_type_id=0) -> dict:
    """Get item type.

    :param item_type_id: Item type ID. (Default: 0).
    :return: The json object.
    """
    result = None
    if item_type_id > 0:
        itemtype = ItemTypes.get_by_id(item_type_id)
        if (
            itemtype
            and itemtype.schema
            and itemtype.item_type_name.name
            and item_type_id
        ):
            lastest_id = itemtype.item_type_name.item_type.first().id
            result = {
                "schema": itemtype.schema,
                "is_lastest": lastest_id == item_type_id,
                "name": itemtype.item_type_name.name,
                "item_type_id": item_type_id,
            }

    if result is None:
        return {}

    return result


def handle_check_exist_record(list_record) -> list:
    """Check record is exist in system.

    :argument
        list_record -- {list} list record import.
    :return
        return      -- list record has property status.

    """
    result = []
    current_app.logger.debug("handle_check_exist_record")
    for item in list_record:
        item = dict(**item, **{"status": "new"})
        current_app.logger.debug("item:{}".format(item))
        errors = item.get("errors") or []
        item_id = item.get("id")
        # current_app.logger.debug("item_id:{}".format(item_id))
        if item_id and item_id is not "":
            system_url = request.host_url + "records/" + str(item_id)
            if item.get("uri") != system_url:
                errors.append(_("Specified URI and system" " URI do not match."))
                item["status"] = None
            else:
                item_exist = None
                try:
                    item_exist = WekoRecord.get_record_by_pid(item_id)
                except PIDDoesNotExistError:
                    item["status"] = None
                    errors.append(_("Item does not exits" " in the system"))
                if item_exist:
                    if item_exist.pid.is_deleted():
                        item["status"] = None
                        errors.append(_("Item already DELETED" " in the system"))
                    else:
                        exist_url = (
                                request.host_url + "records/" + str(item_exist.get("recid"))
                            )
                        
                        if item.get("uri") == exist_url:
                            _edit_mode = item.get("edit_mode")
                            if not _edit_mode or _edit_mode.lower() not in [
                                "keep",
                                "upgrade",
                            ]:
                                errors.append(
                                        _(
                                            'Please specify either "Keep"'
                                            ' or "Upgrade".'
                                        )
                                    )
                                item["status"] = None
                            else:
                                item["status"] = _edit_mode.lower()
        else:
            item["id"] = None
            item["status"]="new"
        if errors:
            item["errors"] = errors
        # current_app.logger.debug("item:{}".format(item))
        result.append(item)
    return result


def make_file_by_line(lines):
    """Make TSV/CSV file."""
    file_format = current_app.config.get('WEKO_ADMIN_OUTPUT_FORMAT', 'tsv').lower()
    file_output = StringIO()
    if file_format == 'csv':
        writer = csv.writer(file_output, delimiter=",", lineterminator="\n")
    else:
        writer = csv.writer(file_output, delimiter="\t", lineterminator="\n")
    writer.writerows(lines)

    return file_output


def make_stats_file(raw_stats, list_name):
    """Make TSV/CSV report file for stats."""
    file_format = current_app.config.get('WEKO_ADMIN_OUTPUT_FORMAT', 'tsv').lower()
    file_output = StringIO()
    if file_format == 'csv':
        writer = csv.writer(file_output, delimiter=",", lineterminator="\n")
    else:
        writer = csv.writer(file_output, delimiter="\t", lineterminator="\n")
    writer.writerow(list_name)
    for item in raw_stats:
        term = []
        for name in list_name:
            term.append(item.get(name))
        writer.writerow(term)

    return file_output


def create_deposit(item_id):
    """Create deposit.

    :argument
        item           -- {dict} item import.
        item_exist     -- {dict} item in system.

    """
    if item_id is not None:
        dep = WekoDeposit.create({}, recid=int(item_id))
    else:
        dep = WekoDeposit.create({})
    return dep["recid"]


def clean_thumbnail_file(deposit, root_path, thumbnail_path):
    """Remove all thumbnail in bucket.

    :argument
        deposit         -- {object} deposit.
        root_path      -- {str} location of temp folder.
        thumbnail_path -- {list} thumbnails path.
    """
    list_not_remove = list(
        filter(lambda path: not os.path.isfile(root_path + "/" + path), thumbnail_path)
    )
    list_not_remove = [get_file_name(path) for path in list_not_remove]
    for file in deposit.files:
        if file.obj.is_thumbnail and file.obj.key not in list_not_remove:
            file.obj.remove()


def up_load_file(record, root_path, deposit, allow_upload_file_content, old_files):
    """Upload thumbnail or file content.

    :argument
        record         -- {dict} item import.
        root_path      -- {str} root_path.
        deposit        -- {object} item deposit.
        allow_upload_file_content   -- {bool} allow file content upload?
        old_files      -- {list} List of ObjectVersion in current bucket.

    """

    def upload(paths, is_thumbnail=False):
        if len(old_files) > len(paths):
            paths.extend([None for _idx in range(0, len(old_files) - len(paths))])

        for idx, path in enumerate(paths):
            old_file = (
                old_files[idx] if not is_thumbnail and idx < len(old_files) else None
            )
            if not path or not os.path.isfile(root_path + "/" + path):
                if old_file and not (
                    len(record["filenames"]) > idx
                    and record["filenames"][idx]
                    and old_file.key == record["filenames"][idx]["filename"]
                ):
                    old_file.remove()
                continue

            with open(root_path + "/" + path, "rb") as file:
                root_file_id = None
                if old_file:
                    root_file_id = old_file.root_file_id
                    old_file.remove()

                obj = ObjectVersion.create(deposit.files.bucket, get_file_name(path))
                obj.is_thumbnail = is_thumbnail
                obj.set_contents(
                    file, root_file_id=root_file_id, is_set_size_location=False
                )

    def clean_file_contents(delete_all):
        # clean file contents in bucket.
        for file in deposit.files.bucket.objects:
            if not file.is_thumbnail and (delete_all or not file.is_head):
                file.remove()

    file_path = record.get("file_path", []) if allow_upload_file_content else []
    thumbnail_path = record.get("thumbnail_path", [])
    if isinstance(thumbnail_path, str):
        thumbnail_path = [thumbnail_path]
    else:
        thumbnail_path = list(filter(lambda path: path, thumbnail_path))

    clean_thumbnail_file(deposit, root_path, thumbnail_path)
    if file_path or thumbnail_path:
        upload(thumbnail_path, is_thumbnail=True)
        upload(file_path)
    clean_file_contents(not allow_upload_file_content)


def get_file_name(file_path):
    """Get file name.

    :argument
        file_path    -- {str} file_path.
    :returns         -- {str} file name

    """
    return file_path.split("/")[-1] if file_path.split("/")[-1] else ""


def register_item_metadata(item, root_path, owner, is_gakuninrdm=False):
    """Upload file content.

    :argument
        item        -- {dict} Information of item need to import.
        root_path   -- {str} path of the folder include files.
        is_gakuninrdm -- {bool} Is call by gakuninrdm api.
    """

    def clean_file_metadata(item_type_id, data):
        # clear metadata of file information
        is_cleaned = True
        item_map = get_mapping(Mapping.get_record(item_type_id), "jpcoar_mapping")
        key = item_map.get("file.URI.@value")
        if key:
            key = key.split(".")[0]
            if not data.get(key):
                deleted_items = data.get("deleted_items") or []
                deleted_items.append(key)
                data["deleted_items"] = deleted_items
            else:
                is_cleaned = False
        return data, is_cleaned

    def autofill_thumbnail_metadata(item_type_id, data):
        key = get_thumbnail_key(item_type_id)
        if key:
            thumbnail_item = {}
            subitem_thumbnail = []
            for file in deposit.files:
                if file.is_thumbnail is True:
                    subitem_thumbnail.append(
                        {
                            "thumbnail_label": file.key,
                            "thumbnail_url": current_app.config["DEPOSIT_FILES_API"]
                            + "/{bucket}/{key}?versionId={version_id}".format(
                                bucket=file.bucket_id,
                                key=file.key,
                                version_id=file.version_id,
                            ),
                        }
                    )
            if subitem_thumbnail:
                thumbnail_item["subitem_thumbnail"] = subitem_thumbnail
            if thumbnail_item:
                data[key] = thumbnail_item
            else:
                deleted_items = data.get("deleted_items") or []
                deleted_items.append(key)
                data["deleted_items"] = deleted_items
        return data

    def escape_newline(data):
        """Replace <br/> in metadata with \n.
        
        {"key1":["test<br/>test"]} -> {"key1":["test\ntest"]}
        :argument
            data     -- {obj} escape target
        :return 
            obj      -- Obj after escaping
        """
        if isinstance(data,list):
            return [escape_newline(d) for d in data]
        elif isinstance(data,dict):
            return {d:escape_newline(data[d]) for d in data}
        elif isinstance(data,str):
            return data.replace("<br/>","\n")
        else:
            return data

    item_id = str(item.get("id"))
    pid = PersistentIdentifier.query.filter_by(
        pid_type="recid", pid_value=item_id
    ).first()

    record = WekoDeposit.get_record(pid.object_uuid)

    _deposit_data = record.dumps().get("_deposit")
    deposit = WekoDeposit(record, record.model)
    new_data = dict(
        **item.get("metadata"),
        **_deposit_data,
        **{
            "$schema": item.get("$schema"),
            "title": item.get("item_title"),
        }
    )
    new_data = escape_newline(new_data)
    item_status = {
        "index": new_data["path"],
        "actions": "publish",
    }
    if not new_data.get("pid"):
        new_data = dict(
            **new_data, **{"pid": {"revision_id": 0, "type": "recid", "value": item_id}}
        )

    # get old files in item with order.
    old_file_list = []
    if item["status"] != "new":
        for file_metadata in deposit.get_file_data():
            if file_metadata.get("version_id"):
                f_filter = list(
                    filter(
                        lambda f: str(f.obj.version_id)
                        == file_metadata.get("version_id"),
                        deposit.files,
                    )
                )
                old_file_list.append(f_filter[0].obj if f_filter else None)
            else:
                old_file_list.append(None)

    # set delete flag for file metadata if is empty.
    new_data, is_cleaned = clean_file_metadata(item["item_type_id"], new_data)
    # progress upload file, replace file contents.
    up_load_file(item, root_path, deposit, not is_cleaned, old_file_list)
    new_data = autofill_thumbnail_metadata(item["item_type_id"], new_data)

    # check location file
    find_and_update_location_size()

    # Clean item metadata
    if item["status"] != "new":
        item_type = ItemTypes.get_by_id(
            id_=item.get("item_type_id", 0), with_deleted=True
        ).render
        for metadata_id in item_type["table_row"]:
            # ignore Identifier Regstration (Import hasn't withdraw DOI)
            if metadata_id == item.get("identifier_key", ""):
                continue
            if metadata_id not in new_data and metadata_id in deposit.item_metadata:
                deleted_items = new_data.get("deleted_items") or []
                deleted_items.append(metadata_id)
                new_data["deleted_items"] = deleted_items

    deposit.update(item_status, new_data)
    deposit['_deposit']['owners'] = [int(owner)]
    deposit['_deposit']['created_by'] = int(owner)
    deposit['owner'] = str(owner)
    deposit.commit()

    feedback_mail_list = item["metadata"].get("feedback_mail_list")
    if feedback_mail_list:
        FeedbackMailList.update(
            item_id=deposit.id, feedback_maillist=feedback_mail_list
        )
        deposit.update_feedback_mail()
    else:
        FeedbackMailList.delete_without_commit(deposit.id)
        deposit.remove_feedback_mail()

    if not is_gakuninrdm:
        deposit.publish_without_commit()
        # Create first version
        with current_app.test_request_context(get_url_root()):
            if item["status"] in ["upgrade", "new"]:
                _deposit = deposit.newversion(pid)
                _deposit.publish_without_commit()
            else:
                _pid = PIDVersioning(child=pid).last_child
                _record = WekoDeposit.get_record(_pid.object_uuid)
                _deposit = WekoDeposit(_record, _record.model)
                _deposit.merge_data_to_record_without_version(
                    pid, keep_version=True, is_import=True
                )
                if not is_gakuninrdm:
                    _deposit.publish_without_commit()

            if feedback_mail_list:
                FeedbackMailList.update(
                    item_id=_deposit.id, feedback_maillist=feedback_mail_list
                )
                _deposit.update_feedback_mail()


def update_publish_status(item_id, status):
    """Handle get title.

    :argument
        item_id     -- {str} Item Id.
        status      -- {str} Publish status (0: public, 1: private)
    :return

    """
    record = WekoRecord.get_record_by_pid(item_id)
    record["publish_status"] = status
    record.commit()
    indexer = WekoIndexer()
    indexer.update_es_data(record, update_revision=False, field='publish_status')


def handle_workflow(item: dict):
    """Handle workflow.

    :argument
        title           -- {dict or list} title.
    :return
        return       -- title string.

    """
    pid = PersistentIdentifier.query.filter_by(
        pid_type="recid", pid_value=item.get("id")
    ).first()
    if pid:
        activity = WorkActivity()
        wf_activity = activity.get_workflow_activity_by_item_id(pid.object_uuid)
        if wf_activity:
            return
    else:
        workflow = WorkFlow.query.filter_by(
            itemtype_id=item.get("item_type_id")
        ).first()
        if workflow:
            return
        else:
            create_work_flow(item.get("item_type_id"))


def create_work_flow(item_type_id):
    """Handle create work flow.

    :argument
        item_type_id        -- {str} item_type_id.
    :return

    """
    flow_define = FlowDefine.query.filter_by(flow_name="Registration Flow").first()
    it = ItemTypes.get_by_id(item_type_id)

    if flow_define and it:
        try:
            data = WorkFlow()
            data.flows_id = uuid.uuid4()
            data.flows_name = it.item_type_name.name
            data.itemtype_id = it.id
            data.flow_id = flow_define.id
            db.session.add(data)
            db.session.commit()
        except Exception as ex:
            db.session.rollback()
            current_app.logger.error("create work flow error")
            current_app.logger.error(ex)


def create_flow_define():
    """Handle create flow_define."""
    flow_define = FlowDefine.query.filter_by(flow_name="Registration Flow").first()

    if not flow_define:
        the_flow = Flow()
        flow = the_flow.create_flow(WEKO_FLOW_DEFINE)

        if flow and flow.flow_id:
            flow_actions = WEKO_FLOW_DEFINE_LIST_ACTION
            start_action = FlowAction.query.filter_by(
                flow_id=flow.flow_id, action_id=1
            ).first()
            flow_actions[0]["workflow_flow_action_id"] = start_action.id
            end_action = FlowAction.query.filter_by(
                flow_id=flow.flow_id, action_id=2
            ).first()
            flow_actions[2]["workflow_flow_action_id"] = end_action.id

            the_flow.upt_flow_action(flow.flow_id, flow_actions)


def send_item_created_event_to_es(item, request_info):
    """Send item_created event to ES."""
    def _prepare_stored_data(item, request_info):
        """Prepare stored data."""
        # TODO: consider to use "weko_deposit.signals.item_created."
        timestamp = datetime.utcnow().replace(microsecond=0)
        doc = {
            "ip_address": request_info.get("remote_addr"),
            "timestamp": timestamp.isoformat(),
        }
        doc = anonymize_user(doc)
        doc = flag_restricted(doc)
        doc = flag_robots(doc)
        item_id = item.get("id") if 'id' in item else item.get("recid", -1)
        data = {
            "remote_addr": request_info.get("remote_addr"),
            "country": doc.get("country"),
            "record_name": item.get("item_title"),
            "referrer": request_info.get("referrer"),
            "is_robot": doc.get("is_robot"),
            "cur_user_id": request_info.get("user_id"),
            "is_restricted": doc.get("is_restricted"),
            "unique_session_id": doc.get("unique_session_id"),
            "hostname": request_info.get("hostname"),
            "pid_value": item_id,
            "unique_id": "item_create_{}".format(item_id),
            "pid_type": "depid",
            "timestamp": doc.get("timestamp"),
            "visitor_id": doc.get("visitor_id"),
        }
        return data

    def _push_item_to_elasticsearch(id, index, doc_type, data):
        """Push item to elasticsearch in order to count report."""
        indexer = RecordIndexer()
        indexer.client.index(index=index, doc_type=doc_type, id=id, body=data)

    timestamp = datetime.utcnow().replace(microsecond=0)
    # Prepare stored data.
    data = _prepare_stored_data(item, request_info)
    doc_type = "stats-item-create"
    index = "{}-events-{}".format(index_prefix, doc_type)
    id = hash_id(timestamp, data)
    # Save item to stats events.
    _push_item_to_elasticsearch(id, index, doc_type, data)


def import_items_to_system(item: dict, request_info=None, is_gakuninrdm=False):
    """Validation importing zip file.

    :argument
        item        -- Items Metadata.
        request_info -- Information from request.
        is_gakuninrdm - Is call by gakuninrdm api.
    :return
        return      -- Json response.

    """

    owner = 1
    if request_info and 'user_id' in request_info:
        owner = request_info['user_id']
    if not request_info and request:
        request_info = {
            "remote_addr": request.remote_addr,
            "referrer": request.referrer,
            "hostname": request.host,
            "user_id": owner
        }

    if not item:
        return None
    else:
        bef_metadata = None
        bef_last_ver_metadata = None
        try:
            # current_app.logger.debug("item: {0}".format(item))
            status = item.get("status")
            root_path = item.get("root_path", "")
            if status == "new":
                item_id = create_deposit(item.get("id"))
                item["id"] = item_id
            else:
                handle_check_item_is_locked(item)
                # cache ES data for rollback
                pid = PersistentIdentifier.query.filter_by(
                    pid_type="recid", pid_value=item["id"]
                ).first()
                bef_metadata = WekoIndexer().get_metadata_by_item_id(pid.object_uuid)
                bef_last_ver_metadata = WekoIndexer().get_metadata_by_item_id(
                    PIDVersioning(child=pid).last_child.object_uuid
                )

            register_item_metadata(item, root_path, owner, is_gakuninrdm)
            if not is_gakuninrdm:
                if current_app.config.get("WEKO_HANDLE_ALLOW_REGISTER_CNRI"):
                    register_item_handle(item)
                register_item_doi(item)

                status_number = WEKO_IMPORT_PUBLISH_STATUS.index(
                    item.get("publish_status")
                )
                register_item_update_publish_status(item, str(status_number))
                if item.get("status") == "new":
                    # Send item_created event to ES.
                    send_item_created_event_to_es(item, request_info)
            db.session.commit()

            # clean unuse file content in keep mode if import success
            cache_key = current_app.config[
                "WEKO_SEARCH_UI_IMPORT_UNUSE_FILES_URI"
            ].format(item["id"])
            list_unuse_uri = get_cache_data(cache_key)
            if list_unuse_uri:
                for uri in list_unuse_uri:
                    file = current_files_rest.storage_factory(fileurl=uri, size=1)
                    fs, path = file._get_fs()
                    if fs.exists(path):
                        file.delete()
                delete_cache_data(cache_key)

        except SQLAlchemyError as ex:
            current_app.logger.error("sqlalchemy error: ", ex)
            db.session.rollback()
            if item.get("id"):
                pid = PersistentIdentifier.query.filter_by(
                    pid_type="recid", pid_value=item["id"]
                ).first()
                bef_metadata = WekoIndexer().get_metadata_by_item_id(pid.object_uuid)
                bef_last_ver_metadata = WekoIndexer().get_metadata_by_item_id(
                    PIDVersioning(child=pid).last_child.object_uuid
                )
                handle_remove_es_metadata(item, bef_metadata, bef_last_ver_metadata)
            current_app.logger.error("item id: %s update error." % item["id"])
            traceback.print_exc(file=sys.stdout)
            error_id = None
            if (
                ex.args
                and len(ex.args)
                and isinstance(ex.args[0], dict)
                and ex.args[0].get("error_id")
            ):
                error_id = ex.args[0].get("error_id")

            return {"success": False, "error_id": error_id}
        except ElasticsearchException as ex:
            current_app.logger.error("elasticsearch  error: ", ex)
            db.session.rollback()
            if item.get("id"):
                pid = PersistentIdentifier.query.filter_by(
                    pid_type="recid", pid_value=item["id"]
                ).first()
                bef_metadata = WekoIndexer().get_metadata_by_item_id(pid.object_uuid)
                bef_last_ver_metadata = WekoIndexer().get_metadata_by_item_id(
                    PIDVersioning(child=pid).last_child.object_uuid
                )
                handle_remove_es_metadata(item, bef_metadata, bef_last_ver_metadata)
            current_app.logger.error("item id: %s update error." % item["id"])
            traceback.print_exc(file=sys.stdout)
            error_id = None
            if (
                ex.args
                and len(ex.args)
                and isinstance(ex.args[0], dict)
                and ex.args[0].get("error_id")
            ):
                error_id = ex.args[0].get("error_id")

            return {"success": False, "error_id": error_id}
        except redis.RedisError as ex:
            current_app.logger.error("redis  error: ", ex)
            db.session.rollback()
            if item.get("id"):
                pid = PersistentIdentifier.query.filter_by(
                    pid_type="recid", pid_value=item["id"]
                ).first()
                bef_metadata = WekoIndexer().get_metadata_by_item_id(pid.object_uuid)
                bef_last_ver_metadata = WekoIndexer().get_metadata_by_item_id(
                    PIDVersioning(child=pid).last_child.object_uuid
                )
                handle_remove_es_metadata(item, bef_metadata, bef_last_ver_metadata)
            current_app.logger.error("item id: %s update error." % item["id"])
            traceback.print_exc(file=sys.stdout)
            error_id = None
            if (
                ex.args
                and len(ex.args)
                and isinstance(ex.args[0], dict)
                and ex.args[0].get("error_id")
            ):
                error_id = ex.args[0].get("error_id")

            return {"success": False, "error_id": error_id}
        except BaseException as ex:
            current_app.logger.error("Unexpected error: {}".format(ex))
            db.session.rollback()
            if item.get("id"):
                pid = PersistentIdentifier.query.filter_by(
                    pid_type="recid", pid_value=item["id"]
                ).first()
                bef_metadata = WekoIndexer().get_metadata_by_item_id(pid.object_uuid)
                bef_last_ver_metadata = WekoIndexer().get_metadata_by_item_id(
                    PIDVersioning(child=pid).last_child.object_uuid
                )
                handle_remove_es_metadata(item, bef_metadata, bef_last_ver_metadata)
            current_app.logger.error("item id: %s update error." % item["id"])
            traceback.print_exc(file=sys.stdout)
            error_id = None
            if (
                ex.args
                and len(ex.args)
                and isinstance(ex.args[0], dict)
                and ex.args[0].get("error_id")
            ):
                error_id = ex.args[0].get("error_id")

            return {"success": False, "error_id": error_id}
    return {"success": True, "recid": item["id"]}


def handle_item_title(list_record):
    """Prepare item title.

    :argument
        list_record -- {list} list record import.
    :return

    """
    for item in list_record:
        error = None
        item_type_mapping = Mapping.get_record(item["item_type_id"])
        item_map = get_mapping(item_type_mapping, "jpcoar_mapping")
        # current_app.logger.debug("item_type_mapping: {}".format(item_type_mapping))
        # current_app.logger.debug("item_map: {}".format(item_map))
        title_data, _title_key = get_data_by_property(
            item["metadata"], item_map, "title.@value"
        )
        if not title_data:
            error = _("Title is required item.")
        else:
            item["item_title"] = title_data[0]

        if error:
            item["errors"] = item["errors"] + [error] if item.get("errors") else [error]


def handle_check_and_prepare_publish_status(list_record):
    """Check and prepare publish status.

    :argument
        list_record -- {list} list record import.
    :return

    """
    for item in list_record:
        error = None
        publish_status = item.get("publish_status")
        if not publish_status:
            error = _("{} is required item.").format("PUBLISH_STATUS")
        elif publish_status not in WEKO_IMPORT_PUBLISH_STATUS:
            error = _('Please set "public" or "private" for {}.').format(
                "PUBLISH_STATUS"
            )

        if error:
            item["errors"] = item["errors"] + [error] if item.get("errors") else [error]


def handle_check_and_prepare_index_tree(list_record, all_index_permission, can_edit_indexes):
    """Check index existed and prepare index tree data.

    :argument
        list_record -- {list} list record import.
        all_index_permission -- {bool} All indexes can be import.
        can_edit_indexes -- {list} Editable index list.
    :return

    """
    from weko_index_tree.api import Indexes

    errors = []
    warnings = []

    def check(index_id, index_name_path):
        """Check index_id/index_name.

        Args:
            index_id (str): Index id.
            index_name_path (str): Index name path.

        Returns:
            [bool]: Check result.

        """
        temp_res = []
        index_info = None
        try:
            index_info = Indexes.get_path_list([index_id])
        except Exception:
            db.session.rollback()
            current_app.logger.warning("Specified IndexID is invalid!")

        msg_not_exist = _("The specified {} does not exist in system.")
<<<<<<< HEAD
        if index_info and len(index_info) == 1:
            check_list = []
            check_list.append(index_info[0].name_en.replace(
                '-/-', current_app.config['WEKO_ITEMS_UI_INDEX_PATH_SPLIT']))
            if index_info[0].name:
                check_list.append(index_info[0].name.replace(
                    '-/-', current_app.config['WEKO_ITEMS_UI_INDEX_PATH_SPLIT']))
            if index_name_path and index_name_path not in check_list:
=======
        if index_info and len(index_info) == 1:     # index exists by index id
            if index_name_path and index_name_path not in [
                index_info[0].name.replace(
                    '-/-', current_app.config['WEKO_ITEMS_UI_INDEX_PATH_SPLIT']),
                index_info[0].name_en.replace(
                    '-/-', current_app.config['WEKO_ITEMS_UI_INDEX_PATH_SPLIT']),
            ]:
>>>>>>> 601b5284
                warnings.append(
                    _("Specified {} does not match with existing index.").format(
                        "POS_INDEX"
                    )
                )
            temp_res = [index_info[0].cid]
        elif index_name_path:          # has pos_index info
            index_path_list = index_name_path.split(
                current_app.config['WEKO_ITEMS_UI_INDEX_PATH_SPLIT'])
            index_all_name = Indexes.get_index_by_all_name(index_path_list[-1])
            index_infos = Indexes.get_path_list([i.id for i in index_all_name])
            if index_infos:      # index exists by index name
                for info in index_infos:
                    index_info = None
                    if (index_name_path == \
                        info.name_en.replace('-/-', current_app.config['WEKO_ITEMS_UI_INDEX_PATH_SPLIT'])) or \
                        (info.name and index_name_path == \
                         info.name.replace('-/-', current_app.config['WEKO_ITEMS_UI_INDEX_PATH_SPLIT'])):
                        index_info = info
                    
                    if not index_info:      # index does not exist by index path
                        if index_id:
                            errors.append(msg_not_exist.format("IndexID, POS_INDEX"))
                        else:
                            errors.append(msg_not_exist.format("POS_INDEX"))
                    else:      # index exists by index path
                        if index_id:
                            errors.append(msg_not_exist.format("IndexID"))
                        else:
                            temp_res.append(index_info.cid)
<<<<<<< HEAD
                if temp_res:
                    errors.clear()
            else:
=======
            else:      # index does not exist by index name
>>>>>>> 601b5284
                if index_id:
                    errors.append(msg_not_exist.format("IndexID, POS_INDEX"))
                else:
                    errors.append(msg_not_exist.format("POS_INDEX"))
        else:         # index does not exist by index id and index path
            errors.append(msg_not_exist.format("IndexID"))
        result = []
        if temp_res and not all_index_permission:
            msg_can_not_edit = _("Your role cannot register items in this index.")
            if not can_edit_indexes:
                errors.append(msg_can_not_edit)
                result = []
            elif can_edit_indexes[0] != 0:
                for i in temp_res:
                    if i in can_edit_indexes:
                        result.append(i)
                if not result:
                    errors.append(msg_can_not_edit)
            else:
                result = temp_res

        return result

    for item in list_record:
        indexes = []
        index_ids = item.get("metadata", {}).get("path", [])
        pos_index = item.get("pos_index", [])

        if not index_ids and not pos_index:
            errors = [_("Both of IndexID and POS_INDEX are not being set.")]
        else:
            if not index_ids:
                index_ids = ["" for _ in range(len(pos_index))]
            for x, index_id in enumerate(index_ids):
                index_name_path = ""
                if pos_index and x <= len(pos_index) - 1:
                    index_name_path = pos_index[x].strip()
                else:
                    index_name_path = ""

                _index_ids = check(index_id, index_name_path)
                for i in _index_ids:
                    if i not in indexes:
                        indexes.append(i)

        if indexes:
            item["metadata"]["path"] = indexes

        if errors:
            errors = list(set(errors))
            item["errors"] = item["errors"] + errors if item.get("errors") else errors
            errors = []

        if warnings:
            warnings = list(set(warnings))
            item["warnings"] = (
                item["warnings"] + warnings if item.get("warnings") else warnings
            )
            warnings = []


def handle_check_and_prepare_feedback_mail(list_record):
    """Check feedback email is existed in database and prepare data.

    :argument
        list_record -- {list} list record import.
    :return

    """
    for item in list_record:
        errors = []
        feedback_mail = []
        if item.get("feedback_mail"):
            for mail in item.get("feedback_mail"):
                if not re.search(WEKO_IMPORT_EMAIL_PATTERN, mail):
                    errors.append(_("Specified {} is invalid.").format(mail))
                else:
                    email_checked = check_email_existed(mail)
                    feedback_mail.append(email_checked)

            if feedback_mail:
                item["metadata"]["feedback_mail_list"] = feedback_mail
            if errors:
                errors = list(set(errors))
                item["errors"] = (
                    item["errors"] + errors if item.get("errors") else errors
                )


def handle_set_change_identifier_flag(list_record, is_change_identifier):
    """Set Change Identifier Mode flag.

    :argument
        list_record -- {list} list record import.
        is_change_identifier -- {bool} Change Identifier Mode.
    :return

    """
    for item in list_record:
        item["is_change_identifier"] = is_change_identifier


def handle_check_cnri(list_record):
    """Check CNRI.

    :argument
        list_record -- {list} list record import.
    :return

    """
    for item in list_record:
        error = None
        item_id = str(item.get("id"))
        cnri = item.get("cnri")
        cnri_set = current_app.config.get("WEKO_HANDLE_ALLOW_REGISTER_CNRI")

        if item.get("is_change_identifier") and cnri_set:
            if not cnri:
                error = _("Please specify {}.").format("CNRI")
            else:
                if len(cnri) > 290:
                    error = _("The specified {} exceeds the maximum length.").format(
                        "CNRI"
                    )
                else:
                    split_cnri = cnri.split("/")
                    if len(split_cnri) > 1:
                        prefix = split_cnri[0]
                        suffix = "/".join(split_cnri[1:])
                    else:
                        prefix = cnri
                        suffix = ""
                    if not suffix:
                        item["cnri_suffix_not_existed"] = True

                    if prefix != Handle().get_prefix():
                        error = _("Specified Prefix of {} is incorrect.").format("CNRI")
        else:
            if (
                item.get("status") == "new"
                or item.get("is_change_identifier")
                or not cnri_set
            ):
                if cnri:
                    error = _("{} cannot be set.").format("CNRI")
            else:
                pid_cnri = None
                try:
                    pid_cnri = WekoRecord.get_record_by_pid(item_id).pid_cnri
                    if pid_cnri:
                        if not cnri and not pid_cnri.pid_value.endswith(str(item_id)):
                            error = _("Please specify {}.").format("CNRI")
                        elif cnri and not pid_cnri.pid_value.endswith(str(cnri)):
                            error = _(
                                "Specified {} is different from existing" + " {}."
                            ).format("CNRI", "CNRI")
                    elif cnri:
                        error = _(
                            "Specified {} is different " + "from existing {}."
                        ).format("CNRI", "CNRI")
                except Exception as ex:
                    current_app.logger.error("item id: %s not found." % item_id)
                    current_app.logger.error(ex)

        if error:
            item["errors"] = item["errors"] + [error] if item.get("errors") else [error]
            item["errors"] = list(set(item["errors"]))


def handle_check_doi_indexes(list_record):
    """Check restrict DOI with Indexes.

    :argument
        list_record -- {list} list record import.
    :return

    """
    err_msg_register_doi = _(
        "When assigning a DOI to an item, it must be"
        " associated with an index whose index status is"
        ' "Public" and Harvest Publishing is "Public".'
    )
    err_msg_update_doi = _(
        "Since the item has a DOI, it must be associated"
        ' with an index whose index status is "Public"'
        ' and whose Harvest Publishing is "Public".'
    )
    for item in list_record:
        errors = []
        doi_ra = item.get("doi_ra")
        # Check DOI and Publish status:
        publish_status = item.get("publish_status")
        if doi_ra and publish_status == WEKO_IMPORT_PUBLISH_STATUS[1]:
            errors.append(_("You cannot keep an item private because it has a DOI."))
        # Check restrict DOI with Indexes:
        index_ids = [str(idx) for idx in item["metadata"].get("path", [])]
        if doi_ra and check_restrict_doi_with_indexes(index_ids):
            if not item.get("status") or item.get("status") == "new":
                errors.append(err_msg_register_doi)
            else:
                pid_doi = WekoRecord.get_record_by_pid(item.get("id")).pid_doi
                errors.append(err_msg_update_doi if pid_doi else err_msg_register_doi)
        if errors:
            item["errors"] = item["errors"] + errors if item.get("errors") else errors
            item["errors"] = list(set(item["errors"]))


def handle_check_doi_ra(list_record):
    """Check DOI_RA.

    :argument
        list_record -- {list} list record import.
    :return

    """

    def check_existed(item_id, doi_ra):
        error = None
        try:
            pid = WekoRecord.get_record_by_pid(item_id).pid_recid
            identifier = IdentifierHandle(pid.object_uuid)
            _value, doi_type = identifier.get_idt_registration_data()
            current_app.logger.debug("item_id:{0} doi_ra:{1}".format(item_id, doi_ra))
            current_app.logger.debug("doi_type:{0} _value:{1}".format(doi_type, _value))

            if doi_type and doi_type[0] != doi_ra:
                error = _("Specified {} is different from " + "existing {}.").format(
                    "DOI_RA", "DOI_RA"
                )
        except Exception as ex:
            current_app.logger.error("item id: %s not found." % item_id)
            current_app.logger.error(ex)

        return error

    for item in list_record:
        errors = []
        item_id = str(item.get("id"))
        doi_ra = item.get("doi_ra")

        current_app.logger.debug("item_id:{0} doi_ra:{1}".format(item_id, doi_ra))

        if item.get("doi") and not doi_ra:
            errors.append(_("Please specify {}.").format("DOI_RA"))
        elif doi_ra:
            if doi_ra not in WEKO_IMPORT_DOI_TYPE:
                errors.append(
                    _(
                        "DOI_RA should be set by one of JaLC"
                        + ", Crossref, DataCite, NDL JaLC."
                    )
                )
                item["ignore_check_doi_prefix"] = True
            else:
                validation_errors = handle_doi_required_check(item)
                if validation_errors:
                    current_app.logger.error(
                        "handle_doi_required_check: {0}".format(validation_errors)
                    )
                    errors.extend(validation_errors)
                if not item.get("is_change_identifier") and item.get("status") != "new":
                    error = check_existed(item_id, doi_ra)
                    if error:
                        errors.append(error)
        elif item.get("status") != "new":
            error = check_existed(item_id, doi_ra)
            if error:
                current_app.logger.error("check_existed: ".format(error))
                errors.append(error)

        if errors:
            item["errors"] = item["errors"] + errors if item.get("errors") else errors
            item["errors"] = list(set(item["errors"]))


def handle_check_doi(list_record):
    """Check DOI.

    :argument
        list_record -- {list} list record import.
    :return

    """
    def _check_doi(doi, item):
        error = None
        split_doi = doi.split("/")
        if len(split_doi) > 1 and not doi.endswith("/"):
            error = _("{} cannot be set.").format("DOI")
        else:
            prefix = re.sub("/$", "", doi)
            item["doi_suffix_not_existed"] = True
            if not item.get("ignore_check_doi_prefix") and prefix != get_doi_prefix(
                doi_ra
            ):
                error = _("Specified Prefix of {} is incorrect.").format("DOI")
        return error

    for item in list_record:
        error = None
        item_id = str(item.get("id"))
        doi = item.get("doi")
        doi_ra = item.get("doi_ra")
        if item.get("is_change_identifier") and doi_ra and not doi:
            error = _("Please specify {}.").format("DOI")
        elif doi_ra:
            if item.get("is_change_identifier"):
                if not doi:
                    error = _("Please specify {}.").format("DOI")
                else:
                    if len(doi) > 290:
                        error = _(
                            "The specified {} exceeds" + " the maximum length."
                        ).format("DOI")
                    else:
                        split_doi = doi.split("/")
                        if len(split_doi) > 1:
                            prefix = split_doi[0]
                            suffix = "/".join(split_doi[1:])
                        else:
                            prefix = doi
                            suffix = ""

                        if not item.get(
                            "ignore_check_doi_prefix"
                        ) and prefix != get_doi_prefix(doi_ra):
                            error = _("Specified Prefix of {} is incorrect.").format(
                                "DOI"
                            )
                        elif not suffix:
                            error = _("Please specify {}.").format("DOI suffix")
            else:
                if item.get("status") == "new":
                     if doi:
                        error = _check_doi(doi, item)
                else:
                    pid = WekoRecord.get_record_by_pid(item_id).pid_recid
                    identifier = IdentifierHandle(pid.object_uuid)
                    _value, doi_type = identifier.get_idt_registration_data()
                    if not doi_type:
                        if doi:
                            error = _check_doi(doi, item)
                    else:
                        pid_doi = None
                        try:
                            pid_doi = WekoRecord.get_record_by_pid(item_id).pid_doi
                        except Exception as ex:
                            current_app.logger.error("item id: %s not found." % item_id)
                            current_app.logger.error(ex)
                        if pid_doi:
                            doi_domain = IDENTIFIER_GRANT_LIST[
                                WEKO_IMPORT_DOI_TYPE.index(doi_ra) + 1
                            ][2]
                            if not doi:
                                error = _("Please specify {}.").format("DOI")
                            elif not pid_doi.pid_value == (doi_domain + "/" + doi):
                                error = _(
                                    "Specified {} is different from" + " existing {}."
                                ).format("DOI", "DOI")
                        elif doi:
                            error = _check_doi(doi, item)

        if error:
            item["errors"] = item["errors"] + [error] if item.get("errors") else [error]
            item["errors"] = list(set(item["errors"]))


def register_item_handle(item):
    """Register item handle (CNRI).

    :argument
        item    -- {object} Record item.
    :return
        response -- {object} Process status.

    """
    current_app.logger.debug("start register_item_handle(item)")
    item_id = str(item.get("id"))
    record = WekoRecord.get_record_by_pid(item_id)
    pid = record.pid_recid
    pid_hdl = record.pid_cnri
    cnri = item.get("cnri")
    status = item.get("status")
    uri = item.get("uri")
    current_app.logger.debug(
        "item_id:{0} pid:{1} pid_hdl:{2} cnri:{3} status:{4}".format(
            item_id, pid, pid_hdl, cnri, status
        )
    )

    if item.get("is_change_identifier"):
        if item.get("cnri_suffix_not_existed"):
            suffix = "{:010d}".format(int(item_id))
            cnri = cnri[:-1] if cnri[-1] == "/" else cnri
            cnri += "/" + suffix
        if uri is None:
            uri = get_url_root() + "records/" + str(item_id)
        if item.get("status") == "new":
            register_hdl_by_handle(cnri, pid.object_uuid, uri)
        else:
            if pid_hdl and not pid_hdl.pid_value.endswith(cnri):
                pid_hdl.delete()
                register_hdl_by_handle(cnri, pid.object_uuid, uri)
            elif not pid_hdl:
                register_hdl_by_handle(cnri, pid.object_uuid, uri)
    else:
        if item.get("status") == "new":
            register_hdl_by_item_id(item_id, pid.object_uuid, get_url_root())
        else:
            if pid_hdl is None and cnri is None:
                register_hdl_by_item_id(item_id, pid.object_uuid, get_url_root())

    current_app.logger.debug("end register_item_handle(item)")


def prepare_doi_setting():
    """Prepare doi link with empty."""
    identifier_setting = get_identifier_setting("Root Index")
    if identifier_setting:
        text_empty = "<Empty>"
        if not identifier_setting.jalc_doi:
            identifier_setting.jalc_doi = text_empty
        if not identifier_setting.jalc_crossref_doi:
            identifier_setting.jalc_crossref_doi = text_empty
        if not identifier_setting.jalc_datacite_doi:
            identifier_setting.jalc_datacite_doi = text_empty
        if not identifier_setting.ndl_jalc_doi:
            identifier_setting.ndl_jalc_doi = text_empty
        # Semi-automatic suffix
        suffix_method = current_app.config.get(
            "IDENTIFIER_GRANT_SUFFIX_METHOD", IDENTIFIER_GRANT_SUFFIX_METHOD
        )
        if identifier_setting.suffix and suffix_method == 1:
            identifier_setting.suffix = "/" + identifier_setting.suffix
        else:
            identifier_setting.suffix = ""
        return identifier_setting


def get_doi_prefix(doi_ra):
    """Get DOI prefix."""
    identifier_setting = prepare_doi_setting()
    if identifier_setting:
        suffix = identifier_setting.suffix or ""
        if doi_ra == WEKO_IMPORT_DOI_TYPE[0]:
            return identifier_setting.jalc_doi + suffix
        elif doi_ra == WEKO_IMPORT_DOI_TYPE[1]:
            return identifier_setting.jalc_crossref_doi + suffix
        elif doi_ra == WEKO_IMPORT_DOI_TYPE[2]:
            return identifier_setting.jalc_datacite_doi + suffix
        elif doi_ra == WEKO_IMPORT_DOI_TYPE[3]:
            return identifier_setting.ndl_jalc_doi + suffix


def get_doi_link(doi_ra, data):
    """Get DOI link."""
    if doi_ra == WEKO_IMPORT_DOI_TYPE[0]:
        return data.get("identifier_grant_jalc_doi_link")
    elif doi_ra == WEKO_IMPORT_DOI_TYPE[1]:
        return data.get("identifier_grant_jalc_cr_doi_link")
    elif doi_ra == WEKO_IMPORT_DOI_TYPE[2]:
        return data.get("identifier_grant_jalc_dc_doi_link")
    elif doi_ra == WEKO_IMPORT_DOI_TYPE[3]:
        return data.get("identifier_grant_ndl_jalc_doi_link")


def prepare_doi_link(item_id):
    """Get DOI link.

    Args:
        item_id (_type_): _description_

    Returns:
        _type_: _description_ {'identifier_grant_jalc_doi_link': 'https://doi.org/aaa.bbb/0000000006', 'identifier_grant_jalc_cr_doi_link': 'https://doi.org/ccc.ddd/0000000006', 'identifier_grant_jalc_dc_doi_link': 'https://doi.org/eee.fff/0000000006', 'identifier_grant_ndl_jalc_doi_link': 'https://doi.org/ggg.hhh/0000000006'}
    """        
    item_id = "%010d" % int(item_id)
    identifier_setting = prepare_doi_setting()
    suffix = identifier_setting.suffix or ""

    return {
        "identifier_grant_jalc_doi_link": IDENTIFIER_GRANT_LIST[1][2]
        + "/"
        + identifier_setting.jalc_doi
        + suffix
        + "/"
        + item_id,
        "identifier_grant_jalc_cr_doi_link": IDENTIFIER_GRANT_LIST[2][2]
        + "/"
        + identifier_setting.jalc_crossref_doi
        + suffix
        + "/"
        + item_id,
        "identifier_grant_jalc_dc_doi_link": IDENTIFIER_GRANT_LIST[3][2]
        + "/"
        + identifier_setting.jalc_datacite_doi
        + suffix
        + "/"
        + item_id,
        "identifier_grant_ndl_jalc_doi_link": IDENTIFIER_GRANT_LIST[4][2]
        + "/"
        + identifier_setting.ndl_jalc_doi
        + suffix
        + "/"
        + item_id,
    }


def register_item_doi(item):
    """Register item DOI.

    :argument
        item    -- {object} Record item.
    :return
        response -- {object} Process status.

    """

    def check_doi_duplicated(doi_ra, data):
        duplicated_doi = check_existed_doi(get_doi_link(doi_ra, data))
        if duplicated_doi.get("isWithdrawnDoi"):
            return "is_withdraw_doi"
        if duplicated_doi.get("isExistDOI"):
            return "is_duplicated_doi"

    item_id = str(item.get("id"))
    is_change_identifier = item.get("is_change_identifier")
    doi_ra = item.get("doi_ra")
    doi = item.get("doi")

    current_app.logger.debug("item_id: {0}".format(item_id))
    current_app.logger.debug("is_change_identifier: {0}".format(is_change_identifier))
    current_app.logger.debug("doi_ra: {0}".format(doi_ra))
    current_app.logger.debug("doi: {0}".format(doi))

    record_without_version = WekoRecord.get_record_by_pid(item_id)
    pid = record_without_version.pid_recid
    pid_doi = record_without_version.pid_doi

    lastest_version_id = item_id + "." + str(get_latest_version_id(item_id) - 1)
    pid_lastest = WekoRecord.get_record_by_pid(lastest_version_id).pid_recid

    data = None
    if is_change_identifier:
        if doi_ra and doi:
            if pid_doi and not pid_doi.pid_value.endswith(doi):
                pid_doi.delete()
            if not pid_doi or not pid_doi.pid_value.endswith(doi):
                data = {
                    "identifier_grant_jalc_doi_link": IDENTIFIER_GRANT_LIST[1][2]
                    + "/"
                    + doi,
                    "identifier_grant_jalc_cr_doi_link": IDENTIFIER_GRANT_LIST[2][2]
                    + "/"
                    + doi,
                    "identifier_grant_jalc_dc_doi_link": IDENTIFIER_GRANT_LIST[3][2]
                    + "/"
                    + doi,
                    "identifier_grant_ndl_jalc_doi_link": IDENTIFIER_GRANT_LIST[4][2]
                    + "/"
                    + doi,
                }
                doi_duplicated = check_doi_duplicated(doi_ra, data)
                if doi_duplicated:
                    raise Exception({"error_id": doi_duplicated})

                saving_doi_pidstore(
                    pid_lastest.object_uuid,
                    pid.object_uuid,
                    data,
                    WEKO_IMPORT_DOI_TYPE.index(doi_ra) + 1,
                    is_feature_import=True,
                )
    else:
        if doi_ra and (not doi or item.get("doi_suffix_not_existed")):
            data = prepare_doi_link(item_id)
            doi_duplicated = check_doi_duplicated(doi_ra, data)
            if doi_duplicated:
                raise Exception({"error_id": doi_duplicated})
            saving_doi_pidstore(
                pid_lastest.object_uuid,
                pid.object_uuid,
                data,
                WEKO_IMPORT_DOI_TYPE.index(doi_ra) + 1,
                is_feature_import=True,
            )

    if data:
        deposit = WekoDeposit.get_record(pid.object_uuid)
        deposit.commit()
        deposit.publish_without_commit()
        deposit = WekoDeposit.get_record(pid_lastest.object_uuid)
        deposit.commit()
        deposit.publish_without_commit()


def register_item_update_publish_status(item, status):
    """Update Publish Status.

    :argument
        item    -- {object} Record item.
        status  -- {str} Publish Status.
    :return
        response -- {object} Process status.

    """
    item_id = str(item.get("id"))
    lastest_version_id = item_id + "." + str(get_latest_version_id(item_id) - 1)

    update_publish_status(item_id, status)
    if lastest_version_id:
        update_publish_status(lastest_version_id, status)


def handle_doi_required_check(record):
    """DOI Validation check (Resource Type, Required, either required).

    :argument
        record    -- {object} Record item.
    :return
        true/false -- {object} Validation result.

    """
    record_data = {"item_type_id": record.get("item_type_id")}
    for key, value in record.get("metadata", {}).items():
        record_data[key] = {"attribute_value_mlt": [value]}

    if "doi_ra" in record and record["doi_ra"] in WEKO_IMPORT_DOI_TYPE:
        root_item_id = None
        file_path = record.get("file_path", [])
        file_path = [a for a in file_path if a.strip() != ""]

        if record.get("status") != "new":
            root_item_id = WekoRecord.get_record_by_pid(
                str(record.get("id"))
            ).pid_recid.object_uuid
        error_list = item_metadata_validation(
            None,
            IDENTIFIER_GRANT_SELECT_DICT[record["doi_ra"]],
            record_data,
            True,
            root_item_id,
            file_path,
        )

        if error_list:
            errors = [_("PID does not meet the conditions.<br/>")]
            if error_list.get("mapping"):
                mapping_err_msg = _(
                    "The mapping of required items for DOI "
                    "validation is not set. Please recheck the"
                    " following mapping settings.<br/>{}"
                )
                keys = [k for k in error_list.get("mapping")]
                errors.append(mapping_err_msg.format("<br/>".join(keys)))
            if error_list.get("other"):
                errors.append(_(error_list.get("other")))
            if error_list.get("required_key"):
                mapping_err_msg = _("The following metadata are required.<br/>{}")
                errors.append(
                    mapping_err_msg.format("<br/>".join(error_list.get("required_key")))
                )
            if error_list.get("either_key"):
                mapping_err_msg = _(
                    "One of the following metadata is required.<br/>{}<br/>"
                )
                errors.append(mapping_err_msg.format(error_list.get("either_key")))

            return errors


def handle_check_date(list_record):
    """Support validate three pattern: yyyy-MM-dd, yyyy-MM, yyyy.

    :argument
        list_record -- {list} list record import.
    :return

    """
    result = []
    for record in list_record:
        errors = []
        warnings = []
        date_iso_keys = []
        item_type = ItemTypes.get_by_id(
            id_=record.get("item_type_id", 0), with_deleted=True
        )
        # current_app.logger.debug("item_type_name: {}".format(item_type.item_type_name))
        # current_app.logger.debug("schema: {}".format(item_type.schema))
        # current_app.logger.debug("form: {}".format(item_type.form))
        # current_app.logger.debug("render: {}".format(item_type.render))
        # current_app.logger.debug("tag: {}".format(item_type.tag))
        # tag: 1

        # current_app.logger.debug('item_type: {}'.format(item_type))
        # item_type: <ItemType 15>
        if item_type:
            item_type = item_type.render
            form = item_type.get("table_row_map", {}).get("form", {})
            # current_app.logger.debug('form: {}'.format(form))
            date_iso_keys = get_list_key_of_iso_date(form)
            # current_app.logger.debug('date_iso_keys: {}'.format(date_iso_keys))
            # date_iso_keys: ['item_1617186660861.subitem_1522300722591', 'item_1617187056579.bibliographicIssueDates.bibliographicIssueDate', 'item_1617187136212.subitem_1551256096004', 'item_1617605131499.fileDate.fileDateValue']

        for key in date_iso_keys:
            _keys = key.split(".")
            attribute = record.get("metadata").get(_keys[0])
            if attribute:
                data_result = get_sub_item_value(attribute, _keys[-1])
                # current_app.logger.debug('attribute: {}'.format(attribute))
                # attribute: [{'subitem_1522300695726': 'Available', 'subitem_1522300722591': '2021-06-30'}]
                # current_app.logger.debug('key: {}'.format(key))
                # key: item_1617186660861.subitem_1522300722591
                # current_app.logger.debug('data_result: {}'.format(data_result))
                # data_result: <generator object get_sub_item_value at 0x7fba14579048>
                for value in data_result:
                    if not validation_date_property(value):
                        if re.match(r"\d{4}/\d{1,2}/\d{1,2}", value):
                            _value = datetime.strptime(value, "%Y/%m/%d").strftime(
                                "%Y-%m-%d"
                            )
                            attribute = json.loads(
                                (json.dumps(attribute)).replace(value, _value)
                            )
                            record["metadata"][_keys[0]] = attribute
                            warnings.append(
                                _(
                                    "Please specify the date with any format of"
                                    + " YYYY-MM-DD, YYYY-MM, YYYY."
                                )
                            )
                            warnings.append(
                                _("Replace value of {} from {} to {}.").format(
                                    key, value, _value
                                )
                            )
                        else:
                            errors.append(
                                _(
                                    "Please specify the date with any format of"
                                    + " YYYY-MM-DD, YYYY-MM, YYYY."
                                )
                            )
        # validate pubdate
        try:
            pubdate = record.get("metadata").get("pubdate")
            if pubdate and re.match(r"\d{4}-\d{1,2}-\d{1,2}", pubdate):
                pubdate = datetime.strptime(pubdate, "%Y-%m-%d").strftime("%Y-%m-%d")
            elif pubdate and re.match(r"\d{4}/\d{1,2}/\d{1,2}", pubdate):
                pubdate = datetime.strptime(pubdate, "%Y/%m/%d").strftime("%Y-%m-%d")
            else:
                raise Exception

            record["metadata"]["pubdate"] = pubdate
        except Exception:
            errors.append(_("Please specify PubDate with YYYY-MM-DD."))
        # validate file open_date
        open_date_err_msg = validation_file_open_date(record)
        if open_date_err_msg:
            errors.append(open_date_err_msg)

        if errors:
            record["errors"] = (
                record["errors"] + errors if record.get("errors") else errors
            )
            record["errors"] = list(set(record["errors"]))
        if warnings:
            record["warnings"] = (
                record["warnings"] + warnings if record.get("warnings") else warnings
            )
            record["warnings"] = list(set(record["warnings"]))
        result.append(record)
    return result

def handle_check_id(list_record):
    """Support validate new item id.

    :argument
        list_record -- {list} list record import.
    :return

    """
    for item in list_record:
        warning = None
        if item.get("status") == "new" and item.get("id"):
            warning = [_("ID is specified for the newly registered item. Ignore the ID and register.")]
            item["id"] = None

        if warning:
            item["warnings"] = (
                item["warnings"] + warning if item.get("warnings") else warning
            )


def get_data_in_deep_dict(search_key, _dict={}):
    """
    Get data of key in a deep dictionary.

    :param search_key: key.
    :param _dict: Dict.
    :return: List of result. Ex: [{'tree_key': key, 'value': value}]
    """

    def add_parrent_key(parrent_key, idx=None, data={}):
        if idx is not None:
            data["tree_key"] = "{}[{}].{}".format(
                parrent_key, idx, data.get("tree_key", "")
            )
        else:
            data["tree_key"] = "{}.{}".format(parrent_key, data.get("tree_key", ""))
        return data

    result = []
    for key in _dict.keys():
        value = _dict.get(key)
        if key == search_key:
            result.append({"tree_key": key, "value": value})
            break
        else:
            if isinstance(value, dict):
                data = get_data_in_deep_dict(search_key, value)
                if data:
                    result.extend(list(map(partial(add_parrent_key, key, None), data)))
            elif isinstance(value, list):
                for idx, sub in enumerate(value):
                    if not isinstance(sub, dict):
                        continue
                    data = get_data_in_deep_dict(search_key, sub)
                    if data:
                        result.extend(
                            list(map(partial(add_parrent_key, key, idx), data))
                        )
    return result


def validation_file_open_date(record):
    """
    Validate file open date.

    :param record: Record
    :return: error or None
    """
    accessrole_values = get_data_in_deep_dict("accessrole", record.get("metadata", {}))
    open_date_values = get_data_in_deep_dict("dateValue", record.get("metadata", {}))
    current_app.logger.debug("record: {}".format(record))
    flag = False
    for ar in accessrole_values:
        ar_value = ar.get("value", "")
        if ar_value == "open_date":
            try:
                flag = True
                item_key = ar.get("tree_key", ".").split(".")[0]
                if open_date_values:
                    for d in open_date_values:
                        if item_key and item_key in d.get("tree_key"):
                            d_value = d.get("value")
                            if d_value and d_value == datetime.strptime(
                                d_value, "%Y-%m-%d"
                            ).strftime("%Y-%m-%d"):
                                flag = False
                            else:
                                raise Exception
                else:
                    raise Exception
            except Exception:
                flag = True
                break
    if flag:
        result = _("Please specify Open Access Date with YYYY-MM-DD.")
    else:
        result = ""
    return result


def validation_date_property(date_str):
    """
    Validate item property is either required.

    :param properties: Property's keywords
    :return: error_list or None
    """
    for fmt in ("%Y-%m-%d", "%Y-%m", "%Y"):
        try:
            return date_str == datetime.strptime(date_str, fmt).strftime(fmt)
        except ValueError:
            pass
    return False


def get_list_key_of_iso_date(schemaform):
    """Get list key of iso date."""
    keys = []
    for item in schemaform:
        if not item.get("items"):
            if item.get("templateUrl", "") == DATE_ISO_TEMPLATE_URL:
                keys.append(item.get("key").replace("[]", ""))
        else:
            keys.extend(get_list_key_of_iso_date(item.get("items")))
    return keys


def get_current_language():
    """Get current language.

    :return:
    """
    current_lang = current_i18n.language
    # In case current_lang is not English
    # neither Japanese set default to English
    languages = WEKO_ADMIN_IMPORT_CHANGE_IDENTIFIER_MODE_FILE_LANGUAGES
    if current_lang not in languages:
        current_lang = "en"
    return current_lang


def get_change_identifier_mode_content():
    """Read data of change identifier mode base on language.

    :return:
    """
    file_extension = WEKO_ADMIN_IMPORT_CHANGE_IDENTIFIER_MODE_FILE_EXTENSION
    first_file_name = WEKO_ADMIN_IMPORT_CHANGE_IDENTIFIER_MODE_FIRST_FILE_NAME
    folder_path = WEKO_ADMIN_IMPORT_CHANGE_IDENTIFIER_MODE_FILE_LOCATION
    current_lang = get_current_language()
    file_name = first_file_name + "_" + current_lang + file_extension
    data = []
    try:
        with open(folder_path + file_name) as file:
            data = file.read().splitlines()
    except FileNotFoundError as ex:
        current_app.logger.error(str(ex))
    return data


def get_root_item_option(item_id, item, sub_form={"title_i18n": {}}):
    """Handle if is root item."""
    _id = ".metadata.{}".format(item_id)
    _name = sub_form.get("title_i18n", {}).get(current_i18n.language) or item.get(
        "title"
    )

    _option = []
    if item.get("option").get("required"):
        _option.append("Required")
    if item.get("option").get("hidden"):
        _option.append("Hide")
    if item.get("option").get("multiple"):
        _option.append("Allow Multiple")
        _id += "[0]"
        _name += "[0]"

    return _id, _name, _option


def get_sub_item_option(key, schemaform):
    """Get sub-item option."""
    _option = None
    for item in schemaform:
        if not item.get("items"):
            if item.get("key") == key:
                _option = []
                if item.get("required"):
                    _option.append("Required")
                if item.get("isHide"):
                    _option.append("Hide")
                break
        else:
            _option = get_sub_item_option(key, item.get("items"))
            if _option is not None:
                break
    return _option


def check_sub_item_is_system(key, schemaform):
    """Check the sub-item is system."""
    is_system = None
    for item in schemaform:
        if not item.get("items"):
            if item.get("key") == key:
                is_system = False
                if item.get("readonly"):
                    is_system = True
                break
        else:
            is_system = check_sub_item_is_system(key, item.get("items"))
            if is_system is not None:
                break
    return is_system


def get_lifetime():
    """Get db life time."""
    try:
        db_lifetime = SessionLifetime.get_validtime()
        if db_lifetime is None:
            return WEKO_ADMIN_LIFETIME_DEFAULT
        else:
            return db_lifetime.lifetime * 60
    except BaseException:
        return 0


def get_system_data_uri(key_type, key):
    """Get uri from key of System item."""
    if key_type == WEKO_IMPORT_SYSTEM_ITEMS[0]:
        return RESOURCE_TYPE_URI.get(key, None)
    elif key_type == WEKO_IMPORT_SYSTEM_ITEMS[1]:
        return VERSION_TYPE_URI.get(key, None)
    elif key_type == WEKO_IMPORT_SYSTEM_ITEMS[2]:
        return ACCESS_RIGHT_TYPE_URI.get(key, None)


def handle_fill_system_item(list_record):
    """Auto fill data into system item.

    :argument
        list_record -- {list} list record import.
    :return

    """

    def recursive_sub(keys, node, uri_key, current_type):
        #current_app.logger.debug("recursive_sub")
        #current_app.logger.debug(keys)
        # ['subitem_1522299639480']
        #current_app.logger.debug(node)
        # {'subitem_1522299639480': 'open access', 'subitem_1600958577026': 'http://purl.org/coar/access_right/c_abf2'}
        #current_app.logger.debug(uri_key)
        # subitem_1600958577026
        #current_app.logger.debug(current_type)
        # access_right

        if isinstance(node, list):
            for sub_node in node:
                recursive_sub(keys[1:], sub_node, uri_key, current_type)
        elif isinstance(node, dict):
            if len(keys) > 1:
                recursive_sub(keys[1:], node.get(keys[0]), uri_key, current_type)
            else:
                if len(keys) > 0:
                    type_data = node.get(keys[0])
                    uri = get_system_data_uri(current_type, type_data)
                    if uri is not None:
                        node[uri_key] = uri

    result = []
    item_type_id = None
    item_map = None
    for item in list_record:
        errors = item.get('errors') or []
        warnings = item.get('warnings') or []
        if item_type_id != item["item_type_id"]:
            item_type_id = item["item_type_id"]
            record = Mapping.get_record(item_type_id)
            # current_app.logger.debug("record_hoge: {}".format(record))
            item_map = get_mapping(record, "jpcoar_mapping")

        # Resource Type
        resourcetype_key = item_map.get("type.@value")
        resourceuri_key = item_map.get("type.@attributes.rdf:resource")
        if resourcetype_key and resourceuri_key:
            recursive_sub(
                resourcetype_key.split("."),
                item["metadata"],
                resourceuri_key.split(".")[-1],
                WEKO_IMPORT_SYSTEM_ITEMS[0],
            )

        # Version Type
        versiontype_key = item_map.get("versiontype.@value")
        versionuri_key = item_map.get("versiontype.@attributes.rdf:resource")
        if versiontype_key and versionuri_key:
            current_app.logger.debug(versiontype_key)
            current_app.logger.debug(versionuri_key)
            recursive_sub(
                versiontype_key.split("."),
                item["metadata"],
                versionuri_key.split(".")[-1],
                WEKO_IMPORT_SYSTEM_ITEMS[1],
            )

        # Access Right
        accessRights_key = item_map.get("accessRights.@value")
        accessRightsuri_key = item_map.get("accessRights.@attributes.rdf:resource")
        if accessRights_key and accessRightsuri_key:
            current_app.logger.debug(accessRights_key)
            current_app.logger.debug(accessRightsuri_key)
            recursive_sub(
                accessRights_key.split("."),
                item["metadata"],
                accessRightsuri_key.split(".")[-1],
                WEKO_IMPORT_SYSTEM_ITEMS[2],
            )

        # Clean Identifier Registration
        identifierRegistration_key = item_map.get(
            "identifierRegistration.@attributes.identifierType", ""
        )
        identifierRegistration_key = identifierRegistration_key.split(".")[0]
        
        item_doi = item.get("doi","")
        item_doi_prefix = ""
        item_doi_suffix = ""
        item_cnri = item.get("cnri", "")
        
        if item_doi and "/" in item_doi:
            item_doi_prefix, item_doi_suffix = item_doi.split("/")
        else:
            item_doi_prefix = item_doi
        
        item_doi_ra = item.get("doi_ra","")
        item_id = item.get('id',"")
        checked_registerd_doi_ra = False
        existed_doi = False
        
        if identifierRegistration_key:
            item["identifier_key"] = identifierRegistration_key
            is_change_identifier = item.get("is_change_identifier", False)
            doi_setting = prepare_doi_setting()
            
            pid_doi = None
            if item_id:
                try:
                    from weko_deposit.api import WekoRecord
                    rec = WekoRecord.get_record_by_pid(item_id)
                    pid_doi = rec.pid_doi
                except PIDDoesNotExistError:
                    pid_doi=None
            
            registerd_doi = None
            registerd_doi_prefix = None
            registerd_doi_suffix = None
            registerd_doi_ra = None
            
            if pid_doi and doi_setting:
                doi_value = pid_doi.pid_value
                registerd_doi = doi_value.replace("https://doi.org/","")
                registerd_doi_prefix, registerd_doi_suffix = registerd_doi.split("/")
                existed_doi = True
                checked_registerd_doi_ra = True
                if doi_setting.jalc_doi == registerd_doi_prefix:
                    registerd_doi_ra = "JaLC"
                elif doi_setting.jalc_crossref_doi == registerd_doi_prefix:
                    registerd_doi_ra = "Crossref"
                elif doi_setting.jalc_datacite_doi == registerd_doi_prefix:
                    registerd_doi_ra = "DataCite"
                elif doi_setting.ndl_jalc_doi == registerd_doi_prefix:
                    registerd_doi_ra = "NDL JaLC"
                else:
                    checked_registerd_doi_ra = False
            else:
                existed_doi = False
            
            checked_item_doi_ra = False
            if item_doi_prefix is not "" and doi_setting:
                if doi_setting.jalc_doi == item_doi_prefix:
                    checked_item_doi_ra = (item_doi_ra == "JaLC")
                elif doi_setting.jalc_crossref_doi == item_doi_prefix:
                    checked_item_doi_ra = (item_doi_ra == "Crossref")
                elif doi_setting.jalc_datacite_doi == item_doi_prefix:
                    checked_item_doi_ra = (item_doi_ra == "DataCite")
                elif doi_setting.ndl_jalc_doi == item_doi_prefix:
                    checked_item_doi_ra = (item_doi_ra == "NDL JaLC")
            elif item_doi == "" and item_doi_ra == "":
                checked_item_doi_ra = True

            fixed_doi = False
            fixed_doi_ra = False
            
            if is_change_identifier:
                item["doi"] = item_doi
            elif is_change_identifier == False:
                if existed_doi:
                    item["doi"] = registerd_doi
                    if registerd_doi != item_doi:
                        fixed_doi = True
            
            if is_change_identifier == True:
                item["doi_ra"] = item_doi_ra
            elif is_change_identifier == False:
                if existed_doi:
                    item["doi_ra"] = registerd_doi_ra
                    if registerd_doi_ra != item_doi_ra:
                        fixed_doi_ra = True
            
            if identifierRegistration_key in item["metadata"]:
                if existed_doi and checked_registerd_doi_ra and checked_item_doi_ra:                    
                    if 'subitem_identifier_reg_type' in item["metadata"][identifierRegistration_key]:
                        _doi_ra = item["metadata"][identifierRegistration_key]['subitem_identifier_reg_type']
                        if item.get("is_change_identifier", False) == True:
                            item["metadata"][identifierRegistration_key]['subitem_identifier_reg_type'] = item_doi_ra
                            if _doi_ra != "" and _doi_ra != item_doi_ra:
                                fixed_doi_ra = True
                        elif item.get("is_change_identifier",False) == False:
                            item["metadata"][identifierRegistration_key]['subitem_identifier_reg_type'] = registerd_doi_ra
                            if item_doi_ra != registerd_doi_ra:
                                fixed_doi_ra = True
                            if _doi_ra != "" and _doi_ra != registerd_doi_ra:
                                fixed_doi_ra = True
                    else:
                        if item.get("is_change_identifier", False) == True:
                            item["metadata"][identifierRegistration_key]['subitem_identifier_reg_type'] = item_doi_ra
                        elif item.get("is_change_identifier",False) == False:
                            item["metadata"][identifierRegistration_key]['subitem_identifier_reg_type'] = registerd_doi_ra
                            if registerd_doi_ra != item_doi_ra:
                                fixed_doi_ra = True

                    if 'subitem_identifier_reg_text' in item["metadata"][identifierRegistration_key]:    
                        _doi = item["metadata"][identifierRegistration_key]['subitem_identifier_reg_text']
                        if item.get("is_change_identifier", False) == True:
                            item["metadata"][identifierRegistration_key]['subitem_identifier_reg_text'] = item_doi
                            if  _doi != "" and item_doi != _doi:
                                fixed_doi = True
                        elif item.get("is_change_identifier", False) == False:
                            item["metadata"][identifierRegistration_key]['subitem_identifier_reg_text'] = registerd_doi
                            if registerd_doi != item_doi:
                                fixed_doi = True
                            if  _doi != "" and registerd_doi != _doi:
                                fixed_doi = True
                    else:
                        if item.get("is_change_identifier", False) == False:
                            item["metadata"][identifierRegistration_key]['subitem_identifier_reg_text'] = registerd_doi
                            if registerd_doi != item_doi:
                                fixed_doi = True                      
                else:
                    del item["metadata"][identifierRegistration_key]
            elif item.get("is_change_identifier", False):
                if item_doi_ra and item_doi_ra in ("JaLC","Crossref","DataCite","NDL JaLC"):
                    item["metadata"][identifierRegistration_key]={'subitem_identifier_reg_type':item_doi_ra, 'subitem_identifier_reg_text': item_doi}
            elif existed_doi:
                item["metadata"][identifierRegistration_key]={'subitem_identifier_reg_type':registerd_doi_ra, 'subitem_identifier_reg_text': registerd_doi}

            if fixed_doi:
                warnings.append(_('The specified DOI is wrong and fixed with the registered DOI.'))
                    
            if fixed_doi_ra:
                warnings.append(_('The specified DOI RA is wrong and fixed with the correct DOI RA of the registered DOI.'))
            
            if is_change_identifier:
<<<<<<< HEAD
=======
                current_app.logger.error("cnri:{}".format(item_cnri))
                current_app.logger.error("cnrWEKO_HANDLE_ALLOW_REGISTER_CNRIi:{}".format(current_app.config["WEKO_HANDLE_ALLOW_REGISTER_CNRI"]))
>>>>>>> 601b5284
                if not (current_app.config["WEKO_HANDLE_ALLOW_REGISTER_CNRI"] and item_cnri):
                    if item_doi is "":
                        errors.append(_('Please specify DOI prefix/suffix.'))
                    elif item_doi_suffix is "":
                        errors.append(_('Please specify DOI suffix.'))
            else:
                if item_doi_suffix and existed_doi is False:
                    errors.append(_('Do not specify DOI suffix.'))

            if checked_item_doi_ra is False:
                if item_doi_ra not in ("JaLC","Crossref","DataCite","NDL JaLC"):
                    errors.append(_('DOI_RA should be set by one of JaLC, Crossref, DataCite, NDL JaLC.'))
                elif item_doi_prefix:
                    errors.append(_('Specified Prefix of DOI is incorrect.'))     
                    
        item['errors'] = errors
        item['warnings'] = warnings

def get_thumbnail_key(item_type_id=0):
    """Get thumbnail key.

    :argument
        item_type_id -- {int} item type id.
    :return

    """
    item_type = ItemTypes.get_by_id(id_=item_type_id, with_deleted=True)
    if item_type:
        item_type = item_type.render
        schema = item_type.get("schemaeditor", {}).get("schema", {})
        for key, item in schema.items():
            if item.get("properties") and item["properties"].get("subitem_thumbnail"):
                return key


def handle_check_thumbnail_file_type(thumbnail_paths):
    """Check thumbnail file type.

    :argument
        thumbnail_paths -- {list} thumbnails path.
    :return
        error -- {str} error message.
    """
    error = _(
        "Please specify the image file(gif, jpg, jpe, jpeg,"
        + " png, bmp, tiff, tif) for the thumbnail."
    )
    for path in thumbnail_paths:
        if not path:
            continue
        file_extend = path.split(".")[-1]
        if file_extend not in WEKO_IMPORT_THUMBNAIL_FILE_TYPE:
            return error


def handle_check_metadata_not_existed(str_keys, item_type_id=0):
    """Check and get list metadata not existed in item type.

    :argument
        str_keys -- {list} list key.
        item_type_id -- {int} item type id.
    :return

    """
    result = []
    ids = handle_get_all_id_in_item_type(item_type_id)
    ids = list(map(lambda x: re.sub(r"\[\d+\]", "", x), ids))
    for str_key in str_keys:
        if str_key.startswith(".metadata."):
            pre_key = re.sub(r"\[\d+\]", "", str_key)
            if (
                pre_key != ".metadata.path"
                and pre_key not in ids
                and "iscreator" not in pre_key
            ):
                result.append(str_key.replace(".metadata.", ""))
    return result


def handle_get_all_sub_id_and_name(items, root_id=None, root_name=None, form=[]):
    """Get all sub id, sub name of root item with full-path.

    :argument
        items - {dict} sub items.
        root_id -- {str} root id.
        root_name -- {str} root name.
    :return
        ids - {list} full-path of ids.
        names - {list} full-path of names.
    """
    ids, names = [], []
    for key in sorted(items.keys()):
        if key == "iscreator":
            continue
        item = items.get(key)
        sub_form = next(
            (x for x in form if key == x.get("key", "").split(".")[-1]),
            {"title_i18n": {}},
        )
        title = sub_form.get("title_i18n", {}).get(current_i18n.language) or item.get(
            "title"
        )
        if item.get("items") and item.get("items").get("properties"):
            _ids, _names = handle_get_all_sub_id_and_name(
                item.get("items").get("properties"), form=sub_form.get("items", [])
            )
            ids += [key + "[0]." + _id for _id in _ids]
            names += [str(title) + "[0]." + str(_name) for _name in _names]
        elif item.get("type") == "object" and item.get("properties"):
            _ids, _names = handle_get_all_sub_id_and_name(
                item.get("properties"), form=sub_form.get("items", [])
            )
            ids += [str(key) + "." + str(_id) for _id in _ids]
            names += [str(title) + "." + str(_name) for _name in _names]
        elif item.get("format") == "checkboxes":
            ids.append(str(key) + "[0]")
            names.append(str(title) + "[0]")
        else:
            ids.append(str(key))
            names.append(str(title))

    if root_id:
        ids = [root_id + "." + _id for _id in ids]
    if root_name:
        names = [root_name + "." + _name for _name in names]

    return ids, names


def handle_get_all_id_in_item_type(item_type_id):
    """Get all id of item with full-path.

    :argument
        item_type_id - {str} item type id.
    :return
        ids - {list} full-path of ids.
    """
    result = []
    item_type = ItemTypes.get_by_id(id_=item_type_id, with_deleted=True)
    if item_type:
        item_type = item_type.render
        meta_system = [item_key for item_key in item_type.get("meta_system", {})]
        schema = (
            item_type.get("table_row_map", {}).get("schema", {}).get("properties", {})
        )

        for key, item in schema.items():
            if key not in meta_system:
                new_key = ".metadata.{}{}".format(
                    key, "[0]" if item.get("items") else ""
                )
                if not item.get("properties") and not item.get("items"):
                    result.append(new_key)
                else:
                    sub_items = (
                        item.get("properties")
                        if item.get("properties")
                        else item.get("items").get("properties")
                    )
                    result += handle_get_all_sub_id_and_name(sub_items, new_key)[0]
    return result


def handle_check_consistence_with_mapping(mapping_ids, keys):
    """Check consistence between tsv/csv and mapping.

    :argument
        mapping_ids - {list} list id from mapping.
        keys - {list} data from line 2 of tsv/csv file.
    :return
        ids - {list} ids is not consistent.
    """
    result = []
    clean_ids = list(map(lambda x: re.sub(r"\[\d+\]", "", x), mapping_ids))
    for _key in keys:
        if (
            re.sub(r"\[\d+\]", "", _key) in clean_ids
            and re.sub(r"\[\d+\]", "[0]", _key) not in mapping_ids
        ):
            result.append(_key)

    # clean_keys = list(map(lambda x: re.sub(r"\[\d+\]", "", x), keys))
    # for _id in mapping_ids:
    #     if re.sub(r"\[\d+\]", "", _id) not in clean_keys:
    #         result.append(_id)

    return list(set(result))


def handle_check_duplication_item_id(ids: list):
    """Check duplication of item id in csv file.

    :argument
        ids - {list} data from line 2 of csv file.
    :return
        ids - {list} ids is duplication.
    """
    result = []
    for element in ids:
        if element is not "" and ids.count(element) > 1:
            result.append(element)
    return list(set(result))


def export_all(root_url, user_id, data):
    """Gather all the item data and export and return as a JSON or BIBTEX.

    Parameter
        path is the path if file temparory
        post_data is the data items
    :return: JSON, BIBTEX
    """
    from weko_items_ui.utils import make_stats_file_with_permission, package_export_file

    _cache_prefix = current_app.config["WEKO_ADMIN_CACHE_PREFIX"]
    _msg_config = current_app.config["WEKO_SEARCH_UI_BULK_EXPORT_MSG"]
    _msg_key = _cache_prefix.format(
        name=_msg_config,
        user_id=user_id
    )
    _run_msg_config = current_app.config["WEKO_SEARCH_UI_BULK_EXPORT_RUN_MSG"]
    _run_msg_key = _cache_prefix.format(
        name=_run_msg_config,
        user_id=user_id
    )
    _timezone = current_app.config["STATS_WEKO_DEFAULT_TIMEZONE"]
    _file_format = current_app.config.get('WEKO_ADMIN_OUTPUT_FORMAT', 'tsv').lower()

    def _itemtype_name(name):
        """Check a list of allowed characters in filenames."""
        return re.sub(r'[\/:*"<>|\s]', "_", name)

    def _write_files(item_datas, export_path):
        """Write TSV/CSV data to files.

        @param item_datas:
        @param export_path:
        @param list_item_role:
        @return:
        """
        permissions = dict(
            permission_show_hide=lambda a: True,
            check_created_id=lambda a: True,
            hide_meta_data_for_role=lambda a: True,
            current_language=lambda: True,
        )
        headers, records = make_stats_file_with_permission(
            item_datas["item_type_id"],
            item_datas["recids"],
            item_datas["data"],
            permissions,
            export_path
        )
        keys, labels, is_systems, options = headers
        item_datas["recids"].sort()
        item_datas["keys"] = keys
        item_datas["labels"] = labels
        item_datas["is_systems"] = is_systems
        item_datas["options"] = options
        item_datas["data"] = records
        item_type_data = item_datas

        file_full_path = "{}/{}.{}".format(export_path, item_type_data.get("name"), _file_format)
        with open(file_full_path, "w", encoding="utf-8-sig") as file:
            file_output = package_export_file(item_type_data)
            file.write(file_output.getvalue())

    def _get_item_type_list(item_type_id):
        """Get item type list."""
        item_types = []
        try:
            # get all item type
            if item_type_id == "-1":
                item_type_all = ItemTypes.get_all()
                item_types = [
                    (str(it.id), _itemtype_name(it.item_type_name.name))
                    for it in item_type_all
                ]
            else:
                it = ItemTypes.get_by_id(item_type_id)
                item_types = [(str(it.id), _itemtype_name(it.item_type_name.name))]
        except Exception as ex:
            current_app.logger.error(ex)
        return item_types

    def _get_export_data(export_path, item_types, retrys, fromid="", toid="", retry_info={}):
        try:
            for it in item_types.copy():
                item_type_id = it[0]
                item_type_name = it[1]
                item_datas = {}
                if item_type_id in retry_info:
                    counter = retry_info[item_type_id]["counter"]
                    file_part = retry_info[item_type_id]["part"]
                    from_pid = retry_info[item_type_id]["max"]
                else:
                    counter = 0
                    file_part = 1
                    from_pid = fromid if fromid else "1"
                current_app.logger.info(
                    "Start processing item type {}({}).".format(
                        item_type_name, item_type_id
                    )
                )
                # get all record id
                if toid:
                    recids = db.session.query(
                        PersistentIdentifier.pid_value,
                        PersistentIdentifier.object_uuid,
                        RecordMetadata.json
                    ).join(
                        ItemMetadata,
                        PersistentIdentifier.object_uuid == ItemMetadata.id,
                    ).join(
                        RecordMetadata,
                        PersistentIdentifier.object_uuid == RecordMetadata.id,
                    ).filter(
                        PersistentIdentifier.pid_type == "recid",
                        PersistentIdentifier.status == PIDStatus.REGISTERED,
                        PersistentIdentifier.pid_value.notlike("%.%"),
                        _func.to_number(
                            PersistentIdentifier.pid_value,
                            current_app.config["WEKO_SEARCH_UI_TO_NUMBER_FORMAT"]
                        ) >= from_pid,
                        _func.to_number(
                            PersistentIdentifier.pid_value,
                            current_app.config["WEKO_SEARCH_UI_TO_NUMBER_FORMAT"]
                        ) <= toid,
                        ItemMetadata.item_type_id == item_type_id
                    ).order_by(_func.to_number(
                        PersistentIdentifier.pid_value,
                        current_app.config["WEKO_SEARCH_UI_TO_NUMBER_FORMAT"]
                    )).all()
                else:
                    recids = db.session.query(
                        PersistentIdentifier.pid_value,
                        PersistentIdentifier.object_uuid,
                        RecordMetadata.json
                    ).join(
                        ItemMetadata,
                        PersistentIdentifier.object_uuid == ItemMetadata.id,
                    ).join(
                        RecordMetadata,
                        PersistentIdentifier.object_uuid == RecordMetadata.id,
                    ).filter(
                        PersistentIdentifier.pid_type == "recid",
                        PersistentIdentifier.status == PIDStatus.REGISTERED,
                        PersistentIdentifier.pid_value.notlike("%.%"),
                        _func.to_number(
                            PersistentIdentifier.pid_value,
                            current_app.config["WEKO_SEARCH_UI_TO_NUMBER_FORMAT"]
                        ) >= from_pid,
                        ItemMetadata.item_type_id == item_type_id
                    ).order_by(_func.to_number(
                        PersistentIdentifier.pid_value,
                        current_app.config["WEKO_SEARCH_UI_TO_NUMBER_FORMAT"]
                    )).all()

                if len(recids) == 0:
                    item_types.remove(it)
                    continue

                record_ids = [(recid.pid_value, recid.object_uuid) 
                    for recid in recids if 'publish_status' in recid.json 
                    and recid.json['publish_status'] in [PublishStatus.PUBLIC.value, PublishStatus.PRIVATE.value]]
                for recid, uuid in record_ids:
                    if counter % WEKO_SEARCH_UI_BULK_EXPORT_LIMIT == 0 and item_datas:
                        # Create export info file
                        item_datas["name"] = "{}.part{}".format(
                            item_datas["name"], file_part
                        )
                        _write_files(item_datas, export_path)
                        reset_redis_cache(
                            _run_msg_key,
                            "The latest {} file was created on {}.".format(
                                _file_format,
                                datetime.now(pytz.timezone(_timezone)).strftime("%Y/%m/%d %H:%M:%S"))
                            + " Number of retries: {} times.".format(retrys)
                        )
                        current_app.logger.info(
                            "{}.{} has been created.".format(item_datas["name"], _file_format)
                        )
                        item_datas = {}
                        file_part += 1
                        retry_info[item_type_id] = {
                            "part": file_part,
                            "counter": counter,
                            "max": recid,
                        }

                    record = WekoRecord.get_record_by_uuid(uuid)

                    if not item_datas:
                        item_datas = {
                            "item_type_id": item_type_id,
                            "name": "{}({})".format(item_type_name, item_type_id),
                            "root_url": root_url,
                            "jsonschema": "items/jsonschema/" + item_type_id,
                            "keys": [],
                            "labels": [],
                            "recids": [],
                            "data": {},
                        }

                    item_datas["recids"].append(recid)
                    item_datas["data"][recid] = record
                    counter += 1

                if file_part != 1:
                    item_datas["name"] = "{}.part{}".format(
                        item_datas["name"], file_part
                    )
                # Create export info file
                _write_files(item_datas, export_path)
                reset_redis_cache(
                    _run_msg_key,
                    "The latest {} file was created on {}.".format(
                        _file_format,
                        datetime.now(pytz.timezone(_timezone)).strftime("%Y/%m/%d %H:%M:%S"))
                    + " Number of retries: {} times.".format(retrys)
                )
                item_types.remove(it)
                current_app.logger.info(
                    "{}.{} has been created.".format(item_datas["name"], _file_format)
                )
                current_app.logger.info(
                    "Processed {} items of item type {}.".format(
                        counter, item_type_name
                    )
                )
            return True
        except SQLAlchemyError as ex:
            current_app.logger.error(ex)
            _num_retry = current_app.config["WEKO_SEARCH_UI_BULK_EXPORT_RETRY"]
            if retrys < _num_retry:
                retrys += 1
                current_app.logger.info("retry count: {}".format(retrys))
                db.session.rollback()
                sleep(5)
                result = _get_export_data(
                    export_path, item_types, retrys, fromid, toid, retry_info
                )
                return result
            else:
                return False

    reset_redis_cache(_msg_key, "")
    reset_redis_cache(_run_msg_key, "")
    temp_path = tempfile.TemporaryDirectory(
        prefix=current_app.config["WEKO_ITEMS_UI_EXPORT_TMP_PREFIX"]
    )
    try:
        # Delete old file
        _task_config = current_app.config["WEKO_SEARCH_UI_BULK_EXPORT_URI"]
        _uri_key = _cache_prefix.format(
            name=_task_config,
            user_id=user_id
        )
        prev_uri = get_redis_cache(_uri_key)
        if prev_uri:
            delete_exported(prev_uri, _uri_key)

        export_path = temp_path.name + "/" + datetime.utcnow().strftime("%Y%m%d%H%M%S")
        os.makedirs(export_path, exist_ok=True)

        item_type_id = data.get('item_type_id', "-1")
        item_types = _get_item_type_list(item_type_id)
        fromid = ""
        toid = ""
        item_id_range = data.get('item_id_range', "")
        if item_id_range:
            if "-" in item_id_range:
                item_id_split = item_id_range.split("-")
                fromid = item_id_split[0]
                toid = item_id_split[1]
            else:
                fromid = item_id_range
                toid = item_id_range
        
        result = None
        if not fromid or not toid or (fromid and toid and int(fromid) <= int(toid)):
            result = _get_export_data(export_path, item_types, 0, fromid, toid)

            if result:
                # Create bag
                bagit.make_bag(export_path)
                shutil.make_archive(export_path, "zip", export_path)
                with open(export_path + ".zip", "rb") as file:
                    src = FileInstance.create()
                    src.set_contents(file, default_location=Location.get_default().uri)
                db.session.commit()
            else:
                reset_redis_cache(_msg_key, "Export failed.")
        else:
            reset_redis_cache(_msg_key, "Export failed. Please check item id range.")
        reset_redis_cache(_run_msg_key, "")
        return src.uri if result and src else ""
    except Exception as ex:
        db.session.rollback()
        current_app.logger.error(ex)
        reset_redis_cache(_msg_key, "Export failed.")
        reset_redis_cache(_run_msg_key, "")
        return ""


def delete_exported(uri, cache_key):
    """Delete File instance after time in file config."""
    from simplekv.memory.redisstore import RedisStore

    try:
        with db.session.begin_nested():
            file_instance = FileInstance.get_by_uri(uri)
            file_instance.delete()
        redis_connection = RedisConnection()
        datastore = redis_connection.connection(db=current_app.config['CACHE_REDIS_DB'], kv = True)
        if datastore.redis.exists(cache_key):
            datastore.delete(cache_key)
        db.session.commit()
    except Exception as ex:
        current_app.logger.error(ex)

from weko_search_ui.tasks import delete_task_id_cache
def cancel_export_all():
    """Cancel Process Share_task Export ALL with revoke.

    Return:     True:   Cancel Successful.
                  No:     Error
    """
    cache_key = current_app.config["WEKO_ADMIN_CACHE_PREFIX"].format(
        name=WEKO_SEARCH_UI_BULK_EXPORT_TASK,
        user_id=current_user.get_id()
    )
    _expired_time=current_app.config["WEKO_SEARCH_UI_BULK_EXPORT_TASKID_EXPIRED_TIME"]
    try:
        task_id = get_redis_cache(cache_key)
        export_status, _, _, _, _ = get_export_status()

        if export_status:
            revoke(task_id, terminate=True)
            delete_task_id_cache.apply_async(
                args=(
                    task_id,
                    cache_key
                ),
                countdown=int(_expired_time) * 60
            )
        return True
    except Exception as ex:
        current_app.logger.error(ex)
        return False


def get_export_status():
    """Get Share_task Export ALL status.

    Return:     True:   Otthers
               False:  Success / Failed / Revoked
    """
    cache_key = current_app.config["WEKO_ADMIN_CACHE_PREFIX"].format(
        name=WEKO_SEARCH_UI_BULK_EXPORT_TASK,
        user_id=current_user.get_id()
    )
    cache_uri = current_app.config["WEKO_ADMIN_CACHE_PREFIX"].format(
        name=WEKO_SEARCH_UI_BULK_EXPORT_URI,
        user_id=current_user.get_id()
    )
    cache_msg = current_app.config["WEKO_ADMIN_CACHE_PREFIX"].format(
        name=WEKO_SEARCH_UI_BULK_EXPORT_MSG,
        user_id=current_user.get_id()
    )
    run_msg = current_app.config["WEKO_ADMIN_CACHE_PREFIX"].format(
        name=WEKO_SEARCH_UI_BULK_EXPORT_RUN_MSG,
        user_id=current_user.get_id()
    )
    export_status = False
    download_uri = None
    message = None
    run_message = ""
    status = ""
    
    try:
        task_id = get_redis_cache(cache_key)
        download_uri = get_redis_cache(cache_uri)
        message = get_redis_cache(cache_msg)
        run_message = get_redis_cache(run_msg)
        if task_id:
            task = AsyncResult(task_id)
            status_cond = task.successful() or task.failed() or task.state == "REVOKED"
            status = task.state
            export_status = True if not status_cond else False
    except Exception as ex:
        current_app.logger.error(ex)
        export_status = False
    return export_status, download_uri, message, run_message, status


def handle_check_item_is_locked(item):
    """Check an item is being edit or deleted.

    :argument
        item - {dict} Item metadata.
    :return
        response - {dict} check status.
    """
    from weko_items_ui.utils import check_item_is_being_edit, check_item_is_deleted

    item_id = str(item.get("id"))
    error_id = None

    if check_item_is_deleted(item_id):
        error_id = "item_is_deleted"
    else:
        pid = PersistentIdentifier.query.filter_by(
            pid_type="recid", pid_value=item_id
        ).first()
        if check_item_is_being_edit(pid):
            error_id = "item_is_being_edit"

    if error_id:
        raise Exception({"error_id": error_id})


def handle_remove_es_metadata(item, bef_metadata, bef_last_ver_metadata):
    """Remove es metadata.

    :argument
        item - {dict} Item metadata.
    """
    try:
        item_id = item.get("id")
        status = item.get("status")
        indexer = WekoIndexer()
        pid = WekoRecord.get_record_by_pid(item_id).pid_recid
        if status == "new":
            # delete temp data in ES
            pid_lastest = WekoRecord.get_record_by_pid(item_id + ".1").pid_recid
            indexer.delete_by_id(pid_lastest.object_uuid)
            indexer.delete_by_id(pid.object_uuid)
        else:
            aft_metadata = indexer.get_metadata_by_item_id(pid.object_uuid)
            aft_last_ver_metadata = indexer.get_metadata_by_item_id(
                PIDVersioning(child=pid).last_child.object_uuid
            )

            # revert to previous data in ES
            if bef_metadata["_version"] < aft_metadata["_version"]:
                indexer.upload_metadata(
                    bef_metadata["_source"], bef_metadata["_id"], 0, True
                )
            if (
                status == "keep"
                and bef_last_ver_metadata["_version"]
                < aft_last_ver_metadata["_version"]
            ):
                indexer.upload_metadata(
                    bef_last_ver_metadata["_source"],
                    bef_last_ver_metadata["_id"],
                    0,
                    True,
                )

            # delete new version in ES
            if (
                status == "upgrade"
                and bef_last_ver_metadata["_source"]["control_number"]
                < aft_last_ver_metadata["_source"]["control_number"]
            ):
                indexer.delete_by_id(aft_last_ver_metadata["_id"])
    except Exception as ex:
        current_app.logger.error(ex)


def check_index_access_permissions(func):
    """Check index access permission.

    Args:
        func (func): Function.
    """

    @wraps(func)
    def decorated_view(*args, **kwargs):
        search_type = request.args.get(
            "search_type", WEKO_SEARCH_TYPE_DICT["FULL_TEXT"]
        )
        if search_type == WEKO_SEARCH_TYPE_DICT["INDEX"]:
            cur_index_id = request.args.get("q", "0")
            if not check_index_permissions(None, cur_index_id):
                if not current_user.is_authenticated:
                    return current_app.login_manager.unauthorized()
                else:
                    abort(403)
        return func(*args, **kwargs)

    return decorated_view


def handle_check_file_metadata(list_record, data_path):
    """Check file contents, thumbnails metadata.

    :argument
        list_record -- {list} list record import.
        data_path   -- {str} paths of file content.
    :return

    """
    for record in list_record:
        errors, warnings = handle_check_file_content(record, data_path)
        _errors, _warnings = handle_check_thumbnail(record, data_path)
        errors += _errors
        warnings += _warnings

        if errors:
            record["errors"] = (
                record["errors"] + errors if record.get("errors") else errors
            )
        if warnings:
            record["warnings"] = (
                record["warnings"] + warnings if record.get("warnings") else warnings
            )


def handle_check_file_path(
    paths, data_path, is_new=False, is_thumbnail=False, is_single_thumbnail=False
):
    """Check file path.

    :argument
        record -- {dict} record import.
        data_path   -- {str} paths of file content.
        is_new   -- {bool} Is new?
        is_thumbnail   -- {bool} Is thumbnail?
        is_single_thumbnail   -- {bool} Is single thumbnail?
    :return
        error -- {str} Error.
        warning -- {str} Warning.
    """

    def prepare_idx_msg(idxs, msg_path_idx_type):
        if is_single_thumbnail:
            return msg_path_idx_type
        else:
            return ", ".join([(msg_path_idx_type + "[{}]").format(idx) for idx in idxs])

    error = None
    warning = None
    idx_errors = []
    idx_warnings = []
    for idx, path in enumerate(paths):
        if not path:
            continue
        if not os.path.isfile(data_path + "/" + path):
            if is_new:
                idx_errors.append(str(idx))
            else:
                idx_warnings.append(str(idx))

    msg_path_idx_type = ".thumbnail_path" if is_thumbnail else ".file_path"
    if idx_errors:
        error = _("The file specified in ({}) does not exist.").format(
            prepare_idx_msg(idx_errors, msg_path_idx_type)
        )
    if idx_warnings:
        warning = _(
            "The file specified in ({}) does not exist.<br/>"
            "The file will not be updated. "
            "Update only the metadata with csv/tsv contents."
        ).format(prepare_idx_msg(idx_warnings, msg_path_idx_type))

    return error, warning


def handle_check_file_content(record, data_path):
    """Check file contents metadata.

    :argument
        record -- {dict} record import.
        data_path   -- {str} paths of file content.
    :return
        errors -- {list} List errors.
        warnings -- {list} List warnings.
    """
    errors = []
    warnings = []

    file_paths = record.get("file_path", [])
    # check consistence between file_path and filename
    filenames = get_filenames_from_metadata(record["metadata"])
    record["filenames"] = filenames
    errors.extend(handle_check_filename_consistence(file_paths, filenames))

    # check if file_path exists
    error, warning = handle_check_file_path(
        file_paths, data_path, record["status"] == "new"
    )
    if error:
        errors.append(error)
    if warning:
        warnings.append(warning)

    return errors, warnings


def handle_check_thumbnail(record, data_path):
    """Check thumbnails metadata.

    :argument
        record -- {dict} record import.
        data_path   -- {str} paths of file content.
    :return
        errors -- {list} List errors.
        warnings -- {list} List warnings.
    """
    errors = []
    warnings = []
    is_single = False
    thumbnail_paths = record.get("thumbnail_path", [])
    if isinstance(thumbnail_paths, str):
        thumbnail_paths = [thumbnail_paths]
        is_single = True

    # check file type
    error = handle_check_thumbnail_file_type(thumbnail_paths)
    if error:
        errors.append(error)

    # check thumbnails path
    error, warning = handle_check_file_path(
        thumbnail_paths, data_path, record["status"] == "new", True, is_single
    )
    if error:
        errors.append(error)
    if warning:
        warnings.append(warning)

    return errors, warnings


def get_key_by_property(record, item_map, item_property):
    """Get data by property text.

    :param item_map:
    :param record:
    :param item_property: property value in item_map
    :return: error_list or None
    """
    key = item_map.get(item_property)
    if not key:
        current_app.logger.error(
            str(item_property) + " jpcoar:mapping " "is not correct"
        )
        return None
    return key


def get_data_by_property(item_metadata, item_map, mapping_key):
    """Get data by property text.

    :param item_metadata: Item metadata.
    :param item_map: Mapping of item type.
    :param mapping_key: Mapping key.
    :return: Property key and values.
    """
    key = item_map.get(mapping_key)
    data = []
    if not key:
        current_app.logger.error(str(mapping_key) + " jpcoar:mapping " "is not correct")
        return None, None
    attribute = item_metadata.get(key.split(".")[0])
    if not attribute:
        return None, key
    else:
        data_result = get_sub_item_value(attribute, key.split(".")[-1])
        if data_result:
            for value in data_result:
                data.append(value)
    return data, key


def get_filenames_from_metadata(metadata):
    """Get list name of file contents from metadata.

    :argument
        metadata -- {dict} record metadata.
    :return
        filenames -- {list} List filename data.
    """
    filenames = []
    file_meta_ids = []
    for key, val in metadata.items():
        if isinstance(val, list):
            for item in val:
                if isinstance(item, dict) and "filename" in item:
                    file_meta_ids.append(key)
                    break

    count = 0
    for _id in file_meta_ids:
        for file in metadata[_id]:
            current_app.logger.debug("file: {}".format(file))
            data = {
                "id": ".metadata.{}[{}].filename".format(_id, count),
                "filename": file.get("filename", ""),
            }
            if not file.get("filename"):
                if "filename" in file:
                    # if 'filename' is blank, then delete 'filename' property
                    del file["filename"]
            else:
                if not file.get("accessrole", None):
                    file["accessrole"] = "open_access"
            filenames.append(data)
            count += 1

        new_file_metadata = list(filter(lambda x: x, metadata[_id]))
        if new_file_metadata:
            metadata[_id] = new_file_metadata
        else:
            del metadata[_id]

    return filenames


def handle_check_filename_consistence(file_paths, meta_filenames):
    """Check thumbnails metadata.

    :argument
        file_paths -- {list} List file_path.
        meta_filenames   -- {list} List filename from metadata.
    :return
        errors -- {list} List errors.
    """
    errors = []
    msg = _("The file name specified in {} and {} do not match.")
    for idx, path in enumerate(file_paths):
        meta_filename = meta_filenames[idx]
        if path and path.split("/")[-1] != meta_filename["filename"]:
            errors.append(msg.format("file_path[{}]".format(idx), meta_filename["id"]))

    return errors<|MERGE_RESOLUTION|>--- conflicted
+++ resolved
@@ -88,10 +88,6 @@
 from weko_records.api import FeedbackMailList, ItemTypes, Mapping
 from weko_records.models import ItemMetadata
 from weko_records.serializers.utils import get_mapping
-<<<<<<< HEAD
-=======
-
->>>>>>> 601b5284
 from weko_redis.redis import RedisConnection
 from weko_schema_ui.models import PublishStatus
 from weko_workflow.api import Flow, WorkActivity
@@ -1760,7 +1756,6 @@
             current_app.logger.warning("Specified IndexID is invalid!")
 
         msg_not_exist = _("The specified {} does not exist in system.")
-<<<<<<< HEAD
         if index_info and len(index_info) == 1:
             check_list = []
             check_list.append(index_info[0].name_en.replace(
@@ -1769,15 +1764,6 @@
                 check_list.append(index_info[0].name.replace(
                     '-/-', current_app.config['WEKO_ITEMS_UI_INDEX_PATH_SPLIT']))
             if index_name_path and index_name_path not in check_list:
-=======
-        if index_info and len(index_info) == 1:     # index exists by index id
-            if index_name_path and index_name_path not in [
-                index_info[0].name.replace(
-                    '-/-', current_app.config['WEKO_ITEMS_UI_INDEX_PATH_SPLIT']),
-                index_info[0].name_en.replace(
-                    '-/-', current_app.config['WEKO_ITEMS_UI_INDEX_PATH_SPLIT']),
-            ]:
->>>>>>> 601b5284
                 warnings.append(
                     _("Specified {} does not match with existing index.").format(
                         "POS_INDEX"
@@ -1808,13 +1794,9 @@
                             errors.append(msg_not_exist.format("IndexID"))
                         else:
                             temp_res.append(index_info.cid)
-<<<<<<< HEAD
                 if temp_res:
                     errors.clear()
-            else:
-=======
             else:      # index does not exist by index name
->>>>>>> 601b5284
                 if index_id:
                     errors.append(msg_not_exist.format("IndexID, POS_INDEX"))
                 else:
@@ -3052,11 +3034,6 @@
                 warnings.append(_('The specified DOI RA is wrong and fixed with the correct DOI RA of the registered DOI.'))
             
             if is_change_identifier:
-<<<<<<< HEAD
-=======
-                current_app.logger.error("cnri:{}".format(item_cnri))
-                current_app.logger.error("cnrWEKO_HANDLE_ALLOW_REGISTER_CNRIi:{}".format(current_app.config["WEKO_HANDLE_ALLOW_REGISTER_CNRI"]))
->>>>>>> 601b5284
                 if not (current_app.config["WEKO_HANDLE_ALLOW_REGISTER_CNRI"] and item_cnri):
                     if item_doi is "":
                         errors.append(_('Please specify DOI prefix/suffix.'))
