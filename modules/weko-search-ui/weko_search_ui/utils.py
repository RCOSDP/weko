--- conflicted
+++ resolved
@@ -3359,13 +3359,13 @@
         except Exception as ex:
             current_app.logger.error(ex)
         return item_types
-    
+
     def _get_index_id_list(user_id):
         """Get index id list."""
         from invenio_accounts.models import User
         from invenio_communities.models import Community
         from weko_index_tree.api import Indexes
-        
+
         if not user_id:
             return None
         user = User.query.get(user_id)
@@ -3457,18 +3457,11 @@
                     item_types.remove(it)
                     continue
 
-<<<<<<< HEAD
                 record_ids = [(recid.pid_value, recid.object_uuid)
                     for recid in recids if 'publish_status' in recid.json
-                    and recid.json['publish_status'] in [PublishStatus.PUBLIC.value, PublishStatus.PRIVATE.value]]
-
-=======
-                record_ids = [(recid.pid_value, recid.object_uuid) 
-                    for recid in recids if 'publish_status' in recid.json 
                     and recid.json['publish_status'] in [PublishStatus.PUBLIC.value, PublishStatus.PRIVATE.value]
                     and any(index in recid.json['path'] for index in  index_id_list)]
-                
->>>>>>> 218cb1f1
+
                 if len(record_ids) == 0:
                     item_types.remove(it)
                     continue
