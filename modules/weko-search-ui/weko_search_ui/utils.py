# -*- coding: utf-8 -*-
#
# This file is part of WEKO3.
# Copyright (C) 2017 National Institute of Informatics.
#
# WEKO3 is free software; you can redistribute it
# and/or modify it under the terms of the GNU General Public License as
# published by the Free Software Foundation; either version 2 of the
# License, or (at your option) any later version.
#
# WEKO3 is distributed in the hope that it will be
# useful, but WITHOUT ANY WARRANTY; without even the implied warranty of
# MERCHANTABILITY or FITNESS FOR A PARTICULAR PURPOSE.  See the GNU
# General Public License for more details.
#
# You should have received a copy of the GNU General Public License
# along with WEKO3; if not, write to the
# Free Software Foundation, Inc., 59 Temple Place, Suite 330, Boston,
# MA 02111-1307, USA.

"""Weko Search-UI admin."""

import csv
import json
import os
import re
import shutil
import sys
import pytz
import tempfile
import traceback
import uuid
import xml.etree.ElementTree as ET
import zipfile
import chardet
from collections import Callable, OrderedDict
from datetime import datetime, timezone
from functools import partial, reduce, wraps
import io
from io import StringIO
from operator import getitem
from time import sleep
import pickle

import bagit
import redis
from redis import sentinel
from celery.result import AsyncResult
from celery.task.control import revoke
from elasticsearch import ElasticsearchException
from elasticsearch.exceptions import NotFoundError
from flask import abort, current_app, has_request_context, request, Flask, send_file
from flask_babelex import gettext as _
from flask_limiter import Limiter
from flask_limiter.util import get_remote_address
from flask_login import current_user
from invenio_db import db
from invenio_files_rest.models import FileInstance, Location, ObjectVersion
from invenio_files_rest.proxies import current_files_rest
from invenio_files_rest.utils import find_and_update_location_size
from invenio_i18n.ext import current_i18n
from invenio_indexer.api import RecordIndexer
from invenio_pidrelations.contrib.versioning import PIDVersioning
from invenio_pidstore.errors import PIDDoesNotExistError
from invenio_pidstore.models import PersistentIdentifier, PIDStatus

from invenio_records.api import Record
from invenio_records.models import RecordMetadata
from invenio_records_rest.errors import InvalidQueryRESTError
from invenio_search import RecordsSearch
from jsonschema import Draft4Validator
from sqlalchemy import func as _func
from sqlalchemy.exc import SQLAlchemyError
from weko_admin.models import AdminSettings, SessionLifetime
from weko_admin.utils import get_redis_cache, reset_redis_cache
from weko_authors.models import AuthorsAffiliationSettings, AuthorsPrefixSettings
from weko_authors.utils import check_email_existed
from weko_deposit.api import WekoDeposit, WekoIndexer, WekoRecord
from weko_deposit.pidstore import get_latest_version_id
from weko_deposit.signals import item_created
from weko_handle.api import Handle
from weko_index_tree.utils import (
    check_index_permissions,
    check_restrict_doi_with_indexes,
)
from weko_indextree_journal.api import Journals
from weko_items_autofill.utils import get_doi_with_original
from weko_records.api import FeedbackMailList, JsonldMapping, RequestMailList, ItemTypes, Mapping
from weko_records.models import ItemMetadata
from weko_records.serializers.utils import get_full_mapping, get_mapping
from weko_redis.redis import RedisConnection
from weko_schema_ui.models import PublishStatus
from weko_search_ui.mapper import BaseMapper, JPCOARV2Mapper, JsonLdMapper
from weko_workflow.api import Flow, WorkActivity
from weko_workflow.errors import WekoWorkflowException
from weko_workflow.config import (
    IDENTIFIER_GRANT_LIST,
    IDENTIFIER_GRANT_SELECT_DICT,
    IDENTIFIER_GRANT_SUFFIX_METHOD,
)
from weko_workflow.models import FlowAction, FlowDefine, WorkFlow
from weko_workflow.utils import (
    IdentifierHandle,
    check_existed_doi,
    delete_cache_data,
    get_cache_data,
    get_identifier_setting,
    get_sub_item_value,
    get_url_root,
    item_metadata_validation,
    register_hdl_by_handle,
    register_hdl_by_item_id,
    saving_doi_pidstore,
)

from .config import (
    ACCESS_RIGHT_TYPE_URI,
    DATE_ISO_TEMPLATE_URL,
    RESOURCE_TYPE_URI,
    VERSION_TYPE_URI,
    WEKO_ADMIN_IMPORT_CHANGE_IDENTIFIER_MODE_FILE_EXTENSION,
    WEKO_ADMIN_IMPORT_CHANGE_IDENTIFIER_MODE_FILE_LANGUAGES,
    WEKO_ADMIN_IMPORT_CHANGE_IDENTIFIER_MODE_FILE_LOCATION,
    WEKO_ADMIN_IMPORT_CHANGE_IDENTIFIER_MODE_FIRST_FILE_NAME,
    WEKO_ADMIN_LIFETIME_DEFAULT,
    WEKO_FLOW_DEFINE,
    WEKO_FLOW_DEFINE_LIST_ACTION,
    WEKO_IMPORT_DOI_TYPE,
    WEKO_IMPORT_EMAIL_PATTERN,
    WEKO_IMPORT_PUBLISH_STATUS,
    WEKO_IMPORT_SYSTEM_ITEMS,
    WEKO_IMPORT_THUMBNAIL_FILE_TYPE,
    WEKO_IMPORT_VALIDATE_MESSAGE,
    WEKO_REPO_USER,
    WEKO_SEARCH_TYPE_DICT,
    WEKO_SEARCH_UI_BULK_EXPORT_LIMIT,
    WEKO_SEARCH_UI_BULK_EXPORT_MSG,
    WEKO_SEARCH_UI_BULK_EXPORT_RUN_MSG,
    WEKO_SEARCH_UI_BULK_EXPORT_TASK,
    WEKO_SEARCH_UI_BULK_EXPORT_URI,
    WEKO_SYS_USER,
    SWORD_METADATA_FILE,
    ROCRATE_METADATA_FILE
)
from .query import item_path_search_factory


class DefaultOrderedDict(OrderedDict):
    """Default Dictionary that remembers insertion order."""

    def __init__(self, default_factory=None, *a, **kw):
        """Initialize an default ordered dictionary.

        The signature
        is the same as regular dictionaries.  Keyword argument order
        is preserved.
        """
        if default_factory is not None and not isinstance(default_factory, Callable):
            raise TypeError("first argument must be callable")
        OrderedDict.__init__(self, *a, **kw)
        self.default_factory = default_factory

    def __getitem__(self, key):
        """Modify inherited dict provides __getitem__."""
        try:
            return OrderedDict.__getitem__(self, key)
        except KeyError:
            return self.__missing__(key)

    def __missing__(self, key):
        """Needed so that self[missing_item] does not raise KeyError."""
        if self.default_factory is None:
            raise KeyError(key)
        self[key] = value = self.default_factory()
        return value

    def __reduce__(self):
        """Return state information for pickling."""
        if self.default_factory is None:
            args = tuple()
        else:
            args = (self.default_factory,)
        return type(self), args, None, None, iter(self.items())

    def copy(self):
        """Modify inherited dict provides copy.

        od.copy() -> a shallow copy of od.
        """
        return self.__copy__()

    def __copy__(self):
        """Modify inherited dict provides __copy__."""
        return type(self)(self.default_factory, self)

    def __deepcopy__(self, memo):
        """Modify inherited dict provides __deepcopy__."""

        return type(self)(self.default_factory, pickle.loads(pickle.dumps(list(self.items()), -1)))

    def __repr__(self):
        """Return a nicely formatted representation string."""
        return "OrderedDefaultDict(%s, %s)" % (
            self.default_factory,
            OrderedDict.__repr__(self),
        )


def get_tree_items(index_tree_id):
    """Get tree items."""
    records_search = RecordsSearch()
    records_search = records_search.with_preference_param().params(version=False)
    records_search._index[0] = current_app.config["SEARCH_UI_SEARCH_INDEX"]
    search_instance, _ = item_path_search_factory(
        None, records_search, index_id=index_tree_id
    )
    search_result = search_instance.execute()
    rd = search_result.to_dict()
    return rd.get("hits").get("hits")


def delete_records(index_tree_id, ignore_items):
    """Bulk delete records."""
    hits = get_tree_items(index_tree_id)
    result = []

    from weko_records_ui.utils import soft_delete
    for hit in hits:
        recid = hit.get("_id")
        record = Record.get_record(recid)
        pid = hit.get("_source", {}).get("control_number", 0)

        if record and record["path"] and pid not in ignore_items:
            paths = record["path"]
            del_flag = False
            if len(paths) > 0:
                # Remove the element which matches the index_tree_id
                removed_path = None
                for index_id in paths:
                    if index_id == str(index_tree_id):
                        removed_path = index_id
                        if len(paths) == 1:
                            del_flag = True
                            pass
                        else:
                            paths.remove(index_id)
                        break


                indexer = WekoIndexer()

                if not del_flag:
                    # Do update the path on record
                    record.update({"path": paths})
                    # Update to ES
                    indexer.update_es_data(record, update_revision=False)
                    record.commit()
                elif del_flag and removed_path is not None:
                    from weko_records_ui.utils import soft_delete
                    soft_delete(pid)
                else:
                    pass

                result.append(pid)

    return result


def get_journal_info(index_id=0):
    """Get journal information.

    :argument
        index_id -- {int} index id
    :return: The object.

    """
    result = {}
    try:
        if index_id == 0:
            return None
        schema_file = os.path.join(
            os.path.abspath(__file__ + "/../../../"),
            "weko-indextree-journal/weko_indextree_journal",
            current_app.config["WEKO_INDEXTREE_JOURNAL_FORM_JSON_FILE"],
        )
        schema_data = json.load(open(schema_file))

        cur_lang = current_i18n.language
        journal = Journals.get_journal_by_index_id(index_id)
        if len(journal) <= 0 or journal.get("is_output") is False:
            return None

        for value in schema_data:
            title = value.get("title_i18n")
            if title is not None:
                data = journal.get(value["key"])
                if data is not None and len(str(data)) > 0:
                    data_map = value.get("titleMap")
                    if data_map is not None:
                        res = [x["name"] for x in data_map if x["value"] == data]
                        data = res[0]
                    val = title.get(cur_lang) + "{0}{1}".format(": ", data)
                    result.update({value["key"]: val})
        open_search_uri = request.host_url + journal.get("title_url")
        result.update({"openSearchUrl": open_search_uri})

    except BaseException:
        current_app.logger.error("Unexpected error: {}".format(sys.exc_info()))
        abort(500)
    return result


def check_permission():
    """Check user login is repo_user or sys_user."""
    from flask_security import current_user

    is_permission_user = False
    for role in list(current_user.roles or []):
        if role == WEKO_SYS_USER or role == WEKO_REPO_USER:
            is_permission_user = True

    return is_permission_user


def get_content_workflow(item):
    """Get content workflow.

    :argument
        item    -- {Object PostgreSql} list work flow

    :return
        result  -- {dictionary} content of work flow

    """
    result = dict()
    result["flows_name"] = item.flows_name
    result["id"] = item.id
    result["itemtype_id"] = item.itemtype_id
    result["flow_id"] = item.flow_id
    result["flow_name"] = item.flow_define.flow_name
    result["item_type_name"] = item.itemtype.item_type_name.name

    return result


def set_nested_item(data_dict, map_list, val):
    """Set item in nested dictionary."""
    reduce(getitem, map_list[:-1], data_dict)[map_list[-1]] = val

    return data_dict


def convert_nested_item_to_list(data_dict, map_list):
    """Set item in nested dictionary."""
    a = reduce(getitem, map_list[:-1], data_dict)[map_list[-1]]
    a = list(a.values())
    reduce(getitem, map_list[:-1], data_dict)[map_list[-1]] = a

    return data_dict


def define_default_dict():
    """Define nested dict.

    :return
       return       -- {dict}.
    """
    return DefaultOrderedDict(define_default_dict)


def defaultify(d: dict) -> dict:
    """Create default dict.

    :argument
        d            -- {dict} current dict.
    :return
        return       -- {dict} default dict.

    """
    if not isinstance(d, dict):
        return d
    return DefaultOrderedDict(
        define_default_dict, {k: defaultify(v) for k, v in d.items()}
    )


def handle_generate_key_path(key) -> list:
    """Handle generate key path.

    :argument
        key     -- {string} string key.
    :return
        return       -- {list} list key path after convert.

    """
    key = key.replace("#.", ".").replace("[", ".").replace("]", "").replace("#", ".")
    key_path = key.split(".")
    if len(key_path) > 0 and not key_path[0]:
        del key_path[0]

    return key_path


def parse_to_json_form(data: list, item_path_not_existed=[], include_empty=False):
    """Parse set argument to json object.

    :argument
        data    -- {list zip} argument if json object.
        item_path_not_existed -- {list} item paths not existed in metadata.
        include_empty -- {bool} include empty value?
    :return
        return  -- {dict} dict after convert argument.
    """
    result = defaultify({})

    def convert_data(pro, path=None):
        """Convert data."""
        if path is None:
            path = []

        term_path = path
        if isinstance(pro, dict):
            list_pro = list(pro.keys())
            for pro_name in list_pro:
                term = list(term_path)
                term.append(pro_name)
                convert_data(pro[pro_name], term)
            if list_pro and list_pro[0].isnumeric():
                convert_nested_item_to_list(result, term_path)
        else:
            return

    for key, value in data:
        if key in item_path_not_existed:
            continue
        if key is None or key.strip(" ") == "":
            continue
        key_path = handle_generate_key_path(key)
        current_app.logger.debug("key:{}".format(key))
        current_app.logger.debug("value:{}".format(value))
        current_app.logger.debug("key_path:{}".format(key_path))
        if key_path is not None:
            if (
                include_empty
                or value
                or key_path[0] in ["file_path", "thumbnail_path"]
                or key_path[-1] == "filename"
            ):
                set_nested_item(result, key_path, value)

    convert_data(result)
    result = json.loads(json.dumps(result))
    return result


def check_tsv_import_items(file, is_change_identifier: bool, is_gakuninrdm=False,
                       all_index_permission=True, can_edit_indexes=[]):
    """Validation importing zip file.

    :argument
        file_name -- file name.
        file_content -- content file's name.
        is_change_identifier -- Change Identifier Mode.
        is_gakuninrdm -- Is call by gakuninrdm api.
        all_index_permission -- All indexes can be import.
        can_edit_indexes -- Editable index list.
    :return
        return       -- PID object if exist.

    """
    if isinstance(file, str):
        filename = file.split("/")[-1]
    else:
        filename = file.filename
    if not is_gakuninrdm:
        tmp_prefix = current_app.config["WEKO_SEARCH_UI_IMPORT_TMP_PREFIX"]
    else:
        tmp_prefix = "deposit_activity_"
    data_path = (
        tempfile.gettempdir()
        + "/"
        + tmp_prefix
        + datetime.now(timezone.utc).strftime("%Y%m%d%H%M%S%f")[:-3]
    )
    result = {"data_path": data_path}

    try:
        # Create temp dir for import data
        os.mkdir(data_path)
        with zipfile.ZipFile(file) as z:
            for info in z.infolist():
                try:
                    info.filename = info.orig_filename
                    inf = chardet.detect(info.orig_filename)
                    if inf['encoding'] is not None and inf['encoding'] == 'cp437':
                        info.filename = info.orig_filename.encode("cp437").decode("cp932")
                        if os.sep != "/" and os.sep in info.filename:
                            info.filename = info.filename.replace(os.sep, "/")
                except Exception:
                    current_app.logger.warning("-" * 60)
                    traceback.print_exc(file=sys.stdout)
                    current_app.logger.warning("-" * 60)
                z.extract(info, path=data_path)

        data_path += "/data"
        list_record = []
        list_csv = list(filter(lambda x: x.endswith(".csv"), os.listdir(data_path)))
        list_tsv = list(filter(lambda x: x.endswith(".tsv"), os.listdir(data_path)))
        # current_app.logger.debug("list_csv: {}, list_tsv: {}".format(list_csv, list_tsv))
        # ['items.csv'], ['items.tsv']
        if not list_csv and not list_tsv:
            raise FileNotFoundError()
        for csv_entry in list_csv:
            list_record.extend(
                unpackage_import_file(data_path, csv_entry, 'csv', is_gakuninrdm, is_change_identifier)
            )
            # current_app.logger.debug("list_record0: {}".format(list_record))
        for tsv_entry in list_tsv:
            list_record.extend(
                unpackage_import_file(data_path, tsv_entry, 'tsv', is_gakuninrdm, is_change_identifier)
            )
        if is_gakuninrdm:
            list_record = list_record[:1]
        # current_app.logger.debug("list_record1: {}".format(list_record))
        # [{'pos_index': ['Index A'], 'publish_status': 'public', 'feedback_mail': ['wekosoftware@nii.ac.jp'], 'edit_mode': 'Keep', 'metadata': {'pubdate': '2021-03-19', 'item_1617186331708': [{'subitem_1551255647225': 'ja_conference paperITEM00000001(public_open_access_open_access_simple)', 'subitem_1551255648112': 'ja'}, {'subitem_1551255647225': 'en_conference paperITEM00000001(public_open_access_simple)', 'subitem_1551255648112': 'en'}], 'item_1617186385884': [{'subitem_1551255720400': 'Alternative Title', 'subitem_1551255721061': 'en'}, {'subitem_1551255720400': 'Alternative Title', 'subitem_1551255721061': 'ja'}], 'item_1617186419668': [{'creatorAffiliations': [{'affiliationNameIdentifiers': [{'affiliationNameIdentifier': '0000000121691048', 'affiliationNameIdentifierScheme': 'ISNI', 'affiliationNameIdentifierURI': 'http://isni.org/isni/0000000121691048'}], 'affiliationNames': [{'affiliationName': 'University', 'affiliationNameLang': 'en'}]}], 'creatorMails': [{'creatorMail': 'wekosoftware@nii.ac.jp'}], 'creatorNames': [{'creatorName': '情報, 太郎', 'creatorNameLang': 'ja'}, {'creatorName': 'ジョウホウ, タロウ', 'creatorNameLang': 'ja-Kana'}, {'creatorName': 'Joho, Taro', 'creatorNameLang': 'en'}], 'familyNames': [{'familyName': '情報', 'familyNameLang': 'ja'}, {'familyName': 'ジョウホウ', 'familyNameLang': 'ja-Kana'}, {'familyName': 'Joho', 'familyNameLang': 'en'}], 'givenNames': [{'givenName': '太郎', 'givenNameLang': 'ja'}, {'givenName': 'タロウ', 'givenNameLang': 'ja-Kana'}, {'givenName': 'Taro', 'givenNameLang': 'en'}], 'nameIdentifiers': [{'nameIdentifier': '4', 'nameIdentifierScheme': 'WEKO'}, {'nameIdentifier': 'xxxxxxx', 'nameIdentifierScheme': 'ORCID', 'nameIdentifierURI': 'https://orcid.org/'}, {'nameIdentifier': 'xxxxxxx', 'nameIdentifierScheme': 'CiNii', 'nameIdentifierURI': 'https://ci.nii.ac.jp/'}, {'nameIdentifier': 'zzzzzzz', 'nameIdentifierScheme': 'KAKEN2', 'nameIdentifierURI': 'https://kaken.nii.ac.jp/'}]}, {'creatorMails': [{'creatorMail': 'wekosoftware@nii.ac.jp'}], 'creatorNames': [{'creatorName': '情報, 太郎', 'creatorNameLang': 'ja'}, {'creatorName': 'ジョウホウ, タロウ', 'creatorNameLang': 'ja-Kana'}, {'creatorName': 'Joho, Taro', 'creatorNameLang': 'en'}], 'familyNames': [{'familyName': '情報', 'familyNameLang': 'ja'}, {'familyName': 'ジョウホウ', 'familyNameLang': 'ja-Kana'}, {'familyName': 'Joho', 'familyNameLang': 'en'}], 'givenNames': [{'givenName': '太郎', 'givenNameLang': 'ja'}, {'givenName': 'タロウ', 'givenNameLang': 'ja-Kana'}, {'givenName': 'Taro', 'givenNameLang': 'en'}], 'nameIdentifiers': [{'nameIdentifier': 'xxxxxxx', 'nameIdentifierScheme': 'ORCID', 'nameIdentifierURI': 'https://orcid.org/'}, {'nameIdentifier': 'xxxxxxx', 'nameIdentifierScheme': 'CiNii', 'nameIdentifierURI': 'https://ci.nii.ac.jp/'}, {'nameIdentifier': 'zzzzzzz', 'nameIdentifierScheme': 'KAKEN2', 'nameIdentifierURI': 'https://kaken.nii.ac.jp/'}]}, {'creatorMails': [{'creatorMail': 'wekosoftware@nii.ac.jp'}], 'creatorNames': [{'creatorName': '情報, 太郎', 'creatorNameLang': 'ja'}, {'creatorName': 'ジョウホウ, タロウ', 'creatorNameLang': 'ja-Kana'}, {'creatorName': 'Joho, Taro', 'creatorNameLang': 'en'}], 'familyNames': [{'familyName': '情報', 'familyNameLang': 'ja'}, {'familyName': 'ジョウホウ', 'familyNameLang': 'ja-Kana'}, {'familyName': 'Joho', 'familyNameLang': 'en'}], 'givenNames': [{'givenName': '太郎', 'givenNameLang': 'ja'}, {'givenName': 'タロウ', 'givenNameLang': 'ja-Kana'}, {'givenName': 'Taro', 'givenNameLang': 'en'}], 'nameIdentifiers': [{'nameIdentifier': 'xxxxxxx', 'nameIdentifierScheme': 'ORCID', 'nameIdentifierURI': 'https://orcid.org/'}, {'nameIdentifier': 'xxxxxxx', 'nameIdentifierScheme': 'CiNii', 'nameIdentifierURI': 'https://ci.nii.ac.jp/'}, {'nameIdentifier': 'zzzzzzz', 'nameIdentifierScheme': 'KAKEN2', 'nameIdentifierURI': 'https://kaken.nii.ac.jp/'}]}], 'item_1617349709064': [{'contributorMails': [{'contributorMail': 'wekosoftware@nii.ac.jp'}], 'contributorNames': [{'contributorName': '情報, 太郎', 'lang': 'ja'}, {'contributorName': 'ジョウホウ, タロウ', 'lang': 'ja-Kana'}, {'contributorName': 'Joho, Taro', 'lang': 'en'}], 'contributorType': 'ContactPerson', 'familyNames': [{'familyName': '情報', 'familyNameLang': 'ja'}, {'familyName': 'ジョウホウ', 'familyNameLang': 'ja-Kana'}, {'familyName': 'Joho', 'familyNameLang': 'en'}], 'givenNames': [{'givenName': '太郎', 'givenNameLang': 'ja'}, {'givenName': 'タロウ', 'givenNameLang': 'ja-Kana'}, {'givenName': 'Taro', 'givenNameLang': 'en'}], 'nameIdentifiers': [{'nameIdentifier': 'xxxxxxx', 'nameIdentifierScheme': 'ORCID', 'nameIdentifierURI': 'https://orcid.org/'}, {'nameIdentifier': 'xxxxxxx', 'nameIdentifierScheme': 'CiNii', 'nameIdentifierURI': 'https://ci.nii.ac.jp/'}, {'nameIdentifier': 'xxxxxxx', 'nameIdentifierScheme': 'KAKEN2', 'nameIdentifierURI': 'https://kaken.nii.ac.jp/'}]}], 'item_1617186476635': {'subitem_1522299639480': 'open access', 'subitem_1600958577026': 'http://purl.org/coar/access_right/c_abf2'}, 'item_1617351524846': {'subitem_1523260933860': 'Unknown'}, 'item_1617186499011': [{'subitem_1522650717957': 'ja', 'subitem_1522650727486': 'http://localhost', 'subitem_1522651041219': 'Rights Information'}], 'item_1617610673286': [{'nameIdentifiers': [{'nameIdentifier': 'xxxxxx', 'nameIdentifierScheme': 'ORCID', 'nameIdentifierURI': 'https://orcid.org/'}], 'rightHolderNames': [{'rightHolderLanguage': 'ja', 'rightHolderName': 'Right Holder Name'}]}], 'item_1617186609386': [{'subitem_1522299896455': 'ja', 'subitem_1522300014469': 'Other', 'subitem_1522300048512': 'http://localhost/', 'subitem_1523261968819': 'Sibject1'}], 'item_1617186626617': [{'subitem_description': 'Description\nDescription<br/>Description', 'subitem_description_language': 'en', 'subitem_description_type': 'Abstract'}, {'subitem_description': '概要\n概要\n概要\n概要', 'subitem_description_language': 'ja', 'subitem_description_type': 'Abstract'}], 'item_1617186643794': [{'subitem_1522300295150': 'en', 'subitem_1522300316516': 'Publisher'}], 'item_1617186660861': [{'subitem_1522300695726': 'Available', 'subitem_1522300722591': '2021-06-30'}], 'item_1617186702042': [{'subitem_1551255818386': 'jpn'}], 'item_1617258105262': {'resourcetype': 'conference paper', 'resourceuri': 'http://purl.org/coar/resource_type/c_5794'}, 'item_1617349808926': {'subitem_1523263171732': 'Version'}, 'item_1617265215918': {'subitem_1522305645492': 'AO', 'subitem_1600292170262': 'http://purl.org/coar/version/c_b1a7d7d4d402bcce'}, 'item_1617186783814': [{'subitem_identifier_type': 'URI', 'subitem_identifier_uri': 'http://localhost'}], 'item_1617353299429': [{'subitem_1522306207484': 'isVersionOf', 'subitem_1522306287251': {'subitem_1522306382014': 'arXiv', 'subitem_1522306436033': 'xxxxx'}, 'subitem_1523320863692': [{'subitem_1523320867455': 'en', 'subitem_1523320909613': 'Related Title'}]}], 'item_1617186859717': [{'subitem_1522658018441': 'en', 'subitem_1522658031721': 'Temporal'}], 'item_1617186882738': [{'subitem_geolocation_place': [{'subitem_geolocation_place_text': 'Japan'}]}], 'item_1617186901218': [{'subitem_1522399143519': {'subitem_1522399281603': 'ISNI', 'subitem_1522399333375': 'http://xxx'}, 'subitem_1522399412622': [{'subitem_1522399416691': 'en', 'subitem_1522737543681': 'Funder Name'}], 'subitem_1522399571623': {'subitem_1522399585738': 'Award URI', 'subitem_1522399628911': 'Award Number'}, 'subitem_1522399651758': [{'subitem_1522721910626': 'en', 'subitem_1522721929892': 'Award Title'}]}], 'item_1617186920753': [{'subitem_1522646500366': 'ISSN', 'subitem_1522646572813': 'xxxx-xxxx-xxxx'}], 'item_1617186941041': [{'subitem_1522650068558': 'en', 'subitem_1522650091861': 'Source Title'}], 'item_1617186959569': {'subitem_1551256328147': '1'}, 'item_1617186981471': {'subitem_1551256294723': '111'}, 'item_1617186994930': {'subitem_1551256248092': '12'}, 'item_1617187024783': {'subitem_1551256198917': '1'}, 'item_1617187045071': {'subitem_1551256185532': '3'}, 'item_1617187112279': [{'subitem_1551256126428': 'Degree Name', 'subitem_1551256129013': 'en'}], 'item_1617187136212': {'subitem_1551256096004': '2021-06-30'}, 'item_1617944105607': [{'subitem_1551256015892': [{'subitem_1551256027296': 'xxxxxx', 'subitem_1551256029891': 'kakenhi'}], 'subitem_1551256037922': [{'subitem_1551256042287': 'Degree Grantor Name', 'subitem_1551256047619': 'en'}]}], 'item_1617187187528': [{'subitem_1599711633003': [{'subitem_1599711636923': 'Conference Name', 'subitem_1599711645590': 'ja'}], 'subitem_1599711655652': '1', 'subitem_1599711660052': [{'subitem_1599711680082': 'Sponsor', 'subitem_1599711686511': 'ja'}], 'subitem_1599711699392': {'subitem_1599711704251': '2020/12/11', 'subitem_1599711712451': '1', 'subitem_1599711727603': '12', 'subitem_1599711731891': '2000', 'subitem_1599711735410': '1', 'subitem_1599711739022': '12', 'subitem_1599711743722': '2020', 'subitem_1599711745532': 'ja'}, 'subitem_1599711758470': [{'subitem_1599711769260': 'Conference Venue', 'subitem_1599711775943': 'ja'}], 'subitem_1599711788485': [{'subitem_1599711798761': 'Conference Place', 'subitem_1599711803382': 'ja'}], 'subitem_1599711813532': 'JPN'}], 'item_1617605131499': [{'accessrole': 'open_access', 'date': [{'dateType': 'Available', 'dateValue': '2021-07-12'}], 'displaytype': 'simple', 'filename': '1KB.pdf', 'filesize': [{'value': '1 KB'}], 'format': 'text/plain'}, {'filename': ''}], 'item_1617620223087': [{'subitem_1565671149650': 'ja', 'subitem_1565671169640': 'Banner Headline', 'subitem_1565671178623': 'Subheading'}, {'subitem_1565671149650': 'en', 'subitem_1565671169640': 'Banner Headline', 'subitem_1565671178623': 'Subheding'}]}, 'file_path': ['file00000001/1KB.pdf', ''], 'item_type_name': 'デフォルトアイテムタイプ（フル）', 'item_type_id': 15, '$schema': 'https://localhost:8443/items/jsonschema/15', 'identifier_key': 'item_1617186819068', 'errors': None}]
        list_record = handle_check_exist_record(list_record)
        # current_app.logger.debug("list_record2: {}".format(list_record))
        # [{'pos_index': ['Index A'], 'publish_status': 'public', 'feedback_mail': ['wekosoftware@nii.ac.jp'], 'edit_mode': 'Keep', 'metadata': {'pubdate': '2021-03-19', 'item_1617186331708': [{'subitem_1551255647225': 'ja_conference paperITEM00000001(public_open_access_open_access_simple)', 'subitem_1551255648112': 'ja'}, {'subitem_1551255647225': 'en_conference paperITEM00000001(public_open_access_simple)', 'subitem_1551255648112': 'en'}], 'item_1617186385884': [{'subitem_1551255720400': 'Alternative Title', 'subitem_1551255721061': 'en'}, {'subitem_1551255720400': 'Alternative Title', 'subitem_1551255721061': 'ja'}], 'item_1617186419668': [{'creatorAffiliations': [{'affiliationNameIdentifiers': [{'affiliationNameIdentifier': '0000000121691048', 'affiliationNameIdentifierScheme': 'ISNI', 'affiliationNameIdentifierURI': 'http://isni.org/isni/0000000121691048'}], 'affiliationNames': [{'affiliationName': 'University', 'affiliationNameLang': 'en'}]}], 'creatorMails': [{'creatorMail': 'wekosoftware@nii.ac.jp'}], 'creatorNames': [{'creatorName': '情報, 太郎', 'creatorNameLang': 'ja'}, {'creatorName': 'ジョウホウ, タロウ', 'creatorNameLang': 'ja-Kana'}, {'creatorName': 'Joho, Taro', 'creatorNameLang': 'en'}], 'familyNames': [{'familyName': '情報', 'familyNameLang': 'ja'}, {'familyName': 'ジョウホウ', 'familyNameLang': 'ja-Kana'}, {'familyName': 'Joho', 'familyNameLang': 'en'}], 'givenNames': [{'givenName': '太郎', 'givenNameLang': 'ja'}, {'givenName': 'タロウ', 'givenNameLang': 'ja-Kana'}, {'givenName': 'Taro', 'givenNameLang': 'en'}], 'nameIdentifiers': [{'nameIdentifier': '4', 'nameIdentifierScheme': 'WEKO'}, {'nameIdentifier': 'xxxxxxx', 'nameIdentifierScheme': 'ORCID', 'nameIdentifierURI': 'https://orcid.org/'}, {'nameIdentifier': 'xxxxxxx', 'nameIdentifierScheme': 'CiNii', 'nameIdentifierURI': 'https://ci.nii.ac.jp/'}, {'nameIdentifier': 'zzzzzzz', 'nameIdentifierScheme': 'KAKEN2', 'nameIdentifierURI': 'https://kaken.nii.ac.jp/'}]}, {'creatorMails': [{'creatorMail': 'wekosoftware@nii.ac.jp'}], 'creatorNames': [{'creatorName': '情報, 太郎', 'creatorNameLang': 'ja'}, {'creatorName': 'ジョウホウ, タロウ', 'creatorNameLang': 'ja-Kana'}, {'creatorName': 'Joho, Taro', 'creatorNameLang': 'en'}], 'familyNames': [{'familyName': '情報', 'familyNameLang': 'ja'}, {'familyName': 'ジョウホウ', 'familyNameLang': 'ja-Kana'}, {'familyName': 'Joho', 'familyNameLang': 'en'}], 'givenNames': [{'givenName': '太郎', 'givenNameLang': 'ja'}, {'givenName': 'タロウ', 'givenNameLang': 'ja-Kana'}, {'givenName': 'Taro', 'givenNameLang': 'en'}], 'nameIdentifiers': [{'nameIdentifier': 'xxxxxxx', 'nameIdentifierScheme': 'ORCID', 'nameIdentifierURI': 'https://orcid.org/'}, {'nameIdentifier': 'xxxxxxx', 'nameIdentifierScheme': 'CiNii', 'nameIdentifierURI': 'https://ci.nii.ac.jp/'}, {'nameIdentifier': 'zzzzzzz', 'nameIdentifierScheme': 'KAKEN2', 'nameIdentifierURI': 'https://kaken.nii.ac.jp/'}]}, {'creatorMails': [{'creatorMail': 'wekosoftware@nii.ac.jp'}], 'creatorNames': [{'creatorName': '情報, 太郎', 'creatorNameLang': 'ja'}, {'creatorName': 'ジョウホウ, タロウ', 'creatorNameLang': 'ja-Kana'}, {'creatorName': 'Joho, Taro', 'creatorNameLang': 'en'}], 'familyNames': [{'familyName': '情報', 'familyNameLang': 'ja'}, {'familyName': 'ジョウホウ', 'familyNameLang': 'ja-Kana'}, {'familyName': 'Joho', 'familyNameLang': 'en'}], 'givenNames': [{'givenName': '太郎', 'givenNameLang': 'ja'}, {'givenName': 'タロウ', 'givenNameLang': 'ja-Kana'}, {'givenName': 'Taro', 'givenNameLang': 'en'}], 'nameIdentifiers': [{'nameIdentifier': 'xxxxxxx', 'nameIdentifierScheme': 'ORCID', 'nameIdentifierURI': 'https://orcid.org/'}, {'nameIdentifier': 'xxxxxxx', 'nameIdentifierScheme': 'CiNii', 'nameIdentifierURI': 'https://ci.nii.ac.jp/'}, {'nameIdentifier': 'zzzzzzz', 'nameIdentifierScheme': 'KAKEN2', 'nameIdentifierURI': 'https://kaken.nii.ac.jp/'}]}], 'item_1617349709064': [{'contributorMails': [{'contributorMail': 'wekosoftware@nii.ac.jp'}], 'contributorNames': [{'contributorName': '情報, 太郎', 'lang': 'ja'}, {'contributorName': 'ジョウホウ, タロウ', 'lang': 'ja-Kana'}, {'contributorName': 'Joho, Taro', 'lang': 'en'}], 'contributorType': 'ContactPerson', 'familyNames': [{'familyName': '情報', 'familyNameLang': 'ja'}, {'familyName': 'ジョウホウ', 'familyNameLang': 'ja-Kana'}, {'familyName': 'Joho', 'familyNameLang': 'en'}], 'givenNames': [{'givenName': '太郎', 'givenNameLang': 'ja'}, {'givenName': 'タロウ', 'givenNameLang': 'ja-Kana'}, {'givenName': 'Taro', 'givenNameLang': 'en'}], 'nameIdentifiers': [{'nameIdentifier': 'xxxxxxx', 'nameIdentifierScheme': 'ORCID', 'nameIdentifierURI': 'https://orcid.org/'}, {'nameIdentifier': 'xxxxxxx', 'nameIdentifierScheme': 'CiNii', 'nameIdentifierURI': 'https://ci.nii.ac.jp/'}, {'nameIdentifier': 'xxxxxxx', 'nameIdentifierScheme': 'KAKEN2', 'nameIdentifierURI': 'https://kaken.nii.ac.jp/'}]}], 'item_1617186476635': {'subitem_1522299639480': 'open access', 'subitem_1600958577026': 'http://purl.org/coar/access_right/c_abf2'}, 'item_1617351524846': {'subitem_1523260933860': 'Unknown'}, 'item_1617186499011': [{'subitem_1522650717957': 'ja', 'subitem_1522650727486': 'http://localhost', 'subitem_1522651041219': 'Rights Information'}], 'item_1617610673286': [{'nameIdentifiers': [{'nameIdentifier': 'xxxxxx', 'nameIdentifierScheme': 'ORCID', 'nameIdentifierURI': 'https://orcid.org/'}], 'rightHolderNames': [{'rightHolderLanguage': 'ja', 'rightHolderName': 'Right Holder Name'}]}], 'item_1617186609386': [{'subitem_1522299896455': 'ja', 'subitem_1522300014469': 'Other', 'subitem_1522300048512': 'http://localhost/', 'subitem_1523261968819': 'Sibject1'}], 'item_1617186626617': [{'subitem_description': 'Description\nDescription<br/>Description', 'subitem_description_language': 'en', 'subitem_description_type': 'Abstract'}, {'subitem_description': '概要\n概要\n概要\n概要', 'subitem_description_language': 'ja', 'subitem_description_type': 'Abstract'}], 'item_1617186643794': [{'subitem_1522300295150': 'en', 'subitem_1522300316516': 'Publisher'}], 'item_1617186660861': [{'subitem_1522300695726': 'Available', 'subitem_1522300722591': '2021-06-30'}], 'item_1617186702042': [{'subitem_1551255818386': 'jpn'}], 'item_1617258105262': {'resourcetype': 'conference paper', 'resourceuri': 'http://purl.org/coar/resource_type/c_5794'}, 'item_1617349808926': {'subitem_1523263171732': 'Version'}, 'item_1617265215918': {'subitem_1522305645492': 'AO', 'subitem_1600292170262': 'http://purl.org/coar/version/c_b1a7d7d4d402bcce'}, 'item_1617186783814': [{'subitem_identifier_type': 'URI', 'subitem_identifier_uri': 'http://localhost'}], 'item_1617353299429': [{'subitem_1522306207484': 'isVersionOf', 'subitem_1522306287251': {'subitem_1522306382014': 'arXiv', 'subitem_1522306436033': 'xxxxx'}, 'subitem_1523320863692': [{'subitem_1523320867455': 'en', 'subitem_1523320909613': 'Related Title'}]}], 'item_1617186859717': [{'subitem_1522658018441': 'en', 'subitem_1522658031721': 'Temporal'}], 'item_1617186882738': [{'subitem_geolocation_place': [{'subitem_geolocation_place_text': 'Japan'}]}], 'item_1617186901218': [{'subitem_1522399143519': {'subitem_1522399281603': 'ISNI', 'subitem_1522399333375': 'http://xxx'}, 'subitem_1522399412622': [{'subitem_1522399416691': 'en', 'subitem_1522737543681': 'Funder Name'}], 'subitem_1522399571623': {'subitem_1522399585738': 'Award URI', 'subitem_1522399628911': 'Award Number'}, 'subitem_1522399651758': [{'subitem_1522721910626': 'en', 'subitem_1522721929892': 'Award Title'}]}], 'item_1617186920753': [{'subitem_1522646500366': 'ISSN', 'subitem_1522646572813': 'xxxx-xxxx-xxxx'}], 'item_1617186941041': [{'subitem_1522650068558': 'en', 'subitem_1522650091861': 'Source Title'}], 'item_1617186959569': {'subitem_1551256328147': '1'}, 'item_1617186981471': {'subitem_1551256294723': '111'}, 'item_1617186994930': {'subitem_1551256248092': '12'}, 'item_1617187024783': {'subitem_1551256198917': '1'}, 'item_1617187045071': {'subitem_1551256185532': '3'}, 'item_1617187112279': [{'subitem_1551256126428': 'Degree Name', 'subitem_1551256129013': 'en'}], 'item_1617187136212': {'subitem_1551256096004': '2021-06-30'}, 'item_1617944105607': [{'subitem_1551256015892': [{'subitem_1551256027296': 'xxxxxx', 'subitem_1551256029891': 'kakenhi'}], 'subitem_1551256037922': [{'subitem_1551256042287': 'Degree Grantor Name', 'subitem_1551256047619': 'en'}]}], 'item_1617187187528': [{'subitem_1599711633003': [{'subitem_1599711636923': 'Conference Name', 'subitem_1599711645590': 'ja'}], 'subitem_1599711655652': '1', 'subitem_1599711660052': [{'subitem_1599711680082': 'Sponsor', 'subitem_1599711686511': 'ja'}], 'subitem_1599711699392': {'subitem_1599711704251': '2020/12/11', 'subitem_1599711712451': '1', 'subitem_1599711727603': '12', 'subitem_1599711731891': '2000', 'subitem_1599711735410': '1', 'subitem_1599711739022': '12', 'subitem_1599711743722': '2020', 'subitem_1599711745532': 'ja'}, 'subitem_1599711758470': [{'subitem_1599711769260': 'Conference Venue', 'subitem_1599711775943': 'ja'}], 'subitem_1599711788485': [{'subitem_1599711798761': 'Conference Place', 'subitem_1599711803382': 'ja'}], 'subitem_1599711813532': 'JPN'}], 'item_1617605131499': [{'accessrole': 'open_access', 'date': [{'dateType': 'Available', 'dateValue': '2021-07-12'}], 'displaytype': 'simple', 'filename': '1KB.pdf', 'filesize': [{'value': '1 KB'}], 'format': 'text/plain'}, {'filename': ''}], 'item_1617620223087': [{'subitem_1565671149650': 'ja', 'subitem_1565671169640': 'Banner Headline', 'subitem_1565671178623': 'Subheading'}, {'subitem_1565671149650': 'en', 'subitem_1565671169640': 'Banner Headline', 'subitem_1565671178623': 'Subheding'}]}, 'file_path': ['file00000001/1KB.pdf', ''], 'item_type_name': 'デフォルトアイテムタイプ（フル）', 'item_type_id': 15, '$schema': 'https://localhost:8443/items/jsonschema/15', 'identifier_key': 'item_1617186819068', 'errors': None, 'status': 'new', 'id': None}]
        handle_item_title(list_record)
        # current_app.logger.debug("list_record3: {}".format(list_record))
        # [{'pos_index': ['Index A'], 'publish_status': 'public', 'feedback_mail': ['wekosoftware@nii.ac.jp'], 'edit_mode': 'Keep', 'metadata': {'pubdate': '2021-03-19', 'item_1617186331708': [{'subitem_1551255647225': 'ja_conference paperITEM00000001(public_open_access_open_access_simple)', 'subitem_1551255648112': 'ja'}, {'subitem_1551255647225': 'en_conference paperITEM00000001(public_open_access_simple)', 'subitem_1551255648112': 'en'}], 'item_1617186385884': [{'subitem_1551255720400': 'Alternative Title', 'subitem_1551255721061': 'en'}, {'subitem_1551255720400': 'Alternative Title', 'subitem_1551255721061': 'ja'}], 'item_1617186419668': [{'creatorAffiliations': [{'affiliationNameIdentifiers': [{'affiliationNameIdentifier': '0000000121691048', 'affiliationNameIdentifierScheme': 'ISNI', 'affiliationNameIdentifierURI': 'http://isni.org/isni/0000000121691048'}], 'affiliationNames': [{'affiliationName': 'University', 'affiliationNameLang': 'en'}]}], 'creatorMails': [{'creatorMail': 'wekosoftware@nii.ac.jp'}], 'creatorNames': [{'creatorName': '情報, 太郎', 'creatorNameLang': 'ja'}, {'creatorName': 'ジョウホウ, タロウ', 'creatorNameLang': 'ja-Kana'}, {'creatorName': 'Joho, Taro', 'creatorNameLang': 'en'}], 'familyNames': [{'familyName': '情報', 'familyNameLang': 'ja'}, {'familyName': 'ジョウホウ', 'familyNameLang': 'ja-Kana'}, {'familyName': 'Joho', 'familyNameLang': 'en'}], 'givenNames': [{'givenName': '太郎', 'givenNameLang': 'ja'}, {'givenName': 'タロウ', 'givenNameLang': 'ja-Kana'}, {'givenName': 'Taro', 'givenNameLang': 'en'}], 'nameIdentifiers': [{'nameIdentifier': '4', 'nameIdentifierScheme': 'WEKO'}, {'nameIdentifier': 'xxxxxxx', 'nameIdentifierScheme': 'ORCID', 'nameIdentifierURI': 'https://orcid.org/'}, {'nameIdentifier': 'xxxxxxx', 'nameIdentifierScheme': 'CiNii', 'nameIdentifierURI': 'https://ci.nii.ac.jp/'}, {'nameIdentifier': 'zzzzzzz', 'nameIdentifierScheme': 'KAKEN2', 'nameIdentifierURI': 'https://kaken.nii.ac.jp/'}]}, {'creatorMails': [{'creatorMail': 'wekosoftware@nii.ac.jp'}], 'creatorNames': [{'creatorName': '情報, 太郎', 'creatorNameLang': 'ja'}, {'creatorName': 'ジョウホウ, タロウ', 'creatorNameLang': 'ja-Kana'}, {'creatorName': 'Joho, Taro', 'creatorNameLang': 'en'}], 'familyNames': [{'familyName': '情報', 'familyNameLang': 'ja'}, {'familyName': 'ジョウホウ', 'familyNameLang': 'ja-Kana'}, {'familyName': 'Joho', 'familyNameLang': 'en'}], 'givenNames': [{'givenName': '太郎', 'givenNameLang': 'ja'}, {'givenName': 'タロウ', 'givenNameLang': 'ja-Kana'}, {'givenName': 'Taro', 'givenNameLang': 'en'}], 'nameIdentifiers': [{'nameIdentifier': 'xxxxxxx', 'nameIdentifierScheme': 'ORCID', 'nameIdentifierURI': 'https://orcid.org/'}, {'nameIdentifier': 'xxxxxxx', 'nameIdentifierScheme': 'CiNii', 'nameIdentifierURI': 'https://ci.nii.ac.jp/'}, {'nameIdentifier': 'zzzzzzz', 'nameIdentifierScheme': 'KAKEN2', 'nameIdentifierURI': 'https://kaken.nii.ac.jp/'}]}, {'creatorMails': [{'creatorMail': 'wekosoftware@nii.ac.jp'}], 'creatorNames': [{'creatorName': '情報, 太郎', 'creatorNameLang': 'ja'}, {'creatorName': 'ジョウホウ, タロウ', 'creatorNameLang': 'ja-Kana'}, {'creatorName': 'Joho, Taro', 'creatorNameLang': 'en'}], 'familyNames': [{'familyName': '情報', 'familyNameLang': 'ja'}, {'familyName': 'ジョウホウ', 'familyNameLang': 'ja-Kana'}, {'familyName': 'Joho', 'familyNameLang': 'en'}], 'givenNames': [{'givenName': '太郎', 'givenNameLang': 'ja'}, {'givenName': 'タロウ', 'givenNameLang': 'ja-Kana'}, {'givenName': 'Taro', 'givenNameLang': 'en'}], 'nameIdentifiers': [{'nameIdentifier': 'xxxxxxx', 'nameIdentifierScheme': 'ORCID', 'nameIdentifierURI': 'https://orcid.org/'}, {'nameIdentifier': 'xxxxxxx', 'nameIdentifierScheme': 'CiNii', 'nameIdentifierURI': 'https://ci.nii.ac.jp/'}, {'nameIdentifier': 'zzzzzzz', 'nameIdentifierScheme': 'KAKEN2', 'nameIdentifierURI': 'https://kaken.nii.ac.jp/'}]}], 'item_1617349709064': [{'contributorMails': [{'contributorMail': 'wekosoftware@nii.ac.jp'}], 'contributorNames': [{'contributorName': '情報, 太郎', 'lang': 'ja'}, {'contributorName': 'ジョウホウ, タロウ', 'lang': 'ja-Kana'}, {'contributorName': 'Joho, Taro', 'lang': 'en'}], 'contributorType': 'ContactPerson', 'familyNames': [{'familyName': '情報', 'familyNameLang': 'ja'}, {'familyName': 'ジョウホウ', 'familyNameLang': 'ja-Kana'}, {'familyName': 'Joho', 'familyNameLang': 'en'}], 'givenNames': [{'givenName': '太郎', 'givenNameLang': 'ja'}, {'givenName': 'タロウ', 'givenNameLang': 'ja-Kana'}, {'givenName': 'Taro', 'givenNameLang': 'en'}], 'nameIdentifiers': [{'nameIdentifier': 'xxxxxxx', 'nameIdentifierScheme': 'ORCID', 'nameIdentifierURI': 'https://orcid.org/'}, {'nameIdentifier': 'xxxxxxx', 'nameIdentifierScheme': 'CiNii', 'nameIdentifierURI': 'https://ci.nii.ac.jp/'}, {'nameIdentifier': 'xxxxxxx', 'nameIdentifierScheme': 'KAKEN2', 'nameIdentifierURI': 'https://kaken.nii.ac.jp/'}]}], 'item_1617186476635': {'subitem_1522299639480': 'open access', 'subitem_1600958577026': 'http://purl.org/coar/access_right/c_abf2'}, 'item_1617351524846': {'subitem_1523260933860': 'Unknown'}, 'item_1617186499011': [{'subitem_1522650717957': 'ja', 'subitem_1522650727486': 'http://localhost', 'subitem_1522651041219': 'Rights Information'}], 'item_1617610673286': [{'nameIdentifiers': [{'nameIdentifier': 'xxxxxx', 'nameIdentifierScheme': 'ORCID', 'nameIdentifierURI': 'https://orcid.org/'}], 'rightHolderNames': [{'rightHolderLanguage': 'ja', 'rightHolderName': 'Right Holder Name'}]}], 'item_1617186609386': [{'subitem_1522299896455': 'ja', 'subitem_1522300014469': 'Other', 'subitem_1522300048512': 'http://localhost/', 'subitem_1523261968819': 'Sibject1'}], 'item_1617186626617': [{'subitem_description': 'Description\nDescription<br/>Description', 'subitem_description_language': 'en', 'subitem_description_type': 'Abstract'}, {'subitem_description': '概要\n概要\n概要\n概要', 'subitem_description_language': 'ja', 'subitem_description_type': 'Abstract'}], 'item_1617186643794': [{'subitem_1522300295150': 'en', 'subitem_1522300316516': 'Publisher'}], 'item_1617186660861': [{'subitem_1522300695726': 'Available', 'subitem_1522300722591': '2021-06-30'}], 'item_1617186702042': [{'subitem_1551255818386': 'jpn'}], 'item_1617258105262': {'resourcetype': 'conference paper', 'resourceuri': 'http://purl.org/coar/resource_type/c_5794'}, 'item_1617349808926': {'subitem_1523263171732': 'Version'}, 'item_1617265215918': {'subitem_1522305645492': 'AO', 'subitem_1600292170262': 'http://purl.org/coar/version/c_b1a7d7d4d402bcce'}, 'item_1617186783814': [{'subitem_identifier_type': 'URI', 'subitem_identifier_uri': 'http://localhost'}], 'item_1617353299429': [{'subitem_1522306207484': 'isVersionOf', 'subitem_1522306287251': {'subitem_1522306382014': 'arXiv', 'subitem_1522306436033': 'xxxxx'}, 'subitem_1523320863692': [{'subitem_1523320867455': 'en', 'subitem_1523320909613': 'Related Title'}]}], 'item_1617186859717': [{'subitem_1522658018441': 'en', 'subitem_1522658031721': 'Temporal'}], 'item_1617186882738': [{'subitem_geolocation_place': [{'subitem_geolocation_place_text': 'Japan'}]}], 'item_1617186901218': [{'subitem_1522399143519': {'subitem_1522399281603': 'ISNI', 'subitem_1522399333375': 'http://xxx'}, 'subitem_1522399412622': [{'subitem_1522399416691': 'en', 'subitem_1522737543681': 'Funder Name'}], 'subitem_1522399571623': {'subitem_1522399585738': 'Award URI', 'subitem_1522399628911': 'Award Number'}, 'subitem_1522399651758': [{'subitem_1522721910626': 'en', 'subitem_1522721929892': 'Award Title'}]}], 'item_1617186920753': [{'subitem_1522646500366': 'ISSN', 'subitem_1522646572813': 'xxxx-xxxx-xxxx'}], 'item_1617186941041': [{'subitem_1522650068558': 'en', 'subitem_1522650091861': 'Source Title'}], 'item_1617186959569': {'subitem_1551256328147': '1'}, 'item_1617186981471': {'subitem_1551256294723': '111'}, 'item_1617186994930': {'subitem_1551256248092': '12'}, 'item_1617187024783': {'subitem_1551256198917': '1'}, 'item_1617187045071': {'subitem_1551256185532': '3'}, 'item_1617187112279': [{'subitem_1551256126428': 'Degree Name', 'subitem_1551256129013': 'en'}], 'item_1617187136212': {'subitem_1551256096004': '2021-06-30'}, 'item_1617944105607': [{'subitem_1551256015892': [{'subitem_1551256027296': 'xxxxxx', 'subitem_1551256029891': 'kakenhi'}], 'subitem_1551256037922': [{'subitem_1551256042287': 'Degree Grantor Name', 'subitem_1551256047619': 'en'}]}], 'item_1617187187528': [{'subitem_1599711633003': [{'subitem_1599711636923': 'Conference Name', 'subitem_1599711645590': 'ja'}], 'subitem_1599711655652': '1', 'subitem_1599711660052': [{'subitem_1599711680082': 'Sponsor', 'subitem_1599711686511': 'ja'}], 'subitem_1599711699392': {'subitem_1599711704251': '2020/12/11', 'subitem_1599711712451': '1', 'subitem_1599711727603': '12', 'subitem_1599711731891': '2000', 'subitem_1599711735410': '1', 'subitem_1599711739022': '12', 'subitem_1599711743722': '2020', 'subitem_1599711745532': 'ja'}, 'subitem_1599711758470': [{'subitem_1599711769260': 'Conference Venue', 'subitem_1599711775943': 'ja'}], 'subitem_1599711788485': [{'subitem_1599711798761': 'Conference Place', 'subitem_1599711803382': 'ja'}], 'subitem_1599711813532': 'JPN'}], 'item_1617605131499': [{'accessrole': 'open_access', 'date': [{'dateType': 'Available', 'dateValue': '2021-07-12'}], 'displaytype': 'simple', 'filename': '1KB.pdf', 'filesize': [{'value': '1 KB'}], 'format': 'text/plain'}, {'filename': ''}], 'item_1617620223087': [{'subitem_1565671149650': 'ja', 'subitem_1565671169640': 'Banner Headline', 'subitem_1565671178623': 'Subheading'}, {'subitem_1565671149650': 'en', 'subitem_1565671169640': 'Banner Headline', 'subitem_1565671178623': 'Subheding'}]}, 'file_path': ['file00000001/1KB.pdf', ''], 'item_type_name': 'デフォルトアイテムタイプ（フル）', 'item_type_id': 15, '$schema': 'https://localhost:8443/items/jsonschema/15', 'identifier_key': 'item_1617186819068', 'errors': None, 'status': 'new', 'id': None, 'item_title': 'ja_conference paperITEM00000001(public_open_access_open_access_simple)'}]

        list_record = handle_check_date(list_record)
        # current_app.logger.debug("list_record4: {}".format(list_record))
        # [{'pos_index': ['Index A'], 'publish_status': 'public', 'feedback_mail': ['wekosoftware@nii.ac.jp'], 'edit_mode': 'Keep', 'metadata': {'pubdate': '2021-03-19', 'item_1617186331708': [{'subitem_1551255647225': 'ja_conference paperITEM00000001(public_open_access_open_access_simple)', 'subitem_1551255648112': 'ja'}, {'subitem_1551255647225': 'en_conference paperITEM00000001(public_open_access_simple)', 'subitem_1551255648112': 'en'}], 'item_1617186385884': [{'subitem_1551255720400': 'Alternative Title', 'subitem_1551255721061': 'en'}, {'subitem_1551255720400': 'Alternative Title', 'subitem_1551255721061': 'ja'}], 'item_1617186419668': [{'creatorAffiliations': [{'affiliationNameIdentifiers': [{'affiliationNameIdentifier': '0000000121691048', 'affiliationNameIdentifierScheme': 'ISNI', 'affiliationNameIdentifierURI': 'http://isni.org/isni/0000000121691048'}], 'affiliationNames': [{'affiliationName': 'University', 'affiliationNameLang': 'en'}]}], 'creatorMails': [{'creatorMail': 'wekosoftware@nii.ac.jp'}], 'creatorNames': [{'creatorName': '情報, 太郎', 'creatorNameLang': 'ja'}, {'creatorName': 'ジョウホウ, タロウ', 'creatorNameLang': 'ja-Kana'}, {'creatorName': 'Joho, Taro', 'creatorNameLang': 'en'}], 'familyNames': [{'familyName': '情報', 'familyNameLang': 'ja'}, {'familyName': 'ジョウホウ', 'familyNameLang': 'ja-Kana'}, {'familyName': 'Joho', 'familyNameLang': 'en'}], 'givenNames': [{'givenName': '太郎', 'givenNameLang': 'ja'}, {'givenName': 'タロウ', 'givenNameLang': 'ja-Kana'}, {'givenName': 'Taro', 'givenNameLang': 'en'}], 'nameIdentifiers': [{'nameIdentifier': '4', 'nameIdentifierScheme': 'WEKO'}, {'nameIdentifier': 'xxxxxxx', 'nameIdentifierScheme': 'ORCID', 'nameIdentifierURI': 'https://orcid.org/'}, {'nameIdentifier': 'xxxxxxx', 'nameIdentifierScheme': 'CiNii', 'nameIdentifierURI': 'https://ci.nii.ac.jp/'}, {'nameIdentifier': 'zzzzzzz', 'nameIdentifierScheme': 'KAKEN2', 'nameIdentifierURI': 'https://kaken.nii.ac.jp/'}]}, {'creatorMails': [{'creatorMail': 'wekosoftware@nii.ac.jp'}], 'creatorNames': [{'creatorName': '情報, 太郎', 'creatorNameLang': 'ja'}, {'creatorName': 'ジョウホウ, タロウ', 'creatorNameLang': 'ja-Kana'}, {'creatorName': 'Joho, Taro', 'creatorNameLang': 'en'}], 'familyNames': [{'familyName': '情報', 'familyNameLang': 'ja'}, {'familyName': 'ジョウホウ', 'familyNameLang': 'ja-Kana'}, {'familyName': 'Joho', 'familyNameLang': 'en'}], 'givenNames': [{'givenName': '太郎', 'givenNameLang': 'ja'}, {'givenName': 'タロウ', 'givenNameLang': 'ja-Kana'}, {'givenName': 'Taro', 'givenNameLang': 'en'}], 'nameIdentifiers': [{'nameIdentifier': 'xxxxxxx', 'nameIdentifierScheme': 'ORCID', 'nameIdentifierURI': 'https://orcid.org/'}, {'nameIdentifier': 'xxxxxxx', 'nameIdentifierScheme': 'CiNii', 'nameIdentifierURI': 'https://ci.nii.ac.jp/'}, {'nameIdentifier': 'zzzzzzz', 'nameIdentifierScheme': 'KAKEN2', 'nameIdentifierURI': 'https://kaken.nii.ac.jp/'}]}, {'creatorMails': [{'creatorMail': 'wekosoftware@nii.ac.jp'}], 'creatorNames': [{'creatorName': '情報, 太郎', 'creatorNameLang': 'ja'}, {'creatorName': 'ジョウホウ, タロウ', 'creatorNameLang': 'ja-Kana'}, {'creatorName': 'Joho, Taro', 'creatorNameLang': 'en'}], 'familyNames': [{'familyName': '情報', 'familyNameLang': 'ja'}, {'familyName': 'ジョウホウ', 'familyNameLang': 'ja-Kana'}, {'familyName': 'Joho', 'familyNameLang': 'en'}], 'givenNames': [{'givenName': '太郎', 'givenNameLang': 'ja'}, {'givenName': 'タロウ', 'givenNameLang': 'ja-Kana'}, {'givenName': 'Taro', 'givenNameLang': 'en'}], 'nameIdentifiers': [{'nameIdentifier': 'xxxxxxx', 'nameIdentifierScheme': 'ORCID', 'nameIdentifierURI': 'https://orcid.org/'}, {'nameIdentifier': 'xxxxxxx', 'nameIdentifierScheme': 'CiNii', 'nameIdentifierURI': 'https://ci.nii.ac.jp/'}, {'nameIdentifier': 'zzzzzzz', 'nameIdentifierScheme': 'KAKEN2', 'nameIdentifierURI': 'https://kaken.nii.ac.jp/'}]}], 'item_1617349709064': [{'contributorMails': [{'contributorMail': 'wekosoftware@nii.ac.jp'}], 'contributorNames': [{'contributorName': '情報, 太郎', 'lang': 'ja'}, {'contributorName': 'ジョウホウ, タロウ', 'lang': 'ja-Kana'}, {'contributorName': 'Joho, Taro', 'lang': 'en'}], 'contributorType': 'ContactPerson', 'familyNames': [{'familyName': '情報', 'familyNameLang': 'ja'}, {'familyName': 'ジョウホウ', 'familyNameLang': 'ja-Kana'}, {'familyName': 'Joho', 'familyNameLang': 'en'}], 'givenNames': [{'givenName': '太郎', 'givenNameLang': 'ja'}, {'givenName': 'タロウ', 'givenNameLang': 'ja-Kana'}, {'givenName': 'Taro', 'givenNameLang': 'en'}], 'nameIdentifiers': [{'nameIdentifier': 'xxxxxxx', 'nameIdentifierScheme': 'ORCID', 'nameIdentifierURI': 'https://orcid.org/'}, {'nameIdentifier': 'xxxxxxx', 'nameIdentifierScheme': 'CiNii', 'nameIdentifierURI': 'https://ci.nii.ac.jp/'}, {'nameIdentifier': 'xxxxxxx', 'nameIdentifierScheme': 'KAKEN2', 'nameIdentifierURI': 'https://kaken.nii.ac.jp/'}]}], 'item_1617186476635': {'subitem_1522299639480': 'open access', 'subitem_1600958577026': 'http://purl.org/coar/access_right/c_abf2'}, 'item_1617351524846': {'subitem_1523260933860': 'Unknown'}, 'item_1617186499011': [{'subitem_1522650717957': 'ja', 'subitem_1522650727486': 'http://localhost', 'subitem_1522651041219': 'Rights Information'}], 'item_1617610673286': [{'nameIdentifiers': [{'nameIdentifier': 'xxxxxx', 'nameIdentifierScheme': 'ORCID', 'nameIdentifierURI': 'https://orcid.org/'}], 'rightHolderNames': [{'rightHolderLanguage': 'ja', 'rightHolderName': 'Right Holder Name'}]}], 'item_1617186609386': [{'subitem_1522299896455': 'ja', 'subitem_1522300014469': 'Other', 'subitem_1522300048512': 'http://localhost/', 'subitem_1523261968819': 'Sibject1'}], 'item_1617186626617': [{'subitem_description': 'Description\nDescription<br/>Description', 'subitem_description_language': 'en', 'subitem_description_type': 'Abstract'}, {'subitem_description': '概要\n概要\n概要\n概要', 'subitem_description_language': 'ja', 'subitem_description_type': 'Abstract'}], 'item_1617186643794': [{'subitem_1522300295150': 'en', 'subitem_1522300316516': 'Publisher'}], 'item_1617186660861': [{'subitem_1522300695726': 'Available', 'subitem_1522300722591': '2021-06-30'}], 'item_1617186702042': [{'subitem_1551255818386': 'jpn'}], 'item_1617258105262': {'resourcetype': 'conference paper', 'resourceuri': 'http://purl.org/coar/resource_type/c_5794'}, 'item_1617349808926': {'subitem_1523263171732': 'Version'}, 'item_1617265215918': {'subitem_1522305645492': 'AO', 'subitem_1600292170262': 'http://purl.org/coar/version/c_b1a7d7d4d402bcce'}, 'item_1617186783814': [{'subitem_identifier_type': 'URI', 'subitem_identifier_uri': 'http://localhost'}], 'item_1617353299429': [{'subitem_1522306207484': 'isVersionOf', 'subitem_1522306287251': {'subitem_1522306382014': 'arXiv', 'subitem_1522306436033': 'xxxxx'}, 'subitem_1523320863692': [{'subitem_1523320867455': 'en', 'subitem_1523320909613': 'Related Title'}]}], 'item_1617186859717': [{'subitem_1522658018441': 'en', 'subitem_1522658031721': 'Temporal'}], 'item_1617186882738': [{'subitem_geolocation_place': [{'subitem_geolocation_place_text': 'Japan'}]}], 'item_1617186901218': [{'subitem_1522399143519': {'subitem_1522399281603': 'ISNI', 'subitem_1522399333375': 'http://xxx'}, 'subitem_1522399412622': [{'subitem_1522399416691': 'en', 'subitem_1522737543681': 'Funder Name'}], 'subitem_1522399571623': {'subitem_1522399585738': 'Award URI', 'subitem_1522399628911': 'Award Number'}, 'subitem_1522399651758': [{'subitem_1522721910626': 'en', 'subitem_1522721929892': 'Award Title'}]}], 'item_1617186920753': [{'subitem_1522646500366': 'ISSN', 'subitem_1522646572813': 'xxxx-xxxx-xxxx'}], 'item_1617186941041': [{'subitem_1522650068558': 'en', 'subitem_1522650091861': 'Source Title'}], 'item_1617186959569': {'subitem_1551256328147': '1'}, 'item_1617186981471': {'subitem_1551256294723': '111'}, 'item_1617186994930': {'subitem_1551256248092': '12'}, 'item_1617187024783': {'subitem_1551256198917': '1'}, 'item_1617187045071': {'subitem_1551256185532': '3'}, 'item_1617187112279': [{'subitem_1551256126428': 'Degree Name', 'subitem_1551256129013': 'en'}], 'item_1617187136212': {'subitem_1551256096004': '2021-06-30'}, 'item_1617944105607': [{'subitem_1551256015892': [{'subitem_1551256027296': 'xxxxxx', 'subitem_1551256029891': 'kakenhi'}], 'subitem_1551256037922': [{'subitem_1551256042287': 'Degree Grantor Name', 'subitem_1551256047619': 'en'}]}], 'item_1617187187528': [{'subitem_1599711633003': [{'subitem_1599711636923': 'Conference Name', 'subitem_1599711645590': 'ja'}], 'subitem_1599711655652': '1', 'subitem_1599711660052': [{'subitem_1599711680082': 'Sponsor', 'subitem_1599711686511': 'ja'}], 'subitem_1599711699392': {'subitem_1599711704251': '2020/12/11', 'subitem_1599711712451': '1', 'subitem_1599711727603': '12', 'subitem_1599711731891': '2000', 'subitem_1599711735410': '1', 'subitem_1599711739022': '12', 'subitem_1599711743722': '2020', 'subitem_1599711745532': 'ja'}, 'subitem_1599711758470': [{'subitem_1599711769260': 'Conference Venue', 'subitem_1599711775943': 'ja'}], 'subitem_1599711788485': [{'subitem_1599711798761': 'Conference Place', 'subitem_1599711803382': 'ja'}], 'subitem_1599711813532': 'JPN'}], 'item_1617605131499': [{'accessrole': 'open_access', 'date': [{'dateType': 'Available', 'dateValue': '2021-07-12'}], 'displaytype': 'simple', 'filename': '1KB.pdf', 'filesize': [{'value': '1 KB'}], 'format': 'text/plain'}, {'filename': ''}], 'item_1617620223087': [{'subitem_1565671149650': 'ja', 'subitem_1565671169640': 'Banner Headline', 'subitem_1565671178623': 'Subheading'}, {'subitem_1565671149650': 'en', 'subitem_1565671169640': 'Banner Headline', 'subitem_1565671178623': 'Subheding'}]}, 'file_path': ['file00000001/1KB.pdf', ''], 'item_type_name': 'デフォルトアイテムタイプ（フル）', 'item_type_id': 15, '$schema': 'https://localhost:8443/items/jsonschema/15', 'identifier_key': 'item_1617186819068', 'errors': None, 'status': 'new', 'id': None, 'item_title': 'ja_conference paperITEM00000001(public_open_access_open_access_simple)'}]
        handle_check_id(list_record)

        handle_check_and_prepare_index_tree(list_record, all_index_permission, can_edit_indexes)
        # current_app.logger.debug("list_record5: {}".format(list_record))
        # [{'pos_index': ['Index A'], 'publish_status': 'public', 'feedback_mail': ['wekosoftware@nii.ac.jp'], 'edit_mode': 'Keep', 'metadata': {'pubdate': '2021-03-19', 'item_1617186331708': [{'subitem_1551255647225': 'ja_conference paperITEM00000001(public_open_access_open_access_simple)', 'subitem_1551255648112': 'ja'}, {'subitem_1551255647225': 'en_conference paperITEM00000001(public_open_access_simple)', 'subitem_1551255648112': 'en'}], 'item_1617186385884': [{'subitem_1551255720400': 'Alternative Title', 'subitem_1551255721061': 'en'}, {'subitem_1551255720400': 'Alternative Title', 'subitem_1551255721061': 'ja'}], 'item_1617186419668': [{'creatorAffiliations': [{'affiliationNameIdentifiers': [{'affiliationNameIdentifier': '0000000121691048', 'affiliationNameIdentifierScheme': 'ISNI', 'affiliationNameIdentifierURI': 'http://isni.org/isni/0000000121691048'}], 'affiliationNames': [{'affiliationName': 'University', 'affiliationNameLang': 'en'}]}], 'creatorMails': [{'creatorMail': 'wekosoftware@nii.ac.jp'}], 'creatorNames': [{'creatorName': '情報, 太郎', 'creatorNameLang': 'ja'}, {'creatorName': 'ジョウホウ, タロウ', 'creatorNameLang': 'ja-Kana'}, {'creatorName': 'Joho, Taro', 'creatorNameLang': 'en'}], 'familyNames': [{'familyName': '情報', 'familyNameLang': 'ja'}, {'familyName': 'ジョウホウ', 'familyNameLang': 'ja-Kana'}, {'familyName': 'Joho', 'familyNameLang': 'en'}], 'givenNames': [{'givenName': '太郎', 'givenNameLang': 'ja'}, {'givenName': 'タロウ', 'givenNameLang': 'ja-Kana'}, {'givenName': 'Taro', 'givenNameLang': 'en'}], 'nameIdentifiers': [{'nameIdentifier': '4', 'nameIdentifierScheme': 'WEKO'}, {'nameIdentifier': 'xxxxxxx', 'nameIdentifierScheme': 'ORCID', 'nameIdentifierURI': 'https://orcid.org/'}, {'nameIdentifier': 'xxxxxxx', 'nameIdentifierScheme': 'CiNii', 'nameIdentifierURI': 'https://ci.nii.ac.jp/'}, {'nameIdentifier': 'zzzzzzz', 'nameIdentifierScheme': 'KAKEN2', 'nameIdentifierURI': 'https://kaken.nii.ac.jp/'}]}, {'creatorMails': [{'creatorMail': 'wekosoftware@nii.ac.jp'}], 'creatorNames': [{'creatorName': '情報, 太郎', 'creatorNameLang': 'ja'}, {'creatorName': 'ジョウホウ, タロウ', 'creatorNameLang': 'ja-Kana'}, {'creatorName': 'Joho, Taro', 'creatorNameLang': 'en'}], 'familyNames': [{'familyName': '情報', 'familyNameLang': 'ja'}, {'familyName': 'ジョウホウ', 'familyNameLang': 'ja-Kana'}, {'familyName': 'Joho', 'familyNameLang': 'en'}], 'givenNames': [{'givenName': '太郎', 'givenNameLang': 'ja'}, {'givenName': 'タロウ', 'givenNameLang': 'ja-Kana'}, {'givenName': 'Taro', 'givenNameLang': 'en'}], 'nameIdentifiers': [{'nameIdentifier': 'xxxxxxx', 'nameIdentifierScheme': 'ORCID', 'nameIdentifierURI': 'https://orcid.org/'}, {'nameIdentifier': 'xxxxxxx', 'nameIdentifierScheme': 'CiNii', 'nameIdentifierURI': 'https://ci.nii.ac.jp/'}, {'nameIdentifier': 'zzzzzzz', 'nameIdentifierScheme': 'KAKEN2', 'nameIdentifierURI': 'https://kaken.nii.ac.jp/'}]}, {'creatorMails': [{'creatorMail': 'wekosoftware@nii.ac.jp'}], 'creatorNames': [{'creatorName': '情報, 太郎', 'creatorNameLang': 'ja'}, {'creatorName': 'ジョウホウ, タロウ', 'creatorNameLang': 'ja-Kana'}, {'creatorName': 'Joho, Taro', 'creatorNameLang': 'en'}], 'familyNames': [{'familyName': '情報', 'familyNameLang': 'ja'}, {'familyName': 'ジョウホウ', 'familyNameLang': 'ja-Kana'}, {'familyName': 'Joho', 'familyNameLang': 'en'}], 'givenNames': [{'givenName': '太郎', 'givenNameLang': 'ja'}, {'givenName': 'タロウ', 'givenNameLang': 'ja-Kana'}, {'givenName': 'Taro', 'givenNameLang': 'en'}], 'nameIdentifiers': [{'nameIdentifier': 'xxxxxxx', 'nameIdentifierScheme': 'ORCID', 'nameIdentifierURI': 'https://orcid.org/'}, {'nameIdentifier': 'xxxxxxx', 'nameIdentifierScheme': 'CiNii', 'nameIdentifierURI': 'https://ci.nii.ac.jp/'}, {'nameIdentifier': 'zzzzzzz', 'nameIdentifierScheme': 'KAKEN2', 'nameIdentifierURI': 'https://kaken.nii.ac.jp/'}]}], 'item_1617349709064': [{'contributorMails': [{'contributorMail': 'wekosoftware@nii.ac.jp'}], 'contributorNames': [{'contributorName': '情報, 太郎', 'lang': 'ja'}, {'contributorName': 'ジョウホウ, タロウ', 'lang': 'ja-Kana'}, {'contributorName': 'Joho, Taro', 'lang': 'en'}], 'contributorType': 'ContactPerson', 'familyNames': [{'familyName': '情報', 'familyNameLang': 'ja'}, {'familyName': 'ジョウホウ', 'familyNameLang': 'ja-Kana'}, {'familyName': 'Joho', 'familyNameLang': 'en'}], 'givenNames': [{'givenName': '太郎', 'givenNameLang': 'ja'}, {'givenName': 'タロウ', 'givenNameLang': 'ja-Kana'}, {'givenName': 'Taro', 'givenNameLang': 'en'}], 'nameIdentifiers': [{'nameIdentifier': 'xxxxxxx', 'nameIdentifierScheme': 'ORCID', 'nameIdentifierURI': 'https://orcid.org/'}, {'nameIdentifier': 'xxxxxxx', 'nameIdentifierScheme': 'CiNii', 'nameIdentifierURI': 'https://ci.nii.ac.jp/'}, {'nameIdentifier': 'xxxxxxx', 'nameIdentifierScheme': 'KAKEN2', 'nameIdentifierURI': 'https://kaken.nii.ac.jp/'}]}], 'item_1617186476635': {'subitem_1522299639480': 'open access', 'subitem_1600958577026': 'http://purl.org/coar/access_right/c_abf2'}, 'item_1617351524846': {'subitem_1523260933860': 'Unknown'}, 'item_1617186499011': [{'subitem_1522650717957': 'ja', 'subitem_1522650727486': 'http://localhost', 'subitem_1522651041219': 'Rights Information'}], 'item_1617610673286': [{'nameIdentifiers': [{'nameIdentifier': 'xxxxxx', 'nameIdentifierScheme': 'ORCID', 'nameIdentifierURI': 'https://orcid.org/'}], 'rightHolderNames': [{'rightHolderLanguage': 'ja', 'rightHolderName': 'Right Holder Name'}]}], 'item_1617186609386': [{'subitem_1522299896455': 'ja', 'subitem_1522300014469': 'Other', 'subitem_1522300048512': 'http://localhost/', 'subitem_1523261968819': 'Sibject1'}], 'item_1617186626617': [{'subitem_description': 'Description\nDescription<br/>Description', 'subitem_description_language': 'en', 'subitem_description_type': 'Abstract'}, {'subitem_description': '概要\n概要\n概要\n概要', 'subitem_description_language': 'ja', 'subitem_description_type': 'Abstract'}], 'item_1617186643794': [{'subitem_1522300295150': 'en', 'subitem_1522300316516': 'Publisher'}], 'item_1617186660861': [{'subitem_1522300695726': 'Available', 'subitem_1522300722591': '2021-06-30'}], 'item_1617186702042': [{'subitem_1551255818386': 'jpn'}], 'item_1617258105262': {'resourcetype': 'conference paper', 'resourceuri': 'http://purl.org/coar/resource_type/c_5794'}, 'item_1617349808926': {'subitem_1523263171732': 'Version'}, 'item_1617265215918': {'subitem_1522305645492': 'AO', 'subitem_1600292170262': 'http://purl.org/coar/version/c_b1a7d7d4d402bcce'}, 'item_1617186783814': [{'subitem_identifier_type': 'URI', 'subitem_identifier_uri': 'http://localhost'}], 'item_1617353299429': [{'subitem_1522306207484': 'isVersionOf', 'subitem_1522306287251': {'subitem_1522306382014': 'arXiv', 'subitem_1522306436033': 'xxxxx'}, 'subitem_1523320863692': [{'subitem_1523320867455': 'en', 'subitem_1523320909613': 'Related Title'}]}], 'item_1617186859717': [{'subitem_1522658018441': 'en', 'subitem_1522658031721': 'Temporal'}], 'item_1617186882738': [{'subitem_geolocation_place': [{'subitem_geolocation_place_text': 'Japan'}]}], 'item_1617186901218': [{'subitem_1522399143519': {'subitem_1522399281603': 'ISNI', 'subitem_1522399333375': 'http://xxx'}, 'subitem_1522399412622': [{'subitem_1522399416691': 'en', 'subitem_1522737543681': 'Funder Name'}], 'subitem_1522399571623': {'subitem_1522399585738': 'Award URI', 'subitem_1522399628911': 'Award Number'}, 'subitem_1522399651758': [{'subitem_1522721910626': 'en', 'subitem_1522721929892': 'Award Title'}]}], 'item_1617186920753': [{'subitem_1522646500366': 'ISSN', 'subitem_1522646572813': 'xxxx-xxxx-xxxx'}], 'item_1617186941041': [{'subitem_1522650068558': 'en', 'subitem_1522650091861': 'Source Title'}], 'item_1617186959569': {'subitem_1551256328147': '1'}, 'item_1617186981471': {'subitem_1551256294723': '111'}, 'item_1617186994930': {'subitem_1551256248092': '12'}, 'item_1617187024783': {'subitem_1551256198917': '1'}, 'item_1617187045071': {'subitem_1551256185532': '3'}, 'item_1617187112279': [{'subitem_1551256126428': 'Degree Name', 'subitem_1551256129013': 'en'}], 'item_1617187136212': {'subitem_1551256096004': '2021-06-30'}, 'item_1617944105607': [{'subitem_1551256015892': [{'subitem_1551256027296': 'xxxxxx', 'subitem_1551256029891': 'kakenhi'}], 'subitem_1551256037922': [{'subitem_1551256042287': 'Degree Grantor Name', 'subitem_1551256047619': 'en'}]}], 'item_1617187187528': [{'subitem_1599711633003': [{'subitem_1599711636923': 'Conference Name', 'subitem_1599711645590': 'ja'}], 'subitem_1599711655652': '1', 'subitem_1599711660052': [{'subitem_1599711680082': 'Sponsor', 'subitem_1599711686511': 'ja'}], 'subitem_1599711699392': {'subitem_1599711704251': '2020/12/11', 'subitem_1599711712451': '1', 'subitem_1599711727603': '12', 'subitem_1599711731891': '2000', 'subitem_1599711735410': '1', 'subitem_1599711739022': '12', 'subitem_1599711743722': '2020', 'subitem_1599711745532': 'ja'}, 'subitem_1599711758470': [{'subitem_1599711769260': 'Conference Venue', 'subitem_1599711775943': 'ja'}], 'subitem_1599711788485': [{'subitem_1599711798761': 'Conference Place', 'subitem_1599711803382': 'ja'}], 'subitem_1599711813532': 'JPN'}], 'item_1617605131499': [{'accessrole': 'open_access', 'date': [{'dateType': 'Available', 'dateValue': '2021-07-12'}], 'displaytype': 'simple', 'filename': '1KB.pdf', 'filesize': [{'value': '1 KB'}], 'format': 'text/plain'}, {'filename': ''}], 'item_1617620223087': [{'subitem_1565671149650': 'ja', 'subitem_1565671169640': 'Banner Headline', 'subitem_1565671178623': 'Subheading'}, {'subitem_1565671149650': 'en', 'subitem_1565671169640': 'Banner Headline', 'subitem_1565671178623': 'Subheding'}], 'path': [1031]}, 'file_path': ['file00000001/1KB.pdf', ''], 'item_type_name': 'デフォルトアイテムタイプ（フル）', 'item_type_id': 15, '$schema': 'https://localhost:8443/items/jsonschema/15', 'identifier_key': 'item_1617186819068', 'errors': None, 'status': 'new', 'id': None, 'item_title': 'ja_conference paperITEM00000001(public_open_access_open_access_simple)'}]
        handle_check_and_prepare_publish_status(list_record)
        # current_app.logger.debug("list_record6: {}".format(list_record))
        # [{'pos_index': ['Index A'], 'publish_status': 'public', 'feedback_mail': ['wekosoftware@nii.ac.jp'], 'edit_mode': 'Keep', 'metadata': {'pubdate': '2021-03-19', 'item_1617186331708': [{'subitem_1551255647225': 'ja_conference paperITEM00000001(public_open_access_open_access_simple)', 'subitem_1551255648112': 'ja'}, {'subitem_1551255647225': 'en_conference paperITEM00000001(public_open_access_simple)', 'subitem_1551255648112': 'en'}], 'item_1617186385884': [{'subitem_1551255720400': 'Alternative Title', 'subitem_1551255721061': 'en'}, {'subitem_1551255720400': 'Alternative Title', 'subitem_1551255721061': 'ja'}], 'item_1617186419668': [{'creatorAffiliations': [{'affiliationNameIdentifiers': [{'affiliationNameIdentifier': '0000000121691048', 'affiliationNameIdentifierScheme': 'ISNI', 'affiliationNameIdentifierURI': 'http://isni.org/isni/0000000121691048'}], 'affiliationNames': [{'affiliationName': 'University', 'affiliationNameLang': 'en'}]}], 'creatorMails': [{'creatorMail': 'wekosoftware@nii.ac.jp'}], 'creatorNames': [{'creatorName': '情報, 太郎', 'creatorNameLang': 'ja'}, {'creatorName': 'ジョウホウ, タロウ', 'creatorNameLang': 'ja-Kana'}, {'creatorName': 'Joho, Taro', 'creatorNameLang': 'en'}], 'familyNames': [{'familyName': '情報', 'familyNameLang': 'ja'}, {'familyName': 'ジョウホウ', 'familyNameLang': 'ja-Kana'}, {'familyName': 'Joho', 'familyNameLang': 'en'}], 'givenNames': [{'givenName': '太郎', 'givenNameLang': 'ja'}, {'givenName': 'タロウ', 'givenNameLang': 'ja-Kana'}, {'givenName': 'Taro', 'givenNameLang': 'en'}], 'nameIdentifiers': [{'nameIdentifier': '4', 'nameIdentifierScheme': 'WEKO'}, {'nameIdentifier': 'xxxxxxx', 'nameIdentifierScheme': 'ORCID', 'nameIdentifierURI': 'https://orcid.org/'}, {'nameIdentifier': 'xxxxxxx', 'nameIdentifierScheme': 'CiNii', 'nameIdentifierURI': 'https://ci.nii.ac.jp/'}, {'nameIdentifier': 'zzzzzzz', 'nameIdentifierScheme': 'KAKEN2', 'nameIdentifierURI': 'https://kaken.nii.ac.jp/'}]}, {'creatorMails': [{'creatorMail': 'wekosoftware@nii.ac.jp'}], 'creatorNames': [{'creatorName': '情報, 太郎', 'creatorNameLang': 'ja'}, {'creatorName': 'ジョウホウ, タロウ', 'creatorNameLang': 'ja-Kana'}, {'creatorName': 'Joho, Taro', 'creatorNameLang': 'en'}], 'familyNames': [{'familyName': '情報', 'familyNameLang': 'ja'}, {'familyName': 'ジョウホウ', 'familyNameLang': 'ja-Kana'}, {'familyName': 'Joho', 'familyNameLang': 'en'}], 'givenNames': [{'givenName': '太郎', 'givenNameLang': 'ja'}, {'givenName': 'タロウ', 'givenNameLang': 'ja-Kana'}, {'givenName': 'Taro', 'givenNameLang': 'en'}], 'nameIdentifiers': [{'nameIdentifier': 'xxxxxxx', 'nameIdentifierScheme': 'ORCID', 'nameIdentifierURI': 'https://orcid.org/'}, {'nameIdentifier': 'xxxxxxx', 'nameIdentifierScheme': 'CiNii', 'nameIdentifierURI': 'https://ci.nii.ac.jp/'}, {'nameIdentifier': 'zzzzzzz', 'nameIdentifierScheme': 'KAKEN2', 'nameIdentifierURI': 'https://kaken.nii.ac.jp/'}]}, {'creatorMails': [{'creatorMail': 'wekosoftware@nii.ac.jp'}], 'creatorNames': [{'creatorName': '情報, 太郎', 'creatorNameLang': 'ja'}, {'creatorName': 'ジョウホウ, タロウ', 'creatorNameLang': 'ja-Kana'}, {'creatorName': 'Joho, Taro', 'creatorNameLang': 'en'}], 'familyNames': [{'familyName': '情報', 'familyNameLang': 'ja'}, {'familyName': 'ジョウホウ', 'familyNameLang': 'ja-Kana'}, {'familyName': 'Joho', 'familyNameLang': 'en'}], 'givenNames': [{'givenName': '太郎', 'givenNameLang': 'ja'}, {'givenName': 'タロウ', 'givenNameLang': 'ja-Kana'}, {'givenName': 'Taro', 'givenNameLang': 'en'}], 'nameIdentifiers': [{'nameIdentifier': 'xxxxxxx', 'nameIdentifierScheme': 'ORCID', 'nameIdentifierURI': 'https://orcid.org/'}, {'nameIdentifier': 'xxxxxxx', 'nameIdentifierScheme': 'CiNii', 'nameIdentifierURI': 'https://ci.nii.ac.jp/'}, {'nameIdentifier': 'zzzzzzz', 'nameIdentifierScheme': 'KAKEN2', 'nameIdentifierURI': 'https://kaken.nii.ac.jp/'}]}], 'item_1617349709064': [{'contributorMails': [{'contributorMail': 'wekosoftware@nii.ac.jp'}], 'contributorNames': [{'contributorName': '情報, 太郎', 'lang': 'ja'}, {'contributorName': 'ジョウホウ, タロウ', 'lang': 'ja-Kana'}, {'contributorName': 'Joho, Taro', 'lang': 'en'}], 'contributorType': 'ContactPerson', 'familyNames': [{'familyName': '情報', 'familyNameLang': 'ja'}, {'familyName': 'ジョウホウ', 'familyNameLang': 'ja-Kana'}, {'familyName': 'Joho', 'familyNameLang': 'en'}], 'givenNames': [{'givenName': '太郎', 'givenNameLang': 'ja'}, {'givenName': 'タロウ', 'givenNameLang': 'ja-Kana'}, {'givenName': 'Taro', 'givenNameLang': 'en'}], 'nameIdentifiers': [{'nameIdentifier': 'xxxxxxx', 'nameIdentifierScheme': 'ORCID', 'nameIdentifierURI': 'https://orcid.org/'}, {'nameIdentifier': 'xxxxxxx', 'nameIdentifierScheme': 'CiNii', 'nameIdentifierURI': 'https://ci.nii.ac.jp/'}, {'nameIdentifier': 'xxxxxxx', 'nameIdentifierScheme': 'KAKEN2', 'nameIdentifierURI': 'https://kaken.nii.ac.jp/'}]}], 'item_1617186476635': {'subitem_1522299639480': 'open access', 'subitem_1600958577026': 'http://purl.org/coar/access_right/c_abf2'}, 'item_1617351524846': {'subitem_1523260933860': 'Unknown'}, 'item_1617186499011': [{'subitem_1522650717957': 'ja', 'subitem_1522650727486': 'http://localhost', 'subitem_1522651041219': 'Rights Information'}], 'item_1617610673286': [{'nameIdentifiers': [{'nameIdentifier': 'xxxxxx', 'nameIdentifierScheme': 'ORCID', 'nameIdentifierURI': 'https://orcid.org/'}], 'rightHolderNames': [{'rightHolderLanguage': 'ja', 'rightHolderName': 'Right Holder Name'}]}], 'item_1617186609386': [{'subitem_1522299896455': 'ja', 'subitem_1522300014469': 'Other', 'subitem_1522300048512': 'http://localhost/', 'subitem_1523261968819': 'Sibject1'}], 'item_1617186626617': [{'subitem_description': 'Description\nDescription<br/>Description', 'subitem_description_language': 'en', 'subitem_description_type': 'Abstract'}, {'subitem_description': '概要\n概要\n概要\n概要', 'subitem_description_language': 'ja', 'subitem_description_type': 'Abstract'}], 'item_1617186643794': [{'subitem_1522300295150': 'en', 'subitem_1522300316516': 'Publisher'}], 'item_1617186660861': [{'subitem_1522300695726': 'Available', 'subitem_1522300722591': '2021-06-30'}], 'item_1617186702042': [{'subitem_1551255818386': 'jpn'}], 'item_1617258105262': {'resourcetype': 'conference paper', 'resourceuri': 'http://purl.org/coar/resource_type/c_5794'}, 'item_1617349808926': {'subitem_1523263171732': 'Version'}, 'item_1617265215918': {'subitem_1522305645492': 'AO', 'subitem_1600292170262': 'http://purl.org/coar/version/c_b1a7d7d4d402bcce'}, 'item_1617186783814': [{'subitem_identifier_type': 'URI', 'subitem_identifier_uri': 'http://localhost'}], 'item_1617353299429': [{'subitem_1522306207484': 'isVersionOf', 'subitem_1522306287251': {'subitem_1522306382014': 'arXiv', 'subitem_1522306436033': 'xxxxx'}, 'subitem_1523320863692': [{'subitem_1523320867455': 'en', 'subitem_1523320909613': 'Related Title'}]}], 'item_1617186859717': [{'subitem_1522658018441': 'en', 'subitem_1522658031721': 'Temporal'}], 'item_1617186882738': [{'subitem_geolocation_place': [{'subitem_geolocation_place_text': 'Japan'}]}], 'item_1617186901218': [{'subitem_1522399143519': {'subitem_1522399281603': 'ISNI', 'subitem_1522399333375': 'http://xxx'}, 'subitem_1522399412622': [{'subitem_1522399416691': 'en', 'subitem_1522737543681': 'Funder Name'}], 'subitem_1522399571623': {'subitem_1522399585738': 'Award URI', 'subitem_1522399628911': 'Award Number'}, 'subitem_1522399651758': [{'subitem_1522721910626': 'en', 'subitem_1522721929892': 'Award Title'}]}], 'item_1617186920753': [{'subitem_1522646500366': 'ISSN', 'subitem_1522646572813': 'xxxx-xxxx-xxxx'}], 'item_1617186941041': [{'subitem_1522650068558': 'en', 'subitem_1522650091861': 'Source Title'}], 'item_1617186959569': {'subitem_1551256328147': '1'}, 'item_1617186981471': {'subitem_1551256294723': '111'}, 'item_1617186994930': {'subitem_1551256248092': '12'}, 'item_1617187024783': {'subitem_1551256198917': '1'}, 'item_1617187045071': {'subitem_1551256185532': '3'}, 'item_1617187112279': [{'subitem_1551256126428': 'Degree Name', 'subitem_1551256129013': 'en'}], 'item_1617187136212': {'subitem_1551256096004': '2021-06-30'}, 'item_1617944105607': [{'subitem_1551256015892': [{'subitem_1551256027296': 'xxxxxx', 'subitem_1551256029891': 'kakenhi'}], 'subitem_1551256037922': [{'subitem_1551256042287': 'Degree Grantor Name', 'subitem_1551256047619': 'en'}]}], 'item_1617187187528': [{'subitem_1599711633003': [{'subitem_1599711636923': 'Conference Name', 'subitem_1599711645590': 'ja'}], 'subitem_1599711655652': '1', 'subitem_1599711660052': [{'subitem_1599711680082': 'Sponsor', 'subitem_1599711686511': 'ja'}], 'subitem_1599711699392': {'subitem_1599711704251': '2020/12/11', 'subitem_1599711712451': '1', 'subitem_1599711727603': '12', 'subitem_1599711731891': '2000', 'subitem_1599711735410': '1', 'subitem_1599711739022': '12', 'subitem_1599711743722': '2020', 'subitem_1599711745532': 'ja'}, 'subitem_1599711758470': [{'subitem_1599711769260': 'Conference Venue', 'subitem_1599711775943': 'ja'}], 'subitem_1599711788485': [{'subitem_1599711798761': 'Conference Place', 'subitem_1599711803382': 'ja'}], 'subitem_1599711813532': 'JPN'}], 'item_1617605131499': [{'accessrole': 'open_access', 'date': [{'dateType': 'Available', 'dateValue': '2021-07-12'}], 'displaytype': 'simple', 'filename': '1KB.pdf', 'filesize': [{'value': '1 KB'}], 'format': 'text/plain'}, {'filename': ''}], 'item_1617620223087': [{'subitem_1565671149650': 'ja', 'subitem_1565671169640': 'Banner Headline', 'subitem_1565671178623': 'Subheading'}, {'subitem_1565671149650': 'en', 'subitem_1565671169640': 'Banner Headline', 'subitem_1565671178623': 'Subheding'}], 'path': [1031]}, 'file_path': ['file00000001/1KB.pdf', ''], 'item_type_name': 'デフォルトアイテムタイプ（フル）', 'item_type_id': 15, '$schema': 'https://localhost:8443/items/jsonschema/15', 'identifier_key': 'item_1617186819068', 'errors': None, 'status': 'new', 'id': None, 'item_title': 'ja_conference paperITEM00000001(public_open_access_open_access_simple)'}]
        handle_check_and_prepare_feedback_mail(list_record)
        # current_app.logger.debug("list_record7: {}".format(list_record))
        # [{'pos_index': ['Index A'], 'publish_status': 'public', 'feedback_mail': ['wekosoftware@nii.ac.jp'], 'edit_mode': 'Keep', 'metadata': {'pubdate': '2021-03-19', 'item_1617186331708': [{'subitem_1551255647225': 'ja_conference paperITEM00000001(public_open_access_open_access_simple)', 'subitem_1551255648112': 'ja'}, {'subitem_1551255647225': 'en_conference paperITEM00000001(public_open_access_simple)', 'subitem_1551255648112': 'en'}], 'item_1617186385884': [{'subitem_1551255720400': 'Alternative Title', 'subitem_1551255721061': 'en'}, {'subitem_1551255720400': 'Alternative Title', 'subitem_1551255721061': 'ja'}], 'item_1617186419668': [{'creatorAffiliations': [{'affiliationNameIdentifiers': [{'affiliationNameIdentifier': '0000000121691048', 'affiliationNameIdentifierScheme': 'ISNI', 'affiliationNameIdentifierURI': 'http://isni.org/isni/0000000121691048'}], 'affiliationNames': [{'affiliationName': 'University', 'affiliationNameLang': 'en'}]}], 'creatorMails': [{'creatorMail': 'wekosoftware@nii.ac.jp'}], 'creatorNames': [{'creatorName': '情報, 太郎', 'creatorNameLang': 'ja'}, {'creatorName': 'ジョウホウ, タロウ', 'creatorNameLang': 'ja-Kana'}, {'creatorName': 'Joho, Taro', 'creatorNameLang': 'en'}], 'familyNames': [{'familyName': '情報', 'familyNameLang': 'ja'}, {'familyName': 'ジョウホウ', 'familyNameLang': 'ja-Kana'}, {'familyName': 'Joho', 'familyNameLang': 'en'}], 'givenNames': [{'givenName': '太郎', 'givenNameLang': 'ja'}, {'givenName': 'タロウ', 'givenNameLang': 'ja-Kana'}, {'givenName': 'Taro', 'givenNameLang': 'en'}], 'nameIdentifiers': [{'nameIdentifier': '4', 'nameIdentifierScheme': 'WEKO'}, {'nameIdentifier': 'xxxxxxx', 'nameIdentifierScheme': 'ORCID', 'nameIdentifierURI': 'https://orcid.org/'}, {'nameIdentifier': 'xxxxxxx', 'nameIdentifierScheme': 'CiNii', 'nameIdentifierURI': 'https://ci.nii.ac.jp/'}, {'nameIdentifier': 'zzzzzzz', 'nameIdentifierScheme': 'KAKEN2', 'nameIdentifierURI': 'https://kaken.nii.ac.jp/'}]}, {'creatorMails': [{'creatorMail': 'wekosoftware@nii.ac.jp'}], 'creatorNames': [{'creatorName': '情報, 太郎', 'creatorNameLang': 'ja'}, {'creatorName': 'ジョウホウ, タロウ', 'creatorNameLang': 'ja-Kana'}, {'creatorName': 'Joho, Taro', 'creatorNameLang': 'en'}], 'familyNames': [{'familyName': '情報', 'familyNameLang': 'ja'}, {'familyName': 'ジョウホウ', 'familyNameLang': 'ja-Kana'}, {'familyName': 'Joho', 'familyNameLang': 'en'}], 'givenNames': [{'givenName': '太郎', 'givenNameLang': 'ja'}, {'givenName': 'タロウ', 'givenNameLang': 'ja-Kana'}, {'givenName': 'Taro', 'givenNameLang': 'en'}], 'nameIdentifiers': [{'nameIdentifier': 'xxxxxxx', 'nameIdentifierScheme': 'ORCID', 'nameIdentifierURI': 'https://orcid.org/'}, {'nameIdentifier': 'xxxxxxx', 'nameIdentifierScheme': 'CiNii', 'nameIdentifierURI': 'https://ci.nii.ac.jp/'}, {'nameIdentifier': 'zzzzzzz', 'nameIdentifierScheme': 'KAKEN2', 'nameIdentifierURI': 'https://kaken.nii.ac.jp/'}]}, {'creatorMails': [{'creatorMail': 'wekosoftware@nii.ac.jp'}], 'creatorNames': [{'creatorName': '情報, 太郎', 'creatorNameLang': 'ja'}, {'creatorName': 'ジョウホウ, タロウ', 'creatorNameLang': 'ja-Kana'}, {'creatorName': 'Joho, Taro', 'creatorNameLang': 'en'}], 'familyNames': [{'familyName': '情報', 'familyNameLang': 'ja'}, {'familyName': 'ジョウホウ', 'familyNameLang': 'ja-Kana'}, {'familyName': 'Joho', 'familyNameLang': 'en'}], 'givenNames': [{'givenName': '太郎', 'givenNameLang': 'ja'}, {'givenName': 'タロウ', 'givenNameLang': 'ja-Kana'}, {'givenName': 'Taro', 'givenNameLang': 'en'}], 'nameIdentifiers': [{'nameIdentifier': 'xxxxxxx', 'nameIdentifierScheme': 'ORCID', 'nameIdentifierURI': 'https://orcid.org/'}, {'nameIdentifier': 'xxxxxxx', 'nameIdentifierScheme': 'CiNii', 'nameIdentifierURI': 'https://ci.nii.ac.jp/'}, {'nameIdentifier': 'zzzzzzz', 'nameIdentifierScheme': 'KAKEN2', 'nameIdentifierURI': 'https://kaken.nii.ac.jp/'}]}], 'item_1617349709064': [{'contributorMails': [{'contributorMail': 'wekosoftware@nii.ac.jp'}], 'contributorNames': [{'contributorName': '情報, 太郎', 'lang': 'ja'}, {'contributorName': 'ジョウホウ, タロウ', 'lang': 'ja-Kana'}, {'contributorName': 'Joho, Taro', 'lang': 'en'}], 'contributorType': 'ContactPerson', 'familyNames': [{'familyName': '情報', 'familyNameLang': 'ja'}, {'familyName': 'ジョウホウ', 'familyNameLang': 'ja-Kana'}, {'familyName': 'Joho', 'familyNameLang': 'en'}], 'givenNames': [{'givenName': '太郎', 'givenNameLang': 'ja'}, {'givenName': 'タロウ', 'givenNameLang': 'ja-Kana'}, {'givenName': 'Taro', 'givenNameLang': 'en'}], 'nameIdentifiers': [{'nameIdentifier': 'xxxxxxx', 'nameIdentifierScheme': 'ORCID', 'nameIdentifierURI': 'https://orcid.org/'}, {'nameIdentifier': 'xxxxxxx', 'nameIdentifierScheme': 'CiNii', 'nameIdentifierURI': 'https://ci.nii.ac.jp/'}, {'nameIdentifier': 'xxxxxxx', 'nameIdentifierScheme': 'KAKEN2', 'nameIdentifierURI': 'https://kaken.nii.ac.jp/'}]}], 'item_1617186476635': {'subitem_1522299639480': 'open access', 'subitem_1600958577026': 'http://purl.org/coar/access_right/c_abf2'}, 'item_1617351524846': {'subitem_1523260933860': 'Unknown'}, 'item_1617186499011': [{'subitem_1522650717957': 'ja', 'subitem_1522650727486': 'http://localhost', 'subitem_1522651041219': 'Rights Information'}], 'item_1617610673286': [{'nameIdentifiers': [{'nameIdentifier': 'xxxxxx', 'nameIdentifierScheme': 'ORCID', 'nameIdentifierURI': 'https://orcid.org/'}], 'rightHolderNames': [{'rightHolderLanguage': 'ja', 'rightHolderName': 'Right Holder Name'}]}], 'item_1617186609386': [{'subitem_1522299896455': 'ja', 'subitem_1522300014469': 'Other', 'subitem_1522300048512': 'http://localhost/', 'subitem_1523261968819': 'Sibject1'}], 'item_1617186626617': [{'subitem_description': 'Description\nDescription<br/>Description', 'subitem_description_language': 'en', 'subitem_description_type': 'Abstract'}, {'subitem_description': '概要\n概要\n概要\n概要', 'subitem_description_language': 'ja', 'subitem_description_type': 'Abstract'}], 'item_1617186643794': [{'subitem_1522300295150': 'en', 'subitem_1522300316516': 'Publisher'}], 'item_1617186660861': [{'subitem_1522300695726': 'Available', 'subitem_1522300722591': '2021-06-30'}], 'item_1617186702042': [{'subitem_1551255818386': 'jpn'}], 'item_1617258105262': {'resourcetype': 'conference paper', 'resourceuri': 'http://purl.org/coar/resource_type/c_5794'}, 'item_1617349808926': {'subitem_1523263171732': 'Version'}, 'item_1617265215918': {'subitem_1522305645492': 'AO', 'subitem_1600292170262': 'http://purl.org/coar/version/c_b1a7d7d4d402bcce'}, 'item_1617186783814': [{'subitem_identifier_type': 'URI', 'subitem_identifier_uri': 'http://localhost'}], 'item_1617353299429': [{'subitem_1522306207484': 'isVersionOf', 'subitem_1522306287251': {'subitem_1522306382014': 'arXiv', 'subitem_1522306436033': 'xxxxx'}, 'subitem_1523320863692': [{'subitem_1523320867455': 'en', 'subitem_1523320909613': 'Related Title'}]}], 'item_1617186859717': [{'subitem_1522658018441': 'en', 'subitem_1522658031721': 'Temporal'}], 'item_1617186882738': [{'subitem_geolocation_place': [{'subitem_geolocation_place_text': 'Japan'}]}], 'item_1617186901218': [{'subitem_1522399143519': {'subitem_1522399281603': 'ISNI', 'subitem_1522399333375': 'http://xxx'}, 'subitem_1522399412622': [{'subitem_1522399416691': 'en', 'subitem_1522737543681': 'Funder Name'}], 'subitem_1522399571623': {'subitem_1522399585738': 'Award URI', 'subitem_1522399628911': 'Award Number'}, 'subitem_1522399651758': [{'subitem_1522721910626': 'en', 'subitem_1522721929892': 'Award Title'}]}], 'item_1617186920753': [{'subitem_1522646500366': 'ISSN', 'subitem_1522646572813': 'xxxx-xxxx-xxxx'}], 'item_1617186941041': [{'subitem_1522650068558': 'en', 'subitem_1522650091861': 'Source Title'}], 'item_1617186959569': {'subitem_1551256328147': '1'}, 'item_1617186981471': {'subitem_1551256294723': '111'}, 'item_1617186994930': {'subitem_1551256248092': '12'}, 'item_1617187024783': {'subitem_1551256198917': '1'}, 'item_1617187045071': {'subitem_1551256185532': '3'}, 'item_1617187112279': [{'subitem_1551256126428': 'Degree Name', 'subitem_1551256129013': 'en'}], 'item_1617187136212': {'subitem_1551256096004': '2021-06-30'}, 'item_1617944105607': [{'subitem_1551256015892': [{'subitem_1551256027296': 'xxxxxx', 'subitem_1551256029891': 'kakenhi'}], 'subitem_1551256037922': [{'subitem_1551256042287': 'Degree Grantor Name', 'subitem_1551256047619': 'en'}]}], 'item_1617187187528': [{'subitem_1599711633003': [{'subitem_1599711636923': 'Conference Name', 'subitem_1599711645590': 'ja'}], 'subitem_1599711655652': '1', 'subitem_1599711660052': [{'subitem_1599711680082': 'Sponsor', 'subitem_1599711686511': 'ja'}], 'subitem_1599711699392': {'subitem_1599711704251': '2020/12/11', 'subitem_1599711712451': '1', 'subitem_1599711727603': '12', 'subitem_1599711731891': '2000', 'subitem_1599711735410': '1', 'subitem_1599711739022': '12', 'subitem_1599711743722': '2020', 'subitem_1599711745532': 'ja'}, 'subitem_1599711758470': [{'subitem_1599711769260': 'Conference Venue', 'subitem_1599711775943': 'ja'}], 'subitem_1599711788485': [{'subitem_1599711798761': 'Conference Place', 'subitem_1599711803382': 'ja'}], 'subitem_1599711813532': 'JPN'}], 'item_1617605131499': [{'accessrole': 'open_access', 'date': [{'dateType': 'Available', 'dateValue': '2021-07-12'}], 'displaytype': 'simple', 'filename': '1KB.pdf', 'filesize': [{'value': '1 KB'}], 'format': 'text/plain'}, {'filename': ''}], 'item_1617620223087': [{'subitem_1565671149650': 'ja', 'subitem_1565671169640': 'Banner Headline', 'subitem_1565671178623': 'Subheading'}, {'subitem_1565671149650': 'en', 'subitem_1565671169640': 'Banner Headline', 'subitem_1565671178623': 'Subheding'}], 'path': [1031], 'feedback_mail_list': [{'email': 'wekosoftware@nii.ac.jp', 'author_id': ''}]}, 'file_path': ['file00000001/1KB.pdf', ''], 'item_type_name': 'デフォルトアイテムタイプ（フル）', 'item_type_id': 15, '$schema': 'https://localhost:8443/items/jsonschema/15', 'identifier_key': 'item_1617186819068', 'errors': None, 'status': 'new', 'id': None, 'item_title': 'ja_conference paperITEM00000001(public_open_access_open_access_simple)'}]
        handle_check_and_prepare_request_mail(list_record)

        handle_check_file_metadata(list_record, data_path)
        # current_app.logger.debug("list_record8: {}".format(list_record))
        # [{'pos_index': ['Index A'], 'publish_status': 'public', 'feedback_mail': ['wekosoftware@nii.ac.jp'], 'edit_mode': 'Keep', 'metadata': {'pubdate': '2021-03-19', 'item_1617186331708': [{'subitem_1551255647225': 'ja_conference paperITEM00000001(public_open_access_open_access_simple)', 'subitem_1551255648112': 'ja'}, {'subitem_1551255647225': 'en_conference paperITEM00000001(public_open_access_simple)', 'subitem_1551255648112': 'en'}], 'item_1617186385884': [{'subitem_1551255720400': 'Alternative Title', 'subitem_1551255721061': 'en'}, {'subitem_1551255720400': 'Alternative Title', 'subitem_1551255721061': 'ja'}], 'item_1617186419668': [{'creatorAffiliations': [{'affiliationNameIdentifiers': [{'affiliationNameIdentifier': '0000000121691048', 'affiliationNameIdentifierScheme': 'ISNI', 'affiliationNameIdentifierURI': 'http://isni.org/isni/0000000121691048'}], 'affiliationNames': [{'affiliationName': 'University', 'affiliationNameLang': 'en'}]}], 'creatorMails': [{'creatorMail': 'wekosoftware@nii.ac.jp'}], 'creatorNames': [{'creatorName': '情報, 太郎', 'creatorNameLang': 'ja'}, {'creatorName': 'ジョウホウ, タロウ', 'creatorNameLang': 'ja-Kana'}, {'creatorName': 'Joho, Taro', 'creatorNameLang': 'en'}], 'familyNames': [{'familyName': '情報', 'familyNameLang': 'ja'}, {'familyName': 'ジョウホウ', 'familyNameLang': 'ja-Kana'}, {'familyName': 'Joho', 'familyNameLang': 'en'}], 'givenNames': [{'givenName': '太郎', 'givenNameLang': 'ja'}, {'givenName': 'タロウ', 'givenNameLang': 'ja-Kana'}, {'givenName': 'Taro', 'givenNameLang': 'en'}], 'nameIdentifiers': [{'nameIdentifier': '4', 'nameIdentifierScheme': 'WEKO'}, {'nameIdentifier': 'xxxxxxx', 'nameIdentifierScheme': 'ORCID', 'nameIdentifierURI': 'https://orcid.org/'}, {'nameIdentifier': 'xxxxxxx', 'nameIdentifierScheme': 'CiNii', 'nameIdentifierURI': 'https://ci.nii.ac.jp/'}, {'nameIdentifier': 'zzzzzzz', 'nameIdentifierScheme': 'KAKEN2', 'nameIdentifierURI': 'https://kaken.nii.ac.jp/'}]}, {'creatorMails': [{'creatorMail': 'wekosoftware@nii.ac.jp'}], 'creatorNames': [{'creatorName': '情報, 太郎', 'creatorNameLang': 'ja'}, {'creatorName': 'ジョウホウ, タロウ', 'creatorNameLang': 'ja-Kana'}, {'creatorName': 'Joho, Taro', 'creatorNameLang': 'en'}], 'familyNames': [{'familyName': '情報', 'familyNameLang': 'ja'}, {'familyName': 'ジョウホウ', 'familyNameLang': 'ja-Kana'}, {'familyName': 'Joho', 'familyNameLang': 'en'}], 'givenNames': [{'givenName': '太郎', 'givenNameLang': 'ja'}, {'givenName': 'タロウ', 'givenNameLang': 'ja-Kana'}, {'givenName': 'Taro', 'givenNameLang': 'en'}], 'nameIdentifiers': [{'nameIdentifier': 'xxxxxxx', 'nameIdentifierScheme': 'ORCID', 'nameIdentifierURI': 'https://orcid.org/'}, {'nameIdentifier': 'xxxxxxx', 'nameIdentifierScheme': 'CiNii', 'nameIdentifierURI': 'https://ci.nii.ac.jp/'}, {'nameIdentifier': 'zzzzzzz', 'nameIdentifierScheme': 'KAKEN2', 'nameIdentifierURI': 'https://kaken.nii.ac.jp/'}]}, {'creatorMails': [{'creatorMail': 'wekosoftware@nii.ac.jp'}], 'creatorNames': [{'creatorName': '情報, 太郎', 'creatorNameLang': 'ja'}, {'creatorName': 'ジョウホウ, タロウ', 'creatorNameLang': 'ja-Kana'}, {'creatorName': 'Joho, Taro', 'creatorNameLang': 'en'}], 'familyNames': [{'familyName': '情報', 'familyNameLang': 'ja'}, {'familyName': 'ジョウホウ', 'familyNameLang': 'ja-Kana'}, {'familyName': 'Joho', 'familyNameLang': 'en'}], 'givenNames': [{'givenName': '太郎', 'givenNameLang': 'ja'}, {'givenName': 'タロウ', 'givenNameLang': 'ja-Kana'}, {'givenName': 'Taro', 'givenNameLang': 'en'}], 'nameIdentifiers': [{'nameIdentifier': 'xxxxxxx', 'nameIdentifierScheme': 'ORCID', 'nameIdentifierURI': 'https://orcid.org/'}, {'nameIdentifier': 'xxxxxxx', 'nameIdentifierScheme': 'CiNii', 'nameIdentifierURI': 'https://ci.nii.ac.jp/'}, {'nameIdentifier': 'zzzzzzz', 'nameIdentifierScheme': 'KAKEN2', 'nameIdentifierURI': 'https://kaken.nii.ac.jp/'}]}], 'item_1617349709064': [{'contributorMails': [{'contributorMail': 'wekosoftware@nii.ac.jp'}], 'contributorNames': [{'contributorName': '情報, 太郎', 'lang': 'ja'}, {'contributorName': 'ジョウホウ, タロウ', 'lang': 'ja-Kana'}, {'contributorName': 'Joho, Taro', 'lang': 'en'}], 'contributorType': 'ContactPerson', 'familyNames': [{'familyName': '情報', 'familyNameLang': 'ja'}, {'familyName': 'ジョウホウ', 'familyNameLang': 'ja-Kana'}, {'familyName': 'Joho', 'familyNameLang': 'en'}], 'givenNames': [{'givenName': '太郎', 'givenNameLang': 'ja'}, {'givenName': 'タロウ', 'givenNameLang': 'ja-Kana'}, {'givenName': 'Taro', 'givenNameLang': 'en'}], 'nameIdentifiers': [{'nameIdentifier': 'xxxxxxx', 'nameIdentifierScheme': 'ORCID', 'nameIdentifierURI': 'https://orcid.org/'}, {'nameIdentifier': 'xxxxxxx', 'nameIdentifierScheme': 'CiNii', 'nameIdentifierURI': 'https://ci.nii.ac.jp/'}, {'nameIdentifier': 'xxxxxxx', 'nameIdentifierScheme': 'KAKEN2', 'nameIdentifierURI': 'https://kaken.nii.ac.jp/'}]}], 'item_1617186476635': {'subitem_1522299639480': 'open access', 'subitem_1600958577026': 'http://purl.org/coar/access_right/c_abf2'}, 'item_1617351524846': {'subitem_1523260933860': 'Unknown'}, 'item_1617186499011': [{'subitem_1522650717957': 'ja', 'subitem_1522650727486': 'http://localhost', 'subitem_1522651041219': 'Rights Information'}], 'item_1617610673286': [{'nameIdentifiers': [{'nameIdentifier': 'xxxxxx', 'nameIdentifierScheme': 'ORCID', 'nameIdentifierURI': 'https://orcid.org/'}], 'rightHolderNames': [{'rightHolderLanguage': 'ja', 'rightHolderName': 'Right Holder Name'}]}], 'item_1617186609386': [{'subitem_1522299896455': 'ja', 'subitem_1522300014469': 'Other', 'subitem_1522300048512': 'http://localhost/', 'subitem_1523261968819': 'Sibject1'}], 'item_1617186626617': [{'subitem_description': 'Description\nDescription<br/>Description', 'subitem_description_language': 'en', 'subitem_description_type': 'Abstract'}, {'subitem_description': '概要\n概要\n概要\n概要', 'subitem_description_language': 'ja', 'subitem_description_type': 'Abstract'}], 'item_1617186643794': [{'subitem_1522300295150': 'en', 'subitem_1522300316516': 'Publisher'}], 'item_1617186660861': [{'subitem_1522300695726': 'Available', 'subitem_1522300722591': '2021-06-30'}], 'item_1617186702042': [{'subitem_1551255818386': 'jpn'}], 'item_1617258105262': {'resourcetype': 'conference paper', 'resourceuri': 'http://purl.org/coar/resource_type/c_5794'}, 'item_1617349808926': {'subitem_1523263171732': 'Version'}, 'item_1617265215918': {'subitem_1522305645492': 'AO', 'subitem_1600292170262': 'http://purl.org/coar/version/c_b1a7d7d4d402bcce'}, 'item_1617186783814': [{'subitem_identifier_type': 'URI', 'subitem_identifier_uri': 'http://localhost'}], 'item_1617353299429': [{'subitem_1522306207484': 'isVersionOf', 'subitem_1522306287251': {'subitem_1522306382014': 'arXiv', 'subitem_1522306436033': 'xxxxx'}, 'subitem_1523320863692': [{'subitem_1523320867455': 'en', 'subitem_1523320909613': 'Related Title'}]}], 'item_1617186859717': [{'subitem_1522658018441': 'en', 'subitem_1522658031721': 'Temporal'}], 'item_1617186882738': [{'subitem_geolocation_place': [{'subitem_geolocation_place_text': 'Japan'}]}], 'item_1617186901218': [{'subitem_1522399143519': {'subitem_1522399281603': 'ISNI', 'subitem_1522399333375': 'http://xxx'}, 'subitem_1522399412622': [{'subitem_1522399416691': 'en', 'subitem_1522737543681': 'Funder Name'}], 'subitem_1522399571623': {'subitem_1522399585738': 'Award URI', 'subitem_1522399628911': 'Award Number'}, 'subitem_1522399651758': [{'subitem_1522721910626': 'en', 'subitem_1522721929892': 'Award Title'}]}], 'item_1617186920753': [{'subitem_1522646500366': 'ISSN', 'subitem_1522646572813': 'xxxx-xxxx-xxxx'}], 'item_1617186941041': [{'subitem_1522650068558': 'en', 'subitem_1522650091861': 'Source Title'}], 'item_1617186959569': {'subitem_1551256328147': '1'}, 'item_1617186981471': {'subitem_1551256294723': '111'}, 'item_1617186994930': {'subitem_1551256248092': '12'}, 'item_1617187024783': {'subitem_1551256198917': '1'}, 'item_1617187045071': {'subitem_1551256185532': '3'}, 'item_1617187112279': [{'subitem_1551256126428': 'Degree Name', 'subitem_1551256129013': 'en'}], 'item_1617187136212': {'subitem_1551256096004': '2021-06-30'}, 'item_1617944105607': [{'subitem_1551256015892': [{'subitem_1551256027296': 'xxxxxx', 'subitem_1551256029891': 'kakenhi'}], 'subitem_1551256037922': [{'subitem_1551256042287': 'Degree Grantor Name', 'subitem_1551256047619': 'en'}]}], 'item_1617187187528': [{'subitem_1599711633003': [{'subitem_1599711636923': 'Conference Name', 'subitem_1599711645590': 'ja'}], 'subitem_1599711655652': '1', 'subitem_1599711660052': [{'subitem_1599711680082': 'Sponsor', 'subitem_1599711686511': 'ja'}], 'subitem_1599711699392': {'subitem_1599711704251': '2020/12/11', 'subitem_1599711712451': '1', 'subitem_1599711727603': '12', 'subitem_1599711731891': '2000', 'subitem_1599711735410': '1', 'subitem_1599711739022': '12', 'subitem_1599711743722': '2020', 'subitem_1599711745532': 'ja'}, 'subitem_1599711758470': [{'subitem_1599711769260': 'Conference Venue', 'subitem_1599711775943': 'ja'}], 'subitem_1599711788485': [{'subitem_1599711798761': 'Conference Place', 'subitem_1599711803382': 'ja'}], 'subitem_1599711813532': 'JPN'}], 'item_1617605131499': [{'accessrole': 'open_access', 'date': [{'dateType': 'Available', 'dateValue': '2021-07-12'}], 'displaytype': 'simple', 'filename': '1KB.pdf', 'filesize': [{'value': '1 KB'}], 'format': 'text/plain'}], 'item_1617620223087': [{'subitem_1565671149650': 'ja', 'subitem_1565671169640': 'Banner Headline', 'subitem_1565671178623': 'Subheading'}, {'subitem_1565671149650': 'en', 'subitem_1565671169640': 'Banner Headline', 'subitem_1565671178623': 'Subheding'}], 'path': [1031], 'feedback_mail_list': [{'email': 'wekosoftware@nii.ac.jp', 'author_id': ''}]}, 'file_path': ['file00000001/1KB.pdf', ''], 'item_type_name': 'デフォルトアイテムタイプ（フル）', 'item_type_id': 15, '$schema': 'https://localhost:8443/items/jsonschema/15', 'identifier_key': 'item_1617186819068', 'errors': None, 'status': 'new', 'id': None, 'item_title': 'ja_conference paperITEM00000001(public_open_access_open_access_simple)', 'filenames': [{'id': '.metadata.item_1617605131499[0].filename', 'filename': '1KB.pdf'}, {'id': '.metadata.item_1617605131499[1].filename', 'filename': ''}]}]

        handle_check_authors_prefix(list_record)
        handle_check_authors_affiliation(list_record)

        if not is_gakuninrdm:
            handle_check_cnri(list_record)
            handle_check_doi_indexes(list_record)
            handle_check_doi_ra(list_record)
            #current_app.logger.error(list_record)
            handle_check_doi(list_record)
        result["list_record"] = list_record
    except Exception as ex:
        error = _("Internal server error")
        if isinstance(ex, zipfile.BadZipFile):
            error = _(
                "The format of the specified file {} does not"
                + " support import. Please specify one of the"
                + " following formats: zip, tar, gztar, bztar,"
                + " xztar."
            ).format(filename)
        elif isinstance(ex, FileNotFoundError):
            error = _(
                "The csv/tsv file was not found in the specified file {}."
                + " Check if the directory structure is correct."
            ).format(filename)
        elif isinstance(ex, UnicodeDecodeError):
            error = ex.reason
        elif (
            ex.args
            and len(ex.args)
            and isinstance(ex.args[0], dict)
            and ex.args[0].get("error_msg")
        ):
            error = ex.args[0].get("error_msg")
        result["error"] = error
        current_app.logger.error("-" * 60)
        traceback.print_exc(file=sys.stdout)
        current_app.logger.error("-" * 60)
    return result


def check_xml_import_items(file, item_type_id, is_gakuninrdm=False):
    """Validation importing zip file.

    :argument
        file -- zip file path.
        item_id -- import item type id.
        is_gakuninrdm -- Is call by gakuninrdm api.
    :return
        return       -- PID object if exist.

    """
    if isinstance(file, str):
        filename = os.path.basename(file)
    else:
        filename = file.filename
    if not is_gakuninrdm:
        tmp_prefix = current_app.config["WEKO_SEARCH_UI_IMPORT_TMP_PREFIX"]
    else:
        tmp_prefix = "deposit_activity_"
    tmp_dirname = tmp_prefix + datetime.now(timezone.utc).strftime("%Y%m%d%H%M%S%f")[:-3]
    data_path = os.path.join(tempfile.gettempdir(), tmp_dirname)
    result = {"data_path": data_path}

    # check item type id
    item_type = ItemTypes.get_by_id(item_type_id)
    if not item_type or item_type.is_deleted:
        result["error"] =  _("The item type of the item to be imported is missing or has already been deleted.")
        return result

    try:
        # Create temp dir for import data
        os.mkdir(data_path)

        with zipfile.ZipFile(file) as z:
            for info in z.infolist():
                try:
                    info.filename = info.orig_filename.encode("cp437").decode("cp932")
                    if os.sep != "/" and os.sep in info.filename:
                        info.filename = info.filename.replace(os.sep, "/")
                except Exception:
                    current_app.logger.warning("-" * 60)
                    traceback.print_exc(file=sys.stdout)
                    current_app.logger.warning("-" * 60)
                z.extract(info, path=data_path)

        data_path += "/data"
        list_record = []
        # get settings from table
        list_xml = list(filter(lambda filename: filename.endswith('.xml'), os.listdir(data_path)))

        if not list_xml:
            raise FileNotFoundError()
        list_record.extend(generate_metadata_from_jpcoar(data_path, list_xml, item_type_id))

        # current_app.logger.debug("list_record1: {}".format(list_record))

        # add: {"id": null, "status": "new"}
        list_record = handle_check_exist_record(list_record)
        # current_app.logger.debug("list_record2: {}".format(list_record))

        # add: {"item_title": "****"}
        handle_item_title(list_record)
        # current_app.logger.debug("list_record3: {}".format(list_record))

        list_record = handle_check_date(list_record)
        # current_app.logger.debug("list_record4: {}".format(list_record))

        handle_check_id(list_record)

        # add: {"filenames": [{"filename": "sample.pdf", "id": ".metadata.item_1617605131499[0].filename"}], "metadata": {"feedback_mail_list": [{"author_id": "", "email": "wekosoftware@nii.ac.jp"}], "path": [1031]} }
        handle_check_file_metadata(list_record, data_path)
        # current_app.logger.debug("list_record5: {}".format(list_record))

        if not is_gakuninrdm:
            handle_check_cnri(list_record)
            handle_check_doi_indexes(list_record)
            handle_check_doi_ra(list_record)
            handle_check_doi(list_record)

        result["list_record"] = list_record
    except zipfile.BadZipFile as ex:
        result["error"] =  _(
            "The format of the specified file {} does not support import." \
            " Please specify one of the following formats: zip, tar, gztar, bztar, xztar.").format(filename)
        current_app.logger.error("-" * 60)
        traceback.print_exc(file=sys.stdout)
        current_app.logger.error("-" * 60)
    except FileNotFoundError as ex:
        result["error"] =  _(
            "The xml file was not found in the specified file {}." \
            " Check if the directory structure is correct.").format(filename)
        current_app.logger.error("-" * 60)
        traceback.print_exc(file=sys.stdout)
        current_app.logger.error("-" * 60)
    except UnicodeDecodeError as ex:
        result["error"] =  ex.reason
        current_app.logger.error("-" * 60)
        traceback.print_exc(file=sys.stdout)
        current_app.logger.error("-" * 60)
    except Exception as ex:
        error = _("Internal server error")
        if (ex.args and len(ex.args) and isinstance(ex.args[0], dict) and ex.args[0].get("error_msg")):
            error = ex.args[0].get("error_msg")
        result["error"] = error
        current_app.logger.error("-" * 60)
        traceback.print_exc(file=sys.stdout)
        current_app.logger.error("-" * 60)
    return result


def unpackage_import_file(data_path: str, file_name: str, file_format: str, force_new=False, is_change_identifier=False):
    """Getting record data from CSV/TSV file.

    :argument
        data_path -- Path of csv file.
        file_name -- CSV/TSV file name.
        file_format -- File format.
        force_new -- Force to new item.
    :return
        return -- List records.

    """
    file_path = "{}/{}".format(data_path, file_name)
    data = read_stats_file(file_path, file_name, file_format)
    # current_app.logger.debug("data: {}".format(data))
    list_record = data.get("data_list")
    # current_app.logger.debug('list_record1: {}'.format(list_record))
    # [{'pos_index': ['Index A'], 'publish_status': 'public', 'feedback_mail': ['wekosoftware@nii.ac.jp'], 'edit_mode': 'Keep', 'metadata': {'pubdate': '2021-03-19', 'item_1617186331708': [{'subitem_1551255647225': 'ja_conference paperITEM00000001(public_open_access_open_access_simple)', 'subitem_1551255648112': 'ja'}, {'subitem_1551255647225': 'en_conference paperITEM00000001(public_open_access_simple)', 'subitem_1551255648112': 'en'}], 'item_1617186385884': [{'subitem_1551255720400': 'Alternative Title', 'subitem_1551255721061': 'en'}, {'subitem_1551255720400': 'Alternative Title', 'subitem_1551255721061': 'ja'}], 'item_1617186419668': [{'creatorAffiliations': [{'affiliationNameIdentifiers': [{'affiliationNameIdentifier': '0000000121691048', 'affiliationNameIdentifierScheme': 'ISNI', 'affiliationNameIdentifierURI': 'http://isni.org/isni/0000000121691048'}], 'affiliationNames': [{'affiliationName': 'University', 'affiliationNameLang': 'en'}]}], 'creatorMails': [{'creatorMail': 'wekosoftware@nii.ac.jp'}], 'creatorNames': [{'creatorName': '情報, 太郎', 'creatorNameLang': 'ja'}, {'creatorName': 'ジョウホウ, タロウ', 'creatorNameLang': 'ja-Kana'}, {'creatorName': 'Joho, Taro', 'creatorNameLang': 'en'}], 'familyNames': [{'familyName': '情報', 'familyNameLang': 'ja'}, {'familyName': 'ジョウホウ', 'familyNameLang': 'ja-Kana'}, {'familyName': 'Joho', 'familyNameLang': 'en'}], 'givenNames': [{'givenName': '太郎', 'givenNameLang': 'ja'}, {'givenName': 'タロウ', 'givenNameLang': 'ja-Kana'}, {'givenName': 'Taro', 'givenNameLang': 'en'}], 'nameIdentifiers': [{'nameIdentifier': '4', 'nameIdentifierScheme': 'WEKO'}, {'nameIdentifier': 'xxxxxxx', 'nameIdentifierScheme': 'ORCID', 'nameIdentifierURI': 'https://orcid.org/'}, {'nameIdentifier': 'xxxxxxx', 'nameIdentifierScheme': 'CiNii', 'nameIdentifierURI': 'https://ci.nii.ac.jp/'}, {'nameIdentifier': 'zzzzzzz', 'nameIdentifierScheme': 'KAKEN2', 'nameIdentifierURI': 'https://kaken.nii.ac.jp/'}]}, {'creatorMails': [{'creatorMail': 'wekosoftware@nii.ac.jp'}], 'creatorNames': [{'creatorName': '情報, 太郎', 'creatorNameLang': 'ja'}, {'creatorName': 'ジョウホウ, タロウ', 'creatorNameLang': 'ja-Kana'}, {'creatorName': 'Joho, Taro', 'creatorNameLang': 'en'}], 'familyNames': [{'familyName': '情報', 'familyNameLang': 'ja'}, {'familyName': 'ジョウホウ', 'familyNameLang': 'ja-Kana'}, {'familyName': 'Joho', 'familyNameLang': 'en'}], 'givenNames': [{'givenName': '太郎', 'givenNameLang': 'ja'}, {'givenName': 'タロウ', 'givenNameLang': 'ja-Kana'}, {'givenName': 'Taro', 'givenNameLang': 'en'}], 'nameIdentifiers': [{'nameIdentifier': 'xxxxxxx', 'nameIdentifierScheme': 'ORCID', 'nameIdentifierURI': 'https://orcid.org/'}, {'nameIdentifier': 'xxxxxxx', 'nameIdentifierScheme': 'CiNii', 'nameIdentifierURI': 'https://ci.nii.ac.jp/'}, {'nameIdentifier': 'zzzzzzz', 'nameIdentifierScheme': 'KAKEN2', 'nameIdentifierURI': 'https://kaken.nii.ac.jp/'}]}, {'creatorMails': [{'creatorMail': 'wekosoftware@nii.ac.jp'}], 'creatorNames': [{'creatorName': '情報, 太郎', 'creatorNameLang': 'ja'}, {'creatorName': 'ジョウホウ, タロウ', 'creatorNameLang': 'ja-Kana'}, {'creatorName': 'Joho, Taro', 'creatorNameLang': 'en'}], 'familyNames': [{'familyName': '情報', 'familyNameLang': 'ja'}, {'familyName': 'ジョウホウ', 'familyNameLang': 'ja-Kana'}, {'familyName': 'Joho', 'familyNameLang': 'en'}], 'givenNames': [{'givenName': '太郎', 'givenNameLang': 'ja'}, {'givenName': 'タロウ', 'givenNameLang': 'ja-Kana'}, {'givenName': 'Taro', 'givenNameLang': 'en'}], 'nameIdentifiers': [{'nameIdentifier': 'xxxxxxx', 'nameIdentifierScheme': 'ORCID', 'nameIdentifierURI': 'https://orcid.org/'}, {'nameIdentifier': 'xxxxxxx', 'nameIdentifierScheme': 'CiNii', 'nameIdentifierURI': 'https://ci.nii.ac.jp/'}, {'nameIdentifier': 'zzzzzzz', 'nameIdentifierScheme': 'KAKEN2', 'nameIdentifierURI': 'https://kaken.nii.ac.jp/'}]}], 'item_1617349709064': [{'contributorMails': [{'contributorMail': 'wekosoftware@nii.ac.jp'}], 'contributorNames': [{'contributorName': '情報, 太郎', 'lang': 'ja'}, {'contributorName': 'ジョウホウ, タロウ', 'lang': 'ja-Kana'}, {'contributorName': 'Joho, Taro', 'lang': 'en'}], 'contributorType': 'ContactPerson', 'familyNames': [{'familyName': '情報', 'familyNameLang': 'ja'}, {'familyName': 'ジョウホウ', 'familyNameLang': 'ja-Kana'}, {'familyName': 'Joho', 'familyNameLang': 'en'}], 'givenNames': [{'givenName': '太郎', 'givenNameLang': 'ja'}, {'givenName': 'タロウ', 'givenNameLang': 'ja-Kana'}, {'givenName': 'Taro', 'givenNameLang': 'en'}], 'nameIdentifiers': [{'nameIdentifier': 'xxxxxxx', 'nameIdentifierScheme': 'ORCID', 'nameIdentifierURI': 'https://orcid.org/'}, {'nameIdentifier': 'xxxxxxx', 'nameIdentifierScheme': 'CiNii', 'nameIdentifierURI': 'https://ci.nii.ac.jp/'}, {'nameIdentifier': 'xxxxxxx', 'nameIdentifierScheme': 'KAKEN2', 'nameIdentifierURI': 'https://kaken.nii.ac.jp/'}]}], 'item_1617186476635': {'subitem_1522299639480': 'open access', 'subitem_1600958577026': 'http://purl.org/coar/access_right/c_abf2'}, 'item_1617351524846': {'subitem_1523260933860': 'Unknown'}, 'item_1617186499011': [{'subitem_1522650717957': 'ja', 'subitem_1522650727486': 'http://localhost', 'subitem_1522651041219': 'Rights Information'}], 'item_1617610673286': [{'nameIdentifiers': [{'nameIdentifier': 'xxxxxx', 'nameIdentifierScheme': 'ORCID', 'nameIdentifierURI': 'https://orcid.org/'}], 'rightHolderNames': [{'rightHolderLanguage': 'ja', 'rightHolderName': 'Right Holder Name'}]}], 'item_1617186609386': [{'subitem_1522299896455': 'ja', 'subitem_1522300014469': 'Other', 'subitem_1522300048512': 'http://localhost/', 'subitem_1523261968819': 'Sibject1'}], 'item_1617186626617': [{'subitem_description': 'Description\nDescription<br/>Description', 'subitem_description_language': 'en', 'subitem_description_type': 'Abstract'}, {'subitem_description': '概要\n概要\n概要\n概要', 'subitem_description_language': 'ja', 'subitem_description_type': 'Abstract'}], 'item_1617186643794': [{'subitem_1522300295150': 'en', 'subitem_1522300316516': 'Publisher'}], 'item_1617186660861': [{'subitem_1522300695726': 'Available', 'subitem_1522300722591': '2021-06-30'}], 'item_1617186702042': [{'subitem_1551255818386': 'jpn'}], 'item_1617258105262': {'resourcetype': 'conference paper', 'resourceuri': 'http://purl.org/coar/resource_type/c_5794'}, 'item_1617349808926': {'subitem_1523263171732': 'Version'}, 'item_1617265215918': {'subitem_1522305645492': 'AO', 'subitem_1600292170262': 'http://purl.org/coar/version/c_b1a7d7d4d402bcce'}, 'item_1617186783814': [{'subitem_identifier_type': 'URI', 'subitem_identifier_uri': 'http://localhost'}], 'item_1617353299429': [{'subitem_1522306207484': 'isVersionOf', 'subitem_1522306287251': {'subitem_1522306382014': 'arXiv', 'subitem_1522306436033': 'xxxxx'}, 'subitem_1523320863692': [{'subitem_1523320867455': 'en', 'subitem_1523320909613': 'Related Title'}]}], 'item_1617186859717': [{'subitem_1522658018441': 'en', 'subitem_1522658031721': 'Temporal'}], 'item_1617186882738': [{'subitem_geolocation_place': [{'subitem_geolocation_place_text': 'Japan'}]}], 'item_1617186901218': [{'subitem_1522399143519': {'subitem_1522399281603': 'ISNI', 'subitem_1522399333375': 'http://xxx'}, 'subitem_1522399412622': [{'subitem_1522399416691': 'en', 'subitem_1522737543681': 'Funder Name'}], 'subitem_1522399571623': {'subitem_1522399585738': 'Award URI', 'subitem_1522399628911': 'Award Number'}, 'subitem_1522399651758': [{'subitem_1522721910626': 'en', 'subitem_1522721929892': 'Award Title'}]}], 'item_1617186920753': [{'subitem_1522646500366': 'ISSN', 'subitem_1522646572813': 'xxxx-xxxx-xxxx'}], 'item_1617186941041': [{'subitem_1522650068558': 'en', 'subitem_1522650091861': 'Source Title'}], 'item_1617186959569': {'subitem_1551256328147': '1'}, 'item_1617186981471': {'subitem_1551256294723': '111'}, 'item_1617186994930': {'subitem_1551256248092': '12'}, 'item_1617187024783': {'subitem_1551256198917': '1'}, 'item_1617187045071': {'subitem_1551256185532': '3'}, 'item_1617187112279': [{'subitem_1551256126428': 'Degree Name', 'subitem_1551256129013': 'en'}], 'item_1617187136212': {'subitem_1551256096004': '2021-06-30'}, 'item_1617944105607': [{'subitem_1551256015892': [{'subitem_1551256027296': 'xxxxxx', 'subitem_1551256029891': 'kakenhi'}], 'subitem_1551256037922': [{'subitem_1551256042287': 'Degree Grantor Name', 'subitem_1551256047619': 'en'}]}], 'item_1617187187528': [{'subitem_1599711633003': [{'subitem_1599711636923': 'Conference Name', 'subitem_1599711645590': 'ja'}], 'subitem_1599711655652': '1', 'subitem_1599711660052': [{'subitem_1599711680082': 'Sponsor', 'subitem_1599711686511': 'ja'}], 'subitem_1599711699392': {'subitem_1599711704251': '2020/12/11', 'subitem_1599711712451': '1', 'subitem_1599711727603': '12', 'subitem_1599711731891': '2000', 'subitem_1599711735410': '1', 'subitem_1599711739022': '12', 'subitem_1599711743722': '2020', 'subitem_1599711745532': 'ja'}, 'subitem_1599711758470': [{'subitem_1599711769260': 'Conference Venue', 'subitem_1599711775943': 'ja'}], 'subitem_1599711788485': [{'subitem_1599711798761': 'Conference Place', 'subitem_1599711803382': 'ja'}], 'subitem_1599711813532': 'JPN'}], 'item_1617605131499': [{'accessrole': 'open_access', 'date': [{'dateType': 'Available', 'dateValue': '2021-07-12'}], 'displaytype': 'simple', 'filename': '1KB.pdf', 'filesize': [{'value': '1 KB'}], 'format': 'text/plain'}, {'filename': ''}], 'item_1617620223087': [{'subitem_1565671149650': 'ja', 'subitem_1565671169640': 'Banner Headline', 'subitem_1565671178623': 'Subheading'}, {'subitem_1565671149650': 'en', 'subitem_1565671169640': 'Banner Headline', 'subitem_1565671178623': 'Subheding'}]}, 'file_path': ['file00000001/1KB.pdf', ''], 'item_type_name': 'デフォルトアイテムタイプ（フル）', 'item_type_id': 15, '$schema': 'https://localhost:8443/items/jsonschema/15'}]
    if force_new:
        for record in list_record:
            record["id"] = None
            record["uri"] = None

    current_app.logger.debug('list_record2: {}'.format(list_record))
    # [{'pos_index': ['Index A'], 'publish_status': 'public', 'feedback_mail': ['wekosoftware@nii.ac.jp'], 'edit_mode': 'Keep', 'metadata': {'pubdate': '2021-03-19', 'item_1617186331708': [{'subitem_1551255647225': 'ja_conference paperITEM00000001(public_open_access_open_access_simple)', 'subitem_1551255648112': 'ja'}, {'subitem_1551255647225': 'en_conference paperITEM00000001(public_open_access_simple)', 'subitem_1551255648112': 'en'}], 'item_1617186385884': [{'subitem_1551255720400': 'Alternative Title', 'subitem_1551255721061': 'en'}, {'subitem_1551255720400': 'Alternative Title', 'subitem_1551255721061': 'ja'}], 'item_1617186419668': [{'creatorAffiliations': [{'affiliationNameIdentifiers': [{'affiliationNameIdentifier': '0000000121691048', 'affiliationNameIdentifierScheme': 'ISNI', 'affiliationNameIdentifierURI': 'http://isni.org/isni/0000000121691048'}], 'affiliationNames': [{'affiliationName': 'University', 'affiliationNameLang': 'en'}]}], 'creatorMails': [{'creatorMail': 'wekosoftware@nii.ac.jp'}], 'creatorNames': [{'creatorName': '情報, 太郎', 'creatorNameLang': 'ja'}, {'creatorName': 'ジョウホウ, タロウ', 'creatorNameLang': 'ja-Kana'}, {'creatorName': 'Joho, Taro', 'creatorNameLang': 'en'}], 'familyNames': [{'familyName': '情報', 'familyNameLang': 'ja'}, {'familyName': 'ジョウホウ', 'familyNameLang': 'ja-Kana'}, {'familyName': 'Joho', 'familyNameLang': 'en'}], 'givenNames': [{'givenName': '太郎', 'givenNameLang': 'ja'}, {'givenName': 'タロウ', 'givenNameLang': 'ja-Kana'}, {'givenName': 'Taro', 'givenNameLang': 'en'}], 'nameIdentifiers': [{'nameIdentifier': '4', 'nameIdentifierScheme': 'WEKO'}, {'nameIdentifier': 'xxxxxxx', 'nameIdentifierScheme': 'ORCID', 'nameIdentifierURI': 'https://orcid.org/'}, {'nameIdentifier': 'xxxxxxx', 'nameIdentifierScheme': 'CiNii', 'nameIdentifierURI': 'https://ci.nii.ac.jp/'}, {'nameIdentifier': 'zzzzzzz', 'nameIdentifierScheme': 'KAKEN2', 'nameIdentifierURI': 'https://kaken.nii.ac.jp/'}]}, {'creatorMails': [{'creatorMail': 'wekosoftware@nii.ac.jp'}], 'creatorNames': [{'creatorName': '情報, 太郎', 'creatorNameLang': 'ja'}, {'creatorName': 'ジョウホウ, タロウ', 'creatorNameLang': 'ja-Kana'}, {'creatorName': 'Joho, Taro', 'creatorNameLang': 'en'}], 'familyNames': [{'familyName': '情報', 'familyNameLang': 'ja'}, {'familyName': 'ジョウホウ', 'familyNameLang': 'ja-Kana'}, {'familyName': 'Joho', 'familyNameLang': 'en'}], 'givenNames': [{'givenName': '太郎', 'givenNameLang': 'ja'}, {'givenName': 'タロウ', 'givenNameLang': 'ja-Kana'}, {'givenName': 'Taro', 'givenNameLang': 'en'}], 'nameIdentifiers': [{'nameIdentifier': 'xxxxxxx', 'nameIdentifierScheme': 'ORCID', 'nameIdentifierURI': 'https://orcid.org/'}, {'nameIdentifier': 'xxxxxxx', 'nameIdentifierScheme': 'CiNii', 'nameIdentifierURI': 'https://ci.nii.ac.jp/'}, {'nameIdentifier': 'zzzzzzz', 'nameIdentifierScheme': 'KAKEN2', 'nameIdentifierURI': 'https://kaken.nii.ac.jp/'}]}, {'creatorMails': [{'creatorMail': 'wekosoftware@nii.ac.jp'}], 'creatorNames': [{'creatorName': '情報, 太郎', 'creatorNameLang': 'ja'}, {'creatorName': 'ジョウホウ, タロウ', 'creatorNameLang': 'ja-Kana'}, {'creatorName': 'Joho, Taro', 'creatorNameLang': 'en'}], 'familyNames': [{'familyName': '情報', 'familyNameLang': 'ja'}, {'familyName': 'ジョウホウ', 'familyNameLang': 'ja-Kana'}, {'familyName': 'Joho', 'familyNameLang': 'en'}], 'givenNames': [{'givenName': '太郎', 'givenNameLang': 'ja'}, {'givenName': 'タロウ', 'givenNameLang': 'ja-Kana'}, {'givenName': 'Taro', 'givenNameLang': 'en'}], 'nameIdentifiers': [{'nameIdentifier': 'xxxxxxx', 'nameIdentifierScheme': 'ORCID', 'nameIdentifierURI': 'https://orcid.org/'}, {'nameIdentifier': 'xxxxxxx', 'nameIdentifierScheme': 'CiNii', 'nameIdentifierURI': 'https://ci.nii.ac.jp/'}, {'nameIdentifier': 'zzzzzzz', 'nameIdentifierScheme': 'KAKEN2', 'nameIdentifierURI': 'https://kaken.nii.ac.jp/'}]}], 'item_1617349709064': [{'contributorMails': [{'contributorMail': 'wekosoftware@nii.ac.jp'}], 'contributorNames': [{'contributorName': '情報, 太郎', 'lang': 'ja'}, {'contributorName': 'ジョウホウ, タロウ', 'lang': 'ja-Kana'}, {'contributorName': 'Joho, Taro', 'lang': 'en'}], 'contributorType': 'ContactPerson', 'familyNames': [{'familyName': '情報', 'familyNameLang': 'ja'}, {'familyName': 'ジョウホウ', 'familyNameLang': 'ja-Kana'}, {'familyName': 'Joho', 'familyNameLang': 'en'}], 'givenNames': [{'givenName': '太郎', 'givenNameLang': 'ja'}, {'givenName': 'タロウ', 'givenNameLang': 'ja-Kana'}, {'givenName': 'Taro', 'givenNameLang': 'en'}], 'nameIdentifiers': [{'nameIdentifier': 'xxxxxxx', 'nameIdentifierScheme': 'ORCID', 'nameIdentifierURI': 'https://orcid.org/'}, {'nameIdentifier': 'xxxxxxx', 'nameIdentifierScheme': 'CiNii', 'nameIdentifierURI': 'https://ci.nii.ac.jp/'}, {'nameIdentifier': 'xxxxxxx', 'nameIdentifierScheme': 'KAKEN2', 'nameIdentifierURI': 'https://kaken.nii.ac.jp/'}]}], 'item_1617186476635': {'subitem_1522299639480': 'open access', 'subitem_1600958577026': 'http://purl.org/coar/access_right/c_abf2'}, 'item_1617351524846': {'subitem_1523260933860': 'Unknown'}, 'item_1617186499011': [{'subitem_1522650717957': 'ja', 'subitem_1522650727486': 'http://localhost', 'subitem_1522651041219': 'Rights Information'}], 'item_1617610673286': [{'nameIdentifiers': [{'nameIdentifier': 'xxxxxx', 'nameIdentifierScheme': 'ORCID', 'nameIdentifierURI': 'https://orcid.org/'}], 'rightHolderNames': [{'rightHolderLanguage': 'ja', 'rightHolderName': 'Right Holder Name'}]}], 'item_1617186609386': [{'subitem_1522299896455': 'ja', 'subitem_1522300014469': 'Other', 'subitem_1522300048512': 'http://localhost/', 'subitem_1523261968819': 'Sibject1'}], 'item_1617186626617': [{'subitem_description': 'Description\nDescription<br/>Description', 'subitem_description_language': 'en', 'subitem_description_type': 'Abstract'}, {'subitem_description': '概要\n概要\n概要\n概要', 'subitem_description_language': 'ja', 'subitem_description_type': 'Abstract'}], 'item_1617186643794': [{'subitem_1522300295150': 'en', 'subitem_1522300316516': 'Publisher'}], 'item_1617186660861': [{'subitem_1522300695726': 'Available', 'subitem_1522300722591': '2021-06-30'}], 'item_1617186702042': [{'subitem_1551255818386': 'jpn'}], 'item_1617258105262': {'resourcetype': 'conference paper', 'resourceuri': 'http://purl.org/coar/resource_type/c_5794'}, 'item_1617349808926': {'subitem_1523263171732': 'Version'}, 'item_1617265215918': {'subitem_1522305645492': 'AO', 'subitem_1600292170262': 'http://purl.org/coar/version/c_b1a7d7d4d402bcce'}, 'item_1617186783814': [{'subitem_identifier_type': 'URI', 'subitem_identifier_uri': 'http://localhost'}], 'item_1617353299429': [{'subitem_1522306207484': 'isVersionOf', 'subitem_1522306287251': {'subitem_1522306382014': 'arXiv', 'subitem_1522306436033': 'xxxxx'}, 'subitem_1523320863692': [{'subitem_1523320867455': 'en', 'subitem_1523320909613': 'Related Title'}]}], 'item_1617186859717': [{'subitem_1522658018441': 'en', 'subitem_1522658031721': 'Temporal'}], 'item_1617186882738': [{'subitem_geolocation_place': [{'subitem_geolocation_place_text': 'Japan'}]}], 'item_1617186901218': [{'subitem_1522399143519': {'subitem_1522399281603': 'ISNI', 'subitem_1522399333375': 'http://xxx'}, 'subitem_1522399412622': [{'subitem_1522399416691': 'en', 'subitem_1522737543681': 'Funder Name'}], 'subitem_1522399571623': {'subitem_1522399585738': 'Award URI', 'subitem_1522399628911': 'Award Number'}, 'subitem_1522399651758': [{'subitem_1522721910626': 'en', 'subitem_1522721929892': 'Award Title'}]}], 'item_1617186920753': [{'subitem_1522646500366': 'ISSN', 'subitem_1522646572813': 'xxxx-xxxx-xxxx'}], 'item_1617186941041': [{'subitem_1522650068558': 'en', 'subitem_1522650091861': 'Source Title'}], 'item_1617186959569': {'subitem_1551256328147': '1'}, 'item_1617186981471': {'subitem_1551256294723': '111'}, 'item_1617186994930': {'subitem_1551256248092': '12'}, 'item_1617187024783': {'subitem_1551256198917': '1'}, 'item_1617187045071': {'subitem_1551256185532': '3'}, 'item_1617187112279': [{'subitem_1551256126428': 'Degree Name', 'subitem_1551256129013': 'en'}], 'item_1617187136212': {'subitem_1551256096004': '2021-06-30'}, 'item_1617944105607': [{'subitem_1551256015892': [{'subitem_1551256027296': 'xxxxxx', 'subitem_1551256029891': 'kakenhi'}], 'subitem_1551256037922': [{'subitem_1551256042287': 'Degree Grantor Name', 'subitem_1551256047619': 'en'}]}], 'item_1617187187528': [{'subitem_1599711633003': [{'subitem_1599711636923': 'Conference Name', 'subitem_1599711645590': 'ja'}], 'subitem_1599711655652': '1', 'subitem_1599711660052': [{'subitem_1599711680082': 'Sponsor', 'subitem_1599711686511': 'ja'}], 'subitem_1599711699392': {'subitem_1599711704251': '2020/12/11', 'subitem_1599711712451': '1', 'subitem_1599711727603': '12', 'subitem_1599711731891': '2000', 'subitem_1599711735410': '1', 'subitem_1599711739022': '12', 'subitem_1599711743722': '2020', 'subitem_1599711745532': 'ja'}, 'subitem_1599711758470': [{'subitem_1599711769260': 'Conference Venue', 'subitem_1599711775943': 'ja'}], 'subitem_1599711788485': [{'subitem_1599711798761': 'Conference Place', 'subitem_1599711803382': 'ja'}], 'subitem_1599711813532': 'JPN'}], 'item_1617605131499': [{'accessrole': 'open_access', 'date': [{'dateType': 'Available', 'dateValue': '2021-07-12'}], 'displaytype': 'simple', 'filename': '1KB.pdf', 'filesize': [{'value': '1 KB'}], 'format': 'text/plain'}, {'filename': ''}], 'item_1617620223087': [{'subitem_1565671149650': 'ja', 'subitem_1565671169640': 'Banner Headline', 'subitem_1565671178623': 'Subheading'}, {'subitem_1565671149650': 'en', 'subitem_1565671169640': 'Banner Headline', 'subitem_1565671178623': 'Subheding'}]}, 'file_path': ['file00000001/1KB.pdf', ''], 'item_type_name': 'デフォルトアイテムタイプ（フル）', 'item_type_id': 15, '$schema': 'https://localhost:8443/items/jsonschema/15'}]

    handle_set_change_identifier_flag(list_record, is_change_identifier)
    handle_fill_system_item(list_record)

    current_app.logger.debug('list_record3: {}'.format(list_record))
    # [{'pos_index': ['Index A'], 'publish_status': 'public', 'feedback_mail': ['wekosoftware@nii.ac.jp'], 'edit_mode': 'Keep', 'metadata': {'pubdate': '2021-03-19', 'item_1617186331708': [{'subitem_1551255647225': 'ja_conference paperITEM00000001(public_open_access_open_access_simple)', 'subitem_1551255648112': 'ja'}, {'subitem_1551255647225': 'en_conference paperITEM00000001(public_open_access_simple)', 'subitem_1551255648112': 'en'}], 'item_1617186385884': [{'subitem_1551255720400': 'Alternative Title', 'subitem_1551255721061': 'en'}, {'subitem_1551255720400': 'Alternative Title', 'subitem_1551255721061': 'ja'}], 'item_1617186419668': [{'creatorAffiliations': [{'affiliationNameIdentifiers': [{'affiliationNameIdentifier': '0000000121691048', 'affiliationNameIdentifierScheme': 'ISNI', 'affiliationNameIdentifierURI': 'http://isni.org/isni/0000000121691048'}], 'affiliationNames': [{'affiliationName': 'University', 'affiliationNameLang': 'en'}]}], 'creatorMails': [{'creatorMail': 'wekosoftware@nii.ac.jp'}], 'creatorNames': [{'creatorName': '情報, 太郎', 'creatorNameLang': 'ja'}, {'creatorName': 'ジョウホウ, タロウ', 'creatorNameLang': 'ja-Kana'}, {'creatorName': 'Joho, Taro', 'creatorNameLang': 'en'}], 'familyNames': [{'familyName': '情報', 'familyNameLang': 'ja'}, {'familyName': 'ジョウホウ', 'familyNameLang': 'ja-Kana'}, {'familyName': 'Joho', 'familyNameLang': 'en'}], 'givenNames': [{'givenName': '太郎', 'givenNameLang': 'ja'}, {'givenName': 'タロウ', 'givenNameLang': 'ja-Kana'}, {'givenName': 'Taro', 'givenNameLang': 'en'}], 'nameIdentifiers': [{'nameIdentifier': '4', 'nameIdentifierScheme': 'WEKO'}, {'nameIdentifier': 'xxxxxxx', 'nameIdentifierScheme': 'ORCID', 'nameIdentifierURI': 'https://orcid.org/'}, {'nameIdentifier': 'xxxxxxx', 'nameIdentifierScheme': 'CiNii', 'nameIdentifierURI': 'https://ci.nii.ac.jp/'}, {'nameIdentifier': 'zzzzzzz', 'nameIdentifierScheme': 'KAKEN2', 'nameIdentifierURI': 'https://kaken.nii.ac.jp/'}]}, {'creatorMails': [{'creatorMail': 'wekosoftware@nii.ac.jp'}], 'creatorNames': [{'creatorName': '情報, 太郎', 'creatorNameLang': 'ja'}, {'creatorName': 'ジョウホウ, タロウ', 'creatorNameLang': 'ja-Kana'}, {'creatorName': 'Joho, Taro', 'creatorNameLang': 'en'}], 'familyNames': [{'familyName': '情報', 'familyNameLang': 'ja'}, {'familyName': 'ジョウホウ', 'familyNameLang': 'ja-Kana'}, {'familyName': 'Joho', 'familyNameLang': 'en'}], 'givenNames': [{'givenName': '太郎', 'givenNameLang': 'ja'}, {'givenName': 'タロウ', 'givenNameLang': 'ja-Kana'}, {'givenName': 'Taro', 'givenNameLang': 'en'}], 'nameIdentifiers': [{'nameIdentifier': 'xxxxxxx', 'nameIdentifierScheme': 'ORCID', 'nameIdentifierURI': 'https://orcid.org/'}, {'nameIdentifier': 'xxxxxxx', 'nameIdentifierScheme': 'CiNii', 'nameIdentifierURI': 'https://ci.nii.ac.jp/'}, {'nameIdentifier': 'zzzzzzz', 'nameIdentifierScheme': 'KAKEN2', 'nameIdentifierURI': 'https://kaken.nii.ac.jp/'}]}, {'creatorMails': [{'creatorMail': 'wekosoftware@nii.ac.jp'}], 'creatorNames': [{'creatorName': '情報, 太郎', 'creatorNameLang': 'ja'}, {'creatorName': 'ジョウホウ, タロウ', 'creatorNameLang': 'ja-Kana'}, {'creatorName': 'Joho, Taro', 'creatorNameLang': 'en'}], 'familyNames': [{'familyName': '情報', 'familyNameLang': 'ja'}, {'familyName': 'ジョウホウ', 'familyNameLang': 'ja-Kana'}, {'familyName': 'Joho', 'familyNameLang': 'en'}], 'givenNames': [{'givenName': '太郎', 'givenNameLang': 'ja'}, {'givenName': 'タロウ', 'givenNameLang': 'ja-Kana'}, {'givenName': 'Taro', 'givenNameLang': 'en'}], 'nameIdentifiers': [{'nameIdentifier': 'xxxxxxx', 'nameIdentifierScheme': 'ORCID', 'nameIdentifierURI': 'https://orcid.org/'}, {'nameIdentifier': 'xxxxxxx', 'nameIdentifierScheme': 'CiNii', 'nameIdentifierURI': 'https://ci.nii.ac.jp/'}, {'nameIdentifier': 'zzzzzzz', 'nameIdentifierScheme': 'KAKEN2', 'nameIdentifierURI': 'https://kaken.nii.ac.jp/'}]}], 'item_1617349709064': [{'contributorMails': [{'contributorMail': 'wekosoftware@nii.ac.jp'}], 'contributorNames': [{'contributorName': '情報, 太郎', 'lang': 'ja'}, {'contributorName': 'ジョウホウ, タロウ', 'lang': 'ja-Kana'}, {'contributorName': 'Joho, Taro', 'lang': 'en'}], 'contributorType': 'ContactPerson', 'familyNames': [{'familyName': '情報', 'familyNameLang': 'ja'}, {'familyName': 'ジョウホウ', 'familyNameLang': 'ja-Kana'}, {'familyName': 'Joho', 'familyNameLang': 'en'}], 'givenNames': [{'givenName': '太郎', 'givenNameLang': 'ja'}, {'givenName': 'タロウ', 'givenNameLang': 'ja-Kana'}, {'givenName': 'Taro', 'givenNameLang': 'en'}], 'nameIdentifiers': [{'nameIdentifier': 'xxxxxxx', 'nameIdentifierScheme': 'ORCID', 'nameIdentifierURI': 'https://orcid.org/'}, {'nameIdentifier': 'xxxxxxx', 'nameIdentifierScheme': 'CiNii', 'nameIdentifierURI': 'https://ci.nii.ac.jp/'}, {'nameIdentifier': 'xxxxxxx', 'nameIdentifierScheme': 'KAKEN2', 'nameIdentifierURI': 'https://kaken.nii.ac.jp/'}]}], 'item_1617186476635': {'subitem_1522299639480': 'open access', 'subitem_1600958577026': 'http://purl.org/coar/access_right/c_abf2'}, 'item_1617351524846': {'subitem_1523260933860': 'Unknown'}, 'item_1617186499011': [{'subitem_1522650717957': 'ja', 'subitem_1522650727486': 'http://localhost', 'subitem_1522651041219': 'Rights Information'}], 'item_1617610673286': [{'nameIdentifiers': [{'nameIdentifier': 'xxxxxx', 'nameIdentifierScheme': 'ORCID', 'nameIdentifierURI': 'https://orcid.org/'}], 'rightHolderNames': [{'rightHolderLanguage': 'ja', 'rightHolderName': 'Right Holder Name'}]}], 'item_1617186609386': [{'subitem_1522299896455': 'ja', 'subitem_1522300014469': 'Other', 'subitem_1522300048512': 'http://localhost/', 'subitem_1523261968819': 'Sibject1'}], 'item_1617186626617': [{'subitem_description': 'Description\nDescription<br/>Description', 'subitem_description_language': 'en', 'subitem_description_type': 'Abstract'}, {'subitem_description': '概要\n概要\n概要\n概要', 'subitem_description_language': 'ja', 'subitem_description_type': 'Abstract'}], 'item_1617186643794': [{'subitem_1522300295150': 'en', 'subitem_1522300316516': 'Publisher'}], 'item_1617186660861': [{'subitem_1522300695726': 'Available', 'subitem_1522300722591': '2021-06-30'}], 'item_1617186702042': [{'subitem_1551255818386': 'jpn'}], 'item_1617258105262': {'resourcetype': 'conference paper', 'resourceuri': 'http://purl.org/coar/resource_type/c_5794'}, 'item_1617349808926': {'subitem_1523263171732': 'Version'}, 'item_1617265215918': {'subitem_1522305645492': 'AO', 'subitem_1600292170262': 'http://purl.org/coar/version/c_b1a7d7d4d402bcce'}, 'item_1617186783814': [{'subitem_identifier_type': 'URI', 'subitem_identifier_uri': 'http://localhost'}], 'item_1617353299429': [{'subitem_1522306207484': 'isVersionOf', 'subitem_1522306287251': {'subitem_1522306382014': 'arXiv', 'subitem_1522306436033': 'xxxxx'}, 'subitem_1523320863692': [{'subitem_1523320867455': 'en', 'subitem_1523320909613': 'Related Title'}]}], 'item_1617186859717': [{'subitem_1522658018441': 'en', 'subitem_1522658031721': 'Temporal'}], 'item_1617186882738': [{'subitem_geolocation_place': [{'subitem_geolocation_place_text': 'Japan'}]}], 'item_1617186901218': [{'subitem_1522399143519': {'subitem_1522399281603': 'ISNI', 'subitem_1522399333375': 'http://xxx'}, 'subitem_1522399412622': [{'subitem_1522399416691': 'en', 'subitem_1522737543681': 'Funder Name'}], 'subitem_1522399571623': {'subitem_1522399585738': 'Award URI', 'subitem_1522399628911': 'Award Number'}, 'subitem_1522399651758': [{'subitem_1522721910626': 'en', 'subitem_1522721929892': 'Award Title'}]}], 'item_1617186920753': [{'subitem_1522646500366': 'ISSN', 'subitem_1522646572813': 'xxxx-xxxx-xxxx'}], 'item_1617186941041': [{'subitem_1522650068558': 'en', 'subitem_1522650091861': 'Source Title'}], 'item_1617186959569': {'subitem_1551256328147': '1'}, 'item_1617186981471': {'subitem_1551256294723': '111'}, 'item_1617186994930': {'subitem_1551256248092': '12'}, 'item_1617187024783': {'subitem_1551256198917': '1'}, 'item_1617187045071': {'subitem_1551256185532': '3'}, 'item_1617187112279': [{'subitem_1551256126428': 'Degree Name', 'subitem_1551256129013': 'en'}], 'item_1617187136212': {'subitem_1551256096004': '2021-06-30'}, 'item_1617944105607': [{'subitem_1551256015892': [{'subitem_1551256027296': 'xxxxxx', 'subitem_1551256029891': 'kakenhi'}], 'subitem_1551256037922': [{'subitem_1551256042287': 'Degree Grantor Name', 'subitem_1551256047619': 'en'}]}], 'item_1617187187528': [{'subitem_1599711633003': [{'subitem_1599711636923': 'Conference Name', 'subitem_1599711645590': 'ja'}], 'subitem_1599711655652': '1', 'subitem_1599711660052': [{'subitem_1599711680082': 'Sponsor', 'subitem_1599711686511': 'ja'}], 'subitem_1599711699392': {'subitem_1599711704251': '2020/12/11', 'subitem_1599711712451': '1', 'subitem_1599711727603': '12', 'subitem_1599711731891': '2000', 'subitem_1599711735410': '1', 'subitem_1599711739022': '12', 'subitem_1599711743722': '2020', 'subitem_1599711745532': 'ja'}, 'subitem_1599711758470': [{'subitem_1599711769260': 'Conference Venue', 'subitem_1599711775943': 'ja'}], 'subitem_1599711788485': [{'subitem_1599711798761': 'Conference Place', 'subitem_1599711803382': 'ja'}], 'subitem_1599711813532': 'JPN'}], 'item_1617605131499': [{'accessrole': 'open_access', 'date': [{'dateType': 'Available', 'dateValue': '2021-07-12'}], 'displaytype': 'simple', 'filename': '1KB.pdf', 'filesize': [{'value': '1 KB'}], 'format': 'text/plain'}, {'filename': ''}], 'item_1617620223087': [{'subitem_1565671149650': 'ja', 'subitem_1565671169640': 'Banner Headline', 'subitem_1565671178623': 'Subheading'}, {'subitem_1565671149650': 'en', 'subitem_1565671169640': 'Banner Headline', 'subitem_1565671178623': 'Subheding'}]}, 'file_path': ['file00000001/1KB.pdf', ''], 'item_type_name': 'デフォルトアイテムタイプ（フル）', 'item_type_id': 15, '$schema': 'https://localhost:8443/items/jsonschema/15', 'identifier_key': 'item_1617186819068', 'errors': None, 'status': 'new', 'id': None, 'item_title': 'ja_conference paperITEM00000001(public_open_access_open_access_simple)'}]
    list_record = handle_validate_item_import(
        list_record, data.get("item_type_schema", {})
    )
    # current_app.logger.debug('list_record4: {}'.format(list_record))
    # [{'pos_index': ['Index A'], 'publish_status': 'public', 'feedback_mail': ['wekosoftware@nii.ac.jp'], 'edit_mode': 'Keep', 'metadata': {'pubdate': '2021-03-19', 'item_1617186331708': [{'subitem_1551255647225': 'ja_conference paperITEM00000001(public_open_access_open_access_simple)', 'subitem_1551255648112': 'ja'}, {'subitem_1551255647225': 'en_conference paperITEM00000001(public_open_access_simple)', 'subitem_1551255648112': 'en'}], 'item_1617186385884': [{'subitem_1551255720400': 'Alternative Title', 'subitem_1551255721061': 'en'}, {'subitem_1551255720400': 'Alternative Title', 'subitem_1551255721061': 'ja'}], 'item_1617186419668': [{'creatorAffiliations': [{'affiliationNameIdentifiers': [{'affiliationNameIdentifier': '0000000121691048', 'affiliationNameIdentifierScheme': 'ISNI', 'affiliationNameIdentifierURI': 'http://isni.org/isni/0000000121691048'}], 'affiliationNames': [{'affiliationName': 'University', 'affiliationNameLang': 'en'}]}], 'creatorMails': [{'creatorMail': 'wekosoftware@nii.ac.jp'}], 'creatorNames': [{'creatorName': '情報, 太郎', 'creatorNameLang': 'ja'}, {'creatorName': 'ジョウホウ, タロウ', 'creatorNameLang': 'ja-Kana'}, {'creatorName': 'Joho, Taro', 'creatorNameLang': 'en'}], 'familyNames': [{'familyName': '情報', 'familyNameLang': 'ja'}, {'familyName': 'ジョウホウ', 'familyNameLang': 'ja-Kana'}, {'familyName': 'Joho', 'familyNameLang': 'en'}], 'givenNames': [{'givenName': '太郎', 'givenNameLang': 'ja'}, {'givenName': 'タロウ', 'givenNameLang': 'ja-Kana'}, {'givenName': 'Taro', 'givenNameLang': 'en'}], 'nameIdentifiers': [{'nameIdentifier': '4', 'nameIdentifierScheme': 'WEKO'}, {'nameIdentifier': 'xxxxxxx', 'nameIdentifierScheme': 'ORCID', 'nameIdentifierURI': 'https://orcid.org/'}, {'nameIdentifier': 'xxxxxxx', 'nameIdentifierScheme': 'CiNii', 'nameIdentifierURI': 'https://ci.nii.ac.jp/'}, {'nameIdentifier': 'zzzzzzz', 'nameIdentifierScheme': 'KAKEN2', 'nameIdentifierURI': 'https://kaken.nii.ac.jp/'}]}, {'creatorMails': [{'creatorMail': 'wekosoftware@nii.ac.jp'}], 'creatorNames': [{'creatorName': '情報, 太郎', 'creatorNameLang': 'ja'}, {'creatorName': 'ジョウホウ, タロウ', 'creatorNameLang': 'ja-Kana'}, {'creatorName': 'Joho, Taro', 'creatorNameLang': 'en'}], 'familyNames': [{'familyName': '情報', 'familyNameLang': 'ja'}, {'familyName': 'ジョウホウ', 'familyNameLang': 'ja-Kana'}, {'familyName': 'Joho', 'familyNameLang': 'en'}], 'givenNames': [{'givenName': '太郎', 'givenNameLang': 'ja'}, {'givenName': 'タロウ', 'givenNameLang': 'ja-Kana'}, {'givenName': 'Taro', 'givenNameLang': 'en'}], 'nameIdentifiers': [{'nameIdentifier': 'xxxxxxx', 'nameIdentifierScheme': 'ORCID', 'nameIdentifierURI': 'https://orcid.org/'}, {'nameIdentifier': 'xxxxxxx', 'nameIdentifierScheme': 'CiNii', 'nameIdentifierURI': 'https://ci.nii.ac.jp/'}, {'nameIdentifier': 'zzzzzzz', 'nameIdentifierScheme': 'KAKEN2', 'nameIdentifierURI': 'https://kaken.nii.ac.jp/'}]}, {'creatorMails': [{'creatorMail': 'wekosoftware@nii.ac.jp'}], 'creatorNames': [{'creatorName': '情報, 太郎', 'creatorNameLang': 'ja'}, {'creatorName': 'ジョウホウ, タロウ', 'creatorNameLang': 'ja-Kana'}, {'creatorName': 'Joho, Taro', 'creatorNameLang': 'en'}], 'familyNames': [{'familyName': '情報', 'familyNameLang': 'ja'}, {'familyName': 'ジョウホウ', 'familyNameLang': 'ja-Kana'}, {'familyName': 'Joho', 'familyNameLang': 'en'}], 'givenNames': [{'givenName': '太郎', 'givenNameLang': 'ja'}, {'givenName': 'タロウ', 'givenNameLang': 'ja-Kana'}, {'givenName': 'Taro', 'givenNameLang': 'en'}], 'nameIdentifiers': [{'nameIdentifier': 'xxxxxxx', 'nameIdentifierScheme': 'ORCID', 'nameIdentifierURI': 'https://orcid.org/'}, {'nameIdentifier': 'xxxxxxx', 'nameIdentifierScheme': 'CiNii', 'nameIdentifierURI': 'https://ci.nii.ac.jp/'}, {'nameIdentifier': 'zzzzzzz', 'nameIdentifierScheme': 'KAKEN2', 'nameIdentifierURI': 'https://kaken.nii.ac.jp/'}]}], 'item_1617349709064': [{'contributorMails': [{'contributorMail': 'wekosoftware@nii.ac.jp'}], 'contributorNames': [{'contributorName': '情報, 太郎', 'lang': 'ja'}, {'contributorName': 'ジョウホウ, タロウ', 'lang': 'ja-Kana'}, {'contributorName': 'Joho, Taro', 'lang': 'en'}], 'contributorType': 'ContactPerson', 'familyNames': [{'familyName': '情報', 'familyNameLang': 'ja'}, {'familyName': 'ジョウホウ', 'familyNameLang': 'ja-Kana'}, {'familyName': 'Joho', 'familyNameLang': 'en'}], 'givenNames': [{'givenName': '太郎', 'givenNameLang': 'ja'}, {'givenName': 'タロウ', 'givenNameLang': 'ja-Kana'}, {'givenName': 'Taro', 'givenNameLang': 'en'}], 'nameIdentifiers': [{'nameIdentifier': 'xxxxxxx', 'nameIdentifierScheme': 'ORCID', 'nameIdentifierURI': 'https://orcid.org/'}, {'nameIdentifier': 'xxxxxxx', 'nameIdentifierScheme': 'CiNii', 'nameIdentifierURI': 'https://ci.nii.ac.jp/'}, {'nameIdentifier': 'xxxxxxx', 'nameIdentifierScheme': 'KAKEN2', 'nameIdentifierURI': 'https://kaken.nii.ac.jp/'}]}], 'item_1617186476635': {'subitem_1522299639480': 'open access', 'subitem_1600958577026': 'http://purl.org/coar/access_right/c_abf2'}, 'item_1617351524846': {'subitem_1523260933860': 'Unknown'}, 'item_1617186499011': [{'subitem_1522650717957': 'ja', 'subitem_1522650727486': 'http://localhost', 'subitem_1522651041219': 'Rights Information'}], 'item_1617610673286': [{'nameIdentifiers': [{'nameIdentifier': 'xxxxxx', 'nameIdentifierScheme': 'ORCID', 'nameIdentifierURI': 'https://orcid.org/'}], 'rightHolderNames': [{'rightHolderLanguage': 'ja', 'rightHolderName': 'Right Holder Name'}]}], 'item_1617186609386': [{'subitem_1522299896455': 'ja', 'subitem_1522300014469': 'Other', 'subitem_1522300048512': 'http://localhost/', 'subitem_1523261968819': 'Sibject1'}], 'item_1617186626617': [{'subitem_description': 'Description\nDescription<br/>Description', 'subitem_description_language': 'en', 'subitem_description_type': 'Abstract'}, {'subitem_description': '概要\n概要\n概要\n概要', 'subitem_description_language': 'ja', 'subitem_description_type': 'Abstract'}], 'item_1617186643794': [{'subitem_1522300295150': 'en', 'subitem_1522300316516': 'Publisher'}], 'item_1617186660861': [{'subitem_1522300695726': 'Available', 'subitem_1522300722591': '2021-06-30'}], 'item_1617186702042': [{'subitem_1551255818386': 'jpn'}], 'item_1617258105262': {'resourcetype': 'conference paper', 'resourceuri': 'http://purl.org/coar/resource_type/c_5794'}, 'item_1617349808926': {'subitem_1523263171732': 'Version'}, 'item_1617265215918': {'subitem_1522305645492': 'AO', 'subitem_1600292170262': 'http://purl.org/coar/version/c_b1a7d7d4d402bcce'}, 'item_1617186783814': [{'subitem_identifier_type': 'URI', 'subitem_identifier_uri': 'http://localhost'}], 'item_1617353299429': [{'subitem_1522306207484': 'isVersionOf', 'subitem_1522306287251': {'subitem_1522306382014': 'arXiv', 'subitem_1522306436033': 'xxxxx'}, 'subitem_1523320863692': [{'subitem_1523320867455': 'en', 'subitem_1523320909613': 'Related Title'}]}], 'item_1617186859717': [{'subitem_1522658018441': 'en', 'subitem_1522658031721': 'Temporal'}], 'item_1617186882738': [{'subitem_geolocation_place': [{'subitem_geolocation_place_text': 'Japan'}]}], 'item_1617186901218': [{'subitem_1522399143519': {'subitem_1522399281603': 'ISNI', 'subitem_1522399333375': 'http://xxx'}, 'subitem_1522399412622': [{'subitem_1522399416691': 'en', 'subitem_1522737543681': 'Funder Name'}], 'subitem_1522399571623': {'subitem_1522399585738': 'Award URI', 'subitem_1522399628911': 'Award Number'}, 'subitem_1522399651758': [{'subitem_1522721910626': 'en', 'subitem_1522721929892': 'Award Title'}]}], 'item_1617186920753': [{'subitem_1522646500366': 'ISSN', 'subitem_1522646572813': 'xxxx-xxxx-xxxx'}], 'item_1617186941041': [{'subitem_1522650068558': 'en', 'subitem_1522650091861': 'Source Title'}], 'item_1617186959569': {'subitem_1551256328147': '1'}, 'item_1617186981471': {'subitem_1551256294723': '111'}, 'item_1617186994930': {'subitem_1551256248092': '12'}, 'item_1617187024783': {'subitem_1551256198917': '1'}, 'item_1617187045071': {'subitem_1551256185532': '3'}, 'item_1617187112279': [{'subitem_1551256126428': 'Degree Name', 'subitem_1551256129013': 'en'}], 'item_1617187136212': {'subitem_1551256096004': '2021-06-30'}, 'item_1617944105607': [{'subitem_1551256015892': [{'subitem_1551256027296': 'xxxxxx', 'subitem_1551256029891': 'kakenhi'}], 'subitem_1551256037922': [{'subitem_1551256042287': 'Degree Grantor Name', 'subitem_1551256047619': 'en'}]}], 'item_1617187187528': [{'subitem_1599711633003': [{'subitem_1599711636923': 'Conference Name', 'subitem_1599711645590': 'ja'}], 'subitem_1599711655652': '1', 'subitem_1599711660052': [{'subitem_1599711680082': 'Sponsor', 'subitem_1599711686511': 'ja'}], 'subitem_1599711699392': {'subitem_1599711704251': '2020/12/11', 'subitem_1599711712451': '1', 'subitem_1599711727603': '12', 'subitem_1599711731891': '2000', 'subitem_1599711735410': '1', 'subitem_1599711739022': '12', 'subitem_1599711743722': '2020', 'subitem_1599711745532': 'ja'}, 'subitem_1599711758470': [{'subitem_1599711769260': 'Conference Venue', 'subitem_1599711775943': 'ja'}], 'subitem_1599711788485': [{'subitem_1599711798761': 'Conference Place', 'subitem_1599711803382': 'ja'}], 'subitem_1599711813532': 'JPN'}], 'item_1617605131499': [{'accessrole': 'open_access', 'date': [{'dateType': 'Available', 'dateValue': '2021-07-12'}], 'displaytype': 'simple', 'filename': '1KB.pdf', 'filesize': [{'value': '1 KB'}], 'format': 'text/plain'}, {'filename': ''}], 'item_1617620223087': [{'subitem_1565671149650': 'ja', 'subitem_1565671169640': 'Banner Headline', 'subitem_1565671178623': 'Subheading'}, {'subitem_1565671149650': 'en', 'subitem_1565671169640': 'Banner Headline', 'subitem_1565671178623': 'Subheding'}]}, 'file_path': ['file00000001/1KB.pdf', ''], 'item_type_name': 'デフォルトアイテムタイプ（フル）', 'item_type_id': 15, '$schema': 'https://localhost:8443/items/jsonschema/15', 'identifier_key': 'item_1617186819068', 'errors': None, 'status': 'new', 'id': None, 'item_title': 'ja_conference paperITEM00000001(public_open_access_open_access_simple)'}]



    return list_record


def generate_metadata_from_jpcoar(data_path: str, filenames: list, item_type_id: int, is_change_identifier=False):
    """Getting record data from JPCOAR file.

    :argument
        data_path -- Path of xml file.
        file_name -- XML file name.
        item_type_id -- XML item type id.
        is_change_identifier -- Change Identifier Mode.
    :return
        return -- List records.

    """
    # Get item type name from item type id
    item_type_info = get_item_type(item_type_id)
    if not item_type_info:
        raise Exception(
            {
                "error_msg": _("The item type ID specified in the XML file does not exist.")
            }
        )
    file_paths = [os.path.join(data_path, filename) for filename in filenames]
    list_record = []
    for file_path in file_paths:
        data = read_jpcoar_xml_file(file_path, item_type_info)
        list_record.extend(data.get('data_list'))

        handle_set_change_identifier_flag(list_record, is_change_identifier)
        # handle_fill_system_item(list_record)

        list_record = handle_validate_item_import(
            list_record, data.get("item_type_schema", {})
        )

    # current_app.logger.debug('list_record: {}'.format(list_record))
    return list_record

def check_jsonld_import_items(
        file,
        packaging,
        mapping_id,
        shared_id=-1,
        validate_bagit=True,
        is_change_identifier=False):
    """Check bagit import items.

    Check that the actual file contents match the recorded hashes stored
    in the manifest files and mapping metadata to the item type.

    Args:
        file (FileStorage | str): File object or file path.
        packaging (str): Packaging type. SWORDBagIt or SimpleZip.
        shared_id (int): Shared ID. Defaults to -1.
        mapping_id (int): Mapping ID. Defaults to None.
        validate_bagit (bool, optional):
            Validate BagIt. Defaults to True.
        is_change_identifier (bool, optional):
            Change Identifier Mode. Defaults to False.

    Returns:
        dict: Result of mapping to item type

    Example:

    >>> check_bagit_import_items(file, "SimpleZip")
    {
        "data_path": "/tmp/xxxxx",
        "list_record": [
            # list of metadata
        ]
        "register_type": "Direct",
        "item_type_id": 1,
    } # Setiing is `Direct`

    >>> check_bagit_import_items(file, "SimpleZip")
    {
        "data_path": "/tmp/xxxxx",
        "list_record": [
            # list of metadata
        ]
        "register_type": "Workflow",
        "workflow_id": 1,
        "item_type_id": 2,
    } # Setting is `Workflow`
    """
    check_result = {}

    if isinstance(file, str):
        filename = os.path.basename(file)
    else:
        filename = file.filename

    try:
        data_path = os.path.join(
            tempfile.gettempdir(),
            current_app.config.get("WEKO_SEARCH_UI_IMPORT_TMP_PREFIX")
                + datetime.now(timezone.utc).strftime("%Y%m%d%H%M%S%f")[:-3]
        )

        # Create temp dir for import data
        os.mkdir(data_path)

        # Extract zip file, Extracted files remain.
        with zipfile.ZipFile(file) as zip_ref:
            for info in zip_ref.infolist():
                try:
                    info.filename = info.orig_filename
                    inf = chardet.detect(info.orig_filename)
                    if inf['encoding'] is not None and inf['encoding'] == 'cp437':
                        info.filename = info.orig_filename.encode("cp437").decode("cp932")
                        if os.sep != "/" and os.sep in info.filename:
                            info.filename = info.filename.replace(os.sep, "/")
                except Exception:
                    traceback.print_exc()
            zip_ref.extractall(path=data_path)

        check_result.update({
            "data_path": data_path,
            "weko_shared_id": shared_id
        })

        # metadata json file name
        json_name = (
            SWORD_METADATA_FILE if "SWORDBagIt" in packaging
                else ROCRATE_METADATA_FILE
        )

        # Check if the bag is valid
        if validate_bagit:
            bag = bagit.Bag(data_path)
            bag.validate()

        json_mapping = JsonldMapping.get_mapping_by_id(mapping_id)
        if json_mapping is None:
            current_app.logger.error(f"Mapping not defined for sword client.")
            raise Exception(
                "Metadata mapping not defined for registration your item."
            )

        item_type = ItemTypes.get_by_id(json_mapping.item_type_id)
        check_result.update({"item_type_id": item_type.id})

        mapping = json_mapping.mapping
        mapper = JsonLdMapper(item_type.id, mapping)
        if not mapper.is_valid:
            current_app.logger.info(
                f"Mapping is invalid for item type {item_type.item_type_name.name}."
            )
            raise Exception(
                f"Mapping is invalid for item type {item_type.item_type_name.name}."
            )

        with open(f"{data_path}/{json_name}", "r") as f:
            json_ld = json.load(f)
        item_metadatas, _ = mapper.to_item_metadata(json_ld)
        list_record = [
            {
                "$schema": f"/items/jsonschema/{item_type.id}",
                # if new item, must not exist "id" and "uri"
                **({"id": item_metadata.pop("id")} if "id" in item_metadata else {}),
                **({"uri": item_metadata.pop("uri")} if "uri" in item_metadata else {}),
                "_id": item_metadata.id,
                "metadata": item_metadata,
                "item_type_name": item_type.item_type_name.name,
                "item_type_id": item_type.id,
                "publish_status": item_metadata.get("publish_status"),
                **({"edit_mode": item_metadata.get("edit_mode")}
                    if "edit_mode" in item_metadata else {}),
                "link_data": item_metadata.link_data,
                "file_path": item_metadata.list_file,
                "non_extract": item_metadata.non_extract,
                "save_as_is": item_metadata.save_as_is,
                "metadata_replace": item_metadata.metadata_replace,
                "cnri": item_metadata.cnri,
                "doi_ra": item_metadata.doi_ra,
                "doi": item_metadata.doi,
            } for item_metadata in item_metadatas
        ]
        data_path = os.path.join(data_path, "data")
        list_record.sort(key=lambda x: get_priority(x["link_data"]))
        handle_save_bagit(list_record, file, data_path, filename)

        handle_metadata_amend_by_doi(list_record)

        handle_set_change_identifier_flag(list_record, is_change_identifier)
        handle_fill_system_item(list_record)

        list_record = handle_validate_item_import(list_record, item_type.schema)

        list_record = handle_check_exist_record(list_record)
        handle_item_title(list_record)
        list_record = handle_check_date(list_record)
        handle_check_id(list_record)
        handle_check_and_prepare_index_tree(list_record, True, [])
        handle_check_and_prepare_publish_status(list_record)

        handle_check_file_metadata(list_record, data_path)

        handle_check_authors_prefix(list_record)
        handle_check_authors_affiliation(list_record)

        check_result.update({"list_record": list_record})

    except zipfile.BadZipFile as ex:
        current_app.logger.error(
            "An error occurred while extraction the file."
        )
        traceback.print_exc()
        check_result.update({
            "error": f"The format of the specified file {filename} dose not "
            + "support import. Please specify a zip file."
        })

    except bagit.BagValidationError as ex:
        current_app.logger.error("Bag validation failed.")
        traceback.print_exc()
        check_result.update({
            "error": str(ex)
        })

    except (UnicodeDecodeError, UnicodeEncodeError) as ex:
        current_app.logger.error(
            "An error occurred while reading the file."
        )
        traceback.print_exc()
        check_result.update({
            "error": ex.reason
        })

    except Exception as ex:
        msg = ""
        if (
            ex.args
            and len(ex.args)
            and isinstance(ex.args[0], dict)
            and ex.args[0].get("error_msg")
        ):
            msg = ex.args[0].get("error_msg")
            check_result.update({"error": msg})
        else:
            msg = str(ex)
            check_result.update({"error": str(ex)})
        current_app.logger.error(
            f"Check items error: {msg}")
        traceback.print_exc()

    return check_result


def handle_save_bagit(list_record, file, data_path, filename):
    """Handle save bagit file as is.

    Save the bagit file as is if the metadata has the save_as_is flag.
    """
    if len(list_record) > 2:
        # item split flag takes precedence over save Bag flag
        return

    metadata = list_record[0].get("metadata")
    if not list_record[0].get("save_as_is", False):
        return

    if isinstance(file, str):
        shutil.copy(file, os.path.join(data_path, filename))
    else:
        file.seek(0, 0)
        file.save(os.path.join(data_path, filename))

    current_app.logger.info("Save the bagit file as is.")
    list_record[0]["file_path"] = [filename] # for Direct registration

    files_info = metadata.get("files_info")  # for Workflow registration
    key = files_info[0].get("key")

    dataset_info = {                         # replace metadata
        "filesize": [
            {
                "value": str(os.path.getsize(
                    os.path.join(data_path, filename))
                ),
            }
        ],
        "filename":  filename,
        "format": "application/zip",
        "url": {
            "objectType": "dataset",
            "label": filename
        },
    }
    metadata[key] = [dataset_info]


def get_priority(link_data):
    """Determine the priority of link data based on specific conditions.

    Args:
        link_data (list): A list of dictionaries containing 'sele_id' and 'item_id'.

    Returns:
        int: The priority level (1 to 6) based on the conditions.
    """
    sele_ids = [link['sele_id'] for link in link_data]
    item_ids = [link['item_id'] for link in link_data]

    # Check conditions
    all_is_supplement_to = all(
        sele_id == 'isSupplementTo'
        for sele_id in sele_ids
        )
    all_item_ids_not_numbers = all(
        not item_id.isdigit()
        for item_id in item_ids
        )
    has_item_ids_not_numbers = any(
        not item_id.isdigit()
        for item_id in item_ids
        )
    has_is_supplement_to_with_not_number = any(
        link['sele_id'] == 'isSupplementTo' and not link['item_id'].isdigit()
        for link in link_data
    )
    all_is_supplement_to_item_ids_are_numbers = all(
        link['item_id'].isdigit() for link in link_data
        if link['sele_id'] == 'isSupplementTo'
    )
    all_is_supplemented_by = all(
        sele_id == 'isSupplementedBy'
        for sele_id in sele_ids
        )

    # Determine priority
    if all_is_supplement_to and all_item_ids_not_numbers:
        return 1  # Highest priority
    elif all_is_supplement_to and has_item_ids_not_numbers:
        return 2  # Second priority
    elif has_is_supplement_to_with_not_number:
        return 3  # Third priority
    elif all_is_supplement_to and all_is_supplement_to_item_ids_are_numbers:
        return 4  # Fourth priority
    elif all_is_supplemented_by:
        return 5  # Lowest priority
    else:
        return 6  # Other cases


def getEncode(filepath):
    """
    getEncode [summary]

    [extended_summary]

    Args:
        filepath ([type]): [description]

    Returns:
        [type]: [description]
    """
    encs = [
        "iso-2022-jp",
        "euc-jp",
        "shift_jis",
        "utf-8",
        "utf-8-sig",
        "utf-16be",
        "utf-16le",
        "utf-32be",
        "utf-32le",
        "",
    ]
    for enc in encs:
        if enc != "":
            with open(filepath, encoding=enc) as fr:
                try:
                    fr = fr.read()
                except UnicodeDecodeError:
                    continue
            return enc
    return enc


def read_stats_file(file_path: str, file_name: str, file_format: str) -> dict:
    """Read importing TSV/CSV file.

    :argument
        file_path -- file's url.
        file_name -- file name.
        file_format -- file format.
    :return
        return       -- PID object if exist.

    """
    result = {"error": False, "error_code": 0, "data_list": [], "item_type_schema": {}}
    data_list = []
    item_path = []
    check_item_type = {}
    item_path_not_existed = []
    schema = ""
    # current_app.logger.debug("csv_file_path:{}".format(csv_file_path))
    # /tmp/weko_import_20220320003752/data/items.csv
    enc = getEncode(file_path)
    with open(file_path, "r", newline="", encoding=enc) as file:
        if file_format == 'csv':
            file_reader = csv.reader(file, dialect="excel", delimiter=",")
        else:     # tsv
            file_reader = csv.reader(file, delimiter='\t')
        try:
            for num, data_row in enumerate(file_reader, start=1):
                if num == 1:
                    first_line_format_exception = Exception(
                        {
                            "error_msg": _(
                                "There is an error in the format of the"
                                + " first line of the header of the {}".format(file_format.upper())
                                + " file."
                            )
                        }
                    )
                    if len(data_row) < 3:
                        raise first_line_format_exception

                    item_type_id = data_row[2].split("/")[-1]
                    if not item_type_id or not re.search(r"^[0-9]*$", item_type_id):
                        raise first_line_format_exception
                    check_item_type = get_item_type(int(item_type_id))
                    schema = data_row[2]
                    if not check_item_type:
                        result["item_type_schema"] = {}
                        raise Exception(
                            {
                                "error_msg": _(
                                    "The item type ID specified in"
                                    + " the {} file does not exist.".format(file_format.upper())
                                )
                            }
                        )
                    else:
                        result["item_type_schema"] = check_item_type["schema"]
                        if not check_item_type.get("is_lastest"):
                            raise Exception(
                                {
                                    "error_msg": _(
                                        "Cannot register because the "
                                        + "specified item type is not "
                                        + "the latest version."
                                    )
                                }
                            )
                elif num == 2:
                    item_path = data_row
                    duplication_item_ids = handle_check_duplication_item_id(item_path)
                    current_app.logger.debug(
                        "duplication_item_ids: {}".format(duplication_item_ids)
                    )
                    # []
                    if duplication_item_ids:
                        msg = _("The following metadata keys are duplicated." "<br/>{}")
                        raise Exception(
                            {
                                "error_msg": msg.format(
                                    "<br/>".join(duplication_item_ids)
                                )
                            }
                        )
                    if check_item_type:
                        current_app.logger.debug("item:{}".format(check_item_type))
                        mapping_ids = handle_get_all_id_in_item_type(
                            check_item_type.get("item_type_id")
                        )
                        # current_app.logger.debug("mapping_ids: {}".format(mapping_ids))
                        # ['.metadata.pubdate', '.metadata.item_1617186331708[0].subitem_1551255647225', '.metadata.item_1617186331708[0].subitem_1551255648112', '.metadata.item_1617186385884[0].subitem_1551255720400', '.metadata.item_1617186385884[0].subitem_1551255721061', '.metadata.item_1617186419668[0].creatorAffiliations[0].affiliationNameIdentifiers[0].affiliationNameIdentifier', '.metadata.item_1617186419668[0].creatorAffiliations[0].affiliationNameIdentifiers[0].affiliationNameIdentifierScheme', '.metadata.item_1617186419668[0].creatorAffiliations[0].affiliationNameIdentifiers[0].affiliationNameIdentifierURI', '.metadata.item_1617186419668[0].creatorAffiliations[0].affiliationNames[0].affiliationName', '.metadata.item_1617186419668[0].creatorAffiliations[0].affiliationNames[0].affiliationNameLang', '.metadata.item_1617186419668[0].creatorAlternatives[0].creatorAlternative', '.metadata.item_1617186419668[0].creatorAlternatives[0].creatorAlternativeLang', '.metadata.item_1617186419668[0].creatorMails[0].creatorMail', '.metadata.item_1617186419668[0].creatorNames[0].creatorName', '.metadata.item_1617186419668[0].creatorNames[0].creatorNameLang', '.metadata.item_1617186419668[0].familyNames[0].familyName', '.metadata.item_1617186419668[0].familyNames[0].familyNameLang', '.metadata.item_1617186419668[0].givenNames[0].givenName', '.metadata.item_1617186419668[0].givenNames[0].givenNameLang', '.metadata.item_1617186419668[0].nameIdentifiers[0].nameIdentifier', '.metadata.item_1617186419668[0].nameIdentifiers[0].nameIdentifierScheme', '.metadata.item_1617186419668[0].nameIdentifiers[0].nameIdentifierURI', '.metadata.item_1617186476635.subitem_1522299639480', '.metadata.item_1617186476635.subitem_1600958577026', '.metadata.item_1617186499011[0].subitem_1522650717957', '.metadata.item_1617186499011[0].subitem_1522650727486', '.metadata.item_1617186499011[0].subitem_1522651041219', '.metadata.item_1617186609386[0].subitem_1522299896455', '.metadata.item_1617186609386[0].subitem_1522300014469', '.metadata.item_1617186609386[0].subitem_1522300048512', '.metadata.item_1617186609386[0].subitem_1523261968819', '.metadata.item_1617186626617[0].subitem_description', '.metadata.item_1617186626617[0].subitem_description_language', '.metadata.item_1617186626617[0].subitem_description_type', '.metadata.item_1617186643794[0].subitem_1522300295150', '.metadata.item_1617186643794[0].subitem_1522300316516', '.metadata.item_1617186660861[0].subitem_1522300695726', '.metadata.item_1617186660861[0].subitem_1522300722591', '.metadata.item_1617186702042[0].subitem_1551255818386', '.metadata.item_1617186783814[0].subitem_identifier_type', '.metadata.item_1617186783814[0].subitem_identifier_uri', '.metadata.item_1617186819068.subitem_identifier_reg_text', '.metadata.item_1617186819068.subitem_identifier_reg_type', '.metadata.item_1617186859717[0].subitem_1522658018441', '.metadata.item_1617186859717[0].subitem_1522658031721', '.metadata.item_1617186882738[0].subitem_geolocation_box.subitem_east_longitude', '.metadata.item_1617186882738[0].subitem_geolocation_box.subitem_north_latitude', '.metadata.item_1617186882738[0].subitem_geolocation_box.subitem_south_latitude', '.metadata.item_1617186882738[0].subitem_geolocation_box.subitem_west_longitude', '.metadata.item_1617186882738[0].subitem_geolocation_place[0].subitem_geolocation_place_text', '.metadata.item_1617186882738[0].subitem_geolocation_point.subitem_point_latitude', '.metadata.item_1617186882738[0].subitem_geolocation_point.subitem_point_longitude', '.metadata.item_1617186901218[0].subitem_1522399143519.subitem_1522399281603', '.metadata.item_1617186901218[0].subitem_1522399143519.subitem_1522399333375', '.metadata.item_1617186901218[0].subitem_1522399412622[0].subitem_1522399416691', '.metadata.item_1617186901218[0].subitem_1522399412622[0].subitem_1522737543681', '.metadata.item_1617186901218[0].subitem_1522399571623.subitem_1522399585738', '.metadata.item_1617186901218[0].subitem_1522399571623.subitem_1522399628911', '.metadata.item_1617186901218[0].subitem_1522399651758[0].subitem_1522721910626', '.metadata.item_1617186901218[0].subitem_1522399651758[0].subitem_1522721929892', '.metadata.item_1617186920753[0].subitem_1522646500366', '.metadata.item_1617186920753[0].subitem_1522646572813', '.metadata.item_1617186941041[0].subitem_1522650068558', '.metadata.item_1617186941041[0].subitem_1522650091861', '.metadata.item_1617186959569.subitem_1551256328147', '.metadata.item_1617186981471.subitem_1551256294723', '.metadata.item_1617186994930.subitem_1551256248092', '.metadata.item_1617187024783.subitem_1551256198917', '.metadata.item_1617187045071.subitem_1551256185532', '.metadata.item_1617187056579.bibliographicIssueDates.bibliographicIssueDate', '.metadata.item_1617187056579.bibliographicIssueDates.bibliographicIssueDateType', '.metadata.item_1617187056579.bibliographicIssueNumber', '.metadata.item_1617187056579.bibliographicNumberOfPages', '.metadata.item_1617187056579.bibliographicPageEnd', '.metadata.item_1617187056579.bibliographicPageStart', '.metadata.item_1617187056579.bibliographicVolumeNumber', '.metadata.item_1617187056579.bibliographic_titles[0].bibliographic_title', '.metadata.item_1617187056579.bibliographic_titles[0].bibliographic_titleLang', '.metadata.item_1617187087799.subitem_1551256171004', '.metadata.item_1617187112279[0].subitem_1551256126428', '.metadata.item_1617187112279[0].subitem_1551256129013', '.metadata.item_1617187136212.subitem_1551256096004', '.metadata.item_1617187187528[0].subitem_1599711633003[0].subitem_1599711636923', '.metadata.item_1617187187528[0].subitem_1599711633003[0].subitem_1599711645590', '.metadata.item_1617187187528[0].subitem_1599711655652', '.metadata.item_1617187187528[0].subitem_1599711660052[0].subitem_1599711680082', '.metadata.item_1617187187528[0].subitem_1599711660052[0].subitem_1599711686511', '.metadata.item_1617187187528[0].subitem_1599711699392.subitem_1599711704251', '.metadata.item_1617187187528[0].subitem_1599711699392.subitem_1599711712451', '.metadata.item_1617187187528[0].subitem_1599711699392.subitem_1599711727603', '.metadata.item_1617187187528[0].subitem_1599711699392.subitem_1599711731891', '.metadata.item_1617187187528[0].subitem_1599711699392.subitem_1599711735410', '.metadata.item_1617187187528[0].subitem_1599711699392.subitem_1599711739022', '.metadata.item_1617187187528[0].subitem_1599711699392.subitem_1599711743722', '.metadata.item_1617187187528[0].subitem_1599711699392.subitem_1599711745532', '.metadata.item_1617187187528[0].subitem_1599711758470[0].subitem_1599711769260', '.metadata.item_1617187187528[0].subitem_1599711758470[0].subitem_1599711775943', '.metadata.item_1617187187528[0].subitem_1599711788485[0].subitem_1599711798761', '.metadata.item_1617187187528[0].subitem_1599711788485[0].subitem_1599711803382', '.metadata.item_1617187187528[0].subitem_1599711813532', '.metadata.item_1617258105262.resourcetype', '.metadata.item_1617258105262.resourceuri', '.metadata.item_1617265215918.subitem_1522305645492', '.metadata.item_1617265215918.subitem_1600292170262', '.metadata.item_1617349709064[0].contributorAffiliations[0].contributorAffiliationNameIdentifiers[0].contributorAffiliationNameIdentifier', '.metadata.item_1617349709064[0].contributorAffiliations[0].contributorAffiliationNameIdentifiers[0].contributorAffiliationScheme', '.metadata.item_1617349709064[0].contributorAffiliations[0].contributorAffiliationNameIdentifiers[0].contributorAffiliationURI', '.metadata.item_1617349709064[0].contributorAffiliations[0].contributorAffiliationNames[0].contributorAffiliationName', '.metadata.item_1617349709064[0].contributorAffiliations[0].contributorAffiliationNames[0].contributorAffiliationNameLang', '.metadata.item_1617349709064[0].contributorAlternatives[0].contributorAlternative', '.metadata.item_1617349709064[0].contributorAlternatives[0].contributorAlternativeLang', '.metadata.item_1617349709064[0].contributorMails[0].contributorMail', '.metadata.item_1617349709064[0].contributorNames[0].contributorName', '.metadata.item_1617349709064[0].contributorNames[0].lang', '.metadata.item_1617349709064[0].contributorType', '.metadata.item_1617349709064[0].familyNames[0].familyName', '.metadata.item_1617349709064[0].familyNames[0].familyNameLang', '.metadata.item_1617349709064[0].givenNames[0].givenName', '.metadata.item_1617349709064[0].givenNames[0].givenNameLang', '.metadata.item_1617349709064[0].nameIdentifiers[0].nameIdentifier', '.metadata.item_1617349709064[0].nameIdentifiers[0].nameIdentifierScheme', '.metadata.item_1617349709064[0].nameIdentifiers[0].nameIdentifierURI', '.metadata.item_1617349808926.subitem_1523263171732', '.metadata.item_1617351524846.subitem_1523260933860', '.metadata.item_1617353299429[0].subitem_1522306207484', '.metadata.item_1617353299429[0].subitem_1522306287251.subitem_1522306382014', '.metadata.item_1617353299429[0].subitem_1522306287251.subitem_1522306436033', '.metadata.item_1617353299429[0].subitem_1523320863692[0].subitem_1523320867455', '.metadata.item_1617353299429[0].subitem_1523320863692[0].subitem_1523320909613', '.metadata.item_1617605131499[0].accessrole', '.metadata.item_1617605131499[0].date[0].dateType', '.metadata.item_1617605131499[0].date[0].dateValue', '.metadata.item_1617605131499[0].displaytype', '.metadata.item_1617605131499[0].fileDate[0].fileDateType', '.metadata.item_1617605131499[0].fileDate[0].fileDateValue', '.metadata.item_1617605131499[0].filename', '.metadata.item_1617605131499[0].filesize[0].value', '.metadata.item_1617605131499[0].format', '.metadata.item_1617605131499[0].groups', '.metadata.item_1617605131499[0].licensefree', '.metadata.item_1617605131499[0].licensetype', '.metadata.item_1617605131499[0].url.label', '.metadata.item_1617605131499[0].url.objectType', '.metadata.item_1617605131499[0].url.url', '.metadata.item_1617605131499[0].version', '.metadata.item_1617610673286[0].nameIdentifiers[0].nameIdentifier', '.metadata.item_1617610673286[0].nameIdentifiers[0].nameIdentifierScheme', '.metadata.item_1617610673286[0].nameIdentifiers[0].nameIdentifierURI', '.metadata.item_1617610673286[0].rightHolderNames[0].rightHolderLanguage', '.metadata.item_1617610673286[0].rightHolderNames[0].rightHolderName', '.metadata.item_1617620223087[0].subitem_1565671149650', '.metadata.item_1617620223087[0].subitem_1565671169640', '.metadata.item_1617620223087[0].subitem_1565671178623', '.metadata.item_1617944105607[0].subitem_1551256015892[0].subitem_1551256027296', '.metadata.item_1617944105607[0].subitem_1551256015892[0].subitem_1551256029891', '.metadata.item_1617944105607[0].subitem_1551256037922[0].subitem_1551256042287', '.metadata.item_1617944105607[0].subitem_1551256037922[0].subitem_1551256047619']
                        not_consistent_list = handle_check_consistence_with_mapping(
                            mapping_ids, item_path
                        )
                        current_app.logger.debug(
                            "not_consistent_list: {}".format(not_consistent_list)
                        )
                        # []
                        if not_consistent_list:
                            msg = _(
                                "The item does not consistent with the "
                                "specified item type.<br/>{}"
                            )
                            raise Exception(
                                {
                                    "error_msg": msg.format(
                                        "<br/>".join(not_consistent_list)
                                    )
                                }
                            )
                        item_path_not_existed = handle_check_metadata_not_existed(
                            item_path, check_item_type.get("item_type_id")
                        )
                        current_app.logger.debug(
                            "item_path_not_existed: {}".format(item_path_not_existed)
                        )
                        # []

                elif (num == 4 or num == 5) and data_row[0].startswith("#"):
                    continue
                elif num > 5:
                    data_parse_metadata = parse_to_json_form(
                        zip(item_path, data_row), item_path_not_existed
                    )
                    # current_app.logger.debug("data_parse_metadata: {}".format(data_parse_metadata))
                    # {'pos_index': ['Index A'], 'publish_status': 'public', 'feedback_mail': ['wekosoftware@nii.ac.jp'], 'edit_mode': 'Keep', 'metadata': {'pubdate': '2021-03-19', 'item_1617186331708': [{'subitem_1551255647225': 'ja_conference paperITEM00000001(public_open_access_open_access_simple)', 'subitem_1551255648112': 'ja'}, {'subitem_1551255647225': 'en_conference paperITEM00000001(public_open_access_simple)', 'subitem_1551255648112': 'en'}], 'item_1617186385884': [{'subitem_1551255720400': 'Alternative Title', 'subitem_1551255721061': 'en'}, {'subitem_1551255720400': 'Alternative Title', 'subitem_1551255721061': 'ja'}], 'item_1617186419668': [{'creatorAffiliations': [{'affiliationNameIdentifiers': [{'affiliationNameIdentifier': '0000000121691048', 'affiliationNameIdentifierScheme': 'ISNI', 'affiliationNameIdentifierURI': 'http://isni.org/isni/0000000121691048'}], 'affiliationNames': [{'affiliationName': 'University', 'affiliationNameLang': 'en'}]}], 'creatorMails': [{'creatorMail': 'wekosoftware@nii.ac.jp'}], 'creatorNames': [{'creatorName': '情報, 太郎', 'creatorNameLang': 'ja'}, {'creatorName': 'ジョウホウ, タロウ', 'creatorNameLang': 'ja-Kana'}, {'creatorName': 'Joho, Taro', 'creatorNameLang': 'en'}], 'familyNames': [{'familyName': '情報', 'familyNameLang': 'ja'}, {'familyName': 'ジョウホウ', 'familyNameLang': 'ja-Kana'}, {'familyName': 'Joho', 'familyNameLang': 'en'}], 'givenNames': [{'givenName': '太郎', 'givenNameLang': 'ja'}, {'givenName': 'タロウ', 'givenNameLang': 'ja-Kana'}, {'givenName': 'Taro', 'givenNameLang': 'en'}], 'nameIdentifiers': [{'nameIdentifier': '4', 'nameIdentifierScheme': 'WEKO'}, {'nameIdentifier': 'xxxxxxx', 'nameIdentifierScheme': 'ORCID', 'nameIdentifierURI': 'https://orcid.org/'}, {'nameIdentifier': 'xxxxxxx', 'nameIdentifierScheme': 'CiNii', 'nameIdentifierURI': 'https://ci.nii.ac.jp/'}, {'nameIdentifier': 'zzzzzzz', 'nameIdentifierScheme': 'KAKEN2', 'nameIdentifierURI': 'https://kaken.nii.ac.jp/'}]}, {'creatorMails': [{'creatorMail': 'wekosoftware@nii.ac.jp'}], 'creatorNames': [{'creatorName': '情報, 太郎', 'creatorNameLang': 'ja'}, {'creatorName': 'ジョウホウ, タロウ', 'creatorNameLang': 'ja-Kana'}, {'creatorName': 'Joho, Taro', 'creatorNameLang': 'en'}], 'familyNames': [{'familyName': '情報', 'familyNameLang': 'ja'}, {'familyName': 'ジョウホウ', 'familyNameLang': 'ja-Kana'}, {'familyName': 'Joho', 'familyNameLang': 'en'}], 'givenNames': [{'givenName': '太郎', 'givenNameLang': 'ja'}, {'givenName': 'タロウ', 'givenNameLang': 'ja-Kana'}, {'givenName': 'Taro', 'givenNameLang': 'en'}], 'nameIdentifiers': [{'nameIdentifier': 'xxxxxxx', 'nameIdentifierScheme': 'ORCID', 'nameIdentifierURI': 'https://orcid.org/'}, {'nameIdentifier': 'xxxxxxx', 'nameIdentifierScheme': 'CiNii', 'nameIdentifierURI': 'https://ci.nii.ac.jp/'}, {'nameIdentifier': 'zzzzzzz', 'nameIdentifierScheme': 'KAKEN2', 'nameIdentifierURI': 'https://kaken.nii.ac.jp/'}]}, {'creatorMails': [{'creatorMail': 'wekosoftware@nii.ac.jp'}], 'creatorNames': [{'creatorName': '情報, 太郎', 'creatorNameLang': 'ja'}, {'creatorName': 'ジョウホウ, タロウ', 'creatorNameLang': 'ja-Kana'}, {'creatorName': 'Joho, Taro', 'creatorNameLang': 'en'}], 'familyNames': [{'familyName': '情報', 'familyNameLang': 'ja'}, {'familyName': 'ジョウホウ', 'familyNameLang': 'ja-Kana'}, {'familyName': 'Joho', 'familyNameLang': 'en'}], 'givenNames': [{'givenName': '太郎', 'givenNameLang': 'ja'}, {'givenName': 'タロウ', 'givenNameLang': 'ja-Kana'}, {'givenName': 'Taro', 'givenNameLang': 'en'}], 'nameIdentifiers': [{'nameIdentifier': 'xxxxxxx', 'nameIdentifierScheme': 'ORCID', 'nameIdentifierURI': 'https://orcid.org/'}, {'nameIdentifier': 'xxxxxxx', 'nameIdentifierScheme': 'CiNii', 'nameIdentifierURI': 'https://ci.nii.ac.jp/'}, {'nameIdentifier': 'zzzzzzz', 'nameIdentifierScheme': 'KAKEN2', 'nameIdentifierURI': 'https://kaken.nii.ac.jp/'}]}], 'item_1617349709064': [{'contributorMails': [{'contributorMail': 'wekosoftware@nii.ac.jp'}], 'contributorNames': [{'contributorName': '情報, 太郎', 'lang': 'ja'}, {'contributorName': 'ジョウホウ, タロウ', 'lang': 'ja-Kana'}, {'contributorName': 'Joho, Taro', 'lang': 'en'}], 'contributorType': 'ContactPerson', 'familyNames': [{'familyName': '情報', 'familyNameLang': 'ja'}, {'familyName': 'ジョウホウ', 'familyNameLang': 'ja-Kana'}, {'familyName': 'Joho', 'familyNameLang': 'en'}], 'givenNames': [{'givenName': '太郎', 'givenNameLang': 'ja'}, {'givenName': 'タロウ', 'givenNameLang': 'ja-Kana'}, {'givenName': 'Taro', 'givenNameLang': 'en'}], 'nameIdentifiers': [{'nameIdentifier': 'xxxxxxx', 'nameIdentifierScheme': 'ORCID', 'nameIdentifierURI': 'https://orcid.org/'}, {'nameIdentifier': 'xxxxxxx', 'nameIdentifierScheme': 'CiNii', 'nameIdentifierURI': 'https://ci.nii.ac.jp/'}, {'nameIdentifier': 'xxxxxxx', 'nameIdentifierScheme': 'KAKEN2', 'nameIdentifierURI': 'https://kaken.nii.ac.jp/'}]}], 'item_1617186476635': {'subitem_1522299639480': 'open access', 'subitem_1600958577026': 'http://purl.org/coar/access_right/c_abf2'}, 'item_1617351524846': {'subitem_1523260933860': 'Unknown'}, 'item_1617186499011': [{'subitem_1522650717957': 'ja', 'subitem_1522650727486': 'http://localhost', 'subitem_1522651041219': 'Rights Information'}], 'item_1617610673286': [{'nameIdentifiers': [{'nameIdentifier': 'xxxxxx', 'nameIdentifierScheme': 'ORCID', 'nameIdentifierURI': 'https://orcid.org/'}], 'rightHolderNames': [{'rightHolderLanguage': 'ja', 'rightHolderName': 'Right Holder Name'}]}], 'item_1617186609386': [{'subitem_1522299896455': 'ja', 'subitem_1522300014469': 'Other', 'subitem_1522300048512': 'http://localhost/', 'subitem_1523261968819': 'Sibject1'}], 'item_1617186626617': [{'subitem_description': 'Description\nDescription<br/>Description', 'subitem_description_language': 'en', 'subitem_description_type': 'Abstract'}, {'subitem_description': '概要\n概要\n概要\n概要', 'subitem_description_language': 'ja', 'subitem_description_type': 'Abstract'}], 'item_1617186643794': [{'subitem_1522300295150': 'en', 'subitem_1522300316516': 'Publisher'}], 'item_1617186660861': [{'subitem_1522300695726': 'Available', 'subitem_1522300722591': '2021-06-30'}], 'item_1617186702042': [{'subitem_1551255818386': 'jpn'}], 'item_1617258105262': {'resourcetype': 'conference paper', 'resourceuri': 'http://purl.org/coar/resource_type/c_5794'}, 'item_1617349808926': {'subitem_1523263171732': 'Version'}, 'item_1617265215918': {'subitem_1522305645492': 'AO', 'subitem_1600292170262': 'http://purl.org/coar/version/c_b1a7d7d4d402bcce'}, 'item_1617186783814': [{'subitem_identifier_type': 'URI', 'subitem_identifier_uri': 'http://localhost'}], 'item_1617353299429': [{'subitem_1522306207484': 'isVersionOf', 'subitem_1522306287251': {'subitem_1522306382014': 'arXiv', 'subitem_1522306436033': 'xxxxx'}, 'subitem_1523320863692': [{'subitem_1523320867455': 'en', 'subitem_1523320909613': 'Related Title'}]}], 'item_1617186859717': [{'subitem_1522658018441': 'en', 'subitem_1522658031721': 'Temporal'}], 'item_1617186882738': [{'subitem_geolocation_place': [{'subitem_geolocation_place_text': 'Japan'}]}], 'item_1617186901218': [{'subitem_1522399143519': {'subitem_1522399281603': 'ISNI', 'subitem_1522399333375': 'http://xxx'}, 'subitem_1522399412622': [{'subitem_1522399416691': 'en', 'subitem_1522737543681': 'Funder Name'}], 'subitem_1522399571623': {'subitem_1522399585738': 'Award URI', 'subitem_1522399628911': 'Award Number'}, 'subitem_1522399651758': [{'subitem_1522721910626': 'en', 'subitem_1522721929892': 'Award Title'}]}], 'item_1617186920753': [{'subitem_1522646500366': 'ISSN', 'subitem_1522646572813': 'xxxx-xxxx-xxxx'}], 'item_1617186941041': [{'subitem_1522650068558': 'en', 'subitem_1522650091861': 'Source Title'}], 'item_1617186959569': {'subitem_1551256328147': '1'}, 'item_1617186981471': {'subitem_1551256294723': '111'}, 'item_1617186994930': {'subitem_1551256248092': '12'}, 'item_1617187024783': {'subitem_1551256198917': '1'}, 'item_1617187045071': {'subitem_1551256185532': '3'}, 'item_1617187112279': [{'subitem_1551256126428': 'Degree Name', 'subitem_1551256129013': 'en'}], 'item_1617187136212': {'subitem_1551256096004': '2021-06-30'}, 'item_1617944105607': [{'subitem_1551256015892': [{'subitem_1551256027296': 'xxxxxx', 'subitem_1551256029891': 'kakenhi'}], 'subitem_1551256037922': [{'subitem_1551256042287': 'Degree Grantor Name', 'subitem_1551256047619': 'en'}]}], 'item_1617187187528': [{'subitem_1599711633003': [{'subitem_1599711636923': 'Conference Name', 'subitem_1599711645590': 'ja'}], 'subitem_1599711655652': '1', 'subitem_1599711660052': [{'subitem_1599711680082': 'Sponsor', 'subitem_1599711686511': 'ja'}], 'subitem_1599711699392': {'subitem_1599711704251': '2020/12/11', 'subitem_1599711712451': '1', 'subitem_1599711727603': '12', 'subitem_1599711731891': '2000', 'subitem_1599711735410': '1', 'subitem_1599711739022': '12', 'subitem_1599711743722': '2020', 'subitem_1599711745532': 'ja'}, 'subitem_1599711758470': [{'subitem_1599711769260': 'Conference Venue', 'subitem_1599711775943': 'ja'}], 'subitem_1599711788485': [{'subitem_1599711798761': 'Conference Place', 'subitem_1599711803382': 'ja'}], 'subitem_1599711813532': 'JPN'}], 'item_1617605131499': [{'accessrole': 'open_access', 'date': [{'dateType': 'Available', 'dateValue': '2021-07-12'}], 'displaytype': 'simple', 'filename': '1KB.pdf', 'filesize': [{'value': '1 KB'}], 'format': 'text/plain'}, {'filename': ''}], 'item_1617620223087': [{'subitem_1565671149650': 'ja', 'subitem_1565671169640': 'Banner Headline', 'subitem_1565671178623': 'Subheading'}, {'subitem_1565671149650': 'en', 'subitem_1565671169640': 'Banner Headline', 'subitem_1565671178623': 'Subheding'}]}, 'file_path': ['file00000001/1KB.pdf', '']}

                    if not data_parse_metadata:
                        raise Exception(
                            {"error_msg": _("Cannot read {} file correctly.".format(file_format.upper()))}
                        )
                    if isinstance(check_item_type, dict):
                        item_type_name = check_item_type.get("name")
                        item_type_id = check_item_type.get("item_type_id")
                        item_data = dict(
                            **data_parse_metadata,
                            **{
                                "item_type_name": item_type_name or "",
                                "item_type_id": item_type_id or "",
                                "$schema": schema if schema else "",
                            }
                        )
                    else:
                        item_data = dict(**data_parse_metadata)
                    if item_path_not_existed:
                        str_keys = ", ".join(item_path_not_existed).replace(
                            ".metadata.", ""
                        )
                        item_data["warnings"] = [
                            _(
                                "The following items are not registered because "
                                + "they do not exist in the specified "
                                + "item type. {}"
                            ).format(str_keys)
                        ]
                    data_list.append(item_data)
        except UnicodeDecodeError as ex:
            ex.reason = _(
                "The {} file could not be read. Make sure the file".format(file_format.upper())
                + " format is {} and that the file is".format(file_format.upper())
                + " UTF-8 encoded."
            ).format(file_name)
            raise ex
        except Exception as ex:
            raise ex
    result["data_list"] = data_list
    return result

def read_jpcoar_xml_file(file_path, item_type_info) -> dict:
    """Read JPCOAR(V2) metadata from xml file

    Args:
        file_path (str): XML file path
        item_type_info (dict): Item type info of imported item.

    Returns:
        dict: item metadata
    """
    result = {"error": False, "error_code": 0, "data_list": [], "item_type_schema": {}}
    enc = getEncode(file_path)
    try:
        # register namespace
        namespaces = dict([node for _, node in ET.iterparse(file_path, events=['start-ns'])])
        for key, value in namespaces.items():
            ET.register_namespace(key, value)
        tree = ET.parse(file_path)
        # mapping
        mapper = JPCOARV2Mapper(ET.tostring(tree.getroot()).decode(enc))
        res = mapper.map(item_type_info['name'])
    except UnicodeDecodeError as ex:
        ex.reason = _(
            "The XML file could not be read. Make sure the file"
            + " format is XML and that the file is"
            + " UTF-8 encoded."
        ).format(file_path)
        raise ex
    except Exception as ex:
        raise ex
    result["data_list"].append({
        "$schema": item_type_info['schema'],
        "metadata": res,
        "item_type_name": item_type_info['name'],
        "item_type_id": item_type_info['item_type_id'],
    })
    result['item_type_schema'] = item_type_info['schema']
    return result


def handle_convert_validate_msg_to_jp(message: str):
    """Convert validation messages from en to jp.

    :argument
        message     -- {str} English message.
    :return
        return       -- Japanese message.

    """
    result = None
    for msg_en, msg_jp in WEKO_IMPORT_VALIDATE_MESSAGE.items():
        msg_en_pattern = "^{}$".format(msg_en.replace("%r", ".*"))
        if re.search(msg_en_pattern, message):
            msg_paths = msg_en.split("%r")
            prev_position = 0
            data = []
            for idx, path in enumerate(msg_paths, start=1):
                position = message.index(path)
                if path == "":
                    if idx == 1:
                        continue
                    elif idx == len(msg_paths):
                        prev_position += len(msg_paths[idx - 2])
                        position = len(message)
                if position >= 0:
                    data.append(message[prev_position:position])
                    prev_position = position
            if data:
                result = msg_jp
            for value in data:
                result = result.replace("%r", value, 1)
            return result
    return message


def handle_validate_item_import(list_record, schema) -> list:
    """Validate item import.

    :argument
        list_record     -- {list} list record import.
        schema     -- {dict} item_type schema.
    :return
        return       -- list_item_error.

    """
    result = []
    v2 = Draft4Validator(schema) if schema else None
    for record in list_record:
        errors = record.get("errors") or []
        record_id = record.get("id")
        if record_id and (
            not represents_int(record_id) or re.search(r"([０-９])", record_id)
        ):
            errors.append(_("Please specify item ID by half-width number."))
        if record.get("metadata"):
            if v2:
                a = v2.iter_errors(record.get("metadata"))
                if current_i18n.language == "ja":
                    _errors = []
                    for error in a:
                        _errors.append(handle_convert_validate_msg_to_jp(error.message))
                    errors = errors + _errors
                else:
                    errors = errors + [error.message for error in a]
            else:
                errors = errors = errors + [_("Specified item type does not exist.")]

        item_error = dict(**record)
        item_error["errors"] = errors if len(errors) else None
        result.append(item_error)

    return result


def represents_int(s):
    """Handle check string is int.

    :argument
        s     -- {str} string number.
    :return
        return       -- true if is Int.

    """
    try:
        int(s)
        return True
    except ValueError:
        return False


def get_item_type(item_type_id=0) -> dict:
    """Get item type.

    :param item_type_id: Item type ID. (Default: 0).
    :return: The json object.
    """
    result = None
    if item_type_id > 0:
        itemtype = ItemTypes.get_by_id(item_type_id)
        if (
            itemtype
            and itemtype.schema
            and itemtype.item_type_name.name
            and item_type_id
        ):
            lastest_id = itemtype.item_type_name.item_type.first().id
            result = {
                "schema": itemtype.schema,
                "is_lastest": lastest_id == item_type_id,
                "name": itemtype.item_type_name.name,
                "item_type_id": item_type_id,
            }

    if result is None:
        return {}

    return result


def handle_check_exist_record(list_record) -> list:
    """Check record is exist in system.

    :argument
        list_record -- {list} list record import.
    :return
        return      -- list record has property status.

    """
    result = []
    current_app.logger.debug("handle_check_exist_record")
    for item in list_record:
        item = dict(**item, **{"status": "new"})
        # current_app.logger.debug("item:{}".format(item))
        errors = item.get("errors") or []
        item_id = item.get("id")
        # current_app.logger.debug("item_id:{}".format(item_id))
        if item_id and item_id is not "":
            system_url = request.host_url + "records/" + str(item_id)
            if item.get("uri") != system_url:
                errors.append(_("Specified URI and system URI do not match."))
                item["status"] = None
            else:
                item_exist = None
                try:
                    item_exist = WekoRecord.get_record_by_pid(item_id)
                except PIDDoesNotExistError:
                    item["status"] = None
                    errors.append(_("Item does not exits" " in the system"))
                if item_exist:
                    if item_exist.pid.is_deleted():
                        item["status"] = None
                        errors.append(_("Item already DELETED" " in the system"))
                    else:
                        exist_url = (
                                request.host_url + "records/" + str(item_exist.get("recid"))
                            )

                        if item.get("uri") == exist_url:
                            _edit_mode = item.get("edit_mode")
                            if not _edit_mode or _edit_mode.lower() not in [
                                "keep",
                                "upgrade",
                            ]:
                                errors.append(
                                        _(
                                            'Please specify either "Keep"'
                                            ' or "Upgrade".'
                                        )
                                    )
                                item["status"] = None
                            else:
                                item["status"] = _edit_mode.lower()
        else:
            item["id"] = None
            item["status"]="new"
        if errors:
            item["errors"] = errors
        # current_app.logger.debug("item:{}".format(item))
        result.append(item)
    return result


def make_file_by_line(lines):
    """Make TSV/CSV file."""
    file_format = current_app.config.get('WEKO_ADMIN_OUTPUT_FORMAT', 'tsv').lower()
    file_output = StringIO()
    if file_format == 'csv':
        writer = csv.writer(file_output, delimiter=",", lineterminator="\n")
    else:
        writer = csv.writer(file_output, delimiter="\t", lineterminator="\n")
    writer.writerows(lines)

    return file_output


def make_stats_file(raw_stats, list_name):
    """Make TSV/CSV report file for stats."""
    file_format = current_app.config.get('WEKO_ADMIN_OUTPUT_FORMAT', 'tsv').lower()
    file_output = StringIO()
    if file_format == 'csv':
        writer = csv.writer(file_output, delimiter=",", lineterminator="\n")
    else:
        writer = csv.writer(file_output, delimiter="\t", lineterminator="\n")
    writer.writerow(list_name)
    for item in raw_stats:
        term = []
        for name in list_name:
            term.append(item.get(name))
        writer.writerow(term)

    return file_output


def create_deposit(item_id):
    """Create deposit.

    :argument
        item           -- {dict} item import.
        item_exist     -- {dict} item in system.

    """
    if item_id is not None:
        dep = WekoDeposit.create({}, recid=int(item_id))
    else:
        dep = WekoDeposit.create({})
    return dep


def clean_thumbnail_file(deposit, root_path, thumbnail_path):
    """Remove all thumbnail in bucket.

    :argument
        deposit         -- {object} deposit.
        root_path      -- {str} location of temp folder.
        thumbnail_path -- {list} thumbnails path.
    """
    list_not_remove = list(
        filter(lambda path: not os.path.isfile(root_path + "/" + path), thumbnail_path)
    )
    list_not_remove = [get_file_name(path) for path in list_not_remove]
    for file in deposit.files:
        if file.obj.is_thumbnail and file.obj.key not in list_not_remove:
            file.obj.remove()


def up_load_file(record, root_path, deposit, allow_upload_file_content, old_files):
    """Upload thumbnail or file content.

    :argument
        record         -- {dict} item import.
        root_path      -- {str} root_path.
        deposit        -- {object} item deposit.
        allow_upload_file_content   -- {bool} allow file content upload?
        old_files      -- {list} List of ObjectVersion in current bucket.

    """

    def upload(paths, is_thumbnail=False):
        if len(old_files) > len(paths):
            paths.extend([None for _idx in range(0, len(old_files) - len(paths))])

        for idx, path in enumerate(paths):
            old_file = (
                old_files[idx] if not is_thumbnail and idx < len(old_files) else None
            )
            if not path or not os.path.isfile(root_path + "/" + path):
                if old_file and not (
                    len(record["filenames"]) > idx
                    and record["filenames"][idx]
                    and old_file.key == record["filenames"][idx]["filename"]
                ):
                    old_file.remove()
                continue

            with open(root_path + "/" + path, "rb") as file:
                root_file_id = None
                if old_file:
                    root_file_id = old_file.root_file_id
                    old_file.remove()

                obj = ObjectVersion.create(deposit.files.bucket, get_file_name(path))
                obj.is_thumbnail = is_thumbnail
                obj.set_contents(
                    file, root_file_id=root_file_id, is_set_size_location=False
                )

                size = file.seek(0, io.SEEK_END)
                if size >= pow(1024, 4):
                    size_str = "{} TB".format(round(size/(pow(1024, 4)), 1))
                elif size >= pow(1024, 3):
                    size_str = "{} GB".format(round(size/(pow(1024, 3)), 1))
                elif size >= pow(1024, 2):
                    size_str = "{} MB".format(round(size/(pow(1024, 2)), 1))
                elif size >= 1024:
                    size_str = "{} KB".format(round(size/1024, 1))
                else:
                    size_str = "{} B".format(size)
                if record.get("filenames") and \
                        len(record["filenames"]) > idx and \
                        record["filenames"][idx].get("filename"):
                    file_size_dict[record["filenames"][idx]["filename"]] = [{'value': size_str}]

    def clean_file_contents(delete_all):
        # clean file contents in bucket.
        for file in deposit.files.bucket.objects:
            if not file.is_thumbnail and (delete_all or not file.is_head):
                file.remove()

    file_size_dict = {}
    file_path = record.get("file_path", []) if allow_upload_file_content else []
    thumbnail_path = record.get("thumbnail_path", [])
    if isinstance(thumbnail_path, str):
        thumbnail_path = [thumbnail_path]
    else:
        thumbnail_path = list(filter(lambda path: path, thumbnail_path))

    clean_thumbnail_file(deposit, root_path, thumbnail_path)
    if file_path or thumbnail_path:
        upload(thumbnail_path, is_thumbnail=True)
        upload(file_path)
    clean_file_contents(not allow_upload_file_content)

    return file_size_dict


def get_file_name(file_path):
    """Get file name.

    :argument
        file_path    -- {str} file_path.
    :returns         -- {str} file name

    """
    return file_path.split("/")[-1] if file_path.split("/")[-1] else ""


def register_item_metadata(item, root_path, owner, is_gakuninrdm=False):
    """Upload file content.

    :argument
        item        -- {dict} Information of item need to import.
        root_path   -- {str} path of the folder include files.
        is_gakuninrdm -- {bool} Is call by gakuninrdm api.
    """

    def clean_file_metadata(item_type_id, data):
        # clear metadata of file information
        is_cleaned = True
        file_key = None
        item_map = get_mapping(item_type_id, "jpcoar_mapping")
        key = item_map.get("file.URI.@value")
        if key:
            file_key = key.split(".")[0]
            if not data.get(file_key):
                deleted_items = data.get("deleted_items") or []
                deleted_items.append(file_key)
                data["deleted_items"] = deleted_items
            else:
                is_cleaned = False
        return data, is_cleaned, file_key

    def autofill_thumbnail_metadata(item_type_id, data):
        key = get_thumbnail_key(item_type_id)
        if key:
            thumbnail_item = {}
            subitem_thumbnail = []
            for file in deposit.files:
                if file.is_thumbnail is True:
                    subitem_thumbnail.append(
                        {
                            "thumbnail_label": file.key,
                            "thumbnail_url": current_app.config["DEPOSIT_FILES_API"]
                            + "/{bucket}/{key}?versionId={version_id}".format(
                                bucket=file.bucket_id,
                                key=file.key,
                                version_id=file.version_id,
                            ),
                        }
                    )
            if subitem_thumbnail:
                thumbnail_item["subitem_thumbnail"] = subitem_thumbnail
            if thumbnail_item:
                data[key] = thumbnail_item
            else:
                deleted_items = data.get("deleted_items") or []
                deleted_items.append(key)
                data["deleted_items"] = deleted_items
        return data

    def escape_newline(data):
        """Replace <br/> in metadata with \n.

        {"key1":["test<br/>test"]} -> {"key1":["test\ntest"]}
        :argument
            data     -- {obj} escape target
        :return
            obj      -- Obj after escaping
        """
        if isinstance(data,list):
            return [escape_newline(d) for d in data]
        elif isinstance(data,dict):
            return {d:escape_newline(data[d]) for d in data}
        elif isinstance(data,str):
            return data.replace("<br/>","\n")
        else:
            return data

    item_id = str(item.get("id"))
    pid = PersistentIdentifier.query.filter_by(
        pid_type="recid", pid_value=item_id
    ).first()

    record = WekoDeposit.get_record(pid.object_uuid)

    _deposit_data = record.dumps().get("_deposit")
    deposit = WekoDeposit(record, record.model)
    new_data = dict(
        **item.get("metadata"),
        **_deposit_data,
        **{
            "$schema": item.get("$schema"),
            "title": item.get("item_title"),
        }
    )
    new_data = escape_newline(new_data)
    item_status = {
        "index": new_data["path"],
        "actions": "publish",
    }
    if not new_data.get("pid"):
        new_data = dict(
            **new_data, **{"pid": {"revision_id": 0, "type": "recid", "value": item_id}}
        )

    # get old files in item with order.
    old_file_list = []
    if item["status"] != "new":
        for file_metadata in deposit.get_file_data():
            if file_metadata.get("version_id"):
                f_filter = list(
                    filter(
                        lambda f: str(f.obj.version_id)
                        == file_metadata.get("version_id"),
                        deposit.files,
                    )
                )
                old_file_list.append(f_filter[0].obj if f_filter else None)
            else:
                old_file_list.append(None)

    # set delete flag for file metadata if is empty.
    # Check metadata_only flag
    if item.get("metadata_replace"):
        is_cleaned = False
        file_key = None
    else:
        new_data, is_cleaned, file_key = clean_file_metadata(item["item_type_id"], new_data)

    # progress upload file, replace file contents.
    file_size_dict = up_load_file(item, root_path, deposit, not is_cleaned, old_file_list)
    new_data = autofill_thumbnail_metadata(item["item_type_id"], new_data)

    # check location file
    find_and_update_location_size()
    if not is_cleaned:
        for idx, file_info in enumerate(new_data.get(file_key, [])):
            if file_info.get('filename') in file_size_dict \
                    and not file_info.get('filesize'):
                new_data[file_key][idx]['filesize'] = file_size_dict.get(file_info.get('filename'))

    # Clean item metadata
    if item["status"] != "new":
        item_type = ItemTypes.get_by_id(
            id_=item.get("item_type_id", 0), with_deleted=True
        ).render
        for metadata_id in item_type["table_row"]:
            # ignore Identifier Regstration (Import hasn't withdraw DOI)
            if metadata_id == item.get("identifier_key", ""):
                continue
            if metadata_id not in new_data and metadata_id in deposit.item_metadata:
                deleted_items = new_data.get("deleted_items") or []
                deleted_items.append(metadata_id)
                new_data["deleted_items"] = deleted_items
    if "feedback_mail_list" in new_data:
        new_data.pop("feedback_mail_list")

    deposit.update(item_status, new_data)
    deposit['_deposit']['owners'] = [int(owner)]
    deposit['_deposit']['created_by'] = int(owner)
    deposit['owner'] = str(owner)

    # to exclude from file text extraction
    deposit.non_extract = item.get("non_extract")
    deposit.commit()

    feedback_mail_list = item["metadata"].get("feedback_mail_list")
    if feedback_mail_list:
        item["metadata"].pop("feedback_mail_list")
        FeedbackMailList.update(
            item_id=deposit.id, feedback_maillist=feedback_mail_list
        )
    else:
        FeedbackMailList.delete_without_commit(deposit.id)
        deposit.remove_feedback_mail()

    request_mail_list = item["metadata"].get("request_mail_list")
    if request_mail_list:
        RequestMailList.update(
            item_id = deposit.id, request_maillist=request_mail_list
        )
    else:
        RequestMailList.delete_without_commit(deposit.id)

    if not is_gakuninrdm:
        deposit.publish_without_commit()
        with current_app.test_request_context(get_url_root()):
            if item["status"] in ["upgrade", "new"]:    # Create first version
                _deposit = deposit.newversion(pid)
                _deposit.publish_without_commit()
            else:    # Update last version
                _pid = PIDVersioning(child=pid).last_child
                _record = WekoDeposit.get_record(_pid.object_uuid)
                _deposit = WekoDeposit(_record, _record.model)
                _deposit["path"] = new_data.get("path")
                _deposit.merge_data_to_record_without_version(
                    pid, keep_version=True, is_import=True
                )
                if not is_gakuninrdm:
                    _deposit.publish_without_commit()

            if feedback_mail_list:
                FeedbackMailList.update(
                    item_id=_deposit.id, feedback_maillist=feedback_mail_list
                )

            if request_mail_list:
                RequestMailList.update(
                    item_id=_deposit.id, request_maillist=request_mail_list
                )

            # Update draft version
            _draft_pid = PersistentIdentifier.query.filter_by(
                pid_type='recid',
                pid_value="{}.0".format(item_id)
            ).one_or_none()
            if _draft_pid:
                _draft_record = WekoDeposit.get_record(_draft_pid.object_uuid)
                _draft_record["path"] = new_data.get("path")
                _draft_deposit = WekoDeposit(_draft_record, _draft_record.model)
                _draft_deposit.non_extract = item.get("non_extract")
                _draft_deposit.merge_data_to_record_without_version(
                    pid, keep_version=True, is_import=True
                )


def update_publish_status(item_id, status):
    """Handle get title.

    :argument
        item_id     -- {str} Item Id.
        status      -- {str} Publish status (0: public, 1: private)
    :return

    """
    record = WekoRecord.get_record_by_pid(item_id)
    record["publish_status"] = status
    record.commit()
    indexer = WekoIndexer()
    indexer.update_es_data(record, update_revision=False, field='publish_status')


def handle_workflow(item: dict):
    """Handle workflow.

    :argument
        title           -- {dict or list} title.
    :return
        return       -- title string.

    """
    pid = PersistentIdentifier.query.filter_by(
        pid_type="recid", pid_value=item.get("id")
    ).first()
    if pid:
        activity = WorkActivity()
        wf_activity = activity.get_workflow_activity_by_item_id(pid.object_uuid)
        if wf_activity:
            return
    else:
        workflow = WorkFlow.query.filter_by(
            itemtype_id=item.get("item_type_id")
        ).first()
        if workflow:
            return
        else:
            create_work_flow(item.get("item_type_id"))

def handle_doi(item: dict, doi: str):
    """Handle doi.

    :argument
        item           -- {dict} item.
        doi            -- {str} doi.
    :return
        return metadata with doi
    """
    metadata = item.get("metadata")
    item_type_id = item.get("item_type_id")
    doi_response = get_doi_with_original(doi, item_type_id, metadata)
    return doi_response


def create_work_flow(item_type_id):
    """Handle create work flow.

    :argument
        item_type_id        -- {str} item_type_id.
    :return

    """
    flow_define = FlowDefine.query.filter_by(flow_name="Registration Flow").first()
    it = ItemTypes.get_by_id(item_type_id)

    if flow_define and it:
        data = WorkFlow()
        data.flows_id = uuid.uuid4()
        data.flows_name = it.item_type_name.name
        data.itemtype_id = it.id
        data.flow_id = flow_define.id
        db.session.add(data)


def create_flow_define():
    """Handle create flow_define."""
    flow_define = FlowDefine.query.filter_by(flow_name="Registration Flow").first()

    if not flow_define:
        the_flow = Flow()
        flow = the_flow.create_flow(WEKO_FLOW_DEFINE)

        if flow and flow.flow_id:
            flow_actions = WEKO_FLOW_DEFINE_LIST_ACTION
            start_action = FlowAction.query.filter_by(
                flow_id=flow.flow_id, action_id=1
            ).first()
            flow_actions[0]["workflow_flow_action_id"] = start_action.id
            end_action = FlowAction.query.filter_by(
                flow_id=flow.flow_id, action_id=2
            ).first()
            flow_actions[2]["workflow_flow_action_id"] = end_action.id

            the_flow.upt_flow_action(flow.flow_id, flow_actions)


def send_item_created_event_to_es(item, request_info):
    """Send item_created event to ES."""
    with current_app.test_request_context():
        item_created.send(
            current_app._get_current_object(),
            user_id=request_info.get("user_id"),
            item_id=item.get("pid"),
            item_title=item.get("item_title"),
            admin_action=request_info.get("action")
        )


def import_items_to_system(item: dict, request_info=None, is_gakuninrdm=False):
    """Validation importing zip file.

    :argument
        item        -- Items Metadata.
        request_info -- Information from request.
        is_gakuninrdm - Is call by gakuninrdm api.
    :return
        return      -- Json response.

    """

    owner = -1
    if request_info and 'user_id' in request_info:
        owner = request_info['user_id']
    if not request_info and request:
        request_info = {
            "remote_addr": request.remote_addr,
            "referrer": request.referrer,
            "hostname": request.host,
            "user_id": owner,
            "action": "IMPORT"
        }

    if not item:
        return None
    else:
        bef_metadata = None
        bef_last_ver_metadata = None
        try:
            # current_app.logger.debug("item: {0}".format(item))
            status = item.get("status")
            root_path = item.get("root_path", "")
            if status == "new":
                item_id = create_deposit(item.get("id"))
                item["id"] = item_id["recid"]
                item["pid"] = item_id.pid
            else:
                handle_check_item_is_locked(item)
                # cache ES data for rollback
                pid = PersistentIdentifier.query.filter_by(
                    pid_type="recid", pid_value=item["id"]
                ).first()
                item["pid"] = pid
                bef_metadata = WekoIndexer().get_metadata_by_item_id(pid.object_uuid)
                bef_last_ver_metadata = WekoIndexer().get_metadata_by_item_id(
                    PIDVersioning(child=pid).last_child.object_uuid
                )

            register_item_metadata(item, root_path, owner, is_gakuninrdm)

            if not is_gakuninrdm:
                if current_app.config.get("WEKO_HANDLE_ALLOW_REGISTER_CNRI"):
                    register_item_handle(item)
                register_item_doi(item)

                status_number = WEKO_IMPORT_PUBLISH_STATUS.index(
                    item.get("publish_status")
                )
                register_item_update_publish_status(item, str(status_number))
                if item.get("status") == "new":
                    # Send item_created event to ES.
                    send_item_created_event_to_es(item, request_info)
            db.session.commit()

            # clean unuse file content in keep mode if import success
            cache_key = current_app.config[
                "WEKO_SEARCH_UI_IMPORT_UNUSE_FILES_URI"
            ].format(item["id"])
            list_unuse_uri = get_cache_data(cache_key)
            if list_unuse_uri:
                for uri in list_unuse_uri:
                    file = current_files_rest.storage_factory(fileurl=uri, size=1)
                    fs, path = file._get_fs()
                    if fs.exists(path):
                        file.delete()
                delete_cache_data(cache_key)

        except SQLAlchemyError as ex:
            current_app.logger.error("sqlalchemy error: ", ex)
            db.session.rollback()
            if item.get("id"):
                pid = PersistentIdentifier.query.filter_by(
                    pid_type="recid", pid_value=item["id"]
                ).first()
                bef_metadata = WekoIndexer().get_metadata_by_item_id(pid.object_uuid)
                bef_last_ver_metadata = WekoIndexer().get_metadata_by_item_id(
                    PIDVersioning(child=pid).last_child.object_uuid
                )
                handle_remove_es_metadata(item, bef_metadata, bef_last_ver_metadata)
            current_app.logger.error("item id: %s update error." % item["id"])
            traceback.print_exc(file=sys.stdout)
            error_id = None
            if (
                ex.args
                and len(ex.args)
                and isinstance(ex.args[0], dict)
                and ex.args[0].get("error_id")
            ):
                error_id = ex.args[0].get("error_id")

            return {"success": False, "error_id": error_id}
        except ElasticsearchException as ex:
            current_app.logger.error("elasticsearch  error: ", ex)
            db.session.rollback()
            if item.get("id"):
                pid = PersistentIdentifier.query.filter_by(
                    pid_type="recid", pid_value=item["id"]
                ).first()
                bef_metadata = WekoIndexer().get_metadata_by_item_id(pid.object_uuid)
                bef_last_ver_metadata = WekoIndexer().get_metadata_by_item_id(
                    PIDVersioning(child=pid).last_child.object_uuid
                )
                handle_remove_es_metadata(item, bef_metadata, bef_last_ver_metadata)
            current_app.logger.error("item id: %s update error." % item["id"])
            traceback.print_exc(file=sys.stdout)
            error_id = None
            if (
                ex.args
                and len(ex.args)
                and isinstance(ex.args[0], dict)
                and ex.args[0].get("error_id")
            ):
                error_id = ex.args[0].get("error_id")

            return {"success": False, "error_id": error_id}
        except redis.RedisError as ex:
            current_app.logger.error("redis  error: ", ex)
            db.session.rollback()
            if item.get("id"):
                pid = PersistentIdentifier.query.filter_by(
                    pid_type="recid", pid_value=item["id"]
                ).first()
                bef_metadata = WekoIndexer().get_metadata_by_item_id(pid.object_uuid)
                bef_last_ver_metadata = WekoIndexer().get_metadata_by_item_id(
                    PIDVersioning(child=pid).last_child.object_uuid
                )
                handle_remove_es_metadata(item, bef_metadata, bef_last_ver_metadata)
            current_app.logger.error("item id: %s update error." % item["id"])
            traceback.print_exc(file=sys.stdout)
            error_id = None
            if (
                ex.args
                and len(ex.args)
                and isinstance(ex.args[0], dict)
                and ex.args[0].get("error_id")
            ):
                error_id = ex.args[0].get("error_id")

            return {"success": False, "error_id": error_id}
        except BaseException as ex:
            current_app.logger.error("Unexpected error: {}".format(ex))
            db.session.rollback()
            if item.get("id"):
                pid = PersistentIdentifier.query.filter_by(
                    pid_type="recid", pid_value=item["id"]
                ).first()
                bef_metadata = WekoIndexer().get_metadata_by_item_id(pid.object_uuid)
                bef_last_ver_metadata = WekoIndexer().get_metadata_by_item_id(
                    PIDVersioning(child=pid).last_child.object_uuid
                )
                handle_remove_es_metadata(item, bef_metadata, bef_last_ver_metadata)
            current_app.logger.error("item id: %s update error." % item["id"])
            traceback.print_exc(file=sys.stdout)
            error_id = None
            if (
                ex.args
                and len(ex.args)
                and isinstance(ex.args[0], dict)
                and ex.args[0].get("error_id")
            ):
                error_id = ex.args[0].get("error_id")

            return {"success": False, "error_id": error_id}
    return {"success": True, "recid": item["id"]}


def import_items_to_activity(item, request_info):
    workflow_id = request_info.get("workflow_id")
    # when metadata format was XML, get id from admin setting
    if workflow_id is None:
        settings = AdminSettings.get("sword_api_setting", dict_to_object=False)
        default_format = settings.get("default_format", "XML")
        data_format = settings.get("data_format")
        workflow_id = int(data_format.get(default_format, {}).get("workflow", "-1"))

    item_id = item.get("id")
    metadata = item.get("metadata")
    index = metadata.get("path")
    files_info = metadata.pop("files_info", [{}])
    files = [
        os.path.join(item.get("root_path"), file_info.get("url", {}).get("label"))
            for file_info
            in files_info[0].get("items", {})
    ]
    comment = metadata.get("comment")
    link_data = getattr(item["metadata"], "link_data", None)
    grant_data = item.get("grant_data")
    metadata_replace = item.get("metadata_replace", False)

    error = None
    try:
        from weko_workflow.headless.activity import HeadlessActivity
        headless = HeadlessActivity(_metadata_replace=metadata_replace)
        url, current_action, recid = headless.auto(
<<<<<<< HEAD
            user_id= request_info.get("user_id"), workflow_id=workflow_id,
            index=index, metadata=metadata, files=files, comment=comment,
            link_data=link_data, grant_data=grant_data,
            non_extract=item.get("non_extract")
=======
            user_id= request_info.get("user_id"),
            workflow_id=workflow_id,item_id=item_id,
            index=index, metadata=metadata, files=files,
            comment=comment, link_data=link_data,  grant_data=grant_data
        )
    except WekoWorkflowException as ex:
        current_app.logger.error(
            "Error occurred while importing item to activity: {}"
            .format(headless.activity_id)
>>>>>>> 3a5ed70b
        )
        traceback.print_exc()
        url = headless.detail
        recid = headless.recid
        current_action = headless.current_action
        error = str(ex)

    return url, recid, current_action, error


def handle_item_title(list_record):
    """Prepare item title.

    :argument
        list_record -- {list} list record import.
    :return

    """
    from weko_items_ui.utils import get_options_and_order_list, get_hide_list_by_schema_form
    from weko_records.utils import check_info_in_metadata

    for item in list_record:
        error = None
        item_type_id = item["item_type_id"]

        item_type = ItemTypes.get_by_id(item_type_id)
        hide_list = []
        if item_type:
            meta_option = get_options_and_order_list(
                item_type_id,
                item_type_data=ItemTypes(item_type.schema, model=item_type),
                mapping_flag=False)
            hide_list = get_hide_list_by_schema_form(schemaform=item_type.render.get('table_row_map', {}).get('form', []))
        else:
            meta_option = get_options_and_order_list(item_type_id, mapping_flag=False)
        item_map = get_mapping(item_type_id, 'jpcoar_mapping', item_type=item_type)

        # current_app.logger.debug("item_map: {}".format(item_map))
        title_data, _title_key = get_data_by_property(
            item["metadata"], item_map, "title.@value"
        )
        title_lang_data, _title_lang_key = get_data_by_property(
            item["metadata"], item_map, "title.@attributes.xml:lang"
        )
        title_val = None
        lang_key_list = _title_lang_key.split(",")
        val_key_list = _title_key.split(",")
        for val_key in val_key_list:
            val_parent_key = val_key.split(".")[0]
            val_sub_key = val_key.split(".")[-1]
            for lang_key in lang_key_list:
                if val_parent_key == lang_key.split(".")[0]:
                    prop_hidden = meta_option.get(val_parent_key, {}).get('option', {}).get('hidden', False)
                    for h in hide_list:
                        if h.startswith(val_parent_key) and h.endswith(val_sub_key):
                            prop_hidden = True
                    if (
                        title_lang_data is not None
                        and title_data is not None
                        and title_lang_data is not None
                        and len(title_data) > 0
                        and len(title_lang_data) > 0
                        and not prop_hidden
                    ):
                        title_val = check_info_in_metadata(
                            lang_key, val_key, title_lang_data[0], item["metadata"]
                        )
                        item["item_title"] = title_val
                if title_val:
                    break
            if title_val:
                break

        if not title_val:
            error = _("Title is required item.")
            item["errors"] = item["errors"] + [error] if item.get("errors") else [error]


def handle_check_and_prepare_publish_status(list_record):
    """Check and prepare publish status.

    :argument
        list_record -- {list} list record import.
    :return

    """
    for item in list_record:
        error = None
        publish_status = item.get("publish_status")
        if not publish_status:
            error = _("{} is required item.").format("PUBLISH_STATUS")
        elif publish_status not in WEKO_IMPORT_PUBLISH_STATUS:
            error = _('Please set "public" or "private" for {}.').format(
                "PUBLISH_STATUS"
            )

        if error:
            item["errors"] = item["errors"] + [error] if item.get("errors") else [error]


def handle_check_and_prepare_index_tree(list_record, all_index_permission, can_edit_indexes):
    """Check index existed and prepare index tree data.

    :argument
        list_record -- {list} list record import.
        all_index_permission -- {bool} All indexes can be import.
        can_edit_indexes -- {list} Editable index list.
    :return

    """
    from weko_index_tree.api import Indexes

    errors = []
    warnings = []

    def check(index_id, index_name_path):
        """Check index_id/index_name.

        Args:
            index_id (str): Index id.
            index_name_path (str): Index name path.

        Returns:
            [bool]: Check result.

        """
        temp_res = []
        index_info = None
        index_info = Indexes.get_path_list([index_id])

        msg_not_exist = _("The specified {} does not exist in system.")
        if index_info and len(index_info) == 1:
            check_list = []
            check_list.append(index_info[0].name_en.replace(
                '-/-', current_app.config['WEKO_ITEMS_UI_INDEX_PATH_SPLIT']))
            if index_info[0].name:
                check_list.append(index_info[0].name.replace(
                    '-/-', current_app.config['WEKO_ITEMS_UI_INDEX_PATH_SPLIT']))
            if index_name_path and index_name_path not in check_list:
                warnings.append(
                    _("Specified {} does not match with existing index.").format(
                        "POS_INDEX"
                    )
                )
            temp_res = [index_info[0].cid]
        elif index_name_path:          # has pos_index info
            index_path_list = index_name_path.split(
                current_app.config['WEKO_ITEMS_UI_INDEX_PATH_SPLIT'])
            index_all_name = Indexes.get_index_by_all_name(index_path_list[-1])
            index_infos = Indexes.get_path_list([i.id for i in index_all_name])
            if index_infos:      # index exists by index name
                for info in index_infos:
                    index_info = None
                    if (index_name_path == \
                        info.name_en.replace('-/-', current_app.config['WEKO_ITEMS_UI_INDEX_PATH_SPLIT'])) or \
                        (info.name and index_name_path == \
                         info.name.replace('-/-', current_app.config['WEKO_ITEMS_UI_INDEX_PATH_SPLIT'])):
                        index_info = info

                    if not index_info:      # index does not exist by index path
                        if index_id:
                            errors.append(msg_not_exist.format("IndexID, POS_INDEX"))
                        else:
                            errors.append(msg_not_exist.format("POS_INDEX"))
                    else:      # index exists by index path
                        if index_id:
                            errors.append(msg_not_exist.format("IndexID"))
                        else:
                            temp_res.append(index_info.cid)
                if temp_res:
                    errors.clear()
            else:      # index does not exist by index name
                if index_id:
                    errors.append(msg_not_exist.format("IndexID, POS_INDEX"))
                else:
                    errors.append(msg_not_exist.format("POS_INDEX"))
        else:         # index does not exist by index id and index path
            errors.append(msg_not_exist.format("IndexID"))
        result = []
        if temp_res and not all_index_permission:
            msg_can_not_edit = _("Your role cannot register items in this index.")
            if not can_edit_indexes:
                errors.append(msg_can_not_edit)
                result = []
            elif can_edit_indexes[0] != 0:
                for i in temp_res:
                    if i in can_edit_indexes:
                        result.append(i)
                if not result:
                    errors.append(msg_can_not_edit)
            else:
                result = temp_res

        return result

    for item in list_record:
        indexes = []
        index_ids = item.get("metadata", {}).get("path", [])
        pos_index = item.get("pos_index", [])

        if not index_ids and not pos_index:
            errors = [_("Both of IndexID and POS_INDEX are not being set.")]
        else:
            if not index_ids:
                index_ids = [None for _ in range(len(pos_index))]
            for x, index_id in enumerate(index_ids):
                index_name_path = ""
                if pos_index and x <= len(pos_index) - 1:
                    index_name_path = pos_index[x].strip()
                else:
                    index_name_path = ""

                _index_ids = check(index_id, index_name_path)
                for i in _index_ids:
                    if i not in indexes:
                        indexes.append(i)

        if indexes:
            item["metadata"]["path"] = indexes

        if errors:
            errors = list(set(errors))
            item["errors"] = item["errors"] + errors if item.get("errors") else errors
            errors = []

        if warnings:
            warnings = list(set(warnings))
            item["warnings"] = (
                item["warnings"] + warnings if item.get("warnings") else warnings
            )
            warnings = []


def handle_check_and_prepare_feedback_mail(list_record):
    """Check feedback email is existed in database and prepare data.

    :argument
        list_record -- {list} list record import.
    :return

    """
    for item in list_record:
        errors = []
        feedback_mail = []
        if item.get("feedback_mail"):
            for mail in item.get("feedback_mail"):
                if not re.search(WEKO_IMPORT_EMAIL_PATTERN, mail):
                    errors.append(_("Specified {} is invalid.").format(mail))
                else:
                    email_checked = check_email_existed(mail)
                    feedback_mail.append(email_checked)

            if feedback_mail:
                item["metadata"]["feedback_mail_list"] = feedback_mail
            if errors:
                errors = list(set(errors))
                item["errors"] = (
                    item["errors"] + errors if item.get("errors") else errors
                )

def handle_check_and_prepare_request_mail(list_record):
    """Check request_mail is existed in database and prepare data.
    :argument
        list_record -- {list} list record import.
    :return
    """
    for item in list_record:
        errors = []
        request_mail = []
        if item.get("request_mail"):
            for mail in item.get("request_mail"):
                if not re.search(WEKO_IMPORT_EMAIL_PATTERN, mail):
                    errors.append(_("Specified {} is invalid.").format(mail))
                else:
                    email_checked = check_email_existed(mail)
                    request_mail.append(email_checked)

            if request_mail:
                item["metadata"]["request_mail_list"] = request_mail
            if errors:
                errors = list(set(errors))
                item["errors"] = (
                    item["errors"] + errors if item.get("errors") else errors
                )

def handle_set_change_identifier_flag(list_record, is_change_identifier):
    """Set Change Identifier Mode flag.

    :argument
        list_record -- {list} list record import.
        is_change_identifier -- {bool} Change Identifier Mode.
    :return

    """
    for item in list_record:
        item["is_change_identifier"] = is_change_identifier


def handle_check_cnri(list_record):
    """Check CNRI.

    :argument
        list_record -- {list} list record import.
    :return

    """
    for item in list_record:
        error = None
        item_id = str(item.get("id"))
        cnri = item.get("cnri")
        cnri_set = current_app.config.get("WEKO_HANDLE_ALLOW_REGISTER_CNRI")

        if item.get("is_change_identifier") and cnri_set:
            if not cnri:
                error = _("Please specify {}.").format("CNRI")
            else:
                if len(cnri) > 290:
                    error = _("The specified {} exceeds the maximum length.").format(
                        "CNRI"
                    )
                else:
                    split_cnri = cnri.split("/")
                    if len(split_cnri) > 1:
                        prefix = split_cnri[0]
                        suffix = "/".join(split_cnri[1:])
                    else:
                        prefix = cnri
                        suffix = ""
                    if not suffix:
                        item["cnri_suffix_not_existed"] = True

                    if prefix != Handle().get_prefix():
                        error = _("Specified Prefix of {} is incorrect.").format("CNRI")
        else:
            if (
                item.get("status") == "new"
                or item.get("is_change_identifier")
                or not cnri_set
            ):
                if cnri:
                    error = _("{} cannot be set.").format("CNRI")
            else:
                pid_cnri = None
                try:
                    pid_cnri = WekoRecord.get_record_by_pid(item_id).pid_cnri
                    if pid_cnri:
                        if not cnri and not pid_cnri.pid_value.endswith(str(item_id)):
                            error = _("Please specify {}.").format("CNRI")
                        elif cnri and not pid_cnri.pid_value.endswith(str(cnri)):
                            error = _(
                                "Specified {} is different from existing" + " {}."
                            ).format("CNRI", "CNRI")
                    elif cnri:
                        error = _(
                            "Specified {} is different " + "from existing {}."
                        ).format("CNRI", "CNRI")
                except Exception as ex:
                    current_app.logger.error("item id: %s not found." % item_id)
                    current_app.logger.error(ex)

        if error:
            item["errors"] = item["errors"] + [error] if item.get("errors") else [error]
            item["errors"] = list(set(item["errors"]))


def handle_check_doi_indexes(list_record):
    """Check restrict DOI with Indexes.

    :argument
        list_record -- {list} list record import.
    :return

    """
    err_msg_register_doi = _(
        "When assigning a DOI to an item, it must be"
        " associated with an index whose index status is"
        ' "Public" and Harvest Publishing is "Public".'
    )
    err_msg_update_doi = _(
        "Since the item has a DOI, it must be associated"
        ' with an index whose index status is "Public"'
        ' and whose Harvest Publishing is "Public".'
    )
    for item in list_record:
        errors = []
        doi_ra = item.get("doi_ra")
        # Check DOI and Publish status:
        publish_status = item.get("publish_status")
        if doi_ra and publish_status == WEKO_IMPORT_PUBLISH_STATUS[1]:
            errors.append(_("You cannot keep an item private because it has a DOI."))
        # Check restrict DOI with Indexes:
        index_ids = [str(idx) for idx in item["metadata"].get("path", [])]
        if doi_ra and check_restrict_doi_with_indexes(index_ids):
            if not item.get("status") or item.get("status") == "new":
                errors.append(err_msg_register_doi)
            else:
                pid_doi = WekoRecord.get_record_by_pid(item.get("id")).pid_doi
                errors.append(err_msg_update_doi if pid_doi else err_msg_register_doi)
        if errors:
            item["errors"] = item["errors"] + errors if item.get("errors") else errors
            item["errors"] = list(set(item["errors"]))


def handle_check_doi_ra(list_record):
    """Check DOI_RA.

    :argument
        list_record -- {list} list record import.
    :return

    """

    def check_existed(item_id, doi_ra):
        error = None
        try:
            pid = WekoRecord.get_record_by_pid(item_id).pid_recid
            identifier = IdentifierHandle(pid.object_uuid)
            _value, doi_type = identifier.get_idt_registration_data()
            current_app.logger.debug("item_id:{0} doi_ra:{1}".format(item_id, doi_ra))
            current_app.logger.debug("doi_type:{0} _value:{1}".format(doi_type, _value))

            if doi_type and doi_type[0] != doi_ra:
                error = _("Specified {} is different from " + "existing {}.").format(
                    "DOI_RA", "DOI_RA"
                )
        except Exception as ex:
            current_app.logger.error("item id: %s not found." % item_id)
            current_app.logger.error(ex)

        return error

    for item in list_record:
        errors = []
        item_id = str(item.get("id"))
        doi_ra = item.get("doi_ra")

        current_app.logger.debug("item_id:{0} doi_ra:{1}".format(item_id, doi_ra))

        if item.get("doi") and not doi_ra:
            errors.append(_("Please specify {}.").format("DOI_RA"))
        elif doi_ra:
            if doi_ra not in WEKO_IMPORT_DOI_TYPE:
                errors.append(
                    _(
                        "DOI_RA should be set by one of JaLC"
                        + ", Crossref, DataCite, NDL JaLC."
                    )
                )
                item["ignore_check_doi_prefix"] = True
            else:
                validation_errors = handle_doi_required_check(item)
                if validation_errors:
                    current_app.logger.error(
                        "handle_doi_required_check: {0}".format(validation_errors)
                    )
                    errors.extend(validation_errors)
                if not item.get("is_change_identifier") and item.get("status") != "new":
                    error = check_existed(item_id, doi_ra)
                    if error:
                        errors.append(error)
        elif item.get("status") != "new":
            error = check_existed(item_id, doi_ra)
            if error:
                current_app.logger.error("check_existed: ".format(error))
                errors.append(error)

        if errors:
            item["errors"] = item["errors"] + errors if item.get("errors") else errors
            item["errors"] = list(set(item["errors"]))


def handle_check_doi(list_record):
    """Check DOI.

    :argument
        list_record -- {list} list record import.
    :return

    """
    def _check_doi(doi_ra, doi, item):
        error = None
        split_doi = doi.split("/")
        if doi_ra == "NDL JaLC":
            if len(split_doi) < 2 and not "/" in doi:
                error = _("{} cannot be set.").format("DOI")
            else:
                prefix = split_doi[0]
                if not item.get("ignore_check_doi_prefix") and prefix != get_doi_prefix(
                    doi_ra
                ):
                    error = _("Specified Prefix of {} is incorrect.").format("DOI")
        else:
            if len(split_doi) > 1 and not doi.endswith("/"):
                error = _("{} cannot be set.").format("DOI")
            else:
                prefix = re.sub("/$", "", doi)
                item["doi_suffix_not_existed"] = True
                if not item.get("ignore_check_doi_prefix") and prefix != get_doi_prefix(
                    doi_ra
                ):
                    error = _("Specified Prefix of {} is incorrect.").format("DOI")
        return error

    for item in list_record:
        error = None
        item_id = str(item.get("id"))
        doi = item.get("doi")
        doi_ra = item.get("doi_ra")
        if item.get("is_change_identifier") and doi_ra and not doi:
            error = _("Please specify {}.").format("DOI")
        elif doi_ra:
            if item.get("is_change_identifier"):
                if not doi:
                    error = _("Please specify {}.").format("DOI")
                else:
                    if len(doi) > 290:
                        error = _(
                            "The specified {} exceeds" + " the maximum length."
                        ).format("DOI")
                    else:
                        split_doi = doi.split("/")
                        if len(split_doi) > 1:
                            prefix = split_doi[0]
                            suffix = "/".join(split_doi[1:])
                        else:
                            prefix = doi
                            suffix = ""

                        if not item.get(
                            "ignore_check_doi_prefix"
                        ) and prefix != get_doi_prefix(doi_ra):
                            error = _("Specified Prefix of {} is incorrect.").format(
                                "DOI"
                            )
                        elif not suffix:
                            error = _("Please specify {}.").format("DOI suffix")
            else:
                if item.get("status") == "new":
                     if doi:
                        error = _check_doi(doi_ra, doi, item)
                else:
                    pid = WekoRecord.get_record_by_pid(item_id).pid_recid
                    identifier = IdentifierHandle(pid.object_uuid)
                    _value, doi_type = identifier.get_idt_registration_data()
                    if not doi_type:
                        if doi:
                            error = _check_doi(doi_ra, doi, item)
                    else:
                        pid_doi = None
                        try:
                            pid_doi = WekoRecord.get_record_by_pid(item_id).pid_doi
                        except Exception as ex:
                            current_app.logger.error("item id: %s not found." % item_id)
                            current_app.logger.error(ex)
                        if pid_doi:
                            doi_domain = IDENTIFIER_GRANT_LIST[
                                WEKO_IMPORT_DOI_TYPE.index(doi_ra) + 1
                            ][2]
                            if not doi:
                                error = _("Please specify {}.").format("DOI")
                            elif not pid_doi.pid_value == (doi_domain + "/" + doi):
                                error = _(
                                    "Specified {} is different from" + " existing {}."
                                ).format("DOI", "DOI")
                        elif doi:
                            error = _check_doi(doi_ra, doi, item)

        if error:
            item["errors"] = item["errors"] + [error] if item.get("errors") else [error]
            item["errors"] = list(set(item["errors"]))


def register_item_handle(item):
    """Register item handle (CNRI).

    :argument
        item    -- {object} Record item.
    :return
        response -- {object} Process status.

    """
    current_app.logger.debug("start register_item_handle(item)")
    item_id = str(item.get("id"))
    record = WekoRecord.get_record_by_pid(item_id)
    pid = record.pid_recid
    pid_hdl = record.pid_cnri
    cnri = item.get("cnri")
    status = item.get("status")
    uri = item.get("uri")
    current_app.logger.debug(
        "item_id:{0} pid:{1} pid_hdl:{2} cnri:{3} status:{4}".format(
            item_id, pid, pid_hdl, cnri, status
        )
    )

    if item.get("is_change_identifier"):
        if item.get("cnri_suffix_not_existed"):
            suffix = "{:010d}".format(int(item_id))
            cnri = cnri[:-1] if cnri[-1] == "/" else cnri
            cnri += "/" + suffix
        if uri is None:
            uri = get_url_root() + "records/" + str(item_id)
        if item.get("status") == "new":
            register_hdl_by_handle(cnri, pid.object_uuid, uri)
        else:
            if pid_hdl and not pid_hdl.pid_value.endswith(cnri):
                pid_hdl.delete()
                register_hdl_by_handle(cnri, pid.object_uuid, uri)
            elif not pid_hdl:
                register_hdl_by_handle(cnri, pid.object_uuid, uri)
    else:
        if item.get("status") == "new":
            register_hdl_by_item_id(item_id, pid.object_uuid, get_url_root())
        else:
            if pid_hdl is None and cnri is None:
                register_hdl_by_item_id(item_id, pid.object_uuid, get_url_root())

    current_app.logger.debug("end register_item_handle(item)")


def prepare_doi_setting():
    """Prepare doi link with empty."""
    identifier_setting = get_identifier_setting("Root Index")
    if identifier_setting:
        text_empty = "<Empty>"
        if not identifier_setting.jalc_doi:
            identifier_setting.jalc_doi = text_empty
        if not identifier_setting.jalc_crossref_doi:
            identifier_setting.jalc_crossref_doi = text_empty
        if not identifier_setting.jalc_datacite_doi:
            identifier_setting.jalc_datacite_doi = text_empty
        if not identifier_setting.ndl_jalc_doi:
            identifier_setting.ndl_jalc_doi = text_empty
        # Semi-automatic suffix
        suffix_method = current_app.config.get(
            "IDENTIFIER_GRANT_SUFFIX_METHOD", IDENTIFIER_GRANT_SUFFIX_METHOD
        )
        if identifier_setting.suffix and suffix_method == 1:
            identifier_setting.suffix = "/" + identifier_setting.suffix
        else:
            identifier_setting.suffix = ""
        return identifier_setting


def get_doi_prefix(doi_ra):
    """Get DOI prefix."""
    identifier_setting = prepare_doi_setting()
    if identifier_setting:
        suffix = identifier_setting.suffix or ""
        if doi_ra == WEKO_IMPORT_DOI_TYPE[0]:
            return identifier_setting.jalc_doi + suffix
        elif doi_ra == WEKO_IMPORT_DOI_TYPE[1]:
            return identifier_setting.jalc_crossref_doi + suffix
        elif doi_ra == WEKO_IMPORT_DOI_TYPE[2]:
            return identifier_setting.jalc_datacite_doi + suffix
        elif doi_ra == WEKO_IMPORT_DOI_TYPE[3]:
            return identifier_setting.ndl_jalc_doi + suffix


def get_doi_link(doi_ra, data):
    """Get DOI link."""
    if doi_ra == WEKO_IMPORT_DOI_TYPE[0]:
        return data.get("identifier_grant_jalc_doi_link")
    elif doi_ra == WEKO_IMPORT_DOI_TYPE[1]:
        return data.get("identifier_grant_jalc_cr_doi_link")
    elif doi_ra == WEKO_IMPORT_DOI_TYPE[2]:
        return data.get("identifier_grant_jalc_dc_doi_link")
    elif doi_ra == WEKO_IMPORT_DOI_TYPE[3]:
        return data.get("identifier_grant_ndl_jalc_doi_link")


def prepare_doi_link(item_id):
    """Get DOI link.

    Args:
        item_id (_type_): _description_

    Returns:
        _type_: _description_ {'identifier_grant_jalc_doi_link': 'https://doi.org/aaa.bbb/0000000006', 'identifier_grant_jalc_cr_doi_link': 'https://doi.org/ccc.ddd/0000000006', 'identifier_grant_jalc_dc_doi_link': 'https://doi.org/eee.fff/0000000006', 'identifier_grant_ndl_jalc_doi_link': 'https://doi.org/ggg.hhh/0000000006'}
    """
    item_id = "%010d" % int(item_id)
    identifier_setting = prepare_doi_setting()
    suffix = identifier_setting.suffix or ""

    return {
        "identifier_grant_jalc_doi_link": IDENTIFIER_GRANT_LIST[1][2]
        + "/"
        + identifier_setting.jalc_doi
        + suffix
        + "/"
        + item_id,
        "identifier_grant_jalc_cr_doi_link": IDENTIFIER_GRANT_LIST[2][2]
        + "/"
        + identifier_setting.jalc_crossref_doi
        + suffix
        + "/"
        + item_id,
        "identifier_grant_jalc_dc_doi_link": IDENTIFIER_GRANT_LIST[3][2]
        + "/"
        + identifier_setting.jalc_datacite_doi
        + suffix
        + "/"
        + item_id,
        "identifier_grant_ndl_jalc_doi_link": IDENTIFIER_GRANT_LIST[4][2]
        + "/"
        + identifier_setting.ndl_jalc_doi
        + suffix
        + "/"
    }


def register_item_doi(item):
    """Register item DOI.

    :argument
        item    -- {object} Record item.
    :return
        response -- {object} Process status.

    """

    def check_doi_duplicated(doi_ra, data):
        duplicated_doi = check_existed_doi(get_doi_link(doi_ra, data))
        if duplicated_doi.get("isWithdrawnDoi"):
            return "is_withdraw_doi"
        if duplicated_doi.get("isExistDOI"):
            return "is_duplicated_doi"

    item_id = str(item.get("id"))
    is_change_identifier = item.get("is_change_identifier")
    doi_ra = item.get("doi_ra")
    doi = item.get("doi")

    current_app.logger.debug("item_id: {0}".format(item_id))
    current_app.logger.debug("is_change_identifier: {0}".format(is_change_identifier))
    current_app.logger.debug("doi_ra: {0}".format(doi_ra))
    current_app.logger.debug("doi: {0}".format(doi))

    record_without_version = WekoRecord.get_record_by_pid(item_id)
    pid = record_without_version.pid_recid
    pid_doi = record_without_version.pid_doi

    lastest_version_id = item_id + "." + str(get_latest_version_id(item_id) - 1)
    pid_lastest = WekoRecord.get_record_by_pid(lastest_version_id).pid_recid

    data = None
    if is_change_identifier:
        if doi_ra and doi:
            if pid_doi and not pid_doi.pid_value.endswith(doi):
                pid_doi.delete()
            if not pid_doi or not pid_doi.pid_value.endswith(doi):
                data = {
                    "identifier_grant_jalc_doi_link": IDENTIFIER_GRANT_LIST[1][2]
                    + "/"
                    + doi,
                    "identifier_grant_jalc_cr_doi_link": IDENTIFIER_GRANT_LIST[2][2]
                    + "/"
                    + doi,
                    "identifier_grant_jalc_dc_doi_link": IDENTIFIER_GRANT_LIST[3][2]
                    + "/"
                    + doi,
                    "identifier_grant_ndl_jalc_doi_link": IDENTIFIER_GRANT_LIST[4][2]
                    + "/"
                    + doi,
                }
                doi_duplicated = check_doi_duplicated(doi_ra, data)
                if doi_duplicated:
                    raise Exception({"error_id": doi_duplicated})

                saving_doi_pidstore(
                    pid_lastest.object_uuid,
                    pid.object_uuid,
                    data,
                    WEKO_IMPORT_DOI_TYPE.index(doi_ra) + 1
                )
    else:
        if doi_ra and doi_ra != "NDL JaLC" and (not doi or item.get("doi_suffix_not_existed")):
            data = prepare_doi_link(item_id)
            doi_duplicated = check_doi_duplicated(doi_ra, data)
            if doi_duplicated:
                raise Exception({"error_id": doi_duplicated})
            saving_doi_pidstore(
                pid_lastest.object_uuid,
                pid.object_uuid,
                data,
                WEKO_IMPORT_DOI_TYPE.index(doi_ra) + 1
            )
        elif doi_ra == "NDL JaLC" and doi:
            data = {
                "identifier_grant_jalc_doi_link": IDENTIFIER_GRANT_LIST[1][2]
                + "/"
                + doi,
                "identifier_grant_jalc_cr_doi_link": IDENTIFIER_GRANT_LIST[2][2]
                + "/"
                + doi,
                "identifier_grant_jalc_dc_doi_link": IDENTIFIER_GRANT_LIST[3][2]
                + "/"
                + doi,
                "identifier_grant_ndl_jalc_doi_link": IDENTIFIER_GRANT_LIST[4][2]
                + "/"
                + doi,
            }
            doi_duplicated = check_doi_duplicated(doi_ra, data)
            if doi_duplicated:
                raise Exception({"error_id": doi_duplicated})
            saving_doi_pidstore(
                pid_lastest.object_uuid,
                pid.object_uuid,
                data,
                WEKO_IMPORT_DOI_TYPE.index(doi_ra) + 1
            )

    if data:
        deposit = WekoDeposit.get_record(pid.object_uuid)
        deposit.commit()
        deposit.publish_without_commit()
        deposit = WekoDeposit.get_record(pid_lastest.object_uuid)
        deposit.commit()
        deposit.publish_without_commit()


def register_item_update_publish_status(item, status):
    """Update Publish Status.

    :argument
        item    -- {object} Record item.
        status  -- {str} Publish Status.
    :return
        response -- {object} Process status.

    """
    item_id = str(item.get("id"))
    lastest_version_id = item_id + "." + str(get_latest_version_id(item_id) - 1)

    update_publish_status(item_id, status)
    if lastest_version_id:
        update_publish_status(lastest_version_id, status)


def handle_doi_required_check(record):
    """DOI Validation check (Resource Type, Required, either required).

    :argument
        record    -- {object} Record item.
    :return
        true/false -- {object} Validation result.

    """
    record_data = {"item_type_id": record.get("item_type_id")}
    for key, value in record.get("metadata", {}).items():
        record_data[key] = {"attribute_value_mlt": [value]}

    if "doi_ra" in record and record["doi_ra"] in WEKO_IMPORT_DOI_TYPE:
        root_item_id = None
        file_path = record.get("file_path", [])
        file_path = [a for a in file_path if a.strip() != ""]

        if record.get("status") != "new":
            root_item_id = WekoRecord.get_record_by_pid(
                str(record.get("id"))
            ).pid_recid.object_uuid
        error_list = item_metadata_validation(
            None,
            IDENTIFIER_GRANT_SELECT_DICT[record["doi_ra"]],
            record_data,
            True,
            root_item_id,
            file_path,
        )

        if error_list:
            errors = []
            current_app.logger.error("error_list: {0}".format(error_list))
            if error_list.get("pattern"):
                pattern_err_msg = _("One of the following required values ​​has not been registered.<br/>{}<br/>")
                errors.append(
                    pattern_err_msg.format(error_list.get("pattern"))
                )
            if error_list.get("mapping"):
                mapping_err_msg = _(
                    "The mapping of required items for DOI "
                    "validation is not set. Please recheck the"
                    " following mapping settings.<br/>{}"
                )
                keys = [k for k in error_list.get("mapping")]
                errors.append(mapping_err_msg.format("<br/>".join(keys)))
            if error_list.get("other"):
                errors.append(_(error_list.get("other")))
            if error_list.get("required_key"):
                mapping_err_msg = _("The following metadata are required.<br/>{}")
                errors.append(
                    mapping_err_msg.format("<br/>".join(error_list.get("required_key")))
                )
            if error_list.get("either_key"):
                mapping_err_msg = _(
                    "One of the following metadata is required.<br/>{}<br/>"
                )
                errors.append(mapping_err_msg.format(error_list.get("either_key")))

            return errors


def handle_check_date(list_record):
    """Support validate three pattern: yyyy-MM-dd, yyyy-MM, yyyy.

    :argument
        list_record -- {list} list record import.
    :return

    """
    result = []
    for record in list_record:
        errors = []
        warnings = []
        date_iso_keys = []
        item_type = ItemTypes.get_by_id(
            id_=record.get("item_type_id", 0), with_deleted=True
        )
        # current_app.logger.debug("item_type_name: {}".format(item_type.item_type_name))
        # current_app.logger.debug("schema: {}".format(item_type.schema))
        # current_app.logger.debug("form: {}".format(item_type.form))
        # current_app.logger.debug("render: {}".format(item_type.render))
        # current_app.logger.debug("tag: {}".format(item_type.tag))
        # tag: 1

        # current_app.logger.debug('item_type: {}'.format(item_type))
        # item_type: <ItemType 15>
        if item_type:
            item_type = item_type.render
            form = item_type.get("table_row_map", {}).get("form", {})
            # current_app.logger.debug('form: {}'.format(form))
            date_iso_keys = get_list_key_of_iso_date(form)
            # current_app.logger.debug('date_iso_keys: {}'.format(date_iso_keys))
            # date_iso_keys: ['item_1617186660861.subitem_1522300722591', 'item_1617187056579.bibliographicIssueDates.bibliographicIssueDate', 'item_1617187136212.subitem_1551256096004', 'item_1617605131499.fileDate.fileDateValue']

        for key in date_iso_keys:
            _keys = key.split(".")
            attribute = record.get("metadata").get(_keys[0])
            if attribute:
                data_result = get_sub_item_value(attribute, _keys[-1])
                # current_app.logger.debug('attribute: {}'.format(attribute))
                # attribute: [{'subitem_1522300695726': 'Available', 'subitem_1522300722591': '2021-06-30'}]
                # current_app.logger.debug('key: {}'.format(key))
                # key: item_1617186660861.subitem_1522300722591
                # current_app.logger.debug('data_result: {}'.format(data_result))
                # data_result: <generator object get_sub_item_value at 0x7fba14579048>
                for value in data_result:
                    if not validation_date_property(value):
                        if re.match(r"\d{4}/\d{1,2}/\d{1,2}", value):
                            _value = datetime.strptime(value, "%Y/%m/%d").strftime(
                                "%Y-%m-%d"
                            )
                            attribute = json.loads(
                                (json.dumps(attribute)).replace(value, _value)
                            )
                            record["metadata"][_keys[0]] = attribute
                            warnings.append(
                                _(
                                    "Please specify the date with any format of"
                                    + " YYYY-MM-DD, YYYY-MM, YYYY."
                                )
                            )
                            warnings.append(
                                _("Replace value of {} from {} to {}.").format(
                                    key, value, _value
                                )
                            )
                        else:
                            errors.append(
                                _(
                                    "Please specify the date with any format of"
                                    + " YYYY-MM-DD, YYYY-MM, YYYY."
                                )
                            )
        # validate pubdate
        try:
            pubdate = record.get("metadata").get("pubdate")
            if pubdate and re.match(r"\d{4}-\d{1,2}-\d{1,2}", pubdate):
                pubdate = datetime.strptime(pubdate, "%Y-%m-%d").strftime("%Y-%m-%d")
            elif pubdate and re.match(r"\d{4}/\d{1,2}/\d{1,2}", pubdate):
                pubdate = datetime.strptime(pubdate, "%Y/%m/%d").strftime("%Y-%m-%d")
            else:
                raise Exception

            record["metadata"]["pubdate"] = pubdate
        except Exception:
            errors.append(_("Please specify PubDate with YYYY-MM-DD."))
        # validate file open_date
        open_date_err_msg = validation_file_open_date(record)
        if open_date_err_msg:
            errors.append(open_date_err_msg)

        if errors:
            record["errors"] = (
                record["errors"] + errors if record.get("errors") else errors
            )
            record["errors"] = list(set(record["errors"]))
        if warnings:
            record["warnings"] = (
                record["warnings"] + warnings if record.get("warnings") else warnings
            )
            record["warnings"] = list(set(record["warnings"]))
        result.append(record)
    return result

def handle_check_id(list_record):
    """Support validate new item id.

    :argument
        list_record -- {list} list record import.
    :return

    """
    for item in list_record:
        warning = None
        if item.get("status") == "new" and item.get("id"):
            warning = [_("ID is specified for the newly registered item. Ignore the ID and register.")]
            item["id"] = None

        if warning:
            item["warnings"] = (
                item["warnings"] + warning if item.get("warnings") else warning
            )


def get_data_in_deep_dict(search_key, _dict={}):
    """
    Get data of key in a deep dictionary.

    :param search_key: key.
    :param _dict: Dict.
    :return: List of result. Ex: [{'tree_key': key, 'value': value}]
    """

    def add_parrent_key(parrent_key, idx=None, data={}):
        if idx is not None:
            data["tree_key"] = "{}[{}].{}".format(
                parrent_key, idx, data.get("tree_key", "")
            )
        else:
            data["tree_key"] = "{}.{}".format(parrent_key, data.get("tree_key", ""))
        return data

    result = []
    for key in _dict.keys():
        value = _dict.get(key)
        if key == search_key:
            result.append({"tree_key": key, "value": value})
            break
        else:
            if isinstance(value, dict):
                data = get_data_in_deep_dict(search_key, value)
                if data:
                    result.extend(list(map(partial(add_parrent_key, key, None), data)))
            elif isinstance(value, list):
                for idx, sub in enumerate(value):
                    if not isinstance(sub, dict):
                        continue
                    data = get_data_in_deep_dict(search_key, sub)
                    if data:
                        result.extend(
                            list(map(partial(add_parrent_key, key, idx), data))
                        )
    return result


def validation_file_open_date(record):
    """
    Validate file open date.

    :param record: Record
    :return: error or None
    """
    accessrole_values = get_data_in_deep_dict("accessrole", record.get("metadata", {}))
    open_date_values = get_data_in_deep_dict("dateValue", record.get("metadata", {}))
    current_app.logger.debug("record: {}".format(record))
    flag = False
    for ar in accessrole_values:
        ar_value = ar.get("value", "")
        if ar_value == "open_date":
            try:
                flag = True
                item_key = ar.get("tree_key", ".").split(".")[0]
                if open_date_values:
                    for d in open_date_values:
                        if item_key and item_key in d.get("tree_key"):
                            d_value = d.get("value")
                            if d_value and d_value == datetime.strptime(
                                d_value, "%Y-%m-%d"
                            ).strftime("%Y-%m-%d"):
                                flag = False
                            else:
                                raise Exception
                else:
                    raise Exception
            except Exception:
                flag = True
                break
    if flag:
        result = _("Please specify Open Access Date with YYYY-MM-DD.")
    else:
        result = ""
    return result


def validation_date_property(date_str):
    """
    Validate item property is either required.

    :param properties: Property's keywords
    :return: error_list or None
    """
    for fmt in ("%Y-%m-%d", "%Y-%m", "%Y"):
        try:
            return date_str == datetime.strptime(date_str, fmt).strftime(fmt)
        except ValueError:
            pass
    return False


def get_list_key_of_iso_date(schemaform):
    """Get list key of iso date."""
    keys = []
    for item in schemaform:
        if not item.get("items"):
            if item.get("templateUrl", "") == DATE_ISO_TEMPLATE_URL:
                keys.append(item.get("key").replace("[]", ""))
        else:
            keys.extend(get_list_key_of_iso_date(item.get("items")))
    return keys


def get_current_language():
    """Get current language.

    :return:
    """
    current_lang = current_i18n.language
    # In case current_lang is not English
    # neither Japanese set default to English
    languages = WEKO_ADMIN_IMPORT_CHANGE_IDENTIFIER_MODE_FILE_LANGUAGES
    if current_lang not in languages:
        current_lang = "en"
    return current_lang


def get_change_identifier_mode_content():
    """Read data of change identifier mode base on language.

    :return:
    """
    file_extension = WEKO_ADMIN_IMPORT_CHANGE_IDENTIFIER_MODE_FILE_EXTENSION
    first_file_name = WEKO_ADMIN_IMPORT_CHANGE_IDENTIFIER_MODE_FIRST_FILE_NAME
    folder_path = WEKO_ADMIN_IMPORT_CHANGE_IDENTIFIER_MODE_FILE_LOCATION
    current_lang = get_current_language()
    file_name = first_file_name + "_" + current_lang + file_extension
    data = []
    try:
        with open(folder_path + file_name) as file:
            data = file.read().splitlines()
    except FileNotFoundError as ex:
        current_app.logger.error(str(ex))
    return data


def get_root_item_option(item_id, item, sub_form={"title_i18n": {}}):
    """Handle if is root item."""
    _id = ".metadata.{}".format(item_id)
    _name = sub_form.get("title_i18n", {}).get(current_i18n.language) or item.get(
        "title"
    )

    _option = []
    if item.get("option").get("required"):
        _option.append("Required")
    if item.get("option").get("hidden"):
        _option.append("Hide")
    if item.get("option").get("multiple"):
        _option.append("Allow Multiple")
        _id += "[0]"
        _name += "[0]"

    return _id, _name, _option


def get_sub_item_option(key, schemaform):
    """Get sub-item option."""
    _option = None
    for item in schemaform:
        if not item.get("items"):
            if item.get("key") == key:
                _option = []
                if item.get("required"):
                    _option.append("Required")
                if item.get("isHide"):
                    _option.append("Hide")
                break
        else:
            _option = get_sub_item_option(key, item.get("items"))
            if _option is not None:
                break
    return _option


def check_sub_item_is_system(key, schemaform):
    """Check the sub-item is system."""
    is_system = None
    for item in schemaform:
        if not item.get("items"):
            if item.get("key") == key:
                is_system = False
                if item.get("readonly"):
                    is_system = True
                break
        else:
            is_system = check_sub_item_is_system(key, item.get("items"))
            if is_system is not None:
                break
    return is_system


def get_lifetime():
    """Get db life time."""
    try:
        db_lifetime = SessionLifetime.get_validtime()
        if db_lifetime is None:
            return WEKO_ADMIN_LIFETIME_DEFAULT
        else:
            return db_lifetime.lifetime * 60
    except BaseException:
        return 0


def get_system_data_uri(key_type, key):
    """Get uri from key of System item."""
    if key_type == WEKO_IMPORT_SYSTEM_ITEMS[0]:
        return RESOURCE_TYPE_URI.get(key, None)
    elif key_type == WEKO_IMPORT_SYSTEM_ITEMS[1]:
        return VERSION_TYPE_URI.get(key, None)
    elif key_type == WEKO_IMPORT_SYSTEM_ITEMS[2]:
        return ACCESS_RIGHT_TYPE_URI.get(key, None)


def handle_fill_system_item(list_record):
    """Auto fill data into system item.

    :argument
        list_record -- {list} list record import.
    :return

    """

    def recursive_sub(keys, node, uri_key, current_type):
        #current_app.logger.debug("recursive_sub")
        #current_app.logger.debug(keys)
        # ['subitem_1522299639480']
        #current_app.logger.debug(node)
        # {'subitem_1522299639480': 'open access', 'subitem_1600958577026': 'http://purl.org/coar/access_right/c_abf2'}
        #current_app.logger.debug(uri_key)
        # subitem_1600958577026
        #current_app.logger.debug(current_type)
        # access_right

        if isinstance(node, list):
            for sub_node in node:
                recursive_sub(keys[1:], sub_node, uri_key, current_type)
        elif isinstance(node, dict):
            if len(keys) > 1:
                recursive_sub(keys[1:], node.get(keys[0]), uri_key, current_type)
            else:
                if len(keys) > 0:
                    type_data = node.get(keys[0])
                    uri = get_system_data_uri(current_type, type_data)
                    if uri is not None:
                        node[uri_key] = uri

    result = []
    item_type_id = None
    item_map = None
    for item in list_record:
        errors = item.get('errors') or []
        warnings = item.get('warnings') or []
        if item_type_id != item["item_type_id"]:
            item_type_id = item["item_type_id"]
            # current_app.logger.debug("record_hoge: {}".format(record))
            item_map = get_mapping(item_type_id, "jpcoar_mapping")

        # Resource Type
        resourcetype_key = item_map.get("type.@value")
        resourceuri_key = item_map.get("type.@attributes.rdf:resource")
        if resourcetype_key and resourceuri_key:
            recursive_sub(
                resourcetype_key.split("."),
                item["metadata"],
                resourceuri_key.split(".")[-1],
                WEKO_IMPORT_SYSTEM_ITEMS[0],
            )

        # Version Type
        versiontype_key = item_map.get("versiontype.@value")
        versionuri_key = item_map.get("versiontype.@attributes.rdf:resource")
        if versiontype_key and versionuri_key:
            current_app.logger.debug(versiontype_key)
            current_app.logger.debug(versionuri_key)
            recursive_sub(
                versiontype_key.split("."),
                item["metadata"],
                versionuri_key.split(".")[-1],
                WEKO_IMPORT_SYSTEM_ITEMS[1],
            )

        # Access Right
        accessRights_key = item_map.get("accessRights.@value")
        accessRightsuri_key = item_map.get("accessRights.@attributes.rdf:resource")
        if accessRights_key and accessRightsuri_key:
            current_app.logger.debug(accessRights_key)
            current_app.logger.debug(accessRightsuri_key)
            recursive_sub(
                accessRights_key.split("."),
                item["metadata"],
                accessRightsuri_key.split(".")[-1],
                WEKO_IMPORT_SYSTEM_ITEMS[2],
            )

        # Clean Identifier Registration
        identifierRegistration_key = item_map.get(
            "identifierRegistration.@attributes.identifierType", ""
        )
        identifierRegistration_key = identifierRegistration_key.split(".")[0]

        item_doi = item.get("doi","")
        item_doi_prefix = ""
        item_doi_suffix = ""
        item_cnri = item.get("cnri", "")

        if item_doi and "/" in item_doi:
            item_doi_prefix, item_doi_suffix = item_doi.split("/")
        else:
            item_doi_prefix = item_doi

        item_doi_ra = item.get("doi_ra","")
        item_id = item.get('id',"")
        checked_registerd_doi_ra = False
        existed_doi = False

        if identifierRegistration_key:
            item["identifier_key"] = identifierRegistration_key
            is_change_identifier = item.get("is_change_identifier", False)
            doi_setting = prepare_doi_setting()

            pid_doi = None
            if item_id:
                try:
                    from weko_deposit.api import WekoRecord
                    rec = WekoRecord.get_record_by_pid(item_id)
                    pid_doi = rec.pid_doi
                except PIDDoesNotExistError:
                    pid_doi=None

            registerd_doi = None
            registerd_doi_prefix = None
            registerd_doi_suffix = None
            registerd_doi_ra = None

            if pid_doi and doi_setting:
                doi_value = pid_doi.pid_value
                registerd_doi = doi_value.replace("https://doi.org/","")
                registerd_doi_prefix, registerd_doi_suffix = registerd_doi.split("/")
                existed_doi = True
                checked_registerd_doi_ra = True
                if doi_setting.jalc_doi == registerd_doi_prefix:
                    registerd_doi_ra = "JaLC"
                elif doi_setting.jalc_crossref_doi == registerd_doi_prefix:
                    registerd_doi_ra = "Crossref"
                elif doi_setting.jalc_datacite_doi == registerd_doi_prefix:
                    registerd_doi_ra = "DataCite"
                elif doi_setting.ndl_jalc_doi == registerd_doi_prefix:
                    registerd_doi_ra = "NDL JaLC"
                else:
                    checked_registerd_doi_ra = False
            else:
                existed_doi = False

            checked_item_doi_ra = False
            if item_doi_prefix is not "" and doi_setting:
                if doi_setting.jalc_doi == item_doi_prefix:
                    checked_item_doi_ra = (item_doi_ra == "JaLC")
                elif doi_setting.jalc_crossref_doi == item_doi_prefix:
                    checked_item_doi_ra = (item_doi_ra == "Crossref")
                elif doi_setting.jalc_datacite_doi == item_doi_prefix:
                    checked_item_doi_ra = (item_doi_ra == "DataCite")
                elif doi_setting.ndl_jalc_doi == item_doi_prefix:
                    checked_item_doi_ra = (item_doi_ra == "NDL JaLC")
            elif item_doi == "" and item_doi_ra == "":
                checked_item_doi_ra = True

            fixed_doi = False
            fixed_doi_ra = False

            is_ndl = item_doi_ra == "NDL JaLC" if not existed_doi else registerd_doi_ra=="NDL JaLC"

            if is_change_identifier:
                item["doi"] = item_doi
            elif is_change_identifier == False:
                if existed_doi:
                    item["doi"] = registerd_doi
                    if registerd_doi != item_doi:
                        fixed_doi = True
                elif is_ndl:
                    item["doi"] = item_doi

            if is_change_identifier == True:
                item["doi_ra"] = item_doi_ra
            elif is_change_identifier == False:
                if existed_doi:
                    item["doi_ra"] = registerd_doi_ra
                    if registerd_doi_ra != item_doi_ra:
                        fixed_doi_ra = True
                elif is_ndl:
                    item["doi_ra"] = item_doi_ra

            if identifierRegistration_key in item["metadata"]:
                if existed_doi and checked_registerd_doi_ra and checked_item_doi_ra:
                    if 'subitem_identifier_reg_type' in item["metadata"][identifierRegistration_key]:
                        _doi_ra = item["metadata"][identifierRegistration_key]['subitem_identifier_reg_type']
                        if item.get("is_change_identifier", False) == True:
                            item["metadata"][identifierRegistration_key]['subitem_identifier_reg_type'] = item_doi_ra
                            if _doi_ra != "" and _doi_ra != item_doi_ra:
                                fixed_doi_ra = True
                        elif item.get("is_change_identifier",False) == False:
                            item["metadata"][identifierRegistration_key]['subitem_identifier_reg_type'] = registerd_doi_ra
                            if item_doi_ra != registerd_doi_ra:
                                fixed_doi_ra = True
                            if _doi_ra != "" and _doi_ra != registerd_doi_ra:
                                fixed_doi_ra = True
                    else:
                        if item.get("is_change_identifier", False) == True:
                            item["metadata"][identifierRegistration_key]['subitem_identifier_reg_type'] = item_doi_ra
                        elif item.get("is_change_identifier",False) == False:
                            item["metadata"][identifierRegistration_key]['subitem_identifier_reg_type'] = registerd_doi_ra
                            if registerd_doi_ra != item_doi_ra:
                                fixed_doi_ra = True

                    if 'subitem_identifier_reg_text' in item["metadata"][identifierRegistration_key]:
                        _doi = item["metadata"][identifierRegistration_key]['subitem_identifier_reg_text']
                        if item.get("is_change_identifier", False) == True:
                            item["metadata"][identifierRegistration_key]['subitem_identifier_reg_text'] = item_doi
                            if  _doi != "" and item_doi != _doi:
                                fixed_doi = True
                        elif item.get("is_change_identifier", False) == False:
                            item["metadata"][identifierRegistration_key]['subitem_identifier_reg_text'] = registerd_doi
                            if registerd_doi != item_doi:
                                fixed_doi = True
                            if  _doi != "" and registerd_doi != _doi:
                                fixed_doi = True
                    else:
                        if item.get("is_change_identifier", False) == False:
                            item["metadata"][identifierRegistration_key]['subitem_identifier_reg_text'] = registerd_doi
                            if registerd_doi != item_doi:
                                fixed_doi = True
                else:
                    del item["metadata"][identifierRegistration_key]
            elif item.get("is_change_identifier", False):
                if item_doi_ra and item_doi_ra in ("JaLC","Crossref","DataCite","NDL JaLC"):
                    item["metadata"][identifierRegistration_key]={'subitem_identifier_reg_type':item_doi_ra, 'subitem_identifier_reg_text': item_doi}
            elif existed_doi:
                item["metadata"][identifierRegistration_key]={'subitem_identifier_reg_type':registerd_doi_ra, 'subitem_identifier_reg_text': registerd_doi}
            elif is_ndl:
                item["metadata"][identifierRegistration_key]={'subitem_identifier_reg_type':item_doi_ra, 'subitem_identifier_reg_text': item_doi}
            if fixed_doi:
                warnings.append(_('The specified DOI is wrong and fixed with the registered DOI.'))

            if fixed_doi_ra:
                warnings.append(_('The specified DOI RA is wrong and fixed with the correct DOI RA of the registered DOI.'))

            if is_change_identifier:
                if not (current_app.config["WEKO_HANDLE_ALLOW_REGISTER_CNRI"] and item_cnri):
                    if item_doi is "":
                        errors.append(_('Please specify DOI prefix/suffix.'))
                    elif item_doi_suffix is "":
                        errors.append(_('Please specify DOI suffix.'))
            # 書き換えモードでなく、ndl
            elif is_ndl:
                if item_doi is "":
                    errors.append(_('Please specify DOI prefix/suffix.'))
                elif item_doi_suffix is "":
                    errors.append(_('Please specify DOI suffix.'))
            else:
                if item_doi_suffix and existed_doi is False:
                    errors.append(_('Do not specify DOI suffix.'))

            if checked_item_doi_ra is False:
                if item_doi_ra not in ("JaLC","Crossref","DataCite","NDL JaLC"):
                    errors.append(_('DOI_RA should be set by one of JaLC, Crossref, DataCite, NDL JaLC.'))
                elif item_doi_prefix:
                    errors.append(_('Specified Prefix of DOI is incorrect.'))

        item['errors'] = errors
        item['warnings'] = warnings

def get_thumbnail_key(item_type_id=0):
    """Get thumbnail key.

    :argument
        item_type_id -- {int} item type id.
    :return

    """
    item_type = ItemTypes.get_by_id(id_=item_type_id, with_deleted=True)
    if item_type:
        item_type = item_type.render
        schema = item_type.get("schemaeditor", {}).get("schema", {})
        for key, item in schema.items():
            if not isinstance(item, dict):
                continue
            if item.get("properties") and item["properties"].get("subitem_thumbnail"):
                return key


def handle_check_thumbnail_file_type(thumbnail_paths):
    """Check thumbnail file type.

    :argument
        thumbnail_paths -- {list} thumbnails path.
    :return
        error -- {str} error message.
    """
    error = _(
        "Please specify the image file(gif, jpg, jpe, jpeg,"
        + " png, bmp, tiff, tif) for the thumbnail."
    )
    for path in thumbnail_paths:
        if not path:
            continue
        file_extend = path.split(".")[-1]
        if file_extend not in WEKO_IMPORT_THUMBNAIL_FILE_TYPE:
            return error


def handle_check_metadata_not_existed(str_keys, item_type_id=0):
    """Check and get list metadata not existed in item type.

    :argument
        str_keys -- {list} list key.
        item_type_id -- {int} item type id.
    :return

    """
    result = []
    ids = handle_get_all_id_in_item_type(item_type_id)
    ids = list(map(lambda x: re.sub(r"\[\d+\]", "", x), ids))
    for str_key in str_keys:
        if str_key.startswith(".metadata."):
            pre_key = re.sub(r"\[\d+\]", "", str_key)
            if (
                pre_key != ".metadata.path"
                and pre_key not in ids
                and "iscreator" not in pre_key
            ):
                result.append(str_key.replace(".metadata.", ""))
    return result


def handle_get_all_sub_id_and_name(items, root_id=None, root_name=None, form=[]):
    """Get all sub id, sub name of root item with full-path.

    :argument
        items - {dict} sub items.
        root_id -- {str} root id.
        root_name -- {str} root name.
    :return
        ids - {list} full-path of ids.
        names - {list} full-path of names.
    """
    ids, names = [], []
    for key in sorted(items.keys()):
        if key == "iscreator":
            continue
        item = items.get(key)
        sub_form = next(
            (x for x in form if key == x.get("key", "").split(".")[-1]),
            {"title_i18n": {}},
        )
        title = sub_form.get("title_i18n", {}).get(current_i18n.language) or item.get(
            "title"
        )
        if item.get("items") and item.get("items").get("properties"):
            _ids, _names = handle_get_all_sub_id_and_name(
                item.get("items").get("properties"), form=sub_form.get("items", [])
            )
            ids += [key + "[0]." + _id for _id in _ids]
            names += [str(title) + "[0]." + str(_name) for _name in _names]
        elif item.get("type") == "object" and item.get("properties"):
            _ids, _names = handle_get_all_sub_id_and_name(
                item.get("properties"), form=sub_form.get("items", [])
            )
            ids += [str(key) + "." + str(_id) for _id in _ids]
            names += [str(title) + "." + str(_name) for _name in _names]
        elif item.get("format") == "checkboxes":
            ids.append(str(key) + "[0]")
            names.append(str(title) + "[0]")
        else:
            ids.append(str(key))
            names.append(str(title))

    if root_id:
        ids = [root_id + "." + _id for _id in ids]
    if root_name:
        names = [root_name + "." + _name for _name in names]

    return ids, names


def handle_get_all_id_in_item_type(item_type_id):
    """Get all id of item with full-path.

    :argument
        item_type_id - {str} item type id.
    :return
        ids - {list} full-path of ids.
    """
    result = []
    item_type = ItemTypes.get_by_id(id_=item_type_id, with_deleted=True)
    if item_type:
        item_type = item_type.render
        meta_system = [item_key for item_key in item_type.get("meta_system", {})]
        schema = (
            item_type.get("table_row_map", {}).get("schema", {}).get("properties", {})
        )

        for key, item in schema.items():
            if key not in meta_system:
                new_key = ".metadata.{}{}".format(
                    key, "[0]" if item.get("items") else ""
                )
                if not item.get("properties") and not item.get("items"):
                    result.append(new_key)
                else:
                    sub_items = (
                        item.get("properties")
                        if item.get("properties")
                        else item.get("items").get("properties")
                    )
                    result += handle_get_all_sub_id_and_name(sub_items, new_key)[0]
    return result


def handle_check_consistence_with_mapping(mapping_ids, keys):
    """Check consistence between tsv/csv and mapping.

    :argument
        mapping_ids - {list} list id from mapping.
        keys - {list} data from line 2 of tsv/csv file.
    :return
        ids - {list} ids is not consistent.
    """
    result = []
    clean_ids = list(map(lambda x: re.sub(r"\[\d+\]", "", x), mapping_ids))
    for _key in keys:
        if (
            re.sub(r"\[\d+\]", "", _key) in clean_ids
            and re.sub(r"\[\d+\]", "[0]", _key) not in mapping_ids
        ):
            result.append(_key)

    # clean_keys = list(map(lambda x: re.sub(r"\[\d+\]", "", x), keys))
    # for _id in mapping_ids:
    #     if re.sub(r"\[\d+\]", "", _id) not in clean_keys:
    #         result.append(_id)

    return list(set(result))


def handle_check_duplication_item_id(ids: list):
    """Check duplication of item id in csv file.

    :argument
        ids - {list} data from line 2 of csv file.
    :return
        ids - {list} ids is duplication.
    """
    result = []
    for element in ids:
        if element is not "" and ids.count(element) > 1:
            result.append(element)
    return list(set(result))


def export_all(root_url, user_id, data, timezone):
    """Gather all the item data and export and return as a JSON or BIBTEX.

    Parameter
        path is the path if file temparory
        post_data is the data items
    :return: JSON, BIBTEX
    """
    from weko_items_ui.utils import make_stats_file_with_permission, package_export_file

    _cache_prefix = current_app.config["WEKO_ADMIN_CACHE_PREFIX"]
    _msg_config = current_app.config["WEKO_SEARCH_UI_BULK_EXPORT_MSG"]
    _msg_key = _cache_prefix.format(
        name=_msg_config,
        user_id=user_id
    )
    _run_msg_config = current_app.config["WEKO_SEARCH_UI_BULK_EXPORT_RUN_MSG"]
    _run_msg_key = _cache_prefix.format(
        name=_run_msg_config,
        user_id=user_id
    )
    _file_format = current_app.config.get('WEKO_ADMIN_OUTPUT_FORMAT', 'tsv').lower()

    def _itemtype_name(name):
        """Check a list of allowed characters in filenames."""
        return re.sub(r'[\/:*"<>|\s]', "_", name)

    def _write_files(item_datas, export_path):
        """Write TSV/CSV data to files.

        @param item_datas:
        @param export_path:
        @param list_item_role:
        @return:
        """
        permissions = dict(
            permission_show_hide=lambda a: True,
            check_created_id=lambda a: True,
            hide_meta_data_for_role=lambda a: True,
            current_language=lambda: True,
        )
        headers, records = make_stats_file_with_permission(
            item_datas["item_type_id"],
            item_datas["recids"],
            item_datas["data"],
            permissions,
            export_path
        )
        keys, labels, is_systems, options = headers
        item_datas["recids"].sort()
        item_datas["keys"] = keys
        item_datas["labels"] = labels
        item_datas["is_systems"] = is_systems
        item_datas["options"] = options
        item_datas["data"] = records
        item_type_data = item_datas

        file_full_path = "{}/{}.{}".format(export_path, item_type_data.get("name"), _file_format)
        with open(file_full_path, "w", encoding="utf-8-sig") as file:
            file_output = package_export_file(item_type_data)
            file.write(file_output.getvalue())

    def _get_item_type_list(item_type_id):
        """Get item type list."""
        item_types = []
        try:
            # get all item type
            if item_type_id == "-1":
                item_type_all = ItemTypes.get_all()
                item_types = [
                    (str(it.id), _itemtype_name(it.item_type_name.name))
                    for it in item_type_all
                ]
            else:
                it = ItemTypes.get_by_id(item_type_id)
                item_types = [(str(it.id), _itemtype_name(it.item_type_name.name))]
        except Exception as ex:
            current_app.logger.error(ex)
        return item_types

    def _get_export_data(export_path, item_types, retrys, fromid="", toid="", retry_info={}):
        try:
            for it in item_types.copy():
                item_type_id = it[0]
                item_type_name = it[1]
                item_datas = {}
                if item_type_id in retry_info:
                    counter = retry_info[item_type_id]["counter"]
                    file_part = retry_info[item_type_id]["part"]
                    from_pid = retry_info[item_type_id]["max"]
                else:
                    counter = 0
                    file_part = 1
                    from_pid = fromid if fromid else "1"
                current_app.logger.info(
                    "Start processing item type {}({}).".format(
                        item_type_name, item_type_id
                    )
                )
                # get all record id
                if toid:
                    recids = db.session.query(
                        PersistentIdentifier.pid_value,
                        PersistentIdentifier.object_uuid,
                        RecordMetadata.json
                    ).join(
                        ItemMetadata,
                        PersistentIdentifier.object_uuid == ItemMetadata.id,
                    ).join(
                        RecordMetadata,
                        PersistentIdentifier.object_uuid == RecordMetadata.id,
                    ).filter(
                        PersistentIdentifier.pid_type == "recid",
                        PersistentIdentifier.status == PIDStatus.REGISTERED,
                        PersistentIdentifier.pid_value.notlike("%.%"),
                        _func.to_number(
                            PersistentIdentifier.pid_value,
                            current_app.config["WEKO_SEARCH_UI_TO_NUMBER_FORMAT"]
                        ) >= from_pid,
                        _func.to_number(
                            PersistentIdentifier.pid_value,
                            current_app.config["WEKO_SEARCH_UI_TO_NUMBER_FORMAT"]
                        ) <= toid,
                        ItemMetadata.item_type_id == item_type_id
                    ).order_by(_func.to_number(
                        PersistentIdentifier.pid_value,
                        current_app.config["WEKO_SEARCH_UI_TO_NUMBER_FORMAT"]
                    )).all()
                else:
                    recids = db.session.query(
                        PersistentIdentifier.pid_value,
                        PersistentIdentifier.object_uuid,
                        RecordMetadata.json
                    ).join(
                        ItemMetadata,
                        PersistentIdentifier.object_uuid == ItemMetadata.id,
                    ).join(
                        RecordMetadata,
                        PersistentIdentifier.object_uuid == RecordMetadata.id,
                    ).filter(
                        PersistentIdentifier.pid_type == "recid",
                        PersistentIdentifier.status == PIDStatus.REGISTERED,
                        PersistentIdentifier.pid_value.notlike("%.%"),
                        _func.to_number(
                            PersistentIdentifier.pid_value,
                            current_app.config["WEKO_SEARCH_UI_TO_NUMBER_FORMAT"]
                        ) >= from_pid,
                        ItemMetadata.item_type_id == item_type_id
                    ).order_by(_func.to_number(
                        PersistentIdentifier.pid_value,
                        current_app.config["WEKO_SEARCH_UI_TO_NUMBER_FORMAT"]
                    )).all()

                if len(recids) == 0:
                    item_types.remove(it)
                    continue

                record_ids = [(recid.pid_value, recid.object_uuid)
                    for recid in recids if 'publish_status' in recid.json
                    and recid.json['publish_status'] in [PublishStatus.PUBLIC.value, PublishStatus.PRIVATE.value]]

                if len(record_ids) == 0:
                    item_types.remove(it)
                    continue

                for recid, uuid in record_ids:
                    if counter % WEKO_SEARCH_UI_BULK_EXPORT_LIMIT == 0 and item_datas:
                        # Create export info file
                        item_datas["name"] = "{}.part{}".format(
                            item_datas["name"], file_part
                        )
                        _write_files(item_datas, export_path)
                        reset_redis_cache(
                            _run_msg_key,
                            "The latest {} file was created on {}.".format(
                                _file_format,
                                datetime.now(pytz.timezone(timezone)).strftime("%Y/%m/%d %H:%M:%S"))
                            + " Number of retries: {} times.".format(retrys)
                        )
                        current_app.logger.info(
                            "{}.{} has been created.".format(item_datas["name"], _file_format)
                        )
                        item_datas = {}
                        file_part += 1
                        retry_info[item_type_id] = {
                            "part": file_part,
                            "counter": counter,
                            "max": recid,
                        }

                    record = WekoRecord.get_record_by_uuid(uuid)

                    if not item_datas:
                        item_datas = {
                            "item_type_id": item_type_id,
                            "name": "{}({})".format(item_type_name, item_type_id),
                            "root_url": root_url,
                            "jsonschema": "items/jsonschema/" + item_type_id,
                            "keys": [],
                            "labels": [],
                            "recids": [],
                            "data": {},
                        }

                    item_datas["recids"].append(recid)
                    item_datas["data"][recid] = record
                    counter += 1

                if file_part != 1:
                    item_datas["name"] = "{}.part{}".format(
                        item_datas["name"], file_part
                    )
                # Create export info file
                _write_files(item_datas, export_path)
                reset_redis_cache(
                    _run_msg_key,
                    "The latest {} file was created on {}.".format(
                        _file_format,
                        datetime.now(pytz.timezone(timezone)).strftime("%Y/%m/%d %H:%M:%S"))
                    + " Number of retries: {} times.".format(retrys)
                )
                item_types.remove(it)
                current_app.logger.info(
                    "{}.{} has been created.".format(item_datas["name"], _file_format)
                )
                current_app.logger.info(
                    "Processed {} items of item type {}.".format(
                        counter, item_type_name
                    )
                )
            return True
        except SQLAlchemyError as ex:
            current_app.logger.error(ex)
            _num_retry = current_app.config["WEKO_SEARCH_UI_BULK_EXPORT_RETRY"]
            if retrys < _num_retry:
                retrys += 1
                current_app.logger.info("retry count: {}".format(retrys))
                db.session.rollback()
                sleep(5)
                result = _get_export_data(
                    export_path, item_types, retrys, fromid, toid, retry_info
                )
                return result
            else:
                return False

    reset_redis_cache(_msg_key, "")
    reset_redis_cache(_run_msg_key, "")
    temp_path = tempfile.TemporaryDirectory(
        prefix=current_app.config["WEKO_ITEMS_UI_EXPORT_TMP_PREFIX"]
    )
    try:
        # Delete old file
        _task_config = current_app.config["WEKO_SEARCH_UI_BULK_EXPORT_URI"]
        _uri_key = _cache_prefix.format(
            name=_task_config,
            user_id=user_id
        )
        prev_uri = get_redis_cache(_uri_key)
        if prev_uri:
            delete_exported(prev_uri, _uri_key)

        export_path = temp_path.name + "/" + datetime.utcnow().strftime("%Y%m%d%H%M%S")
        os.makedirs(export_path, exist_ok=True)

        item_type_id = data.get('item_type_id', "-1")
        item_types = _get_item_type_list(item_type_id)
        fromid = ""
        toid = ""
        item_id_range = data.get('item_id_range', "")
        if item_id_range:
            if "-" in item_id_range:
                item_id_split = item_id_range.split("-")
                fromid = item_id_split[0]
                toid = item_id_split[1]
            else:
                fromid = item_id_range
                toid = item_id_range

        result = None
        if not fromid or not toid or (fromid and toid and int(fromid) <= int(toid)):
            result = _get_export_data(export_path, item_types, 0, fromid, toid)

            if result:
                # Create bag
                bagit.make_bag(export_path)
                shutil.make_archive(export_path, "zip", export_path)
                with open(export_path + ".zip", "rb") as file:
                    src = FileInstance.create()
                    src.set_contents(file, default_location=Location.get_default().uri)
                db.session.commit()
            else:
                reset_redis_cache(_msg_key, "Export failed.")
        else:
            reset_redis_cache(_msg_key, "Export failed. Please check item id range.")
        reset_redis_cache(_run_msg_key, "")
        return src.uri if result and src else ""
    except Exception as ex:
        db.session.rollback()
        current_app.logger.error(ex)
        reset_redis_cache(_msg_key, "Export failed.")
        reset_redis_cache(_run_msg_key, "")
        return ""


def delete_exported(uri, cache_key):
    """Delete File instance after time in file config."""
    from simplekv.memory.redisstore import RedisStore

    with db.session.begin_nested():
        file_instance = FileInstance.get_by_uri(uri)
        file_instance.delete()
    redis_connection = RedisConnection()
    datastore = redis_connection.connection(db=current_app.config['CACHE_REDIS_DB'], kv = True)
    if datastore.redis.exists(cache_key):
        datastore.delete(cache_key)

from weko_search_ui.tasks import delete_task_id_cache
def cancel_export_all():
    """Cancel Process Share_task Export ALL with revoke.

    Return:     True:   Cancel Successful.
                  No:     Error
    """
    cache_key = current_app.config["WEKO_ADMIN_CACHE_PREFIX"].format(
        name=WEKO_SEARCH_UI_BULK_EXPORT_TASK,
        user_id=current_user.get_id()
    )
    _expired_time=current_app.config["WEKO_SEARCH_UI_BULK_EXPORT_TASKID_EXPIRED_TIME"]
    try:
        task_id = get_redis_cache(cache_key)
        export_status, _, _, _, _ = get_export_status()

        if export_status:
            revoke(task_id, terminate=True)
            delete_task_id_cache.apply_async(
                args=(
                    task_id,
                    cache_key
                ),
                countdown=int(_expired_time) * 60
            )
        return True
    except Exception as ex:
        current_app.logger.error(ex)
        return False


def get_export_status():
    """Get Share_task Export ALL status.

    Return:     True:   Otthers
               False:  Success / Failed / Revoked
    """
    cache_key = current_app.config["WEKO_ADMIN_CACHE_PREFIX"].format(
        name=WEKO_SEARCH_UI_BULK_EXPORT_TASK,
        user_id=current_user.get_id()
    )
    cache_uri = current_app.config["WEKO_ADMIN_CACHE_PREFIX"].format(
        name=WEKO_SEARCH_UI_BULK_EXPORT_URI,
        user_id=current_user.get_id()
    )
    cache_msg = current_app.config["WEKO_ADMIN_CACHE_PREFIX"].format(
        name=WEKO_SEARCH_UI_BULK_EXPORT_MSG,
        user_id=current_user.get_id()
    )
    run_msg = current_app.config["WEKO_ADMIN_CACHE_PREFIX"].format(
        name=WEKO_SEARCH_UI_BULK_EXPORT_RUN_MSG,
        user_id=current_user.get_id()
    )
    export_status = False
    download_uri = None
    message = None
    run_message = ""
    status = ""

    try:
        task_id = get_redis_cache(cache_key)
        download_uri = get_redis_cache(cache_uri)
        message = get_redis_cache(cache_msg)
        run_message = get_redis_cache(run_msg)
        if task_id:
            task = AsyncResult(task_id)
            status_cond = task.successful() or task.failed() or task.state == "REVOKED"
            status = task.state
            export_status = True if not status_cond else False
    except Exception as ex:
        current_app.logger.error(ex)
        export_status = False
    return export_status, download_uri, message, run_message, status


def handle_check_item_is_locked(item):
    """Check an item is being edit or deleted.

    :argument
        item - {dict} Item metadata.
    :return
        response - {dict} check status.
    """
    from weko_items_ui.utils import check_item_is_being_edit, check_item_is_deleted

    item_id = str(item.get("id"))
    error_id = None

    if check_item_is_deleted(item_id):
        error_id = "item_is_deleted"
    else:
        pid = PersistentIdentifier.query.filter_by(
            pid_type="recid", pid_value=item_id
        ).first()
        if check_item_is_being_edit(pid):
            error_id = "item_is_being_edit"

    if error_id:
        raise Exception({"error_id": error_id})


def handle_remove_es_metadata(item, bef_metadata, bef_last_ver_metadata):
    """Remove es metadata.

    :argument
        item - {dict} Item metadata.
    """
    try:
        item_id = item.get("id")
        status = item.get("status")
        indexer = WekoIndexer()
        pid = WekoRecord.get_record_by_pid(item_id).pid_recid
        if status == "new":
            # delete temp data in ES
            pid_lastest = WekoRecord.get_record_by_pid(item_id + ".1").pid_recid
            indexer.delete_by_id(pid_lastest.object_uuid)
            indexer.delete_by_id(pid.object_uuid)
        else:
            aft_metadata = indexer.get_metadata_by_item_id(pid.object_uuid)
            aft_last_ver_metadata = indexer.get_metadata_by_item_id(
                PIDVersioning(child=pid).last_child.object_uuid
            )

            # revert to previous data in ES
            if bef_metadata["_version"] < aft_metadata["_version"]:
                indexer.upload_metadata(
                    bef_metadata["_source"], bef_metadata["_id"], 0, True
                )
            if (
                status == "keep"
                and bef_last_ver_metadata["_version"]
                < aft_last_ver_metadata["_version"]
            ):
                indexer.upload_metadata(
                    bef_last_ver_metadata["_source"],
                    bef_last_ver_metadata["_id"],
                    0,
                    True,
                )

            # delete new version in ES
            if (
                status == "upgrade"
                and bef_last_ver_metadata["_source"]["control_number"]
                < aft_last_ver_metadata["_source"]["control_number"]
            ):
                indexer.delete_by_id(aft_last_ver_metadata["_id"])
    except Exception as ex:
        current_app.logger.error(ex)


def check_index_access_permissions(func):
    """Check index access permission.

    Args:
        func (func): Function.
    """

    @wraps(func)
    def decorated_view(*args, **kwargs):
        search_type = request.args.get(
            "search_type", WEKO_SEARCH_TYPE_DICT["FULL_TEXT"]
        )
        if search_type == WEKO_SEARCH_TYPE_DICT["INDEX"]:
            cur_index_id = request.args.get("q", "0")
            if not check_index_permissions(None, cur_index_id):
                if not current_user.is_authenticated:
                    return current_app.login_manager.unauthorized()
                else:
                    abort(403)
        return func(*args, **kwargs)

    return decorated_view


def handle_check_file_metadata(list_record, data_path):
    """Check file contents, thumbnails metadata.

    :argument
        list_record -- {list} list record import.
        data_path   -- {str} paths of file content.
    :return

    """
    for record in list_record:
        errors, warnings = handle_check_file_content(record, data_path)
        _errors, _warnings = handle_check_thumbnail(record, data_path)
        errors += _errors
        warnings += _warnings

        if errors:
            record["errors"] = (
                record["errors"] + errors if record.get("errors") else errors
            )
        if warnings:
            record["warnings"] = (
                record["warnings"] + warnings if record.get("warnings") else warnings
            )


def handle_check_file_path(
    paths, data_path, is_new=False, is_thumbnail=False, is_single_thumbnail=False
):
    """Check file path.

    :argument
        record -- {dict} record import.
        data_path   -- {str} paths of file content.
        is_new   -- {bool} Is new?
        is_thumbnail   -- {bool} Is thumbnail?
        is_single_thumbnail   -- {bool} Is single thumbnail?
    :return
        error -- {str} Error.
        warning -- {str} Warning.
    """

    def prepare_idx_msg(idxs, msg_path_idx_type):
        if is_single_thumbnail:
            return msg_path_idx_type
        else:
            return ", ".join([(msg_path_idx_type + "[{}]").format(idx) for idx in idxs])

    error = None
    warning = None
    idx_errors = []
    idx_warnings = []
    for idx, path in enumerate(paths):
        if not path:
            continue
        if not os.path.isfile(data_path + "/" + path):
            if is_new:
                idx_errors.append(str(idx))
            else:
                idx_warnings.append(str(idx))

    msg_path_idx_type = ".thumbnail_path" if is_thumbnail else ".file_path"
    if idx_errors:
        error = _("The file specified in ({}) does not exist.").format(
            prepare_idx_msg(idx_errors, msg_path_idx_type)
        )
    if idx_warnings:
        warning = _(
            "The file specified in ({}) does not exist.<br/>"
            "The file will not be updated. "
            "Update only the metadata with csv/tsv contents."
        ).format(prepare_idx_msg(idx_warnings, msg_path_idx_type))

    return error, warning


def handle_check_file_content(record, data_path):
    """Check file contents metadata.

    :argument
        record -- {dict} record import.
        data_path   -- {str} paths of file content.
    :return
        errors -- {list} List errors.
        warnings -- {list} List warnings.
    """
    errors = []
    warnings = []

    file_paths = record.get("file_path", [])
    # check consistence between file_path and filename
    filenames = get_filenames_from_metadata(record["metadata"])
    record["filenames"] = filenames
    errors.extend(handle_check_filename_consistence(file_paths, filenames))

    # check if file_path exists
    error, warning = handle_check_file_path(
        file_paths, data_path, record["status"] == "new"
    )
    if error:
        errors.append(error)
    if warning:
        warnings.append(warning)

    return errors, warnings


def handle_check_thumbnail(record, data_path):
    """Check thumbnails metadata.

    :argument
        record -- {dict} record import.
        data_path   -- {str} paths of file content.
    :return
        errors -- {list} List errors.
        warnings -- {list} List warnings.
    """
    errors = []
    warnings = []
    is_single = False
    thumbnail_paths = record.get("thumbnail_path", [])
    if isinstance(thumbnail_paths, str):
        thumbnail_paths = [thumbnail_paths]
        is_single = True

    # check file type
    error = handle_check_thumbnail_file_type(thumbnail_paths)
    if error:
        errors.append(error)

    # check thumbnails path
    error, warning = handle_check_file_path(
        thumbnail_paths, data_path, record["status"] == "new", True, is_single
    )
    if error:
        errors.append(error)
    if warning:
        warnings.append(warning)

    return errors, warnings


def handle_check_authors_prefix(list_record):
    """Check authors prefix.

    Each author's nameIdentifierScheme should be one of the schemes
    in the AuthorsPrefixSettings table.
    If not, add an error message to the record.

    Args:
        list_record (list[dict]): List record import.
    """
    settings = AuthorsPrefixSettings.query.all()
    allowed_scheme = [setting.scheme for setting in settings]

    for item in list_record:
        errors = []
        keys = set()
        # find all keys that have "nameIdentifiers" in their values
        # may be nested in a list
        for k, v in item["metadata"].items():
            if isinstance(v, dict):
                if "nameIdentifiers" in v:
                    keys |= {k}
            elif isinstance(v, list):
                keys |= {
                    k for i in v if isinstance(i, dict) and "nameIdentifiers" in i
                }

        errors += [
            f'"{scheme}" is not one of {allowed_scheme} in {key}'
            for key in keys
            for author in (
                # author most likely be a list or a single object
                item["metadata"].get(key)
                if isinstance(item["metadata"][key], list)
                else [item["metadata"].get(key, {})]
            )
            for id in author.get("nameIdentifiers", [])
            for scheme in [id.get("nameIdentifierScheme")]
            if scheme is not None and scheme not in allowed_scheme
        ]

        if errors:
            item["errors"] = (
                item["errors"] + errors if item.get("errors") else errors
            )


def handle_check_authors_affiliation(list_record):
    """Check authors affiliation.

    Each author's affiliationNameIdentifierScheme should be one of the schemes
    in the AuthorsAffiliationSettings table.
    If not, add an error message to the record.

    Args:
        list_record (list[dict]): List record import.
    """
    settings = AuthorsAffiliationSettings.query.all()
    allowed_scheme = [setting.scheme for setting in settings]

    for item in list_record:
        errors = []
        creator_keys = set()
        contributor_keys = set()
        # find all keys that have "affiliationNameIdentifiers"
        for k, v in item["metadata"].items():
            if isinstance(v, dict):
                if "creatorAffiliations" in v:
                    creator_keys |= {k}
                if "contributorAffiliations" in v:
                    contributor_keys |= {k}
            elif isinstance(v, list):
                creator_keys |= {
                    k for i in v
                    if isinstance(i, dict) and "creatorAffiliations" in i
                }
                contributor_keys |= {
                    k for i in v
                    if isinstance(i, dict) and "contributorAffiliations" in i
                }

        errors += [
            f'"{scheme}" is not one of {allowed_scheme} in {key}'
            for key in creator_keys
            for creator in (
                # creator most likely be a list or a single object
                item["metadata"].get(key, [])
                if isinstance(item["metadata"][key], list)
                else [item["metadata"].get(key, {})]
            )
            for affiliation in creator.get("creatorAffiliations", [])
            for id in affiliation.get("affiliationNameIdentifiers", [])
            for scheme in [id.get("affiliationNameIdentifierScheme")]
            if scheme is not None and scheme not in allowed_scheme
        ]
        errors += [
            f'"{scheme}" is not one of {allowed_scheme} in {key}'
            for key in contributor_keys
            for contributor in (
                # contributor most likely be a list or a single object
                item["metadata"].get(key, [])
                if isinstance(item["metadata"][key], list)
                else [item["metadata"].get(key, {})]
            )
            for affiliation in contributor.get("contributorAffiliations", [])
            for id in affiliation.get("affiliationNameIdentifiers", [])
            for scheme in [id.get("affiliationNameIdentifierScheme")]
            if scheme is not None and scheme not in allowed_scheme
        ]

        if errors:
            item["errors"] = (
                item["errors"] + errors if item.get("errors") else errors
            )


def get_key_by_property(record, item_map, item_property):
    """Get data by property text.

    :param item_map:
    :param record:
    :param item_property: property value in item_map
    :return: error_list or None
    """
    key = item_map.get(item_property)
    if not key:
        current_app.logger.error(
            str(item_property) + " jpcoar:mapping " "is not correct"
        )
        return None
    return key


def get_data_by_property(item_metadata, item_map, mapping_key):
    """Get data by property text.

    :param item_metadata: Item metadata.
    :param item_map: Mapping of item type.
    :param mapping_key: Mapping key.
    :return: Property key and values.
    """
    key_list = item_map.get(mapping_key)
    data = []
    if not key_list:
        current_app.logger.error(str(mapping_key) + " jpcoar:mapping " "is not correct")
        return None, None
    for key in key_list.split(","):
        attribute = item_metadata.get(key.split(".")[0])
        if not attribute:
            return None, key_list
        else:
            data_result = get_sub_item_value(attribute, key.split(".")[-1])
            if data_result:
                for value in data_result:
                    data.append(value)
    return data, key_list


def get_filenames_from_metadata(metadata):
    """Get list name of file contents from metadata.

    :argument
        metadata -- {dict} record metadata.
    :return
        filenames -- {list} List filename data.
    """
    filenames = []
    file_meta_ids = []
    for key, val in metadata.items():
        if isinstance(val, list):
            for item in val:
                if isinstance(item, dict) and "filename" in item:
                    file_meta_ids.append(key)
                    break

    count = 0
    for _id in file_meta_ids:
        for file in metadata[_id]:
            current_app.logger.debug("file: {}".format(file))
            data = {
                "id": ".metadata.{}[{}].filename".format(_id, count),
                "filename": file.get("filename", ""),
            }
            if not file.get("filename"):
                if "filename" in file:
                    # if 'filename' is blank, then delete 'filename' property
                    del file["filename"]
            else:
                if not file.get("accessrole", None):
                    file["accessrole"] = "open_access"
            filenames.append(data)
            count += 1

        new_file_metadata = list(filter(lambda x: x, metadata[_id]))
        if new_file_metadata:
            metadata[_id] = new_file_metadata
        else:
            del metadata[_id]

    return filenames


def handle_check_filename_consistence(file_paths, meta_filenames):
    """Check thumbnails metadata.

    :argument
        file_paths -- {list} List file_path.
        meta_filenames   -- {list} List filename from metadata.
    :return
        errors -- {list} List errors.
    """
    errors = []
    msg = _("The file name specified in {} and {} do not match.")
    for idx, path in enumerate(file_paths):
        meta_filename = meta_filenames[idx]
        if path and path.split("/")[-1] != meta_filename["filename"]:
            errors.append(msg.format("file_path[{}]".format(idx), meta_filename["id"]))

    return errors

def combine_aggs(data, target="path"):
    aggregations = data.get("aggregations")
    if aggregations:
        keys = list(aggregations.keys())
        new_agg = {"doc_count_error_upper_bound": "0","sum_order_doc_count":"0","buckets":[]}
        for key in keys:
            if target in key:
                bucket = aggregations.pop(key)["buckets"]
                new_agg["buckets"].extend(bucket)
        data["aggregations"][target] = new_agg
    return data

def create_limiter():
    from .config import WEKO_SEARCH_UI_API_LIMIT_RATE_DEFAULT
    return Limiter(app=Flask(__name__), key_func=get_remote_address, default_limits=WEKO_SEARCH_UI_API_LIMIT_RATE_DEFAULT)


def result_download_ui(search_results, input_json, language='en'):
    """Search Result Download Ui.

    Args:
        search_results (list): Search result (RO-Crate list)
        input_json (list): Input json
        language (str): Language

    Returns:
        Response
    """
    if not search_results:
        abort(404)

    # Set export folder
    temp_path = tempfile.TemporaryDirectory(
        prefix=current_app.config.get('WEKO_SEARCH_UI_RESULT_TMP_PREFIX')
    )
    export_path = temp_path.name + '/' + datetime.utcnow().strftime("%Y%m%d%H%M%S")
    os.makedirs(export_path)

    # Create TSV file
    with open(f'{export_path}/search_result.tsv', 'w', encoding="utf-8") as tsv_file:
        tsv_file.write(search_results_to_tsv(search_results, input_json, language).getvalue())

    return send_file(
        f'{export_path}/search_result.tsv',
        as_attachment=True,
        attachment_filename='search_result.tsv',
        mimetype='text/tab-separated-values'
    )


def search_results_to_tsv(search_results, input_json, language='en'):
    """Create TSV file from search results.

    Args:
        search_results (list): Search result (RO-Crate list)
        input_json (list): Input json
        language (str): Language

    Returns:
        _io.StringIO: TSV file
    """
    # Dict {TSV header : RO-Crate key}
    dict = {}
    for n in input_json:
        dict[n.get('name', {}).get(language)] = n.get('roCrateKey')

    # Create TSV
    file_output = StringIO()
    file_writer = csv.DictWriter(
        file_output,
        fieldnames=dict.keys(),
        delimiter='\t',
        lineterminator='\n'
    )
    file_writer.writeheader()
    for result in search_results:
        metadata = result.get('metadata')
        data_response = [graph for graph in metadata.get('@graph') if graph.get('@id') == './']
        data_response = data_response[0] if data_response else {}
        file_writer.writerow(
            create_tsv_row(dict, data_response)
        )

    StringIO().close()
    return file_output


def create_tsv_row(dict, data_response):
    """Create TSV row

    Args:
        dict (dict): {Field name : RO-Crate key}
        data_response (dict): Data response

    Returns:
        dict: TSV row
    """
    result_row = {}
    for key in dict.keys():
        result_row[key] = data_response.get(dict[key], [None])[0]

    return result_row


def handle_metadata_amend_by_doi(list_record):
    """Amend metadata by using DOI.

    Amend metadata, by using Web APIs, if DOI exists in the metadata.
    The APIs used for this mehtod are set in weko_items_autofill/config.py >
    WEKO_ITEMS_AUTOFILL_TO_BE_USED, priority order.

    Args:
        list_record (list[dict]): List record import.
    """
    for item in list_record:
        metadata = item["metadata"]
        doi = getattr(metadata, "doi_amend")
        if doi is None:
            continue
        item["metadata"] = handle_doi(item, doi)<|MERGE_RESOLUTION|>--- conflicted
+++ resolved
@@ -2199,22 +2199,16 @@
         from weko_workflow.headless.activity import HeadlessActivity
         headless = HeadlessActivity(_metadata_replace=metadata_replace)
         url, current_action, recid = headless.auto(
-<<<<<<< HEAD
-            user_id= request_info.get("user_id"), workflow_id=workflow_id,
-            index=index, metadata=metadata, files=files, comment=comment,
-            link_data=link_data, grant_data=grant_data,
+            user_id=request_info.get("user_id"),
+            workflow_id=workflow_id, item_id=item_id,
+            index=index, metadata=metadata, files=files,
+            comment=comment, link_data=link_data, grant_data=grant_data,
             non_extract=item.get("non_extract")
-=======
-            user_id= request_info.get("user_id"),
-            workflow_id=workflow_id,item_id=item_id,
-            index=index, metadata=metadata, files=files,
-            comment=comment, link_data=link_data,  grant_data=grant_data
         )
     except WekoWorkflowException as ex:
         current_app.logger.error(
             "Error occurred while importing item to activity: {}"
             .format(headless.activity_id)
->>>>>>> 3a5ed70b
         )
         traceback.print_exc()
         url = headless.detail
