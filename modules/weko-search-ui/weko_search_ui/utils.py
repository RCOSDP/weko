--- conflicted
+++ resolved
@@ -1535,8 +1535,7 @@
             errors.append(
                 _('You cannot keep an item private because it has a DOI.'))
         # Check restrict DOI with Indexes:
-<<<<<<< HEAD
-        index_ids = [str(idx) for idx in item['metadata']['path']]
+        index_ids = [str(idx) for idx in item['metadata'].get('path', [])]
         if doi_ra and check_restrict_doi_with_indexes(index_ids):
             if item.get('status') == 'new':
                 errors.append(err_msg_register_doi)
@@ -1544,14 +1543,6 @@
                 pid_doi = WekoRecord.get_record_by_pid(item.get('id')).pid_doi
                 errors.append(
                     err_msg_update_doi if pid_doi else err_msg_register_doi)
-=======
-        index_ids = [str(idx) for idx in item['metadata'].get('path', [])]
-        if check_restrict_doi_with_indexes(index_ids):
-            errors.append(
-                _('Since the item has a DOI, it must be associated with an'
-                  ' index whose index status is "Public" and whose'
-                  ' Harvest Publishing is "Public".'))
->>>>>>> 0a429a80
         if errors:
             item['errors'] = item['errors'] + errors \
                 if item.get('errors') else errors
