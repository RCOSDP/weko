--- conflicted
+++ resolved
@@ -3575,7 +3575,6 @@
 
     def _get_export_data(export_path, item_types, retrys, fromid="", toid="", retry_info={}, user_id=None):
         try:
-<<<<<<< HEAD
             write_file_json = {
                     'start_time': start_time,
                     'finish_time': '',
@@ -3587,9 +3586,9 @@
                     _file_create_key,
                     json.dumps(write_file_json)
                 )
-=======
+
             index_id_list = _get_index_id_list(user_id)
->>>>>>> 96e5bc58
+  
             for it in item_types.copy():
                 item_type_id = it[0]
                 item_type_name = it[1]
@@ -3608,7 +3607,6 @@
                 if not recids:
                     item_types.remove(it)
                     continue
-<<<<<<< HEAD
                 record_ids = get_record_ids(recids)
 
                 # recidsを削除
@@ -3624,8 +3622,6 @@
                     json.dumps(write_file_json)
                 )
                 
-=======
-                
                 if index_id_list is None:
                     record_ids = [(recid.pid_value, recid.object_uuid)
                     for recid in recids if 'publish_status' in recid.json
@@ -3636,7 +3632,6 @@
                     and recid.json['publish_status'] in [PublishStatus.PUBLIC.value, PublishStatus.PRIVATE.value]
                     and any(index in recid.json['path'] for index in  index_id_list)]
 
->>>>>>> 96e5bc58
                 if len(record_ids) == 0:
                     item_types.remove(it)
                     continue
