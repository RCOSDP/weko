# -*- coding: utf-8 -*-
#
# This file is part of WEKO3.
# Copyright (C) 2017 National Institute of Informatics.
#
# WEKO3 is free software; you can redistribute it
# and/or modify it under the terms of the GNU General Public License as
# published by the Free Software Foundation; either version 2 of the
# License, or (at your option) any later version.
#
# WEKO3 is distributed in the hope that it will be
# useful, but WITHOUT ANY WARRANTY; without even the implied warranty of
# MERCHANTABILITY or FITNESS FOR A PARTICULAR PURPOSE.  See the GNU
# General Public License for more details.
#
# You should have received a copy of the GNU General Public License
# along with WEKO3; if not, write to the
# Free Software Foundation, Inc., 59 Temple Place, Suite 330, Boston,
# MA 02111-1307, USA.

"""Weko Search-UI admin."""

import csv
import mimetypes
import chardet
import json
import math
import os
import re
import shutil
import sys
import pytz
import bagit
import tempfile
import traceback
import uuid
import xml.etree.ElementTree as ET
import zipfile
import chardet
import urllib.parse
import gc
from collections import Callable, OrderedDict, defaultdict
from datetime import datetime, timezone, timedelta
from functools import partial, reduce, wraps
import io
from io import StringIO
from operator import getitem
from time import sleep
import pickle

import redis
from celery import chain
from celery.result import AsyncResult
from celery.task.control import revoke
from elasticsearch import ElasticsearchException
from jsonschema import Draft4Validator
from flask import abort, current_app, request, send_file
from flask_babelex import gettext as _
from flask_login import current_user

from invenio_db import db
from invenio_files_rest.models import FileInstance, Location, ObjectVersion
from invenio_files_rest.proxies import current_files_rest
from invenio_files_rest.utils import find_and_update_location_size
from invenio_i18n.ext import current_i18n
from invenio_pidrelations.contrib.versioning import PIDVersioning
from invenio_pidstore.errors import PIDDoesNotExistError
from invenio_pidstore.models import PersistentIdentifier, PIDStatus
from invenio_records.api import Record
from invenio_records.models import RecordMetadata
from invenio_search import RecordsSearch

from sqlalchemy import func as _func
from sqlalchemy.exc import SQLAlchemyError
from weko_admin.models import SessionLifetime
from weko_admin.utils import get_redis_cache, reset_redis_cache
from weko_admin.api import TempDirInfo
from weko_authors.models import AuthorsAffiliationSettings, AuthorsPrefixSettings
from weko_authors.utils import check_email_existed
from weko_deposit.api import WekoDeposit, WekoIndexer, WekoRecord
from weko_deposit.pidstore import get_latest_version_id
from weko_deposit.signals import item_created
from weko_handle.api import Handle
from weko_index_tree.utils import (
    check_index_permissions,
    check_restrict_doi_with_indexes,
)
from weko_index_tree.models import Index
from weko_indextree_journal.api import Journals
from weko_logging.activity_logger import UserActivityLogger
from weko_records.api import FeedbackMailList, JsonldMapping, RequestMailList, ItemTypes, ItemLink
from weko_records.models import ItemMetadata, ItemReference
from weko_records.serializers.utils import get_mapping
from weko_records_ui.external import call_external_system
from weko_redis.redis import RedisConnection
from weko_schema_ui.config import WEKO_SCHEMA_RELATION_TYPE
from weko_schema_ui.models import PublishStatus
from weko_search_ui.mapper import JPCOARV2Mapper, JsonLdMapper
from weko_workflow.api import Flow, WorkActivity
from weko_workflow.errors import WekoWorkflowException
from weko_workflow.config import (
    IDENTIFIER_GRANT_LIST,
    IDENTIFIER_GRANT_SELECT_DICT,
    IDENTIFIER_GRANT_SUFFIX_METHOD,
)
from weko_workflow.models import FlowAction, FlowDefine, WorkFlow
from weko_workflow.utils import (
    IdentifierHandle,
    check_existed_doi,
    delete_cache_data,
    get_cache_data,
    get_identifier_setting,
    get_sub_item_value,
    get_url_root,
    item_metadata_validation,
    register_hdl_by_handle,
    register_hdl_by_item_id,
    saving_doi_pidstore,
)

from .config import (
    ACCESS_RIGHT_TYPE_URI,
    DATE_ISO_TEMPLATE_URL,
    RESOURCE_TYPE_URI,
    VERSION_TYPE_URI,
    WEKO_ADMIN_IMPORT_CHANGE_IDENTIFIER_MODE_FILE_EXTENSION,
    WEKO_ADMIN_IMPORT_CHANGE_IDENTIFIER_MODE_FILE_LANGUAGES,
    WEKO_ADMIN_IMPORT_CHANGE_IDENTIFIER_MODE_FILE_LOCATION,
    WEKO_ADMIN_IMPORT_CHANGE_IDENTIFIER_MODE_FIRST_FILE_NAME,
    WEKO_ADMIN_LIFETIME_DEFAULT,
    WEKO_FLOW_DEFINE,
    WEKO_FLOW_DEFINE_LIST_ACTION,
    WEKO_IMPORT_DOI_TYPE,
    WEKO_IMPORT_EMAIL_PATTERN,
    WEKO_IMPORT_PUBLISH_STATUS,
    WEKO_IMPORT_SYSTEM_ITEMS,
    WEKO_IMPORT_THUMBNAIL_FILE_TYPE,
    WEKO_IMPORT_VALIDATE_MESSAGE,
    WEKO_REPO_USER,
    WEKO_SEARCH_TYPE_DICT,
<<<<<<< HEAD
=======
    WEKO_SEARCH_MAX_RESULT,
    WEKO_SEARCH_UI_BULK_EXPORT_LIMIT,
>>>>>>> 3aa12c21
    WEKO_SEARCH_UI_BULK_EXPORT_MSG,
    WEKO_SEARCH_UI_BULK_EXPORT_RUN_MSG,
    WEKO_SEARCH_UI_BULK_EXPORT_FILE_CREATE_RUN_MSG,
    WEKO_SEARCH_UI_BULK_EXPORT_TASK,
    WEKO_SEARCH_UI_BULK_EXPORT_URI,
    WEKO_SYS_USER,
    SWORD_METADATA_FILE,
    ROCRATE_METADATA_FILE
)
from .query import item_path_search_factory


class DefaultOrderedDict(OrderedDict):
    """Default Dictionary that remembers insertion order."""

    def __init__(self, default_factory=None, *a, **kw):
        """Initialize an default ordered dictionary.

        The signature
        is the same as regular dictionaries.  Keyword argument order
        is preserved.
        """
        if default_factory is not None and not isinstance(default_factory, Callable):
            raise TypeError("first argument must be callable")
        OrderedDict.__init__(self, *a, **kw)
        self.default_factory = default_factory

    def __getitem__(self, key):
        """Modify inherited dict provides __getitem__."""
        try:
            return OrderedDict.__getitem__(self, key)
        except KeyError:
            return self.__missing__(key)

    def __missing__(self, key):
        """Needed so that self[missing_item] does not raise KeyError."""
        if self.default_factory is None:
            raise KeyError(key)
        self[key] = value = self.default_factory()
        return value

    def __reduce__(self):
        """Return state information for pickling."""
        if self.default_factory is None:
            args = tuple()
        else:
            args = (self.default_factory,)
        return type(self), args, None, None, iter(self.items())

    def copy(self):
        """Modify inherited dict provides copy.

        od.copy() -> a shallow copy of od.
        """
        return self.__copy__()

    def __copy__(self):
        """Modify inherited dict provides __copy__."""
        return type(self)(self.default_factory, self)

    def __deepcopy__(self, memo):
        """Modify inherited dict provides __deepcopy__."""

        return type(self)(self.default_factory, pickle.loads(pickle.dumps(list(self.items()), -1)))

    def __repr__(self):
        """Return a nicely formatted representation string."""
        return "OrderedDefaultDict(%s, %s)" % (
            self.default_factory,
            OrderedDict.__repr__(self),
        )


def execute_search_with_pagination(
        search_instance,
        max_result_size=WEKO_SEARCH_MAX_RESULT
):
    """Execute search with pagination.

    @param search_instance: search instance
    @param max_result_size: maximum number of records to get
                            if < 0, get all records
    @return: search result
    """
    if max_result_size < 0:
        search_size = 10000
    else:
        search_size = min(max_result_size, 10000)
        max_result_size -= search_size

    search_instance = search_instance.extra(size=search_size)
    search_result = search_instance.execute()
    records = search_result.to_dict().get('hits', {}).get('hits', [])
    result = records

    while len(records) == 10000 and max_result_size != 0:
        if max_result_size < 0:
            search_size = 10000
        else:
            search_size = min(max_result_size, 10000)
            max_result_size -= search_size

        search_after = records[-1]['sort']
        search_instance = search_instance.extra(
            size=search_size,
            search_after=search_after
        )
        search_result = search_instance.execute()
        records = search_result.to_dict().get('hits', {}).get('hits', [])
        result.extend(records)

    return result


def get_tree_items(index_tree_id, max_result_size=WEKO_SEARCH_MAX_RESULT):
    """Get tree items."""
    records_search = RecordsSearch()
    records_search = records_search.with_preference_param().params(version=False)
    records_search._index[0] = current_app.config["SEARCH_UI_SEARCH_INDEX"]
    search_instance, _ = item_path_search_factory(
        None, records_search, index_id=index_tree_id
    )
    return execute_search_with_pagination(search_instance, max_result_size)


def delete_records(index_tree_id, ignore_items):
    """Bulk delete records."""
    hits = get_tree_items(index_tree_id, max_result_size=-1)
    result = []

    from weko_records_ui.utils import soft_delete
    for hit in hits:
        recid = hit.get("_id")
        record = Record.get_record(recid)
        pid = hit.get("_source", {}).get("control_number", 0)

        if record and record["path"] and pid not in ignore_items:
            paths = record["path"]
            del_flag = False
            if len(paths) > 0:
                # Remove the element which matches the index_tree_id
                removed_path = None
                for index_id in paths:
                    if index_id == str(index_tree_id):
                        removed_path = index_id
                        if len(paths) == 1:
                            del_flag = True
                            pass
                        else:
                            paths.remove(index_id)
                        break


                indexer = WekoIndexer()

                if not del_flag:
                    # Do update the path on record
                    record.update({"path": paths})
                    # Update to ES
                    indexer.update_es_data(record, update_revision=False)
                    record.commit()
                elif del_flag and removed_path is not None:
                    from weko_records_ui.utils import soft_delete
                    soft_delete(pid)
                else:
                    pass

                result.append(pid)

    return result


def get_journal_info(index_id=0):
    """Get journal information.

    :argument
        index_id -- {int} index id
    :return: The object.

    """
    result = {}
    try:
        if index_id == 0:
            return None
        schema_file = os.path.join(
            os.path.abspath(__file__ + "/../../../"),
            "weko-indextree-journal/weko_indextree_journal",
            current_app.config["WEKO_INDEXTREE_JOURNAL_FORM_JSON_FILE"],
        )
        schema_data = json.load(open(schema_file))

        cur_lang = current_i18n.language
        journal = Journals.get_journal_by_index_id(index_id)
        if not journal or len(journal) <= 0 or journal.get("is_output") is False:
            return None

        for value in schema_data:
            title = value.get("title_i18n")
            if title is not None:
                data = journal.get(value["key"])
                if data is not None and len(str(data)) > 0:
                    data_map = value.get("titleMap")
                    if data_map is not None:
                        res = [x["name"] for x in data_map if x["value"] == data]
                        data = res[0]
                    val = title.get(cur_lang) + "{0}{1}".format(": ", data)
                    result.update({value["key"]: val})
        index = Index.get_index_by_id(index_id)
        open_search_uri = index.index_url
        result.update({"openSearchUrl": open_search_uri})

    except BaseException:
        current_app.logger.error("Unexpected error: {}".format(sys.exc_info()))
        abort(500)
    return result


def check_permission():
    """Check user login is repo_user or sys_user."""
    from flask_security import current_user

    is_permission_user = False
    for role in list(current_user.roles or []):
        if role == WEKO_SYS_USER or role == WEKO_REPO_USER:
            is_permission_user = True

    return is_permission_user


def get_content_workflow(item):
    """Get content workflow.

    :argument
        item    -- {Object PostgreSql} list work flow

    :return
        result  -- {dictionary} content of work flow

    """
    result = dict()
    result["flows_name"] = item.flows_name
    result["id"] = item.id
    result["itemtype_id"] = item.itemtype_id
    result["flow_id"] = item.flow_id
    result["flow_name"] = item.flow_define.flow_name
    result["item_type_name"] = item.itemtype.item_type_name.name

    return result


def set_nested_item(data_dict, map_list, val):
    """Set item in nested dictionary."""
    reduce(getitem, map_list[:-1], data_dict)[map_list[-1]] = val

    return data_dict


def convert_nested_item_to_list(data_dict, map_list):
    """Set item in nested dictionary."""
    a = reduce(getitem, map_list[:-1], data_dict)[map_list[-1]]
    a = list(a.values())
    reduce(getitem, map_list[:-1], data_dict)[map_list[-1]] = a

    return data_dict


def define_default_dict():
    """Define nested dict.

    :return
       return       -- {dict}.
    """
    return DefaultOrderedDict(define_default_dict)


def defaultify(d: dict) -> dict:
    """Create default dict.

    :argument
        d            -- {dict} current dict.
    :return
        return       -- {dict} default dict.

    """
    if not isinstance(d, dict):
        return d
    return DefaultOrderedDict(
        define_default_dict, {k: defaultify(v) for k, v in d.items()}
    )


def handle_generate_key_path(key) -> list:
    """Handle generate key path.

    :argument
        key     -- {string} string key.
    :return
        return       -- {list} list key path after convert.

    """
    key = key.replace("#.", ".").replace("[", ".").replace("]", "").replace("#", ".")
    key_path = key.split(".")
    if len(key_path) > 0 and not key_path[0]:
        del key_path[0]

    return key_path


def parse_to_json_form(data: list, item_path_not_existed=[], include_empty=False):
    """Parse set argument to json object.

    :argument
        data    -- {list zip} argument if json object.
        item_path_not_existed -- {list} item paths not existed in metadata.
        include_empty -- {bool} include empty value?
    :return
        return  -- {dict} dict after convert argument.
    """
    result = defaultify({})

    def convert_data(pro, path=None):
        """Convert data."""
        if path is None:
            path = []

        term_path = path
        if isinstance(pro, dict):
            list_pro = list(pro.keys())
            for pro_name in list_pro:
                term = list(term_path)
                term.append(pro_name)
                convert_data(pro[pro_name], term)
            if list_pro and list_pro[0].isnumeric():
                convert_nested_item_to_list(result, term_path)
        else:
            return

    for key, value in data:
        if key in item_path_not_existed:
            continue
        if key is None or key.strip(" ") == "":
            continue
        key_path = handle_generate_key_path(key)
        current_app.logger.debug("key:{}".format(key))
        current_app.logger.debug("value:{}".format(value))
        current_app.logger.debug("key_path:{}".format(key_path))
        if key_path is not None:
            if (
                include_empty
                or value
                or key_path[0] in ["file_path", "thumbnail_path"]
                or key_path[-1] == "filename"
            ):
                set_nested_item(result, key_path, value)

    convert_data(result)
    result = json.loads(json.dumps(result))
    return result


def check_tsv_import_items(
    file, is_change_identifier: bool, is_gakuninrdm=False,
    all_index_permission=True, can_edit_indexes=[], shared_id=-1
):
    """Validation importing zip file.

    Args:
        file (str | FileStorage): file name or file object.
        is_change_identifier (bool): Change Identifier Mode.
        is_gakuninrdm (bool): Is call by gakuninrdm api.
        all_index_permission (bool): All indexes can be import.
        can_edit_indexes (list): Editable index list.
        shared_id (int): weko shared ID.

    Returns:
        dict: result of check import items.

    """
    from weko_items_ui.utils import is_duplicate_item

    if isinstance(file, str):
        filename = file.split("/")[-1]
    else:
        filename = file.filename
    if not is_gakuninrdm:
        tmp_prefix = current_app.config["WEKO_SEARCH_UI_IMPORT_TMP_PREFIX"]
    else:
        tmp_prefix = "deposit_activity_"
    data_path = (
        tempfile.gettempdir()
        + "/"
        + tmp_prefix
        + datetime.now(timezone.utc).strftime("%Y%m%d%H%M%S%f")[:-3]
    )
    result = {"data_path": data_path}

    try:
        # Create temp dir for import data
        os.mkdir(data_path)
        with zipfile.ZipFile(file) as z:
            for info in z.infolist():
                try:
                    info.filename = info.orig_filename
                    inf = chardet.detect(info.orig_filename)
                    if inf['encoding'] is not None and inf['encoding'] == 'cp437':
                        info.filename = info.orig_filename.encode("cp437").decode("cp932")
                        if os.sep != "/" and os.sep in info.filename:
                            info.filename = info.filename.replace(os.sep, "/")
                except Exception:
                    traceback.print_exc(file=sys.stdout)
                z.extract(info, path=data_path)

        data_path += "/data"
        list_record = []
        list_csv = list(filter(lambda x: x.endswith(".csv"), os.listdir(data_path)))
        list_tsv = list(filter(lambda x: x.endswith(".tsv"), os.listdir(data_path)))
        # current_app.logger.debug("list_csv: {}, list_tsv: {}".format(list_csv, list_tsv))
        # ['items.csv'], ['items.tsv']
        if not list_csv and not list_tsv:
            raise FileNotFoundError()
        for csv_entry in list_csv:
            list_record.extend(
                unpackage_import_file(data_path, csv_entry, 'csv', is_gakuninrdm, is_change_identifier)
            )
            # current_app.logger.debug("list_record0: {}".format(list_record))
        for tsv_entry in list_tsv:
            list_record.extend(
                unpackage_import_file(data_path, tsv_entry, 'tsv', is_gakuninrdm, is_change_identifier)
            )
        if is_gakuninrdm:
            list_record = list_record[:1]

        for item in list_record:
            is_duplicate, recid_list, duplicate_links = is_duplicate_item(
                item.get("metadata", {}),
                exclude_ids=[int(item.get("id"))] if item.get("id") else []
            )
            if is_duplicate:
                duplicate_links = list(set(duplicate_links))
                message = _('The same item may have been registered.') + '<br>'
                for link in duplicate_links:
                    message += f'<a href="{link}" target="_blank">{link}</a><br>'
                item['warnings'].append(message)

        # current_app.logger.debug("list_record1: {}".format(list_record))
        # [{'pos_index': ['Index A'], 'publish_status': 'public', 'feedback_mail': ['wekosoftware@nii.ac.jp'], 'edit_mode': 'Keep', 'metadata': {'pubdate': '2021-03-19', 'item_1617186331708': [{'subitem_1551255647225': 'ja_conference paperITEM00000001(public_open_access_open_access_simple)', 'subitem_1551255648112': 'ja'}, {'subitem_1551255647225': 'en_conference paperITEM00000001(public_open_access_simple)', 'subitem_1551255648112': 'en'}], 'item_1617186385884': [{'subitem_1551255720400': 'Alternative Title', 'subitem_1551255721061': 'en'}, {'subitem_1551255720400': 'Alternative Title', 'subitem_1551255721061': 'ja'}], 'item_1617186419668': [{'creatorAffiliations': [{'affiliationNameIdentifiers': [{'affiliationNameIdentifier': '0000000121691048', 'affiliationNameIdentifierScheme': 'ISNI', 'affiliationNameIdentifierURI': 'http://isni.org/isni/0000000121691048'}], 'affiliationNames': [{'affiliationName': 'University', 'affiliationNameLang': 'en'}]}], 'creatorMails': [{'creatorMail': 'wekosoftware@nii.ac.jp'}], 'creatorNames': [{'creatorName': '情報, 太郎', 'creatorNameLang': 'ja'}, {'creatorName': 'ジョウホウ, タロウ', 'creatorNameLang': 'ja-Kana'}, {'creatorName': 'Joho, Taro', 'creatorNameLang': 'en'}], 'familyNames': [{'familyName': '情報', 'familyNameLang': 'ja'}, {'familyName': 'ジョウホウ', 'familyNameLang': 'ja-Kana'}, {'familyName': 'Joho', 'familyNameLang': 'en'}], 'givenNames': [{'givenName': '太郎', 'givenNameLang': 'ja'}, {'givenName': 'タロウ', 'givenNameLang': 'ja-Kana'}, {'givenName': 'Taro', 'givenNameLang': 'en'}], 'nameIdentifiers': [{'nameIdentifier': '4', 'nameIdentifierScheme': 'WEKO'}, {'nameIdentifier': 'xxxxxxx', 'nameIdentifierScheme': 'ORCID', 'nameIdentifierURI': 'https://orcid.org/'}, {'nameIdentifier': 'xxxxxxx', 'nameIdentifierScheme': 'CiNii', 'nameIdentifierURI': 'https://ci.nii.ac.jp/'}, {'nameIdentifier': 'zzzzzzz', 'nameIdentifierScheme': 'KAKEN2', 'nameIdentifierURI': 'https://kaken.nii.ac.jp/'}]}, {'creatorMails': [{'creatorMail': 'wekosoftware@nii.ac.jp'}], 'creatorNames': [{'creatorName': '情報, 太郎', 'creatorNameLang': 'ja'}, {'creatorName': 'ジョウホウ, タロウ', 'creatorNameLang': 'ja-Kana'}, {'creatorName': 'Joho, Taro', 'creatorNameLang': 'en'}], 'familyNames': [{'familyName': '情報', 'familyNameLang': 'ja'}, {'familyName': 'ジョウホウ', 'familyNameLang': 'ja-Kana'}, {'familyName': 'Joho', 'familyNameLang': 'en'}], 'givenNames': [{'givenName': '太郎', 'givenNameLang': 'ja'}, {'givenName': 'タロウ', 'givenNameLang': 'ja-Kana'}, {'givenName': 'Taro', 'givenNameLang': 'en'}], 'nameIdentifiers': [{'nameIdentifier': 'xxxxxxx', 'nameIdentifierScheme': 'ORCID', 'nameIdentifierURI': 'https://orcid.org/'}, {'nameIdentifier': 'xxxxxxx', 'nameIdentifierScheme': 'CiNii', 'nameIdentifierURI': 'https://ci.nii.ac.jp/'}, {'nameIdentifier': 'zzzzzzz', 'nameIdentifierScheme': 'KAKEN2', 'nameIdentifierURI': 'https://kaken.nii.ac.jp/'}]}, {'creatorMails': [{'creatorMail': 'wekosoftware@nii.ac.jp'}], 'creatorNames': [{'creatorName': '情報, 太郎', 'creatorNameLang': 'ja'}, {'creatorName': 'ジョウホウ, タロウ', 'creatorNameLang': 'ja-Kana'}, {'creatorName': 'Joho, Taro', 'creatorNameLang': 'en'}], 'familyNames': [{'familyName': '情報', 'familyNameLang': 'ja'}, {'familyName': 'ジョウホウ', 'familyNameLang': 'ja-Kana'}, {'familyName': 'Joho', 'familyNameLang': 'en'}], 'givenNames': [{'givenName': '太郎', 'givenNameLang': 'ja'}, {'givenName': 'タロウ', 'givenNameLang': 'ja-Kana'}, {'givenName': 'Taro', 'givenNameLang': 'en'}], 'nameIdentifiers': [{'nameIdentifier': 'xxxxxxx', 'nameIdentifierScheme': 'ORCID', 'nameIdentifierURI': 'https://orcid.org/'}, {'nameIdentifier': 'xxxxxxx', 'nameIdentifierScheme': 'CiNii', 'nameIdentifierURI': 'https://ci.nii.ac.jp/'}, {'nameIdentifier': 'zzzzzzz', 'nameIdentifierScheme': 'KAKEN2', 'nameIdentifierURI': 'https://kaken.nii.ac.jp/'}]}], 'item_1617349709064': [{'contributorMails': [{'contributorMail': 'wekosoftware@nii.ac.jp'}], 'contributorNames': [{'contributorName': '情報, 太郎', 'lang': 'ja'}, {'contributorName': 'ジョウホウ, タロウ', 'lang': 'ja-Kana'}, {'contributorName': 'Joho, Taro', 'lang': 'en'}], 'contributorType': 'ContactPerson', 'familyNames': [{'familyName': '情報', 'familyNameLang': 'ja'}, {'familyName': 'ジョウホウ', 'familyNameLang': 'ja-Kana'}, {'familyName': 'Joho', 'familyNameLang': 'en'}], 'givenNames': [{'givenName': '太郎', 'givenNameLang': 'ja'}, {'givenName': 'タロウ', 'givenNameLang': 'ja-Kana'}, {'givenName': 'Taro', 'givenNameLang': 'en'}], 'nameIdentifiers': [{'nameIdentifier': 'xxxxxxx', 'nameIdentifierScheme': 'ORCID', 'nameIdentifierURI': 'https://orcid.org/'}, {'nameIdentifier': 'xxxxxxx', 'nameIdentifierScheme': 'CiNii', 'nameIdentifierURI': 'https://ci.nii.ac.jp/'}, {'nameIdentifier': 'xxxxxxx', 'nameIdentifierScheme': 'KAKEN2', 'nameIdentifierURI': 'https://kaken.nii.ac.jp/'}]}], 'item_1617186476635': {'subitem_1522299639480': 'open access', 'subitem_1600958577026': 'http://purl.org/coar/access_right/c_abf2'}, 'item_1617351524846': {'subitem_1523260933860': 'Unknown'}, 'item_1617186499011': [{'subitem_1522650717957': 'ja', 'subitem_1522650727486': 'http://localhost', 'subitem_1522651041219': 'Rights Information'}], 'item_1617610673286': [{'nameIdentifiers': [{'nameIdentifier': 'xxxxxx', 'nameIdentifierScheme': 'ORCID', 'nameIdentifierURI': 'https://orcid.org/'}], 'rightHolderNames': [{'rightHolderLanguage': 'ja', 'rightHolderName': 'Right Holder Name'}]}], 'item_1617186609386': [{'subitem_1522299896455': 'ja', 'subitem_1522300014469': 'Other', 'subitem_1522300048512': 'http://localhost/', 'subitem_1523261968819': 'Sibject1'}], 'item_1617186626617': [{'subitem_description': 'Description\nDescription<br/>Description', 'subitem_description_language': 'en', 'subitem_description_type': 'Abstract'}, {'subitem_description': '概要\n概要\n概要\n概要', 'subitem_description_language': 'ja', 'subitem_description_type': 'Abstract'}], 'item_1617186643794': [{'subitem_1522300295150': 'en', 'subitem_1522300316516': 'Publisher'}], 'item_1617186660861': [{'subitem_1522300695726': 'Available', 'subitem_1522300722591': '2021-06-30'}], 'item_1617186702042': [{'subitem_1551255818386': 'jpn'}], 'item_1617258105262': {'resourcetype': 'conference paper', 'resourceuri': 'http://purl.org/coar/resource_type/c_5794'}, 'item_1617349808926': {'subitem_1523263171732': 'Version'}, 'item_1617265215918': {'subitem_1522305645492': 'AO', 'subitem_1600292170262': 'http://purl.org/coar/version/c_b1a7d7d4d402bcce'}, 'item_1617186783814': [{'subitem_identifier_type': 'URI', 'subitem_identifier_uri': 'http://localhost'}], 'item_1617353299429': [{'subitem_1522306207484': 'isVersionOf', 'subitem_1522306287251': {'subitem_1522306382014': 'arXiv', 'subitem_1522306436033': 'xxxxx'}, 'subitem_1523320863692': [{'subitem_1523320867455': 'en', 'subitem_1523320909613': 'Related Title'}]}], 'item_1617186859717': [{'subitem_1522658018441': 'en', 'subitem_1522658031721': 'Temporal'}], 'item_1617186882738': [{'subitem_geolocation_place': [{'subitem_geolocation_place_text': 'Japan'}]}], 'item_1617186901218': [{'subitem_1522399143519': {'subitem_1522399281603': 'ISNI', 'subitem_1522399333375': 'http://xxx'}, 'subitem_1522399412622': [{'subitem_1522399416691': 'en', 'subitem_1522737543681': 'Funder Name'}], 'subitem_1522399571623': {'subitem_1522399585738': 'Award URI', 'subitem_1522399628911': 'Award Number'}, 'subitem_1522399651758': [{'subitem_1522721910626': 'en', 'subitem_1522721929892': 'Award Title'}]}], 'item_1617186920753': [{'subitem_1522646500366': 'ISSN', 'subitem_1522646572813': 'xxxx-xxxx-xxxx'}], 'item_1617186941041': [{'subitem_1522650068558': 'en', 'subitem_1522650091861': 'Source Title'}], 'item_1617186959569': {'subitem_1551256328147': '1'}, 'item_1617186981471': {'subitem_1551256294723': '111'}, 'item_1617186994930': {'subitem_1551256248092': '12'}, 'item_1617187024783': {'subitem_1551256198917': '1'}, 'item_1617187045071': {'subitem_1551256185532': '3'}, 'item_1617187112279': [{'subitem_1551256126428': 'Degree Name', 'subitem_1551256129013': 'en'}], 'item_1617187136212': {'subitem_1551256096004': '2021-06-30'}, 'item_1617944105607': [{'subitem_1551256015892': [{'subitem_1551256027296': 'xxxxxx', 'subitem_1551256029891': 'kakenhi'}], 'subitem_1551256037922': [{'subitem_1551256042287': 'Degree Grantor Name', 'subitem_1551256047619': 'en'}]}], 'item_1617187187528': [{'subitem_1599711633003': [{'subitem_1599711636923': 'Conference Name', 'subitem_1599711645590': 'ja'}], 'subitem_1599711655652': '1', 'subitem_1599711660052': [{'subitem_1599711680082': 'Sponsor', 'subitem_1599711686511': 'ja'}], 'subitem_1599711699392': {'subitem_1599711704251': '2020/12/11', 'subitem_1599711712451': '1', 'subitem_1599711727603': '12', 'subitem_1599711731891': '2000', 'subitem_1599711735410': '1', 'subitem_1599711739022': '12', 'subitem_1599711743722': '2020', 'subitem_1599711745532': 'ja'}, 'subitem_1599711758470': [{'subitem_1599711769260': 'Conference Venue', 'subitem_1599711775943': 'ja'}], 'subitem_1599711788485': [{'subitem_1599711798761': 'Conference Place', 'subitem_1599711803382': 'ja'}], 'subitem_1599711813532': 'JPN'}], 'item_1617605131499': [{'accessrole': 'open_access', 'date': [{'dateType': 'Available', 'dateValue': '2021-07-12'}], 'displaytype': 'simple', 'filename': '1KB.pdf', 'filesize': [{'value': '1 KB'}], 'format': 'text/plain'}, {'filename': ''}], 'item_1617620223087': [{'subitem_1565671149650': 'ja', 'subitem_1565671169640': 'Banner Headline', 'subitem_1565671178623': 'Subheading'}, {'subitem_1565671149650': 'en', 'subitem_1565671169640': 'Banner Headline', 'subitem_1565671178623': 'Subheding'}]}, 'file_path': ['file00000001/1KB.pdf', ''], 'item_type_name': 'デフォルトアイテムタイプ（フル）', 'item_type_id': 15, '$schema': 'https://localhost:8443/items/jsonschema/15', 'identifier_key': 'item_1617186819068', 'errors': None}]
        list_record = handle_check_exist_record(list_record)
        # current_app.logger.debug("list_record2: {}".format(list_record))
        # [{'pos_index': ['Index A'], 'publish_status': 'public', 'feedback_mail': ['wekosoftware@nii.ac.jp'], 'edit_mode': 'Keep', 'metadata': {'pubdate': '2021-03-19', 'item_1617186331708': [{'subitem_1551255647225': 'ja_conference paperITEM00000001(public_open_access_open_access_simple)', 'subitem_1551255648112': 'ja'}, {'subitem_1551255647225': 'en_conference paperITEM00000001(public_open_access_simple)', 'subitem_1551255648112': 'en'}], 'item_1617186385884': [{'subitem_1551255720400': 'Alternative Title', 'subitem_1551255721061': 'en'}, {'subitem_1551255720400': 'Alternative Title', 'subitem_1551255721061': 'ja'}], 'item_1617186419668': [{'creatorAffiliations': [{'affiliationNameIdentifiers': [{'affiliationNameIdentifier': '0000000121691048', 'affiliationNameIdentifierScheme': 'ISNI', 'affiliationNameIdentifierURI': 'http://isni.org/isni/0000000121691048'}], 'affiliationNames': [{'affiliationName': 'University', 'affiliationNameLang': 'en'}]}], 'creatorMails': [{'creatorMail': 'wekosoftware@nii.ac.jp'}], 'creatorNames': [{'creatorName': '情報, 太郎', 'creatorNameLang': 'ja'}, {'creatorName': 'ジョウホウ, タロウ', 'creatorNameLang': 'ja-Kana'}, {'creatorName': 'Joho, Taro', 'creatorNameLang': 'en'}], 'familyNames': [{'familyName': '情報', 'familyNameLang': 'ja'}, {'familyName': 'ジョウホウ', 'familyNameLang': 'ja-Kana'}, {'familyName': 'Joho', 'familyNameLang': 'en'}], 'givenNames': [{'givenName': '太郎', 'givenNameLang': 'ja'}, {'givenName': 'タロウ', 'givenNameLang': 'ja-Kana'}, {'givenName': 'Taro', 'givenNameLang': 'en'}], 'nameIdentifiers': [{'nameIdentifier': '4', 'nameIdentifierScheme': 'WEKO'}, {'nameIdentifier': 'xxxxxxx', 'nameIdentifierScheme': 'ORCID', 'nameIdentifierURI': 'https://orcid.org/'}, {'nameIdentifier': 'xxxxxxx', 'nameIdentifierScheme': 'CiNii', 'nameIdentifierURI': 'https://ci.nii.ac.jp/'}, {'nameIdentifier': 'zzzzzzz', 'nameIdentifierScheme': 'KAKEN2', 'nameIdentifierURI': 'https://kaken.nii.ac.jp/'}]}, {'creatorMails': [{'creatorMail': 'wekosoftware@nii.ac.jp'}], 'creatorNames': [{'creatorName': '情報, 太郎', 'creatorNameLang': 'ja'}, {'creatorName': 'ジョウホウ, タロウ', 'creatorNameLang': 'ja-Kana'}, {'creatorName': 'Joho, Taro', 'creatorNameLang': 'en'}], 'familyNames': [{'familyName': '情報', 'familyNameLang': 'ja'}, {'familyName': 'ジョウホウ', 'familyNameLang': 'ja-Kana'}, {'familyName': 'Joho', 'familyNameLang': 'en'}], 'givenNames': [{'givenName': '太郎', 'givenNameLang': 'ja'}, {'givenName': 'タロウ', 'givenNameLang': 'ja-Kana'}, {'givenName': 'Taro', 'givenNameLang': 'en'}], 'nameIdentifiers': [{'nameIdentifier': 'xxxxxxx', 'nameIdentifierScheme': 'ORCID', 'nameIdentifierURI': 'https://orcid.org/'}, {'nameIdentifier': 'xxxxxxx', 'nameIdentifierScheme': 'CiNii', 'nameIdentifierURI': 'https://ci.nii.ac.jp/'}, {'nameIdentifier': 'zzzzzzz', 'nameIdentifierScheme': 'KAKEN2', 'nameIdentifierURI': 'https://kaken.nii.ac.jp/'}]}, {'creatorMails': [{'creatorMail': 'wekosoftware@nii.ac.jp'}], 'creatorNames': [{'creatorName': '情報, 太郎', 'creatorNameLang': 'ja'}, {'creatorName': 'ジョウホウ, タロウ', 'creatorNameLang': 'ja-Kana'}, {'creatorName': 'Joho, Taro', 'creatorNameLang': 'en'}], 'familyNames': [{'familyName': '情報', 'familyNameLang': 'ja'}, {'familyName': 'ジョウホウ', 'familyNameLang': 'ja-Kana'}, {'familyName': 'Joho', 'familyNameLang': 'en'}], 'givenNames': [{'givenName': '太郎', 'givenNameLang': 'ja'}, {'givenName': 'タロウ', 'givenNameLang': 'ja-Kana'}, {'givenName': 'Taro', 'givenNameLang': 'en'}], 'nameIdentifiers': [{'nameIdentifier': 'xxxxxxx', 'nameIdentifierScheme': 'ORCID', 'nameIdentifierURI': 'https://orcid.org/'}, {'nameIdentifier': 'xxxxxxx', 'nameIdentifierScheme': 'CiNii', 'nameIdentifierURI': 'https://ci.nii.ac.jp/'}, {'nameIdentifier': 'zzzzzzz', 'nameIdentifierScheme': 'KAKEN2', 'nameIdentifierURI': 'https://kaken.nii.ac.jp/'}]}], 'item_1617349709064': [{'contributorMails': [{'contributorMail': 'wekosoftware@nii.ac.jp'}], 'contributorNames': [{'contributorName': '情報, 太郎', 'lang': 'ja'}, {'contributorName': 'ジョウホウ, タロウ', 'lang': 'ja-Kana'}, {'contributorName': 'Joho, Taro', 'lang': 'en'}], 'contributorType': 'ContactPerson', 'familyNames': [{'familyName': '情報', 'familyNameLang': 'ja'}, {'familyName': 'ジョウホウ', 'familyNameLang': 'ja-Kana'}, {'familyName': 'Joho', 'familyNameLang': 'en'}], 'givenNames': [{'givenName': '太郎', 'givenNameLang': 'ja'}, {'givenName': 'タロウ', 'givenNameLang': 'ja-Kana'}, {'givenName': 'Taro', 'givenNameLang': 'en'}], 'nameIdentifiers': [{'nameIdentifier': 'xxxxxxx', 'nameIdentifierScheme': 'ORCID', 'nameIdentifierURI': 'https://orcid.org/'}, {'nameIdentifier': 'xxxxxxx', 'nameIdentifierScheme': 'CiNii', 'nameIdentifierURI': 'https://ci.nii.ac.jp/'}, {'nameIdentifier': 'xxxxxxx', 'nameIdentifierScheme': 'KAKEN2', 'nameIdentifierURI': 'https://kaken.nii.ac.jp/'}]}], 'item_1617186476635': {'subitem_1522299639480': 'open access', 'subitem_1600958577026': 'http://purl.org/coar/access_right/c_abf2'}, 'item_1617351524846': {'subitem_1523260933860': 'Unknown'}, 'item_1617186499011': [{'subitem_1522650717957': 'ja', 'subitem_1522650727486': 'http://localhost', 'subitem_1522651041219': 'Rights Information'}], 'item_1617610673286': [{'nameIdentifiers': [{'nameIdentifier': 'xxxxxx', 'nameIdentifierScheme': 'ORCID', 'nameIdentifierURI': 'https://orcid.org/'}], 'rightHolderNames': [{'rightHolderLanguage': 'ja', 'rightHolderName': 'Right Holder Name'}]}], 'item_1617186609386': [{'subitem_1522299896455': 'ja', 'subitem_1522300014469': 'Other', 'subitem_1522300048512': 'http://localhost/', 'subitem_1523261968819': 'Sibject1'}], 'item_1617186626617': [{'subitem_description': 'Description\nDescription<br/>Description', 'subitem_description_language': 'en', 'subitem_description_type': 'Abstract'}, {'subitem_description': '概要\n概要\n概要\n概要', 'subitem_description_language': 'ja', 'subitem_description_type': 'Abstract'}], 'item_1617186643794': [{'subitem_1522300295150': 'en', 'subitem_1522300316516': 'Publisher'}], 'item_1617186660861': [{'subitem_1522300695726': 'Available', 'subitem_1522300722591': '2021-06-30'}], 'item_1617186702042': [{'subitem_1551255818386': 'jpn'}], 'item_1617258105262': {'resourcetype': 'conference paper', 'resourceuri': 'http://purl.org/coar/resource_type/c_5794'}, 'item_1617349808926': {'subitem_1523263171732': 'Version'}, 'item_1617265215918': {'subitem_1522305645492': 'AO', 'subitem_1600292170262': 'http://purl.org/coar/version/c_b1a7d7d4d402bcce'}, 'item_1617186783814': [{'subitem_identifier_type': 'URI', 'subitem_identifier_uri': 'http://localhost'}], 'item_1617353299429': [{'subitem_1522306207484': 'isVersionOf', 'subitem_1522306287251': {'subitem_1522306382014': 'arXiv', 'subitem_1522306436033': 'xxxxx'}, 'subitem_1523320863692': [{'subitem_1523320867455': 'en', 'subitem_1523320909613': 'Related Title'}]}], 'item_1617186859717': [{'subitem_1522658018441': 'en', 'subitem_1522658031721': 'Temporal'}], 'item_1617186882738': [{'subitem_geolocation_place': [{'subitem_geolocation_place_text': 'Japan'}]}], 'item_1617186901218': [{'subitem_1522399143519': {'subitem_1522399281603': 'ISNI', 'subitem_1522399333375': 'http://xxx'}, 'subitem_1522399412622': [{'subitem_1522399416691': 'en', 'subitem_1522737543681': 'Funder Name'}], 'subitem_1522399571623': {'subitem_1522399585738': 'Award URI', 'subitem_1522399628911': 'Award Number'}, 'subitem_1522399651758': [{'subitem_1522721910626': 'en', 'subitem_1522721929892': 'Award Title'}]}], 'item_1617186920753': [{'subitem_1522646500366': 'ISSN', 'subitem_1522646572813': 'xxxx-xxxx-xxxx'}], 'item_1617186941041': [{'subitem_1522650068558': 'en', 'subitem_1522650091861': 'Source Title'}], 'item_1617186959569': {'subitem_1551256328147': '1'}, 'item_1617186981471': {'subitem_1551256294723': '111'}, 'item_1617186994930': {'subitem_1551256248092': '12'}, 'item_1617187024783': {'subitem_1551256198917': '1'}, 'item_1617187045071': {'subitem_1551256185532': '3'}, 'item_1617187112279': [{'subitem_1551256126428': 'Degree Name', 'subitem_1551256129013': 'en'}], 'item_1617187136212': {'subitem_1551256096004': '2021-06-30'}, 'item_1617944105607': [{'subitem_1551256015892': [{'subitem_1551256027296': 'xxxxxx', 'subitem_1551256029891': 'kakenhi'}], 'subitem_1551256037922': [{'subitem_1551256042287': 'Degree Grantor Name', 'subitem_1551256047619': 'en'}]}], 'item_1617187187528': [{'subitem_1599711633003': [{'subitem_1599711636923': 'Conference Name', 'subitem_1599711645590': 'ja'}], 'subitem_1599711655652': '1', 'subitem_1599711660052': [{'subitem_1599711680082': 'Sponsor', 'subitem_1599711686511': 'ja'}], 'subitem_1599711699392': {'subitem_1599711704251': '2020/12/11', 'subitem_1599711712451': '1', 'subitem_1599711727603': '12', 'subitem_1599711731891': '2000', 'subitem_1599711735410': '1', 'subitem_1599711739022': '12', 'subitem_1599711743722': '2020', 'subitem_1599711745532': 'ja'}, 'subitem_1599711758470': [{'subitem_1599711769260': 'Conference Venue', 'subitem_1599711775943': 'ja'}], 'subitem_1599711788485': [{'subitem_1599711798761': 'Conference Place', 'subitem_1599711803382': 'ja'}], 'subitem_1599711813532': 'JPN'}], 'item_1617605131499': [{'accessrole': 'open_access', 'date': [{'dateType': 'Available', 'dateValue': '2021-07-12'}], 'displaytype': 'simple', 'filename': '1KB.pdf', 'filesize': [{'value': '1 KB'}], 'format': 'text/plain'}, {'filename': ''}], 'item_1617620223087': [{'subitem_1565671149650': 'ja', 'subitem_1565671169640': 'Banner Headline', 'subitem_1565671178623': 'Subheading'}, {'subitem_1565671149650': 'en', 'subitem_1565671169640': 'Banner Headline', 'subitem_1565671178623': 'Subheding'}]}, 'file_path': ['file00000001/1KB.pdf', ''], 'item_type_name': 'デフォルトアイテムタイプ（フル）', 'item_type_id': 15, '$schema': 'https://localhost:8443/items/jsonschema/15', 'identifier_key': 'item_1617186819068', 'errors': None, 'status': 'new', 'id': None}]
        handle_item_title(list_record)
        # current_app.logger.debug("list_record3: {}".format(list_record))
        # [{'pos_index': ['Index A'], 'publish_status': 'public', 'feedback_mail': ['wekosoftware@nii.ac.jp'], 'edit_mode': 'Keep', 'metadata': {'pubdate': '2021-03-19', 'item_1617186331708': [{'subitem_1551255647225': 'ja_conference paperITEM00000001(public_open_access_open_access_simple)', 'subitem_1551255648112': 'ja'}, {'subitem_1551255647225': 'en_conference paperITEM00000001(public_open_access_simple)', 'subitem_1551255648112': 'en'}], 'item_1617186385884': [{'subitem_1551255720400': 'Alternative Title', 'subitem_1551255721061': 'en'}, {'subitem_1551255720400': 'Alternative Title', 'subitem_1551255721061': 'ja'}], 'item_1617186419668': [{'creatorAffiliations': [{'affiliationNameIdentifiers': [{'affiliationNameIdentifier': '0000000121691048', 'affiliationNameIdentifierScheme': 'ISNI', 'affiliationNameIdentifierURI': 'http://isni.org/isni/0000000121691048'}], 'affiliationNames': [{'affiliationName': 'University', 'affiliationNameLang': 'en'}]}], 'creatorMails': [{'creatorMail': 'wekosoftware@nii.ac.jp'}], 'creatorNames': [{'creatorName': '情報, 太郎', 'creatorNameLang': 'ja'}, {'creatorName': 'ジョウホウ, タロウ', 'creatorNameLang': 'ja-Kana'}, {'creatorName': 'Joho, Taro', 'creatorNameLang': 'en'}], 'familyNames': [{'familyName': '情報', 'familyNameLang': 'ja'}, {'familyName': 'ジョウホウ', 'familyNameLang': 'ja-Kana'}, {'familyName': 'Joho', 'familyNameLang': 'en'}], 'givenNames': [{'givenName': '太郎', 'givenNameLang': 'ja'}, {'givenName': 'タロウ', 'givenNameLang': 'ja-Kana'}, {'givenName': 'Taro', 'givenNameLang': 'en'}], 'nameIdentifiers': [{'nameIdentifier': '4', 'nameIdentifierScheme': 'WEKO'}, {'nameIdentifier': 'xxxxxxx', 'nameIdentifierScheme': 'ORCID', 'nameIdentifierURI': 'https://orcid.org/'}, {'nameIdentifier': 'xxxxxxx', 'nameIdentifierScheme': 'CiNii', 'nameIdentifierURI': 'https://ci.nii.ac.jp/'}, {'nameIdentifier': 'zzzzzzz', 'nameIdentifierScheme': 'KAKEN2', 'nameIdentifierURI': 'https://kaken.nii.ac.jp/'}]}, {'creatorMails': [{'creatorMail': 'wekosoftware@nii.ac.jp'}], 'creatorNames': [{'creatorName': '情報, 太郎', 'creatorNameLang': 'ja'}, {'creatorName': 'ジョウホウ, タロウ', 'creatorNameLang': 'ja-Kana'}, {'creatorName': 'Joho, Taro', 'creatorNameLang': 'en'}], 'familyNames': [{'familyName': '情報', 'familyNameLang': 'ja'}, {'familyName': 'ジョウホウ', 'familyNameLang': 'ja-Kana'}, {'familyName': 'Joho', 'familyNameLang': 'en'}], 'givenNames': [{'givenName': '太郎', 'givenNameLang': 'ja'}, {'givenName': 'タロウ', 'givenNameLang': 'ja-Kana'}, {'givenName': 'Taro', 'givenNameLang': 'en'}], 'nameIdentifiers': [{'nameIdentifier': 'xxxxxxx', 'nameIdentifierScheme': 'ORCID', 'nameIdentifierURI': 'https://orcid.org/'}, {'nameIdentifier': 'xxxxxxx', 'nameIdentifierScheme': 'CiNii', 'nameIdentifierURI': 'https://ci.nii.ac.jp/'}, {'nameIdentifier': 'zzzzzzz', 'nameIdentifierScheme': 'KAKEN2', 'nameIdentifierURI': 'https://kaken.nii.ac.jp/'}]}, {'creatorMails': [{'creatorMail': 'wekosoftware@nii.ac.jp'}], 'creatorNames': [{'creatorName': '情報, 太郎', 'creatorNameLang': 'ja'}, {'creatorName': 'ジョウホウ, タロウ', 'creatorNameLang': 'ja-Kana'}, {'creatorName': 'Joho, Taro', 'creatorNameLang': 'en'}], 'familyNames': [{'familyName': '情報', 'familyNameLang': 'ja'}, {'familyName': 'ジョウホウ', 'familyNameLang': 'ja-Kana'}, {'familyName': 'Joho', 'familyNameLang': 'en'}], 'givenNames': [{'givenName': '太郎', 'givenNameLang': 'ja'}, {'givenName': 'タロウ', 'givenNameLang': 'ja-Kana'}, {'givenName': 'Taro', 'givenNameLang': 'en'}], 'nameIdentifiers': [{'nameIdentifier': 'xxxxxxx', 'nameIdentifierScheme': 'ORCID', 'nameIdentifierURI': 'https://orcid.org/'}, {'nameIdentifier': 'xxxxxxx', 'nameIdentifierScheme': 'CiNii', 'nameIdentifierURI': 'https://ci.nii.ac.jp/'}, {'nameIdentifier': 'zzzzzzz', 'nameIdentifierScheme': 'KAKEN2', 'nameIdentifierURI': 'https://kaken.nii.ac.jp/'}]}], 'item_1617349709064': [{'contributorMails': [{'contributorMail': 'wekosoftware@nii.ac.jp'}], 'contributorNames': [{'contributorName': '情報, 太郎', 'lang': 'ja'}, {'contributorName': 'ジョウホウ, タロウ', 'lang': 'ja-Kana'}, {'contributorName': 'Joho, Taro', 'lang': 'en'}], 'contributorType': 'ContactPerson', 'familyNames': [{'familyName': '情報', 'familyNameLang': 'ja'}, {'familyName': 'ジョウホウ', 'familyNameLang': 'ja-Kana'}, {'familyName': 'Joho', 'familyNameLang': 'en'}], 'givenNames': [{'givenName': '太郎', 'givenNameLang': 'ja'}, {'givenName': 'タロウ', 'givenNameLang': 'ja-Kana'}, {'givenName': 'Taro', 'givenNameLang': 'en'}], 'nameIdentifiers': [{'nameIdentifier': 'xxxxxxx', 'nameIdentifierScheme': 'ORCID', 'nameIdentifierURI': 'https://orcid.org/'}, {'nameIdentifier': 'xxxxxxx', 'nameIdentifierScheme': 'CiNii', 'nameIdentifierURI': 'https://ci.nii.ac.jp/'}, {'nameIdentifier': 'xxxxxxx', 'nameIdentifierScheme': 'KAKEN2', 'nameIdentifierURI': 'https://kaken.nii.ac.jp/'}]}], 'item_1617186476635': {'subitem_1522299639480': 'open access', 'subitem_1600958577026': 'http://purl.org/coar/access_right/c_abf2'}, 'item_1617351524846': {'subitem_1523260933860': 'Unknown'}, 'item_1617186499011': [{'subitem_1522650717957': 'ja', 'subitem_1522650727486': 'http://localhost', 'subitem_1522651041219': 'Rights Information'}], 'item_1617610673286': [{'nameIdentifiers': [{'nameIdentifier': 'xxxxxx', 'nameIdentifierScheme': 'ORCID', 'nameIdentifierURI': 'https://orcid.org/'}], 'rightHolderNames': [{'rightHolderLanguage': 'ja', 'rightHolderName': 'Right Holder Name'}]}], 'item_1617186609386': [{'subitem_1522299896455': 'ja', 'subitem_1522300014469': 'Other', 'subitem_1522300048512': 'http://localhost/', 'subitem_1523261968819': 'Sibject1'}], 'item_1617186626617': [{'subitem_description': 'Description\nDescription<br/>Description', 'subitem_description_language': 'en', 'subitem_description_type': 'Abstract'}, {'subitem_description': '概要\n概要\n概要\n概要', 'subitem_description_language': 'ja', 'subitem_description_type': 'Abstract'}], 'item_1617186643794': [{'subitem_1522300295150': 'en', 'subitem_1522300316516': 'Publisher'}], 'item_1617186660861': [{'subitem_1522300695726': 'Available', 'subitem_1522300722591': '2021-06-30'}], 'item_1617186702042': [{'subitem_1551255818386': 'jpn'}], 'item_1617258105262': {'resourcetype': 'conference paper', 'resourceuri': 'http://purl.org/coar/resource_type/c_5794'}, 'item_1617349808926': {'subitem_1523263171732': 'Version'}, 'item_1617265215918': {'subitem_1522305645492': 'AO', 'subitem_1600292170262': 'http://purl.org/coar/version/c_b1a7d7d4d402bcce'}, 'item_1617186783814': [{'subitem_identifier_type': 'URI', 'subitem_identifier_uri': 'http://localhost'}], 'item_1617353299429': [{'subitem_1522306207484': 'isVersionOf', 'subitem_1522306287251': {'subitem_1522306382014': 'arXiv', 'subitem_1522306436033': 'xxxxx'}, 'subitem_1523320863692': [{'subitem_1523320867455': 'en', 'subitem_1523320909613': 'Related Title'}]}], 'item_1617186859717': [{'subitem_1522658018441': 'en', 'subitem_1522658031721': 'Temporal'}], 'item_1617186882738': [{'subitem_geolocation_place': [{'subitem_geolocation_place_text': 'Japan'}]}], 'item_1617186901218': [{'subitem_1522399143519': {'subitem_1522399281603': 'ISNI', 'subitem_1522399333375': 'http://xxx'}, 'subitem_1522399412622': [{'subitem_1522399416691': 'en', 'subitem_1522737543681': 'Funder Name'}], 'subitem_1522399571623': {'subitem_1522399585738': 'Award URI', 'subitem_1522399628911': 'Award Number'}, 'subitem_1522399651758': [{'subitem_1522721910626': 'en', 'subitem_1522721929892': 'Award Title'}]}], 'item_1617186920753': [{'subitem_1522646500366': 'ISSN', 'subitem_1522646572813': 'xxxx-xxxx-xxxx'}], 'item_1617186941041': [{'subitem_1522650068558': 'en', 'subitem_1522650091861': 'Source Title'}], 'item_1617186959569': {'subitem_1551256328147': '1'}, 'item_1617186981471': {'subitem_1551256294723': '111'}, 'item_1617186994930': {'subitem_1551256248092': '12'}, 'item_1617187024783': {'subitem_1551256198917': '1'}, 'item_1617187045071': {'subitem_1551256185532': '3'}, 'item_1617187112279': [{'subitem_1551256126428': 'Degree Name', 'subitem_1551256129013': 'en'}], 'item_1617187136212': {'subitem_1551256096004': '2021-06-30'}, 'item_1617944105607': [{'subitem_1551256015892': [{'subitem_1551256027296': 'xxxxxx', 'subitem_1551256029891': 'kakenhi'}], 'subitem_1551256037922': [{'subitem_1551256042287': 'Degree Grantor Name', 'subitem_1551256047619': 'en'}]}], 'item_1617187187528': [{'subitem_1599711633003': [{'subitem_1599711636923': 'Conference Name', 'subitem_1599711645590': 'ja'}], 'subitem_1599711655652': '1', 'subitem_1599711660052': [{'subitem_1599711680082': 'Sponsor', 'subitem_1599711686511': 'ja'}], 'subitem_1599711699392': {'subitem_1599711704251': '2020/12/11', 'subitem_1599711712451': '1', 'subitem_1599711727603': '12', 'subitem_1599711731891': '2000', 'subitem_1599711735410': '1', 'subitem_1599711739022': '12', 'subitem_1599711743722': '2020', 'subitem_1599711745532': 'ja'}, 'subitem_1599711758470': [{'subitem_1599711769260': 'Conference Venue', 'subitem_1599711775943': 'ja'}], 'subitem_1599711788485': [{'subitem_1599711798761': 'Conference Place', 'subitem_1599711803382': 'ja'}], 'subitem_1599711813532': 'JPN'}], 'item_1617605131499': [{'accessrole': 'open_access', 'date': [{'dateType': 'Available', 'dateValue': '2021-07-12'}], 'displaytype': 'simple', 'filename': '1KB.pdf', 'filesize': [{'value': '1 KB'}], 'format': 'text/plain'}, {'filename': ''}], 'item_1617620223087': [{'subitem_1565671149650': 'ja', 'subitem_1565671169640': 'Banner Headline', 'subitem_1565671178623': 'Subheading'}, {'subitem_1565671149650': 'en', 'subitem_1565671169640': 'Banner Headline', 'subitem_1565671178623': 'Subheding'}]}, 'file_path': ['file00000001/1KB.pdf', ''], 'item_type_name': 'デフォルトアイテムタイプ（フル）', 'item_type_id': 15, '$schema': 'https://localhost:8443/items/jsonschema/15', 'identifier_key': 'item_1617186819068', 'errors': None, 'status': 'new', 'id': None, 'item_title': 'ja_conference paperITEM00000001(public_open_access_open_access_simple)'}]

        list_record = handle_check_date(list_record)
        # current_app.logger.debug("list_record4: {}".format(list_record))
        # [{'pos_index': ['Index A'], 'publish_status': 'public', 'feedback_mail': ['wekosoftware@nii.ac.jp'], 'edit_mode': 'Keep', 'metadata': {'pubdate': '2021-03-19', 'item_1617186331708': [{'subitem_1551255647225': 'ja_conference paperITEM00000001(public_open_access_open_access_simple)', 'subitem_1551255648112': 'ja'}, {'subitem_1551255647225': 'en_conference paperITEM00000001(public_open_access_simple)', 'subitem_1551255648112': 'en'}], 'item_1617186385884': [{'subitem_1551255720400': 'Alternative Title', 'subitem_1551255721061': 'en'}, {'subitem_1551255720400': 'Alternative Title', 'subitem_1551255721061': 'ja'}], 'item_1617186419668': [{'creatorAffiliations': [{'affiliationNameIdentifiers': [{'affiliationNameIdentifier': '0000000121691048', 'affiliationNameIdentifierScheme': 'ISNI', 'affiliationNameIdentifierURI': 'http://isni.org/isni/0000000121691048'}], 'affiliationNames': [{'affiliationName': 'University', 'affiliationNameLang': 'en'}]}], 'creatorMails': [{'creatorMail': 'wekosoftware@nii.ac.jp'}], 'creatorNames': [{'creatorName': '情報, 太郎', 'creatorNameLang': 'ja'}, {'creatorName': 'ジョウホウ, タロウ', 'creatorNameLang': 'ja-Kana'}, {'creatorName': 'Joho, Taro', 'creatorNameLang': 'en'}], 'familyNames': [{'familyName': '情報', 'familyNameLang': 'ja'}, {'familyName': 'ジョウホウ', 'familyNameLang': 'ja-Kana'}, {'familyName': 'Joho', 'familyNameLang': 'en'}], 'givenNames': [{'givenName': '太郎', 'givenNameLang': 'ja'}, {'givenName': 'タロウ', 'givenNameLang': 'ja-Kana'}, {'givenName': 'Taro', 'givenNameLang': 'en'}], 'nameIdentifiers': [{'nameIdentifier': '4', 'nameIdentifierScheme': 'WEKO'}, {'nameIdentifier': 'xxxxxxx', 'nameIdentifierScheme': 'ORCID', 'nameIdentifierURI': 'https://orcid.org/'}, {'nameIdentifier': 'xxxxxxx', 'nameIdentifierScheme': 'CiNii', 'nameIdentifierURI': 'https://ci.nii.ac.jp/'}, {'nameIdentifier': 'zzzzzzz', 'nameIdentifierScheme': 'KAKEN2', 'nameIdentifierURI': 'https://kaken.nii.ac.jp/'}]}, {'creatorMails': [{'creatorMail': 'wekosoftware@nii.ac.jp'}], 'creatorNames': [{'creatorName': '情報, 太郎', 'creatorNameLang': 'ja'}, {'creatorName': 'ジョウホウ, タロウ', 'creatorNameLang': 'ja-Kana'}, {'creatorName': 'Joho, Taro', 'creatorNameLang': 'en'}], 'familyNames': [{'familyName': '情報', 'familyNameLang': 'ja'}, {'familyName': 'ジョウホウ', 'familyNameLang': 'ja-Kana'}, {'familyName': 'Joho', 'familyNameLang': 'en'}], 'givenNames': [{'givenName': '太郎', 'givenNameLang': 'ja'}, {'givenName': 'タロウ', 'givenNameLang': 'ja-Kana'}, {'givenName': 'Taro', 'givenNameLang': 'en'}], 'nameIdentifiers': [{'nameIdentifier': 'xxxxxxx', 'nameIdentifierScheme': 'ORCID', 'nameIdentifierURI': 'https://orcid.org/'}, {'nameIdentifier': 'xxxxxxx', 'nameIdentifierScheme': 'CiNii', 'nameIdentifierURI': 'https://ci.nii.ac.jp/'}, {'nameIdentifier': 'zzzzzzz', 'nameIdentifierScheme': 'KAKEN2', 'nameIdentifierURI': 'https://kaken.nii.ac.jp/'}]}, {'creatorMails': [{'creatorMail': 'wekosoftware@nii.ac.jp'}], 'creatorNames': [{'creatorName': '情報, 太郎', 'creatorNameLang': 'ja'}, {'creatorName': 'ジョウホウ, タロウ', 'creatorNameLang': 'ja-Kana'}, {'creatorName': 'Joho, Taro', 'creatorNameLang': 'en'}], 'familyNames': [{'familyName': '情報', 'familyNameLang': 'ja'}, {'familyName': 'ジョウホウ', 'familyNameLang': 'ja-Kana'}, {'familyName': 'Joho', 'familyNameLang': 'en'}], 'givenNames': [{'givenName': '太郎', 'givenNameLang': 'ja'}, {'givenName': 'タロウ', 'givenNameLang': 'ja-Kana'}, {'givenName': 'Taro', 'givenNameLang': 'en'}], 'nameIdentifiers': [{'nameIdentifier': 'xxxxxxx', 'nameIdentifierScheme': 'ORCID', 'nameIdentifierURI': 'https://orcid.org/'}, {'nameIdentifier': 'xxxxxxx', 'nameIdentifierScheme': 'CiNii', 'nameIdentifierURI': 'https://ci.nii.ac.jp/'}, {'nameIdentifier': 'zzzzzzz', 'nameIdentifierScheme': 'KAKEN2', 'nameIdentifierURI': 'https://kaken.nii.ac.jp/'}]}], 'item_1617349709064': [{'contributorMails': [{'contributorMail': 'wekosoftware@nii.ac.jp'}], 'contributorNames': [{'contributorName': '情報, 太郎', 'lang': 'ja'}, {'contributorName': 'ジョウホウ, タロウ', 'lang': 'ja-Kana'}, {'contributorName': 'Joho, Taro', 'lang': 'en'}], 'contributorType': 'ContactPerson', 'familyNames': [{'familyName': '情報', 'familyNameLang': 'ja'}, {'familyName': 'ジョウホウ', 'familyNameLang': 'ja-Kana'}, {'familyName': 'Joho', 'familyNameLang': 'en'}], 'givenNames': [{'givenName': '太郎', 'givenNameLang': 'ja'}, {'givenName': 'タロウ', 'givenNameLang': 'ja-Kana'}, {'givenName': 'Taro', 'givenNameLang': 'en'}], 'nameIdentifiers': [{'nameIdentifier': 'xxxxxxx', 'nameIdentifierScheme': 'ORCID', 'nameIdentifierURI': 'https://orcid.org/'}, {'nameIdentifier': 'xxxxxxx', 'nameIdentifierScheme': 'CiNii', 'nameIdentifierURI': 'https://ci.nii.ac.jp/'}, {'nameIdentifier': 'xxxxxxx', 'nameIdentifierScheme': 'KAKEN2', 'nameIdentifierURI': 'https://kaken.nii.ac.jp/'}]}], 'item_1617186476635': {'subitem_1522299639480': 'open access', 'subitem_1600958577026': 'http://purl.org/coar/access_right/c_abf2'}, 'item_1617351524846': {'subitem_1523260933860': 'Unknown'}, 'item_1617186499011': [{'subitem_1522650717957': 'ja', 'subitem_1522650727486': 'http://localhost', 'subitem_1522651041219': 'Rights Information'}], 'item_1617610673286': [{'nameIdentifiers': [{'nameIdentifier': 'xxxxxx', 'nameIdentifierScheme': 'ORCID', 'nameIdentifierURI': 'https://orcid.org/'}], 'rightHolderNames': [{'rightHolderLanguage': 'ja', 'rightHolderName': 'Right Holder Name'}]}], 'item_1617186609386': [{'subitem_1522299896455': 'ja', 'subitem_1522300014469': 'Other', 'subitem_1522300048512': 'http://localhost/', 'subitem_1523261968819': 'Sibject1'}], 'item_1617186626617': [{'subitem_description': 'Description\nDescription<br/>Description', 'subitem_description_language': 'en', 'subitem_description_type': 'Abstract'}, {'subitem_description': '概要\n概要\n概要\n概要', 'subitem_description_language': 'ja', 'subitem_description_type': 'Abstract'}], 'item_1617186643794': [{'subitem_1522300295150': 'en', 'subitem_1522300316516': 'Publisher'}], 'item_1617186660861': [{'subitem_1522300695726': 'Available', 'subitem_1522300722591': '2021-06-30'}], 'item_1617186702042': [{'subitem_1551255818386': 'jpn'}], 'item_1617258105262': {'resourcetype': 'conference paper', 'resourceuri': 'http://purl.org/coar/resource_type/c_5794'}, 'item_1617349808926': {'subitem_1523263171732': 'Version'}, 'item_1617265215918': {'subitem_1522305645492': 'AO', 'subitem_1600292170262': 'http://purl.org/coar/version/c_b1a7d7d4d402bcce'}, 'item_1617186783814': [{'subitem_identifier_type': 'URI', 'subitem_identifier_uri': 'http://localhost'}], 'item_1617353299429': [{'subitem_1522306207484': 'isVersionOf', 'subitem_1522306287251': {'subitem_1522306382014': 'arXiv', 'subitem_1522306436033': 'xxxxx'}, 'subitem_1523320863692': [{'subitem_1523320867455': 'en', 'subitem_1523320909613': 'Related Title'}]}], 'item_1617186859717': [{'subitem_1522658018441': 'en', 'subitem_1522658031721': 'Temporal'}], 'item_1617186882738': [{'subitem_geolocation_place': [{'subitem_geolocation_place_text': 'Japan'}]}], 'item_1617186901218': [{'subitem_1522399143519': {'subitem_1522399281603': 'ISNI', 'subitem_1522399333375': 'http://xxx'}, 'subitem_1522399412622': [{'subitem_1522399416691': 'en', 'subitem_1522737543681': 'Funder Name'}], 'subitem_1522399571623': {'subitem_1522399585738': 'Award URI', 'subitem_1522399628911': 'Award Number'}, 'subitem_1522399651758': [{'subitem_1522721910626': 'en', 'subitem_1522721929892': 'Award Title'}]}], 'item_1617186920753': [{'subitem_1522646500366': 'ISSN', 'subitem_1522646572813': 'xxxx-xxxx-xxxx'}], 'item_1617186941041': [{'subitem_1522650068558': 'en', 'subitem_1522650091861': 'Source Title'}], 'item_1617186959569': {'subitem_1551256328147': '1'}, 'item_1617186981471': {'subitem_1551256294723': '111'}, 'item_1617186994930': {'subitem_1551256248092': '12'}, 'item_1617187024783': {'subitem_1551256198917': '1'}, 'item_1617187045071': {'subitem_1551256185532': '3'}, 'item_1617187112279': [{'subitem_1551256126428': 'Degree Name', 'subitem_1551256129013': 'en'}], 'item_1617187136212': {'subitem_1551256096004': '2021-06-30'}, 'item_1617944105607': [{'subitem_1551256015892': [{'subitem_1551256027296': 'xxxxxx', 'subitem_1551256029891': 'kakenhi'}], 'subitem_1551256037922': [{'subitem_1551256042287': 'Degree Grantor Name', 'subitem_1551256047619': 'en'}]}], 'item_1617187187528': [{'subitem_1599711633003': [{'subitem_1599711636923': 'Conference Name', 'subitem_1599711645590': 'ja'}], 'subitem_1599711655652': '1', 'subitem_1599711660052': [{'subitem_1599711680082': 'Sponsor', 'subitem_1599711686511': 'ja'}], 'subitem_1599711699392': {'subitem_1599711704251': '2020/12/11', 'subitem_1599711712451': '1', 'subitem_1599711727603': '12', 'subitem_1599711731891': '2000', 'subitem_1599711735410': '1', 'subitem_1599711739022': '12', 'subitem_1599711743722': '2020', 'subitem_1599711745532': 'ja'}, 'subitem_1599711758470': [{'subitem_1599711769260': 'Conference Venue', 'subitem_1599711775943': 'ja'}], 'subitem_1599711788485': [{'subitem_1599711798761': 'Conference Place', 'subitem_1599711803382': 'ja'}], 'subitem_1599711813532': 'JPN'}], 'item_1617605131499': [{'accessrole': 'open_access', 'date': [{'dateType': 'Available', 'dateValue': '2021-07-12'}], 'displaytype': 'simple', 'filename': '1KB.pdf', 'filesize': [{'value': '1 KB'}], 'format': 'text/plain'}, {'filename': ''}], 'item_1617620223087': [{'subitem_1565671149650': 'ja', 'subitem_1565671169640': 'Banner Headline', 'subitem_1565671178623': 'Subheading'}, {'subitem_1565671149650': 'en', 'subitem_1565671169640': 'Banner Headline', 'subitem_1565671178623': 'Subheding'}]}, 'file_path': ['file00000001/1KB.pdf', ''], 'item_type_name': 'デフォルトアイテムタイプ（フル）', 'item_type_id': 15, '$schema': 'https://localhost:8443/items/jsonschema/15', 'identifier_key': 'item_1617186819068', 'errors': None, 'status': 'new', 'id': None, 'item_title': 'ja_conference paperITEM00000001(public_open_access_open_access_simple)'}]
        handle_check_id(list_record)

        handle_check_and_prepare_index_tree(list_record, all_index_permission, can_edit_indexes)
        # current_app.logger.debug("list_record5: {}".format(list_record))
        # [{'pos_index': ['Index A'], 'publish_status': 'public', 'feedback_mail': ['wekosoftware@nii.ac.jp'], 'edit_mode': 'Keep', 'metadata': {'pubdate': '2021-03-19', 'item_1617186331708': [{'subitem_1551255647225': 'ja_conference paperITEM00000001(public_open_access_open_access_simple)', 'subitem_1551255648112': 'ja'}, {'subitem_1551255647225': 'en_conference paperITEM00000001(public_open_access_simple)', 'subitem_1551255648112': 'en'}], 'item_1617186385884': [{'subitem_1551255720400': 'Alternative Title', 'subitem_1551255721061': 'en'}, {'subitem_1551255720400': 'Alternative Title', 'subitem_1551255721061': 'ja'}], 'item_1617186419668': [{'creatorAffiliations': [{'affiliationNameIdentifiers': [{'affiliationNameIdentifier': '0000000121691048', 'affiliationNameIdentifierScheme': 'ISNI', 'affiliationNameIdentifierURI': 'http://isni.org/isni/0000000121691048'}], 'affiliationNames': [{'affiliationName': 'University', 'affiliationNameLang': 'en'}]}], 'creatorMails': [{'creatorMail': 'wekosoftware@nii.ac.jp'}], 'creatorNames': [{'creatorName': '情報, 太郎', 'creatorNameLang': 'ja'}, {'creatorName': 'ジョウホウ, タロウ', 'creatorNameLang': 'ja-Kana'}, {'creatorName': 'Joho, Taro', 'creatorNameLang': 'en'}], 'familyNames': [{'familyName': '情報', 'familyNameLang': 'ja'}, {'familyName': 'ジョウホウ', 'familyNameLang': 'ja-Kana'}, {'familyName': 'Joho', 'familyNameLang': 'en'}], 'givenNames': [{'givenName': '太郎', 'givenNameLang': 'ja'}, {'givenName': 'タロウ', 'givenNameLang': 'ja-Kana'}, {'givenName': 'Taro', 'givenNameLang': 'en'}], 'nameIdentifiers': [{'nameIdentifier': '4', 'nameIdentifierScheme': 'WEKO'}, {'nameIdentifier': 'xxxxxxx', 'nameIdentifierScheme': 'ORCID', 'nameIdentifierURI': 'https://orcid.org/'}, {'nameIdentifier': 'xxxxxxx', 'nameIdentifierScheme': 'CiNii', 'nameIdentifierURI': 'https://ci.nii.ac.jp/'}, {'nameIdentifier': 'zzzzzzz', 'nameIdentifierScheme': 'KAKEN2', 'nameIdentifierURI': 'https://kaken.nii.ac.jp/'}]}, {'creatorMails': [{'creatorMail': 'wekosoftware@nii.ac.jp'}], 'creatorNames': [{'creatorName': '情報, 太郎', 'creatorNameLang': 'ja'}, {'creatorName': 'ジョウホウ, タロウ', 'creatorNameLang': 'ja-Kana'}, {'creatorName': 'Joho, Taro', 'creatorNameLang': 'en'}], 'familyNames': [{'familyName': '情報', 'familyNameLang': 'ja'}, {'familyName': 'ジョウホウ', 'familyNameLang': 'ja-Kana'}, {'familyName': 'Joho', 'familyNameLang': 'en'}], 'givenNames': [{'givenName': '太郎', 'givenNameLang': 'ja'}, {'givenName': 'タロウ', 'givenNameLang': 'ja-Kana'}, {'givenName': 'Taro', 'givenNameLang': 'en'}], 'nameIdentifiers': [{'nameIdentifier': 'xxxxxxx', 'nameIdentifierScheme': 'ORCID', 'nameIdentifierURI': 'https://orcid.org/'}, {'nameIdentifier': 'xxxxxxx', 'nameIdentifierScheme': 'CiNii', 'nameIdentifierURI': 'https://ci.nii.ac.jp/'}, {'nameIdentifier': 'zzzzzzz', 'nameIdentifierScheme': 'KAKEN2', 'nameIdentifierURI': 'https://kaken.nii.ac.jp/'}]}, {'creatorMails': [{'creatorMail': 'wekosoftware@nii.ac.jp'}], 'creatorNames': [{'creatorName': '情報, 太郎', 'creatorNameLang': 'ja'}, {'creatorName': 'ジョウホウ, タロウ', 'creatorNameLang': 'ja-Kana'}, {'creatorName': 'Joho, Taro', 'creatorNameLang': 'en'}], 'familyNames': [{'familyName': '情報', 'familyNameLang': 'ja'}, {'familyName': 'ジョウホウ', 'familyNameLang': 'ja-Kana'}, {'familyName': 'Joho', 'familyNameLang': 'en'}], 'givenNames': [{'givenName': '太郎', 'givenNameLang': 'ja'}, {'givenName': 'タロウ', 'givenNameLang': 'ja-Kana'}, {'givenName': 'Taro', 'givenNameLang': 'en'}], 'nameIdentifiers': [{'nameIdentifier': 'xxxxxxx', 'nameIdentifierScheme': 'ORCID', 'nameIdentifierURI': 'https://orcid.org/'}, {'nameIdentifier': 'xxxxxxx', 'nameIdentifierScheme': 'CiNii', 'nameIdentifierURI': 'https://ci.nii.ac.jp/'}, {'nameIdentifier': 'zzzzzzz', 'nameIdentifierScheme': 'KAKEN2', 'nameIdentifierURI': 'https://kaken.nii.ac.jp/'}]}], 'item_1617349709064': [{'contributorMails': [{'contributorMail': 'wekosoftware@nii.ac.jp'}], 'contributorNames': [{'contributorName': '情報, 太郎', 'lang': 'ja'}, {'contributorName': 'ジョウホウ, タロウ', 'lang': 'ja-Kana'}, {'contributorName': 'Joho, Taro', 'lang': 'en'}], 'contributorType': 'ContactPerson', 'familyNames': [{'familyName': '情報', 'familyNameLang': 'ja'}, {'familyName': 'ジョウホウ', 'familyNameLang': 'ja-Kana'}, {'familyName': 'Joho', 'familyNameLang': 'en'}], 'givenNames': [{'givenName': '太郎', 'givenNameLang': 'ja'}, {'givenName': 'タロウ', 'givenNameLang': 'ja-Kana'}, {'givenName': 'Taro', 'givenNameLang': 'en'}], 'nameIdentifiers': [{'nameIdentifier': 'xxxxxxx', 'nameIdentifierScheme': 'ORCID', 'nameIdentifierURI': 'https://orcid.org/'}, {'nameIdentifier': 'xxxxxxx', 'nameIdentifierScheme': 'CiNii', 'nameIdentifierURI': 'https://ci.nii.ac.jp/'}, {'nameIdentifier': 'xxxxxxx', 'nameIdentifierScheme': 'KAKEN2', 'nameIdentifierURI': 'https://kaken.nii.ac.jp/'}]}], 'item_1617186476635': {'subitem_1522299639480': 'open access', 'subitem_1600958577026': 'http://purl.org/coar/access_right/c_abf2'}, 'item_1617351524846': {'subitem_1523260933860': 'Unknown'}, 'item_1617186499011': [{'subitem_1522650717957': 'ja', 'subitem_1522650727486': 'http://localhost', 'subitem_1522651041219': 'Rights Information'}], 'item_1617610673286': [{'nameIdentifiers': [{'nameIdentifier': 'xxxxxx', 'nameIdentifierScheme': 'ORCID', 'nameIdentifierURI': 'https://orcid.org/'}], 'rightHolderNames': [{'rightHolderLanguage': 'ja', 'rightHolderName': 'Right Holder Name'}]}], 'item_1617186609386': [{'subitem_1522299896455': 'ja', 'subitem_1522300014469': 'Other', 'subitem_1522300048512': 'http://localhost/', 'subitem_1523261968819': 'Sibject1'}], 'item_1617186626617': [{'subitem_description': 'Description\nDescription<br/>Description', 'subitem_description_language': 'en', 'subitem_description_type': 'Abstract'}, {'subitem_description': '概要\n概要\n概要\n概要', 'subitem_description_language': 'ja', 'subitem_description_type': 'Abstract'}], 'item_1617186643794': [{'subitem_1522300295150': 'en', 'subitem_1522300316516': 'Publisher'}], 'item_1617186660861': [{'subitem_1522300695726': 'Available', 'subitem_1522300722591': '2021-06-30'}], 'item_1617186702042': [{'subitem_1551255818386': 'jpn'}], 'item_1617258105262': {'resourcetype': 'conference paper', 'resourceuri': 'http://purl.org/coar/resource_type/c_5794'}, 'item_1617349808926': {'subitem_1523263171732': 'Version'}, 'item_1617265215918': {'subitem_1522305645492': 'AO', 'subitem_1600292170262': 'http://purl.org/coar/version/c_b1a7d7d4d402bcce'}, 'item_1617186783814': [{'subitem_identifier_type': 'URI', 'subitem_identifier_uri': 'http://localhost'}], 'item_1617353299429': [{'subitem_1522306207484': 'isVersionOf', 'subitem_1522306287251': {'subitem_1522306382014': 'arXiv', 'subitem_1522306436033': 'xxxxx'}, 'subitem_1523320863692': [{'subitem_1523320867455': 'en', 'subitem_1523320909613': 'Related Title'}]}], 'item_1617186859717': [{'subitem_1522658018441': 'en', 'subitem_1522658031721': 'Temporal'}], 'item_1617186882738': [{'subitem_geolocation_place': [{'subitem_geolocation_place_text': 'Japan'}]}], 'item_1617186901218': [{'subitem_1522399143519': {'subitem_1522399281603': 'ISNI', 'subitem_1522399333375': 'http://xxx'}, 'subitem_1522399412622': [{'subitem_1522399416691': 'en', 'subitem_1522737543681': 'Funder Name'}], 'subitem_1522399571623': {'subitem_1522399585738': 'Award URI', 'subitem_1522399628911': 'Award Number'}, 'subitem_1522399651758': [{'subitem_1522721910626': 'en', 'subitem_1522721929892': 'Award Title'}]}], 'item_1617186920753': [{'subitem_1522646500366': 'ISSN', 'subitem_1522646572813': 'xxxx-xxxx-xxxx'}], 'item_1617186941041': [{'subitem_1522650068558': 'en', 'subitem_1522650091861': 'Source Title'}], 'item_1617186959569': {'subitem_1551256328147': '1'}, 'item_1617186981471': {'subitem_1551256294723': '111'}, 'item_1617186994930': {'subitem_1551256248092': '12'}, 'item_1617187024783': {'subitem_1551256198917': '1'}, 'item_1617187045071': {'subitem_1551256185532': '3'}, 'item_1617187112279': [{'subitem_1551256126428': 'Degree Name', 'subitem_1551256129013': 'en'}], 'item_1617187136212': {'subitem_1551256096004': '2021-06-30'}, 'item_1617944105607': [{'subitem_1551256015892': [{'subitem_1551256027296': 'xxxxxx', 'subitem_1551256029891': 'kakenhi'}], 'subitem_1551256037922': [{'subitem_1551256042287': 'Degree Grantor Name', 'subitem_1551256047619': 'en'}]}], 'item_1617187187528': [{'subitem_1599711633003': [{'subitem_1599711636923': 'Conference Name', 'subitem_1599711645590': 'ja'}], 'subitem_1599711655652': '1', 'subitem_1599711660052': [{'subitem_1599711680082': 'Sponsor', 'subitem_1599711686511': 'ja'}], 'subitem_1599711699392': {'subitem_1599711704251': '2020/12/11', 'subitem_1599711712451': '1', 'subitem_1599711727603': '12', 'subitem_1599711731891': '2000', 'subitem_1599711735410': '1', 'subitem_1599711739022': '12', 'subitem_1599711743722': '2020', 'subitem_1599711745532': 'ja'}, 'subitem_1599711758470': [{'subitem_1599711769260': 'Conference Venue', 'subitem_1599711775943': 'ja'}], 'subitem_1599711788485': [{'subitem_1599711798761': 'Conference Place', 'subitem_1599711803382': 'ja'}], 'subitem_1599711813532': 'JPN'}], 'item_1617605131499': [{'accessrole': 'open_access', 'date': [{'dateType': 'Available', 'dateValue': '2021-07-12'}], 'displaytype': 'simple', 'filename': '1KB.pdf', 'filesize': [{'value': '1 KB'}], 'format': 'text/plain'}, {'filename': ''}], 'item_1617620223087': [{'subitem_1565671149650': 'ja', 'subitem_1565671169640': 'Banner Headline', 'subitem_1565671178623': 'Subheading'}, {'subitem_1565671149650': 'en', 'subitem_1565671169640': 'Banner Headline', 'subitem_1565671178623': 'Subheding'}], 'path': [1031]}, 'file_path': ['file00000001/1KB.pdf', ''], 'item_type_name': 'デフォルトアイテムタイプ（フル）', 'item_type_id': 15, '$schema': 'https://localhost:8443/items/jsonschema/15', 'identifier_key': 'item_1617186819068', 'errors': None, 'status': 'new', 'id': None, 'item_title': 'ja_conference paperITEM00000001(public_open_access_open_access_simple)'}]
        handle_check_and_prepare_publish_status(list_record)
        # current_app.logger.debug("list_record6: {}".format(list_record))
        # [{'pos_index': ['Index A'], 'publish_status': 'public', 'feedback_mail': ['wekosoftware@nii.ac.jp'], 'edit_mode': 'Keep', 'metadata': {'pubdate': '2021-03-19', 'item_1617186331708': [{'subitem_1551255647225': 'ja_conference paperITEM00000001(public_open_access_open_access_simple)', 'subitem_1551255648112': 'ja'}, {'subitem_1551255647225': 'en_conference paperITEM00000001(public_open_access_simple)', 'subitem_1551255648112': 'en'}], 'item_1617186385884': [{'subitem_1551255720400': 'Alternative Title', 'subitem_1551255721061': 'en'}, {'subitem_1551255720400': 'Alternative Title', 'subitem_1551255721061': 'ja'}], 'item_1617186419668': [{'creatorAffiliations': [{'affiliationNameIdentifiers': [{'affiliationNameIdentifier': '0000000121691048', 'affiliationNameIdentifierScheme': 'ISNI', 'affiliationNameIdentifierURI': 'http://isni.org/isni/0000000121691048'}], 'affiliationNames': [{'affiliationName': 'University', 'affiliationNameLang': 'en'}]}], 'creatorMails': [{'creatorMail': 'wekosoftware@nii.ac.jp'}], 'creatorNames': [{'creatorName': '情報, 太郎', 'creatorNameLang': 'ja'}, {'creatorName': 'ジョウホウ, タロウ', 'creatorNameLang': 'ja-Kana'}, {'creatorName': 'Joho, Taro', 'creatorNameLang': 'en'}], 'familyNames': [{'familyName': '情報', 'familyNameLang': 'ja'}, {'familyName': 'ジョウホウ', 'familyNameLang': 'ja-Kana'}, {'familyName': 'Joho', 'familyNameLang': 'en'}], 'givenNames': [{'givenName': '太郎', 'givenNameLang': 'ja'}, {'givenName': 'タロウ', 'givenNameLang': 'ja-Kana'}, {'givenName': 'Taro', 'givenNameLang': 'en'}], 'nameIdentifiers': [{'nameIdentifier': '4', 'nameIdentifierScheme': 'WEKO'}, {'nameIdentifier': 'xxxxxxx', 'nameIdentifierScheme': 'ORCID', 'nameIdentifierURI': 'https://orcid.org/'}, {'nameIdentifier': 'xxxxxxx', 'nameIdentifierScheme': 'CiNii', 'nameIdentifierURI': 'https://ci.nii.ac.jp/'}, {'nameIdentifier': 'zzzzzzz', 'nameIdentifierScheme': 'KAKEN2', 'nameIdentifierURI': 'https://kaken.nii.ac.jp/'}]}, {'creatorMails': [{'creatorMail': 'wekosoftware@nii.ac.jp'}], 'creatorNames': [{'creatorName': '情報, 太郎', 'creatorNameLang': 'ja'}, {'creatorName': 'ジョウホウ, タロウ', 'creatorNameLang': 'ja-Kana'}, {'creatorName': 'Joho, Taro', 'creatorNameLang': 'en'}], 'familyNames': [{'familyName': '情報', 'familyNameLang': 'ja'}, {'familyName': 'ジョウホウ', 'familyNameLang': 'ja-Kana'}, {'familyName': 'Joho', 'familyNameLang': 'en'}], 'givenNames': [{'givenName': '太郎', 'givenNameLang': 'ja'}, {'givenName': 'タロウ', 'givenNameLang': 'ja-Kana'}, {'givenName': 'Taro', 'givenNameLang': 'en'}], 'nameIdentifiers': [{'nameIdentifier': 'xxxxxxx', 'nameIdentifierScheme': 'ORCID', 'nameIdentifierURI': 'https://orcid.org/'}, {'nameIdentifier': 'xxxxxxx', 'nameIdentifierScheme': 'CiNii', 'nameIdentifierURI': 'https://ci.nii.ac.jp/'}, {'nameIdentifier': 'zzzzzzz', 'nameIdentifierScheme': 'KAKEN2', 'nameIdentifierURI': 'https://kaken.nii.ac.jp/'}]}, {'creatorMails': [{'creatorMail': 'wekosoftware@nii.ac.jp'}], 'creatorNames': [{'creatorName': '情報, 太郎', 'creatorNameLang': 'ja'}, {'creatorName': 'ジョウホウ, タロウ', 'creatorNameLang': 'ja-Kana'}, {'creatorName': 'Joho, Taro', 'creatorNameLang': 'en'}], 'familyNames': [{'familyName': '情報', 'familyNameLang': 'ja'}, {'familyName': 'ジョウホウ', 'familyNameLang': 'ja-Kana'}, {'familyName': 'Joho', 'familyNameLang': 'en'}], 'givenNames': [{'givenName': '太郎', 'givenNameLang': 'ja'}, {'givenName': 'タロウ', 'givenNameLang': 'ja-Kana'}, {'givenName': 'Taro', 'givenNameLang': 'en'}], 'nameIdentifiers': [{'nameIdentifier': 'xxxxxxx', 'nameIdentifierScheme': 'ORCID', 'nameIdentifierURI': 'https://orcid.org/'}, {'nameIdentifier': 'xxxxxxx', 'nameIdentifierScheme': 'CiNii', 'nameIdentifierURI': 'https://ci.nii.ac.jp/'}, {'nameIdentifier': 'zzzzzzz', 'nameIdentifierScheme': 'KAKEN2', 'nameIdentifierURI': 'https://kaken.nii.ac.jp/'}]}], 'item_1617349709064': [{'contributorMails': [{'contributorMail': 'wekosoftware@nii.ac.jp'}], 'contributorNames': [{'contributorName': '情報, 太郎', 'lang': 'ja'}, {'contributorName': 'ジョウホウ, タロウ', 'lang': 'ja-Kana'}, {'contributorName': 'Joho, Taro', 'lang': 'en'}], 'contributorType': 'ContactPerson', 'familyNames': [{'familyName': '情報', 'familyNameLang': 'ja'}, {'familyName': 'ジョウホウ', 'familyNameLang': 'ja-Kana'}, {'familyName': 'Joho', 'familyNameLang': 'en'}], 'givenNames': [{'givenName': '太郎', 'givenNameLang': 'ja'}, {'givenName': 'タロウ', 'givenNameLang': 'ja-Kana'}, {'givenName': 'Taro', 'givenNameLang': 'en'}], 'nameIdentifiers': [{'nameIdentifier': 'xxxxxxx', 'nameIdentifierScheme': 'ORCID', 'nameIdentifierURI': 'https://orcid.org/'}, {'nameIdentifier': 'xxxxxxx', 'nameIdentifierScheme': 'CiNii', 'nameIdentifierURI': 'https://ci.nii.ac.jp/'}, {'nameIdentifier': 'xxxxxxx', 'nameIdentifierScheme': 'KAKEN2', 'nameIdentifierURI': 'https://kaken.nii.ac.jp/'}]}], 'item_1617186476635': {'subitem_1522299639480': 'open access', 'subitem_1600958577026': 'http://purl.org/coar/access_right/c_abf2'}, 'item_1617351524846': {'subitem_1523260933860': 'Unknown'}, 'item_1617186499011': [{'subitem_1522650717957': 'ja', 'subitem_1522650727486': 'http://localhost', 'subitem_1522651041219': 'Rights Information'}], 'item_1617610673286': [{'nameIdentifiers': [{'nameIdentifier': 'xxxxxx', 'nameIdentifierScheme': 'ORCID', 'nameIdentifierURI': 'https://orcid.org/'}], 'rightHolderNames': [{'rightHolderLanguage': 'ja', 'rightHolderName': 'Right Holder Name'}]}], 'item_1617186609386': [{'subitem_1522299896455': 'ja', 'subitem_1522300014469': 'Other', 'subitem_1522300048512': 'http://localhost/', 'subitem_1523261968819': 'Sibject1'}], 'item_1617186626617': [{'subitem_description': 'Description\nDescription<br/>Description', 'subitem_description_language': 'en', 'subitem_description_type': 'Abstract'}, {'subitem_description': '概要\n概要\n概要\n概要', 'subitem_description_language': 'ja', 'subitem_description_type': 'Abstract'}], 'item_1617186643794': [{'subitem_1522300295150': 'en', 'subitem_1522300316516': 'Publisher'}], 'item_1617186660861': [{'subitem_1522300695726': 'Available', 'subitem_1522300722591': '2021-06-30'}], 'item_1617186702042': [{'subitem_1551255818386': 'jpn'}], 'item_1617258105262': {'resourcetype': 'conference paper', 'resourceuri': 'http://purl.org/coar/resource_type/c_5794'}, 'item_1617349808926': {'subitem_1523263171732': 'Version'}, 'item_1617265215918': {'subitem_1522305645492': 'AO', 'subitem_1600292170262': 'http://purl.org/coar/version/c_b1a7d7d4d402bcce'}, 'item_1617186783814': [{'subitem_identifier_type': 'URI', 'subitem_identifier_uri': 'http://localhost'}], 'item_1617353299429': [{'subitem_1522306207484': 'isVersionOf', 'subitem_1522306287251': {'subitem_1522306382014': 'arXiv', 'subitem_1522306436033': 'xxxxx'}, 'subitem_1523320863692': [{'subitem_1523320867455': 'en', 'subitem_1523320909613': 'Related Title'}]}], 'item_1617186859717': [{'subitem_1522658018441': 'en', 'subitem_1522658031721': 'Temporal'}], 'item_1617186882738': [{'subitem_geolocation_place': [{'subitem_geolocation_place_text': 'Japan'}]}], 'item_1617186901218': [{'subitem_1522399143519': {'subitem_1522399281603': 'ISNI', 'subitem_1522399333375': 'http://xxx'}, 'subitem_1522399412622': [{'subitem_1522399416691': 'en', 'subitem_1522737543681': 'Funder Name'}], 'subitem_1522399571623': {'subitem_1522399585738': 'Award URI', 'subitem_1522399628911': 'Award Number'}, 'subitem_1522399651758': [{'subitem_1522721910626': 'en', 'subitem_1522721929892': 'Award Title'}]}], 'item_1617186920753': [{'subitem_1522646500366': 'ISSN', 'subitem_1522646572813': 'xxxx-xxxx-xxxx'}], 'item_1617186941041': [{'subitem_1522650068558': 'en', 'subitem_1522650091861': 'Source Title'}], 'item_1617186959569': {'subitem_1551256328147': '1'}, 'item_1617186981471': {'subitem_1551256294723': '111'}, 'item_1617186994930': {'subitem_1551256248092': '12'}, 'item_1617187024783': {'subitem_1551256198917': '1'}, 'item_1617187045071': {'subitem_1551256185532': '3'}, 'item_1617187112279': [{'subitem_1551256126428': 'Degree Name', 'subitem_1551256129013': 'en'}], 'item_1617187136212': {'subitem_1551256096004': '2021-06-30'}, 'item_1617944105607': [{'subitem_1551256015892': [{'subitem_1551256027296': 'xxxxxx', 'subitem_1551256029891': 'kakenhi'}], 'subitem_1551256037922': [{'subitem_1551256042287': 'Degree Grantor Name', 'subitem_1551256047619': 'en'}]}], 'item_1617187187528': [{'subitem_1599711633003': [{'subitem_1599711636923': 'Conference Name', 'subitem_1599711645590': 'ja'}], 'subitem_1599711655652': '1', 'subitem_1599711660052': [{'subitem_1599711680082': 'Sponsor', 'subitem_1599711686511': 'ja'}], 'subitem_1599711699392': {'subitem_1599711704251': '2020/12/11', 'subitem_1599711712451': '1', 'subitem_1599711727603': '12', 'subitem_1599711731891': '2000', 'subitem_1599711735410': '1', 'subitem_1599711739022': '12', 'subitem_1599711743722': '2020', 'subitem_1599711745532': 'ja'}, 'subitem_1599711758470': [{'subitem_1599711769260': 'Conference Venue', 'subitem_1599711775943': 'ja'}], 'subitem_1599711788485': [{'subitem_1599711798761': 'Conference Place', 'subitem_1599711803382': 'ja'}], 'subitem_1599711813532': 'JPN'}], 'item_1617605131499': [{'accessrole': 'open_access', 'date': [{'dateType': 'Available', 'dateValue': '2021-07-12'}], 'displaytype': 'simple', 'filename': '1KB.pdf', 'filesize': [{'value': '1 KB'}], 'format': 'text/plain'}, {'filename': ''}], 'item_1617620223087': [{'subitem_1565671149650': 'ja', 'subitem_1565671169640': 'Banner Headline', 'subitem_1565671178623': 'Subheading'}, {'subitem_1565671149650': 'en', 'subitem_1565671169640': 'Banner Headline', 'subitem_1565671178623': 'Subheding'}], 'path': [1031]}, 'file_path': ['file00000001/1KB.pdf', ''], 'item_type_name': 'デフォルトアイテムタイプ（フル）', 'item_type_id': 15, '$schema': 'https://localhost:8443/items/jsonschema/15', 'identifier_key': 'item_1617186819068', 'errors': None, 'status': 'new', 'id': None, 'item_title': 'ja_conference paperITEM00000001(public_open_access_open_access_simple)'}]
        handle_check_and_prepare_feedback_mail(list_record)
        # current_app.logger.debug("list_record7: {}".format(list_record))
        # [{'pos_index': ['Index A'], 'publish_status': 'public', 'feedback_mail': ['wekosoftware@nii.ac.jp'], 'edit_mode': 'Keep', 'metadata': {'pubdate': '2021-03-19', 'item_1617186331708': [{'subitem_1551255647225': 'ja_conference paperITEM00000001(public_open_access_open_access_simple)', 'subitem_1551255648112': 'ja'}, {'subitem_1551255647225': 'en_conference paperITEM00000001(public_open_access_simple)', 'subitem_1551255648112': 'en'}], 'item_1617186385884': [{'subitem_1551255720400': 'Alternative Title', 'subitem_1551255721061': 'en'}, {'subitem_1551255720400': 'Alternative Title', 'subitem_1551255721061': 'ja'}], 'item_1617186419668': [{'creatorAffiliations': [{'affiliationNameIdentifiers': [{'affiliationNameIdentifier': '0000000121691048', 'affiliationNameIdentifierScheme': 'ISNI', 'affiliationNameIdentifierURI': 'http://isni.org/isni/0000000121691048'}], 'affiliationNames': [{'affiliationName': 'University', 'affiliationNameLang': 'en'}]}], 'creatorMails': [{'creatorMail': 'wekosoftware@nii.ac.jp'}], 'creatorNames': [{'creatorName': '情報, 太郎', 'creatorNameLang': 'ja'}, {'creatorName': 'ジョウホウ, タロウ', 'creatorNameLang': 'ja-Kana'}, {'creatorName': 'Joho, Taro', 'creatorNameLang': 'en'}], 'familyNames': [{'familyName': '情報', 'familyNameLang': 'ja'}, {'familyName': 'ジョウホウ', 'familyNameLang': 'ja-Kana'}, {'familyName': 'Joho', 'familyNameLang': 'en'}], 'givenNames': [{'givenName': '太郎', 'givenNameLang': 'ja'}, {'givenName': 'タロウ', 'givenNameLang': 'ja-Kana'}, {'givenName': 'Taro', 'givenNameLang': 'en'}], 'nameIdentifiers': [{'nameIdentifier': '4', 'nameIdentifierScheme': 'WEKO'}, {'nameIdentifier': 'xxxxxxx', 'nameIdentifierScheme': 'ORCID', 'nameIdentifierURI': 'https://orcid.org/'}, {'nameIdentifier': 'xxxxxxx', 'nameIdentifierScheme': 'CiNii', 'nameIdentifierURI': 'https://ci.nii.ac.jp/'}, {'nameIdentifier': 'zzzzzzz', 'nameIdentifierScheme': 'KAKEN2', 'nameIdentifierURI': 'https://kaken.nii.ac.jp/'}]}, {'creatorMails': [{'creatorMail': 'wekosoftware@nii.ac.jp'}], 'creatorNames': [{'creatorName': '情報, 太郎', 'creatorNameLang': 'ja'}, {'creatorName': 'ジョウホウ, タロウ', 'creatorNameLang': 'ja-Kana'}, {'creatorName': 'Joho, Taro', 'creatorNameLang': 'en'}], 'familyNames': [{'familyName': '情報', 'familyNameLang': 'ja'}, {'familyName': 'ジョウホウ', 'familyNameLang': 'ja-Kana'}, {'familyName': 'Joho', 'familyNameLang': 'en'}], 'givenNames': [{'givenName': '太郎', 'givenNameLang': 'ja'}, {'givenName': 'タロウ', 'givenNameLang': 'ja-Kana'}, {'givenName': 'Taro', 'givenNameLang': 'en'}], 'nameIdentifiers': [{'nameIdentifier': 'xxxxxxx', 'nameIdentifierScheme': 'ORCID', 'nameIdentifierURI': 'https://orcid.org/'}, {'nameIdentifier': 'xxxxxxx', 'nameIdentifierScheme': 'CiNii', 'nameIdentifierURI': 'https://ci.nii.ac.jp/'}, {'nameIdentifier': 'zzzzzzz', 'nameIdentifierScheme': 'KAKEN2', 'nameIdentifierURI': 'https://kaken.nii.ac.jp/'}]}, {'creatorMails': [{'creatorMail': 'wekosoftware@nii.ac.jp'}], 'creatorNames': [{'creatorName': '情報, 太郎', 'creatorNameLang': 'ja'}, {'creatorName': 'ジョウホウ, タロウ', 'creatorNameLang': 'ja-Kana'}, {'creatorName': 'Joho, Taro', 'creatorNameLang': 'en'}], 'familyNames': [{'familyName': '情報', 'familyNameLang': 'ja'}, {'familyName': 'ジョウホウ', 'familyNameLang': 'ja-Kana'}, {'familyName': 'Joho', 'familyNameLang': 'en'}], 'givenNames': [{'givenName': '太郎', 'givenNameLang': 'ja'}, {'givenName': 'タロウ', 'givenNameLang': 'ja-Kana'}, {'givenName': 'Taro', 'givenNameLang': 'en'}], 'nameIdentifiers': [{'nameIdentifier': 'xxxxxxx', 'nameIdentifierScheme': 'ORCID', 'nameIdentifierURI': 'https://orcid.org/'}, {'nameIdentifier': 'xxxxxxx', 'nameIdentifierScheme': 'CiNii', 'nameIdentifierURI': 'https://ci.nii.ac.jp/'}, {'nameIdentifier': 'zzzzzzz', 'nameIdentifierScheme': 'KAKEN2', 'nameIdentifierURI': 'https://kaken.nii.ac.jp/'}]}], 'item_1617349709064': [{'contributorMails': [{'contributorMail': 'wekosoftware@nii.ac.jp'}], 'contributorNames': [{'contributorName': '情報, 太郎', 'lang': 'ja'}, {'contributorName': 'ジョウホウ, タロウ', 'lang': 'ja-Kana'}, {'contributorName': 'Joho, Taro', 'lang': 'en'}], 'contributorType': 'ContactPerson', 'familyNames': [{'familyName': '情報', 'familyNameLang': 'ja'}, {'familyName': 'ジョウホウ', 'familyNameLang': 'ja-Kana'}, {'familyName': 'Joho', 'familyNameLang': 'en'}], 'givenNames': [{'givenName': '太郎', 'givenNameLang': 'ja'}, {'givenName': 'タロウ', 'givenNameLang': 'ja-Kana'}, {'givenName': 'Taro', 'givenNameLang': 'en'}], 'nameIdentifiers': [{'nameIdentifier': 'xxxxxxx', 'nameIdentifierScheme': 'ORCID', 'nameIdentifierURI': 'https://orcid.org/'}, {'nameIdentifier': 'xxxxxxx', 'nameIdentifierScheme': 'CiNii', 'nameIdentifierURI': 'https://ci.nii.ac.jp/'}, {'nameIdentifier': 'xxxxxxx', 'nameIdentifierScheme': 'KAKEN2', 'nameIdentifierURI': 'https://kaken.nii.ac.jp/'}]}], 'item_1617186476635': {'subitem_1522299639480': 'open access', 'subitem_1600958577026': 'http://purl.org/coar/access_right/c_abf2'}, 'item_1617351524846': {'subitem_1523260933860': 'Unknown'}, 'item_1617186499011': [{'subitem_1522650717957': 'ja', 'subitem_1522650727486': 'http://localhost', 'subitem_1522651041219': 'Rights Information'}], 'item_1617610673286': [{'nameIdentifiers': [{'nameIdentifier': 'xxxxxx', 'nameIdentifierScheme': 'ORCID', 'nameIdentifierURI': 'https://orcid.org/'}], 'rightHolderNames': [{'rightHolderLanguage': 'ja', 'rightHolderName': 'Right Holder Name'}]}], 'item_1617186609386': [{'subitem_1522299896455': 'ja', 'subitem_1522300014469': 'Other', 'subitem_1522300048512': 'http://localhost/', 'subitem_1523261968819': 'Sibject1'}], 'item_1617186626617': [{'subitem_description': 'Description\nDescription<br/>Description', 'subitem_description_language': 'en', 'subitem_description_type': 'Abstract'}, {'subitem_description': '概要\n概要\n概要\n概要', 'subitem_description_language': 'ja', 'subitem_description_type': 'Abstract'}], 'item_1617186643794': [{'subitem_1522300295150': 'en', 'subitem_1522300316516': 'Publisher'}], 'item_1617186660861': [{'subitem_1522300695726': 'Available', 'subitem_1522300722591': '2021-06-30'}], 'item_1617186702042': [{'subitem_1551255818386': 'jpn'}], 'item_1617258105262': {'resourcetype': 'conference paper', 'resourceuri': 'http://purl.org/coar/resource_type/c_5794'}, 'item_1617349808926': {'subitem_1523263171732': 'Version'}, 'item_1617265215918': {'subitem_1522305645492': 'AO', 'subitem_1600292170262': 'http://purl.org/coar/version/c_b1a7d7d4d402bcce'}, 'item_1617186783814': [{'subitem_identifier_type': 'URI', 'subitem_identifier_uri': 'http://localhost'}], 'item_1617353299429': [{'subitem_1522306207484': 'isVersionOf', 'subitem_1522306287251': {'subitem_1522306382014': 'arXiv', 'subitem_1522306436033': 'xxxxx'}, 'subitem_1523320863692': [{'subitem_1523320867455': 'en', 'subitem_1523320909613': 'Related Title'}]}], 'item_1617186859717': [{'subitem_1522658018441': 'en', 'subitem_1522658031721': 'Temporal'}], 'item_1617186882738': [{'subitem_geolocation_place': [{'subitem_geolocation_place_text': 'Japan'}]}], 'item_1617186901218': [{'subitem_1522399143519': {'subitem_1522399281603': 'ISNI', 'subitem_1522399333375': 'http://xxx'}, 'subitem_1522399412622': [{'subitem_1522399416691': 'en', 'subitem_1522737543681': 'Funder Name'}], 'subitem_1522399571623': {'subitem_1522399585738': 'Award URI', 'subitem_1522399628911': 'Award Number'}, 'subitem_1522399651758': [{'subitem_1522721910626': 'en', 'subitem_1522721929892': 'Award Title'}]}], 'item_1617186920753': [{'subitem_1522646500366': 'ISSN', 'subitem_1522646572813': 'xxxx-xxxx-xxxx'}], 'item_1617186941041': [{'subitem_1522650068558': 'en', 'subitem_1522650091861': 'Source Title'}], 'item_1617186959569': {'subitem_1551256328147': '1'}, 'item_1617186981471': {'subitem_1551256294723': '111'}, 'item_1617186994930': {'subitem_1551256248092': '12'}, 'item_1617187024783': {'subitem_1551256198917': '1'}, 'item_1617187045071': {'subitem_1551256185532': '3'}, 'item_1617187112279': [{'subitem_1551256126428': 'Degree Name', 'subitem_1551256129013': 'en'}], 'item_1617187136212': {'subitem_1551256096004': '2021-06-30'}, 'item_1617944105607': [{'subitem_1551256015892': [{'subitem_1551256027296': 'xxxxxx', 'subitem_1551256029891': 'kakenhi'}], 'subitem_1551256037922': [{'subitem_1551256042287': 'Degree Grantor Name', 'subitem_1551256047619': 'en'}]}], 'item_1617187187528': [{'subitem_1599711633003': [{'subitem_1599711636923': 'Conference Name', 'subitem_1599711645590': 'ja'}], 'subitem_1599711655652': '1', 'subitem_1599711660052': [{'subitem_1599711680082': 'Sponsor', 'subitem_1599711686511': 'ja'}], 'subitem_1599711699392': {'subitem_1599711704251': '2020/12/11', 'subitem_1599711712451': '1', 'subitem_1599711727603': '12', 'subitem_1599711731891': '2000', 'subitem_1599711735410': '1', 'subitem_1599711739022': '12', 'subitem_1599711743722': '2020', 'subitem_1599711745532': 'ja'}, 'subitem_1599711758470': [{'subitem_1599711769260': 'Conference Venue', 'subitem_1599711775943': 'ja'}], 'subitem_1599711788485': [{'subitem_1599711798761': 'Conference Place', 'subitem_1599711803382': 'ja'}], 'subitem_1599711813532': 'JPN'}], 'item_1617605131499': [{'accessrole': 'open_access', 'date': [{'dateType': 'Available', 'dateValue': '2021-07-12'}], 'displaytype': 'simple', 'filename': '1KB.pdf', 'filesize': [{'value': '1 KB'}], 'format': 'text/plain'}, {'filename': ''}], 'item_1617620223087': [{'subitem_1565671149650': 'ja', 'subitem_1565671169640': 'Banner Headline', 'subitem_1565671178623': 'Subheading'}, {'subitem_1565671149650': 'en', 'subitem_1565671169640': 'Banner Headline', 'subitem_1565671178623': 'Subheding'}], 'path': [1031], 'feedback_mail_list': [{'email': 'wekosoftware@nii.ac.jp', 'author_id': ''}]}, 'file_path': ['file00000001/1KB.pdf', ''], 'item_type_name': 'デフォルトアイテムタイプ（フル）', 'item_type_id': 15, '$schema': 'https://localhost:8443/items/jsonschema/15', 'identifier_key': 'item_1617186819068', 'errors': None, 'status': 'new', 'id': None, 'item_title': 'ja_conference paperITEM00000001(public_open_access_open_access_simple)'}]
        handle_check_and_prepare_request_mail(list_record)

        handle_check_file_metadata(list_record, data_path)
        # current_app.logger.debug("list_record8: {}".format(list_record))
        # [{'pos_index': ['Index A'], 'publish_status': 'public', 'feedback_mail': ['wekosoftware@nii.ac.jp'], 'edit_mode': 'Keep', 'metadata': {'pubdate': '2021-03-19', 'item_1617186331708': [{'subitem_1551255647225': 'ja_conference paperITEM00000001(public_open_access_open_access_simple)', 'subitem_1551255648112': 'ja'}, {'subitem_1551255647225': 'en_conference paperITEM00000001(public_open_access_simple)', 'subitem_1551255648112': 'en'}], 'item_1617186385884': [{'subitem_1551255720400': 'Alternative Title', 'subitem_1551255721061': 'en'}, {'subitem_1551255720400': 'Alternative Title', 'subitem_1551255721061': 'ja'}], 'item_1617186419668': [{'creatorAffiliations': [{'affiliationNameIdentifiers': [{'affiliationNameIdentifier': '0000000121691048', 'affiliationNameIdentifierScheme': 'ISNI', 'affiliationNameIdentifierURI': 'http://isni.org/isni/0000000121691048'}], 'affiliationNames': [{'affiliationName': 'University', 'affiliationNameLang': 'en'}]}], 'creatorMails': [{'creatorMail': 'wekosoftware@nii.ac.jp'}], 'creatorNames': [{'creatorName': '情報, 太郎', 'creatorNameLang': 'ja'}, {'creatorName': 'ジョウホウ, タロウ', 'creatorNameLang': 'ja-Kana'}, {'creatorName': 'Joho, Taro', 'creatorNameLang': 'en'}], 'familyNames': [{'familyName': '情報', 'familyNameLang': 'ja'}, {'familyName': 'ジョウホウ', 'familyNameLang': 'ja-Kana'}, {'familyName': 'Joho', 'familyNameLang': 'en'}], 'givenNames': [{'givenName': '太郎', 'givenNameLang': 'ja'}, {'givenName': 'タロウ', 'givenNameLang': 'ja-Kana'}, {'givenName': 'Taro', 'givenNameLang': 'en'}], 'nameIdentifiers': [{'nameIdentifier': '4', 'nameIdentifierScheme': 'WEKO'}, {'nameIdentifier': 'xxxxxxx', 'nameIdentifierScheme': 'ORCID', 'nameIdentifierURI': 'https://orcid.org/'}, {'nameIdentifier': 'xxxxxxx', 'nameIdentifierScheme': 'CiNii', 'nameIdentifierURI': 'https://ci.nii.ac.jp/'}, {'nameIdentifier': 'zzzzzzz', 'nameIdentifierScheme': 'KAKEN2', 'nameIdentifierURI': 'https://kaken.nii.ac.jp/'}]}, {'creatorMails': [{'creatorMail': 'wekosoftware@nii.ac.jp'}], 'creatorNames': [{'creatorName': '情報, 太郎', 'creatorNameLang': 'ja'}, {'creatorName': 'ジョウホウ, タロウ', 'creatorNameLang': 'ja-Kana'}, {'creatorName': 'Joho, Taro', 'creatorNameLang': 'en'}], 'familyNames': [{'familyName': '情報', 'familyNameLang': 'ja'}, {'familyName': 'ジョウホウ', 'familyNameLang': 'ja-Kana'}, {'familyName': 'Joho', 'familyNameLang': 'en'}], 'givenNames': [{'givenName': '太郎', 'givenNameLang': 'ja'}, {'givenName': 'タロウ', 'givenNameLang': 'ja-Kana'}, {'givenName': 'Taro', 'givenNameLang': 'en'}], 'nameIdentifiers': [{'nameIdentifier': 'xxxxxxx', 'nameIdentifierScheme': 'ORCID', 'nameIdentifierURI': 'https://orcid.org/'}, {'nameIdentifier': 'xxxxxxx', 'nameIdentifierScheme': 'CiNii', 'nameIdentifierURI': 'https://ci.nii.ac.jp/'}, {'nameIdentifier': 'zzzzzzz', 'nameIdentifierScheme': 'KAKEN2', 'nameIdentifierURI': 'https://kaken.nii.ac.jp/'}]}, {'creatorMails': [{'creatorMail': 'wekosoftware@nii.ac.jp'}], 'creatorNames': [{'creatorName': '情報, 太郎', 'creatorNameLang': 'ja'}, {'creatorName': 'ジョウホウ, タロウ', 'creatorNameLang': 'ja-Kana'}, {'creatorName': 'Joho, Taro', 'creatorNameLang': 'en'}], 'familyNames': [{'familyName': '情報', 'familyNameLang': 'ja'}, {'familyName': 'ジョウホウ', 'familyNameLang': 'ja-Kana'}, {'familyName': 'Joho', 'familyNameLang': 'en'}], 'givenNames': [{'givenName': '太郎', 'givenNameLang': 'ja'}, {'givenName': 'タロウ', 'givenNameLang': 'ja-Kana'}, {'givenName': 'Taro', 'givenNameLang': 'en'}], 'nameIdentifiers': [{'nameIdentifier': 'xxxxxxx', 'nameIdentifierScheme': 'ORCID', 'nameIdentifierURI': 'https://orcid.org/'}, {'nameIdentifier': 'xxxxxxx', 'nameIdentifierScheme': 'CiNii', 'nameIdentifierURI': 'https://ci.nii.ac.jp/'}, {'nameIdentifier': 'zzzzzzz', 'nameIdentifierScheme': 'KAKEN2', 'nameIdentifierURI': 'https://kaken.nii.ac.jp/'}]}], 'item_1617349709064': [{'contributorMails': [{'contributorMail': 'wekosoftware@nii.ac.jp'}], 'contributorNames': [{'contributorName': '情報, 太郎', 'lang': 'ja'}, {'contributorName': 'ジョウホウ, タロウ', 'lang': 'ja-Kana'}, {'contributorName': 'Joho, Taro', 'lang': 'en'}], 'contributorType': 'ContactPerson', 'familyNames': [{'familyName': '情報', 'familyNameLang': 'ja'}, {'familyName': 'ジョウホウ', 'familyNameLang': 'ja-Kana'}, {'familyName': 'Joho', 'familyNameLang': 'en'}], 'givenNames': [{'givenName': '太郎', 'givenNameLang': 'ja'}, {'givenName': 'タロウ', 'givenNameLang': 'ja-Kana'}, {'givenName': 'Taro', 'givenNameLang': 'en'}], 'nameIdentifiers': [{'nameIdentifier': 'xxxxxxx', 'nameIdentifierScheme': 'ORCID', 'nameIdentifierURI': 'https://orcid.org/'}, {'nameIdentifier': 'xxxxxxx', 'nameIdentifierScheme': 'CiNii', 'nameIdentifierURI': 'https://ci.nii.ac.jp/'}, {'nameIdentifier': 'xxxxxxx', 'nameIdentifierScheme': 'KAKEN2', 'nameIdentifierURI': 'https://kaken.nii.ac.jp/'}]}], 'item_1617186476635': {'subitem_1522299639480': 'open access', 'subitem_1600958577026': 'http://purl.org/coar/access_right/c_abf2'}, 'item_1617351524846': {'subitem_1523260933860': 'Unknown'}, 'item_1617186499011': [{'subitem_1522650717957': 'ja', 'subitem_1522650727486': 'http://localhost', 'subitem_1522651041219': 'Rights Information'}], 'item_1617610673286': [{'nameIdentifiers': [{'nameIdentifier': 'xxxxxx', 'nameIdentifierScheme': 'ORCID', 'nameIdentifierURI': 'https://orcid.org/'}], 'rightHolderNames': [{'rightHolderLanguage': 'ja', 'rightHolderName': 'Right Holder Name'}]}], 'item_1617186609386': [{'subitem_1522299896455': 'ja', 'subitem_1522300014469': 'Other', 'subitem_1522300048512': 'http://localhost/', 'subitem_1523261968819': 'Sibject1'}], 'item_1617186626617': [{'subitem_description': 'Description\nDescription<br/>Description', 'subitem_description_language': 'en', 'subitem_description_type': 'Abstract'}, {'subitem_description': '概要\n概要\n概要\n概要', 'subitem_description_language': 'ja', 'subitem_description_type': 'Abstract'}], 'item_1617186643794': [{'subitem_1522300295150': 'en', 'subitem_1522300316516': 'Publisher'}], 'item_1617186660861': [{'subitem_1522300695726': 'Available', 'subitem_1522300722591': '2021-06-30'}], 'item_1617186702042': [{'subitem_1551255818386': 'jpn'}], 'item_1617258105262': {'resourcetype': 'conference paper', 'resourceuri': 'http://purl.org/coar/resource_type/c_5794'}, 'item_1617349808926': {'subitem_1523263171732': 'Version'}, 'item_1617265215918': {'subitem_1522305645492': 'AO', 'subitem_1600292170262': 'http://purl.org/coar/version/c_b1a7d7d4d402bcce'}, 'item_1617186783814': [{'subitem_identifier_type': 'URI', 'subitem_identifier_uri': 'http://localhost'}], 'item_1617353299429': [{'subitem_1522306207484': 'isVersionOf', 'subitem_1522306287251': {'subitem_1522306382014': 'arXiv', 'subitem_1522306436033': 'xxxxx'}, 'subitem_1523320863692': [{'subitem_1523320867455': 'en', 'subitem_1523320909613': 'Related Title'}]}], 'item_1617186859717': [{'subitem_1522658018441': 'en', 'subitem_1522658031721': 'Temporal'}], 'item_1617186882738': [{'subitem_geolocation_place': [{'subitem_geolocation_place_text': 'Japan'}]}], 'item_1617186901218': [{'subitem_1522399143519': {'subitem_1522399281603': 'ISNI', 'subitem_1522399333375': 'http://xxx'}, 'subitem_1522399412622': [{'subitem_1522399416691': 'en', 'subitem_1522737543681': 'Funder Name'}], 'subitem_1522399571623': {'subitem_1522399585738': 'Award URI', 'subitem_1522399628911': 'Award Number'}, 'subitem_1522399651758': [{'subitem_1522721910626': 'en', 'subitem_1522721929892': 'Award Title'}]}], 'item_1617186920753': [{'subitem_1522646500366': 'ISSN', 'subitem_1522646572813': 'xxxx-xxxx-xxxx'}], 'item_1617186941041': [{'subitem_1522650068558': 'en', 'subitem_1522650091861': 'Source Title'}], 'item_1617186959569': {'subitem_1551256328147': '1'}, 'item_1617186981471': {'subitem_1551256294723': '111'}, 'item_1617186994930': {'subitem_1551256248092': '12'}, 'item_1617187024783': {'subitem_1551256198917': '1'}, 'item_1617187045071': {'subitem_1551256185532': '3'}, 'item_1617187112279': [{'subitem_1551256126428': 'Degree Name', 'subitem_1551256129013': 'en'}], 'item_1617187136212': {'subitem_1551256096004': '2021-06-30'}, 'item_1617944105607': [{'subitem_1551256015892': [{'subitem_1551256027296': 'xxxxxx', 'subitem_1551256029891': 'kakenhi'}], 'subitem_1551256037922': [{'subitem_1551256042287': 'Degree Grantor Name', 'subitem_1551256047619': 'en'}]}], 'item_1617187187528': [{'subitem_1599711633003': [{'subitem_1599711636923': 'Conference Name', 'subitem_1599711645590': 'ja'}], 'subitem_1599711655652': '1', 'subitem_1599711660052': [{'subitem_1599711680082': 'Sponsor', 'subitem_1599711686511': 'ja'}], 'subitem_1599711699392': {'subitem_1599711704251': '2020/12/11', 'subitem_1599711712451': '1', 'subitem_1599711727603': '12', 'subitem_1599711731891': '2000', 'subitem_1599711735410': '1', 'subitem_1599711739022': '12', 'subitem_1599711743722': '2020', 'subitem_1599711745532': 'ja'}, 'subitem_1599711758470': [{'subitem_1599711769260': 'Conference Venue', 'subitem_1599711775943': 'ja'}], 'subitem_1599711788485': [{'subitem_1599711798761': 'Conference Place', 'subitem_1599711803382': 'ja'}], 'subitem_1599711813532': 'JPN'}], 'item_1617605131499': [{'accessrole': 'open_access', 'date': [{'dateType': 'Available', 'dateValue': '2021-07-12'}], 'displaytype': 'simple', 'filename': '1KB.pdf', 'filesize': [{'value': '1 KB'}], 'format': 'text/plain'}], 'item_1617620223087': [{'subitem_1565671149650': 'ja', 'subitem_1565671169640': 'Banner Headline', 'subitem_1565671178623': 'Subheading'}, {'subitem_1565671149650': 'en', 'subitem_1565671169640': 'Banner Headline', 'subitem_1565671178623': 'Subheding'}], 'path': [1031], 'feedback_mail_list': [{'email': 'wekosoftware@nii.ac.jp', 'author_id': ''}]}, 'file_path': ['file00000001/1KB.pdf', ''], 'item_type_name': 'デフォルトアイテムタイプ（フル）', 'item_type_id': 15, '$schema': 'https://localhost:8443/items/jsonschema/15', 'identifier_key': 'item_1617186819068', 'errors': None, 'status': 'new', 'id': None, 'item_title': 'ja_conference paperITEM00000001(public_open_access_open_access_simple)', 'filenames': [{'id': '.metadata.item_1617605131499[0].filename', 'filename': '1KB.pdf'}, {'id': '.metadata.item_1617605131499[1].filename', 'filename': ''}]}]

        handle_shared_id(list_record, shared_id)
        # current_app.logger.debug("list_record9: {}".format(list_record))
        # [{'pos_index': ['Index A'], 'publish_status': 'public', 'feedback_mail': ['wekosoftware@nii.ac.jp'], 'edit_mode': 'Keep', 'metadata': {'pubdate': '2021-03-19', 'weko_shared_id': -1, 'item_1617186331708': [{'subitem_1551255647225': 'ja_conference paperITEM00000001(public_open_access_open_access_simple)', 'subitem_1551255648112': 'ja'}, {'subitem_1551255647225': 'en_conference paperITEM00000001(public_open_access_simple)', 'subitem_1551255648112': 'en'}], 'item_1617186385884': [{'subitem_1551255720400': 'Alternative Title', 'subitem_1551255721061': 'en'}, {'subitem_1551255720400': 'Alternative Title', 'subitem_1551255721061': 'ja'}], 'item_1617186419668': [{'creatorAffiliations': [{'affiliationNameIdentifiers': [{'affiliationNameIdentifier': '0000000121691048', 'affiliationNameIdentifierScheme': 'ISNI', 'affiliationNameIdentifierURI': 'http://isni.org/isni/0000000121691048'}], 'affiliationNames': [{'affiliationName': 'University', 'affiliationNameLang': 'en'}]}], 'creatorMails': [{'creatorMail': 'wekosoftware@nii.ac.jp'}], 'creatorNames': [{'creatorName': '情報, 太郎', 'creatorNameLang': 'ja'}, {'creatorName': 'ジョウホウ, タロウ', 'creatorNameLang': 'ja-Kana'}, {'creatorName': 'Joho, Taro', 'creatorNameLang': 'en'}], 'familyNames': [{'familyName': '情報', 'familyNameLang': 'ja'}, {'familyName': 'ジョウホウ', 'familyNameLang': 'ja-Kana'}, {'familyName': 'Joho', 'familyNameLang': 'en'}], 'givenNames': [{'givenName': '太郎', 'givenNameLang': 'ja'}, {'givenName': 'タロウ', 'givenNameLang': 'ja-Kana'}, {'givenName': 'Taro', 'givenNameLang': 'en'}], 'nameIdentifiers': [{'nameIdentifier': '4', 'nameIdentifierScheme': 'WEKO'}, {'nameIdentifier': 'xxxxxxx', 'nameIdentifierScheme': 'ORCID', 'nameIdentifierURI': 'https://orcid.org/'}, {'nameIdentifier': 'xxxxxxx', 'nameIdentifierScheme': 'CiNii', 'nameIdentifierURI': 'https://ci.nii.ac.jp/'}, {'nameIdentifier': 'zzzzzzz', 'nameIdentifierScheme': 'KAKEN2', 'nameIdentifierURI': 'https://kaken.nii.ac.jp/'}]}, {'creatorMails': [{'creatorMail': 'wekosoftware@nii.ac.jp'}], 'creatorNames': [{'creatorName': '情報, 太郎', 'creatorNameLang': 'ja'}, {'creatorName': 'ジョウホウ, タロウ', 'creatorNameLang': 'ja-Kana'}, {'creatorName': 'Joho, Taro', 'creatorNameLang': 'en'}], 'familyNames': [{'familyName': '情報', 'familyNameLang': 'ja'}, {'familyName': 'ジョウホウ', 'familyNameLang': 'ja-Kana'}, {'familyName': 'Joho', 'familyNameLang': 'en'}], 'givenNames': [{'givenName': '太郎', 'givenNameLang': 'ja'}, {'givenName': 'タロウ', 'givenNameLang': 'ja-Kana'}, {'givenName': 'Taro', 'givenNameLang': 'en'}], 'nameIdentifiers': [{'nameIdentifier': 'xxxxxxx', 'nameIdentifierScheme': 'ORCID', 'nameIdentifierURI': 'https://orcid.org/'}, {'nameIdentifier': 'xxxxxxx', 'nameIdentifierScheme': 'CiNii', 'nameIdentifierURI': 'https://ci.nii.ac.jp/'}, {'nameIdentifier': 'zzzzzzz', 'nameIdentifierScheme': 'KAKEN2', 'nameIdentifierURI': 'https://kaken.nii.ac.jp/'}]}, {'creatorMails': [{'creatorMail': 'wekosoftware@nii.ac.jp'}], 'creatorNames': [{'creatorName': '情報, 太郎', 'creatorNameLang': 'ja'}, {'creatorName': 'ジョウホウ, タロウ', 'creatorNameLang': 'ja-Kana'}, {'creatorName': 'Joho, Taro', 'creatorNameLang': 'en'}], 'familyNames': [{'familyName': '情報', 'familyNameLang': 'ja'}, {'familyName': 'ジョウホウ', 'familyNameLang': 'ja-Kana'}, {'familyName': 'Joho', 'familyNameLang': 'en'}], 'givenNames': [{'givenName': '太郎', 'givenNameLang': 'ja'}, {'givenName': 'タロウ', 'givenNameLang': 'ja-Kana'}, {'givenName': 'Taro', 'givenNameLang': 'en'}], 'nameIdentifiers': [{'nameIdentifier': 'xxxxxxx', 'nameIdentifierScheme': 'ORCID', 'nameIdentifierURI': 'https://orcid.org/'}, {'nameIdentifier': 'xxxxxxx', 'nameIdentifierScheme': 'CiNii', 'nameIdentifierURI': 'https://ci.nii.ac.jp/'}, {'nameIdentifier': 'zzzzzzz', 'nameIdentifierScheme': 'KAKEN2', 'nameIdentifierURI': 'https://kaken.nii.ac.jp/'}]}], 'item_1617349709064': [{'contributorMails': [{'contributorMail': 'wekosoftware@nii.ac.jp'}], 'contributorNames': [{'contributorName': '情報, 太郎', 'lang': 'ja'}, {'contributorName': 'ジョウホウ, タロウ', 'lang': 'ja-Kana'}, {'contributorName': 'Joho, Taro', 'lang': 'en'}], 'contributorType': 'ContactPerson', 'familyNames': [{'familyName': '情報', 'familyNameLang': 'ja'}, {'familyName': 'ジョウホウ', 'familyNameLang': 'ja-Kana'}, {'familyName': 'Joho', 'familyNameLang': 'en'}], 'givenNames': [{'givenName': '太郎', 'givenNameLang': 'ja'}, {'givenName': 'タロウ', 'givenNameLang': 'ja-Kana'}, {'givenName': 'Taro', 'givenNameLang': 'en'}], 'nameIdentifiers': [{'nameIdentifier': 'xxxxxxx', 'nameIdentifierScheme': 'ORCID', 'nameIdentifierURI': 'https://orcid.org/'}, {'nameIdentifier': 'xxxxxxx', 'nameIdentifierScheme': 'CiNii', 'nameIdentifierURI': 'https://ci.nii.ac.jp/'}, {'nameIdentifier': 'xxxxxxx', 'nameIdentifierScheme': 'KAKEN2', 'nameIdentifierURI': 'https://kaken.nii.ac.jp/'}]}], 'item_1617186476635': {'subitem_1522299639480': 'open access', 'subitem_1600958577026': 'http://purl.org/coar/access_right/c_abf2'}, 'item_1617351524846': {'subitem_1523260933860': 'Unknown'}, 'item_1617186499011': [{'subitem_1522650717957': 'ja', 'subitem_1522650727486': 'http://localhost', 'subitem_1522651041219': 'Rights Information'}], 'item_1617610673286': [{'nameIdentifiers': [{'nameIdentifier': 'xxxxxx', 'nameIdentifierScheme': 'ORCID', 'nameIdentifierURI': 'https://orcid.org/'}], 'rightHolderNames': [{'rightHolderLanguage': 'ja', 'rightHolderName': 'Right Holder Name'}]}], 'item_1617186609386': [{'subitem_1522299896455': 'ja', 'subitem_1522300014469': 'Other', 'subitem_1522300048512': 'http://localhost/', 'subitem_1523261968819': 'Sibject1'}], 'item_1617186626617': [{'subitem_description': 'Description\nDescription<br/>Description', 'subitem_description_language': 'en', 'subitem_description_type': 'Abstract'}, {'subitem_description': '概要\n概要\n概要\n概要', 'subitem_description_language': 'ja', 'subitem_description_type': 'Abstract'}], 'item_1617186643794': [{'subitem_1522300295150': 'en', 'subitem_1522300316516': 'Publisher'}], 'item_1617186660861': [{'subitem_1522300695726': 'Available', 'subitem_1522300722591': '2021-06-30'}], 'item_1617186702042': [{'subitem_1551255818386': 'jpn'}], 'item_1617258105262': {'resourcetype': 'conference paper', 'resourceuri': 'http://purl.org/coar/resource_type/c_5794'}, 'item_1617349808926': {'subitem_1523263171732': 'Version'}, 'item_1617265215918': {'subitem_1522305645492': 'AO', 'subitem_1600292170262': 'http://purl.org/coar/version/c_b1a7d7d4d402bcce'}, 'item_1617186783814': [{'subitem_identifier_type': 'URI', 'subitem_identifier_uri': 'http://localhost'}], 'item_1617353299429': [{'subitem_1522306207484': 'isVersionOf', 'subitem_1522306287251': {'subitem_1522306382014': 'arXiv', 'subitem_1522306436033': 'xxxxx'}, 'subitem_1523320863692': [{'subitem_1523320867455': 'en', 'subitem_1523320909613': 'Related Title'}]}], 'item_1617186859717': [{'subitem_1522658018441': 'en', 'subitem_1522658031721': 'Temporal'}], 'item_1617186882738': [{'subitem_geolocation_place': [{'subitem_geolocation_place_text': 'Japan'}]}], 'item_1617186901218': [{'subitem_1522399143519': {'subitem_1522399281603': 'ISNI', 'subitem_1522399333375': 'http://xxx'}, 'subitem_1522399412622': [{'subitem_1522399416691': 'en', 'subitem_1522737543681': 'Funder Name'}], 'subitem_1522399571623': {'subitem_1522399585738': 'Award URI', 'subitem_1522399628911': 'Award Number'}, 'subitem_1522399651758': [{'subitem_1522721910626': 'en', 'subitem_1522721929892': 'Award Title'}]}], 'item_1617186920753': [{'subitem_1522646500366': 'ISSN', 'subitem_1522646572813': 'xxxx-xxxx-xxxx'}], 'item_1617186941041': [{'subitem_1522650068558': 'en', 'subitem_1522650091861': 'Source Title'}], 'item_1617186959569': {'subitem_1551256328147': '1'}, 'item_1617186981471': {'subitem_1551256294723': '111'}, 'item_1617186994930': {'subitem_1551256248092': '12'}, 'item_1617187024783': {'subitem_1551256198917': '1'}, 'item_1617187045071': {'subitem_1551256185532': '3'}, 'item_1617187112279': [{'subitem_1551256126428': 'Degree Name', 'subitem_1551256129013': 'en'}], 'item_1617187136212': {'subitem_1551256096004': '2021-06-30'}, 'item_1617944105607': [{'subitem_1551256015892': [{'subitem_1551256027296': 'xxxxxx', 'subitem_1551256029891': 'kakenhi'}], 'subitem_1551256037922': [{'subitem_1551256042287': 'Degree Grantor Name', 'subitem_1551256047619': 'en'}]}], 'item_1617187187528': [{'subitem_1599711633003': [{'subitem_1599711636923': 'Conference Name', 'subitem_1599711645590': 'ja'}], 'subitem_1599711655652': '1', 'subitem_1599711660052': [{'subitem_1599711680082': 'Sponsor', 'subitem_1599711686511': 'ja'}], 'subitem_1599711699392': {'subitem_1599711704251': '2020/12/11', 'subitem_1599711712451': '1', 'subitem_1599711727603': '12', 'subitem_1599711731891': '2000', 'subitem_1599711735410': '1', 'subitem_1599711739022': '12', 'subitem_1599711743722': '2020', 'subitem_1599711745532': 'ja'}, 'subitem_1599711758470': [{'subitem_1599711769260': 'Conference Venue', 'subitem_1599711775943': 'ja'}], 'subitem_1599711788485': [{'subitem_1599711798761': 'Conference Place', 'subitem_1599711803382': 'ja'}], 'subitem_1599711813532': 'JPN'}], 'item_1617605131499': [{'accessrole': 'open_access', 'date': [{'dateType': 'Available', 'dateValue': '2021-07-12'}], 'displaytype': 'simple', 'filename': '1KB.pdf', 'filesize': [{'value': '1 KB'}], 'format': 'text/plain'}], 'item_1617620223087': [{'subitem_1565671149650': 'ja', 'subitem_1565671169640': 'Banner Headline', 'subitem_1565671178623': 'Subheading'}, {'subitem_1565671149650': 'en', 'subitem_1565671169640': 'Banner Headline', 'subitem_1565671178623': 'Subheding'}], 'path': [1031], 'feedback_mail_list': [{'email': 'wekosoftware@nii.ac.jp', 'author_id': ''}]}, 'file_path': ['file00000001/1KB.pdf', ''], 'item_type_name': 'デフォルトアイテムタイプ（フル）', 'item_type_id': 15, '$schema': 'https://localhost:8443/items/jsonschema/15', 'identifier_key': 'item_1617186819068', 'errors': None, 'status': 'new', 'id': None, 'item_title': 'ja_conference paperITEM00000001(public_open_access_open_access_simple)', 'filenames': [{'id': '.metadata.item_1617605131499[0].filename', 'filename': '1KB.pdf'}, {'id': '.metadata.item_1617605131499[1].filename', 'filename': ''}]}]

        handle_check_authors_prefix(list_record)
        handle_check_authors_affiliation(list_record)

        if not is_gakuninrdm:
            handle_check_cnri(list_record)
            handle_check_doi_indexes(list_record)
            handle_check_doi_ra(list_record)
            #current_app.logger.error(list_record)
            handle_check_doi(list_record)
        result["list_record"] = list_record
    except Exception as ex:
        error = _("Internal server error")
        if isinstance(ex, zipfile.BadZipFile):
            error = _(
                "The format of the specified file {} does not"
                + " support import. Please specify one of the"
                + " following formats: zip, tar, gztar, bztar,"
                + " xztar."
            ).format(filename)
            current_app.logger.warning("Failed to extract import file.")
        elif isinstance(ex, FileNotFoundError):
            error = _(
                "The csv/tsv file was not found in the specified file {}."
                + " Check if the directory structure is correct."
            ).format(filename)
            current_app.logger.warning("Not found csv/tsv metadata file.")
        elif isinstance(ex, UnicodeDecodeError):
            error = ex.reason
            current_app.logger.warning("Failed to decode metadata file.")
        elif (
            ex.args
            and len(ex.args)
            and isinstance(ex.args[0], dict)
            and ex.args[0].get("error_msg")
        ):
            error = ex.args[0].get("error_msg")
        result["error"] = error
        traceback.print_exc(file=sys.stdout)
    return result


def check_xml_import_items(
    file, item_type_id, is_gakuninrdm=False, shared_id=-1
):
    """Validation importing zip file.

    Args:
        file (str | FileStorage): zip file path or file storage object.
        item_type_id (int): item type id.
        is_gakuninrdm (bool): Is call by gakuninrdm api.
        shared_id (int): weko shared id.

    Returns:
        dict: result of check import items.
    """
    if isinstance(file, str):
        filename = os.path.basename(file)
    else:
        filename = file.filename
    if not is_gakuninrdm:
        tmp_prefix = current_app.config["WEKO_SEARCH_UI_IMPORT_TMP_PREFIX"]
    else:
        tmp_prefix = "deposit_activity_"
    tmp_dirname = tmp_prefix + datetime.now(timezone.utc).strftime("%Y%m%d%H%M%S%f")[:-3]
    data_path = os.path.join(tempfile.gettempdir(), tmp_dirname)
    result = {"data_path": data_path}

    # check item type id
    item_type = ItemTypes.get_by_id(item_type_id)
    if not item_type or item_type.is_deleted:
        result["error"] =  _(
            "The item type of the item to be imported is missing or "
            "has already been deleted."
        )
        current_app.logger.warning("Item type not found or already deleted.")
        return result

    try:
        # Create temp dir for import data
        os.mkdir(data_path)

        with zipfile.ZipFile(file) as z:
            for info in z.infolist():
                try:
                    info.filename = info.orig_filename.encode("cp437").decode("cp932")
                    if os.sep != "/" and os.sep in info.filename:
                        info.filename = info.filename.replace(os.sep, "/")
                except Exception:
                    traceback.print_exc(file=sys.stdout)
                z.extract(info, path=data_path)

        data_path += "/data"
        list_record = []
        # get settings from table
        list_xml = list(filter(lambda filename: filename.endswith('.xml'), os.listdir(data_path)))

        if not list_xml:
            raise FileNotFoundError()
        list_record.extend(generate_metadata_from_jpcoar(data_path, list_xml, item_type_id))

        # current_app.logger.debug("list_record1: {}".format(list_record))

        # add: {"id": null, "status": "new"}
        list_record = handle_check_exist_record(list_record)
        # current_app.logger.debug("list_record2: {}".format(list_record))

        # add: {"item_title": "****"}
        handle_item_title(list_record)
        # current_app.logger.debug("list_record3: {}".format(list_record))

        list_record = handle_check_date(list_record)
        # current_app.logger.debug("list_record4: {}".format(list_record))

        handle_check_id(list_record)

        # add: {"filenames": [{"filename": "sample.pdf", "id": ".metadata.item_1617605131499[0].filename"}], "metadata": {"feedback_mail_list": [{"author_id": "", "email": "wekosoftware@nii.ac.jp"}], "path": [1031]} }
        handle_check_file_metadata(list_record, data_path)
        # current_app.logger.debug("list_record5: {}".format(list_record))

        handle_shared_id(list_record, shared_id)

        if not is_gakuninrdm:
            handle_check_cnri(list_record)
            handle_check_doi_indexes(list_record)
            handle_check_doi_ra(list_record)
            handle_check_doi(list_record)

        result["list_record"] = list_record
    except zipfile.BadZipFile as ex:
        result["error"] =  _(
            "The format of the specified file {} does not support import."
            " Please specify one of the following formats: zip, tar, gztar, bztar, xztar."
        ).format(filename)
        current_app.logger.warning("Failed to extract import file.")
        traceback.print_exc(file=sys.stdout)
    except FileNotFoundError as ex:
        result["error"] =  _(
            "The xml file was not found in the specified file {}."
            " Check if the directory structure is correct."
        ).format(filename)
        current_app.logger.warning("Not found xml metadata file.")
        traceback.print_exc(file=sys.stdout)
    except UnicodeDecodeError as ex:
        result["error"] =  ex.reason
        current_app.logger.warning("Failed to decode metadata file.")
        traceback.print_exc(file=sys.stdout)
    except Exception as ex:
        error = _("Internal server error")
        if (ex.args and len(ex.args) and isinstance(ex.args[0], dict) and ex.args[0].get("error_msg")):
            error = ex.args[0].get("error_msg")
        result["error"] = error
        traceback.print_exc(file=sys.stdout)
    return result


def unpackage_import_file(data_path: str, file_name: str, file_format: str, force_new=False, is_change_identifier=False):
    """Getting record data from CSV/TSV file.

    :argument
        data_path -- Path of csv file.
        file_name -- CSV/TSV file name.
        file_format -- File format.
        force_new -- Force to new item.
    :return
        return -- List records.

    """
    file_path = "{}/{}".format(data_path, file_name)
    data = read_stats_file(file_path, file_name, file_format)
    # current_app.logger.debug("data: {}".format(data))
    list_record = data.get("data_list")
    # current_app.logger.debug('list_record1: {}'.format(list_record))
    # [{'pos_index': ['Index A'], 'publish_status': 'public', 'feedback_mail': ['wekosoftware@nii.ac.jp'], 'edit_mode': 'Keep', 'metadata': {'pubdate': '2021-03-19', 'item_1617186331708': [{'subitem_1551255647225': 'ja_conference paperITEM00000001(public_open_access_open_access_simple)', 'subitem_1551255648112': 'ja'}, {'subitem_1551255647225': 'en_conference paperITEM00000001(public_open_access_simple)', 'subitem_1551255648112': 'en'}], 'item_1617186385884': [{'subitem_1551255720400': 'Alternative Title', 'subitem_1551255721061': 'en'}, {'subitem_1551255720400': 'Alternative Title', 'subitem_1551255721061': 'ja'}], 'item_1617186419668': [{'creatorAffiliations': [{'affiliationNameIdentifiers': [{'affiliationNameIdentifier': '0000000121691048', 'affiliationNameIdentifierScheme': 'ISNI', 'affiliationNameIdentifierURI': 'http://isni.org/isni/0000000121691048'}], 'affiliationNames': [{'affiliationName': 'University', 'affiliationNameLang': 'en'}]}], 'creatorMails': [{'creatorMail': 'wekosoftware@nii.ac.jp'}], 'creatorNames': [{'creatorName': '情報, 太郎', 'creatorNameLang': 'ja'}, {'creatorName': 'ジョウホウ, タロウ', 'creatorNameLang': 'ja-Kana'}, {'creatorName': 'Joho, Taro', 'creatorNameLang': 'en'}], 'familyNames': [{'familyName': '情報', 'familyNameLang': 'ja'}, {'familyName': 'ジョウホウ', 'familyNameLang': 'ja-Kana'}, {'familyName': 'Joho', 'familyNameLang': 'en'}], 'givenNames': [{'givenName': '太郎', 'givenNameLang': 'ja'}, {'givenName': 'タロウ', 'givenNameLang': 'ja-Kana'}, {'givenName': 'Taro', 'givenNameLang': 'en'}], 'nameIdentifiers': [{'nameIdentifier': '4', 'nameIdentifierScheme': 'WEKO'}, {'nameIdentifier': 'xxxxxxx', 'nameIdentifierScheme': 'ORCID', 'nameIdentifierURI': 'https://orcid.org/'}, {'nameIdentifier': 'xxxxxxx', 'nameIdentifierScheme': 'CiNii', 'nameIdentifierURI': 'https://ci.nii.ac.jp/'}, {'nameIdentifier': 'zzzzzzz', 'nameIdentifierScheme': 'KAKEN2', 'nameIdentifierURI': 'https://kaken.nii.ac.jp/'}]}, {'creatorMails': [{'creatorMail': 'wekosoftware@nii.ac.jp'}], 'creatorNames': [{'creatorName': '情報, 太郎', 'creatorNameLang': 'ja'}, {'creatorName': 'ジョウホウ, タロウ', 'creatorNameLang': 'ja-Kana'}, {'creatorName': 'Joho, Taro', 'creatorNameLang': 'en'}], 'familyNames': [{'familyName': '情報', 'familyNameLang': 'ja'}, {'familyName': 'ジョウホウ', 'familyNameLang': 'ja-Kana'}, {'familyName': 'Joho', 'familyNameLang': 'en'}], 'givenNames': [{'givenName': '太郎', 'givenNameLang': 'ja'}, {'givenName': 'タロウ', 'givenNameLang': 'ja-Kana'}, {'givenName': 'Taro', 'givenNameLang': 'en'}], 'nameIdentifiers': [{'nameIdentifier': 'xxxxxxx', 'nameIdentifierScheme': 'ORCID', 'nameIdentifierURI': 'https://orcid.org/'}, {'nameIdentifier': 'xxxxxxx', 'nameIdentifierScheme': 'CiNii', 'nameIdentifierURI': 'https://ci.nii.ac.jp/'}, {'nameIdentifier': 'zzzzzzz', 'nameIdentifierScheme': 'KAKEN2', 'nameIdentifierURI': 'https://kaken.nii.ac.jp/'}]}, {'creatorMails': [{'creatorMail': 'wekosoftware@nii.ac.jp'}], 'creatorNames': [{'creatorName': '情報, 太郎', 'creatorNameLang': 'ja'}, {'creatorName': 'ジョウホウ, タロウ', 'creatorNameLang': 'ja-Kana'}, {'creatorName': 'Joho, Taro', 'creatorNameLang': 'en'}], 'familyNames': [{'familyName': '情報', 'familyNameLang': 'ja'}, {'familyName': 'ジョウホウ', 'familyNameLang': 'ja-Kana'}, {'familyName': 'Joho', 'familyNameLang': 'en'}], 'givenNames': [{'givenName': '太郎', 'givenNameLang': 'ja'}, {'givenName': 'タロウ', 'givenNameLang': 'ja-Kana'}, {'givenName': 'Taro', 'givenNameLang': 'en'}], 'nameIdentifiers': [{'nameIdentifier': 'xxxxxxx', 'nameIdentifierScheme': 'ORCID', 'nameIdentifierURI': 'https://orcid.org/'}, {'nameIdentifier': 'xxxxxxx', 'nameIdentifierScheme': 'CiNii', 'nameIdentifierURI': 'https://ci.nii.ac.jp/'}, {'nameIdentifier': 'zzzzzzz', 'nameIdentifierScheme': 'KAKEN2', 'nameIdentifierURI': 'https://kaken.nii.ac.jp/'}]}], 'item_1617349709064': [{'contributorMails': [{'contributorMail': 'wekosoftware@nii.ac.jp'}], 'contributorNames': [{'contributorName': '情報, 太郎', 'lang': 'ja'}, {'contributorName': 'ジョウホウ, タロウ', 'lang': 'ja-Kana'}, {'contributorName': 'Joho, Taro', 'lang': 'en'}], 'contributorType': 'ContactPerson', 'familyNames': [{'familyName': '情報', 'familyNameLang': 'ja'}, {'familyName': 'ジョウホウ', 'familyNameLang': 'ja-Kana'}, {'familyName': 'Joho', 'familyNameLang': 'en'}], 'givenNames': [{'givenName': '太郎', 'givenNameLang': 'ja'}, {'givenName': 'タロウ', 'givenNameLang': 'ja-Kana'}, {'givenName': 'Taro', 'givenNameLang': 'en'}], 'nameIdentifiers': [{'nameIdentifier': 'xxxxxxx', 'nameIdentifierScheme': 'ORCID', 'nameIdentifierURI': 'https://orcid.org/'}, {'nameIdentifier': 'xxxxxxx', 'nameIdentifierScheme': 'CiNii', 'nameIdentifierURI': 'https://ci.nii.ac.jp/'}, {'nameIdentifier': 'xxxxxxx', 'nameIdentifierScheme': 'KAKEN2', 'nameIdentifierURI': 'https://kaken.nii.ac.jp/'}]}], 'item_1617186476635': {'subitem_1522299639480': 'open access', 'subitem_1600958577026': 'http://purl.org/coar/access_right/c_abf2'}, 'item_1617351524846': {'subitem_1523260933860': 'Unknown'}, 'item_1617186499011': [{'subitem_1522650717957': 'ja', 'subitem_1522650727486': 'http://localhost', 'subitem_1522651041219': 'Rights Information'}], 'item_1617610673286': [{'nameIdentifiers': [{'nameIdentifier': 'xxxxxx', 'nameIdentifierScheme': 'ORCID', 'nameIdentifierURI': 'https://orcid.org/'}], 'rightHolderNames': [{'rightHolderLanguage': 'ja', 'rightHolderName': 'Right Holder Name'}]}], 'item_1617186609386': [{'subitem_1522299896455': 'ja', 'subitem_1522300014469': 'Other', 'subitem_1522300048512': 'http://localhost/', 'subitem_1523261968819': 'Sibject1'}], 'item_1617186626617': [{'subitem_description': 'Description\nDescription<br/>Description', 'subitem_description_language': 'en', 'subitem_description_type': 'Abstract'}, {'subitem_description': '概要\n概要\n概要\n概要', 'subitem_description_language': 'ja', 'subitem_description_type': 'Abstract'}], 'item_1617186643794': [{'subitem_1522300295150': 'en', 'subitem_1522300316516': 'Publisher'}], 'item_1617186660861': [{'subitem_1522300695726': 'Available', 'subitem_1522300722591': '2021-06-30'}], 'item_1617186702042': [{'subitem_1551255818386': 'jpn'}], 'item_1617258105262': {'resourcetype': 'conference paper', 'resourceuri': 'http://purl.org/coar/resource_type/c_5794'}, 'item_1617349808926': {'subitem_1523263171732': 'Version'}, 'item_1617265215918': {'subitem_1522305645492': 'AO', 'subitem_1600292170262': 'http://purl.org/coar/version/c_b1a7d7d4d402bcce'}, 'item_1617186783814': [{'subitem_identifier_type': 'URI', 'subitem_identifier_uri': 'http://localhost'}], 'item_1617353299429': [{'subitem_1522306207484': 'isVersionOf', 'subitem_1522306287251': {'subitem_1522306382014': 'arXiv', 'subitem_1522306436033': 'xxxxx'}, 'subitem_1523320863692': [{'subitem_1523320867455': 'en', 'subitem_1523320909613': 'Related Title'}]}], 'item_1617186859717': [{'subitem_1522658018441': 'en', 'subitem_1522658031721': 'Temporal'}], 'item_1617186882738': [{'subitem_geolocation_place': [{'subitem_geolocation_place_text': 'Japan'}]}], 'item_1617186901218': [{'subitem_1522399143519': {'subitem_1522399281603': 'ISNI', 'subitem_1522399333375': 'http://xxx'}, 'subitem_1522399412622': [{'subitem_1522399416691': 'en', 'subitem_1522737543681': 'Funder Name'}], 'subitem_1522399571623': {'subitem_1522399585738': 'Award URI', 'subitem_1522399628911': 'Award Number'}, 'subitem_1522399651758': [{'subitem_1522721910626': 'en', 'subitem_1522721929892': 'Award Title'}]}], 'item_1617186920753': [{'subitem_1522646500366': 'ISSN', 'subitem_1522646572813': 'xxxx-xxxx-xxxx'}], 'item_1617186941041': [{'subitem_1522650068558': 'en', 'subitem_1522650091861': 'Source Title'}], 'item_1617186959569': {'subitem_1551256328147': '1'}, 'item_1617186981471': {'subitem_1551256294723': '111'}, 'item_1617186994930': {'subitem_1551256248092': '12'}, 'item_1617187024783': {'subitem_1551256198917': '1'}, 'item_1617187045071': {'subitem_1551256185532': '3'}, 'item_1617187112279': [{'subitem_1551256126428': 'Degree Name', 'subitem_1551256129013': 'en'}], 'item_1617187136212': {'subitem_1551256096004': '2021-06-30'}, 'item_1617944105607': [{'subitem_1551256015892': [{'subitem_1551256027296': 'xxxxxx', 'subitem_1551256029891': 'kakenhi'}], 'subitem_1551256037922': [{'subitem_1551256042287': 'Degree Grantor Name', 'subitem_1551256047619': 'en'}]}], 'item_1617187187528': [{'subitem_1599711633003': [{'subitem_1599711636923': 'Conference Name', 'subitem_1599711645590': 'ja'}], 'subitem_1599711655652': '1', 'subitem_1599711660052': [{'subitem_1599711680082': 'Sponsor', 'subitem_1599711686511': 'ja'}], 'subitem_1599711699392': {'subitem_1599711704251': '2020/12/11', 'subitem_1599711712451': '1', 'subitem_1599711727603': '12', 'subitem_1599711731891': '2000', 'subitem_1599711735410': '1', 'subitem_1599711739022': '12', 'subitem_1599711743722': '2020', 'subitem_1599711745532': 'ja'}, 'subitem_1599711758470': [{'subitem_1599711769260': 'Conference Venue', 'subitem_1599711775943': 'ja'}], 'subitem_1599711788485': [{'subitem_1599711798761': 'Conference Place', 'subitem_1599711803382': 'ja'}], 'subitem_1599711813532': 'JPN'}], 'item_1617605131499': [{'accessrole': 'open_access', 'date': [{'dateType': 'Available', 'dateValue': '2021-07-12'}], 'displaytype': 'simple', 'filename': '1KB.pdf', 'filesize': [{'value': '1 KB'}], 'format': 'text/plain'}, {'filename': ''}], 'item_1617620223087': [{'subitem_1565671149650': 'ja', 'subitem_1565671169640': 'Banner Headline', 'subitem_1565671178623': 'Subheading'}, {'subitem_1565671149650': 'en', 'subitem_1565671169640': 'Banner Headline', 'subitem_1565671178623': 'Subheding'}]}, 'file_path': ['file00000001/1KB.pdf', ''], 'item_type_name': 'デフォルトアイテムタイプ（フル）', 'item_type_id': 15, '$schema': 'https://localhost:8443/items/jsonschema/15'}]
    if force_new:
        for record in list_record:
            record["id"] = None
            record["uri"] = None

    current_app.logger.debug('list_record2: {}'.format(list_record))
    # [{'pos_index': ['Index A'], 'publish_status': 'public', 'feedback_mail': ['wekosoftware@nii.ac.jp'], 'edit_mode': 'Keep', 'metadata': {'pubdate': '2021-03-19', 'item_1617186331708': [{'subitem_1551255647225': 'ja_conference paperITEM00000001(public_open_access_open_access_simple)', 'subitem_1551255648112': 'ja'}, {'subitem_1551255647225': 'en_conference paperITEM00000001(public_open_access_simple)', 'subitem_1551255648112': 'en'}], 'item_1617186385884': [{'subitem_1551255720400': 'Alternative Title', 'subitem_1551255721061': 'en'}, {'subitem_1551255720400': 'Alternative Title', 'subitem_1551255721061': 'ja'}], 'item_1617186419668': [{'creatorAffiliations': [{'affiliationNameIdentifiers': [{'affiliationNameIdentifier': '0000000121691048', 'affiliationNameIdentifierScheme': 'ISNI', 'affiliationNameIdentifierURI': 'http://isni.org/isni/0000000121691048'}], 'affiliationNames': [{'affiliationName': 'University', 'affiliationNameLang': 'en'}]}], 'creatorMails': [{'creatorMail': 'wekosoftware@nii.ac.jp'}], 'creatorNames': [{'creatorName': '情報, 太郎', 'creatorNameLang': 'ja'}, {'creatorName': 'ジョウホウ, タロウ', 'creatorNameLang': 'ja-Kana'}, {'creatorName': 'Joho, Taro', 'creatorNameLang': 'en'}], 'familyNames': [{'familyName': '情報', 'familyNameLang': 'ja'}, {'familyName': 'ジョウホウ', 'familyNameLang': 'ja-Kana'}, {'familyName': 'Joho', 'familyNameLang': 'en'}], 'givenNames': [{'givenName': '太郎', 'givenNameLang': 'ja'}, {'givenName': 'タロウ', 'givenNameLang': 'ja-Kana'}, {'givenName': 'Taro', 'givenNameLang': 'en'}], 'nameIdentifiers': [{'nameIdentifier': '4', 'nameIdentifierScheme': 'WEKO'}, {'nameIdentifier': 'xxxxxxx', 'nameIdentifierScheme': 'ORCID', 'nameIdentifierURI': 'https://orcid.org/'}, {'nameIdentifier': 'xxxxxxx', 'nameIdentifierScheme': 'CiNii', 'nameIdentifierURI': 'https://ci.nii.ac.jp/'}, {'nameIdentifier': 'zzzzzzz', 'nameIdentifierScheme': 'KAKEN2', 'nameIdentifierURI': 'https://kaken.nii.ac.jp/'}]}, {'creatorMails': [{'creatorMail': 'wekosoftware@nii.ac.jp'}], 'creatorNames': [{'creatorName': '情報, 太郎', 'creatorNameLang': 'ja'}, {'creatorName': 'ジョウホウ, タロウ', 'creatorNameLang': 'ja-Kana'}, {'creatorName': 'Joho, Taro', 'creatorNameLang': 'en'}], 'familyNames': [{'familyName': '情報', 'familyNameLang': 'ja'}, {'familyName': 'ジョウホウ', 'familyNameLang': 'ja-Kana'}, {'familyName': 'Joho', 'familyNameLang': 'en'}], 'givenNames': [{'givenName': '太郎', 'givenNameLang': 'ja'}, {'givenName': 'タロウ', 'givenNameLang': 'ja-Kana'}, {'givenName': 'Taro', 'givenNameLang': 'en'}], 'nameIdentifiers': [{'nameIdentifier': 'xxxxxxx', 'nameIdentifierScheme': 'ORCID', 'nameIdentifierURI': 'https://orcid.org/'}, {'nameIdentifier': 'xxxxxxx', 'nameIdentifierScheme': 'CiNii', 'nameIdentifierURI': 'https://ci.nii.ac.jp/'}, {'nameIdentifier': 'zzzzzzz', 'nameIdentifierScheme': 'KAKEN2', 'nameIdentifierURI': 'https://kaken.nii.ac.jp/'}]}, {'creatorMails': [{'creatorMail': 'wekosoftware@nii.ac.jp'}], 'creatorNames': [{'creatorName': '情報, 太郎', 'creatorNameLang': 'ja'}, {'creatorName': 'ジョウホウ, タロウ', 'creatorNameLang': 'ja-Kana'}, {'creatorName': 'Joho, Taro', 'creatorNameLang': 'en'}], 'familyNames': [{'familyName': '情報', 'familyNameLang': 'ja'}, {'familyName': 'ジョウホウ', 'familyNameLang': 'ja-Kana'}, {'familyName': 'Joho', 'familyNameLang': 'en'}], 'givenNames': [{'givenName': '太郎', 'givenNameLang': 'ja'}, {'givenName': 'タロウ', 'givenNameLang': 'ja-Kana'}, {'givenName': 'Taro', 'givenNameLang': 'en'}], 'nameIdentifiers': [{'nameIdentifier': 'xxxxxxx', 'nameIdentifierScheme': 'ORCID', 'nameIdentifierURI': 'https://orcid.org/'}, {'nameIdentifier': 'xxxxxxx', 'nameIdentifierScheme': 'CiNii', 'nameIdentifierURI': 'https://ci.nii.ac.jp/'}, {'nameIdentifier': 'zzzzzzz', 'nameIdentifierScheme': 'KAKEN2', 'nameIdentifierURI': 'https://kaken.nii.ac.jp/'}]}], 'item_1617349709064': [{'contributorMails': [{'contributorMail': 'wekosoftware@nii.ac.jp'}], 'contributorNames': [{'contributorName': '情報, 太郎', 'lang': 'ja'}, {'contributorName': 'ジョウホウ, タロウ', 'lang': 'ja-Kana'}, {'contributorName': 'Joho, Taro', 'lang': 'en'}], 'contributorType': 'ContactPerson', 'familyNames': [{'familyName': '情報', 'familyNameLang': 'ja'}, {'familyName': 'ジョウホウ', 'familyNameLang': 'ja-Kana'}, {'familyName': 'Joho', 'familyNameLang': 'en'}], 'givenNames': [{'givenName': '太郎', 'givenNameLang': 'ja'}, {'givenName': 'タロウ', 'givenNameLang': 'ja-Kana'}, {'givenName': 'Taro', 'givenNameLang': 'en'}], 'nameIdentifiers': [{'nameIdentifier': 'xxxxxxx', 'nameIdentifierScheme': 'ORCID', 'nameIdentifierURI': 'https://orcid.org/'}, {'nameIdentifier': 'xxxxxxx', 'nameIdentifierScheme': 'CiNii', 'nameIdentifierURI': 'https://ci.nii.ac.jp/'}, {'nameIdentifier': 'xxxxxxx', 'nameIdentifierScheme': 'KAKEN2', 'nameIdentifierURI': 'https://kaken.nii.ac.jp/'}]}], 'item_1617186476635': {'subitem_1522299639480': 'open access', 'subitem_1600958577026': 'http://purl.org/coar/access_right/c_abf2'}, 'item_1617351524846': {'subitem_1523260933860': 'Unknown'}, 'item_1617186499011': [{'subitem_1522650717957': 'ja', 'subitem_1522650727486': 'http://localhost', 'subitem_1522651041219': 'Rights Information'}], 'item_1617610673286': [{'nameIdentifiers': [{'nameIdentifier': 'xxxxxx', 'nameIdentifierScheme': 'ORCID', 'nameIdentifierURI': 'https://orcid.org/'}], 'rightHolderNames': [{'rightHolderLanguage': 'ja', 'rightHolderName': 'Right Holder Name'}]}], 'item_1617186609386': [{'subitem_1522299896455': 'ja', 'subitem_1522300014469': 'Other', 'subitem_1522300048512': 'http://localhost/', 'subitem_1523261968819': 'Sibject1'}], 'item_1617186626617': [{'subitem_description': 'Description\nDescription<br/>Description', 'subitem_description_language': 'en', 'subitem_description_type': 'Abstract'}, {'subitem_description': '概要\n概要\n概要\n概要', 'subitem_description_language': 'ja', 'subitem_description_type': 'Abstract'}], 'item_1617186643794': [{'subitem_1522300295150': 'en', 'subitem_1522300316516': 'Publisher'}], 'item_1617186660861': [{'subitem_1522300695726': 'Available', 'subitem_1522300722591': '2021-06-30'}], 'item_1617186702042': [{'subitem_1551255818386': 'jpn'}], 'item_1617258105262': {'resourcetype': 'conference paper', 'resourceuri': 'http://purl.org/coar/resource_type/c_5794'}, 'item_1617349808926': {'subitem_1523263171732': 'Version'}, 'item_1617265215918': {'subitem_1522305645492': 'AO', 'subitem_1600292170262': 'http://purl.org/coar/version/c_b1a7d7d4d402bcce'}, 'item_1617186783814': [{'subitem_identifier_type': 'URI', 'subitem_identifier_uri': 'http://localhost'}], 'item_1617353299429': [{'subitem_1522306207484': 'isVersionOf', 'subitem_1522306287251': {'subitem_1522306382014': 'arXiv', 'subitem_1522306436033': 'xxxxx'}, 'subitem_1523320863692': [{'subitem_1523320867455': 'en', 'subitem_1523320909613': 'Related Title'}]}], 'item_1617186859717': [{'subitem_1522658018441': 'en', 'subitem_1522658031721': 'Temporal'}], 'item_1617186882738': [{'subitem_geolocation_place': [{'subitem_geolocation_place_text': 'Japan'}]}], 'item_1617186901218': [{'subitem_1522399143519': {'subitem_1522399281603': 'ISNI', 'subitem_1522399333375': 'http://xxx'}, 'subitem_1522399412622': [{'subitem_1522399416691': 'en', 'subitem_1522737543681': 'Funder Name'}], 'subitem_1522399571623': {'subitem_1522399585738': 'Award URI', 'subitem_1522399628911': 'Award Number'}, 'subitem_1522399651758': [{'subitem_1522721910626': 'en', 'subitem_1522721929892': 'Award Title'}]}], 'item_1617186920753': [{'subitem_1522646500366': 'ISSN', 'subitem_1522646572813': 'xxxx-xxxx-xxxx'}], 'item_1617186941041': [{'subitem_1522650068558': 'en', 'subitem_1522650091861': 'Source Title'}], 'item_1617186959569': {'subitem_1551256328147': '1'}, 'item_1617186981471': {'subitem_1551256294723': '111'}, 'item_1617186994930': {'subitem_1551256248092': '12'}, 'item_1617187024783': {'subitem_1551256198917': '1'}, 'item_1617187045071': {'subitem_1551256185532': '3'}, 'item_1617187112279': [{'subitem_1551256126428': 'Degree Name', 'subitem_1551256129013': 'en'}], 'item_1617187136212': {'subitem_1551256096004': '2021-06-30'}, 'item_1617944105607': [{'subitem_1551256015892': [{'subitem_1551256027296': 'xxxxxx', 'subitem_1551256029891': 'kakenhi'}], 'subitem_1551256037922': [{'subitem_1551256042287': 'Degree Grantor Name', 'subitem_1551256047619': 'en'}]}], 'item_1617187187528': [{'subitem_1599711633003': [{'subitem_1599711636923': 'Conference Name', 'subitem_1599711645590': 'ja'}], 'subitem_1599711655652': '1', 'subitem_1599711660052': [{'subitem_1599711680082': 'Sponsor', 'subitem_1599711686511': 'ja'}], 'subitem_1599711699392': {'subitem_1599711704251': '2020/12/11', 'subitem_1599711712451': '1', 'subitem_1599711727603': '12', 'subitem_1599711731891': '2000', 'subitem_1599711735410': '1', 'subitem_1599711739022': '12', 'subitem_1599711743722': '2020', 'subitem_1599711745532': 'ja'}, 'subitem_1599711758470': [{'subitem_1599711769260': 'Conference Venue', 'subitem_1599711775943': 'ja'}], 'subitem_1599711788485': [{'subitem_1599711798761': 'Conference Place', 'subitem_1599711803382': 'ja'}], 'subitem_1599711813532': 'JPN'}], 'item_1617605131499': [{'accessrole': 'open_access', 'date': [{'dateType': 'Available', 'dateValue': '2021-07-12'}], 'displaytype': 'simple', 'filename': '1KB.pdf', 'filesize': [{'value': '1 KB'}], 'format': 'text/plain'}, {'filename': ''}], 'item_1617620223087': [{'subitem_1565671149650': 'ja', 'subitem_1565671169640': 'Banner Headline', 'subitem_1565671178623': 'Subheading'}, {'subitem_1565671149650': 'en', 'subitem_1565671169640': 'Banner Headline', 'subitem_1565671178623': 'Subheding'}]}, 'file_path': ['file00000001/1KB.pdf', ''], 'item_type_name': 'デフォルトアイテムタイプ（フル）', 'item_type_id': 15, '$schema': 'https://localhost:8443/items/jsonschema/15'}]

    handle_set_change_identifier_flag(list_record, is_change_identifier)
    handle_fill_system_item(list_record)

    current_app.logger.debug('list_record3: {}'.format(list_record))
    # [{'pos_index': ['Index A'], 'publish_status': 'public', 'feedback_mail': ['wekosoftware@nii.ac.jp'], 'edit_mode': 'Keep', 'metadata': {'pubdate': '2021-03-19', 'item_1617186331708': [{'subitem_1551255647225': 'ja_conference paperITEM00000001(public_open_access_open_access_simple)', 'subitem_1551255648112': 'ja'}, {'subitem_1551255647225': 'en_conference paperITEM00000001(public_open_access_simple)', 'subitem_1551255648112': 'en'}], 'item_1617186385884': [{'subitem_1551255720400': 'Alternative Title', 'subitem_1551255721061': 'en'}, {'subitem_1551255720400': 'Alternative Title', 'subitem_1551255721061': 'ja'}], 'item_1617186419668': [{'creatorAffiliations': [{'affiliationNameIdentifiers': [{'affiliationNameIdentifier': '0000000121691048', 'affiliationNameIdentifierScheme': 'ISNI', 'affiliationNameIdentifierURI': 'http://isni.org/isni/0000000121691048'}], 'affiliationNames': [{'affiliationName': 'University', 'affiliationNameLang': 'en'}]}], 'creatorMails': [{'creatorMail': 'wekosoftware@nii.ac.jp'}], 'creatorNames': [{'creatorName': '情報, 太郎', 'creatorNameLang': 'ja'}, {'creatorName': 'ジョウホウ, タロウ', 'creatorNameLang': 'ja-Kana'}, {'creatorName': 'Joho, Taro', 'creatorNameLang': 'en'}], 'familyNames': [{'familyName': '情報', 'familyNameLang': 'ja'}, {'familyName': 'ジョウホウ', 'familyNameLang': 'ja-Kana'}, {'familyName': 'Joho', 'familyNameLang': 'en'}], 'givenNames': [{'givenName': '太郎', 'givenNameLang': 'ja'}, {'givenName': 'タロウ', 'givenNameLang': 'ja-Kana'}, {'givenName': 'Taro', 'givenNameLang': 'en'}], 'nameIdentifiers': [{'nameIdentifier': '4', 'nameIdentifierScheme': 'WEKO'}, {'nameIdentifier': 'xxxxxxx', 'nameIdentifierScheme': 'ORCID', 'nameIdentifierURI': 'https://orcid.org/'}, {'nameIdentifier': 'xxxxxxx', 'nameIdentifierScheme': 'CiNii', 'nameIdentifierURI': 'https://ci.nii.ac.jp/'}, {'nameIdentifier': 'zzzzzzz', 'nameIdentifierScheme': 'KAKEN2', 'nameIdentifierURI': 'https://kaken.nii.ac.jp/'}]}, {'creatorMails': [{'creatorMail': 'wekosoftware@nii.ac.jp'}], 'creatorNames': [{'creatorName': '情報, 太郎', 'creatorNameLang': 'ja'}, {'creatorName': 'ジョウホウ, タロウ', 'creatorNameLang': 'ja-Kana'}, {'creatorName': 'Joho, Taro', 'creatorNameLang': 'en'}], 'familyNames': [{'familyName': '情報', 'familyNameLang': 'ja'}, {'familyName': 'ジョウホウ', 'familyNameLang': 'ja-Kana'}, {'familyName': 'Joho', 'familyNameLang': 'en'}], 'givenNames': [{'givenName': '太郎', 'givenNameLang': 'ja'}, {'givenName': 'タロウ', 'givenNameLang': 'ja-Kana'}, {'givenName': 'Taro', 'givenNameLang': 'en'}], 'nameIdentifiers': [{'nameIdentifier': 'xxxxxxx', 'nameIdentifierScheme': 'ORCID', 'nameIdentifierURI': 'https://orcid.org/'}, {'nameIdentifier': 'xxxxxxx', 'nameIdentifierScheme': 'CiNii', 'nameIdentifierURI': 'https://ci.nii.ac.jp/'}, {'nameIdentifier': 'zzzzzzz', 'nameIdentifierScheme': 'KAKEN2', 'nameIdentifierURI': 'https://kaken.nii.ac.jp/'}]}, {'creatorMails': [{'creatorMail': 'wekosoftware@nii.ac.jp'}], 'creatorNames': [{'creatorName': '情報, 太郎', 'creatorNameLang': 'ja'}, {'creatorName': 'ジョウホウ, タロウ', 'creatorNameLang': 'ja-Kana'}, {'creatorName': 'Joho, Taro', 'creatorNameLang': 'en'}], 'familyNames': [{'familyName': '情報', 'familyNameLang': 'ja'}, {'familyName': 'ジョウホウ', 'familyNameLang': 'ja-Kana'}, {'familyName': 'Joho', 'familyNameLang': 'en'}], 'givenNames': [{'givenName': '太郎', 'givenNameLang': 'ja'}, {'givenName': 'タロウ', 'givenNameLang': 'ja-Kana'}, {'givenName': 'Taro', 'givenNameLang': 'en'}], 'nameIdentifiers': [{'nameIdentifier': 'xxxxxxx', 'nameIdentifierScheme': 'ORCID', 'nameIdentifierURI': 'https://orcid.org/'}, {'nameIdentifier': 'xxxxxxx', 'nameIdentifierScheme': 'CiNii', 'nameIdentifierURI': 'https://ci.nii.ac.jp/'}, {'nameIdentifier': 'zzzzzzz', 'nameIdentifierScheme': 'KAKEN2', 'nameIdentifierURI': 'https://kaken.nii.ac.jp/'}]}], 'item_1617349709064': [{'contributorMails': [{'contributorMail': 'wekosoftware@nii.ac.jp'}], 'contributorNames': [{'contributorName': '情報, 太郎', 'lang': 'ja'}, {'contributorName': 'ジョウホウ, タロウ', 'lang': 'ja-Kana'}, {'contributorName': 'Joho, Taro', 'lang': 'en'}], 'contributorType': 'ContactPerson', 'familyNames': [{'familyName': '情報', 'familyNameLang': 'ja'}, {'familyName': 'ジョウホウ', 'familyNameLang': 'ja-Kana'}, {'familyName': 'Joho', 'familyNameLang': 'en'}], 'givenNames': [{'givenName': '太郎', 'givenNameLang': 'ja'}, {'givenName': 'タロウ', 'givenNameLang': 'ja-Kana'}, {'givenName': 'Taro', 'givenNameLang': 'en'}], 'nameIdentifiers': [{'nameIdentifier': 'xxxxxxx', 'nameIdentifierScheme': 'ORCID', 'nameIdentifierURI': 'https://orcid.org/'}, {'nameIdentifier': 'xxxxxxx', 'nameIdentifierScheme': 'CiNii', 'nameIdentifierURI': 'https://ci.nii.ac.jp/'}, {'nameIdentifier': 'xxxxxxx', 'nameIdentifierScheme': 'KAKEN2', 'nameIdentifierURI': 'https://kaken.nii.ac.jp/'}]}], 'item_1617186476635': {'subitem_1522299639480': 'open access', 'subitem_1600958577026': 'http://purl.org/coar/access_right/c_abf2'}, 'item_1617351524846': {'subitem_1523260933860': 'Unknown'}, 'item_1617186499011': [{'subitem_1522650717957': 'ja', 'subitem_1522650727486': 'http://localhost', 'subitem_1522651041219': 'Rights Information'}], 'item_1617610673286': [{'nameIdentifiers': [{'nameIdentifier': 'xxxxxx', 'nameIdentifierScheme': 'ORCID', 'nameIdentifierURI': 'https://orcid.org/'}], 'rightHolderNames': [{'rightHolderLanguage': 'ja', 'rightHolderName': 'Right Holder Name'}]}], 'item_1617186609386': [{'subitem_1522299896455': 'ja', 'subitem_1522300014469': 'Other', 'subitem_1522300048512': 'http://localhost/', 'subitem_1523261968819': 'Sibject1'}], 'item_1617186626617': [{'subitem_description': 'Description\nDescription<br/>Description', 'subitem_description_language': 'en', 'subitem_description_type': 'Abstract'}, {'subitem_description': '概要\n概要\n概要\n概要', 'subitem_description_language': 'ja', 'subitem_description_type': 'Abstract'}], 'item_1617186643794': [{'subitem_1522300295150': 'en', 'subitem_1522300316516': 'Publisher'}], 'item_1617186660861': [{'subitem_1522300695726': 'Available', 'subitem_1522300722591': '2021-06-30'}], 'item_1617186702042': [{'subitem_1551255818386': 'jpn'}], 'item_1617258105262': {'resourcetype': 'conference paper', 'resourceuri': 'http://purl.org/coar/resource_type/c_5794'}, 'item_1617349808926': {'subitem_1523263171732': 'Version'}, 'item_1617265215918': {'subitem_1522305645492': 'AO', 'subitem_1600292170262': 'http://purl.org/coar/version/c_b1a7d7d4d402bcce'}, 'item_1617186783814': [{'subitem_identifier_type': 'URI', 'subitem_identifier_uri': 'http://localhost'}], 'item_1617353299429': [{'subitem_1522306207484': 'isVersionOf', 'subitem_1522306287251': {'subitem_1522306382014': 'arXiv', 'subitem_1522306436033': 'xxxxx'}, 'subitem_1523320863692': [{'subitem_1523320867455': 'en', 'subitem_1523320909613': 'Related Title'}]}], 'item_1617186859717': [{'subitem_1522658018441': 'en', 'subitem_1522658031721': 'Temporal'}], 'item_1617186882738': [{'subitem_geolocation_place': [{'subitem_geolocation_place_text': 'Japan'}]}], 'item_1617186901218': [{'subitem_1522399143519': {'subitem_1522399281603': 'ISNI', 'subitem_1522399333375': 'http://xxx'}, 'subitem_1522399412622': [{'subitem_1522399416691': 'en', 'subitem_1522737543681': 'Funder Name'}], 'subitem_1522399571623': {'subitem_1522399585738': 'Award URI', 'subitem_1522399628911': 'Award Number'}, 'subitem_1522399651758': [{'subitem_1522721910626': 'en', 'subitem_1522721929892': 'Award Title'}]}], 'item_1617186920753': [{'subitem_1522646500366': 'ISSN', 'subitem_1522646572813': 'xxxx-xxxx-xxxx'}], 'item_1617186941041': [{'subitem_1522650068558': 'en', 'subitem_1522650091861': 'Source Title'}], 'item_1617186959569': {'subitem_1551256328147': '1'}, 'item_1617186981471': {'subitem_1551256294723': '111'}, 'item_1617186994930': {'subitem_1551256248092': '12'}, 'item_1617187024783': {'subitem_1551256198917': '1'}, 'item_1617187045071': {'subitem_1551256185532': '3'}, 'item_1617187112279': [{'subitem_1551256126428': 'Degree Name', 'subitem_1551256129013': 'en'}], 'item_1617187136212': {'subitem_1551256096004': '2021-06-30'}, 'item_1617944105607': [{'subitem_1551256015892': [{'subitem_1551256027296': 'xxxxxx', 'subitem_1551256029891': 'kakenhi'}], 'subitem_1551256037922': [{'subitem_1551256042287': 'Degree Grantor Name', 'subitem_1551256047619': 'en'}]}], 'item_1617187187528': [{'subitem_1599711633003': [{'subitem_1599711636923': 'Conference Name', 'subitem_1599711645590': 'ja'}], 'subitem_1599711655652': '1', 'subitem_1599711660052': [{'subitem_1599711680082': 'Sponsor', 'subitem_1599711686511': 'ja'}], 'subitem_1599711699392': {'subitem_1599711704251': '2020/12/11', 'subitem_1599711712451': '1', 'subitem_1599711727603': '12', 'subitem_1599711731891': '2000', 'subitem_1599711735410': '1', 'subitem_1599711739022': '12', 'subitem_1599711743722': '2020', 'subitem_1599711745532': 'ja'}, 'subitem_1599711758470': [{'subitem_1599711769260': 'Conference Venue', 'subitem_1599711775943': 'ja'}], 'subitem_1599711788485': [{'subitem_1599711798761': 'Conference Place', 'subitem_1599711803382': 'ja'}], 'subitem_1599711813532': 'JPN'}], 'item_1617605131499': [{'accessrole': 'open_access', 'date': [{'dateType': 'Available', 'dateValue': '2021-07-12'}], 'displaytype': 'simple', 'filename': '1KB.pdf', 'filesize': [{'value': '1 KB'}], 'format': 'text/plain'}, {'filename': ''}], 'item_1617620223087': [{'subitem_1565671149650': 'ja', 'subitem_1565671169640': 'Banner Headline', 'subitem_1565671178623': 'Subheading'}, {'subitem_1565671149650': 'en', 'subitem_1565671169640': 'Banner Headline', 'subitem_1565671178623': 'Subheding'}]}, 'file_path': ['file00000001/1KB.pdf', ''], 'item_type_name': 'デフォルトアイテムタイプ（フル）', 'item_type_id': 15, '$schema': 'https://localhost:8443/items/jsonschema/15', 'identifier_key': 'item_1617186819068', 'errors': None, 'status': 'new', 'id': None, 'item_title': 'ja_conference paperITEM00000001(public_open_access_open_access_simple)'}]
    list_record = handle_validate_item_import(
        list_record, data.get("item_type_schema", {})
    )
    # current_app.logger.debug('list_record4: {}'.format(list_record))
    # [{'pos_index': ['Index A'], 'publish_status': 'public', 'feedback_mail': ['wekosoftware@nii.ac.jp'], 'edit_mode': 'Keep', 'metadata': {'pubdate': '2021-03-19', 'item_1617186331708': [{'subitem_1551255647225': 'ja_conference paperITEM00000001(public_open_access_open_access_simple)', 'subitem_1551255648112': 'ja'}, {'subitem_1551255647225': 'en_conference paperITEM00000001(public_open_access_simple)', 'subitem_1551255648112': 'en'}], 'item_1617186385884': [{'subitem_1551255720400': 'Alternative Title', 'subitem_1551255721061': 'en'}, {'subitem_1551255720400': 'Alternative Title', 'subitem_1551255721061': 'ja'}], 'item_1617186419668': [{'creatorAffiliations': [{'affiliationNameIdentifiers': [{'affiliationNameIdentifier': '0000000121691048', 'affiliationNameIdentifierScheme': 'ISNI', 'affiliationNameIdentifierURI': 'http://isni.org/isni/0000000121691048'}], 'affiliationNames': [{'affiliationName': 'University', 'affiliationNameLang': 'en'}]}], 'creatorMails': [{'creatorMail': 'wekosoftware@nii.ac.jp'}], 'creatorNames': [{'creatorName': '情報, 太郎', 'creatorNameLang': 'ja'}, {'creatorName': 'ジョウホウ, タロウ', 'creatorNameLang': 'ja-Kana'}, {'creatorName': 'Joho, Taro', 'creatorNameLang': 'en'}], 'familyNames': [{'familyName': '情報', 'familyNameLang': 'ja'}, {'familyName': 'ジョウホウ', 'familyNameLang': 'ja-Kana'}, {'familyName': 'Joho', 'familyNameLang': 'en'}], 'givenNames': [{'givenName': '太郎', 'givenNameLang': 'ja'}, {'givenName': 'タロウ', 'givenNameLang': 'ja-Kana'}, {'givenName': 'Taro', 'givenNameLang': 'en'}], 'nameIdentifiers': [{'nameIdentifier': '4', 'nameIdentifierScheme': 'WEKO'}, {'nameIdentifier': 'xxxxxxx', 'nameIdentifierScheme': 'ORCID', 'nameIdentifierURI': 'https://orcid.org/'}, {'nameIdentifier': 'xxxxxxx', 'nameIdentifierScheme': 'CiNii', 'nameIdentifierURI': 'https://ci.nii.ac.jp/'}, {'nameIdentifier': 'zzzzzzz', 'nameIdentifierScheme': 'KAKEN2', 'nameIdentifierURI': 'https://kaken.nii.ac.jp/'}]}, {'creatorMails': [{'creatorMail': 'wekosoftware@nii.ac.jp'}], 'creatorNames': [{'creatorName': '情報, 太郎', 'creatorNameLang': 'ja'}, {'creatorName': 'ジョウホウ, タロウ', 'creatorNameLang': 'ja-Kana'}, {'creatorName': 'Joho, Taro', 'creatorNameLang': 'en'}], 'familyNames': [{'familyName': '情報', 'familyNameLang': 'ja'}, {'familyName': 'ジョウホウ', 'familyNameLang': 'ja-Kana'}, {'familyName': 'Joho', 'familyNameLang': 'en'}], 'givenNames': [{'givenName': '太郎', 'givenNameLang': 'ja'}, {'givenName': 'タロウ', 'givenNameLang': 'ja-Kana'}, {'givenName': 'Taro', 'givenNameLang': 'en'}], 'nameIdentifiers': [{'nameIdentifier': 'xxxxxxx', 'nameIdentifierScheme': 'ORCID', 'nameIdentifierURI': 'https://orcid.org/'}, {'nameIdentifier': 'xxxxxxx', 'nameIdentifierScheme': 'CiNii', 'nameIdentifierURI': 'https://ci.nii.ac.jp/'}, {'nameIdentifier': 'zzzzzzz', 'nameIdentifierScheme': 'KAKEN2', 'nameIdentifierURI': 'https://kaken.nii.ac.jp/'}]}, {'creatorMails': [{'creatorMail': 'wekosoftware@nii.ac.jp'}], 'creatorNames': [{'creatorName': '情報, 太郎', 'creatorNameLang': 'ja'}, {'creatorName': 'ジョウホウ, タロウ', 'creatorNameLang': 'ja-Kana'}, {'creatorName': 'Joho, Taro', 'creatorNameLang': 'en'}], 'familyNames': [{'familyName': '情報', 'familyNameLang': 'ja'}, {'familyName': 'ジョウホウ', 'familyNameLang': 'ja-Kana'}, {'familyName': 'Joho', 'familyNameLang': 'en'}], 'givenNames': [{'givenName': '太郎', 'givenNameLang': 'ja'}, {'givenName': 'タロウ', 'givenNameLang': 'ja-Kana'}, {'givenName': 'Taro', 'givenNameLang': 'en'}], 'nameIdentifiers': [{'nameIdentifier': 'xxxxxxx', 'nameIdentifierScheme': 'ORCID', 'nameIdentifierURI': 'https://orcid.org/'}, {'nameIdentifier': 'xxxxxxx', 'nameIdentifierScheme': 'CiNii', 'nameIdentifierURI': 'https://ci.nii.ac.jp/'}, {'nameIdentifier': 'zzzzzzz', 'nameIdentifierScheme': 'KAKEN2', 'nameIdentifierURI': 'https://kaken.nii.ac.jp/'}]}], 'item_1617349709064': [{'contributorMails': [{'contributorMail': 'wekosoftware@nii.ac.jp'}], 'contributorNames': [{'contributorName': '情報, 太郎', 'lang': 'ja'}, {'contributorName': 'ジョウホウ, タロウ', 'lang': 'ja-Kana'}, {'contributorName': 'Joho, Taro', 'lang': 'en'}], 'contributorType': 'ContactPerson', 'familyNames': [{'familyName': '情報', 'familyNameLang': 'ja'}, {'familyName': 'ジョウホウ', 'familyNameLang': 'ja-Kana'}, {'familyName': 'Joho', 'familyNameLang': 'en'}], 'givenNames': [{'givenName': '太郎', 'givenNameLang': 'ja'}, {'givenName': 'タロウ', 'givenNameLang': 'ja-Kana'}, {'givenName': 'Taro', 'givenNameLang': 'en'}], 'nameIdentifiers': [{'nameIdentifier': 'xxxxxxx', 'nameIdentifierScheme': 'ORCID', 'nameIdentifierURI': 'https://orcid.org/'}, {'nameIdentifier': 'xxxxxxx', 'nameIdentifierScheme': 'CiNii', 'nameIdentifierURI': 'https://ci.nii.ac.jp/'}, {'nameIdentifier': 'xxxxxxx', 'nameIdentifierScheme': 'KAKEN2', 'nameIdentifierURI': 'https://kaken.nii.ac.jp/'}]}], 'item_1617186476635': {'subitem_1522299639480': 'open access', 'subitem_1600958577026': 'http://purl.org/coar/access_right/c_abf2'}, 'item_1617351524846': {'subitem_1523260933860': 'Unknown'}, 'item_1617186499011': [{'subitem_1522650717957': 'ja', 'subitem_1522650727486': 'http://localhost', 'subitem_1522651041219': 'Rights Information'}], 'item_1617610673286': [{'nameIdentifiers': [{'nameIdentifier': 'xxxxxx', 'nameIdentifierScheme': 'ORCID', 'nameIdentifierURI': 'https://orcid.org/'}], 'rightHolderNames': [{'rightHolderLanguage': 'ja', 'rightHolderName': 'Right Holder Name'}]}], 'item_1617186609386': [{'subitem_1522299896455': 'ja', 'subitem_1522300014469': 'Other', 'subitem_1522300048512': 'http://localhost/', 'subitem_1523261968819': 'Sibject1'}], 'item_1617186626617': [{'subitem_description': 'Description\nDescription<br/>Description', 'subitem_description_language': 'en', 'subitem_description_type': 'Abstract'}, {'subitem_description': '概要\n概要\n概要\n概要', 'subitem_description_language': 'ja', 'subitem_description_type': 'Abstract'}], 'item_1617186643794': [{'subitem_1522300295150': 'en', 'subitem_1522300316516': 'Publisher'}], 'item_1617186660861': [{'subitem_1522300695726': 'Available', 'subitem_1522300722591': '2021-06-30'}], 'item_1617186702042': [{'subitem_1551255818386': 'jpn'}], 'item_1617258105262': {'resourcetype': 'conference paper', 'resourceuri': 'http://purl.org/coar/resource_type/c_5794'}, 'item_1617349808926': {'subitem_1523263171732': 'Version'}, 'item_1617265215918': {'subitem_1522305645492': 'AO', 'subitem_1600292170262': 'http://purl.org/coar/version/c_b1a7d7d4d402bcce'}, 'item_1617186783814': [{'subitem_identifier_type': 'URI', 'subitem_identifier_uri': 'http://localhost'}], 'item_1617353299429': [{'subitem_1522306207484': 'isVersionOf', 'subitem_1522306287251': {'subitem_1522306382014': 'arXiv', 'subitem_1522306436033': 'xxxxx'}, 'subitem_1523320863692': [{'subitem_1523320867455': 'en', 'subitem_1523320909613': 'Related Title'}]}], 'item_1617186859717': [{'subitem_1522658018441': 'en', 'subitem_1522658031721': 'Temporal'}], 'item_1617186882738': [{'subitem_geolocation_place': [{'subitem_geolocation_place_text': 'Japan'}]}], 'item_1617186901218': [{'subitem_1522399143519': {'subitem_1522399281603': 'ISNI', 'subitem_1522399333375': 'http://xxx'}, 'subitem_1522399412622': [{'subitem_1522399416691': 'en', 'subitem_1522737543681': 'Funder Name'}], 'subitem_1522399571623': {'subitem_1522399585738': 'Award URI', 'subitem_1522399628911': 'Award Number'}, 'subitem_1522399651758': [{'subitem_1522721910626': 'en', 'subitem_1522721929892': 'Award Title'}]}], 'item_1617186920753': [{'subitem_1522646500366': 'ISSN', 'subitem_1522646572813': 'xxxx-xxxx-xxxx'}], 'item_1617186941041': [{'subitem_1522650068558': 'en', 'subitem_1522650091861': 'Source Title'}], 'item_1617186959569': {'subitem_1551256328147': '1'}, 'item_1617186981471': {'subitem_1551256294723': '111'}, 'item_1617186994930': {'subitem_1551256248092': '12'}, 'item_1617187024783': {'subitem_1551256198917': '1'}, 'item_1617187045071': {'subitem_1551256185532': '3'}, 'item_1617187112279': [{'subitem_1551256126428': 'Degree Name', 'subitem_1551256129013': 'en'}], 'item_1617187136212': {'subitem_1551256096004': '2021-06-30'}, 'item_1617944105607': [{'subitem_1551256015892': [{'subitem_1551256027296': 'xxxxxx', 'subitem_1551256029891': 'kakenhi'}], 'subitem_1551256037922': [{'subitem_1551256042287': 'Degree Grantor Name', 'subitem_1551256047619': 'en'}]}], 'item_1617187187528': [{'subitem_1599711633003': [{'subitem_1599711636923': 'Conference Name', 'subitem_1599711645590': 'ja'}], 'subitem_1599711655652': '1', 'subitem_1599711660052': [{'subitem_1599711680082': 'Sponsor', 'subitem_1599711686511': 'ja'}], 'subitem_1599711699392': {'subitem_1599711704251': '2020/12/11', 'subitem_1599711712451': '1', 'subitem_1599711727603': '12', 'subitem_1599711731891': '2000', 'subitem_1599711735410': '1', 'subitem_1599711739022': '12', 'subitem_1599711743722': '2020', 'subitem_1599711745532': 'ja'}, 'subitem_1599711758470': [{'subitem_1599711769260': 'Conference Venue', 'subitem_1599711775943': 'ja'}], 'subitem_1599711788485': [{'subitem_1599711798761': 'Conference Place', 'subitem_1599711803382': 'ja'}], 'subitem_1599711813532': 'JPN'}], 'item_1617605131499': [{'accessrole': 'open_access', 'date': [{'dateType': 'Available', 'dateValue': '2021-07-12'}], 'displaytype': 'simple', 'filename': '1KB.pdf', 'filesize': [{'value': '1 KB'}], 'format': 'text/plain'}, {'filename': ''}], 'item_1617620223087': [{'subitem_1565671149650': 'ja', 'subitem_1565671169640': 'Banner Headline', 'subitem_1565671178623': 'Subheading'}, {'subitem_1565671149650': 'en', 'subitem_1565671169640': 'Banner Headline', 'subitem_1565671178623': 'Subheding'}]}, 'file_path': ['file00000001/1KB.pdf', ''], 'item_type_name': 'デフォルトアイテムタイプ（フル）', 'item_type_id': 15, '$schema': 'https://localhost:8443/items/jsonschema/15', 'identifier_key': 'item_1617186819068', 'errors': None, 'status': 'new', 'id': None, 'item_title': 'ja_conference paperITEM00000001(public_open_access_open_access_simple)'}]



    return list_record


def generate_metadata_from_jpcoar(data_path: str, filenames: list, item_type_id: int, is_change_identifier=False):
    """Getting record data from JPCOAR file.

    :argument
        data_path -- Path of xml file.
        file_name -- XML file name.
        item_type_id -- XML item type id.
        is_change_identifier -- Change Identifier Mode.
    :return
        return -- List records.

    """
    # Get item type name from item type id
    item_type_info = get_item_type(item_type_id)
    if not item_type_info:
        raise Exception(
            {
                "error_msg": _("The item type ID specified in the XML file does not exist.")
            }
        )
    file_paths = [os.path.join(data_path, filename) for filename in filenames]
    list_record = []
    for file_path in file_paths:
        data = read_jpcoar_xml_file(file_path, item_type_info)
        list_record.extend(data.get('data_list'))

        handle_set_change_identifier_flag(list_record, is_change_identifier)
        # handle_fill_system_item(list_record)

        list_record = handle_validate_item_import(
            list_record, data.get("item_type_schema", {})
        )

    # current_app.logger.debug('list_record: {}'.format(list_record))
    return list_record


def check_jsonld_import_items(
        file, packaging, mapping_id, meta_data_api=None,
        shared_id=-1, validate_bagit=True, is_change_identifier=False,
        can_edit_indexes=[]
):
    """Validate and check JSON-LD import items.

    Check that the actual file contents match the recorded hashes stored
    in the manifest files and mapping metadata to the item type.

    Args:
        file (werkzeug.FileStorage | str): File object or file path.
        packaging (str): Packaging type. SWORDBagIt or SimpleZip.
        mapping_id (int): Mapping ID. Defaults to None.
        meta_data_api (list): Metadata API. Defaults to None.
        shared_id (int): Shared ID. Defaults to -1.
        validate_bagit (bool, optional):
            Validate BagIt. Defaults to True.
        is_change_identifier (bool, optional):
            Change Identifier Mode. Defaults to False.
        can_edit_indexes (list): List of editable indexes.

    Returns:
        dict: Result of mapping to item type

    Example:

    >>> check_bagit_import_items(file, "SimpleZip")
    {
        "data_path": "/tmp/xxxxx",
        "list_record": [
            # list of metadata
        ]
        "register_type": "Direct",
        "item_type_id": 1,
    } # Setiing is `Direct`

    >>> check_bagit_import_items(file, "SimpleZip")
    {
        "data_path": "/tmp/xxxxx",
        "list_record": [
            # list of metadata
        ]
        "register_type": "Workflow",
        "workflow_id": 1,
        "item_type_id": 2,
    } # Setting is `Workflow`
    """
    check_result = {}

    if isinstance(file, str):
        filename = os.path.basename(file)
    else:
        filename = file.filename

    try:
        data_path = os.path.join(
            tempfile.gettempdir(),
            current_app.config.get("WEKO_SEARCH_UI_IMPORT_TMP_PREFIX")
                + datetime.now(timezone.utc).strftime("%Y%m%d%H%M%S%f")[:-3]
        )

        # Create temp dir for import data
        os.mkdir(data_path)

        # Extract zip file, Extracted files remain.
        with zipfile.ZipFile(file) as zip_ref:
            for info in zip_ref.infolist():
                try:
                    info.filename = info.orig_filename
                    inf = chardet.detect(info.orig_filename)
                    if inf['encoding'] is not None and inf['encoding'] == 'cp437':
                        info.filename = info.orig_filename.encode("cp437").decode("cp932")
                        if os.sep != "/" and os.sep in info.filename:
                            info.filename = info.filename.replace(os.sep, "/")
                except Exception:
                    traceback.print_exc()
            zip_ref.extractall(path=data_path)

        check_result.update({"data_path": data_path})

        # metadata json file name
        json_name = (
            SWORD_METADATA_FILE if "SWORDBagIt" in packaging
                else ROCRATE_METADATA_FILE
        )

        # Check if the bag is valid
        if validate_bagit:
            bag = bagit.Bag(data_path)
            bag.validate()

        json_mapping = JsonldMapping.get_mapping_by_id(mapping_id)
        if json_mapping is None:
            current_app.logger.error(f"Mapping not defined for sword client.")
            raise Exception(
                "Metadata mapping not defined for registration your item."
            )

        item_type = ItemTypes.get_by_id(json_mapping.item_type_id)
        check_result.update({"item_type_id": item_type.id})

        mapping = json_mapping.mapping
        mapper = JsonLdMapper(item_type.id, mapping)
        if not mapper.is_valid:
            raise Exception(
                "Mapping is invalid for item type {}."
                .format(item_type.item_type_name.name)
            )

        with open(f"{data_path}/{json_name}", "r") as f:
            json_ld = json.load(f)
        item_metadatas, _ = mapper.to_item_metadata(json_ld)
        list_record = [
            {
                "$schema": f"/items/jsonschema/{item_type.id}",
                "metadata": item_metadata,
                "item_type_name": item_type.item_type_name.name,
                "item_type_id": item_type.id,
                "publish_status": item_metadata.get("publish_status"),
                **({"edit_mode": item_metadata.get("edit_mode")}
                    if "edit_mode" in item_metadata else {}),
                **system_info
            } for item_metadata, system_info in item_metadatas
        ]
        data_path = os.path.join(data_path, "data")
        list_record.sort(key=lambda x: get_priority(x["link_data"]))

        handle_shared_id(list_record, shared_id)
        handle_save_bagit(list_record, file, data_path, filename)

        handle_metadata_amend_by_doi(list_record, meta_data_api)
        handle_flatten_data_encode_filename(list_record, data_path)

        handle_set_change_identifier_flag(list_record, is_change_identifier)
        handle_fill_system_item(list_record)

        list_record = handle_validate_item_import(list_record, item_type.schema)

        list_record = handle_check_exist_record(list_record)
        handle_item_title(list_record)
        list_record = handle_check_date(list_record)
        handle_check_id(list_record)
        handle_check_and_prepare_index_tree(list_record, True, can_edit_indexes)
        handle_check_and_prepare_publish_status(list_record)

        handle_check_and_prepare_feedback_mail(list_record)
        handle_check_and_prepare_request_mail(list_record)

        handle_check_file_metadata(list_record, data_path)

        handle_check_authors_prefix(list_record)
        handle_check_authors_affiliation(list_record)

        handle_check_cnri(list_record)
        handle_check_doi_indexes(list_record)
        handle_check_doi_ra(list_record)
        handle_check_doi(list_record)

        handle_check_item_link(list_record)
        handle_check_duplicate_item_link(list_record)

        handle_check_operation_flags(list_record)

        check_result.update({"list_record": list_record})

    except zipfile.BadZipFile as ex:
        current_app.logger.warning("Failed to extract import file.")
        traceback.print_exc()
        check_result.update({
            "error": f"The format of the specified file {filename} dose not "
            + "support import. Please specify a zip file."
        })
    except bagit.BagValidationError as ex:
        current_app.logger.warning("Failed to validate import bagit file.")
        traceback.print_exc()
        check_result.update({
            "error": str(ex)
        })
    except (UnicodeDecodeError, UnicodeEncodeError) as ex:
        current_app.logger.warning("Failed to decode import file.")
        traceback.print_exc()
        check_result.update({
            "error": ex.reason
        })
    except Exception as ex:
        msg = ""
        if (
            ex.args
            and len(ex.args)
            and isinstance(ex.args[0], dict)
            and ex.args[0].get("error_msg")
        ):
            msg = ex.args[0].get("error_msg")
            check_result.update({"error": msg})
        else:
            msg = str(ex)
            check_result.update({"error": str(ex)})
        current_app.logger.error(
            f"Check items error: {msg}")
        traceback.print_exc()

    return check_result


def handle_shared_id(list_record, shared_id=-1):
    """Handle shared ID for list record.

    Args:
        list_record (list): List of records.
        shared_id (int, optional): Shared ID. Defaults to None.
    """
    if shared_id is None or not isinstance(shared_id, int):
        return

    for item in list_record:
        metadata = item.get("metadata")
        if not metadata:
            continue
        metadata["weko_shared_id"] = shared_id


def handle_save_bagit(list_record, file, data_path, filename):
    """Handle save bagit file as is.

    Save the bagit file as is if the metadata has the save_as_is flag.

    Args:
        list_record (list): List of records.
        file (FileStorage | str): File object or file path.
        data_path (str): Path to save the bagit file.
        filename (str): Name of the bagit file.
    """
    if not list_record or len(list_record) > 1:
        # item split flag takes precedence over save Bag flag
        return

    metadata = list_record[0].get("metadata")
    if not list_record[0].get("save_as_is", False):
        return

    if isinstance(file, str):
        shutil.copy(file, os.path.join(data_path, filename))
    else:
        file.seek(0, 0)
        file.save(os.path.join(data_path, filename))

    current_app.logger.info("Save the bagit file as is.")
    list_record[0]["file_path"] = [filename]
    key = metadata.get("files_info")[0].get("key")

    dataset_info = make_file_info(
        data_path, filename, label=filename, object_type="dataset"
    )
    metadata[key] = [dataset_info]

def make_file_info(dir_path, filename, label=None, object_type=None):
    """Make file info for the given directory and filename.

    Args:
        dir_path (str): Directory path.
        filename (str): Filename.
        label (str, optional): Label for the file. Defaults to None.
        object_type (str, optional): Object type for the file. Defaults to None.

    Returns:
        dict: File information.
    """
    size = os.path.getsize(os.path.join(dir_path, filename))
    if size >= pow(1024, 4):
        size_str = "{} TB".format(round(size/(pow(1024, 4)), 1))
    elif size >= pow(1024, 3):
        size_str = "{} GB".format(round(size/(pow(1024, 3)), 1))
    elif size >= pow(1024, 2):
        size_str = "{} MB".format(round(size/(pow(1024, 2)), 1))
    elif size >= 1024:
        size_str = "{} KB".format(round(size/1024, 1))
    else:
        size_str = "{} B".format(size)

    format = mimetypes.guess_type(filename)[0]

    file_info = {
        "filename": filename,
        "filesize": [
            {"value": size_str}
        ],
        "format": format,
    }
    if label:
        if file_info.get("url") is None:
            file_info["url"] = {}
        file_info["url"]["label"] = label
    if object_type:
        if file_info.get("url") is None:
            file_info["url"] = {}
        file_info["url"]["objectType"] = object_type

    return file_info


def get_priority(link_data):
    """Determine the priority of link data based on specific conditions.

    Args:
        link_data (list): A list of dictionaries containing 'sele_id' and 'item_id'.

    Returns:
        int: The priority level (1 to 6) based on the conditions.
    """
    sele_ids = [link['sele_id'] for link in link_data]
    item_ids = [link['item_id'] for link in link_data]

    # Check conditions
    all_is_supplement_to = all(
        sele_id == 'isSupplementTo'
        for sele_id in sele_ids
        )
    all_item_ids_not_numbers = all(
        not item_id.isdigit()
        for item_id in item_ids
        )
    has_item_ids_not_numbers = any(
        not item_id.isdigit()
        for item_id in item_ids
        )
    has_is_supplement_to_with_not_number = any(
        link['sele_id'] == 'isSupplementTo' and not link['item_id'].isdigit()
        for link in link_data
    )
    all_is_supplement_to_item_ids_are_numbers = all(
        link['item_id'].isdigit() for link in link_data
        if link['sele_id'] == 'isSupplementTo'
    )
    all_is_supplemented_by = all(
        sele_id == 'isSupplementedBy'
        for sele_id in sele_ids
        )

    # Determine priority
    if all_is_supplement_to and all_item_ids_not_numbers:
        return 1  # Highest priority
    elif all_is_supplement_to and has_item_ids_not_numbers:
        return 2  # Second priority
    elif has_is_supplement_to_with_not_number:
        return 3  # Third priority
    elif all_is_supplement_to and all_is_supplement_to_item_ids_are_numbers:
        return 4  # Fourth priority
    elif all_is_supplemented_by:
        return 5  # Lowest priority
    else:
        return 6  # Other cases


def getEncode(filepath):
    """
    getEncode [summary]

    [extended_summary]

    Args:
        filepath ([type]): [description]

    Returns:
        [type]: [description]
    """
    with open(filepath, mode='rb') as fr:
        b = fr.read()
    enc = chardet.detect(b)
    return enc.get('encoding', 'utf-8-sig')


def read_stats_file(file_path: str, file_name: str, file_format: str) -> dict:
    """Read importing TSV/CSV file.

    :argument
        file_path -- file's url.
        file_name -- file name.
        file_format -- file format.
    :return
        return       -- PID object if exist.

    """
    result = {"error": False, "error_code": 0, "data_list": [], "item_type_schema": {}}
    data_list = []
    item_path = []
    check_item_type = {}
    item_path_not_existed = []
    schema = ""
    # current_app.logger.debug("csv_file_path:{}".format(csv_file_path))
    # /tmp/weko_import_20220320003752/data/items.csv
    enc = getEncode(file_path)
    with open(file_path, "r", newline="", encoding=enc) as file:
        if file_format == 'csv':
            file_reader = csv.reader(file, dialect="excel", delimiter=",")
        else:     # tsv
            file_reader = csv.reader(file, delimiter='\t')
        try:
            for num, data_row in enumerate(file_reader, start=1):
                if num == 1:
                    first_line_format_exception = Exception(
                        {
                            "error_msg": _(
                                "There is an error in the format of the"
                                + " first line of the header of the {}".format(file_format.upper())
                                + " file."
                            )
                        }
                    )
                    if len(data_row) < 3:
                        raise first_line_format_exception

                    item_type_id = data_row[2].split("/")[-1]
                    if not item_type_id or not re.search(r"^[0-9]*$", item_type_id):
                        raise first_line_format_exception
                    check_item_type = get_item_type(int(item_type_id))
                    schema = data_row[2]
                    if not check_item_type:
                        result["item_type_schema"] = {}
                        raise Exception(
                            {
                                "error_msg": _(
                                    "The item type ID specified in"
                                    + " the {} file does not exist.".format(file_format.upper())
                                )
                            }
                        )
                    else:
                        result["item_type_schema"] = check_item_type["schema"]
                        if not check_item_type.get("is_lastest"):
                            raise Exception(
                                {
                                    "error_msg": _(
                                        "Cannot register because the "
                                        + "specified item type is not "
                                        + "the latest version."
                                    )
                                }
                            )
                elif num == 2:
                    item_path = data_row
                    duplication_item_ids = handle_check_duplication_item_id(item_path)
                    current_app.logger.debug(
                        "duplication_item_ids: {}".format(duplication_item_ids)
                    )
                    # []
                    if duplication_item_ids:
                        msg = _("The following metadata keys are duplicated." "<br/>{}")
                        raise Exception(
                            {
                                "error_msg": msg.format(
                                    "<br/>".join(duplication_item_ids)
                                )
                            }
                        )
                    if check_item_type:
                        current_app.logger.debug("item:{}".format(check_item_type))
                        mapping_ids = handle_get_all_id_in_item_type(
                            check_item_type.get("item_type_id")
                        )
                        # current_app.logger.debug("mapping_ids: {}".format(mapping_ids))
                        # ['.metadata.pubdate', '.metadata.item_1617186331708[0].subitem_1551255647225', '.metadata.item_1617186331708[0].subitem_1551255648112', '.metadata.item_1617186385884[0].subitem_1551255720400', '.metadata.item_1617186385884[0].subitem_1551255721061', '.metadata.item_1617186419668[0].creatorAffiliations[0].affiliationNameIdentifiers[0].affiliationNameIdentifier', '.metadata.item_1617186419668[0].creatorAffiliations[0].affiliationNameIdentifiers[0].affiliationNameIdentifierScheme', '.metadata.item_1617186419668[0].creatorAffiliations[0].affiliationNameIdentifiers[0].affiliationNameIdentifierURI', '.metadata.item_1617186419668[0].creatorAffiliations[0].affiliationNames[0].affiliationName', '.metadata.item_1617186419668[0].creatorAffiliations[0].affiliationNames[0].affiliationNameLang', '.metadata.item_1617186419668[0].creatorAlternatives[0].creatorAlternative', '.metadata.item_1617186419668[0].creatorAlternatives[0].creatorAlternativeLang', '.metadata.item_1617186419668[0].creatorMails[0].creatorMail', '.metadata.item_1617186419668[0].creatorNames[0].creatorName', '.metadata.item_1617186419668[0].creatorNames[0].creatorNameLang', '.metadata.item_1617186419668[0].familyNames[0].familyName', '.metadata.item_1617186419668[0].familyNames[0].familyNameLang', '.metadata.item_1617186419668[0].givenNames[0].givenName', '.metadata.item_1617186419668[0].givenNames[0].givenNameLang', '.metadata.item_1617186419668[0].nameIdentifiers[0].nameIdentifier', '.metadata.item_1617186419668[0].nameIdentifiers[0].nameIdentifierScheme', '.metadata.item_1617186419668[0].nameIdentifiers[0].nameIdentifierURI', '.metadata.item_1617186476635.subitem_1522299639480', '.metadata.item_1617186476635.subitem_1600958577026', '.metadata.item_1617186499011[0].subitem_1522650717957', '.metadata.item_1617186499011[0].subitem_1522650727486', '.metadata.item_1617186499011[0].subitem_1522651041219', '.metadata.item_1617186609386[0].subitem_1522299896455', '.metadata.item_1617186609386[0].subitem_1522300014469', '.metadata.item_1617186609386[0].subitem_1522300048512', '.metadata.item_1617186609386[0].subitem_1523261968819', '.metadata.item_1617186626617[0].subitem_description', '.metadata.item_1617186626617[0].subitem_description_language', '.metadata.item_1617186626617[0].subitem_description_type', '.metadata.item_1617186643794[0].subitem_1522300295150', '.metadata.item_1617186643794[0].subitem_1522300316516', '.metadata.item_1617186660861[0].subitem_1522300695726', '.metadata.item_1617186660861[0].subitem_1522300722591', '.metadata.item_1617186702042[0].subitem_1551255818386', '.metadata.item_1617186783814[0].subitem_identifier_type', '.metadata.item_1617186783814[0].subitem_identifier_uri', '.metadata.item_1617186819068.subitem_identifier_reg_text', '.metadata.item_1617186819068.subitem_identifier_reg_type', '.metadata.item_1617186859717[0].subitem_1522658018441', '.metadata.item_1617186859717[0].subitem_1522658031721', '.metadata.item_1617186882738[0].subitem_geolocation_box.subitem_east_longitude', '.metadata.item_1617186882738[0].subitem_geolocation_box.subitem_north_latitude', '.metadata.item_1617186882738[0].subitem_geolocation_box.subitem_south_latitude', '.metadata.item_1617186882738[0].subitem_geolocation_box.subitem_west_longitude', '.metadata.item_1617186882738[0].subitem_geolocation_place[0].subitem_geolocation_place_text', '.metadata.item_1617186882738[0].subitem_geolocation_point.subitem_point_latitude', '.metadata.item_1617186882738[0].subitem_geolocation_point.subitem_point_longitude', '.metadata.item_1617186901218[0].subitem_1522399143519.subitem_1522399281603', '.metadata.item_1617186901218[0].subitem_1522399143519.subitem_1522399333375', '.metadata.item_1617186901218[0].subitem_1522399412622[0].subitem_1522399416691', '.metadata.item_1617186901218[0].subitem_1522399412622[0].subitem_1522737543681', '.metadata.item_1617186901218[0].subitem_1522399571623.subitem_1522399585738', '.metadata.item_1617186901218[0].subitem_1522399571623.subitem_1522399628911', '.metadata.item_1617186901218[0].subitem_1522399651758[0].subitem_1522721910626', '.metadata.item_1617186901218[0].subitem_1522399651758[0].subitem_1522721929892', '.metadata.item_1617186920753[0].subitem_1522646500366', '.metadata.item_1617186920753[0].subitem_1522646572813', '.metadata.item_1617186941041[0].subitem_1522650068558', '.metadata.item_1617186941041[0].subitem_1522650091861', '.metadata.item_1617186959569.subitem_1551256328147', '.metadata.item_1617186981471.subitem_1551256294723', '.metadata.item_1617186994930.subitem_1551256248092', '.metadata.item_1617187024783.subitem_1551256198917', '.metadata.item_1617187045071.subitem_1551256185532', '.metadata.item_1617187056579.bibliographicIssueDates.bibliographicIssueDate', '.metadata.item_1617187056579.bibliographicIssueDates.bibliographicIssueDateType', '.metadata.item_1617187056579.bibliographicIssueNumber', '.metadata.item_1617187056579.bibliographicNumberOfPages', '.metadata.item_1617187056579.bibliographicPageEnd', '.metadata.item_1617187056579.bibliographicPageStart', '.metadata.item_1617187056579.bibliographicVolumeNumber', '.metadata.item_1617187056579.bibliographic_titles[0].bibliographic_title', '.metadata.item_1617187056579.bibliographic_titles[0].bibliographic_titleLang', '.metadata.item_1617187087799.subitem_1551256171004', '.metadata.item_1617187112279[0].subitem_1551256126428', '.metadata.item_1617187112279[0].subitem_1551256129013', '.metadata.item_1617187136212.subitem_1551256096004', '.metadata.item_1617187187528[0].subitem_1599711633003[0].subitem_1599711636923', '.metadata.item_1617187187528[0].subitem_1599711633003[0].subitem_1599711645590', '.metadata.item_1617187187528[0].subitem_1599711655652', '.metadata.item_1617187187528[0].subitem_1599711660052[0].subitem_1599711680082', '.metadata.item_1617187187528[0].subitem_1599711660052[0].subitem_1599711686511', '.metadata.item_1617187187528[0].subitem_1599711699392.subitem_1599711704251', '.metadata.item_1617187187528[0].subitem_1599711699392.subitem_1599711712451', '.metadata.item_1617187187528[0].subitem_1599711699392.subitem_1599711727603', '.metadata.item_1617187187528[0].subitem_1599711699392.subitem_1599711731891', '.metadata.item_1617187187528[0].subitem_1599711699392.subitem_1599711735410', '.metadata.item_1617187187528[0].subitem_1599711699392.subitem_1599711739022', '.metadata.item_1617187187528[0].subitem_1599711699392.subitem_1599711743722', '.metadata.item_1617187187528[0].subitem_1599711699392.subitem_1599711745532', '.metadata.item_1617187187528[0].subitem_1599711758470[0].subitem_1599711769260', '.metadata.item_1617187187528[0].subitem_1599711758470[0].subitem_1599711775943', '.metadata.item_1617187187528[0].subitem_1599711788485[0].subitem_1599711798761', '.metadata.item_1617187187528[0].subitem_1599711788485[0].subitem_1599711803382', '.metadata.item_1617187187528[0].subitem_1599711813532', '.metadata.item_1617258105262.resourcetype', '.metadata.item_1617258105262.resourceuri', '.metadata.item_1617265215918.subitem_1522305645492', '.metadata.item_1617265215918.subitem_1600292170262', '.metadata.item_1617349709064[0].contributorAffiliations[0].contributorAffiliationNameIdentifiers[0].contributorAffiliationNameIdentifier', '.metadata.item_1617349709064[0].contributorAffiliations[0].contributorAffiliationNameIdentifiers[0].contributorAffiliationScheme', '.metadata.item_1617349709064[0].contributorAffiliations[0].contributorAffiliationNameIdentifiers[0].contributorAffiliationURI', '.metadata.item_1617349709064[0].contributorAffiliations[0].contributorAffiliationNames[0].contributorAffiliationName', '.metadata.item_1617349709064[0].contributorAffiliations[0].contributorAffiliationNames[0].contributorAffiliationNameLang', '.metadata.item_1617349709064[0].contributorAlternatives[0].contributorAlternative', '.metadata.item_1617349709064[0].contributorAlternatives[0].contributorAlternativeLang', '.metadata.item_1617349709064[0].contributorMails[0].contributorMail', '.metadata.item_1617349709064[0].contributorNames[0].contributorName', '.metadata.item_1617349709064[0].contributorNames[0].lang', '.metadata.item_1617349709064[0].contributorType', '.metadata.item_1617349709064[0].familyNames[0].familyName', '.metadata.item_1617349709064[0].familyNames[0].familyNameLang', '.metadata.item_1617349709064[0].givenNames[0].givenName', '.metadata.item_1617349709064[0].givenNames[0].givenNameLang', '.metadata.item_1617349709064[0].nameIdentifiers[0].nameIdentifier', '.metadata.item_1617349709064[0].nameIdentifiers[0].nameIdentifierScheme', '.metadata.item_1617349709064[0].nameIdentifiers[0].nameIdentifierURI', '.metadata.item_1617349808926.subitem_1523263171732', '.metadata.item_1617351524846.subitem_1523260933860', '.metadata.item_1617353299429[0].subitem_1522306207484', '.metadata.item_1617353299429[0].subitem_1522306287251.subitem_1522306382014', '.metadata.item_1617353299429[0].subitem_1522306287251.subitem_1522306436033', '.metadata.item_1617353299429[0].subitem_1523320863692[0].subitem_1523320867455', '.metadata.item_1617353299429[0].subitem_1523320863692[0].subitem_1523320909613', '.metadata.item_1617605131499[0].accessrole', '.metadata.item_1617605131499[0].date[0].dateType', '.metadata.item_1617605131499[0].date[0].dateValue', '.metadata.item_1617605131499[0].displaytype', '.metadata.item_1617605131499[0].fileDate[0].fileDateType', '.metadata.item_1617605131499[0].fileDate[0].fileDateValue', '.metadata.item_1617605131499[0].filename', '.metadata.item_1617605131499[0].filesize[0].value', '.metadata.item_1617605131499[0].format', '.metadata.item_1617605131499[0].groups', '.metadata.item_1617605131499[0].licensefree', '.metadata.item_1617605131499[0].licensetype', '.metadata.item_1617605131499[0].url.label', '.metadata.item_1617605131499[0].url.objectType', '.metadata.item_1617605131499[0].url.url', '.metadata.item_1617605131499[0].version', '.metadata.item_1617610673286[0].nameIdentifiers[0].nameIdentifier', '.metadata.item_1617610673286[0].nameIdentifiers[0].nameIdentifierScheme', '.metadata.item_1617610673286[0].nameIdentifiers[0].nameIdentifierURI', '.metadata.item_1617610673286[0].rightHolderNames[0].rightHolderLanguage', '.metadata.item_1617610673286[0].rightHolderNames[0].rightHolderName', '.metadata.item_1617620223087[0].subitem_1565671149650', '.metadata.item_1617620223087[0].subitem_1565671169640', '.metadata.item_1617620223087[0].subitem_1565671178623', '.metadata.item_1617944105607[0].subitem_1551256015892[0].subitem_1551256027296', '.metadata.item_1617944105607[0].subitem_1551256015892[0].subitem_1551256029891', '.metadata.item_1617944105607[0].subitem_1551256037922[0].subitem_1551256042287', '.metadata.item_1617944105607[0].subitem_1551256037922[0].subitem_1551256047619']
                        not_consistent_list = handle_check_consistence_with_mapping(
                            mapping_ids, item_path
                        )
                        current_app.logger.debug(
                            "not_consistent_list: {}".format(not_consistent_list)
                        )
                        # []
                        if not_consistent_list:
                            msg = _(
                                "The item does not consistent with the "
                                "specified item type.<br/>{}"
                            )
                            raise Exception(
                                {
                                    "error_msg": msg.format(
                                        "<br/>".join(not_consistent_list)
                                    )
                                }
                            )
                        item_path_not_existed = handle_check_metadata_not_existed(
                            item_path, check_item_type.get("item_type_id")
                        )
                        current_app.logger.debug(
                            "item_path_not_existed: {}".format(item_path_not_existed)
                        )
                        # []

                elif (num == 4 or num == 5) and data_row[0].startswith("#"):
                    continue
                elif num > 5:
                    data_parse_metadata = parse_to_json_form(
                        zip(item_path, data_row), item_path_not_existed
                    )
                    # current_app.logger.debug("data_parse_metadata: {}".format(data_parse_metadata))
                    # {'pos_index': ['Index A'], 'publish_status': 'public', 'feedback_mail': ['wekosoftware@nii.ac.jp'], 'edit_mode': 'Keep', 'metadata': {'pubdate': '2021-03-19', 'item_1617186331708': [{'subitem_1551255647225': 'ja_conference paperITEM00000001(public_open_access_open_access_simple)', 'subitem_1551255648112': 'ja'}, {'subitem_1551255647225': 'en_conference paperITEM00000001(public_open_access_simple)', 'subitem_1551255648112': 'en'}], 'item_1617186385884': [{'subitem_1551255720400': 'Alternative Title', 'subitem_1551255721061': 'en'}, {'subitem_1551255720400': 'Alternative Title', 'subitem_1551255721061': 'ja'}], 'item_1617186419668': [{'creatorAffiliations': [{'affiliationNameIdentifiers': [{'affiliationNameIdentifier': '0000000121691048', 'affiliationNameIdentifierScheme': 'ISNI', 'affiliationNameIdentifierURI': 'http://isni.org/isni/0000000121691048'}], 'affiliationNames': [{'affiliationName': 'University', 'affiliationNameLang': 'en'}]}], 'creatorMails': [{'creatorMail': 'wekosoftware@nii.ac.jp'}], 'creatorNames': [{'creatorName': '情報, 太郎', 'creatorNameLang': 'ja'}, {'creatorName': 'ジョウホウ, タロウ', 'creatorNameLang': 'ja-Kana'}, {'creatorName': 'Joho, Taro', 'creatorNameLang': 'en'}], 'familyNames': [{'familyName': '情報', 'familyNameLang': 'ja'}, {'familyName': 'ジョウホウ', 'familyNameLang': 'ja-Kana'}, {'familyName': 'Joho', 'familyNameLang': 'en'}], 'givenNames': [{'givenName': '太郎', 'givenNameLang': 'ja'}, {'givenName': 'タロウ', 'givenNameLang': 'ja-Kana'}, {'givenName': 'Taro', 'givenNameLang': 'en'}], 'nameIdentifiers': [{'nameIdentifier': '4', 'nameIdentifierScheme': 'WEKO'}, {'nameIdentifier': 'xxxxxxx', 'nameIdentifierScheme': 'ORCID', 'nameIdentifierURI': 'https://orcid.org/'}, {'nameIdentifier': 'xxxxxxx', 'nameIdentifierScheme': 'CiNii', 'nameIdentifierURI': 'https://ci.nii.ac.jp/'}, {'nameIdentifier': 'zzzzzzz', 'nameIdentifierScheme': 'KAKEN2', 'nameIdentifierURI': 'https://kaken.nii.ac.jp/'}]}, {'creatorMails': [{'creatorMail': 'wekosoftware@nii.ac.jp'}], 'creatorNames': [{'creatorName': '情報, 太郎', 'creatorNameLang': 'ja'}, {'creatorName': 'ジョウホウ, タロウ', 'creatorNameLang': 'ja-Kana'}, {'creatorName': 'Joho, Taro', 'creatorNameLang': 'en'}], 'familyNames': [{'familyName': '情報', 'familyNameLang': 'ja'}, {'familyName': 'ジョウホウ', 'familyNameLang': 'ja-Kana'}, {'familyName': 'Joho', 'familyNameLang': 'en'}], 'givenNames': [{'givenName': '太郎', 'givenNameLang': 'ja'}, {'givenName': 'タロウ', 'givenNameLang': 'ja-Kana'}, {'givenName': 'Taro', 'givenNameLang': 'en'}], 'nameIdentifiers': [{'nameIdentifier': 'xxxxxxx', 'nameIdentifierScheme': 'ORCID', 'nameIdentifierURI': 'https://orcid.org/'}, {'nameIdentifier': 'xxxxxxx', 'nameIdentifierScheme': 'CiNii', 'nameIdentifierURI': 'https://ci.nii.ac.jp/'}, {'nameIdentifier': 'zzzzzzz', 'nameIdentifierScheme': 'KAKEN2', 'nameIdentifierURI': 'https://kaken.nii.ac.jp/'}]}, {'creatorMails': [{'creatorMail': 'wekosoftware@nii.ac.jp'}], 'creatorNames': [{'creatorName': '情報, 太郎', 'creatorNameLang': 'ja'}, {'creatorName': 'ジョウホウ, タロウ', 'creatorNameLang': 'ja-Kana'}, {'creatorName': 'Joho, Taro', 'creatorNameLang': 'en'}], 'familyNames': [{'familyName': '情報', 'familyNameLang': 'ja'}, {'familyName': 'ジョウホウ', 'familyNameLang': 'ja-Kana'}, {'familyName': 'Joho', 'familyNameLang': 'en'}], 'givenNames': [{'givenName': '太郎', 'givenNameLang': 'ja'}, {'givenName': 'タロウ', 'givenNameLang': 'ja-Kana'}, {'givenName': 'Taro', 'givenNameLang': 'en'}], 'nameIdentifiers': [{'nameIdentifier': 'xxxxxxx', 'nameIdentifierScheme': 'ORCID', 'nameIdentifierURI': 'https://orcid.org/'}, {'nameIdentifier': 'xxxxxxx', 'nameIdentifierScheme': 'CiNii', 'nameIdentifierURI': 'https://ci.nii.ac.jp/'}, {'nameIdentifier': 'zzzzzzz', 'nameIdentifierScheme': 'KAKEN2', 'nameIdentifierURI': 'https://kaken.nii.ac.jp/'}]}], 'item_1617349709064': [{'contributorMails': [{'contributorMail': 'wekosoftware@nii.ac.jp'}], 'contributorNames': [{'contributorName': '情報, 太郎', 'lang': 'ja'}, {'contributorName': 'ジョウホウ, タロウ', 'lang': 'ja-Kana'}, {'contributorName': 'Joho, Taro', 'lang': 'en'}], 'contributorType': 'ContactPerson', 'familyNames': [{'familyName': '情報', 'familyNameLang': 'ja'}, {'familyName': 'ジョウホウ', 'familyNameLang': 'ja-Kana'}, {'familyName': 'Joho', 'familyNameLang': 'en'}], 'givenNames': [{'givenName': '太郎', 'givenNameLang': 'ja'}, {'givenName': 'タロウ', 'givenNameLang': 'ja-Kana'}, {'givenName': 'Taro', 'givenNameLang': 'en'}], 'nameIdentifiers': [{'nameIdentifier': 'xxxxxxx', 'nameIdentifierScheme': 'ORCID', 'nameIdentifierURI': 'https://orcid.org/'}, {'nameIdentifier': 'xxxxxxx', 'nameIdentifierScheme': 'CiNii', 'nameIdentifierURI': 'https://ci.nii.ac.jp/'}, {'nameIdentifier': 'xxxxxxx', 'nameIdentifierScheme': 'KAKEN2', 'nameIdentifierURI': 'https://kaken.nii.ac.jp/'}]}], 'item_1617186476635': {'subitem_1522299639480': 'open access', 'subitem_1600958577026': 'http://purl.org/coar/access_right/c_abf2'}, 'item_1617351524846': {'subitem_1523260933860': 'Unknown'}, 'item_1617186499011': [{'subitem_1522650717957': 'ja', 'subitem_1522650727486': 'http://localhost', 'subitem_1522651041219': 'Rights Information'}], 'item_1617610673286': [{'nameIdentifiers': [{'nameIdentifier': 'xxxxxx', 'nameIdentifierScheme': 'ORCID', 'nameIdentifierURI': 'https://orcid.org/'}], 'rightHolderNames': [{'rightHolderLanguage': 'ja', 'rightHolderName': 'Right Holder Name'}]}], 'item_1617186609386': [{'subitem_1522299896455': 'ja', 'subitem_1522300014469': 'Other', 'subitem_1522300048512': 'http://localhost/', 'subitem_1523261968819': 'Sibject1'}], 'item_1617186626617': [{'subitem_description': 'Description\nDescription<br/>Description', 'subitem_description_language': 'en', 'subitem_description_type': 'Abstract'}, {'subitem_description': '概要\n概要\n概要\n概要', 'subitem_description_language': 'ja', 'subitem_description_type': 'Abstract'}], 'item_1617186643794': [{'subitem_1522300295150': 'en', 'subitem_1522300316516': 'Publisher'}], 'item_1617186660861': [{'subitem_1522300695726': 'Available', 'subitem_1522300722591': '2021-06-30'}], 'item_1617186702042': [{'subitem_1551255818386': 'jpn'}], 'item_1617258105262': {'resourcetype': 'conference paper', 'resourceuri': 'http://purl.org/coar/resource_type/c_5794'}, 'item_1617349808926': {'subitem_1523263171732': 'Version'}, 'item_1617265215918': {'subitem_1522305645492': 'AO', 'subitem_1600292170262': 'http://purl.org/coar/version/c_b1a7d7d4d402bcce'}, 'item_1617186783814': [{'subitem_identifier_type': 'URI', 'subitem_identifier_uri': 'http://localhost'}], 'item_1617353299429': [{'subitem_1522306207484': 'isVersionOf', 'subitem_1522306287251': {'subitem_1522306382014': 'arXiv', 'subitem_1522306436033': 'xxxxx'}, 'subitem_1523320863692': [{'subitem_1523320867455': 'en', 'subitem_1523320909613': 'Related Title'}]}], 'item_1617186859717': [{'subitem_1522658018441': 'en', 'subitem_1522658031721': 'Temporal'}], 'item_1617186882738': [{'subitem_geolocation_place': [{'subitem_geolocation_place_text': 'Japan'}]}], 'item_1617186901218': [{'subitem_1522399143519': {'subitem_1522399281603': 'ISNI', 'subitem_1522399333375': 'http://xxx'}, 'subitem_1522399412622': [{'subitem_1522399416691': 'en', 'subitem_1522737543681': 'Funder Name'}], 'subitem_1522399571623': {'subitem_1522399585738': 'Award URI', 'subitem_1522399628911': 'Award Number'}, 'subitem_1522399651758': [{'subitem_1522721910626': 'en', 'subitem_1522721929892': 'Award Title'}]}], 'item_1617186920753': [{'subitem_1522646500366': 'ISSN', 'subitem_1522646572813': 'xxxx-xxxx-xxxx'}], 'item_1617186941041': [{'subitem_1522650068558': 'en', 'subitem_1522650091861': 'Source Title'}], 'item_1617186959569': {'subitem_1551256328147': '1'}, 'item_1617186981471': {'subitem_1551256294723': '111'}, 'item_1617186994930': {'subitem_1551256248092': '12'}, 'item_1617187024783': {'subitem_1551256198917': '1'}, 'item_1617187045071': {'subitem_1551256185532': '3'}, 'item_1617187112279': [{'subitem_1551256126428': 'Degree Name', 'subitem_1551256129013': 'en'}], 'item_1617187136212': {'subitem_1551256096004': '2021-06-30'}, 'item_1617944105607': [{'subitem_1551256015892': [{'subitem_1551256027296': 'xxxxxx', 'subitem_1551256029891': 'kakenhi'}], 'subitem_1551256037922': [{'subitem_1551256042287': 'Degree Grantor Name', 'subitem_1551256047619': 'en'}]}], 'item_1617187187528': [{'subitem_1599711633003': [{'subitem_1599711636923': 'Conference Name', 'subitem_1599711645590': 'ja'}], 'subitem_1599711655652': '1', 'subitem_1599711660052': [{'subitem_1599711680082': 'Sponsor', 'subitem_1599711686511': 'ja'}], 'subitem_1599711699392': {'subitem_1599711704251': '2020/12/11', 'subitem_1599711712451': '1', 'subitem_1599711727603': '12', 'subitem_1599711731891': '2000', 'subitem_1599711735410': '1', 'subitem_1599711739022': '12', 'subitem_1599711743722': '2020', 'subitem_1599711745532': 'ja'}, 'subitem_1599711758470': [{'subitem_1599711769260': 'Conference Venue', 'subitem_1599711775943': 'ja'}], 'subitem_1599711788485': [{'subitem_1599711798761': 'Conference Place', 'subitem_1599711803382': 'ja'}], 'subitem_1599711813532': 'JPN'}], 'item_1617605131499': [{'accessrole': 'open_access', 'date': [{'dateType': 'Available', 'dateValue': '2021-07-12'}], 'displaytype': 'simple', 'filename': '1KB.pdf', 'filesize': [{'value': '1 KB'}], 'format': 'text/plain'}, {'filename': ''}], 'item_1617620223087': [{'subitem_1565671149650': 'ja', 'subitem_1565671169640': 'Banner Headline', 'subitem_1565671178623': 'Subheading'}, {'subitem_1565671149650': 'en', 'subitem_1565671169640': 'Banner Headline', 'subitem_1565671178623': 'Subheding'}]}, 'file_path': ['file00000001/1KB.pdf', '']}

                    if not data_parse_metadata:
                        raise Exception(
                            {"error_msg": _("Cannot read {} file correctly.".format(file_format.upper()))}
                        )
                    if isinstance(check_item_type, dict):
                        item_type_name = check_item_type.get("name")
                        item_type_id = check_item_type.get("item_type_id")
                        item_data = dict(
                            **data_parse_metadata,
                            **{
                                "item_type_name": item_type_name or "",
                                "item_type_id": item_type_id or "",
                                "$schema": schema if schema else "",
                            }
                        )
                    else:
                        item_data = dict(**data_parse_metadata)
                    if item_path_not_existed:
                        str_keys = ", ".join(item_path_not_existed).replace(
                            ".metadata.", ""
                        )
                        item_data["warnings"] = [
                            _(
                                "The following items are not registered because "
                                + "they do not exist in the specified "
                                + "item type. {}"
                            ).format(str_keys)
                        ]
                    data_list.append(item_data)
        except UnicodeDecodeError as ex:
            ex.reason = _(
                "The {} file could not be read. Make sure the file".format(file_format.upper())
                + " format is {} and that the file is".format(file_format.upper())
                + " UTF-8 encoded."
            ).format(file_name)
            raise ex
        except Exception as ex:
            raise ex
    result["data_list"] = data_list
    return result

def read_jpcoar_xml_file(file_path, item_type_info) -> dict:
    """Read JPCOAR(V2) metadata from xml file

    Args:
        file_path (str): XML file path
        item_type_info (dict): Item type info of imported item.

    Returns:
        dict: item metadata
    """
    result = {"error": False, "error_code": 0, "data_list": [], "item_type_schema": {}}
    enc = getEncode(file_path)
    try:
        # register namespace
        namespaces = dict([node for _, node in ET.iterparse(file_path, events=['start-ns'])])
        for key, value in namespaces.items():
            ET.register_namespace(key, value)
        tree = ET.parse(file_path)
        # mapping
        mapper = JPCOARV2Mapper(ET.tostring(tree.getroot()).decode(enc))
        res = mapper.map(item_type_info['name'])
    except UnicodeDecodeError as ex:
        ex.reason = _(
            "The XML file could not be read. Make sure the file"
            + " format is XML and that the file is"
            + " UTF-8 encoded."
        ).format(file_path)
        raise ex
    except Exception as ex:
        raise ex
    result["data_list"].append({
        "$schema": f"/items/jsonschema/{item_type_info['item_type_id']}",
        "metadata": res,
        "item_type_name": item_type_info['name'],
        "item_type_id": item_type_info['item_type_id'],
        "file_path": res.pop("file_path", []),
    })
    result['item_type_schema'] = item_type_info['schema']
    return result


def handle_convert_validate_msg_to_jp(message: str):
    """Convert validation messages from en to jp.

    :argument
        message     -- {str} English message.
    :return
        return       -- Japanese message.

    """
    result = None
    for msg_en, msg_jp in WEKO_IMPORT_VALIDATE_MESSAGE.items():
        msg_en_pattern = "^{}$".format(msg_en.replace("%r", ".*"))
        if re.search(msg_en_pattern, message):
            msg_paths = msg_en.split("%r")
            prev_position = 0
            data = []
            for idx, path in enumerate(msg_paths, start=1):
                position = message.index(path)
                if path == "":
                    if idx == 1:
                        continue
                    elif idx == len(msg_paths):
                        prev_position += len(msg_paths[idx - 2])
                        position = len(message)
                if position >= 0:
                    data.append(message[prev_position:position])
                    prev_position = position
            if data:
                result = msg_jp
            for value in data:
                result = result.replace("%r", value, 1)
            return result
    return message


def handle_validate_item_import(list_record, schema) -> list:
    """Validate item import.

    :argument
        list_record     -- {list} list record import.
        schema     -- {dict} item_type schema.
    :return
        return       -- list_item_error.

    """
    result = []
    v2 = Draft4Validator(schema) if schema else None
    for record in list_record:
        errors = record.get("errors") or []
        record_id = record.get("id")
        if record_id and (
            not represents_int(record_id) or re.search(r"([０-９])", record_id)
        ):
            errors.append(_("Please specify item ID by half-width number."))
            current_app.logger.warning(
                f"Specified item ID is not half-width number: {record_id}."
            )
        if record.get("metadata"):
            if v2:
                a = v2.iter_errors(record.get("metadata"))
                if current_i18n.language == "ja":
                    _errors = []
                    for error in a:
                        _errors.append(handle_convert_validate_msg_to_jp(error.message))
                    errors = errors + _errors
                else:
                    errors = errors + [error.message for error in a]
            else:
                errors = errors = errors + [_("Specified item type does not exist.")]

        item_error = dict(**record)
        item_error["errors"] = errors if len(errors) else None
        result.append(item_error)

    return result


def represents_int(s):
    """Handle check string is int.

    :argument
        s     -- {str} string number.
    :return
        return       -- true if is Int.

    """
    try:
        int(s)
        return True
    except ValueError:
        return False


def get_item_type(item_type_id=0) -> dict:
    """Get item type.

    :param item_type_id: Item type ID. (Default: 0).
    :return: The json object.
    """
    result = None
    if item_type_id > 0:
        itemtype = ItemTypes.get_by_id(item_type_id)
        if (
            itemtype
            and itemtype.schema
            and itemtype.item_type_name.name
            and item_type_id
        ):
            lastest_id = itemtype.item_type_name.item_type.first().id
            result = {
                "schema": itemtype.schema,
                "is_lastest": lastest_id == item_type_id,
                "name": itemtype.item_type_name.name,
                "item_type_id": item_type_id,
            }

    if result is None:
        return {}

    return result


def handle_check_exist_record(list_record) -> list:
    """Check record is exist in system.

    :argument
        list_record -- {list} list record import.
    :return
        return      -- list record has property status.

    """
    result = []
    current_app.logger.debug("handle_check_exist_record")
    for item in list_record:
        item = dict(**item, **{"status": "new"})
        # current_app.logger.debug("item:{}".format(item))
        errors = item.get("errors") or []
        item_id = item.get("id")
        # current_app.logger.debug("item_id:{}".format(item_id))
        if item_id and item_id is not "":
            system_url = request.host_url + "records/" + str(item_id)
            if item.get("uri") != system_url:
                errors.append(_("Specified URI and system URI do not match."))
                current_app.logger.warning(
                    "Specified URI and system URI do not match: {} != {}."
                    .format(item.get("uri"), system_url)
                )
                item["status"] = None
            else:
                item_exist = None
                try:
                    item_exist = WekoRecord.get_record_by_pid(item_id)
                except PIDDoesNotExistError:
                    item["status"] = None
                    errors.append(_("Item does not exist in the system."))
                    current_app.logger.warning(
                        "Item does not exist in the system: {}.".format(item_id)
                    )
                if item_exist:
                    if item_exist.pid.is_deleted():
                        item["status"] = None
                        errors.append(_("Item already DELETED in the system."))
                        current_app.logger.warning(
                            "Item already DELETED in the system: {}."
                            .format(item_id)
                        )
                    else:
                        exist_url = (
                            request.host_url + "records/" + str(item_exist.get("recid"))
                        )

                        if item.get("uri") == exist_url:
                            _edit_mode = item.get("edit_mode")
                            if not _edit_mode or _edit_mode.lower() not in [
                                "keep",
                                "upgrade",
                            ]:
                                errors.append(
                                    _('Please specify either "Keep" or "Upgrade".')
                                )
                                current_app.logger.warning(
                                    'Please specify either "Keep" or "Upgrade": {}.'
                                    .format(_edit_mode)
                                )
                                item["status"] = None
                            else:
                                item["status"] = _edit_mode.lower()
        else:
            item["id"] = None
            item["status"]="new"
        if errors:
            item["errors"] = errors
        # current_app.logger.debug("item:{}".format(item))
        result.append(item)
    return result


def make_file_by_line(lines):
    """Make TSV/CSV file."""
    file_format = current_app.config.get('WEKO_ADMIN_OUTPUT_FORMAT', 'tsv').lower()
    file_output = StringIO()
    if file_format == 'csv':
        writer = csv.writer(file_output, delimiter=",", lineterminator="\n")
    else:
        writer = csv.writer(file_output, delimiter="\t", lineterminator="\n")
    writer.writerows(lines)

    return file_output


def make_stats_file(raw_stats, list_name):
    """Make TSV/CSV report file for stats."""
    file_format = current_app.config.get('WEKO_ADMIN_OUTPUT_FORMAT', 'tsv').lower()
    file_output = StringIO()
    if file_format == 'csv':
        writer = csv.writer(file_output, delimiter=",", lineterminator="\n")
    else:
        writer = csv.writer(file_output, delimiter="\t", lineterminator="\n")
    writer.writerow(list_name)
    for item in raw_stats:
        term = []
        for name in list_name:
            term.append(item.get(name))
        writer.writerow(term)

    return file_output


def create_deposit(item_id, default_owner_id=None):
    """Create deposit.

    Args:
        item_id (str): Item ID.
        default_owner_id (str): Owner user id. (Default: ``None``)
    Returns:
        WekoDeposit: Deposit object.

    """
    if item_id is not None:
        dep = WekoDeposit.create({}, recid=int(item_id), default_owner_id=default_owner_id)
    else:
        dep = WekoDeposit.create({}, default_owner_id=default_owner_id)
    return dep


def clean_thumbnail_file(deposit, root_path, thumbnail_path):
    """Remove all thumbnail in bucket.

    :argument
        deposit         -- {object} deposit.
        root_path      -- {str} location of temp folder.
        thumbnail_path -- {list} thumbnails path.
    """
    list_not_remove = list(
        filter(lambda path: not os.path.isfile(root_path + "/" + path), thumbnail_path)
    )
    list_not_remove = [get_file_name(path) for path in list_not_remove]
    for file in deposit.files:
        if file.obj.is_thumbnail and file.obj.key not in list_not_remove:
            file.obj.remove()


def up_load_file(record, root_path, deposit, old_files, allow_upload_file_content, request_info=None):
    """Upload thumbnail or file content.

    :argument
        record         -- {dict} item import.
        root_path      -- {str} root_path.
        deposit        -- {object} item deposit.
        old_files      -- {list} List of ObjectVersion in current bucket.
        allow_upload_file_content   -- {bool} allow file content upload?
        request_info   -- (dict) request info.

    """

    def upload(paths, is_thumbnail=False):
        if len(old_files) > len(paths):
            paths.extend([None for _idx in range(0, len(old_files) - len(paths))])

        for idx, path in enumerate(paths):
            old_file = (
                old_files[idx] if not is_thumbnail and idx < len(old_files) else None
            )
            if not path or not os.path.isfile(root_path + "/" + path):
                if old_file and not (
                    len(record["filenames"]) > idx
                    and record["filenames"][idx]
                    and old_file.key == record["filenames"][idx]["filename"]
                ):
                    old_file.remove()
                continue

            with open(root_path + "/" + path, "rb") as file:
                root_file_id = None
                if old_file:
                    root_file_id = old_file.root_file_id
                    old_file.remove()

                filename =  get_file_name(path)
                obj = ObjectVersion.create(deposit.files.bucket, filename)
                obj.is_thumbnail = is_thumbnail
                obj.set_contents(
                    file, root_file_id=root_file_id, is_set_size_location=False
                )

                size = file.seek(0, io.SEEK_END)
                if size >= pow(1024, 4):
                    size_str = "{} TB".format(round(size/(pow(1024, 4)), 1))
                elif size >= pow(1024, 3):
                    size_str = "{} GB".format(round(size/(pow(1024, 3)), 1))
                elif size >= pow(1024, 2):
                    size_str = "{} MB".format(round(size/(pow(1024, 2)), 1))
                elif size >= 1024:
                    size_str = "{} KB".format(round(size/1024, 1))
                else:
                    size_str = "{} B".format(size)
                if record.get("filenames") and \
                        len(record["filenames"]) > idx and \
                        record["filenames"][idx].get("filename"):
                    file_size_dict[record["filenames"][idx]["filename"]] = [{'value': size_str}]

                opration = "FILE_CREATE" if not old_file else "FILE_UPDATE"
                UserActivityLogger.info(
                    operation=opration,
                    target_key=filename,
                    request_info=request_info,
                    required_commit=False,
                )

    def clean_file_contents(delete_all):
        # clean file contents in bucket.
        for file in deposit.files.bucket.objects:
            if not file.is_thumbnail and (delete_all or not file.is_head):
                file.remove()

    file_size_dict = {}

    file_path = (
        record.get("file_path", [])
        if allow_upload_file_content
        else []
    )

    thumbnail_path = (
        record.get("thumbnail_path", [])
        if allow_upload_file_content
        else []
    )
    if isinstance(thumbnail_path, str):
        thumbnail_path = [thumbnail_path]
    else:
        thumbnail_path = list(filter(lambda path: path, thumbnail_path))

    clean_thumbnail_file(deposit, root_path, thumbnail_path)
    if file_path or thumbnail_path:
        upload(thumbnail_path, is_thumbnail=True)
        upload(file_path)
    clean_file_contents(not allow_upload_file_content)

    return file_size_dict


def get_file_name(file_path):
    """Get file name.

    :argument
        file_path    -- {str} file_path.
    :returns         -- {str} file name

    """
    return file_path.split("/")[-1] if file_path.split("/")[-1] else ""


def register_item_metadata(item, root_path, owner, is_gakuninrdm=False, request_info=None):
    """Upload file content.

    Args:
        item (dict): Item metadata.
        root_path (str): Path of the folder include files.
        owner (int): Owner user id.
        is_gakuninrdm (bool): Is call by gakuninrdm api.
    """

    def clean_file_metadata(item_type_id, data):
        # clear metadata of file information
        is_cleaned = True
        file_key = None
        item_map = get_mapping(item_type_id, "jpcoar_mapping")
        key = item_map.get("file.URI.@value")
        if key:
            file_key = key.split(".")[0]
            if not data.get(file_key):
                deleted_items = data.get("deleted_items") or []
                deleted_items.append(file_key)
                data["deleted_items"] = deleted_items
            else:
                is_cleaned = False
        return data, is_cleaned, file_key

    def autofill_thumbnail_metadata(item_type_id, data):
        key = get_thumbnail_key(item_type_id)
        if key:
            thumbnail_item = {}
            subitem_thumbnail = []
            for file in deposit.files:
                if file.is_thumbnail is True:
                    subitem_thumbnail.append(
                        {
                            "thumbnail_label": file.key,
                            "thumbnail_url": current_app.config["DEPOSIT_FILES_API"]
                            + "/{bucket}/{key}?versionId={version_id}".format(
                                bucket=file.bucket_id,
                                key=file.key,
                                version_id=file.version_id,
                            ),
                        }
                    )
            if subitem_thumbnail:
                thumbnail_item["subitem_thumbnail"] = subitem_thumbnail
            if thumbnail_item:
                data[key] = thumbnail_item
            else:
                deleted_items = data.get("deleted_items") or []
                deleted_items.append(key)
                data["deleted_items"] = deleted_items
        return data

    def escape_newline(data):
        """Replace <br/> in metadata with \n.

        {"key1":["test<br/>test"]} -> {"key1":["test\ntest"]}
        :argument
            data     -- {obj} escape target
        :return
            obj      -- Obj after escaping
        """
        if isinstance(data,list):
            return [escape_newline(d) for d in data]
        elif isinstance(data,dict):
            return {d:escape_newline(data[d]) for d in data}
        elif isinstance(data,str):
            return data.replace("<br/>","\n")
        else:
            return data

    item_id = str(item.get("id"))
    pid = PersistentIdentifier.query.filter_by(
        pid_type="recid", pid_value=item_id
    ).first()

    record = WekoDeposit.get_record(pid.object_uuid)

    _deposit_data = record.dumps().get("_deposit")
    deposit = WekoDeposit(record, record.model)
    new_data = dict(
        **item.get("metadata"),
        **_deposit_data,
        **{
            "$schema": item.get("$schema"),
            "title": item.get("item_title"),
        }
    )
    new_data = escape_newline(new_data)
    item_status = {
        "index": new_data["path"],
        "actions": "publish",
    }
    if not new_data.get("pid"):
        new_data = dict(
            **new_data, **{"pid": {"revision_id": 0, "type": "recid", "value": item_id}}
        )

    # get old files in item with order.
    old_file_list = []
    if item["status"] != "new":
        for file_metadata in deposit.get_file_data():
            if file_metadata.get("version_id"):
                f_filter = list(
                    filter(
                        lambda f: str(f.obj.version_id)
                        == file_metadata.get("version_id"),
                        deposit.files,
                    )
                )
                old_file_list.append(f_filter[0].obj if f_filter else None)
            else:
                old_file_list.append(None)

    # set delete flag for file metadata if is empty.
    new_data, is_cleaned, file_key = clean_file_metadata(item["item_type_id"], new_data)

    # progress upload file, replace file contents.
    file_size_dict = up_load_file(item, root_path, deposit, old_file_list, not is_cleaned, request_info=request_info)
    new_data = autofill_thumbnail_metadata(item["item_type_id"], new_data)

    # check location file
    find_and_update_location_size()
    if not is_cleaned:
        for idx, file_info in enumerate(new_data.get(file_key, [])):
            if file_info.get('filename') in file_size_dict \
                    and not file_info.get('filesize'):
                new_data[file_key][idx]['filesize'] = file_size_dict.get(file_info.get('filename'))

    # Clean item metadata
    if item["status"] != "new":
        item_type = ItemTypes.get_by_id(
            id_=item.get("item_type_id", 0), with_deleted=True
        ).render
        for metadata_id in item_type["table_row"]:
            # ignore Identifier Regstration (Import hasn't withdraw DOI)
            if metadata_id == item.get("identifier_key", ""):
                continue
            if metadata_id not in new_data and metadata_id in deposit.item_metadata:
                deleted_items = new_data.get("deleted_items") or []
                deleted_items.append(metadata_id)
                new_data["deleted_items"] = deleted_items
    if "feedback_mail_list" in new_data:
        new_data.pop("feedback_mail_list")

    deposit.update(item_status, new_data)
    deposit['_deposit']['owners'] = [int(owner)]
    deposit['_deposit']['created_by'] = int(owner)
    deposit['owner'] = str(owner)

    # to exclude from file text extraction
    deposit.non_extract = item.get("non_extract")
    deposit.commit()

    feedback_mail_list = item["metadata"].get("feedback_mail_list")
    if feedback_mail_list:
        item["metadata"].pop("feedback_mail_list")
        FeedbackMailList.update(
            item_id=deposit.id, feedback_maillist=feedback_mail_list
        )
    else:
        FeedbackMailList.delete_without_commit(deposit.id)
        deposit.remove_feedback_mail()

    request_mail_list = item["metadata"].get("request_mail_list")
    if request_mail_list:
        RequestMailList.update(
            item_id = deposit.id, request_maillist=request_mail_list
        )
    else:
        RequestMailList.delete_without_commit(deposit.id)

    if not is_gakuninrdm:
        deposit.publish_without_commit()
        if item["status"] in ["upgrade", "new"]:    # Create first version
            _deposit = deposit.newversion(pid)
            _deposit.publish_without_commit()
        else:    # Update last version
            _pid = PIDVersioning(child=pid).last_child
            _record = WekoDeposit.get_record(_pid.object_uuid)
            _deposit = WekoDeposit(_record, _record.model)
            _deposit["path"] = new_data.get("path")
            _deposit.non_extract = item.get("non_extract")
            _deposit.merge_data_to_record_without_version(
                pid, keep_version=True, is_import=True
            )
            if not is_gakuninrdm:
                _deposit.publish_without_commit()

        if feedback_mail_list:
            FeedbackMailList.update(
                item_id=_deposit.id, feedback_maillist=feedback_mail_list
            )

        if request_mail_list:
            RequestMailList.update(
                item_id=_deposit.id, request_maillist=request_mail_list
            )

        link_data = item.get("link_data", [])
        # Update draft version
        _draft_pid = PersistentIdentifier.query.filter_by(
            pid_type='recid',
            pid_value="{}.0".format(item_id)
        ).one_or_none()
        if _draft_pid:
            _draft_record = WekoDeposit.get_record(_draft_pid.object_uuid)
            _draft_record["path"] = new_data.get("path")
            _draft_deposit = WekoDeposit(_draft_record, _draft_record.model)
            _draft_deposit.non_extract = item.get("non_extract")
            _draft_deposit.merge_data_to_record_without_version(
                pid, keep_version=True, is_import=True
            )
            item_link_draft_pid = ItemLink(_draft_pid.pid_value)
            item_link_draft_pid.update(link_data)
        item_link_latest_pid = ItemLink(_deposit.pid.pid_value)
        item_link_latest_pid.update(link_data)
        item_link_pid_without_ver = ItemLink(item_id)
        item_link_pid_without_ver.update(link_data)

def update_publish_status(item_id, status):
    """Handle get title.

    :argument
        item_id     -- {str} Item Id.
        status      -- {str} Publish status (0: public, 1: private)
    :return

    """
    record = WekoRecord.get_record_by_pid(item_id)
    record["publish_status"] = status
    record.commit()
    indexer = WekoIndexer()
    indexer.update_es_data(record, update_revision=False, field='publish_status')


def handle_workflow(item: dict):
    """Handle workflow.

    :argument
        title           -- {dict or list} title.
    :return
        return       -- title string.

    """
    pid = PersistentIdentifier.query.filter_by(
        pid_type="recid", pid_value=item.get("id")
    ).first()
    if pid:
        activity = WorkActivity()
        wf_activity = activity.get_workflow_activity_by_item_id(pid.object_uuid)
        if wf_activity:
            return
    else:
        workflow = WorkFlow.query.filter_by(
            itemtype_id=item.get("item_type_id")
        ).first()
        if workflow:
            return
        else:
            create_work_flow(item.get("item_type_id"))


def create_work_flow(item_type_id):
    """Handle create work flow.

    :argument
        item_type_id        -- {str} item_type_id.
    :return

    """
    flow_define = FlowDefine.query.filter_by(flow_name="Registration Flow").first()
    it = ItemTypes.get_by_id(item_type_id)

    if flow_define and it:
        data = WorkFlow()
        data.flows_id = uuid.uuid4()
        data.flows_name = it.item_type_name.name
        data.itemtype_id = it.id
        data.flow_id = flow_define.id
        db.session.add(data)


def create_flow_define():
    """Handle create flow_define."""
    flow_define = FlowDefine.query.filter_by(flow_name="Registration Flow").first()

    if not flow_define:
        the_flow = Flow()
        flow = the_flow.create_flow(WEKO_FLOW_DEFINE)

        if flow and flow.flow_id:
            flow_actions = WEKO_FLOW_DEFINE_LIST_ACTION
            start_action = FlowAction.query.filter_by(
                flow_id=flow.flow_id, action_id=1
            ).first()
            flow_actions[0]["workflow_flow_action_id"] = start_action.id
            end_action = FlowAction.query.filter_by(
                flow_id=flow.flow_id, action_id=2
            ).first()
            flow_actions[2]["workflow_flow_action_id"] = end_action.id

            the_flow.upt_flow_action(flow.flow_id, flow_actions)


def send_item_created_event_to_es(item, request_info):
    """Send item_created event to ES."""
    with current_app.test_request_context():
        item_created.send(
            current_app._get_current_object(),
            user_id=request_info.get("user_id"),
            item_id=item.get("pid"),
            item_title=item.get("item_title"),
            admin_action=request_info.get("action")
        )


def import_items_to_system(
    item: dict, request_info=None, is_gakuninrdm=False,
    file_replace_owner=None
):
    """Validation importing zip file.

    Args:
        item (dict): Import item with metadata.
        request_info (dict): Information from request. Default is None.
        is_gakuninrdm (bool): Is call by gakuninrdm api. Default is False.
        file_replace_owner (int): Owner user id for the file replace method. Default is None.

    Returns:
        dict: Json response.
    """
    owner = -1
    if request_info and 'user_id' in request_info:
        owner = request_info['user_id']
    elif file_replace_owner:
        owner = file_replace_owner
    if not request_info and request:
        request_info = {
            "remote_addr": request.remote_addr,
            "referrer": request.referrer,
            "hostname": request.host,
            "user_id": owner,
            "action": "IMPORT"
        }

    if not item:
        return None
    else:
        bef_metadata = None
        bef_last_ver_metadata = None
        try:
            # current_app.logger.debug("item: {0}".format(item))
            status = item.get("status")
            root_path = item.get("root_path", "")
            old_record = None
            record_pid = None
            if status == "new":
                item_id = create_deposit(item.get("id"), default_owner_id=owner)
                item["id"] = item_id["recid"]
                item["pid"] = item_id.pid
                record_pid = item_id.pid
            else:
                handle_check_item_is_locked(item)
                # cache ES data for rollback
                pid = PersistentIdentifier.query.filter_by(
                    pid_type="recid", pid_value=item["id"]
                ).first()
                item["pid"] = pid
                bef_metadata = WekoIndexer().get_metadata_by_item_id(pid.object_uuid)
                bef_last_ver_metadata = WekoIndexer().get_metadata_by_item_id(
                    PIDVersioning(child=pid).last_child.object_uuid
                )
                record_pid = pid
                old_record = WekoRecord.get_record_by_pid(record_pid.pid_value)
            old_link_list = ItemReference.get_src_references(
                record_pid.pid_value).all()

            register_item_metadata(item, root_path, owner, is_gakuninrdm, request_info=request_info)


            if not is_gakuninrdm:
                if current_app.config.get("WEKO_HANDLE_ALLOW_REGISTER_CNRI"):
                    register_item_handle(item)
                register_item_doi(item)

                status_number = WEKO_IMPORT_PUBLISH_STATUS.index(
                    item.get("publish_status")
                )
                register_item_update_publish_status(item, str(status_number))
                if item.get("status") == "new":
                    # Send item_created event to ES.
                    send_item_created_event_to_es(item, request_info)
            db.session.commit()
            new_record = WekoRecord.get_record_by_pid(record_pid.pid_value)
            new_link_list = ItemReference.get_src_references(
                record_pid.pid_value).all()
            call_external_system(old_record=old_record,
                                 new_record=new_record,
                                 old_item_reference_list=old_link_list,
                                 new_item_reference_list=new_link_list,
                                 request_info=request_info
                                 )

            opration = "ITEM_CREATE" if item.get("status") == "new" else "ITEM_UPDATE"
            UserActivityLogger.info(
                operation=opration,
                target_key=item["id"],
                request_info=request_info,
            )

            # clean unuse file content in keep mode if import success
            cache_key = current_app.config[
                "WEKO_SEARCH_UI_IMPORT_UNUSE_FILES_URI"
            ].format(item["id"])
            list_unuse_uri = get_cache_data(cache_key)
            if list_unuse_uri:
                for uri in list_unuse_uri:
                    file = current_files_rest.storage_factory(fileurl=uri, size=1)
                    fs, path = file._get_fs()
                    if fs.exists(path):
                        file.delete()
                delete_cache_data(cache_key)

        except SQLAlchemyError as ex:
            current_app.logger.error(f"sqlalchemy error: {ex}")
            db.session.rollback()
            if item.get("id"):
                pid = PersistentIdentifier.query.filter_by(
                    pid_type="recid", pid_value=item["id"]
                ).first()
                bef_metadata = WekoIndexer().get_metadata_by_item_id(pid.object_uuid)
                bef_last_ver_metadata = WekoIndexer().get_metadata_by_item_id(
                    PIDVersioning(child=pid).last_child.object_uuid
                )
                handle_remove_es_metadata(item, bef_metadata, bef_last_ver_metadata)
            current_app.logger.error("item id: %s update error." % item["id"])
            traceback.print_exc(file=sys.stdout)
            exec_info = sys.exc_info()
            tb_info = traceback.format_tb(exec_info[2])
            opration = "ITEM_CREATE" if item.get("status") == "new" else "ITEM_UPDATE"
            UserActivityLogger.error(
                operation=opration,
                target_key=item.get("id"),
                remarks=tb_info[0],
                request_info=request_info,
            )
            error_id = None
            if (
                ex.args
                and len(ex.args)
                and isinstance(ex.args[0], dict)
                and ex.args[0].get("error_id")
            ):
                error_id = ex.args[0].get("error_id")

            return {"success": False, "error_id": error_id}
        except ElasticsearchException as ex:
            current_app.logger.error("elasticsearch  error: ", ex)
            db.session.rollback()
            if item.get("id"):
                pid = PersistentIdentifier.query.filter_by(
                    pid_type="recid", pid_value=item["id"]
                ).first()
                bef_metadata = WekoIndexer().get_metadata_by_item_id(pid.object_uuid)
                bef_last_ver_metadata = WekoIndexer().get_metadata_by_item_id(
                    PIDVersioning(child=pid).last_child.object_uuid
                )
                handle_remove_es_metadata(item, bef_metadata, bef_last_ver_metadata)
            current_app.logger.error("item id: %s update error." % item["id"])
            traceback.print_exc(file=sys.stdout)
            exec_info = sys.exc_info()
            tb_info = traceback.format_tb(exec_info[2])
            opration = "ITEM_CREATE" if item.get("status") == "new" else "ITEM_UPDATE"
            UserActivityLogger.error(
                operation=opration,
                target_key=item.get("id"),
                remarks=tb_info[0],
                request_info=request_info,
            )
            error_id = None
            if (
                ex.args
                and len(ex.args)
                and isinstance(ex.args[0], dict)
                and ex.args[0].get("error_id")
            ):
                error_id = ex.args[0].get("error_id")

            return {"success": False, "error_id": error_id}
        except redis.RedisError as ex:
            current_app.logger.error(f"redis  error: {ex}")
            db.session.rollback()
            if item.get("id"):
                pid = PersistentIdentifier.query.filter_by(
                    pid_type="recid", pid_value=item["id"]
                ).first()
                bef_metadata = WekoIndexer().get_metadata_by_item_id(pid.object_uuid)
                bef_last_ver_metadata = WekoIndexer().get_metadata_by_item_id(
                    PIDVersioning(child=pid).last_child.object_uuid
                )
                handle_remove_es_metadata(item, bef_metadata, bef_last_ver_metadata)
            current_app.logger.error("item id: %s update error." % item["id"])
            traceback.print_exc(file=sys.stdout)
            exec_info = sys.exc_info()
            tb_info = traceback.format_tb(exec_info[2])
            opration = "ITEM_CREATE" if item.get("status") == "new" else "ITEM_UPDATE"
            UserActivityLogger.error(
                operation=opration,
                target_key=item.get("id"),
                remarks=tb_info[0],
                request_info=request_info,
            )
            error_id = None
            if (
                ex.args
                and len(ex.args)
                and isinstance(ex.args[0], dict)
                and ex.args[0].get("error_id")
            ):
                error_id = ex.args[0].get("error_id")

            return {"success": False, "error_id": error_id}
        except BaseException as ex:
            current_app.logger.error("Unexpected error: {}".format(ex))
            db.session.rollback()
            if item.get("id"):
                pid = PersistentIdentifier.query.filter_by(
                    pid_type="recid", pid_value=item["id"]
                ).first()
                bef_metadata = WekoIndexer().get_metadata_by_item_id(pid.object_uuid)
                bef_last_ver_metadata = WekoIndexer().get_metadata_by_item_id(
                    PIDVersioning(child=pid).last_child.object_uuid
                )
                handle_remove_es_metadata(item, bef_metadata, bef_last_ver_metadata)
            current_app.logger.error("item id: %s update error." % item["id"])
            traceback.print_exc(file=sys.stdout)
            exec_info = sys.exc_info()
            tb_info = traceback.format_tb(exec_info[2])
            opration = "ITEM_CREATE" if item.get("status") == "new" else "ITEM_UPDATE"
            UserActivityLogger.error(
                operation=opration,
                target_key=item.get("id"),
                remarks=tb_info[0],
                request_info=request_info,
            )
            error_id = None
            if (
                ex.args
                and len(ex.args)
                and isinstance(ex.args[0], dict)
                and ex.args[0].get("error_id")
            ):
                error_id = ex.args[0].get("error_id")

            return {"success": False, "error_id": error_id}
    return {"success": True, "recid": item["id"]}


def import_items_to_activity(item, request_info):
    """Import items to activity.

    Args:
        item (dict): Item metadata.
        request_info (dict): Information from request.

    Returns:
        tuple(str, str, str, str):
            - str: URL for the activity.
            - str: Record ID (recid).
            - str: Current action in the activity.
            - str: Error message, if any.
    """
    workflow_id = request_info.get("workflow_id")
    item_id = item.get("id")
    metadata = item.get("metadata")
    metadata["$schema"] = item.get("$schema")
    index = metadata.get("path")
    files = [
        os.path.join(item.get("root_path"), filename)
            for filename in item.get("file_path", [])
    ]
    comment = item.get("comment")
    link_data = item.get("link_data")
    grant_data = item.get("grant_data")
    files_inheritance = item.get("metadata_replace", False)

    error = None
    from weko_workflow.headless.activity import HeadlessActivity
    headless = HeadlessActivity(_files_inheritance=files_inheritance)
    try:
        url, current_action, recid = headless.auto(
            user_id=request_info.get("user_id"),
            workflow_id=workflow_id, item_id=item_id,
            index=index, metadata=metadata, files=files,
            comment=comment, link_data=link_data, grant_data=grant_data,
            non_extract=item.get("non_extract")
        )
    except WekoWorkflowException as ex:
        current_app.logger.error(
            "Error occurred while importing item to activity: {}"
            .format(headless.activity_id)
        )
        traceback.print_exc()
        url = headless.detail
        recid = str(headless.recid or "")
        current_action = headless.current_action
        error = str(ex)

    return url, recid, current_action, error


def delete_items_with_activity(item_id, request_info):
    """Delete items with activity.

    Args:
        item_id (str): Item ID.
        request_info (dict): Request information.

    Returns:
        taple:
            - url (str): URL for deletion.
            - current_action (str):  Current action. <br>
            if current_action is "end_action", item is already deleted. <br>
            if current_action is "approval", item is not deleted yet.

    Raises:
        WekoWorkflowException: If any error occurs during deletion.
    """
    user_id=request_info.get("user_id")
    community=request_info.get("community")
    shared_id = request_info.get("shared_id")

    try:
        from weko_workflow.headless.activity import HeadlessActivity
        headless = HeadlessActivity()
        url = headless.init_activity(
            user_id=user_id, community=community,
            item_id=item_id, shared_id=shared_id, for_delete=True
        )
        # if current_action is "end_action", item is already deleted.
        # if current_action is "approval", item is not deleted yet.
        current_action = headless.current_action
    except WekoWorkflowException as ex:
        raise

    return url, current_action


def handle_item_title(list_record):
    """Prepare item title.

    :argument
        list_record -- {list} list record import.
    :return

    """
    from weko_items_ui.utils import get_options_and_order_list, get_hide_list_by_schema_form
    from weko_records.utils import check_info_in_metadata

    for item in list_record:
        error = None
        item_type_id = item["item_type_id"]

        item_type = ItemTypes.get_by_id(item_type_id)
        hide_list = []
        if item_type:
            meta_option = get_options_and_order_list(
                item_type_id,
                item_type_data=ItemTypes(item_type.schema, model=item_type),
                mapping_flag=False)
            hide_list = get_hide_list_by_schema_form(schemaform=item_type.render.get('table_row_map', {}).get('form', []))
        else:
            meta_option = get_options_and_order_list(item_type_id, mapping_flag=False)
        item_map = get_mapping(item_type_id, 'jpcoar_mapping', item_type=item_type)

        # current_app.logger.debug("item_map: {}".format(item_map))
        title_data, _title_key = get_data_by_property(
            item["metadata"], item_map, "title.@value"
        )
        title_lang_data, _title_lang_key = get_data_by_property(
            item["metadata"], item_map, "title.@attributes.xml:lang"
        )
        title_val = None
        lang_key_list = _title_lang_key.split(",")
        val_key_list = _title_key.split(",")
        for val_key in val_key_list:
            val_parent_key = val_key.split(".")[0]
            val_sub_key = val_key.split(".")[-1]
            for lang_key in lang_key_list:
                if val_parent_key == lang_key.split(".")[0]:
                    prop_hidden = meta_option.get(val_parent_key, {}).get('option', {}).get('hidden', False)
                    for h in hide_list:
                        if h.startswith(val_parent_key) and h.endswith(val_sub_key):
                            prop_hidden = True
                    if (
                        title_lang_data is not None
                        and title_data is not None
                        and title_lang_data is not None
                        and len(title_data) > 0
                        and len(title_lang_data) > 0
                        and not prop_hidden
                    ):
                        title_val = check_info_in_metadata(
                            lang_key, val_key, title_lang_data[0], item["metadata"]
                        )
                        item["item_title"] = title_val
                if title_val:
                    break
            if title_val:
                break

        if not title_val:
            error = _("Title is required item.")
            current_app.logger.warning("Title is not found.")
            item["errors"] = item["errors"] + [error] if item.get("errors") else [error]


def handle_check_and_prepare_publish_status(list_record):
    """Check and prepare publish status.

    :argument
        list_record -- {list} list record import.
    :return

    """
    for item in list_record:
        error = None
        publish_status = item.get("publish_status")
        if not publish_status:
            error = _("{} is required item.").format("PUBLISH_STATUS")
            current_app.logger.warning("PUBLISH_STATUS is not found.")
        elif publish_status not in WEKO_IMPORT_PUBLISH_STATUS:
            error = _('Please set "public" or "private" for {}.').format(
                "PUBLISH_STATUS"
            )
            current_app.logger.warning(
                f"PUBLISH_STATUS is not public or private: {publish_status}"
            )

        if error:
            item["errors"] = item["errors"] + [error] if item.get("errors") else [error]


def handle_check_and_prepare_index_tree(list_record, all_index_permission, can_edit_indexes):
    """Check index existed and prepare index tree data.

    :argument
        list_record -- {list} list record import.
        all_index_permission -- {bool} All indexes can be import.
        can_edit_indexes -- {list} Editable index list.
    :return

    """
    from weko_index_tree.api import Indexes

    errors = []
    warnings = []

    def check(index_id, index_name_path):
        """Check index_id/index_name.

        Args:
            index_id (str): Index id.
            index_name_path (str): Index name path.

        Returns:
            [bool]: Check result.

        """
        temp_res = []
        index_info = None
        index_info = Indexes.get_path_list([index_id])

        msg_not_exist = _("The specified {} does not exist in system.")
        if index_info and len(index_info) == 1:
            check_list = []
            check_list.append(index_info[0].name_en.replace(
                '-/-', current_app.config['WEKO_ITEMS_UI_INDEX_PATH_SPLIT']))
            if index_info[0].name:
                check_list.append(index_info[0].name.replace(
                    '-/-', current_app.config['WEKO_ITEMS_UI_INDEX_PATH_SPLIT']))
            if index_name_path and index_name_path not in check_list:
                warnings.append(
                    _("Specified {} does not match with existing index.").format(
                        "POS_INDEX"
                    )
                )
            temp_res = [index_info[0].cid]
        elif index_name_path:          # has pos_index info
            index_path_list = index_name_path.split(
                current_app.config['WEKO_ITEMS_UI_INDEX_PATH_SPLIT'])
            index_all_name = Indexes.get_index_by_all_name(index_path_list[-1])
            index_infos = Indexes.get_path_list([i.id for i in index_all_name])
            if index_infos:      # index exists by index name
                for info in index_infos:
                    index_info = None
                    if (index_name_path == \
                        info.name_en.replace('-/-', current_app.config['WEKO_ITEMS_UI_INDEX_PATH_SPLIT'])) or \
                        (info.name and index_name_path == \
                         info.name.replace('-/-', current_app.config['WEKO_ITEMS_UI_INDEX_PATH_SPLIT'])):
                        index_info = info

                    if not index_info:      # index does not exist by index path
                        if index_id:
                            errors.append(msg_not_exist.format("IndexID, POS_INDEX"))
                        else:
                            errors.append(msg_not_exist.format("POS_INDEX"))
                        current_app.logger.warning("Index is not found.")
                    else:      # index exists by index path
                        if index_id:
                            errors.append(msg_not_exist.format("IndexID"))
                            current_app.logger.warning("Index is not found.")
                        else:
                            temp_res.append(index_info.cid)
                if temp_res:
                    errors.clear()
            else:      # index does not exist by index name
                if index_id:
                    errors.append(msg_not_exist.format("IndexID, POS_INDEX"))
                else:
                    errors.append(msg_not_exist.format("POS_INDEX"))
                current_app.logger.warning("Index is not found.")
        else:         # index does not exist by index id and index path
            errors.append(msg_not_exist.format("IndexID"))
            current_app.logger.warning("Index is not found.")
        result = []
        if temp_res and not all_index_permission:
            msg_can_not_edit = _("Your role cannot register items in this index.")
            if not can_edit_indexes:
                errors.append(msg_can_not_edit)
                result = []
            elif can_edit_indexes[0] != 0:
                for i in temp_res:
                    if i in can_edit_indexes:
                        result.append(i)
                if not result:
                    errors.append(msg_can_not_edit)
            else:
                result = temp_res

        return result

    for item in list_record:
        indexes = []
        index_ids = item.get("metadata", {}).get("path", [])
        pos_index = item.get("pos_index", [])

        if not index_ids and not pos_index:
            errors = [_("Both of IndexID and POS_INDEX are not being set.")]
        else:
            if not index_ids:
                index_ids = [None for _ in range(len(pos_index))]
            for x, index_id in enumerate(index_ids):
                index_name_path = ""
                if pos_index and x <= len(pos_index) - 1:
                    index_name_path = pos_index[x].strip()
                else:
                    index_name_path = ""

                _index_ids = check(index_id, index_name_path)
                for i in _index_ids:
                    if i not in indexes:
                        indexes.append(i)

        if indexes:
            item["metadata"]["path"] = indexes

        if errors:
            errors = list(set(errors))
            item["errors"] = item["errors"] + errors if item.get("errors") else errors
            errors = []

        if warnings:
            warnings = list(set(warnings))
            item["warnings"] = (
                item["warnings"] + warnings if item.get("warnings") else warnings
            )
            warnings = []


def handle_check_and_prepare_feedback_mail(list_record):
    """Check feedback email is existed in database and prepare data.

    :argument
        list_record -- {list} list record import.
    :return

    """
    for item in list_record:
        errors = []
        feedback_mail = []
        if item.get("feedback_mail"):
            for mail in item.get("feedback_mail"):
                if not re.search(WEKO_IMPORT_EMAIL_PATTERN, mail):
                    errors.append(_("Specified {} is invalid.").format(mail))
                else:
                    email_checked = check_email_existed(mail)
                    feedback_mail.append(email_checked)

            if feedback_mail:
                item["metadata"]["feedback_mail_list"] = feedback_mail
            if errors:
                errors = list(set(errors))
                item["errors"] = (
                    item["errors"] + errors if item.get("errors") else errors
                )

def handle_check_and_prepare_request_mail(list_record):
    """Check request_mail is existed in database and prepare data.
    :argument
        list_record -- {list} list record import.
    :return
    """
    for item in list_record:
        errors = []
        request_mail = []
        if item.get("request_mail"):
            for mail in item.get("request_mail"):
                if not re.search(WEKO_IMPORT_EMAIL_PATTERN, mail):
                    errors.append(_("Specified {} is invalid.").format(mail))
                else:
                    email_checked = check_email_existed(mail)
                    request_mail.append(email_checked)

            if request_mail:
                item["metadata"]["request_mail_list"] = request_mail
            if errors:
                errors = list(set(errors))
                item["errors"] = (
                    item["errors"] + errors if item.get("errors") else errors
                )

def handle_set_change_identifier_flag(list_record, is_change_identifier):
    """Set Change Identifier Mode flag.

    :argument
        list_record -- {list} list record import.
        is_change_identifier -- {bool} Change Identifier Mode.
    :return

    """
    for item in list_record:
        item["is_change_identifier"] = is_change_identifier


def handle_check_cnri(list_record):
    """Check CNRI.

    :argument
        list_record -- {list} list record import.
    :return

    """
    for item in list_record:
        error = None
        item_id = str(item.get("id"))
        cnri = item.get("cnri")
        cnri_set = current_app.config.get("WEKO_HANDLE_ALLOW_REGISTER_CNRI")

        if item.get("is_change_identifier") and cnri_set:
            if not cnri:
                error = _("Please specify {}.").format("CNRI")
            else:
                if len(cnri) > 290:
                    error = _("The specified {} exceeds the maximum length.").format(
                        "CNRI"
                    )
                else:
                    split_cnri = cnri.split("/")
                    if len(split_cnri) > 1:
                        prefix = split_cnri[0]
                        suffix = "/".join(split_cnri[1:])
                    else:
                        prefix = cnri
                        suffix = ""
                    if not suffix:
                        item["cnri_suffix_not_existed"] = True

                    if prefix != Handle().get_prefix():
                        error = _("Specified Prefix of {} is incorrect.").format("CNRI")
        else:
            if (
                item.get("status") == "new"
                or item.get("is_change_identifier")
                or not cnri_set
            ):
                if cnri:
                    error = _("{} cannot be set.").format("CNRI")
            else:
                pid_cnri = None
                try:
                    pid_cnri = WekoRecord.get_record_by_pid(item_id).pid_cnri
                    if pid_cnri:
                        if not cnri and not pid_cnri.pid_value.endswith(str(item_id)):
                            error = _("Please specify {}.").format("CNRI")
                        elif cnri and not pid_cnri.pid_value.endswith(str(cnri)):
                            error = _(
                                "Specified {} is different from existing" + " {}."
                            ).format("CNRI", "CNRI")
                    elif cnri:
                        error = _(
                            "Specified {} is different " + "from existing {}."
                        ).format("CNRI", "CNRI")
                except Exception as ex:
                    current_app.logger.error("item id: %s not found." % item_id)
                    traceback.print_exc(file=sys.stdout)

        if error:
            item["errors"] = item["errors"] + [error] if item.get("errors") else [error]
            item["errors"] = list(set(item["errors"]))


def handle_check_doi_indexes(list_record):
    """Check restrict DOI with Indexes.

    :argument
        list_record -- {list} list record import.
    :return

    """
    err_msg_register_doi = _(
        "When assigning a DOI to an item, it must be"
        " associated with an index whose index status is"
        ' "Public" and Harvest Publishing is "Public".'
    )
    err_msg_update_doi = _(
        "Since the item has a DOI, it must be associated"
        ' with an index whose index status is "Public"'
        ' and whose Harvest Publishing is "Public".'
    )
    for item in list_record:
        errors = []
        doi_ra = item.get("doi_ra")
        # Check DOI and Publish status:
        publish_status = item.get("publish_status")
        if doi_ra and publish_status == WEKO_IMPORT_PUBLISH_STATUS[1]:
            errors.append(_("You cannot keep an item private because it has a DOI."))
        # Check restrict DOI with Indexes:
        index_ids = [str(idx) for idx in item["metadata"].get("path", [])]
        if doi_ra and check_restrict_doi_with_indexes(index_ids):
            if not item.get("status") or item.get("status") == "new":
                errors.append(err_msg_register_doi)
            else:
                pid_doi = WekoRecord.get_record_by_pid(item.get("id")).pid_doi
                errors.append(err_msg_update_doi if pid_doi else err_msg_register_doi)
        if errors:
            item["errors"] = item["errors"] + errors if item.get("errors") else errors
            item["errors"] = list(set(item["errors"]))


def handle_check_doi_ra(list_record):
    """Check DOI_RA.

    :argument
        list_record -- {list} list record import.
    :return

    """

    def check_existed(item_id, doi_ra):
        error = None
        try:
            pid = WekoRecord.get_record_by_pid(item_id).pid_recid
            identifier = IdentifierHandle(pid.object_uuid)
            _value, doi_type = identifier.get_idt_registration_data()
            current_app.logger.debug("item_id:{0} doi_ra:{1}".format(item_id, doi_ra))
            current_app.logger.debug("doi_type:{0} _value:{1}".format(doi_type, _value))

            if doi_type and doi_type[0] != doi_ra and (doi_ra != 'NDL JaLC' or doi_type[0] != 'JaLC'):
                error = _("Specified {} is different from " + "existing {}.").format(
                    "DOI_RA", "DOI_RA"
                )
        except Exception as ex:
            current_app.logger.error("item id: %s not found." % item_id)
            traceback.print_exc(file=sys.stdout)

        return error

    for item in list_record:
        errors = []
        item_id = str(item.get("id"))
        doi_ra = item.get("doi_ra")

        current_app.logger.debug("item_id:{0} doi_ra:{1}".format(item_id, doi_ra))

        if item.get("doi") and not doi_ra:
            errors.append(_("Please specify {}.").format("DOI_RA"))
        elif doi_ra:
            if doi_ra not in WEKO_IMPORT_DOI_TYPE:
                errors.append(
                    _(
                        "DOI_RA should be set by one of JaLC"
                        + ", Crossref, DataCite, NDL JaLC."
                    )
                )
                item["ignore_check_doi_prefix"] = True
            else:
                validation_errors = handle_doi_required_check(item)
                if validation_errors:
                    current_app.logger.error(
                        "handle_doi_required_check: {0}".format(validation_errors)
                    )
                    errors.extend(validation_errors)
                if not item.get("is_change_identifier") and item.get("status") != "new":
                    error = check_existed(item_id, doi_ra)
                    if error:
                        errors.append(error)
        elif item.get("status") != "new":
            error = check_existed(item_id, doi_ra)
            if error:
                current_app.logger.error("check_existed: ".format(error))
                errors.append(error)

        if errors:
            item["errors"] = item["errors"] + errors if item.get("errors") else errors
            item["errors"] = list(set(item["errors"]))


def handle_check_doi(list_record):
    """Check DOI.

    :argument
        list_record -- {list} list record import.
    :return

    """
    def _check_doi(doi_ra, doi, item):
        error = None
        split_doi = doi.split("/")
        if doi_ra == "NDL JaLC":
            if len(split_doi) < 2 and not "/" in doi:
                error = _("{} cannot be set.").format("DOI")
            else:
                prefix = split_doi[0]
                if not item.get("ignore_check_doi_prefix") and prefix != get_doi_prefix(
                    doi_ra
                ):
                    error = _("Specified Prefix of {} is incorrect.").format("DOI")
        else:
            if len(split_doi) > 1 and not doi.endswith("/"):
                error = _("{} cannot be set.").format("DOI")
            else:
                prefix = re.sub("/$", "", doi)
                item["doi_suffix_not_existed"] = True
                if not item.get("ignore_check_doi_prefix") and prefix != get_doi_prefix(
                    doi_ra
                ):
                    error = _("Specified Prefix of {} is incorrect.").format("DOI")
        return error

    for item in list_record:
        error = None
        item_id = str(item.get("id"))
        doi = item.get("doi")
        doi_ra = item.get("doi_ra")
        if item.get("is_change_identifier") and doi_ra and not doi:
            error = _("Please specify {}.").format("DOI")
        elif doi_ra:
            if item.get("is_change_identifier"):
                if not doi:
                    error = _("Please specify {}.").format("DOI")
                else:
                    if len(doi) > 290:
                        error = _(
                            "The specified {} exceeds" + " the maximum length."
                        ).format("DOI")
                    else:
                        split_doi = doi.split("/")
                        if len(split_doi) > 1:
                            prefix = split_doi[0]
                            suffix = "/".join(split_doi[1:])
                        else:
                            prefix = doi
                            suffix = ""

                        if not item.get(
                            "ignore_check_doi_prefix"
                        ) and prefix != get_doi_prefix(doi_ra):
                            error = _("Specified Prefix of {} is incorrect.").format(
                                "DOI"
                            )
                        elif not suffix:
                            error = _("Please specify {}.").format("DOI suffix")
            else:
                if item.get("status") == "new":
                     if doi:
                        error = _check_doi(doi_ra, doi, item)
                else:
                    pid = WekoRecord.get_record_by_pid(item_id).pid_recid
                    identifier = IdentifierHandle(pid.object_uuid)
                    _value, doi_type = identifier.get_idt_registration_data()
                    if not doi_type:
                        if doi:
                            error = _check_doi(doi_ra, doi, item)
                    else:
                        pid_doi = None
                        try:
                            pid_doi = WekoRecord.get_record_by_pid(item_id).pid_doi
                        except Exception as ex:
                            current_app.logger.error("item id: %s not found." % item_id)
                            current_app.logger.error(ex)
                        if pid_doi:
                            doi_domain = IDENTIFIER_GRANT_LIST[
                                WEKO_IMPORT_DOI_TYPE.index(doi_ra) + 1
                            ][2]
                            if not doi:
                                error = _("Please specify {}.").format("DOI")
                            elif not pid_doi.pid_value == (doi_domain + "/" + doi):
                                error = _(
                                    "Specified {} is different from" + " existing {}."
                                ).format("DOI", "DOI")
                        elif doi:
                            error = _check_doi(doi_ra, doi, item)

        if error:
            item["errors"] = item["errors"] + [error] if item.get("errors") else [error]
            item["errors"] = list(set(item["errors"]))


def handle_check_item_link(list_record):
    """Check item link.

    Check if item link url is valid.

    Args:
        list_record (list): List of records.
    """
    for item in list_record:
        errors = []
        link_data = item.get("link_data")
        if not isinstance(link_data, list):
            continue

        for link_info in link_data:
            if not isinstance(link_info, dict):
                continue

            uri = link_info.get("item_id")
            reference_type = link_info.get("sele_id")
            if reference_type not in WEKO_SCHEMA_RELATION_TYPE:
                errors.append(
                    _("Item Link type: '{}' is not one of {}.")
                    .format(reference_type, WEKO_SCHEMA_RELATION_TYPE)
                )
            if not isinstance(uri, str):
                errors.append(_("Please specify Item URL for item link."))
                continue

            item_id = uri.split("/")[-1]
            if not item_id.isdecimal():
                current_app.logger.info(f"item_id: {item_id}, uri: {uri}")
                continue

            system_url = request.host_url + "records/" + item_id
            if uri != system_url:
                current_app.logger.error(
                    f"uri: {uri}, system_url: {system_url}"
                )
                errors.append(
                    _("Specified Item Link URI and system URI do not match.")
                )
            try:
                item_exist = WekoRecord.get_record_by_pid(item_id)
            except PIDDoesNotExistError:
                traceback.print_exc(file=sys.stdout)
                errors.append(_("Linking item does not exist in the system."))
                continue
            if item_exist and item_exist.pid.is_deleted():
                errors.append(_("Linking item already deleted in the system."))
                continue

            link_info["item_id"] = item_id

        if errors:
            item["errors"] = (
                item["errors"] + errors if item.get("errors") else errors
            )


def handle_check_duplicate_item_link(list_record):
    """Check for duplicate item links in list_record.

    First, iterate over the items in ascending order of priority,
    adding reverse links to the following items.
    Then, iterate in descending order to check for duplicates.

    Args:
        list_record (list): List of records.
            It is assumed to be sorted by priority.
    """
    # append inverse links
    inv_links = defaultdict(list)
    supplement = current_app.config["WEKO_RECORDS_REFERENCE_SUPPLEMENT"]
    for item in list_record:
        if not isinstance(item, dict):
            continue
        link_data = item.get("link_data")
        if not isinstance(link_data, list):
            continue

        errors = []
        link_data.extend(inv_links[item.get("_id")])
        for link_info in link_data:
            item_id = link_info.get("item_id")
            sele_id = link_info.get("sele_id")
            if item_id in (item.get("id"), item.get("_id")):
                errors.append(
                    _("It is not allowed to create links to the item itself.")
                )
                break
            if not str(item_id).isdecimal() and sele_id not in supplement:
                errors.append(
                    _("It is not allowed to create links " \
                    "other than {} between split items.").format(supplement))
                break
            # inverse link
            if not str(item_id).isdecimal() and sele_id in supplement:
                opposite_index = 0 if sele_id == supplement[1] else 1
                inv_sele = supplement[opposite_index]
                inv_links[item_id].append({
                    "item_id": item.get("_id"),
                    "sele_id": inv_sele
                })
        if errors:
            item["errors"] = (
                item["errors"] + errors if item.get("errors") else errors
            )

    # check duplicate links
    item_link = {}
    for item in reversed(list_record):
        if not isinstance(item, dict):
            continue
        link_data = item.get("link_data")
        if not isinstance(link_data, list):
            continue

        errors = []
        reduced_index = []
        for idx, link_info in enumerate(link_data):
            item_id = link_info.get("item_id")
            sele_id = link_info.get("sele_id")
            link = (item.get("_id"), item_id)
            if link not in item_link:
                item_link[link] = sele_id
                reduced_index.append(idx)
            elif item_link[link] != sele_id:
                errors.append(
                    _("Duplicate Item Link.") +
                    " (src:{}, dst:{}, type:{}),"
                    " (src:{}, dst:{}, type:{})".format(
                        item.get("_id"), item_id, sele_id,
                        item.get("_id"), item_id, item_link[link]))
            # inverse link
            if sele_id in supplement:
                inv_link = (item_id, item.get("_id"))
                opposite_index = 0 if sele_id == supplement[1] else 1
                inv_sele = supplement[opposite_index]
                if inv_link not in item_link:
                    item_link[inv_link] = inv_sele
        item["link_data"] = [link_data[i] for i in reduced_index]
        if errors:
            item["errors"] = (
                item["errors"] + errors if item.get("errors") else errors
            )

def handle_check_operation_flags(list_record):
    """
    The handle_check_operation_flags method processes and updates metadata
    based on the specified flags.
    It checks the status of each flag and modifies the metadata accordingly.

    Args:
        list_record (list): List of records.

    Notes:
        The 'metadata_replace' flag indicates whether to ignore the uploaded files.
        If 'metadata_replace' is set to True, the uploaded files will be ignored.
    """

    for record in list_record:
        flg = record.get("metadata_replace")
        if flg:
            record["file_path"] = []

def register_item_handle(item):
    """Register item handle (CNRI).

    :argument
        item    -- {object} Record item.
    :return
        response -- {object} Process status.

    """
    current_app.logger.debug("start register_item_handle(item)")
    item_id = str(item.get("id"))
    record = WekoRecord.get_record_by_pid(item_id)
    pid = record.pid_recid
    pid_hdl = record.pid_cnri
    cnri = item.get("cnri")
    status = item.get("status")
    uri = item.get("uri")
    current_app.logger.debug(
        "item_id:{0} pid:{1} pid_hdl:{2} cnri:{3} status:{4}".format(
            item_id, pid, pid_hdl, cnri, status
        )
    )

    if item.get("is_change_identifier"):
        if item.get("cnri_suffix_not_existed"):
            suffix = "{:010d}".format(int(item_id))
            cnri = cnri[:-1] if cnri[-1] == "/" else cnri
            cnri += "/" + suffix
        if uri is None:
            uri = get_url_root() + "records/" + str(item_id)
        if item.get("status") == "new":
            register_hdl_by_handle(cnri, pid.object_uuid, uri)
        else:
            if pid_hdl and not pid_hdl.pid_value.endswith(cnri):
                pid_hdl.delete()
                register_hdl_by_handle(cnri, pid.object_uuid, uri)
            elif not pid_hdl:
                register_hdl_by_handle(cnri, pid.object_uuid, uri)
    else:
        if item.get("status") == "new":
            register_hdl_by_item_id(item_id, pid.object_uuid, get_url_root())
        else:
            if pid_hdl is None and cnri is None:
                register_hdl_by_item_id(item_id, pid.object_uuid, get_url_root())

    current_app.logger.debug("end register_item_handle(item)")


def prepare_doi_setting():
    """Prepare doi link with empty."""
    identifier_setting = get_identifier_setting("Root Index")
    if identifier_setting:
        text_empty = "<Empty>"
        if not identifier_setting.jalc_doi:
            identifier_setting.jalc_doi = text_empty
        if not identifier_setting.jalc_crossref_doi:
            identifier_setting.jalc_crossref_doi = text_empty
        if not identifier_setting.jalc_datacite_doi:
            identifier_setting.jalc_datacite_doi = text_empty
        if not identifier_setting.ndl_jalc_doi:
            identifier_setting.ndl_jalc_doi = text_empty
        # Semi-automatic suffix
        suffix_method = current_app.config.get(
            "IDENTIFIER_GRANT_SUFFIX_METHOD", IDENTIFIER_GRANT_SUFFIX_METHOD
        )
        if identifier_setting.suffix and suffix_method == 1:
            identifier_setting.suffix = "/" + identifier_setting.suffix
        else:
            identifier_setting.suffix = ""
        return identifier_setting


def get_doi_prefix(doi_ra):
    """Get DOI prefix."""
    identifier_setting = prepare_doi_setting()
    if identifier_setting:
        suffix = identifier_setting.suffix or ""
        if doi_ra == WEKO_IMPORT_DOI_TYPE[0]:
            return identifier_setting.jalc_doi + suffix
        elif doi_ra == WEKO_IMPORT_DOI_TYPE[1]:
            return identifier_setting.jalc_crossref_doi + suffix
        elif doi_ra == WEKO_IMPORT_DOI_TYPE[2]:
            return identifier_setting.jalc_datacite_doi + suffix
        elif doi_ra == WEKO_IMPORT_DOI_TYPE[3]:
            return identifier_setting.ndl_jalc_doi + suffix


def get_doi_link(doi_ra, data):
    """Get DOI link."""
    if doi_ra == WEKO_IMPORT_DOI_TYPE[0]:
        return data.get("identifier_grant_jalc_doi_link")
    elif doi_ra == WEKO_IMPORT_DOI_TYPE[1]:
        return data.get("identifier_grant_jalc_cr_doi_link")
    elif doi_ra == WEKO_IMPORT_DOI_TYPE[2]:
        return data.get("identifier_grant_jalc_dc_doi_link")
    elif doi_ra == WEKO_IMPORT_DOI_TYPE[3]:
        return data.get("identifier_grant_ndl_jalc_doi_link")


def prepare_doi_link(item_id):
    """Get DOI link.

    Args:
        item_id (_type_): _description_

    Returns:
        _type_: _description_ {'identifier_grant_jalc_doi_link': 'https://doi.org/aaa.bbb/0000000006', 'identifier_grant_jalc_cr_doi_link': 'https://doi.org/ccc.ddd/0000000006', 'identifier_grant_jalc_dc_doi_link': 'https://doi.org/eee.fff/0000000006', 'identifier_grant_ndl_jalc_doi_link': 'https://doi.org/ggg.hhh/0000000006'}
    """
    item_id = "%010d" % int(item_id)
    identifier_setting = prepare_doi_setting()
    suffix = identifier_setting.suffix or ""

    return {
        "identifier_grant_jalc_doi_link": IDENTIFIER_GRANT_LIST[1][2]
        + "/"
        + identifier_setting.jalc_doi
        + suffix
        + "/"
        + item_id,
        "identifier_grant_jalc_cr_doi_link": IDENTIFIER_GRANT_LIST[2][2]
        + "/"
        + identifier_setting.jalc_crossref_doi
        + suffix
        + "/"
        + item_id,
        "identifier_grant_jalc_dc_doi_link": IDENTIFIER_GRANT_LIST[3][2]
        + "/"
        + identifier_setting.jalc_datacite_doi
        + suffix
        + "/"
        + item_id,
        "identifier_grant_ndl_jalc_doi_link": IDENTIFIER_GRANT_LIST[4][2]
        + "/"
        + identifier_setting.ndl_jalc_doi
        + suffix
        + "/"
    }


def register_item_doi(item):
    """Register item DOI.

    :argument
        item    -- {object} Record item.
    :return
        response -- {object} Process status.

    """

    def check_doi_duplicated(doi_ra, data):
        duplicated_doi = check_existed_doi(get_doi_link(doi_ra, data))
        if duplicated_doi.get("isWithdrawnDoi"):
            return "is_withdraw_doi"
        if duplicated_doi.get("isExistDOI"):
            return "is_duplicated_doi"

    item_id = str(item.get("id"))
    is_change_identifier = item.get("is_change_identifier")
    doi_ra = item.get("doi_ra")
    doi = item.get("doi")

    current_app.logger.debug("item_id: {0}".format(item_id))
    current_app.logger.debug("is_change_identifier: {0}".format(is_change_identifier))
    current_app.logger.debug("doi_ra: {0}".format(doi_ra))
    current_app.logger.debug("doi: {0}".format(doi))

    record_without_version = WekoRecord.get_record_by_pid(item_id)
    pid = record_without_version.pid_recid
    pid_doi = record_without_version.pid_doi

    lastest_version_id = item_id + "." + str(get_latest_version_id(item_id) - 1)
    pid_lastest = WekoRecord.get_record_by_pid(lastest_version_id).pid_recid

    data = None
    if is_change_identifier:
        if doi_ra and doi:
            if pid_doi and not pid_doi.pid_value.endswith(doi):
                pid_doi.delete()
            if not pid_doi or not pid_doi.pid_value.endswith(doi):
                data = {
                    "identifier_grant_jalc_doi_link": IDENTIFIER_GRANT_LIST[1][2]
                    + "/"
                    + doi,
                    "identifier_grant_jalc_cr_doi_link": IDENTIFIER_GRANT_LIST[2][2]
                    + "/"
                    + doi,
                    "identifier_grant_jalc_dc_doi_link": IDENTIFIER_GRANT_LIST[3][2]
                    + "/"
                    + doi,
                    "identifier_grant_ndl_jalc_doi_link": IDENTIFIER_GRANT_LIST[4][2]
                    + "/"
                    + doi,
                }
                doi_duplicated = check_doi_duplicated(doi_ra, data)
                if doi_duplicated:
                    raise Exception({"error_id": doi_duplicated})

                saving_doi_pidstore(
                    pid_lastest.object_uuid,
                    pid.object_uuid,
                    data,
                    WEKO_IMPORT_DOI_TYPE.index(doi_ra) + 1
                )
    else:
        if doi_ra and doi_ra != "NDL JaLC" and (not doi or item.get("doi_suffix_not_existed")):
            data = prepare_doi_link(item_id)
            doi_duplicated = check_doi_duplicated(doi_ra, data)
            if doi_duplicated:
                raise Exception({"error_id": doi_duplicated})
            saving_doi_pidstore(
                pid_lastest.object_uuid,
                pid.object_uuid,
                data,
                WEKO_IMPORT_DOI_TYPE.index(doi_ra) + 1
            )
        elif doi_ra == "NDL JaLC" and doi and not pid_doi:
            data = {
                "identifier_grant_jalc_doi_link": IDENTIFIER_GRANT_LIST[1][2]
                + "/"
                + doi,
                "identifier_grant_jalc_cr_doi_link": IDENTIFIER_GRANT_LIST[2][2]
                + "/"
                + doi,
                "identifier_grant_jalc_dc_doi_link": IDENTIFIER_GRANT_LIST[3][2]
                + "/"
                + doi,
                "identifier_grant_ndl_jalc_doi_link": IDENTIFIER_GRANT_LIST[4][2]
                + "/"
                + doi,
            }
            doi_duplicated = check_doi_duplicated(doi_ra, data)
            if doi_duplicated:
                raise Exception({"error_id": doi_duplicated})
            saving_doi_pidstore(
                pid_lastest.object_uuid,
                pid.object_uuid,
                data,
                WEKO_IMPORT_DOI_TYPE.index(doi_ra) + 1
            )

    if data:
        deposit = WekoDeposit.get_record(pid.object_uuid)
        deposit.commit()
        deposit.publish_without_commit()
        deposit = WekoDeposit.get_record(pid_lastest.object_uuid)
        deposit.commit()
        deposit.publish_without_commit()


def register_item_update_publish_status(item, status):
    """Update Publish Status.

    :argument
        item    -- {object} Record item.
        status  -- {str} Publish Status.
    :return
        response -- {object} Process status.

    """
    item_id = str(item.get("id"))
    lastest_version_id = item_id + "." + str(get_latest_version_id(item_id) - 1)

    update_publish_status(item_id, status)
    if lastest_version_id:
        update_publish_status(lastest_version_id, status)


def handle_doi_required_check(record):
    """DOI Validation check (Resource Type, Required, either required).

    :argument
        record    -- {object} Record item.
    :return
        true/false -- {object} Validation result.

    """
    record_data = {"item_type_id": record.get("item_type_id")}
    for key, value in record.get("metadata", {}).items():
        record_data[key] = {"attribute_value_mlt": [value]}

    if "doi_ra" in record and record["doi_ra"] in WEKO_IMPORT_DOI_TYPE:
        root_item_id = None
        file_path = record.get("file_path", [])
        file_path = [a for a in file_path if a.strip() != ""]

        if record.get("status") != "new":
            root_item_id = WekoRecord.get_record_by_pid(
                str(record.get("id"))
            ).pid_recid.object_uuid
        error_list = item_metadata_validation(
            None,
            IDENTIFIER_GRANT_SELECT_DICT[record["doi_ra"]],
            record_data,
            True,
            root_item_id,
            file_path,
        )

        if error_list:
            errors = []
            current_app.logger.error("error_list: {0}".format(error_list))
            if error_list.get("pattern"):
                pattern_err_msg = _("One of the following required values ​​has not been registered.<br/>{}<br/>")
                errors.append(
                    pattern_err_msg.format(error_list.get("pattern"))
                )
            if error_list.get("mapping"):
                mapping_err_msg = _(
                    "The mapping of required items for DOI "
                    "validation is not set. Please recheck the"
                    " following mapping settings.<br/>{}"
                )
                keys = [k for k in error_list.get("mapping")]
                errors.append(mapping_err_msg.format("<br/>".join(keys)))
            if error_list.get("other"):
                errors.append(_(error_list.get("other")))
            if error_list.get("required_key"):
                mapping_err_msg = _("The following metadata are required.<br/>{}")
                errors.append(
                    mapping_err_msg.format("<br/>".join(error_list.get("required_key")))
                )
            if error_list.get("either_key"):
                mapping_err_msg = _(
                    "One of the following metadata is required.<br/>{}<br/>"
                )
                errors.append(mapping_err_msg.format(error_list.get("either_key")))

            return errors


def handle_check_date(list_record):
    """Support validate three pattern: yyyy-MM-dd, yyyy-MM, yyyy.

    :argument
        list_record -- {list} list record import.
    :return

    """
    result = []
    for record in list_record:
        errors = []
        warnings = []
        date_iso_keys = []
        item_type = ItemTypes.get_by_id(
            id_=record.get("item_type_id", 0), with_deleted=True
        )
        # current_app.logger.debug("item_type_name: {}".format(item_type.item_type_name))
        # current_app.logger.debug("schema: {}".format(item_type.schema))
        # current_app.logger.debug("form: {}".format(item_type.form))
        # current_app.logger.debug("render: {}".format(item_type.render))
        # current_app.logger.debug("tag: {}".format(item_type.tag))
        # tag: 1

        # current_app.logger.debug('item_type: {}'.format(item_type))
        # item_type: <ItemType 15>
        if item_type:
            item_type = item_type.render
            form = item_type.get("table_row_map", {}).get("form", {})
            # current_app.logger.debug('form: {}'.format(form))
            date_iso_keys = get_list_key_of_iso_date(form)
            # current_app.logger.debug('date_iso_keys: {}'.format(date_iso_keys))
            # date_iso_keys: ['item_1617186660861.subitem_1522300722591', 'item_1617187056579.bibliographicIssueDates.bibliographicIssueDate', 'item_1617187136212.subitem_1551256096004', 'item_1617605131499.fileDate.fileDateValue']

        for key in date_iso_keys:
            _keys = key.split(".")
            attribute = record.get("metadata").get(_keys[0])
            if attribute:
                data_result = get_sub_item_value(attribute, _keys[-1])
                # current_app.logger.debug('attribute: {}'.format(attribute))
                # attribute: [{'subitem_1522300695726': 'Available', 'subitem_1522300722591': '2021-06-30'}]
                # current_app.logger.debug('key: {}'.format(key))
                # key: item_1617186660861.subitem_1522300722591
                # current_app.logger.debug('data_result: {}'.format(data_result))
                # data_result: <generator object get_sub_item_value at 0x7fba14579048>
                for value in data_result:
                    if not validation_date_property(value):
                        if re.match(r"\d{4}/\d{1,2}/\d{1,2}", value):
                            _value = datetime.strptime(value, "%Y/%m/%d").strftime(
                                "%Y-%m-%d"
                            )
                            attribute = json.loads(
                                (json.dumps(attribute)).replace(value, _value)
                            )
                            record["metadata"][_keys[0]] = attribute
                            warnings.append(
                                _(
                                    "Please specify the date with any format of"
                                    + " YYYY-MM-DD, YYYY-MM, YYYY."
                                )
                            )
                            warnings.append(
                                _("Replace value of {} from {} to {}.").format(
                                    key, value, _value
                                )
                            )
                        else:
                            errors.append(
                                _(
                                    "Please specify the date with any format of"
                                    + " YYYY-MM-DD, YYYY-MM, YYYY."
                                )
                            )
        # validate pubdate
        try:
            pubdate = record.get("metadata").get("pubdate")
            if pubdate and re.match(r"\d{4}-\d{1,2}-\d{1,2}", pubdate):
                pubdate = datetime.strptime(pubdate, "%Y-%m-%d").strftime("%Y-%m-%d")
            elif pubdate and re.match(r"\d{4}/\d{1,2}/\d{1,2}", pubdate):
                pubdate = datetime.strptime(pubdate, "%Y/%m/%d").strftime("%Y-%m-%d")
            else:
                raise Exception

            record["metadata"]["pubdate"] = pubdate
        except Exception:
            errors.append(_("Please specify PubDate with YYYY-MM-DD."))
        # validate file open_date
        open_date_err_msg = validation_file_open_date(record)
        if open_date_err_msg:
            errors.append(open_date_err_msg)

        if errors:
            record["errors"] = (
                record["errors"] + errors if record.get("errors") else errors
            )
            record["errors"] = list(set(record["errors"]))
        if warnings:
            record["warnings"] = (
                record["warnings"] + warnings if record.get("warnings") else warnings
            )
            record["warnings"] = list(set(record["warnings"]))
        result.append(record)
    return result

def handle_check_id(list_record):
    """Support validate new item id.

    :argument
        list_record -- {list} list record import.
    :return

    """
    for item in list_record:
        warning = None
        if item.get("status") == "new" and item.get("id"):
            warning = [_("ID is specified for the newly registered item. Ignore the ID and register.")]
            item["id"] = None

        if warning:
            item["warnings"] = (
                item["warnings"] + warning if item.get("warnings") else warning
            )


def get_data_in_deep_dict(search_key, _dict={}):
    """
    Get data of key in a deep dictionary.

    :param search_key: key.
    :param _dict: Dict.
    :return: List of result. Ex: [{'tree_key': key, 'value': value}]
    """

    def add_parrent_key(parrent_key, idx=None, data={}):
        if idx is not None:
            data["tree_key"] = "{}[{}].{}".format(
                parrent_key, idx, data.get("tree_key", "")
            )
        else:
            data["tree_key"] = "{}.{}".format(parrent_key, data.get("tree_key", ""))
        return data

    result = []
    for key in _dict.keys():
        value = _dict.get(key)
        if key == search_key:
            result.append({"tree_key": key, "value": value})
            break
        else:
            if isinstance(value, dict):
                data = get_data_in_deep_dict(search_key, value)
                if data:
                    result.extend(list(map(partial(add_parrent_key, key, None), data)))
            elif isinstance(value, list):
                for idx, sub in enumerate(value):
                    if not isinstance(sub, dict):
                        continue
                    data = get_data_in_deep_dict(search_key, sub)
                    if data:
                        result.extend(
                            list(map(partial(add_parrent_key, key, idx), data))
                        )
    return result


def validation_file_open_date(record):
    """
    Validate file open date.

    :param record: Record
    :return: error or None
    """
    accessrole_values = get_data_in_deep_dict("accessrole", record.get("metadata", {}))
    open_date_values = get_data_in_deep_dict("dateValue", record.get("metadata", {}))
    current_app.logger.debug("record: {}".format(record))
    flag = False
    for ar in accessrole_values:
        ar_value = ar.get("value", "")
        if ar_value == "open_date":
            try:
                flag = True
                item_key = ar.get("tree_key", ".").split(".")[0]
                if open_date_values:
                    for d in open_date_values:
                        if item_key and item_key in d.get("tree_key"):
                            d_value = d.get("value")
                            if d_value and d_value == datetime.strptime(
                                d_value, "%Y-%m-%d"
                            ).strftime("%Y-%m-%d"):
                                flag = False
                            else:
                                raise Exception
                else:
                    raise Exception
            except Exception:
                flag = True
                break
    if flag:
        result = _("Please specify Open Access Date with YYYY-MM-DD.")
    else:
        result = ""
    return result


def validation_date_property(date_str):
    """
    Validate item property is either required.

    :param properties: Property's keywords
    :return: error_list or None
    """
    for fmt in ("%Y-%m-%d", "%Y-%m", "%Y"):
        try:
            return date_str == datetime.strptime(date_str, fmt).strftime(fmt)
        except ValueError:
            pass
    return False


def get_list_key_of_iso_date(schemaform):
    """Get list key of iso date."""
    keys = []
    for item in schemaform:
        if not item.get("items"):
            if (item.get("templateUrl", "") == DATE_ISO_TEMPLATE_URL) or ("dateValue" in item.get("key","")):
                keys.append(item.get("key").replace("[]", ""))
        else:
            keys.extend(get_list_key_of_iso_date(item.get("items")))
    return keys


def get_current_language():
    """Get current language.

    :return:
    """
    current_lang = current_i18n.language
    # In case current_lang is not English
    # neither Japanese set default to English
    languages = WEKO_ADMIN_IMPORT_CHANGE_IDENTIFIER_MODE_FILE_LANGUAGES
    if current_lang not in languages:
        current_lang = "en"
    return current_lang


def get_change_identifier_mode_content():
    """Read data of change identifier mode base on language.

    :return:
    """
    file_extension = WEKO_ADMIN_IMPORT_CHANGE_IDENTIFIER_MODE_FILE_EXTENSION
    first_file_name = WEKO_ADMIN_IMPORT_CHANGE_IDENTIFIER_MODE_FIRST_FILE_NAME
    folder_path = WEKO_ADMIN_IMPORT_CHANGE_IDENTIFIER_MODE_FILE_LOCATION
    current_lang = get_current_language()
    file_name = first_file_name + "_" + current_lang + file_extension
    data = []
    try:
        with open(folder_path + file_name) as file:
            data = file.read().splitlines()
    except FileNotFoundError as ex:
        current_app.logger.error(str(ex))
    return data


def get_root_item_option(item_id, item, sub_form={"title_i18n": {}}):
    """Handle if is root item."""
    _id = ".metadata.{}".format(item_id)
    _name = sub_form.get("title_i18n", {}).get(current_i18n.language) or item.get(
        "title"
    )

    _option = []
    if item.get("option").get("required"):
        _option.append("Required")
    if item.get("option").get("hidden"):
        _option.append("Hide")
    if item.get("option").get("multiple"):
        _option.append("Allow Multiple")
        _id += "[0]"
        _name += "[0]"

    return _id, _name, _option


def get_sub_item_option(key, schemaform):
    """Get sub-item option."""
    _option = None
    for item in schemaform:
        if not item.get("items"):
            if item.get("key") == key:
                _option = []
                if item.get("required"):
                    _option.append("Required")
                if item.get("isHide"):
                    _option.append("Hide")
                break
        else:
            _option = get_sub_item_option(key, item.get("items"))
            if _option is not None:
                break
    return _option


def check_sub_item_is_system(key, schemaform):
    """Check the sub-item is system."""
    is_system = None
    for item in schemaform:
        if not item.get("items"):
            if item.get("key") == key:
                is_system = False
                if item.get("readonly"):
                    is_system = True
                break
        else:
            is_system = check_sub_item_is_system(key, item.get("items"))
            if is_system is not None:
                break
    return is_system


def get_lifetime():
    """Get db life time."""
    try:
        db_lifetime = SessionLifetime.get_validtime()
        if db_lifetime is None:
            return WEKO_ADMIN_LIFETIME_DEFAULT
        else:
            return db_lifetime.lifetime * 60
    except BaseException:
        return 0


def get_system_data_uri(key_type, key):
    """Get uri from key of System item."""
    if key_type == WEKO_IMPORT_SYSTEM_ITEMS[0]:
        return RESOURCE_TYPE_URI.get(key, None)
    elif key_type == WEKO_IMPORT_SYSTEM_ITEMS[1]:
        return VERSION_TYPE_URI.get(key, None)
    elif key_type == WEKO_IMPORT_SYSTEM_ITEMS[2]:
        return ACCESS_RIGHT_TYPE_URI.get(key, None)


def handle_fill_system_item(list_record):
    """Auto fill data into system item.

    :argument
        list_record -- {list} list record import.
    :return

    """

    def recursive_sub(keys, node, uri_key, current_type):
        #current_app.logger.debug("recursive_sub")
        #current_app.logger.debug(keys)
        # ['subitem_1522299639480']
        #current_app.logger.debug(node)
        # {'subitem_1522299639480': 'open access', 'subitem_1600958577026': 'http://purl.org/coar/access_right/c_abf2'}
        #current_app.logger.debug(uri_key)
        # subitem_1600958577026
        #current_app.logger.debug(current_type)
        # access_right

        if isinstance(node, list):
            for sub_node in node:
                recursive_sub(keys[1:], sub_node, uri_key, current_type)
        elif isinstance(node, dict):
            if len(keys) > 1:
                recursive_sub(keys[1:], node.get(keys[0]), uri_key, current_type)
            else:
                if len(keys) > 0:
                    type_data = node.get(keys[0])
                    uri = get_system_data_uri(current_type, type_data)
                    if uri is not None:
                        node[uri_key] = uri

    result = []
    item_type_id = None
    item_map = None
    for item in list_record:
        errors = item.get('errors') or []
        warnings = item.get('warnings') or []
        if item_type_id != item["item_type_id"]:
            item_type_id = item["item_type_id"]
            # current_app.logger.debug("record_hoge: {}".format(record))
            item_map = get_mapping(item_type_id, "jpcoar_mapping")

        # Resource Type
        resourcetype_key = item_map.get("type.@value")
        resourceuri_key = item_map.get("type.@attributes.rdf:resource")
        if resourcetype_key and resourceuri_key:
            recursive_sub(
                resourcetype_key.split("."),
                item["metadata"],
                resourceuri_key.split(".")[-1],
                WEKO_IMPORT_SYSTEM_ITEMS[0],
            )

        # Version Type
        versiontype_key = item_map.get("versiontype.@value")
        versionuri_key = item_map.get("versiontype.@attributes.rdf:resource")
        if versiontype_key and versionuri_key:
            current_app.logger.debug(versiontype_key)
            current_app.logger.debug(versionuri_key)
            recursive_sub(
                versiontype_key.split("."),
                item["metadata"],
                versionuri_key.split(".")[-1],
                WEKO_IMPORT_SYSTEM_ITEMS[1],
            )

        # Access Right
        accessRights_key = item_map.get("accessRights.@value")
        accessRightsuri_key = item_map.get("accessRights.@attributes.rdf:resource")
        if accessRights_key and accessRightsuri_key:
            current_app.logger.debug(accessRights_key)
            current_app.logger.debug(accessRightsuri_key)
            recursive_sub(
                accessRights_key.split("."),
                item["metadata"],
                accessRightsuri_key.split(".")[-1],
                WEKO_IMPORT_SYSTEM_ITEMS[2],
            )

        # Clean Identifier Registration
        identifierRegistration_key = item_map.get(
            "identifierRegistration.@attributes.identifierType", ""
        )
        identifierRegistration_key = identifierRegistration_key.split(".")[0]

        item_doi = item.get("doi","")
        item_doi_prefix = ""
        item_doi_suffix = ""
        item_cnri = item.get("cnri", "")

        if len(item_doi.split("/")) > 2:
            errors.append(_("Please specify DOI prefix/suffix."))
            item["errors"] = errors
            continue
        if item_doi and "/" in item_doi:
            item_doi_prefix, item_doi_suffix = item_doi.split("/")
        else:
            item_doi_prefix = item_doi

        item_doi_ra = item.get("doi_ra","")
        item_id = item.get('id',"")
        checked_registerd_doi_ra = False
        existed_doi = False

        if identifierRegistration_key:
            item["identifier_key"] = identifierRegistration_key
            is_change_identifier = item.get("is_change_identifier", False)
            doi_setting = prepare_doi_setting()

            pid_doi = None
            if item_id:
                try:
                    from weko_deposit.api import WekoRecord
                    rec = WekoRecord.get_record_by_pid(item_id)
                    pid_doi = rec.pid_doi
                except PIDDoesNotExistError:
                    pid_doi=None

            registerd_doi = None
            registerd_doi_prefix = None
            registerd_doi_suffix = None
            registerd_doi_ra = None

            if pid_doi and doi_setting:
                doi_value = pid_doi.pid_value
                registerd_doi = doi_value.replace("https://doi.org/","")
                registerd_doi_prefix, registerd_doi_suffix = registerd_doi.split("/")
                existed_doi = True
                checked_registerd_doi_ra = True
                if doi_setting.jalc_doi == registerd_doi_prefix:
                    registerd_doi_ra = "JaLC"
                elif doi_setting.jalc_crossref_doi == registerd_doi_prefix:
                    registerd_doi_ra = "Crossref"
                elif doi_setting.jalc_datacite_doi == registerd_doi_prefix:
                    registerd_doi_ra = "DataCite"
                elif doi_setting.ndl_jalc_doi == registerd_doi_prefix:
                    registerd_doi_ra = "NDL JaLC"
                else:
                    checked_registerd_doi_ra = False
            else:
                existed_doi = False

            checked_item_doi_ra = False
            if item_doi_prefix is not "" and doi_setting:
                if doi_setting.jalc_doi == item_doi_prefix:
                    checked_item_doi_ra = (item_doi_ra == "JaLC")
                elif doi_setting.jalc_crossref_doi == item_doi_prefix:
                    checked_item_doi_ra = (item_doi_ra == "Crossref")
                elif doi_setting.jalc_datacite_doi == item_doi_prefix:
                    checked_item_doi_ra = (item_doi_ra == "DataCite")
                elif doi_setting.ndl_jalc_doi == item_doi_prefix:
                    checked_item_doi_ra = (item_doi_ra == "NDL JaLC")
            elif item_doi == "" and item_doi_ra == "":
                checked_item_doi_ra = True

            fixed_doi = False
            fixed_doi_ra = False

            is_ndl = item_doi_ra == "NDL JaLC" if not existed_doi else registerd_doi_ra=="NDL JaLC"

            if is_change_identifier:
                item["doi"] = item_doi
            elif is_change_identifier == False:
                if existed_doi:
                    item["doi"] = registerd_doi
                    if registerd_doi != item_doi:
                        fixed_doi = True
                elif is_ndl:
                    item["doi"] = item_doi

            if is_change_identifier == True:
                item["doi_ra"] = item_doi_ra
            elif is_change_identifier == False:
                if existed_doi:
                    item["doi_ra"] = registerd_doi_ra
                    if registerd_doi_ra != item_doi_ra:
                        fixed_doi_ra = True
                elif is_ndl:
                    item["doi_ra"] = item_doi_ra

            item_doi_ra = "JaLC" if item_doi_ra == "NDL JaLC" else item_doi_ra
            registerd_doi_ra = "JaLC" if registerd_doi_ra == "NDL JaLC" else registerd_doi_ra
            if identifierRegistration_key in item["metadata"]:
                if existed_doi and checked_registerd_doi_ra and checked_item_doi_ra:
                    if 'subitem_identifier_reg_type' in item["metadata"][identifierRegistration_key]:
                        _doi_ra = item["metadata"][identifierRegistration_key]['subitem_identifier_reg_type']
                        if item.get("is_change_identifier", False) == True:
                            item["metadata"][identifierRegistration_key]['subitem_identifier_reg_type'] = item_doi_ra
                            if _doi_ra != "" and _doi_ra != item_doi_ra:
                                fixed_doi_ra = True
                        elif item.get("is_change_identifier",False) == False:
                            item["metadata"][identifierRegistration_key]['subitem_identifier_reg_type'] = registerd_doi_ra
                            if item_doi_ra != registerd_doi_ra:
                                fixed_doi_ra = True
                            if _doi_ra != "" and _doi_ra != registerd_doi_ra:
                                fixed_doi_ra = True
                    else:
                        if item.get("is_change_identifier", False) == True:
                            item["metadata"][identifierRegistration_key]['subitem_identifier_reg_type'] = item_doi_ra
                        elif item.get("is_change_identifier",False) == False:
                            item["metadata"][identifierRegistration_key]['subitem_identifier_reg_type'] = registerd_doi_ra
                            if registerd_doi_ra != item_doi_ra:
                                fixed_doi_ra = True

                    if 'subitem_identifier_reg_text' in item["metadata"][identifierRegistration_key]:
                        _doi = item["metadata"][identifierRegistration_key]['subitem_identifier_reg_text']
                        if item.get("is_change_identifier", False) == True:
                            item["metadata"][identifierRegistration_key]['subitem_identifier_reg_text'] = item_doi
                            if  _doi != "" and item_doi != _doi:
                                fixed_doi = True
                        elif item.get("is_change_identifier", False) == False:
                            item["metadata"][identifierRegistration_key]['subitem_identifier_reg_text'] = registerd_doi
                            if registerd_doi != item_doi:
                                fixed_doi = True
                            if  _doi != "" and registerd_doi != _doi:
                                fixed_doi = True
                    else:
                        if item.get("is_change_identifier", False) == False:
                            item["metadata"][identifierRegistration_key]['subitem_identifier_reg_text'] = registerd_doi
                            if registerd_doi != item_doi:
                                fixed_doi = True
                else:
                    del item["metadata"][identifierRegistration_key]
            elif item.get("is_change_identifier", False):
                if item_doi_ra and item_doi_ra in ("JaLC","Crossref","DataCite","NDL JaLC"):
                    item["metadata"][identifierRegistration_key]={'subitem_identifier_reg_type':item_doi_ra, 'subitem_identifier_reg_text': item_doi}
            elif existed_doi:
                item["metadata"][identifierRegistration_key]={'subitem_identifier_reg_type':registerd_doi_ra, 'subitem_identifier_reg_text': registerd_doi}
            elif is_ndl:
                item["metadata"][identifierRegistration_key]={'subitem_identifier_reg_type':item_doi_ra, 'subitem_identifier_reg_text': item_doi}
            if fixed_doi:
                warnings.append(_('The specified DOI is wrong and fixed with the registered DOI.'))

            if fixed_doi_ra:
                warnings.append(_('The specified DOI RA is wrong and fixed with the correct DOI RA of the registered DOI.'))

            if is_change_identifier:
                if not (current_app.config["WEKO_HANDLE_ALLOW_REGISTER_CNRI"] and item_cnri):
                    if item_doi is "":
                        errors.append(_('Please specify DOI prefix/suffix.'))
                    elif item_doi_suffix is "":
                        errors.append(_('Please specify DOI suffix.'))
            # 書き換えモードでなく、ndl
            elif is_ndl:
                if item_doi is "":
                    errors.append(_('Please specify DOI prefix/suffix.'))
                elif item_doi_suffix is "":
                    errors.append(_('Please specify DOI suffix.'))
            else:
                if item_doi_suffix and existed_doi is False:
                    errors.append(_('Do not specify DOI suffix.'))

            if checked_item_doi_ra is False:
                if item_doi_ra not in ("JaLC","Crossref","DataCite","NDL JaLC"):
                    errors.append(_('DOI_RA should be set by one of JaLC, Crossref, DataCite, NDL JaLC.'))
                elif item_doi_prefix:
                    errors.append(_('Specified Prefix of DOI is incorrect.'))

        item['errors'] = errors
        item['warnings'] = warnings

def get_thumbnail_key(item_type_id=0):
    """Get thumbnail key.

    :argument
        item_type_id -- {int} item type id.
    :return

    """
    item_type = ItemTypes.get_by_id(id_=item_type_id, with_deleted=True)
    if item_type:
        item_type = item_type.render
        schema = item_type.get("schemaeditor", {}).get("schema", {})
        for key, item in schema.items():
            if not isinstance(item, dict):
                continue
            if item.get("properties") and item["properties"].get("subitem_thumbnail"):
                return key


def handle_check_thumbnail_file_type(thumbnail_paths):
    """Check thumbnail file type.

    :argument
        thumbnail_paths -- {list} thumbnails path.
    :return
        error -- {str} error message.
    """
    error = _(
        "Please specify the image file(gif, jpg, jpe, jpeg,"
        + " png, bmp, tiff, tif) for the thumbnail."
    )
    for path in thumbnail_paths:
        if not path:
            continue
        file_extend = path.split(".")[-1]
        if file_extend not in WEKO_IMPORT_THUMBNAIL_FILE_TYPE:
            return error


def handle_check_metadata_not_existed(str_keys, item_type_id=0):
    """Check and get list metadata not existed in item type.

    :argument
        str_keys -- {list} list key.
        item_type_id -- {int} item type id.
    :return

    """
    result = []
    ids = handle_get_all_id_in_item_type(item_type_id)
    ids = list(map(lambda x: re.sub(r"\[\d+\]", "", x), ids))
    for str_key in str_keys:
        if str_key.startswith(".metadata."):
            pre_key = re.sub(r"\[\d+\]", "", str_key)
            if (
                pre_key != ".metadata.path"
                and pre_key not in ids
                and "iscreator" not in pre_key
            ):
                result.append(str_key.replace(".metadata.", ""))
    return result


def handle_get_all_sub_id_and_name(items, root_id=None, root_name=None, form=[]):
    """Get all sub id, sub name of root item with full-path.

    :argument
        items - {dict} sub items.
        root_id -- {str} root id.
        root_name -- {str} root name.
    :return
        ids - {list} full-path of ids.
        names - {list} full-path of names.
    """
    ids, names = [], []
    for key in sorted(items.keys()):
        if key == "iscreator":
            continue
        item = items.get(key)
        sub_form = next(
            (x for x in form if key == x.get("key", "").split(".")[-1]),
            {"title_i18n": {}},
        )
        title = sub_form.get("title_i18n", {}).get(current_i18n.language) or item.get(
            "title"
        )
        if item.get("items") and item.get("items").get("properties"):
            _ids, _names = handle_get_all_sub_id_and_name(
                item.get("items").get("properties"), form=sub_form.get("items", [])
            )
            ids += [key + "[0]." + _id for _id in _ids]
            names += [str(title) + "[0]." + str(_name) for _name in _names]
        elif item.get("type") == "object" and item.get("properties"):
            _ids, _names = handle_get_all_sub_id_and_name(
                item.get("properties"), form=sub_form.get("items", [])
            )
            ids += [str(key) + "." + str(_id) for _id in _ids]
            names += [str(title) + "." + str(_name) for _name in _names]
        elif item.get("format") == "checkboxes":
            ids.append(str(key) + "[0]")
            names.append(str(title) + "[0]")
        else:
            ids.append(str(key))
            names.append(str(title))

    if root_id:
        ids = [root_id + "." + _id for _id in ids]
    if root_name:
        names = [root_name + "." + _name for _name in names]

    return ids, names


def handle_get_all_id_in_item_type(item_type_id):
    """Get all id of item with full-path.

    :argument
        item_type_id - {str} item type id.
    :return
        ids - {list} full-path of ids.
    """
    result = []
    item_type = ItemTypes.get_by_id(id_=item_type_id, with_deleted=True)
    if item_type:
        item_type = item_type.render
        meta_system = [item_key for item_key in item_type.get("meta_system", {})]
        schema = (
            item_type.get("table_row_map", {}).get("schema", {}).get("properties", {})
        )

        for key, item in schema.items():
            if key not in meta_system:
                new_key = ".metadata.{}{}".format(
                    key, "[0]" if item.get("items") else ""
                )
                if not item.get("properties") and not item.get("items"):
                    result.append(new_key)
                else:
                    sub_items = (
                        item.get("properties")
                        if item.get("properties")
                        else item.get("items").get("properties")
                    )
                    result += handle_get_all_sub_id_and_name(sub_items, new_key)[0]
    return result


def handle_check_consistence_with_mapping(mapping_ids, keys):
    """Check consistence between tsv/csv and mapping.

    :argument
        mapping_ids - {list} list id from mapping.
        keys - {list} data from line 2 of tsv/csv file.
    :return
        ids - {list} ids is not consistent.
    """
    result = []
    clean_ids = list(map(lambda x: re.sub(r"\[\d+\]", "", x), mapping_ids))
    for _key in keys:
        if (
            re.sub(r"\[\d+\]", "", _key) in clean_ids
            and re.sub(r"\[\d+\]", "[0]", _key) not in mapping_ids
        ):
            result.append(_key)

    # clean_keys = list(map(lambda x: re.sub(r"\[\d+\]", "", x), keys))
    # for _id in mapping_ids:
    #     if re.sub(r"\[\d+\]", "", _id) not in clean_keys:
    #         result.append(_id)

    return list(set(result))


def handle_check_duplication_item_id(ids: list):
    """Check duplication of item id in csv file.

    :argument
        ids - {list} data from line 2 of csv file.
    :return
        ids - {list} ids is duplication.
    """
    result = []
    for element in ids:
        if element is not "" and ids.count(element) > 1:
            result.append(element)
    return list(set(result))


def export_all(root_url, user_id, data, start_time):
    """Prepare to gather all the item data and export and return as a JSON or BIBTEX.

    Parameter
        root_url (str): this system's root url.
        user_id (int): a user who processed file output.
        data (json): export processing's status data.
        start_time (str): processing start time.
    """
    from weko_search_ui.tasks import write_files_task

    current_app.logger.info("Bulk export all start at {}.".format(start_time))

    _cache_prefix = current_app.config["WEKO_ADMIN_CACHE_PREFIX"]
    _msg_config = current_app.config["WEKO_SEARCH_UI_BULK_EXPORT_MSG"]
    _msg_key = _cache_prefix.format(
        name=_msg_config,
        user_id=user_id
    )
    _run_msg_config = current_app.config["WEKO_SEARCH_UI_BULK_EXPORT_RUN_MSG"]
    _run_msg_key = _cache_prefix.format(
        name=_run_msg_config,
        user_id=user_id
    )
    _file_create_config = \
        current_app.config["WEKO_SEARCH_UI_BULK_EXPORT_FILE_CREATE_RUN_MSG"]
    _file_create_key = _cache_prefix.format(
        name=_file_create_config,
        user_id=user_id
    )

    def _itemtype_name(name):
        """
        Replace invalid characters in item type name with underscores.

        Args:
            name (str): The original item type name.

        Returns:
            str: The sanitized item type name with invalid characters
                 replaced by underscores.
        """
        return re.sub(r'[\/:*"<>|\s]', "_", name)

    def _get_item_type_list(item_type_id):
        """Get item type list.
        If item_type_id is -1, it will get all item types,
        otherwise it will get the specified item type.

        Args:
            item_type_id (str): Item type ID to be retrieved

        Returns:
            list: A list of tuples containing the following elements:
                - Item type ID (str)
                - Item type name (str)
        """
        item_types = []
        try:
            # get all item type
            if item_type_id == "-1":
                item_type_all = ItemTypes.get_all()
                item_types = [
                    (str(it.id), _itemtype_name(it.item_type_name.name))
                    for it in item_type_all
                ]
            else:
                it = ItemTypes.get_by_id(item_type_id)
                item_types = [(str(it.id), _itemtype_name(it.item_type_name.name))]
        except Exception as ex:
            import traceback
            current_app.logger.error(traceback.format_exc())
        return item_types

    def _get_index_id_list(user_id):
        """Get index id list."""
        from invenio_accounts.models import User
        from invenio_communities.models import Community
        from weko_index_tree.api import Indexes

        if not user_id:
            return []
        user = User.query.get(user_id)
        if any(role.name in current_app.config['WEKO_PERMISSION_SUPER_ROLE_USER'] for role in user.roles):
            return None
        else:
            index_id_list = []
            repositories = Community.get_repositories_by_user(user)
            for repository in repositories:
                index = Indexes.get_child_list_recursive(repository.root_node_id)
                index_id_list.extend(index)
        return index_id_list

    def _get_export_data(export_path, item_types, retrys,
                         fromid="", toid="", retry_info={}, user_id=None):
        """This function is responsible for exporting item data in bulk.

            It retrieves records to be exported for each specified item type,
            splits them, and saves them as pickle files.
            For each pickle file, file writing tasks are executed asynchronously
            in series in Celery.
            It also records retry processing and progress informationin the Redis cache.

        Args:
            export_path (str): Directory path where export files will be written.
            item_types (list): List of tuples (item_type_id, item_type_name) to export.
            retrys (int): Number of retry attempts.
            fromid (str, optional): Start item ID for export range. Defaults to "".
            toid (str, optional): End item ID for export range. Defaults to "".
            retry_info (dict, optional): Retry information for each item type. Defaults to {}.

        Returns:
            bool: True if export tasks were successfully created, False if failed.
        """
        try:
            write_file_json = {
                    'start_time': start_time,
                    'finish_time': '',
                    'export_path': export_path,
                    'cancel_flg': False,
                    'write_file_status': {}
                }
            reset_redis_cache(
                    _file_create_key,
                    json.dumps(write_file_json)
                )

            index_id_list = _get_index_id_list(user_id)
            tasks = []
            for it in item_types.copy():
                item_type_id = it[0]
                item_type_name = it[1]
                item_datas = {}
                pickle_file_name = ''
                counter, file_part, from_pid = get_retry_info(
                    item_type_id, retry_info, fromid)
                current_app.logger.info(
                    f"Start bulk export of item type {item_type_name}({item_type_id})."
                )

                recids = get_all_record_id(toid, from_pid, item_type_id)
                current_app.logger.info(f"{item_type_name}({item_type_id}) get recids completed:{recids.count()}")
                if not recids:
                    item_types.remove(it)
                    continue
                record_ids = get_record_ids(recids, index_id_list)

                # recidsを削除
                del recids
                gc.collect()

                file_count = math.ceil(len(record_ids) / current_app.config["WEKO_SEARCH_UI_BULK_EXPORT_LIMIT"])
                write_file_json = json.loads(get_redis_cache(_file_create_key))
                for i in range(file_count):
                    write_file_json['write_file_status'][f"{item_type_id}.{str(i + 1)}"] = 'waiting'
                reset_redis_cache(
                    _file_create_key,
                    json.dumps(write_file_json)
                )
                if len(record_ids) == 0:
                    item_types.remove(it)
                    continue

                target_ids = {}
                for recid, uuid in record_ids:
                    if counter % current_app.config["WEKO_SEARCH_UI_BULK_EXPORT_LIMIT"] == 0 and item_datas:
                        # Create export info file
                        item_datas["name"] = "{}.part{}".format(
                            item_datas["name"], file_part
                        )
                        pickle_file_name = "{}.{}.part{}.pickle".format(
                            user_id, item_type_id, file_part
                        )
                        pickle_path = export_path + "/" + pickle_file_name
                        item_datas["recids"].extend(list(target_ids.values()))
                        records = WekoRecord.get_records(list(target_ids.keys()))
                        for record in records:
                            target_recid = target_ids[record.id]
                            item_datas["data"][target_recid] = record

                        with open(pickle_path, 'wb') as f:
                            pickle.dump(item_datas, f)
                        del item_datas
                        del records
                        tasks.append(write_files_task.si(export_path, pickle_file_name, user_id))
                        item_datas = {}
                        target_ids = {}
                        file_part += 1
                        retry_info[item_type_id] = {
                            "part": file_part,
                            "counter": counter,
                            "max": recid,
                        }

                    target_ids[uuid] = recid
                    if not item_datas:
                        item_datas = {
                            "item_type_id": item_type_id,
                            "name": f"{item_type_name}({item_type_id})",
                            "root_url": root_url,
                            "jsonschema": "items/jsonschema/" + item_type_id,
                            "keys": [],
                            "labels": [],
                            "recids": [],
                            "data": {},
                        }
                        pickle_file_name = f"{user_id}.{item_type_id}.pickle"
                        pickle_path = export_path + "/" + pickle_file_name

                    counter += 1

                if file_part != 1:
                    item_datas["name"] = f"{item_datas['name']}.part{file_part}"

                    pickle_file_name = f"{user_id}.{item_type_id}.part{file_part}.pickle"
                    pickle_path = f"{export_path}/{pickle_file_name}"

                item_datas["recids"].extend(list(target_ids.values()))
                records = WekoRecord.get_records(list(target_ids.keys()))
                for record in records:
                    target_recid = target_ids[record.id]
                    item_datas["data"][target_recid] = record
                with open(pickle_path, 'wb') as f:
                    pickle.dump(item_datas, f)

                del item_datas
                gc.collect()

                # Create export info file
                tasks.append(write_files_task.si(export_path, pickle_file_name, user_id))
                item_types.remove(it)
                current_app.logger.info(
                    f"Processed {counter} items of item type {item_type_name}."
                )

            if len(tasks) > 0:
                create_file_tasks = chain(*tasks)
                create_file_tasks.apply_async()

            return True
        except SQLAlchemyError as ex:
            import traceback
            current_app.logger.error(traceback.format_exc())
            _num_retry = current_app.config["WEKO_SEARCH_UI_BULK_EXPORT_RETRY"]
            if retrys < _num_retry:
                retrys += 1
                current_app.logger.info(f"retry count: {retrys}")
                db.session.rollback()
                sleep(5)
                result = _get_export_data(
                    export_path, item_types, retrys, fromid, toid, retry_info, user_id=user_id
                )
                return result
            else:
                return False

    reset_redis_cache(_msg_key, "")
    reset_redis_cache(_run_msg_key, "")
    reset_redis_cache(_file_create_key, json.dumps({}))

    temp_path = os.getenv('TMPDIR')
    os.makedirs(temp_path, exist_ok=True)
    try:
        # Delete old file
        _task_config = current_app.config["WEKO_SEARCH_UI_BULK_EXPORT_URI"]
        _uri_key = _cache_prefix.format(
            name=_task_config,
            user_id=user_id
        )
        prev_uri = get_redis_cache(_uri_key)
        if prev_uri:
            delete_exported_file(prev_uri, _uri_key)

        export_path = temp_path + "/" + datetime.utcnow().strftime("%Y%m%d%H%M%S%f")
        os.makedirs(export_path, exist_ok=True)

        item_type_id = data.get('item_type_id', "-1")
        item_types = _get_item_type_list(item_type_id)
        fromid = ""
        toid = ""
        item_id_range = data.get('item_id_range', "")
        if item_id_range:
            if "-" in item_id_range:
                item_id_split = item_id_range.split("-")
                fromid = item_id_split[0]
                toid = item_id_split[1]
            else:
                fromid = item_id_range
                toid = item_id_range

        result = None
        if not fromid or not toid or (fromid and toid and int(fromid) <= int(toid)):
            result = _get_export_data(export_path, item_types, 0, fromid, toid, user_id=user_id)

            if result:
                db.session.commit()
            else:
                json_data = json.loads(get_redis_cache(_file_create_key))
                json_data['cancel_flg'] = True
                reset_redis_cache(_file_create_key, json.dumps(json_data))
                reset_redis_cache(_msg_key, "Export failed.")
        else:
            reset_redis_cache(_msg_key, "Export failed. Please check item id range.")
    except Exception as ex:
        db.session.rollback()
        import traceback
        current_app.logger.error(traceback.format_exc())
        reset_redis_cache(_msg_key, "Export failed.")
        reset_redis_cache(_run_msg_key, "")
        # delete temp directory
        if "export_path" in locals() and os.path.isdir(export_path):
            shutil.rmtree(export_path)


def get_all_record_id(toid, from_pid, item_type_id):
    """Get all record id.

    Args:
        toid (str): The ending ID.
        from_pid (str): The starting ID.
        item_type_id (str): The item type ID.

    Returns:
        list: List of record IDs.
    """

    # get all record id
    if toid:
        recids = db.session.query(
            PersistentIdentifier.pid_value,
            PersistentIdentifier.object_uuid,
            RecordMetadata.json
        ).join(
            ItemMetadata,
            PersistentIdentifier.object_uuid == ItemMetadata.id,
        ).join(
            RecordMetadata,
            PersistentIdentifier.object_uuid == RecordMetadata.id,
        ).filter(
            PersistentIdentifier.pid_type == "recid",
            PersistentIdentifier.status == PIDStatus.REGISTERED,
            PersistentIdentifier.pid_value.notlike("%.%"),
            _func.to_number(
                PersistentIdentifier.pid_value,
                current_app.config["WEKO_SEARCH_UI_TO_NUMBER_FORMAT"]
            ) >= from_pid,
            _func.to_number(
                PersistentIdentifier.pid_value,
                current_app.config["WEKO_SEARCH_UI_TO_NUMBER_FORMAT"]
            ) <= toid,
            ItemMetadata.item_type_id == item_type_id
        ).order_by(_func.to_number(
            PersistentIdentifier.pid_value,
            current_app.config["WEKO_SEARCH_UI_TO_NUMBER_FORMAT"]
        )).yield_per(500)
    else:
        recids = db.session.query(
            PersistentIdentifier.pid_value,
            PersistentIdentifier.object_uuid,
            RecordMetadata.json
        ).join(
            ItemMetadata,
            PersistentIdentifier.object_uuid == ItemMetadata.id,
        ).join(
            RecordMetadata,
            PersistentIdentifier.object_uuid == RecordMetadata.id,
        ).filter(
            PersistentIdentifier.pid_type == "recid",
            PersistentIdentifier.status == PIDStatus.REGISTERED,
            PersistentIdentifier.pid_value.notlike("%.%"),
            _func.to_number(
                PersistentIdentifier.pid_value,
                current_app.config["WEKO_SEARCH_UI_TO_NUMBER_FORMAT"]
            ) >= from_pid,
            ItemMetadata.item_type_id == item_type_id
        ).order_by(_func.to_number(
            PersistentIdentifier.pid_value,
            current_app.config["WEKO_SEARCH_UI_TO_NUMBER_FORMAT"]
        )).yield_per(500)

    return recids


def get_retry_info(item_type_id, retry_info, fromid):
    """Get retry information for item type.

    Args:
        item_type_id (str): The item type ID.
        retry_info (dict): The retry information dictionary.
        fromid (str): The starting ID.

    Returns:
        tuple: A tuple containing counter, file_part, and from_pid.
    """
    if item_type_id in retry_info:
        counter = retry_info[item_type_id]["counter"]
        file_part = retry_info[item_type_id]["part"]
        from_pid = retry_info[item_type_id]["max"]
    else:
        counter = 0
        file_part = 1
        from_pid = fromid if fromid else "1"
    return counter, file_part, from_pid


def get_record_ids(recids, index_id_list=None):
    """Get record ids.

    Args:
        recids (list): List of record ids.
        index_id_list (list, optional): List of index ids. Defaults to None.

    Returns:
        list: List of record ids.
    """

    status_ok = [PublishStatus.PUBLIC.value, PublishStatus.PRIVATE.value]
    record_ids = [
        (recid.pid_value, recid.object_uuid)
        for recid in recids
        if recid.json.get('publish_status') in status_ok
        and (
            index_id_list is None
            or any(index in recid.json.get('path','') for index in index_id_list)
        )
    ]
    return record_ids


def write_files(item_datas, export_path, user_id, retrys):
    """Write TSV/CSV data to files.
    Args:
        item_datas (json): data for file output
        export_path (str): file creation destination
        user_id (int): performing user id
        retrys (int): retry time

    Returns:
        bool: task is success or failure.
    """
    from weko_items_ui.utils import make_stats_file_with_permission, \
        package_export_file
    _cache_prefix = current_app.config["WEKO_ADMIN_CACHE_PREFIX"]
    _run_msg_config = current_app.config["WEKO_SEARCH_UI_BULK_EXPORT_RUN_MSG"]
    _run_msg_key = _cache_prefix.format(
        name=_run_msg_config,
        user_id=user_id
    )
    _timezone = current_app.config.get("WEKO_INDEX_TREE_PUBLIC_DEFAULT_TIMEZONE")
    _file_format = current_app.config.get('WEKO_ADMIN_OUTPUT_FORMAT', 'tsv').lower()

    try:
        new_item_datas = pickle.loads(pickle.dumps(item_datas))
        permissions = dict(
            permission_show_hide=lambda a: True,
            check_created_id=lambda a: True,
            hide_meta_data_for_role=lambda a: True,
            current_language=lambda: True,
        )
        headers, records = make_stats_file_with_permission(
            new_item_datas["item_type_id"],
            new_item_datas["recids"],
            new_item_datas["data"],
            permissions,
            export_path
        )
        keys, labels, is_systems, options = headers
        new_item_datas["recids"].sort()
        new_item_datas["keys"] = keys
        new_item_datas["labels"] = labels
        new_item_datas["is_systems"] = is_systems
        new_item_datas["options"] = options
        new_item_datas["data"] = records
        item_type_data = new_item_datas

        os.makedirs(export_path, exist_ok=True)

        file_full_path = "{}/{}.{}".format(
            export_path,
            item_type_data.get("name"),
            _file_format
        )
        with open(file_full_path, "w", encoding="utf-8-sig") as file:
            file_output = package_export_file(item_type_data)
            file.write(file_output.getvalue())
            del file_output,item_type_data
            gc.collect()
        reset_redis_cache(
            _run_msg_key,
            f"The latest {_file_format} file was created on "\
                f"{datetime.now(pytz.timezone(_timezone)).strftime('%Y/%m/%d %H:%M:%S')}."\
                f" Number of retries: {retrys} times."
        )
        current_app.logger.info(
            f"{new_item_datas['name']}.{_file_format} has been created."
        )
        del item_datas, new_item_datas, headers, records, keys, labels, is_systems, options,permissions
        gc.collect()
        return True
    except SQLAlchemyError as ex:
        import traceback
        current_app.logger.error(traceback.format_exc())
        _num_retry = current_app.config["WEKO_SEARCH_UI_BULK_EXPORT_RETRY"]
        if retrys < _num_retry:
            retrys += 1
            current_app.logger.info(f"retry count: {retrys}")
            db.session.rollback()
            sleep(5)
            result = write_files(
                item_datas, export_path, user_id, retrys
            )
            return result
        else:
            return False
    except Exception as ex:
        import traceback
        current_app.logger.error(traceback.format_exc())
        return False


def delete_exported_file(uri, cache_key):
    """Delete File instance after time in file config.

    Args:
        uri (str): URI of the file to be deleted.
        cache_key (str): Cache key for the file.
    """

    with db.session.begin_nested():
        file_instance = FileInstance.get_by_uri(uri)
        file_instance.delete()
    redis_connection = RedisConnection()
    datastore = redis_connection.connection(db=current_app.config['CACHE_REDIS_DB'], kv = True)
    if datastore.redis.exists(cache_key):
        datastore.delete(cache_key)


def delete_exported(export_path, export_info):
    """Delete expired exported file.

    Delete the export result file from storage and cache.

    Args:
        export_path (str): Path to the exported file.
        export_info (dict): Information about the exported file.
            - uri (str): Path to the exported zip file.
            - cache_key (str): Cache key storing the path to the exported zip file.
            - task_key (str): Cache key storing the export task ID.

    """

    redis_connection = RedisConnection()
    datastore = redis_connection.connection(db=current_app.config['CACHE_REDIS_DB'], kv = True)
    if datastore.redis.exists(export_info.get("cache_key")):
        datastore.delete(export_info.get("task_key"))
    try:
        delete_exported_file(export_info.get("uri"), export_info.get("cache_key"))
        db.session.commit()
    except Exception as e:
        db.session.rollback()
        import traceback
        current_app.logger.error(traceback.format_exc())
        return False
    shutil.rmtree(export_path)
    return True


from weko_search_ui.tasks import delete_task_id_cache_on_revoke
def cancel_export_all():
    """Cancel Process Share_task Export ALL with revoke.

    Cancels the ongoing bulk export process by revoking the Celery task,
    updating the export status in Redis, and cleaning up temporary files.

    Returns:
        bool: True if canceled successfully, False otherwise.
    """
    cache_key = current_app.config["WEKO_ADMIN_CACHE_PREFIX"].format(
        name=WEKO_SEARCH_UI_BULK_EXPORT_TASK,
        user_id=current_user.get_id()
    )
    _file_create_key = current_app.config["WEKO_ADMIN_CACHE_PREFIX"].format(
        name=WEKO_SEARCH_UI_BULK_EXPORT_FILE_CREATE_RUN_MSG,
        user_id=current_user.get_id()
    )
    _expired_time=current_app.config["WEKO_SEARCH_UI_BULK_EXPORT_TASKID_EXPIRED_TIME"]
    try:
        task_id = get_redis_cache(cache_key)
        export_status, _, _, _, _, _, _ = get_export_status()

        if not export_status:
            return True

        revoke(task_id, terminate=True)

        json_data = get_redis_cache(_file_create_key)
        if json_data:
            json_data = json.loads(json_data)
            json_data['cancel_flg'] = True
            write_file_status = json_data.get("write_file_status",{})
            for file, status in write_file_status.items():
                if status in ["started", "waiting"]:
                    write_file_status[file] = 'canceled'
            json_data['write_file_status'] = write_file_status
            export_path = json_data.get("export_path")
            shutil.rmtree(export_path)
            reset_redis_cache(_file_create_key, json.dumps(json_data))

        delete_task_id_cache_on_revoke.apply_async(
            args=(
                task_id,
                cache_key
            ),
            countdown=int(_expired_time) * 60
        )

        return True
    except Exception as ex:
        import traceback
        current_app.logger.error(traceback.format_exc())
        db.session.rollback()
        return False

def delete_task_id_cache_on_missing_meta(task_id, cache_key):
    """Delete export task ID cache if Celery meta information is missing.

    Checks if the Celery task meta information for the given task_id is missing.
    If so, deletes the corresponding export task ID cache from Redis.

    Args:
        task_id (str): Celery task ID.
        cache_key (str): Redis cache key.

    Returns:
        bool: True if deleted, otherwise False.
    """
    is_deleted = False
    meta_task_id = "celery-task-meta-{}".format(task_id)
    redis_connection_celery = RedisConnection()
    datastore_celery = redis_connection_celery.connection(db=current_app.config['CELERY_RESULT_BACKEND_DB_NO'], kv = True)
    if not datastore_celery.redis.exists(meta_task_id):
        redis_connection = RedisConnection()
        datastore = redis_connection.connection(db=current_app.config['CACHE_REDIS_DB'], kv = True)
        datastore.delete(cache_key)
        is_deleted = True
    return is_deleted

def get_export_status():
    """Get Share_task Export ALL status.

    Retrieves the status of the bulk export process, including task state,
    download URI, messages, and timestamps. Determines whether the export
    is in progress, completed, failed, or revoked, and handles post-processing
    such as zipping and storing the export file.

    Returns:
        tuple: A tuple containing the following elements:
            export_status (bool): Whether the export process is running (True) or finished (False).
            download_uri (str or None): URI for downloading the exported file, if available.
            message (str or None): Status or error message for the export process.
            run_message (str or None): Message about the current export progress.
            status (str): Export process status ('STARTED', 'SUCCESS', 'ERROR', 'REVOKED', etc.).
            start_time (str or None): Export process start time.
            finish_time (str or None): Export process finish time.
    """

    cache_key = current_app.config["WEKO_ADMIN_CACHE_PREFIX"].format(
        name=WEKO_SEARCH_UI_BULK_EXPORT_TASK,
        user_id=current_user.get_id()
    )
    cache_uri = current_app.config["WEKO_ADMIN_CACHE_PREFIX"].format(
        name=WEKO_SEARCH_UI_BULK_EXPORT_URI,
        user_id=current_user.get_id()
    )
    cache_msg = current_app.config["WEKO_ADMIN_CACHE_PREFIX"].format(
        name=WEKO_SEARCH_UI_BULK_EXPORT_MSG,
        user_id=current_user.get_id()
    )
    run_msg = current_app.config["WEKO_ADMIN_CACHE_PREFIX"].format(
        name=WEKO_SEARCH_UI_BULK_EXPORT_RUN_MSG,
        user_id=current_user.get_id()
    )
    file_msg = current_app.config["WEKO_ADMIN_CACHE_PREFIX"].format(
        name=WEKO_SEARCH_UI_BULK_EXPORT_FILE_CREATE_RUN_MSG,
        user_id=current_user.get_id()
    )

    def _check_write_file_info(json):
        status = json.get('write_file_status','before')
        cancel_flg = json.get('cancel_flg', False)
        if status == 'before':
            return 'BEFORE'
        elif status and ('waiting' not in status.values()) and ('started' not in status.values()):
            if 'error' in status.values():
                return 'ERROR'
            elif 'canceled' in status.values():
                return 'REVOKED'
            else:
                return 'SUCCESS'
        elif cancel_flg:
            return 'REVOKED'
        elif not status:
            return 'SUCCESS'
        else:
            return 'STARTED'

    export_status = False
    download_uri = None
    message = None
    run_message = ""
    status = ""
    start_time = ""
    finish_time = ""

    try:
        task_id = get_redis_cache(cache_key)
        download_uri = get_redis_cache(cache_uri)
        message = get_redis_cache(cache_msg)
        run_message = get_redis_cache(run_msg)
        write_file_info = get_redis_cache(file_msg)
        if task_id:
            is_delete_task_id = delete_task_id_cache_on_missing_meta(task_id, cache_key)
            if is_delete_task_id:
                task_id = None

        if not task_id:
            return export_status, download_uri, message, run_message, \
                    status, start_time, finish_time

        write_file_data = json.loads(write_file_info)
        if not write_file_data:
            return export_status, download_uri, message, run_message, \
                    status, start_time, finish_time

        write_file_status = _check_write_file_info(write_file_data)
        task = AsyncResult(task_id)
        status_cond = (task.successful() or task.failed() or task.state == "REVOKED") \
            and write_file_status != 'STARTED'
        if not write_file_status == 'BEFORE':
            status = write_file_status
        export_status = True if not status_cond else False
        start_time = write_file_data.get("start_time")
        finish_time = write_file_data.get("finish_time")
        if status_cond and write_file_status == 'SUCCESS':
            export_path = write_file_data['export_path']

            if os.path.isdir(os.path.join(export_path, 'data')):
                return export_status, download_uri, message, run_message, \
                        status, start_time, finish_time

            bagit.make_bag(export_path)
            shutil.make_archive(export_path, "zip", export_path)
            with open(export_path + ".zip", "rb") as file:
                src = FileInstance.create()
                src.set_contents(file, default_location=Location.get_default().uri)
            db.session.commit()

            download_uri = src.uri
            _timezone = current_app.config.get("WEKO_INDEX_TREE_PUBLIC_DEFAULT_TIMEZONE")
            finish_time = datetime.now(pytz.timezone(_timezone)).strftime('%Y/%m/%d %H:%M:%S')
            write_file_data = json.loads(get_redis_cache(file_msg))
            write_file_data["finish_time"] = finish_time
            current_app.logger.info(f"Bulk export all finished at {finish_time}.")
            reset_redis_cache(file_msg, json.dumps(write_file_data))
            reset_redis_cache(cache_uri, download_uri)
            reset_redis_cache(run_msg, "")

            # Create ttl for export results
            expire = datetime.now(timezone.utc) + \
                timedelta(days=current_app.config["WEKO_SEARCH_UI_EXPORT_FILE_RETENTION_DAYS"])
            export_info = {
                "is_export": True,
                "uri":download_uri,
                "cache_key":cache_uri,
                "task_key":cache_key,
                "expire": expire.strftime("%Y-%m-%d %H:%M:%S")
            }
            TempDirInfo().set(export_path, export_info)

            os.remove(export_path + ".zip")
        elif status_cond and (write_file_status == 'REVOKED' or write_file_status == 'ERROR'):
            export_path = write_file_data['export_path']
            if os.path.isdir(export_path):
                shutil.rmtree(export_path)

    except Exception as ex:
        import traceback
        current_app.logger.error(traceback.format_exc())
        export_status = False

    return export_status, download_uri, message, run_message, \
        status, start_time, finish_time

def handle_check_item_is_locked(item):
    """Check an item is being edit or deleted.

    :argument
        item - {dict} Item metadata.
    :return
        response - {dict} check status.
    """
    from weko_items_ui.utils import check_item_is_being_edit, check_item_is_deleted

    item_id = str(item.get("id"))
    error_id = None

    if check_item_is_deleted(item_id):
        error_id = "item_is_deleted"
    else:
        pid = PersistentIdentifier.query.filter_by(
            pid_type="recid", pid_value=item_id
        ).first()
        if check_item_is_being_edit(pid):
            error_id = "item_is_being_edit"

    if error_id:
        raise Exception({"error_id": error_id})


def handle_remove_es_metadata(item, bef_metadata, bef_last_ver_metadata):
    """Remove es metadata.

    :argument
        item - {dict} Item metadata.
    """
    try:
        item_id = item.get("id")
        status = item.get("status")
        indexer = WekoIndexer()
        pid = WekoRecord.get_record_by_pid(item_id).pid_recid
        if status == "new":
            # delete temp data in ES
            pid_lastest = WekoRecord.get_record_by_pid(item_id + ".1").pid_recid
            indexer.delete_by_id(pid_lastest.object_uuid)
            indexer.delete_by_id(pid.object_uuid)
        else:
            aft_metadata = indexer.get_metadata_by_item_id(pid.object_uuid)
            aft_last_ver_metadata = indexer.get_metadata_by_item_id(
                PIDVersioning(child=pid).last_child.object_uuid
            )

            # revert to previous data in ES
            if bef_metadata["_version"] < aft_metadata["_version"]:
                indexer.upload_metadata(
                    bef_metadata["_source"], bef_metadata["_id"], 0, True
                )
            if (
                status == "keep"
                and bef_last_ver_metadata["_version"]
                < aft_last_ver_metadata["_version"]
            ):
                indexer.upload_metadata(
                    bef_last_ver_metadata["_source"],
                    bef_last_ver_metadata["_id"],
                    0,
                    True,
                )

            # delete new version in ES
            if (
                status == "upgrade"
                and bef_last_ver_metadata["_source"]["control_number"]
                < aft_last_ver_metadata["_source"]["control_number"]
            ):
                indexer.delete_by_id(aft_last_ver_metadata["_id"])
    except Exception as ex:
        current_app.logger.error(ex)


def check_index_access_permissions(func):
    """Check index access permission.

    Args:
        func (func): Function.
    """

    @wraps(func)
    def decorated_view(*args, **kwargs):
        search_type = request.args.get(
            "search_type", WEKO_SEARCH_TYPE_DICT["FULL_TEXT"]
        )
        if search_type == WEKO_SEARCH_TYPE_DICT["INDEX"]:
            cur_index_id = request.args.get("q", "")
            if cur_index_id.isdigit():
                if not check_index_permissions(None, cur_index_id):
                    if not current_user.is_authenticated:
                        return current_app.login_manager.unauthorized()
                    else:
                        abort(403)
            else:
                abort(400)
        return func(*args, **kwargs)

    return decorated_view


def handle_check_file_metadata(list_record, data_path):
    """Check file contents, thumbnails metadata.

    :argument
        list_record -- {list} list record import.
        data_path   -- {str} paths of file content.
    :return

    """
    for record in list_record:
        errors, warnings = handle_check_file_content(record, data_path)
        _errors, _warnings = handle_check_thumbnail(record, data_path)
        errors += _errors
        warnings += _warnings

        if errors:
            record["errors"] = (
                record["errors"] + errors if record.get("errors") else errors
            )
        if warnings:
            record["warnings"] = (
                record["warnings"] + warnings if record.get("warnings") else warnings
            )


def handle_check_file_path(
    paths, data_path, is_new=False, is_thumbnail=False, is_single_thumbnail=False
):
    """Check file path.

    :argument
        record -- {dict} record import.
        data_path   -- {str} paths of file content.
        is_new   -- {bool} Is new?
        is_thumbnail   -- {bool} Is thumbnail?
        is_single_thumbnail   -- {bool} Is single thumbnail?
    :return
        error -- {str} Error.
        warning -- {str} Warning.
    """

    def prepare_idx_msg(idxs, msg_path_idx_type):
        if is_single_thumbnail:
            return msg_path_idx_type
        else:
            return ", ".join([(msg_path_idx_type + "[{}]").format(idx) for idx in idxs])

    error = None
    warning = None
    idx_errors = []
    idx_warnings = []
    for idx, path in enumerate(paths):
        if not path:
            continue
        if not os.path.isfile(data_path + "/" + path):
            if is_new:
                idx_errors.append(str(idx))
            else:
                idx_warnings.append(str(idx))

    msg_path_idx_type = ".thumbnail_path" if is_thumbnail else ".file_path"
    if idx_errors:
        error = _("The file specified in ({}) does not exist.").format(
            prepare_idx_msg(idx_errors, msg_path_idx_type)
        )
    if idx_warnings:
        warning = _(
            "The file specified in ({}) does not exist.<br/>"
            "The file will not be updated. "
            "Update only the metadata with csv/tsv contents."
        ).format(prepare_idx_msg(idx_warnings, msg_path_idx_type))

    return error, warning


def handle_check_file_content(record, data_path):
    """Check file contents metadata.

    :argument
        record -- {dict} record import.
        data_path   -- {str} paths of file content.
    :return
        errors -- {list} List errors.
        warnings -- {list} List warnings.
    """
    errors = []
    warnings = []

    file_paths = record.get("file_path", [])
    # check consistence between file_path and filename
    filenames = get_filenames_from_metadata(record["metadata"])
    record["filenames"] = filenames
    errors.extend(handle_check_filename_consistence(file_paths, filenames))

    # check if file_path exists
    error, warning = handle_check_file_path(
        file_paths, data_path, record["status"] == "new"
    )
    if error:
        errors.append(error)
    if warning:
        warnings.append(warning)

    return errors, warnings


def handle_check_thumbnail(record, data_path):
    """Check thumbnails metadata.

    :argument
        record -- {dict} record import.
        data_path   -- {str} paths of file content.
    :return
        errors -- {list} List errors.
        warnings -- {list} List warnings.
    """
    errors = []
    warnings = []
    is_single = False
    thumbnail_paths = record.get("thumbnail_path", [])
    if isinstance(thumbnail_paths, str):
        thumbnail_paths = [thumbnail_paths]
        is_single = True

    # check file type
    error = handle_check_thumbnail_file_type(thumbnail_paths)
    if error:
        errors.append(error)

    # check thumbnails path
    error, warning = handle_check_file_path(
        thumbnail_paths, data_path, record["status"] == "new", True, is_single
    )
    if error:
        errors.append(error)
    if warning:
        warnings.append(warning)

    return errors, warnings


def handle_check_authors_prefix(list_record):
    """Check authors prefix.

    Each author's nameIdentifierScheme should be one of the schemes
    in the AuthorsPrefixSettings table.
    If not, add an error message to the record.

    Args:
        list_record (list[dict]): List record import.
    """
    settings = AuthorsPrefixSettings.query.all()
    allowed_scheme = [setting.scheme for setting in settings]

    for item in list_record:
        errors = []
        keys = set()
        # find all keys that have "nameIdentifiers" in their values
        # may be nested in a list
        for k, v in item["metadata"].items():
            if isinstance(v, dict):
                if "nameIdentifiers" in v:
                    keys |= {k}
            elif isinstance(v, list):
                keys |= {
                    k for i in v if isinstance(i, dict) and "nameIdentifiers" in i
                }

        errors += [
            f'"{scheme}" is not one of {allowed_scheme} in {key}'
            for key in keys
            for author in (
                # author most likely be a list or a single object
                item["metadata"].get(key)
                if isinstance(item["metadata"][key], list)
                else [item["metadata"].get(key, {})]
            )
            for id in author.get("nameIdentifiers", [])
            for scheme in [id.get("nameIdentifierScheme")]
            if scheme is not None and scheme not in allowed_scheme
        ]

        if errors:
            item["errors"] = (
                item["errors"] + errors if item.get("errors") else errors
            )


def handle_check_authors_affiliation(list_record):
    """Check authors affiliation.

    Each author's affiliationNameIdentifierScheme should be one of the schemes
    in the AuthorsAffiliationSettings table.
    If not, add an error message to the record.

    Args:
        list_record (list[dict]): List record import.
    """
    settings = AuthorsAffiliationSettings.query.all()
    allowed_scheme = [setting.scheme for setting in settings]

    for item in list_record:
        errors = []
        creator_keys = set()
        contributor_keys = set()
        # find all keys that have "affiliationNameIdentifiers"
        for k, v in item["metadata"].items():
            if isinstance(v, dict):
                if "creatorAffiliations" in v:
                    creator_keys |= {k}
                if "contributorAffiliations" in v:
                    contributor_keys |= {k}
            elif isinstance(v, list):
                creator_keys |= {
                    k for i in v
                    if isinstance(i, dict) and "creatorAffiliations" in i
                }
                contributor_keys |= {
                    k for i in v
                    if isinstance(i, dict) and "contributorAffiliations" in i
                }

        errors += [
            f'"{scheme}" is not one of {allowed_scheme} in {key}'
            for key in creator_keys
            for creator in (
                # creator most likely be a list or a single object
                item["metadata"].get(key, [])
                if isinstance(item["metadata"][key], list)
                else [item["metadata"].get(key, {})]
            )
            for affiliation in creator.get("creatorAffiliations", [])
            for id in affiliation.get("affiliationNameIdentifiers", [])
            for scheme in [id.get("affiliationNameIdentifierScheme")]
            if scheme is not None and scheme not in allowed_scheme
        ]
        errors += [
            f'"{scheme}" is not one of {allowed_scheme} in {key}'
            for key in contributor_keys
            for contributor in (
                # contributor most likely be a list or a single object
                item["metadata"].get(key, [])
                if isinstance(item["metadata"][key], list)
                else [item["metadata"].get(key, {})]
            )
            for affiliation in contributor.get("contributorAffiliations", [])
            for id in affiliation.get("affiliationNameIdentifiers", [])
            for scheme in [id.get("affiliationNameIdentifierScheme")]
            if scheme is not None and scheme not in allowed_scheme
        ]

        if errors:
            item["errors"] = (
                item["errors"] + errors if item.get("errors") else errors
            )


def get_key_by_property(record, item_map, item_property):
    """Get data by property text.

    :param item_map:
    :param record:
    :param item_property: property value in item_map
    :return: error_list or None
    """
    key = item_map.get(item_property)
    if not key:
        current_app.logger.error(
            str(item_property) + " jpcoar:mapping " "is not correct"
        )
        return None
    return key


def get_data_by_property(item_metadata, item_map, mapping_key):
    """Get data by property text.

    :param item_metadata: Item metadata.
    :param item_map: Mapping of item type.
    :param mapping_key: Mapping key.
    :return: Property key and values.
    """
    key_list = item_map.get(mapping_key)
    data = []
    if not key_list:
        current_app.logger.error(str(mapping_key) + " jpcoar:mapping " "is not correct")
        return None, None
    for key in key_list.split(","):
        attribute = item_metadata.get(key.split(".")[0])
        if attribute:
            data_result = get_sub_item_value(attribute, key.split(".")[-1])
            if data_result:
                for value in data_result:
                    data.append(value)
    if data == []:
        data = None
    return data, key_list


def get_filenames_from_metadata(metadata):
    """Get list name of file contents from metadata.

    :argument
        metadata -- {dict} record metadata.
    :return
        filenames -- {list} List filename data.
    """
    filenames = []
    file_meta_ids = []
    for key, val in metadata.items():
        if isinstance(val, list):
            for item in val:
                if isinstance(item, dict) and "filename" in item:
                    file_meta_ids.append(key)
                    break

    count = 0
    for _id in file_meta_ids:
        for file in metadata[_id]:
            current_app.logger.debug("file: {}".format(file))
            data = {
                "id": ".metadata.{}[{}].filename".format(_id, count),
                "filename": file.get("filename", ""),
            }
            if not file.get("filename"):
                if "filename" in file:
                    # if 'filename' is blank, then delete 'filename' property
                    del file["filename"]
            else:
                if not file.get("accessrole", None):
                    file["accessrole"] = "open_access"
            filenames.append(data)
            count += 1

        new_file_metadata = list(filter(lambda x: x, metadata[_id]))
        if new_file_metadata:
            metadata[_id] = new_file_metadata
        else:
            del metadata[_id]

    return filenames


def handle_check_filename_consistence(file_paths, meta_filenames):
    """Check thumbnails metadata.

    :argument
        file_paths -- {list} List file_path.
        meta_filenames   -- {list} List filename from metadata.
    :return
        errors -- {list} List errors.
    """
    errors = []
    msg = _("The file name specified in {} and {} do not match.")
    for idx, path in enumerate(file_paths):
        meta_filename = meta_filenames[idx]
        if path and path.split("/")[-1] != meta_filename["filename"]:
            errors.append(msg.format("file_path[{}]".format(idx), meta_filename["id"]))

    return errors

def combine_aggs(data, target="path"):
    aggregations = data.get("aggregations")
    if aggregations:
        keys = list(aggregations.keys())
        new_agg = {"doc_count_error_upper_bound": "0","sum_order_doc_count":"0","buckets":[]}
        for key in keys:
            if target in key:
                bucket = aggregations.pop(key)["buckets"]
                new_agg["buckets"].extend(bucket)
        data["aggregations"][target] = new_agg
    return data

def result_download_ui(search_results, input_json, language='en'):
    """Search Result Download Ui.

    Args:
        search_results (list): Search result (RO-Crate list)
        input_json (list): Input json
        language (str): Language

    Returns:
        Response
    """
    if not search_results:
        abort(404)

    # Set export folder
    temp_path = tempfile.TemporaryDirectory(
        prefix=current_app.config.get('WEKO_SEARCH_UI_RESULT_TMP_PREFIX')
    )
    export_path = temp_path.name + '/' + datetime.utcnow().strftime("%Y%m%d%H%M%S")
    os.makedirs(export_path)

    # Create TSV file
    with open(f'{export_path}/search_result.tsv', 'w', encoding="utf-8") as tsv_file:
        tsv_file.write(search_results_to_tsv(search_results, input_json, language).getvalue())

    return send_file(
        f'{export_path}/search_result.tsv',
        as_attachment=True,
        attachment_filename='search_result.tsv',
        mimetype='text/tab-separated-values'
    )


def search_results_to_tsv(search_results, input_json, language='en'):
    """Create TSV file from search results.

    Args:
        search_results (list): Search result (RO-Crate list)
        input_json (list): Input json
        language (str): Language

    Returns:
        _io.StringIO: TSV file
    """
    # Dict {TSV header : RO-Crate key}
    dict = {}
    for n in input_json:
        dict[n.get('name', {}).get(language)] = n.get('roCrateKey')

    # Create TSV
    file_output = StringIO()
    file_writer = csv.DictWriter(
        file_output,
        fieldnames=dict.keys(),
        delimiter='\t',
        lineterminator='\n'
    )
    file_writer.writeheader()
    for result in search_results:
        metadata = result.get('metadata')
        data_response = [graph for graph in metadata.get('@graph') if graph.get('@id') == './']
        data_response = data_response[0] if data_response else {}
        file_writer.writerow(
            create_tsv_row(dict, data_response)
        )

    StringIO().close()
    return file_output


def create_tsv_row(dict, data_response):
    """Create TSV row

    Args:
        dict (dict): {Field name : RO-Crate key}
        data_response (dict): Data response

    Returns:
        dict: TSV row
    """
    result_row = {}
    for key in dict.keys():
        result_row[key] = data_response.get(dict[key], [None])[0]

    return result_row


def handle_metadata_by_doi(item, doi, meta_data_api=None):
    """Handle doi.

    Args:
        item (dict): Item metadata.
        doi (str): DOI.
        meta_data_api (list[str]): Metadata API.
    :return
        doi_response (dict): Metadata complemented by DOI.
    """
    from weko_items_autofill.utils import fetch_metadata_by_doi
    metadata = item.get("metadata")
    item_type_id = item.get("item_type_id")
    doi_response = fetch_metadata_by_doi(
        doi, item_type_id, metadata, meta_data_api=meta_data_api
    )
    return doi_response


def handle_metadata_amend_by_doi(list_record, meta_data_api):
    """Amend metadata by using DOI.

    Amend metadata, by using Web APIs, if DOI exists in the metadata.
    The APIs used for this mehtod are set in weko_items_autofill/config.py >
    WEKO_ITEMS_AUTOFILL_TO_BE_USED, priority order.

    Args:
        list_record (list[dict]): List record import.
        meta_data_api (list[str]): Metadata API.
    """
    for item in list_record:
        doi = item.get("amend_doi")
        if not doi:
            continue
        item["metadata"] = handle_metadata_by_doi(item, doi, meta_data_api)


def handle_flatten_data_encode_filename(list_record, data_path):
    """Flatten data folder and encode filename.

    Args:
        list_record (list[dict]): List record import.
        data_path (str): Paths of file content, including data folder.
    """
    for item in list_record:
        metadata = item.get("metadata")
        file_key_list = [
            info.get("key")
            for info in metadata.get("files_info")
        ]
        file_path = item.get("file_path", [])

        for key in file_key_list:
            for file_metadata in metadata.get(key, []):
                filename = (
                    file_metadata.get("url", {}).get("label")
                    or file_metadata.get("filename")
                )
                if not filename:
                    continue

                # encode filename
                encoded_filename = urllib.parse.quote(filename, safe='')

                # copy file in directory to root under data_path
                if (
                    filename in file_path
                    and encoded_filename != filename
                    and os.path.exists(os.path.join(data_path, filename))
                ):
                    file_metadata["filename"] = encoded_filename
                    shutil.copy(
                        os.path.join(data_path, filename),
                        os.path.join(data_path, encoded_filename)
                    )
                    current_app.logger.info(
                        f"move file: {filename} to {encoded_filename}"
                    )
                    file_path = [
                        encoded_filename if f == filename else f
                        for f in file_path
                    ]

        item["file_path"] = file_path
        item["non_extract"] = [
            urllib.parse.quote(filename, safe='')
            for filename in item.get("non_extract", [])
        ]

def check_replace_file_import_items(list_record, data_path=None, is_gakuninrdm=False,
                       all_index_permission=True, can_edit_indexes=[]):
    """Validation importing zip file.

    :argument
        list_record -- list_record.
        is_gakuninrdm -- Is call by gakuninrdm api.
        all_index_permission -- All indexes can be import.
        can_edit_indexes -- Editable index list.
    :return
        return       -- PID object if exist.

    """
    if is_gakuninrdm:
        list_record = list_record[:1]
    # current_app.logger.debug("list_record1: {}".format(list_record))
    # [{'pos_index': ['Index A'], 'publish_status': 'public', 'feedback_mail': ['wekosoftware@nii.ac.jp'], 'edit_mode': 'Keep', 'metadata': {'pubdate': '2021-03-19', 'item_1617186331708': [{'subitem_1551255647225': 'ja_conference paperITEM00000001(public_open_access_open_access_simple)', 'subitem_1551255648112': 'ja'}, {'subitem_1551255647225': 'en_conference paperITEM00000001(public_open_access_simple)', 'subitem_1551255648112': 'en'}], 'item_1617186385884': [{'subitem_1551255720400': 'Alternative Title', 'subitem_1551255721061': 'en'}, {'subitem_1551255720400': 'Alternative Title', 'subitem_1551255721061': 'ja'}], 'item_1617186419668': [{'creatorAffiliations': [{'affiliationNameIdentifiers': [{'affiliationNameIdentifier': '0000000121691048', 'affiliationNameIdentifierScheme': 'ISNI', 'affiliationNameIdentifierURI': 'http://isni.org/isni/0000000121691048'}], 'affiliationNames': [{'affiliationName': 'University', 'affiliationNameLang': 'en'}]}], 'creatorMails': [{'creatorMail': 'wekosoftware@nii.ac.jp'}], 'creatorNames': [{'creatorName': '情報, 太郎', 'creatorNameLang': 'ja'}, {'creatorName': 'ジョウホウ, タロウ', 'creatorNameLang': 'ja-Kana'}, {'creatorName': 'Joho, Taro', 'creatorNameLang': 'en'}], 'familyNames': [{'familyName': '情報', 'familyNameLang': 'ja'}, {'familyName': 'ジョウホウ', 'familyNameLang': 'ja-Kana'}, {'familyName': 'Joho', 'familyNameLang': 'en'}], 'givenNames': [{'givenName': '太郎', 'givenNameLang': 'ja'}, {'givenName': 'タロウ', 'givenNameLang': 'ja-Kana'}, {'givenName': 'Taro', 'givenNameLang': 'en'}], 'nameIdentifiers': [{'nameIdentifier': '4', 'nameIdentifierScheme': 'WEKO'}, {'nameIdentifier': 'xxxxxxx', 'nameIdentifierScheme': 'ORCID', 'nameIdentifierURI': 'https://orcid.org/'}, {'nameIdentifier': 'xxxxxxx', 'nameIdentifierScheme': 'CiNii', 'nameIdentifierURI': 'https://ci.nii.ac.jp/'}, {'nameIdentifier': 'zzzzzzz', 'nameIdentifierScheme': 'KAKEN2', 'nameIdentifierURI': 'https://kaken.nii.ac.jp/'}]}, {'creatorMails': [{'creatorMail': 'wekosoftware@nii.ac.jp'}], 'creatorNames': [{'creatorName': '情報, 太郎', 'creatorNameLang': 'ja'}, {'creatorName': 'ジョウホウ, タロウ', 'creatorNameLang': 'ja-Kana'}, {'creatorName': 'Joho, Taro', 'creatorNameLang': 'en'}], 'familyNames': [{'familyName': '情報', 'familyNameLang': 'ja'}, {'familyName': 'ジョウホウ', 'familyNameLang': 'ja-Kana'}, {'familyName': 'Joho', 'familyNameLang': 'en'}], 'givenNames': [{'givenName': '太郎', 'givenNameLang': 'ja'}, {'givenName': 'タロウ', 'givenNameLang': 'ja-Kana'}, {'givenName': 'Taro', 'givenNameLang': 'en'}], 'nameIdentifiers': [{'nameIdentifier': 'xxxxxxx', 'nameIdentifierScheme': 'ORCID', 'nameIdentifierURI': 'https://orcid.org/'}, {'nameIdentifier': 'xxxxxxx', 'nameIdentifierScheme': 'CiNii', 'nameIdentifierURI': 'https://ci.nii.ac.jp/'}, {'nameIdentifier': 'zzzzzzz', 'nameIdentifierScheme': 'KAKEN2', 'nameIdentifierURI': 'https://kaken.nii.ac.jp/'}]}, {'creatorMails': [{'creatorMail': 'wekosoftware@nii.ac.jp'}], 'creatorNames': [{'creatorName': '情報, 太郎', 'creatorNameLang': 'ja'}, {'creatorName': 'ジョウホウ, タロウ', 'creatorNameLang': 'ja-Kana'}, {'creatorName': 'Joho, Taro', 'creatorNameLang': 'en'}], 'familyNames': [{'familyName': '情報', 'familyNameLang': 'ja'}, {'familyName': 'ジョウホウ', 'familyNameLang': 'ja-Kana'}, {'familyName': 'Joho', 'familyNameLang': 'en'}], 'givenNames': [{'givenName': '太郎', 'givenNameLang': 'ja'}, {'givenName': 'タロウ', 'givenNameLang': 'ja-Kana'}, {'givenName': 'Taro', 'givenNameLang': 'en'}], 'nameIdentifiers': [{'nameIdentifier': 'xxxxxxx', 'nameIdentifierScheme': 'ORCID', 'nameIdentifierURI': 'https://orcid.org/'}, {'nameIdentifier': 'xxxxxxx', 'nameIdentifierScheme': 'CiNii', 'nameIdentifierURI': 'https://ci.nii.ac.jp/'}, {'nameIdentifier': 'zzzzzzz', 'nameIdentifierScheme': 'KAKEN2', 'nameIdentifierURI': 'https://kaken.nii.ac.jp/'}]}], 'item_1617349709064': [{'contributorMails': [{'contributorMail': 'wekosoftware@nii.ac.jp'}], 'contributorNames': [{'contributorName': '情報, 太郎', 'lang': 'ja'}, {'contributorName': 'ジョウホウ, タロウ', 'lang': 'ja-Kana'}, {'contributorName': 'Joho, Taro', 'lang': 'en'}], 'contributorType': 'ContactPerson', 'familyNames': [{'familyName': '情報', 'familyNameLang': 'ja'}, {'familyName': 'ジョウホウ', 'familyNameLang': 'ja-Kana'}, {'familyName': 'Joho', 'familyNameLang': 'en'}], 'givenNames': [{'givenName': '太郎', 'givenNameLang': 'ja'}, {'givenName': 'タロウ', 'givenNameLang': 'ja-Kana'}, {'givenName': 'Taro', 'givenNameLang': 'en'}], 'nameIdentifiers': [{'nameIdentifier': 'xxxxxxx', 'nameIdentifierScheme': 'ORCID', 'nameIdentifierURI': 'https://orcid.org/'}, {'nameIdentifier': 'xxxxxxx', 'nameIdentifierScheme': 'CiNii', 'nameIdentifierURI': 'https://ci.nii.ac.jp/'}, {'nameIdentifier': 'xxxxxxx', 'nameIdentifierScheme': 'KAKEN2', 'nameIdentifierURI': 'https://kaken.nii.ac.jp/'}]}], 'item_1617186476635': {'subitem_1522299639480': 'open access', 'subitem_1600958577026': 'http://purl.org/coar/access_right/c_abf2'}, 'item_1617351524846': {'subitem_1523260933860': 'Unknown'}, 'item_1617186499011': [{'subitem_1522650717957': 'ja', 'subitem_1522650727486': 'http://localhost', 'subitem_1522651041219': 'Rights Information'}], 'item_1617610673286': [{'nameIdentifiers': [{'nameIdentifier': 'xxxxxx', 'nameIdentifierScheme': 'ORCID', 'nameIdentifierURI': 'https://orcid.org/'}], 'rightHolderNames': [{'rightHolderLanguage': 'ja', 'rightHolderName': 'Right Holder Name'}]}], 'item_1617186609386': [{'subitem_1522299896455': 'ja', 'subitem_1522300014469': 'Other', 'subitem_1522300048512': 'http://localhost/', 'subitem_1523261968819': 'Sibject1'}], 'item_1617186626617': [{'subitem_description': 'Description\nDescription<br/>Description', 'subitem_description_language': 'en', 'subitem_description_type': 'Abstract'}, {'subitem_description': '概要\n概要\n概要\n概要', 'subitem_description_language': 'ja', 'subitem_description_type': 'Abstract'}], 'item_1617186643794': [{'subitem_1522300295150': 'en', 'subitem_1522300316516': 'Publisher'}], 'item_1617186660861': [{'subitem_1522300695726': 'Available', 'subitem_1522300722591': '2021-06-30'}], 'item_1617186702042': [{'subitem_1551255818386': 'jpn'}], 'item_1617258105262': {'resourcetype': 'conference paper', 'resourceuri': 'http://purl.org/coar/resource_type/c_5794'}, 'item_1617349808926': {'subitem_1523263171732': 'Version'}, 'item_1617265215918': {'subitem_1522305645492': 'AO', 'subitem_1600292170262': 'http://purl.org/coar/version/c_b1a7d7d4d402bcce'}, 'item_1617186783814': [{'subitem_identifier_type': 'URI', 'subitem_identifier_uri': 'http://localhost'}], 'item_1617353299429': [{'subitem_1522306207484': 'isVersionOf', 'subitem_1522306287251': {'subitem_1522306382014': 'arXiv', 'subitem_1522306436033': 'xxxxx'}, 'subitem_1523320863692': [{'subitem_1523320867455': 'en', 'subitem_1523320909613': 'Related Title'}]}], 'item_1617186859717': [{'subitem_1522658018441': 'en', 'subitem_1522658031721': 'Temporal'}], 'item_1617186882738': [{'subitem_geolocation_place': [{'subitem_geolocation_place_text': 'Japan'}]}], 'item_1617186901218': [{'subitem_1522399143519': {'subitem_1522399281603': 'ISNI', 'subitem_1522399333375': 'http://xxx'}, 'subitem_1522399412622': [{'subitem_1522399416691': 'en', 'subitem_1522737543681': 'Funder Name'}], 'subitem_1522399571623': {'subitem_1522399585738': 'Award URI', 'subitem_1522399628911': 'Award Number'}, 'subitem_1522399651758': [{'subitem_1522721910626': 'en', 'subitem_1522721929892': 'Award Title'}]}], 'item_1617186920753': [{'subitem_1522646500366': 'ISSN', 'subitem_1522646572813': 'xxxx-xxxx-xxxx'}], 'item_1617186941041': [{'subitem_1522650068558': 'en', 'subitem_1522650091861': 'Source Title'}], 'item_1617186959569': {'subitem_1551256328147': '1'}, 'item_1617186981471': {'subitem_1551256294723': '111'}, 'item_1617186994930': {'subitem_1551256248092': '12'}, 'item_1617187024783': {'subitem_1551256198917': '1'}, 'item_1617187045071': {'subitem_1551256185532': '3'}, 'item_1617187112279': [{'subitem_1551256126428': 'Degree Name', 'subitem_1551256129013': 'en'}], 'item_1617187136212': {'subitem_1551256096004': '2021-06-30'}, 'item_1617944105607': [{'subitem_1551256015892': [{'subitem_1551256027296': 'xxxxxx', 'subitem_1551256029891': 'kakenhi'}], 'subitem_1551256037922': [{'subitem_1551256042287': 'Degree Grantor Name', 'subitem_1551256047619': 'en'}]}], 'item_1617187187528': [{'subitem_1599711633003': [{'subitem_1599711636923': 'Conference Name', 'subitem_1599711645590': 'ja'}], 'subitem_1599711655652': '1', 'subitem_1599711660052': [{'subitem_1599711680082': 'Sponsor', 'subitem_1599711686511': 'ja'}], 'subitem_1599711699392': {'subitem_1599711704251': '2020/12/11', 'subitem_1599711712451': '1', 'subitem_1599711727603': '12', 'subitem_1599711731891': '2000', 'subitem_1599711735410': '1', 'subitem_1599711739022': '12', 'subitem_1599711743722': '2020', 'subitem_1599711745532': 'ja'}, 'subitem_1599711758470': [{'subitem_1599711769260': 'Conference Venue', 'subitem_1599711775943': 'ja'}], 'subitem_1599711788485': [{'subitem_1599711798761': 'Conference Place', 'subitem_1599711803382': 'ja'}], 'subitem_1599711813532': 'JPN'}], 'item_1617605131499': [{'accessrole': 'open_access', 'date': [{'dateType': 'Available', 'dateValue': '2021-07-12'}], 'displaytype': 'simple', 'filename': '1KB.pdf', 'filesize': [{'value': '1 KB'}], 'format': 'text/plain'}, {'filename': ''}], 'item_1617620223087': [{'subitem_1565671149650': 'ja', 'subitem_1565671169640': 'Banner Headline', 'subitem_1565671178623': 'Subheading'}, {'subitem_1565671149650': 'en', 'subitem_1565671169640': 'Banner Headline', 'subitem_1565671178623': 'Subheding'}]}, 'file_path': ['file00000001/1KB.pdf', ''], 'item_type_name': 'デフォルトアイテムタイプ（フル）', 'item_type_id': 15, '$schema': 'https://localhost:8443/items/jsonschema/15', 'identifier_key': 'item_1617186819068', 'errors': None}]
    list_record = handle_check_exist_record(list_record)
    # current_app.logger.debug("list_record2: {}".format(list_record))
    # [{'pos_index': ['Index A'], 'publish_status': 'public', 'feedback_mail': ['wekosoftware@nii.ac.jp'], 'edit_mode': 'Keep', 'metadata': {'pubdate': '2021-03-19', 'item_1617186331708': [{'subitem_1551255647225': 'ja_conference paperITEM00000001(public_open_access_open_access_simple)', 'subitem_1551255648112': 'ja'}, {'subitem_1551255647225': 'en_conference paperITEM00000001(public_open_access_simple)', 'subitem_1551255648112': 'en'}], 'item_1617186385884': [{'subitem_1551255720400': 'Alternative Title', 'subitem_1551255721061': 'en'}, {'subitem_1551255720400': 'Alternative Title', 'subitem_1551255721061': 'ja'}], 'item_1617186419668': [{'creatorAffiliations': [{'affiliationNameIdentifiers': [{'affiliationNameIdentifier': '0000000121691048', 'affiliationNameIdentifierScheme': 'ISNI', 'affiliationNameIdentifierURI': 'http://isni.org/isni/0000000121691048'}], 'affiliationNames': [{'affiliationName': 'University', 'affiliationNameLang': 'en'}]}], 'creatorMails': [{'creatorMail': 'wekosoftware@nii.ac.jp'}], 'creatorNames': [{'creatorName': '情報, 太郎', 'creatorNameLang': 'ja'}, {'creatorName': 'ジョウホウ, タロウ', 'creatorNameLang': 'ja-Kana'}, {'creatorName': 'Joho, Taro', 'creatorNameLang': 'en'}], 'familyNames': [{'familyName': '情報', 'familyNameLang': 'ja'}, {'familyName': 'ジョウホウ', 'familyNameLang': 'ja-Kana'}, {'familyName': 'Joho', 'familyNameLang': 'en'}], 'givenNames': [{'givenName': '太郎', 'givenNameLang': 'ja'}, {'givenName': 'タロウ', 'givenNameLang': 'ja-Kana'}, {'givenName': 'Taro', 'givenNameLang': 'en'}], 'nameIdentifiers': [{'nameIdentifier': '4', 'nameIdentifierScheme': 'WEKO'}, {'nameIdentifier': 'xxxxxxx', 'nameIdentifierScheme': 'ORCID', 'nameIdentifierURI': 'https://orcid.org/'}, {'nameIdentifier': 'xxxxxxx', 'nameIdentifierScheme': 'CiNii', 'nameIdentifierURI': 'https://ci.nii.ac.jp/'}, {'nameIdentifier': 'zzzzzzz', 'nameIdentifierScheme': 'KAKEN2', 'nameIdentifierURI': 'https://kaken.nii.ac.jp/'}]}, {'creatorMails': [{'creatorMail': 'wekosoftware@nii.ac.jp'}], 'creatorNames': [{'creatorName': '情報, 太郎', 'creatorNameLang': 'ja'}, {'creatorName': 'ジョウホウ, タロウ', 'creatorNameLang': 'ja-Kana'}, {'creatorName': 'Joho, Taro', 'creatorNameLang': 'en'}], 'familyNames': [{'familyName': '情報', 'familyNameLang': 'ja'}, {'familyName': 'ジョウホウ', 'familyNameLang': 'ja-Kana'}, {'familyName': 'Joho', 'familyNameLang': 'en'}], 'givenNames': [{'givenName': '太郎', 'givenNameLang': 'ja'}, {'givenName': 'タロウ', 'givenNameLang': 'ja-Kana'}, {'givenName': 'Taro', 'givenNameLang': 'en'}], 'nameIdentifiers': [{'nameIdentifier': 'xxxxxxx', 'nameIdentifierScheme': 'ORCID', 'nameIdentifierURI': 'https://orcid.org/'}, {'nameIdentifier': 'xxxxxxx', 'nameIdentifierScheme': 'CiNii', 'nameIdentifierURI': 'https://ci.nii.ac.jp/'}, {'nameIdentifier': 'zzzzzzz', 'nameIdentifierScheme': 'KAKEN2', 'nameIdentifierURI': 'https://kaken.nii.ac.jp/'}]}, {'creatorMails': [{'creatorMail': 'wekosoftware@nii.ac.jp'}], 'creatorNames': [{'creatorName': '情報, 太郎', 'creatorNameLang': 'ja'}, {'creatorName': 'ジョウホウ, タロウ', 'creatorNameLang': 'ja-Kana'}, {'creatorName': 'Joho, Taro', 'creatorNameLang': 'en'}], 'familyNames': [{'familyName': '情報', 'familyNameLang': 'ja'}, {'familyName': 'ジョウホウ', 'familyNameLang': 'ja-Kana'}, {'familyName': 'Joho', 'familyNameLang': 'en'}], 'givenNames': [{'givenName': '太郎', 'givenNameLang': 'ja'}, {'givenName': 'タロウ', 'givenNameLang': 'ja-Kana'}, {'givenName': 'Taro', 'givenNameLang': 'en'}], 'nameIdentifiers': [{'nameIdentifier': 'xxxxxxx', 'nameIdentifierScheme': 'ORCID', 'nameIdentifierURI': 'https://orcid.org/'}, {'nameIdentifier': 'xxxxxxx', 'nameIdentifierScheme': 'CiNii', 'nameIdentifierURI': 'https://ci.nii.ac.jp/'}, {'nameIdentifier': 'zzzzzzz', 'nameIdentifierScheme': 'KAKEN2', 'nameIdentifierURI': 'https://kaken.nii.ac.jp/'}]}], 'item_1617349709064': [{'contributorMails': [{'contributorMail': 'wekosoftware@nii.ac.jp'}], 'contributorNames': [{'contributorName': '情報, 太郎', 'lang': 'ja'}, {'contributorName': 'ジョウホウ, タロウ', 'lang': 'ja-Kana'}, {'contributorName': 'Joho, Taro', 'lang': 'en'}], 'contributorType': 'ContactPerson', 'familyNames': [{'familyName': '情報', 'familyNameLang': 'ja'}, {'familyName': 'ジョウホウ', 'familyNameLang': 'ja-Kana'}, {'familyName': 'Joho', 'familyNameLang': 'en'}], 'givenNames': [{'givenName': '太郎', 'givenNameLang': 'ja'}, {'givenName': 'タロウ', 'givenNameLang': 'ja-Kana'}, {'givenName': 'Taro', 'givenNameLang': 'en'}], 'nameIdentifiers': [{'nameIdentifier': 'xxxxxxx', 'nameIdentifierScheme': 'ORCID', 'nameIdentifierURI': 'https://orcid.org/'}, {'nameIdentifier': 'xxxxxxx', 'nameIdentifierScheme': 'CiNii', 'nameIdentifierURI': 'https://ci.nii.ac.jp/'}, {'nameIdentifier': 'xxxxxxx', 'nameIdentifierScheme': 'KAKEN2', 'nameIdentifierURI': 'https://kaken.nii.ac.jp/'}]}], 'item_1617186476635': {'subitem_1522299639480': 'open access', 'subitem_1600958577026': 'http://purl.org/coar/access_right/c_abf2'}, 'item_1617351524846': {'subitem_1523260933860': 'Unknown'}, 'item_1617186499011': [{'subitem_1522650717957': 'ja', 'subitem_1522650727486': 'http://localhost', 'subitem_1522651041219': 'Rights Information'}], 'item_1617610673286': [{'nameIdentifiers': [{'nameIdentifier': 'xxxxxx', 'nameIdentifierScheme': 'ORCID', 'nameIdentifierURI': 'https://orcid.org/'}], 'rightHolderNames': [{'rightHolderLanguage': 'ja', 'rightHolderName': 'Right Holder Name'}]}], 'item_1617186609386': [{'subitem_1522299896455': 'ja', 'subitem_1522300014469': 'Other', 'subitem_1522300048512': 'http://localhost/', 'subitem_1523261968819': 'Sibject1'}], 'item_1617186626617': [{'subitem_description': 'Description\nDescription<br/>Description', 'subitem_description_language': 'en', 'subitem_description_type': 'Abstract'}, {'subitem_description': '概要\n概要\n概要\n概要', 'subitem_description_language': 'ja', 'subitem_description_type': 'Abstract'}], 'item_1617186643794': [{'subitem_1522300295150': 'en', 'subitem_1522300316516': 'Publisher'}], 'item_1617186660861': [{'subitem_1522300695726': 'Available', 'subitem_1522300722591': '2021-06-30'}], 'item_1617186702042': [{'subitem_1551255818386': 'jpn'}], 'item_1617258105262': {'resourcetype': 'conference paper', 'resourceuri': 'http://purl.org/coar/resource_type/c_5794'}, 'item_1617349808926': {'subitem_1523263171732': 'Version'}, 'item_1617265215918': {'subitem_1522305645492': 'AO', 'subitem_1600292170262': 'http://purl.org/coar/version/c_b1a7d7d4d402bcce'}, 'item_1617186783814': [{'subitem_identifier_type': 'URI', 'subitem_identifier_uri': 'http://localhost'}], 'item_1617353299429': [{'subitem_1522306207484': 'isVersionOf', 'subitem_1522306287251': {'subitem_1522306382014': 'arXiv', 'subitem_1522306436033': 'xxxxx'}, 'subitem_1523320863692': [{'subitem_1523320867455': 'en', 'subitem_1523320909613': 'Related Title'}]}], 'item_1617186859717': [{'subitem_1522658018441': 'en', 'subitem_1522658031721': 'Temporal'}], 'item_1617186882738': [{'subitem_geolocation_place': [{'subitem_geolocation_place_text': 'Japan'}]}], 'item_1617186901218': [{'subitem_1522399143519': {'subitem_1522399281603': 'ISNI', 'subitem_1522399333375': 'http://xxx'}, 'subitem_1522399412622': [{'subitem_1522399416691': 'en', 'subitem_1522737543681': 'Funder Name'}], 'subitem_1522399571623': {'subitem_1522399585738': 'Award URI', 'subitem_1522399628911': 'Award Number'}, 'subitem_1522399651758': [{'subitem_1522721910626': 'en', 'subitem_1522721929892': 'Award Title'}]}], 'item_1617186920753': [{'subitem_1522646500366': 'ISSN', 'subitem_1522646572813': 'xxxx-xxxx-xxxx'}], 'item_1617186941041': [{'subitem_1522650068558': 'en', 'subitem_1522650091861': 'Source Title'}], 'item_1617186959569': {'subitem_1551256328147': '1'}, 'item_1617186981471': {'subitem_1551256294723': '111'}, 'item_1617186994930': {'subitem_1551256248092': '12'}, 'item_1617187024783': {'subitem_1551256198917': '1'}, 'item_1617187045071': {'subitem_1551256185532': '3'}, 'item_1617187112279': [{'subitem_1551256126428': 'Degree Name', 'subitem_1551256129013': 'en'}], 'item_1617187136212': {'subitem_1551256096004': '2021-06-30'}, 'item_1617944105607': [{'subitem_1551256015892': [{'subitem_1551256027296': 'xxxxxx', 'subitem_1551256029891': 'kakenhi'}], 'subitem_1551256037922': [{'subitem_1551256042287': 'Degree Grantor Name', 'subitem_1551256047619': 'en'}]}], 'item_1617187187528': [{'subitem_1599711633003': [{'subitem_1599711636923': 'Conference Name', 'subitem_1599711645590': 'ja'}], 'subitem_1599711655652': '1', 'subitem_1599711660052': [{'subitem_1599711680082': 'Sponsor', 'subitem_1599711686511': 'ja'}], 'subitem_1599711699392': {'subitem_1599711704251': '2020/12/11', 'subitem_1599711712451': '1', 'subitem_1599711727603': '12', 'subitem_1599711731891': '2000', 'subitem_1599711735410': '1', 'subitem_1599711739022': '12', 'subitem_1599711743722': '2020', 'subitem_1599711745532': 'ja'}, 'subitem_1599711758470': [{'subitem_1599711769260': 'Conference Venue', 'subitem_1599711775943': 'ja'}], 'subitem_1599711788485': [{'subitem_1599711798761': 'Conference Place', 'subitem_1599711803382': 'ja'}], 'subitem_1599711813532': 'JPN'}], 'item_1617605131499': [{'accessrole': 'open_access', 'date': [{'dateType': 'Available', 'dateValue': '2021-07-12'}], 'displaytype': 'simple', 'filename': '1KB.pdf', 'filesize': [{'value': '1 KB'}], 'format': 'text/plain'}, {'filename': ''}], 'item_1617620223087': [{'subitem_1565671149650': 'ja', 'subitem_1565671169640': 'Banner Headline', 'subitem_1565671178623': 'Subheading'}, {'subitem_1565671149650': 'en', 'subitem_1565671169640': 'Banner Headline', 'subitem_1565671178623': 'Subheding'}]}, 'file_path': ['file00000001/1KB.pdf', ''], 'item_type_name': 'デフォルトアイテムタイプ（フル）', 'item_type_id': 15, '$schema': 'https://localhost:8443/items/jsonschema/15', 'identifier_key': 'item_1617186819068', 'errors': None, 'status': 'new', 'id': None}]
    handle_item_title(list_record)
    # current_app.logger.debug("list_record3: {}".format(list_record))
    # [{'pos_index': ['Index A'], 'publish_status': 'public', 'feedback_mail': ['wekosoftware@nii.ac.jp'], 'edit_mode': 'Keep', 'metadata': {'pubdate': '2021-03-19', 'item_1617186331708': [{'subitem_1551255647225': 'ja_conference paperITEM00000001(public_open_access_open_access_simple)', 'subitem_1551255648112': 'ja'}, {'subitem_1551255647225': 'en_conference paperITEM00000001(public_open_access_simple)', 'subitem_1551255648112': 'en'}], 'item_1617186385884': [{'subitem_1551255720400': 'Alternative Title', 'subitem_1551255721061': 'en'}, {'subitem_1551255720400': 'Alternative Title', 'subitem_1551255721061': 'ja'}], 'item_1617186419668': [{'creatorAffiliations': [{'affiliationNameIdentifiers': [{'affiliationNameIdentifier': '0000000121691048', 'affiliationNameIdentifierScheme': 'ISNI', 'affiliationNameIdentifierURI': 'http://isni.org/isni/0000000121691048'}], 'affiliationNames': [{'affiliationName': 'University', 'affiliationNameLang': 'en'}]}], 'creatorMails': [{'creatorMail': 'wekosoftware@nii.ac.jp'}], 'creatorNames': [{'creatorName': '情報, 太郎', 'creatorNameLang': 'ja'}, {'creatorName': 'ジョウホウ, タロウ', 'creatorNameLang': 'ja-Kana'}, {'creatorName': 'Joho, Taro', 'creatorNameLang': 'en'}], 'familyNames': [{'familyName': '情報', 'familyNameLang': 'ja'}, {'familyName': 'ジョウホウ', 'familyNameLang': 'ja-Kana'}, {'familyName': 'Joho', 'familyNameLang': 'en'}], 'givenNames': [{'givenName': '太郎', 'givenNameLang': 'ja'}, {'givenName': 'タロウ', 'givenNameLang': 'ja-Kana'}, {'givenName': 'Taro', 'givenNameLang': 'en'}], 'nameIdentifiers': [{'nameIdentifier': '4', 'nameIdentifierScheme': 'WEKO'}, {'nameIdentifier': 'xxxxxxx', 'nameIdentifierScheme': 'ORCID', 'nameIdentifierURI': 'https://orcid.org/'}, {'nameIdentifier': 'xxxxxxx', 'nameIdentifierScheme': 'CiNii', 'nameIdentifierURI': 'https://ci.nii.ac.jp/'}, {'nameIdentifier': 'zzzzzzz', 'nameIdentifierScheme': 'KAKEN2', 'nameIdentifierURI': 'https://kaken.nii.ac.jp/'}]}, {'creatorMails': [{'creatorMail': 'wekosoftware@nii.ac.jp'}], 'creatorNames': [{'creatorName': '情報, 太郎', 'creatorNameLang': 'ja'}, {'creatorName': 'ジョウホウ, タロウ', 'creatorNameLang': 'ja-Kana'}, {'creatorName': 'Joho, Taro', 'creatorNameLang': 'en'}], 'familyNames': [{'familyName': '情報', 'familyNameLang': 'ja'}, {'familyName': 'ジョウホウ', 'familyNameLang': 'ja-Kana'}, {'familyName': 'Joho', 'familyNameLang': 'en'}], 'givenNames': [{'givenName': '太郎', 'givenNameLang': 'ja'}, {'givenName': 'タロウ', 'givenNameLang': 'ja-Kana'}, {'givenName': 'Taro', 'givenNameLang': 'en'}], 'nameIdentifiers': [{'nameIdentifier': 'xxxxxxx', 'nameIdentifierScheme': 'ORCID', 'nameIdentifierURI': 'https://orcid.org/'}, {'nameIdentifier': 'xxxxxxx', 'nameIdentifierScheme': 'CiNii', 'nameIdentifierURI': 'https://ci.nii.ac.jp/'}, {'nameIdentifier': 'zzzzzzz', 'nameIdentifierScheme': 'KAKEN2', 'nameIdentifierURI': 'https://kaken.nii.ac.jp/'}]}, {'creatorMails': [{'creatorMail': 'wekosoftware@nii.ac.jp'}], 'creatorNames': [{'creatorName': '情報, 太郎', 'creatorNameLang': 'ja'}, {'creatorName': 'ジョウホウ, タロウ', 'creatorNameLang': 'ja-Kana'}, {'creatorName': 'Joho, Taro', 'creatorNameLang': 'en'}], 'familyNames': [{'familyName': '情報', 'familyNameLang': 'ja'}, {'familyName': 'ジョウホウ', 'familyNameLang': 'ja-Kana'}, {'familyName': 'Joho', 'familyNameLang': 'en'}], 'givenNames': [{'givenName': '太郎', 'givenNameLang': 'ja'}, {'givenName': 'タロウ', 'givenNameLang': 'ja-Kana'}, {'givenName': 'Taro', 'givenNameLang': 'en'}], 'nameIdentifiers': [{'nameIdentifier': 'xxxxxxx', 'nameIdentifierScheme': 'ORCID', 'nameIdentifierURI': 'https://orcid.org/'}, {'nameIdentifier': 'xxxxxxx', 'nameIdentifierScheme': 'CiNii', 'nameIdentifierURI': 'https://ci.nii.ac.jp/'}, {'nameIdentifier': 'zzzzzzz', 'nameIdentifierScheme': 'KAKEN2', 'nameIdentifierURI': 'https://kaken.nii.ac.jp/'}]}], 'item_1617349709064': [{'contributorMails': [{'contributorMail': 'wekosoftware@nii.ac.jp'}], 'contributorNames': [{'contributorName': '情報, 太郎', 'lang': 'ja'}, {'contributorName': 'ジョウホウ, タロウ', 'lang': 'ja-Kana'}, {'contributorName': 'Joho, Taro', 'lang': 'en'}], 'contributorType': 'ContactPerson', 'familyNames': [{'familyName': '情報', 'familyNameLang': 'ja'}, {'familyName': 'ジョウホウ', 'familyNameLang': 'ja-Kana'}, {'familyName': 'Joho', 'familyNameLang': 'en'}], 'givenNames': [{'givenName': '太郎', 'givenNameLang': 'ja'}, {'givenName': 'タロウ', 'givenNameLang': 'ja-Kana'}, {'givenName': 'Taro', 'givenNameLang': 'en'}], 'nameIdentifiers': [{'nameIdentifier': 'xxxxxxx', 'nameIdentifierScheme': 'ORCID', 'nameIdentifierURI': 'https://orcid.org/'}, {'nameIdentifier': 'xxxxxxx', 'nameIdentifierScheme': 'CiNii', 'nameIdentifierURI': 'https://ci.nii.ac.jp/'}, {'nameIdentifier': 'xxxxxxx', 'nameIdentifierScheme': 'KAKEN2', 'nameIdentifierURI': 'https://kaken.nii.ac.jp/'}]}], 'item_1617186476635': {'subitem_1522299639480': 'open access', 'subitem_1600958577026': 'http://purl.org/coar/access_right/c_abf2'}, 'item_1617351524846': {'subitem_1523260933860': 'Unknown'}, 'item_1617186499011': [{'subitem_1522650717957': 'ja', 'subitem_1522650727486': 'http://localhost', 'subitem_1522651041219': 'Rights Information'}], 'item_1617610673286': [{'nameIdentifiers': [{'nameIdentifier': 'xxxxxx', 'nameIdentifierScheme': 'ORCID', 'nameIdentifierURI': 'https://orcid.org/'}], 'rightHolderNames': [{'rightHolderLanguage': 'ja', 'rightHolderName': 'Right Holder Name'}]}], 'item_1617186609386': [{'subitem_1522299896455': 'ja', 'subitem_1522300014469': 'Other', 'subitem_1522300048512': 'http://localhost/', 'subitem_1523261968819': 'Sibject1'}], 'item_1617186626617': [{'subitem_description': 'Description\nDescription<br/>Description', 'subitem_description_language': 'en', 'subitem_description_type': 'Abstract'}, {'subitem_description': '概要\n概要\n概要\n概要', 'subitem_description_language': 'ja', 'subitem_description_type': 'Abstract'}], 'item_1617186643794': [{'subitem_1522300295150': 'en', 'subitem_1522300316516': 'Publisher'}], 'item_1617186660861': [{'subitem_1522300695726': 'Available', 'subitem_1522300722591': '2021-06-30'}], 'item_1617186702042': [{'subitem_1551255818386': 'jpn'}], 'item_1617258105262': {'resourcetype': 'conference paper', 'resourceuri': 'http://purl.org/coar/resource_type/c_5794'}, 'item_1617349808926': {'subitem_1523263171732': 'Version'}, 'item_1617265215918': {'subitem_1522305645492': 'AO', 'subitem_1600292170262': 'http://purl.org/coar/version/c_b1a7d7d4d402bcce'}, 'item_1617186783814': [{'subitem_identifier_type': 'URI', 'subitem_identifier_uri': 'http://localhost'}], 'item_1617353299429': [{'subitem_1522306207484': 'isVersionOf', 'subitem_1522306287251': {'subitem_1522306382014': 'arXiv', 'subitem_1522306436033': 'xxxxx'}, 'subitem_1523320863692': [{'subitem_1523320867455': 'en', 'subitem_1523320909613': 'Related Title'}]}], 'item_1617186859717': [{'subitem_1522658018441': 'en', 'subitem_1522658031721': 'Temporal'}], 'item_1617186882738': [{'subitem_geolocation_place': [{'subitem_geolocation_place_text': 'Japan'}]}], 'item_1617186901218': [{'subitem_1522399143519': {'subitem_1522399281603': 'ISNI', 'subitem_1522399333375': 'http://xxx'}, 'subitem_1522399412622': [{'subitem_1522399416691': 'en', 'subitem_1522737543681': 'Funder Name'}], 'subitem_1522399571623': {'subitem_1522399585738': 'Award URI', 'subitem_1522399628911': 'Award Number'}, 'subitem_1522399651758': [{'subitem_1522721910626': 'en', 'subitem_1522721929892': 'Award Title'}]}], 'item_1617186920753': [{'subitem_1522646500366': 'ISSN', 'subitem_1522646572813': 'xxxx-xxxx-xxxx'}], 'item_1617186941041': [{'subitem_1522650068558': 'en', 'subitem_1522650091861': 'Source Title'}], 'item_1617186959569': {'subitem_1551256328147': '1'}, 'item_1617186981471': {'subitem_1551256294723': '111'}, 'item_1617186994930': {'subitem_1551256248092': '12'}, 'item_1617187024783': {'subitem_1551256198917': '1'}, 'item_1617187045071': {'subitem_1551256185532': '3'}, 'item_1617187112279': [{'subitem_1551256126428': 'Degree Name', 'subitem_1551256129013': 'en'}], 'item_1617187136212': {'subitem_1551256096004': '2021-06-30'}, 'item_1617944105607': [{'subitem_1551256015892': [{'subitem_1551256027296': 'xxxxxx', 'subitem_1551256029891': 'kakenhi'}], 'subitem_1551256037922': [{'subitem_1551256042287': 'Degree Grantor Name', 'subitem_1551256047619': 'en'}]}], 'item_1617187187528': [{'subitem_1599711633003': [{'subitem_1599711636923': 'Conference Name', 'subitem_1599711645590': 'ja'}], 'subitem_1599711655652': '1', 'subitem_1599711660052': [{'subitem_1599711680082': 'Sponsor', 'subitem_1599711686511': 'ja'}], 'subitem_1599711699392': {'subitem_1599711704251': '2020/12/11', 'subitem_1599711712451': '1', 'subitem_1599711727603': '12', 'subitem_1599711731891': '2000', 'subitem_1599711735410': '1', 'subitem_1599711739022': '12', 'subitem_1599711743722': '2020', 'subitem_1599711745532': 'ja'}, 'subitem_1599711758470': [{'subitem_1599711769260': 'Conference Venue', 'subitem_1599711775943': 'ja'}], 'subitem_1599711788485': [{'subitem_1599711798761': 'Conference Place', 'subitem_1599711803382': 'ja'}], 'subitem_1599711813532': 'JPN'}], 'item_1617605131499': [{'accessrole': 'open_access', 'date': [{'dateType': 'Available', 'dateValue': '2021-07-12'}], 'displaytype': 'simple', 'filename': '1KB.pdf', 'filesize': [{'value': '1 KB'}], 'format': 'text/plain'}, {'filename': ''}], 'item_1617620223087': [{'subitem_1565671149650': 'ja', 'subitem_1565671169640': 'Banner Headline', 'subitem_1565671178623': 'Subheading'}, {'subitem_1565671149650': 'en', 'subitem_1565671169640': 'Banner Headline', 'subitem_1565671178623': 'Subheding'}]}, 'file_path': ['file00000001/1KB.pdf', ''], 'item_type_name': 'デフォルトアイテムタイプ（フル）', 'item_type_id': 15, '$schema': 'https://localhost:8443/items/jsonschema/15', 'identifier_key': 'item_1617186819068', 'errors': None, 'status': 'new', 'id': None, 'item_title': 'ja_conference paperITEM00000001(public_open_access_open_access_simple)'}]

    list_record = handle_check_date(list_record)
    # current_app.logger.debug("list_record4: {}".format(list_record))
    # [{'pos_index': ['Index A'], 'publish_status': 'public', 'feedback_mail': ['wekosoftware@nii.ac.jp'], 'edit_mode': 'Keep', 'metadata': {'pubdate': '2021-03-19', 'item_1617186331708': [{'subitem_1551255647225': 'ja_conference paperITEM00000001(public_open_access_open_access_simple)', 'subitem_1551255648112': 'ja'}, {'subitem_1551255647225': 'en_conference paperITEM00000001(public_open_access_simple)', 'subitem_1551255648112': 'en'}], 'item_1617186385884': [{'subitem_1551255720400': 'Alternative Title', 'subitem_1551255721061': 'en'}, {'subitem_1551255720400': 'Alternative Title', 'subitem_1551255721061': 'ja'}], 'item_1617186419668': [{'creatorAffiliations': [{'affiliationNameIdentifiers': [{'affiliationNameIdentifier': '0000000121691048', 'affiliationNameIdentifierScheme': 'ISNI', 'affiliationNameIdentifierURI': 'http://isni.org/isni/0000000121691048'}], 'affiliationNames': [{'affiliationName': 'University', 'affiliationNameLang': 'en'}]}], 'creatorMails': [{'creatorMail': 'wekosoftware@nii.ac.jp'}], 'creatorNames': [{'creatorName': '情報, 太郎', 'creatorNameLang': 'ja'}, {'creatorName': 'ジョウホウ, タロウ', 'creatorNameLang': 'ja-Kana'}, {'creatorName': 'Joho, Taro', 'creatorNameLang': 'en'}], 'familyNames': [{'familyName': '情報', 'familyNameLang': 'ja'}, {'familyName': 'ジョウホウ', 'familyNameLang': 'ja-Kana'}, {'familyName': 'Joho', 'familyNameLang': 'en'}], 'givenNames': [{'givenName': '太郎', 'givenNameLang': 'ja'}, {'givenName': 'タロウ', 'givenNameLang': 'ja-Kana'}, {'givenName': 'Taro', 'givenNameLang': 'en'}], 'nameIdentifiers': [{'nameIdentifier': '4', 'nameIdentifierScheme': 'WEKO'}, {'nameIdentifier': 'xxxxxxx', 'nameIdentifierScheme': 'ORCID', 'nameIdentifierURI': 'https://orcid.org/'}, {'nameIdentifier': 'xxxxxxx', 'nameIdentifierScheme': 'CiNii', 'nameIdentifierURI': 'https://ci.nii.ac.jp/'}, {'nameIdentifier': 'zzzzzzz', 'nameIdentifierScheme': 'KAKEN2', 'nameIdentifierURI': 'https://kaken.nii.ac.jp/'}]}, {'creatorMails': [{'creatorMail': 'wekosoftware@nii.ac.jp'}], 'creatorNames': [{'creatorName': '情報, 太郎', 'creatorNameLang': 'ja'}, {'creatorName': 'ジョウホウ, タロウ', 'creatorNameLang': 'ja-Kana'}, {'creatorName': 'Joho, Taro', 'creatorNameLang': 'en'}], 'familyNames': [{'familyName': '情報', 'familyNameLang': 'ja'}, {'familyName': 'ジョウホウ', 'familyNameLang': 'ja-Kana'}, {'familyName': 'Joho', 'familyNameLang': 'en'}], 'givenNames': [{'givenName': '太郎', 'givenNameLang': 'ja'}, {'givenName': 'タロウ', 'givenNameLang': 'ja-Kana'}, {'givenName': 'Taro', 'givenNameLang': 'en'}], 'nameIdentifiers': [{'nameIdentifier': 'xxxxxxx', 'nameIdentifierScheme': 'ORCID', 'nameIdentifierURI': 'https://orcid.org/'}, {'nameIdentifier': 'xxxxxxx', 'nameIdentifierScheme': 'CiNii', 'nameIdentifierURI': 'https://ci.nii.ac.jp/'}, {'nameIdentifier': 'zzzzzzz', 'nameIdentifierScheme': 'KAKEN2', 'nameIdentifierURI': 'https://kaken.nii.ac.jp/'}]}, {'creatorMails': [{'creatorMail': 'wekosoftware@nii.ac.jp'}], 'creatorNames': [{'creatorName': '情報, 太郎', 'creatorNameLang': 'ja'}, {'creatorName': 'ジョウホウ, タロウ', 'creatorNameLang': 'ja-Kana'}, {'creatorName': 'Joho, Taro', 'creatorNameLang': 'en'}], 'familyNames': [{'familyName': '情報', 'familyNameLang': 'ja'}, {'familyName': 'ジョウホウ', 'familyNameLang': 'ja-Kana'}, {'familyName': 'Joho', 'familyNameLang': 'en'}], 'givenNames': [{'givenName': '太郎', 'givenNameLang': 'ja'}, {'givenName': 'タロウ', 'givenNameLang': 'ja-Kana'}, {'givenName': 'Taro', 'givenNameLang': 'en'}], 'nameIdentifiers': [{'nameIdentifier': 'xxxxxxx', 'nameIdentifierScheme': 'ORCID', 'nameIdentifierURI': 'https://orcid.org/'}, {'nameIdentifier': 'xxxxxxx', 'nameIdentifierScheme': 'CiNii', 'nameIdentifierURI': 'https://ci.nii.ac.jp/'}, {'nameIdentifier': 'zzzzzzz', 'nameIdentifierScheme': 'KAKEN2', 'nameIdentifierURI': 'https://kaken.nii.ac.jp/'}]}], 'item_1617349709064': [{'contributorMails': [{'contributorMail': 'wekosoftware@nii.ac.jp'}], 'contributorNames': [{'contributorName': '情報, 太郎', 'lang': 'ja'}, {'contributorName': 'ジョウホウ, タロウ', 'lang': 'ja-Kana'}, {'contributorName': 'Joho, Taro', 'lang': 'en'}], 'contributorType': 'ContactPerson', 'familyNames': [{'familyName': '情報', 'familyNameLang': 'ja'}, {'familyName': 'ジョウホウ', 'familyNameLang': 'ja-Kana'}, {'familyName': 'Joho', 'familyNameLang': 'en'}], 'givenNames': [{'givenName': '太郎', 'givenNameLang': 'ja'}, {'givenName': 'タロウ', 'givenNameLang': 'ja-Kana'}, {'givenName': 'Taro', 'givenNameLang': 'en'}], 'nameIdentifiers': [{'nameIdentifier': 'xxxxxxx', 'nameIdentifierScheme': 'ORCID', 'nameIdentifierURI': 'https://orcid.org/'}, {'nameIdentifier': 'xxxxxxx', 'nameIdentifierScheme': 'CiNii', 'nameIdentifierURI': 'https://ci.nii.ac.jp/'}, {'nameIdentifier': 'xxxxxxx', 'nameIdentifierScheme': 'KAKEN2', 'nameIdentifierURI': 'https://kaken.nii.ac.jp/'}]}], 'item_1617186476635': {'subitem_1522299639480': 'open access', 'subitem_1600958577026': 'http://purl.org/coar/access_right/c_abf2'}, 'item_1617351524846': {'subitem_1523260933860': 'Unknown'}, 'item_1617186499011': [{'subitem_1522650717957': 'ja', 'subitem_1522650727486': 'http://localhost', 'subitem_1522651041219': 'Rights Information'}], 'item_1617610673286': [{'nameIdentifiers': [{'nameIdentifier': 'xxxxxx', 'nameIdentifierScheme': 'ORCID', 'nameIdentifierURI': 'https://orcid.org/'}], 'rightHolderNames': [{'rightHolderLanguage': 'ja', 'rightHolderName': 'Right Holder Name'}]}], 'item_1617186609386': [{'subitem_1522299896455': 'ja', 'subitem_1522300014469': 'Other', 'subitem_1522300048512': 'http://localhost/', 'subitem_1523261968819': 'Sibject1'}], 'item_1617186626617': [{'subitem_description': 'Description\nDescription<br/>Description', 'subitem_description_language': 'en', 'subitem_description_type': 'Abstract'}, {'subitem_description': '概要\n概要\n概要\n概要', 'subitem_description_language': 'ja', 'subitem_description_type': 'Abstract'}], 'item_1617186643794': [{'subitem_1522300295150': 'en', 'subitem_1522300316516': 'Publisher'}], 'item_1617186660861': [{'subitem_1522300695726': 'Available', 'subitem_1522300722591': '2021-06-30'}], 'item_1617186702042': [{'subitem_1551255818386': 'jpn'}], 'item_1617258105262': {'resourcetype': 'conference paper', 'resourceuri': 'http://purl.org/coar/resource_type/c_5794'}, 'item_1617349808926': {'subitem_1523263171732': 'Version'}, 'item_1617265215918': {'subitem_1522305645492': 'AO', 'subitem_1600292170262': 'http://purl.org/coar/version/c_b1a7d7d4d402bcce'}, 'item_1617186783814': [{'subitem_identifier_type': 'URI', 'subitem_identifier_uri': 'http://localhost'}], 'item_1617353299429': [{'subitem_1522306207484': 'isVersionOf', 'subitem_1522306287251': {'subitem_1522306382014': 'arXiv', 'subitem_1522306436033': 'xxxxx'}, 'subitem_1523320863692': [{'subitem_1523320867455': 'en', 'subitem_1523320909613': 'Related Title'}]}], 'item_1617186859717': [{'subitem_1522658018441': 'en', 'subitem_1522658031721': 'Temporal'}], 'item_1617186882738': [{'subitem_geolocation_place': [{'subitem_geolocation_place_text': 'Japan'}]}], 'item_1617186901218': [{'subitem_1522399143519': {'subitem_1522399281603': 'ISNI', 'subitem_1522399333375': 'http://xxx'}, 'subitem_1522399412622': [{'subitem_1522399416691': 'en', 'subitem_1522737543681': 'Funder Name'}], 'subitem_1522399571623': {'subitem_1522399585738': 'Award URI', 'subitem_1522399628911': 'Award Number'}, 'subitem_1522399651758': [{'subitem_1522721910626': 'en', 'subitem_1522721929892': 'Award Title'}]}], 'item_1617186920753': [{'subitem_1522646500366': 'ISSN', 'subitem_1522646572813': 'xxxx-xxxx-xxxx'}], 'item_1617186941041': [{'subitem_1522650068558': 'en', 'subitem_1522650091861': 'Source Title'}], 'item_1617186959569': {'subitem_1551256328147': '1'}, 'item_1617186981471': {'subitem_1551256294723': '111'}, 'item_1617186994930': {'subitem_1551256248092': '12'}, 'item_1617187024783': {'subitem_1551256198917': '1'}, 'item_1617187045071': {'subitem_1551256185532': '3'}, 'item_1617187112279': [{'subitem_1551256126428': 'Degree Name', 'subitem_1551256129013': 'en'}], 'item_1617187136212': {'subitem_1551256096004': '2021-06-30'}, 'item_1617944105607': [{'subitem_1551256015892': [{'subitem_1551256027296': 'xxxxxx', 'subitem_1551256029891': 'kakenhi'}], 'subitem_1551256037922': [{'subitem_1551256042287': 'Degree Grantor Name', 'subitem_1551256047619': 'en'}]}], 'item_1617187187528': [{'subitem_1599711633003': [{'subitem_1599711636923': 'Conference Name', 'subitem_1599711645590': 'ja'}], 'subitem_1599711655652': '1', 'subitem_1599711660052': [{'subitem_1599711680082': 'Sponsor', 'subitem_1599711686511': 'ja'}], 'subitem_1599711699392': {'subitem_1599711704251': '2020/12/11', 'subitem_1599711712451': '1', 'subitem_1599711727603': '12', 'subitem_1599711731891': '2000', 'subitem_1599711735410': '1', 'subitem_1599711739022': '12', 'subitem_1599711743722': '2020', 'subitem_1599711745532': 'ja'}, 'subitem_1599711758470': [{'subitem_1599711769260': 'Conference Venue', 'subitem_1599711775943': 'ja'}], 'subitem_1599711788485': [{'subitem_1599711798761': 'Conference Place', 'subitem_1599711803382': 'ja'}], 'subitem_1599711813532': 'JPN'}], 'item_1617605131499': [{'accessrole': 'open_access', 'date': [{'dateType': 'Available', 'dateValue': '2021-07-12'}], 'displaytype': 'simple', 'filename': '1KB.pdf', 'filesize': [{'value': '1 KB'}], 'format': 'text/plain'}, {'filename': ''}], 'item_1617620223087': [{'subitem_1565671149650': 'ja', 'subitem_1565671169640': 'Banner Headline', 'subitem_1565671178623': 'Subheading'}, {'subitem_1565671149650': 'en', 'subitem_1565671169640': 'Banner Headline', 'subitem_1565671178623': 'Subheding'}]}, 'file_path': ['file00000001/1KB.pdf', ''], 'item_type_name': 'デフォルトアイテムタイプ（フル）', 'item_type_id': 15, '$schema': 'https://localhost:8443/items/jsonschema/15', 'identifier_key': 'item_1617186819068', 'errors': None, 'status': 'new', 'id': None, 'item_title': 'ja_conference paperITEM00000001(public_open_access_open_access_simple)'}]
    handle_check_id(list_record)

    handle_check_and_prepare_index_tree(list_record, all_index_permission, can_edit_indexes)
    # current_app.logger.debug("list_record5: {}".format(list_record))
    # [{'pos_index': ['Index A'], 'publish_status': 'public', 'feedback_mail': ['wekosoftware@nii.ac.jp'], 'edit_mode': 'Keep', 'metadata': {'pubdate': '2021-03-19', 'item_1617186331708': [{'subitem_1551255647225': 'ja_conference paperITEM00000001(public_open_access_open_access_simple)', 'subitem_1551255648112': 'ja'}, {'subitem_1551255647225': 'en_conference paperITEM00000001(public_open_access_simple)', 'subitem_1551255648112': 'en'}], 'item_1617186385884': [{'subitem_1551255720400': 'Alternative Title', 'subitem_1551255721061': 'en'}, {'subitem_1551255720400': 'Alternative Title', 'subitem_1551255721061': 'ja'}], 'item_1617186419668': [{'creatorAffiliations': [{'affiliationNameIdentifiers': [{'affiliationNameIdentifier': '0000000121691048', 'affiliationNameIdentifierScheme': 'ISNI', 'affiliationNameIdentifierURI': 'http://isni.org/isni/0000000121691048'}], 'affiliationNames': [{'affiliationName': 'University', 'affiliationNameLang': 'en'}]}], 'creatorMails': [{'creatorMail': 'wekosoftware@nii.ac.jp'}], 'creatorNames': [{'creatorName': '情報, 太郎', 'creatorNameLang': 'ja'}, {'creatorName': 'ジョウホウ, タロウ', 'creatorNameLang': 'ja-Kana'}, {'creatorName': 'Joho, Taro', 'creatorNameLang': 'en'}], 'familyNames': [{'familyName': '情報', 'familyNameLang': 'ja'}, {'familyName': 'ジョウホウ', 'familyNameLang': 'ja-Kana'}, {'familyName': 'Joho', 'familyNameLang': 'en'}], 'givenNames': [{'givenName': '太郎', 'givenNameLang': 'ja'}, {'givenName': 'タロウ', 'givenNameLang': 'ja-Kana'}, {'givenName': 'Taro', 'givenNameLang': 'en'}], 'nameIdentifiers': [{'nameIdentifier': '4', 'nameIdentifierScheme': 'WEKO'}, {'nameIdentifier': 'xxxxxxx', 'nameIdentifierScheme': 'ORCID', 'nameIdentifierURI': 'https://orcid.org/'}, {'nameIdentifier': 'xxxxxxx', 'nameIdentifierScheme': 'CiNii', 'nameIdentifierURI': 'https://ci.nii.ac.jp/'}, {'nameIdentifier': 'zzzzzzz', 'nameIdentifierScheme': 'KAKEN2', 'nameIdentifierURI': 'https://kaken.nii.ac.jp/'}]}, {'creatorMails': [{'creatorMail': 'wekosoftware@nii.ac.jp'}], 'creatorNames': [{'creatorName': '情報, 太郎', 'creatorNameLang': 'ja'}, {'creatorName': 'ジョウホウ, タロウ', 'creatorNameLang': 'ja-Kana'}, {'creatorName': 'Joho, Taro', 'creatorNameLang': 'en'}], 'familyNames': [{'familyName': '情報', 'familyNameLang': 'ja'}, {'familyName': 'ジョウホウ', 'familyNameLang': 'ja-Kana'}, {'familyName': 'Joho', 'familyNameLang': 'en'}], 'givenNames': [{'givenName': '太郎', 'givenNameLang': 'ja'}, {'givenName': 'タロウ', 'givenNameLang': 'ja-Kana'}, {'givenName': 'Taro', 'givenNameLang': 'en'}], 'nameIdentifiers': [{'nameIdentifier': 'xxxxxxx', 'nameIdentifierScheme': 'ORCID', 'nameIdentifierURI': 'https://orcid.org/'}, {'nameIdentifier': 'xxxxxxx', 'nameIdentifierScheme': 'CiNii', 'nameIdentifierURI': 'https://ci.nii.ac.jp/'}, {'nameIdentifier': 'zzzzzzz', 'nameIdentifierScheme': 'KAKEN2', 'nameIdentifierURI': 'https://kaken.nii.ac.jp/'}]}, {'creatorMails': [{'creatorMail': 'wekosoftware@nii.ac.jp'}], 'creatorNames': [{'creatorName': '情報, 太郎', 'creatorNameLang': 'ja'}, {'creatorName': 'ジョウホウ, タロウ', 'creatorNameLang': 'ja-Kana'}, {'creatorName': 'Joho, Taro', 'creatorNameLang': 'en'}], 'familyNames': [{'familyName': '情報', 'familyNameLang': 'ja'}, {'familyName': 'ジョウホウ', 'familyNameLang': 'ja-Kana'}, {'familyName': 'Joho', 'familyNameLang': 'en'}], 'givenNames': [{'givenName': '太郎', 'givenNameLang': 'ja'}, {'givenName': 'タロウ', 'givenNameLang': 'ja-Kana'}, {'givenName': 'Taro', 'givenNameLang': 'en'}], 'nameIdentifiers': [{'nameIdentifier': 'xxxxxxx', 'nameIdentifierScheme': 'ORCID', 'nameIdentifierURI': 'https://orcid.org/'}, {'nameIdentifier': 'xxxxxxx', 'nameIdentifierScheme': 'CiNii', 'nameIdentifierURI': 'https://ci.nii.ac.jp/'}, {'nameIdentifier': 'zzzzzzz', 'nameIdentifierScheme': 'KAKEN2', 'nameIdentifierURI': 'https://kaken.nii.ac.jp/'}]}], 'item_1617349709064': [{'contributorMails': [{'contributorMail': 'wekosoftware@nii.ac.jp'}], 'contributorNames': [{'contributorName': '情報, 太郎', 'lang': 'ja'}, {'contributorName': 'ジョウホウ, タロウ', 'lang': 'ja-Kana'}, {'contributorName': 'Joho, Taro', 'lang': 'en'}], 'contributorType': 'ContactPerson', 'familyNames': [{'familyName': '情報', 'familyNameLang': 'ja'}, {'familyName': 'ジョウホウ', 'familyNameLang': 'ja-Kana'}, {'familyName': 'Joho', 'familyNameLang': 'en'}], 'givenNames': [{'givenName': '太郎', 'givenNameLang': 'ja'}, {'givenName': 'タロウ', 'givenNameLang': 'ja-Kana'}, {'givenName': 'Taro', 'givenNameLang': 'en'}], 'nameIdentifiers': [{'nameIdentifier': 'xxxxxxx', 'nameIdentifierScheme': 'ORCID', 'nameIdentifierURI': 'https://orcid.org/'}, {'nameIdentifier': 'xxxxxxx', 'nameIdentifierScheme': 'CiNii', 'nameIdentifierURI': 'https://ci.nii.ac.jp/'}, {'nameIdentifier': 'xxxxxxx', 'nameIdentifierScheme': 'KAKEN2', 'nameIdentifierURI': 'https://kaken.nii.ac.jp/'}]}], 'item_1617186476635': {'subitem_1522299639480': 'open access', 'subitem_1600958577026': 'http://purl.org/coar/access_right/c_abf2'}, 'item_1617351524846': {'subitem_1523260933860': 'Unknown'}, 'item_1617186499011': [{'subitem_1522650717957': 'ja', 'subitem_1522650727486': 'http://localhost', 'subitem_1522651041219': 'Rights Information'}], 'item_1617610673286': [{'nameIdentifiers': [{'nameIdentifier': 'xxxxxx', 'nameIdentifierScheme': 'ORCID', 'nameIdentifierURI': 'https://orcid.org/'}], 'rightHolderNames': [{'rightHolderLanguage': 'ja', 'rightHolderName': 'Right Holder Name'}]}], 'item_1617186609386': [{'subitem_1522299896455': 'ja', 'subitem_1522300014469': 'Other', 'subitem_1522300048512': 'http://localhost/', 'subitem_1523261968819': 'Sibject1'}], 'item_1617186626617': [{'subitem_description': 'Description\nDescription<br/>Description', 'subitem_description_language': 'en', 'subitem_description_type': 'Abstract'}, {'subitem_description': '概要\n概要\n概要\n概要', 'subitem_description_language': 'ja', 'subitem_description_type': 'Abstract'}], 'item_1617186643794': [{'subitem_1522300295150': 'en', 'subitem_1522300316516': 'Publisher'}], 'item_1617186660861': [{'subitem_1522300695726': 'Available', 'subitem_1522300722591': '2021-06-30'}], 'item_1617186702042': [{'subitem_1551255818386': 'jpn'}], 'item_1617258105262': {'resourcetype': 'conference paper', 'resourceuri': 'http://purl.org/coar/resource_type/c_5794'}, 'item_1617349808926': {'subitem_1523263171732': 'Version'}, 'item_1617265215918': {'subitem_1522305645492': 'AO', 'subitem_1600292170262': 'http://purl.org/coar/version/c_b1a7d7d4d402bcce'}, 'item_1617186783814': [{'subitem_identifier_type': 'URI', 'subitem_identifier_uri': 'http://localhost'}], 'item_1617353299429': [{'subitem_1522306207484': 'isVersionOf', 'subitem_1522306287251': {'subitem_1522306382014': 'arXiv', 'subitem_1522306436033': 'xxxxx'}, 'subitem_1523320863692': [{'subitem_1523320867455': 'en', 'subitem_1523320909613': 'Related Title'}]}], 'item_1617186859717': [{'subitem_1522658018441': 'en', 'subitem_1522658031721': 'Temporal'}], 'item_1617186882738': [{'subitem_geolocation_place': [{'subitem_geolocation_place_text': 'Japan'}]}], 'item_1617186901218': [{'subitem_1522399143519': {'subitem_1522399281603': 'ISNI', 'subitem_1522399333375': 'http://xxx'}, 'subitem_1522399412622': [{'subitem_1522399416691': 'en', 'subitem_1522737543681': 'Funder Name'}], 'subitem_1522399571623': {'subitem_1522399585738': 'Award URI', 'subitem_1522399628911': 'Award Number'}, 'subitem_1522399651758': [{'subitem_1522721910626': 'en', 'subitem_1522721929892': 'Award Title'}]}], 'item_1617186920753': [{'subitem_1522646500366': 'ISSN', 'subitem_1522646572813': 'xxxx-xxxx-xxxx'}], 'item_1617186941041': [{'subitem_1522650068558': 'en', 'subitem_1522650091861': 'Source Title'}], 'item_1617186959569': {'subitem_1551256328147': '1'}, 'item_1617186981471': {'subitem_1551256294723': '111'}, 'item_1617186994930': {'subitem_1551256248092': '12'}, 'item_1617187024783': {'subitem_1551256198917': '1'}, 'item_1617187045071': {'subitem_1551256185532': '3'}, 'item_1617187112279': [{'subitem_1551256126428': 'Degree Name', 'subitem_1551256129013': 'en'}], 'item_1617187136212': {'subitem_1551256096004': '2021-06-30'}, 'item_1617944105607': [{'subitem_1551256015892': [{'subitem_1551256027296': 'xxxxxx', 'subitem_1551256029891': 'kakenhi'}], 'subitem_1551256037922': [{'subitem_1551256042287': 'Degree Grantor Name', 'subitem_1551256047619': 'en'}]}], 'item_1617187187528': [{'subitem_1599711633003': [{'subitem_1599711636923': 'Conference Name', 'subitem_1599711645590': 'ja'}], 'subitem_1599711655652': '1', 'subitem_1599711660052': [{'subitem_1599711680082': 'Sponsor', 'subitem_1599711686511': 'ja'}], 'subitem_1599711699392': {'subitem_1599711704251': '2020/12/11', 'subitem_1599711712451': '1', 'subitem_1599711727603': '12', 'subitem_1599711731891': '2000', 'subitem_1599711735410': '1', 'subitem_1599711739022': '12', 'subitem_1599711743722': '2020', 'subitem_1599711745532': 'ja'}, 'subitem_1599711758470': [{'subitem_1599711769260': 'Conference Venue', 'subitem_1599711775943': 'ja'}], 'subitem_1599711788485': [{'subitem_1599711798761': 'Conference Place', 'subitem_1599711803382': 'ja'}], 'subitem_1599711813532': 'JPN'}], 'item_1617605131499': [{'accessrole': 'open_access', 'date': [{'dateType': 'Available', 'dateValue': '2021-07-12'}], 'displaytype': 'simple', 'filename': '1KB.pdf', 'filesize': [{'value': '1 KB'}], 'format': 'text/plain'}, {'filename': ''}], 'item_1617620223087': [{'subitem_1565671149650': 'ja', 'subitem_1565671169640': 'Banner Headline', 'subitem_1565671178623': 'Subheading'}, {'subitem_1565671149650': 'en', 'subitem_1565671169640': 'Banner Headline', 'subitem_1565671178623': 'Subheding'}], 'path': [1031]}, 'file_path': ['file00000001/1KB.pdf', ''], 'item_type_name': 'デフォルトアイテムタイプ（フル）', 'item_type_id': 15, '$schema': 'https://localhost:8443/items/jsonschema/15', 'identifier_key': 'item_1617186819068', 'errors': None, 'status': 'new', 'id': None, 'item_title': 'ja_conference paperITEM00000001(public_open_access_open_access_simple)'}]
    handle_check_and_prepare_publish_status(list_record)
    # current_app.logger.debug("list_record6: {}".format(list_record))
    # [{'pos_index': ['Index A'], 'publish_status': 'public', 'feedback_mail': ['wekosoftware@nii.ac.jp'], 'edit_mode': 'Keep', 'metadata': {'pubdate': '2021-03-19', 'item_1617186331708': [{'subitem_1551255647225': 'ja_conference paperITEM00000001(public_open_access_open_access_simple)', 'subitem_1551255648112': 'ja'}, {'subitem_1551255647225': 'en_conference paperITEM00000001(public_open_access_simple)', 'subitem_1551255648112': 'en'}], 'item_1617186385884': [{'subitem_1551255720400': 'Alternative Title', 'subitem_1551255721061': 'en'}, {'subitem_1551255720400': 'Alternative Title', 'subitem_1551255721061': 'ja'}], 'item_1617186419668': [{'creatorAffiliations': [{'affiliationNameIdentifiers': [{'affiliationNameIdentifier': '0000000121691048', 'affiliationNameIdentifierScheme': 'ISNI', 'affiliationNameIdentifierURI': 'http://isni.org/isni/0000000121691048'}], 'affiliationNames': [{'affiliationName': 'University', 'affiliationNameLang': 'en'}]}], 'creatorMails': [{'creatorMail': 'wekosoftware@nii.ac.jp'}], 'creatorNames': [{'creatorName': '情報, 太郎', 'creatorNameLang': 'ja'}, {'creatorName': 'ジョウホウ, タロウ', 'creatorNameLang': 'ja-Kana'}, {'creatorName': 'Joho, Taro', 'creatorNameLang': 'en'}], 'familyNames': [{'familyName': '情報', 'familyNameLang': 'ja'}, {'familyName': 'ジョウホウ', 'familyNameLang': 'ja-Kana'}, {'familyName': 'Joho', 'familyNameLang': 'en'}], 'givenNames': [{'givenName': '太郎', 'givenNameLang': 'ja'}, {'givenName': 'タロウ', 'givenNameLang': 'ja-Kana'}, {'givenName': 'Taro', 'givenNameLang': 'en'}], 'nameIdentifiers': [{'nameIdentifier': '4', 'nameIdentifierScheme': 'WEKO'}, {'nameIdentifier': 'xxxxxxx', 'nameIdentifierScheme': 'ORCID', 'nameIdentifierURI': 'https://orcid.org/'}, {'nameIdentifier': 'xxxxxxx', 'nameIdentifierScheme': 'CiNii', 'nameIdentifierURI': 'https://ci.nii.ac.jp/'}, {'nameIdentifier': 'zzzzzzz', 'nameIdentifierScheme': 'KAKEN2', 'nameIdentifierURI': 'https://kaken.nii.ac.jp/'}]}, {'creatorMails': [{'creatorMail': 'wekosoftware@nii.ac.jp'}], 'creatorNames': [{'creatorName': '情報, 太郎', 'creatorNameLang': 'ja'}, {'creatorName': 'ジョウホウ, タロウ', 'creatorNameLang': 'ja-Kana'}, {'creatorName': 'Joho, Taro', 'creatorNameLang': 'en'}], 'familyNames': [{'familyName': '情報', 'familyNameLang': 'ja'}, {'familyName': 'ジョウホウ', 'familyNameLang': 'ja-Kana'}, {'familyName': 'Joho', 'familyNameLang': 'en'}], 'givenNames': [{'givenName': '太郎', 'givenNameLang': 'ja'}, {'givenName': 'タロウ', 'givenNameLang': 'ja-Kana'}, {'givenName': 'Taro', 'givenNameLang': 'en'}], 'nameIdentifiers': [{'nameIdentifier': 'xxxxxxx', 'nameIdentifierScheme': 'ORCID', 'nameIdentifierURI': 'https://orcid.org/'}, {'nameIdentifier': 'xxxxxxx', 'nameIdentifierScheme': 'CiNii', 'nameIdentifierURI': 'https://ci.nii.ac.jp/'}, {'nameIdentifier': 'zzzzzzz', 'nameIdentifierScheme': 'KAKEN2', 'nameIdentifierURI': 'https://kaken.nii.ac.jp/'}]}, {'creatorMails': [{'creatorMail': 'wekosoftware@nii.ac.jp'}], 'creatorNames': [{'creatorName': '情報, 太郎', 'creatorNameLang': 'ja'}, {'creatorName': 'ジョウホウ, タロウ', 'creatorNameLang': 'ja-Kana'}, {'creatorName': 'Joho, Taro', 'creatorNameLang': 'en'}], 'familyNames': [{'familyName': '情報', 'familyNameLang': 'ja'}, {'familyName': 'ジョウホウ', 'familyNameLang': 'ja-Kana'}, {'familyName': 'Joho', 'familyNameLang': 'en'}], 'givenNames': [{'givenName': '太郎', 'givenNameLang': 'ja'}, {'givenName': 'タロウ', 'givenNameLang': 'ja-Kana'}, {'givenName': 'Taro', 'givenNameLang': 'en'}], 'nameIdentifiers': [{'nameIdentifier': 'xxxxxxx', 'nameIdentifierScheme': 'ORCID', 'nameIdentifierURI': 'https://orcid.org/'}, {'nameIdentifier': 'xxxxxxx', 'nameIdentifierScheme': 'CiNii', 'nameIdentifierURI': 'https://ci.nii.ac.jp/'}, {'nameIdentifier': 'zzzzzzz', 'nameIdentifierScheme': 'KAKEN2', 'nameIdentifierURI': 'https://kaken.nii.ac.jp/'}]}], 'item_1617349709064': [{'contributorMails': [{'contributorMail': 'wekosoftware@nii.ac.jp'}], 'contributorNames': [{'contributorName': '情報, 太郎', 'lang': 'ja'}, {'contributorName': 'ジョウホウ, タロウ', 'lang': 'ja-Kana'}, {'contributorName': 'Joho, Taro', 'lang': 'en'}], 'contributorType': 'ContactPerson', 'familyNames': [{'familyName': '情報', 'familyNameLang': 'ja'}, {'familyName': 'ジョウホウ', 'familyNameLang': 'ja-Kana'}, {'familyName': 'Joho', 'familyNameLang': 'en'}], 'givenNames': [{'givenName': '太郎', 'givenNameLang': 'ja'}, {'givenName': 'タロウ', 'givenNameLang': 'ja-Kana'}, {'givenName': 'Taro', 'givenNameLang': 'en'}], 'nameIdentifiers': [{'nameIdentifier': 'xxxxxxx', 'nameIdentifierScheme': 'ORCID', 'nameIdentifierURI': 'https://orcid.org/'}, {'nameIdentifier': 'xxxxxxx', 'nameIdentifierScheme': 'CiNii', 'nameIdentifierURI': 'https://ci.nii.ac.jp/'}, {'nameIdentifier': 'xxxxxxx', 'nameIdentifierScheme': 'KAKEN2', 'nameIdentifierURI': 'https://kaken.nii.ac.jp/'}]}], 'item_1617186476635': {'subitem_1522299639480': 'open access', 'subitem_1600958577026': 'http://purl.org/coar/access_right/c_abf2'}, 'item_1617351524846': {'subitem_1523260933860': 'Unknown'}, 'item_1617186499011': [{'subitem_1522650717957': 'ja', 'subitem_1522650727486': 'http://localhost', 'subitem_1522651041219': 'Rights Information'}], 'item_1617610673286': [{'nameIdentifiers': [{'nameIdentifier': 'xxxxxx', 'nameIdentifierScheme': 'ORCID', 'nameIdentifierURI': 'https://orcid.org/'}], 'rightHolderNames': [{'rightHolderLanguage': 'ja', 'rightHolderName': 'Right Holder Name'}]}], 'item_1617186609386': [{'subitem_1522299896455': 'ja', 'subitem_1522300014469': 'Other', 'subitem_1522300048512': 'http://localhost/', 'subitem_1523261968819': 'Sibject1'}], 'item_1617186626617': [{'subitem_description': 'Description\nDescription<br/>Description', 'subitem_description_language': 'en', 'subitem_description_type': 'Abstract'}, {'subitem_description': '概要\n概要\n概要\n概要', 'subitem_description_language': 'ja', 'subitem_description_type': 'Abstract'}], 'item_1617186643794': [{'subitem_1522300295150': 'en', 'subitem_1522300316516': 'Publisher'}], 'item_1617186660861': [{'subitem_1522300695726': 'Available', 'subitem_1522300722591': '2021-06-30'}], 'item_1617186702042': [{'subitem_1551255818386': 'jpn'}], 'item_1617258105262': {'resourcetype': 'conference paper', 'resourceuri': 'http://purl.org/coar/resource_type/c_5794'}, 'item_1617349808926': {'subitem_1523263171732': 'Version'}, 'item_1617265215918': {'subitem_1522305645492': 'AO', 'subitem_1600292170262': 'http://purl.org/coar/version/c_b1a7d7d4d402bcce'}, 'item_1617186783814': [{'subitem_identifier_type': 'URI', 'subitem_identifier_uri': 'http://localhost'}], 'item_1617353299429': [{'subitem_1522306207484': 'isVersionOf', 'subitem_1522306287251': {'subitem_1522306382014': 'arXiv', 'subitem_1522306436033': 'xxxxx'}, 'subitem_1523320863692': [{'subitem_1523320867455': 'en', 'subitem_1523320909613': 'Related Title'}]}], 'item_1617186859717': [{'subitem_1522658018441': 'en', 'subitem_1522658031721': 'Temporal'}], 'item_1617186882738': [{'subitem_geolocation_place': [{'subitem_geolocation_place_text': 'Japan'}]}], 'item_1617186901218': [{'subitem_1522399143519': {'subitem_1522399281603': 'ISNI', 'subitem_1522399333375': 'http://xxx'}, 'subitem_1522399412622': [{'subitem_1522399416691': 'en', 'subitem_1522737543681': 'Funder Name'}], 'subitem_1522399571623': {'subitem_1522399585738': 'Award URI', 'subitem_1522399628911': 'Award Number'}, 'subitem_1522399651758': [{'subitem_1522721910626': 'en', 'subitem_1522721929892': 'Award Title'}]}], 'item_1617186920753': [{'subitem_1522646500366': 'ISSN', 'subitem_1522646572813': 'xxxx-xxxx-xxxx'}], 'item_1617186941041': [{'subitem_1522650068558': 'en', 'subitem_1522650091861': 'Source Title'}], 'item_1617186959569': {'subitem_1551256328147': '1'}, 'item_1617186981471': {'subitem_1551256294723': '111'}, 'item_1617186994930': {'subitem_1551256248092': '12'}, 'item_1617187024783': {'subitem_1551256198917': '1'}, 'item_1617187045071': {'subitem_1551256185532': '3'}, 'item_1617187112279': [{'subitem_1551256126428': 'Degree Name', 'subitem_1551256129013': 'en'}], 'item_1617187136212': {'subitem_1551256096004': '2021-06-30'}, 'item_1617944105607': [{'subitem_1551256015892': [{'subitem_1551256027296': 'xxxxxx', 'subitem_1551256029891': 'kakenhi'}], 'subitem_1551256037922': [{'subitem_1551256042287': 'Degree Grantor Name', 'subitem_1551256047619': 'en'}]}], 'item_1617187187528': [{'subitem_1599711633003': [{'subitem_1599711636923': 'Conference Name', 'subitem_1599711645590': 'ja'}], 'subitem_1599711655652': '1', 'subitem_1599711660052': [{'subitem_1599711680082': 'Sponsor', 'subitem_1599711686511': 'ja'}], 'subitem_1599711699392': {'subitem_1599711704251': '2020/12/11', 'subitem_1599711712451': '1', 'subitem_1599711727603': '12', 'subitem_1599711731891': '2000', 'subitem_1599711735410': '1', 'subitem_1599711739022': '12', 'subitem_1599711743722': '2020', 'subitem_1599711745532': 'ja'}, 'subitem_1599711758470': [{'subitem_1599711769260': 'Conference Venue', 'subitem_1599711775943': 'ja'}], 'subitem_1599711788485': [{'subitem_1599711798761': 'Conference Place', 'subitem_1599711803382': 'ja'}], 'subitem_1599711813532': 'JPN'}], 'item_1617605131499': [{'accessrole': 'open_access', 'date': [{'dateType': 'Available', 'dateValue': '2021-07-12'}], 'displaytype': 'simple', 'filename': '1KB.pdf', 'filesize': [{'value': '1 KB'}], 'format': 'text/plain'}, {'filename': ''}], 'item_1617620223087': [{'subitem_1565671149650': 'ja', 'subitem_1565671169640': 'Banner Headline', 'subitem_1565671178623': 'Subheading'}, {'subitem_1565671149650': 'en', 'subitem_1565671169640': 'Banner Headline', 'subitem_1565671178623': 'Subheding'}], 'path': [1031]}, 'file_path': ['file00000001/1KB.pdf', ''], 'item_type_name': 'デフォルトアイテムタイプ（フル）', 'item_type_id': 15, '$schema': 'https://localhost:8443/items/jsonschema/15', 'identifier_key': 'item_1617186819068', 'errors': None, 'status': 'new', 'id': None, 'item_title': 'ja_conference paperITEM00000001(public_open_access_open_access_simple)'}]
    handle_check_and_prepare_feedback_mail(list_record)
    # current_app.logger.debug("list_record7: {}".format(list_record))
    # [{'pos_index': ['Index A'], 'publish_status': 'public', 'feedback_mail': ['wekosoftware@nii.ac.jp'], 'edit_mode': 'Keep', 'metadata': {'pubdate': '2021-03-19', 'item_1617186331708': [{'subitem_1551255647225': 'ja_conference paperITEM00000001(public_open_access_open_access_simple)', 'subitem_1551255648112': 'ja'}, {'subitem_1551255647225': 'en_conference paperITEM00000001(public_open_access_simple)', 'subitem_1551255648112': 'en'}], 'item_1617186385884': [{'subitem_1551255720400': 'Alternative Title', 'subitem_1551255721061': 'en'}, {'subitem_1551255720400': 'Alternative Title', 'subitem_1551255721061': 'ja'}], 'item_1617186419668': [{'creatorAffiliations': [{'affiliationNameIdentifiers': [{'affiliationNameIdentifier': '0000000121691048', 'affiliationNameIdentifierScheme': 'ISNI', 'affiliationNameIdentifierURI': 'http://isni.org/isni/0000000121691048'}], 'affiliationNames': [{'affiliationName': 'University', 'affiliationNameLang': 'en'}]}], 'creatorMails': [{'creatorMail': 'wekosoftware@nii.ac.jp'}], 'creatorNames': [{'creatorName': '情報, 太郎', 'creatorNameLang': 'ja'}, {'creatorName': 'ジョウホウ, タロウ', 'creatorNameLang': 'ja-Kana'}, {'creatorName': 'Joho, Taro', 'creatorNameLang': 'en'}], 'familyNames': [{'familyName': '情報', 'familyNameLang': 'ja'}, {'familyName': 'ジョウホウ', 'familyNameLang': 'ja-Kana'}, {'familyName': 'Joho', 'familyNameLang': 'en'}], 'givenNames': [{'givenName': '太郎', 'givenNameLang': 'ja'}, {'givenName': 'タロウ', 'givenNameLang': 'ja-Kana'}, {'givenName': 'Taro', 'givenNameLang': 'en'}], 'nameIdentifiers': [{'nameIdentifier': '4', 'nameIdentifierScheme': 'WEKO'}, {'nameIdentifier': 'xxxxxxx', 'nameIdentifierScheme': 'ORCID', 'nameIdentifierURI': 'https://orcid.org/'}, {'nameIdentifier': 'xxxxxxx', 'nameIdentifierScheme': 'CiNii', 'nameIdentifierURI': 'https://ci.nii.ac.jp/'}, {'nameIdentifier': 'zzzzzzz', 'nameIdentifierScheme': 'KAKEN2', 'nameIdentifierURI': 'https://kaken.nii.ac.jp/'}]}, {'creatorMails': [{'creatorMail': 'wekosoftware@nii.ac.jp'}], 'creatorNames': [{'creatorName': '情報, 太郎', 'creatorNameLang': 'ja'}, {'creatorName': 'ジョウホウ, タロウ', 'creatorNameLang': 'ja-Kana'}, {'creatorName': 'Joho, Taro', 'creatorNameLang': 'en'}], 'familyNames': [{'familyName': '情報', 'familyNameLang': 'ja'}, {'familyName': 'ジョウホウ', 'familyNameLang': 'ja-Kana'}, {'familyName': 'Joho', 'familyNameLang': 'en'}], 'givenNames': [{'givenName': '太郎', 'givenNameLang': 'ja'}, {'givenName': 'タロウ', 'givenNameLang': 'ja-Kana'}, {'givenName': 'Taro', 'givenNameLang': 'en'}], 'nameIdentifiers': [{'nameIdentifier': 'xxxxxxx', 'nameIdentifierScheme': 'ORCID', 'nameIdentifierURI': 'https://orcid.org/'}, {'nameIdentifier': 'xxxxxxx', 'nameIdentifierScheme': 'CiNii', 'nameIdentifierURI': 'https://ci.nii.ac.jp/'}, {'nameIdentifier': 'zzzzzzz', 'nameIdentifierScheme': 'KAKEN2', 'nameIdentifierURI': 'https://kaken.nii.ac.jp/'}]}, {'creatorMails': [{'creatorMail': 'wekosoftware@nii.ac.jp'}], 'creatorNames': [{'creatorName': '情報, 太郎', 'creatorNameLang': 'ja'}, {'creatorName': 'ジョウホウ, タロウ', 'creatorNameLang': 'ja-Kana'}, {'creatorName': 'Joho, Taro', 'creatorNameLang': 'en'}], 'familyNames': [{'familyName': '情報', 'familyNameLang': 'ja'}, {'familyName': 'ジョウホウ', 'familyNameLang': 'ja-Kana'}, {'familyName': 'Joho', 'familyNameLang': 'en'}], 'givenNames': [{'givenName': '太郎', 'givenNameLang': 'ja'}, {'givenName': 'タロウ', 'givenNameLang': 'ja-Kana'}, {'givenName': 'Taro', 'givenNameLang': 'en'}], 'nameIdentifiers': [{'nameIdentifier': 'xxxxxxx', 'nameIdentifierScheme': 'ORCID', 'nameIdentifierURI': 'https://orcid.org/'}, {'nameIdentifier': 'xxxxxxx', 'nameIdentifierScheme': 'CiNii', 'nameIdentifierURI': 'https://ci.nii.ac.jp/'}, {'nameIdentifier': 'zzzzzzz', 'nameIdentifierScheme': 'KAKEN2', 'nameIdentifierURI': 'https://kaken.nii.ac.jp/'}]}], 'item_1617349709064': [{'contributorMails': [{'contributorMail': 'wekosoftware@nii.ac.jp'}], 'contributorNames': [{'contributorName': '情報, 太郎', 'lang': 'ja'}, {'contributorName': 'ジョウホウ, タロウ', 'lang': 'ja-Kana'}, {'contributorName': 'Joho, Taro', 'lang': 'en'}], 'contributorType': 'ContactPerson', 'familyNames': [{'familyName': '情報', 'familyNameLang': 'ja'}, {'familyName': 'ジョウホウ', 'familyNameLang': 'ja-Kana'}, {'familyName': 'Joho', 'familyNameLang': 'en'}], 'givenNames': [{'givenName': '太郎', 'givenNameLang': 'ja'}, {'givenName': 'タロウ', 'givenNameLang': 'ja-Kana'}, {'givenName': 'Taro', 'givenNameLang': 'en'}], 'nameIdentifiers': [{'nameIdentifier': 'xxxxxxx', 'nameIdentifierScheme': 'ORCID', 'nameIdentifierURI': 'https://orcid.org/'}, {'nameIdentifier': 'xxxxxxx', 'nameIdentifierScheme': 'CiNii', 'nameIdentifierURI': 'https://ci.nii.ac.jp/'}, {'nameIdentifier': 'xxxxxxx', 'nameIdentifierScheme': 'KAKEN2', 'nameIdentifierURI': 'https://kaken.nii.ac.jp/'}]}], 'item_1617186476635': {'subitem_1522299639480': 'open access', 'subitem_1600958577026': 'http://purl.org/coar/access_right/c_abf2'}, 'item_1617351524846': {'subitem_1523260933860': 'Unknown'}, 'item_1617186499011': [{'subitem_1522650717957': 'ja', 'subitem_1522650727486': 'http://localhost', 'subitem_1522651041219': 'Rights Information'}], 'item_1617610673286': [{'nameIdentifiers': [{'nameIdentifier': 'xxxxxx', 'nameIdentifierScheme': 'ORCID', 'nameIdentifierURI': 'https://orcid.org/'}], 'rightHolderNames': [{'rightHolderLanguage': 'ja', 'rightHolderName': 'Right Holder Name'}]}], 'item_1617186609386': [{'subitem_1522299896455': 'ja', 'subitem_1522300014469': 'Other', 'subitem_1522300048512': 'http://localhost/', 'subitem_1523261968819': 'Sibject1'}], 'item_1617186626617': [{'subitem_description': 'Description\nDescription<br/>Description', 'subitem_description_language': 'en', 'subitem_description_type': 'Abstract'}, {'subitem_description': '概要\n概要\n概要\n概要', 'subitem_description_language': 'ja', 'subitem_description_type': 'Abstract'}], 'item_1617186643794': [{'subitem_1522300295150': 'en', 'subitem_1522300316516': 'Publisher'}], 'item_1617186660861': [{'subitem_1522300695726': 'Available', 'subitem_1522300722591': '2021-06-30'}], 'item_1617186702042': [{'subitem_1551255818386': 'jpn'}], 'item_1617258105262': {'resourcetype': 'conference paper', 'resourceuri': 'http://purl.org/coar/resource_type/c_5794'}, 'item_1617349808926': {'subitem_1523263171732': 'Version'}, 'item_1617265215918': {'subitem_1522305645492': 'AO', 'subitem_1600292170262': 'http://purl.org/coar/version/c_b1a7d7d4d402bcce'}, 'item_1617186783814': [{'subitem_identifier_type': 'URI', 'subitem_identifier_uri': 'http://localhost'}], 'item_1617353299429': [{'subitem_1522306207484': 'isVersionOf', 'subitem_1522306287251': {'subitem_1522306382014': 'arXiv', 'subitem_1522306436033': 'xxxxx'}, 'subitem_1523320863692': [{'subitem_1523320867455': 'en', 'subitem_1523320909613': 'Related Title'}]}], 'item_1617186859717': [{'subitem_1522658018441': 'en', 'subitem_1522658031721': 'Temporal'}], 'item_1617186882738': [{'subitem_geolocation_place': [{'subitem_geolocation_place_text': 'Japan'}]}], 'item_1617186901218': [{'subitem_1522399143519': {'subitem_1522399281603': 'ISNI', 'subitem_1522399333375': 'http://xxx'}, 'subitem_1522399412622': [{'subitem_1522399416691': 'en', 'subitem_1522737543681': 'Funder Name'}], 'subitem_1522399571623': {'subitem_1522399585738': 'Award URI', 'subitem_1522399628911': 'Award Number'}, 'subitem_1522399651758': [{'subitem_1522721910626': 'en', 'subitem_1522721929892': 'Award Title'}]}], 'item_1617186920753': [{'subitem_1522646500366': 'ISSN', 'subitem_1522646572813': 'xxxx-xxxx-xxxx'}], 'item_1617186941041': [{'subitem_1522650068558': 'en', 'subitem_1522650091861': 'Source Title'}], 'item_1617186959569': {'subitem_1551256328147': '1'}, 'item_1617186981471': {'subitem_1551256294723': '111'}, 'item_1617186994930': {'subitem_1551256248092': '12'}, 'item_1617187024783': {'subitem_1551256198917': '1'}, 'item_1617187045071': {'subitem_1551256185532': '3'}, 'item_1617187112279': [{'subitem_1551256126428': 'Degree Name', 'subitem_1551256129013': 'en'}], 'item_1617187136212': {'subitem_1551256096004': '2021-06-30'}, 'item_1617944105607': [{'subitem_1551256015892': [{'subitem_1551256027296': 'xxxxxx', 'subitem_1551256029891': 'kakenhi'}], 'subitem_1551256037922': [{'subitem_1551256042287': 'Degree Grantor Name', 'subitem_1551256047619': 'en'}]}], 'item_1617187187528': [{'subitem_1599711633003': [{'subitem_1599711636923': 'Conference Name', 'subitem_1599711645590': 'ja'}], 'subitem_1599711655652': '1', 'subitem_1599711660052': [{'subitem_1599711680082': 'Sponsor', 'subitem_1599711686511': 'ja'}], 'subitem_1599711699392': {'subitem_1599711704251': '2020/12/11', 'subitem_1599711712451': '1', 'subitem_1599711727603': '12', 'subitem_1599711731891': '2000', 'subitem_1599711735410': '1', 'subitem_1599711739022': '12', 'subitem_1599711743722': '2020', 'subitem_1599711745532': 'ja'}, 'subitem_1599711758470': [{'subitem_1599711769260': 'Conference Venue', 'subitem_1599711775943': 'ja'}], 'subitem_1599711788485': [{'subitem_1599711798761': 'Conference Place', 'subitem_1599711803382': 'ja'}], 'subitem_1599711813532': 'JPN'}], 'item_1617605131499': [{'accessrole': 'open_access', 'date': [{'dateType': 'Available', 'dateValue': '2021-07-12'}], 'displaytype': 'simple', 'filename': '1KB.pdf', 'filesize': [{'value': '1 KB'}], 'format': 'text/plain'}, {'filename': ''}], 'item_1617620223087': [{'subitem_1565671149650': 'ja', 'subitem_1565671169640': 'Banner Headline', 'subitem_1565671178623': 'Subheading'}, {'subitem_1565671149650': 'en', 'subitem_1565671169640': 'Banner Headline', 'subitem_1565671178623': 'Subheding'}], 'path': [1031], 'feedback_mail_list': [{'email': 'wekosoftware@nii.ac.jp', 'author_id': ''}]}, 'file_path': ['file00000001/1KB.pdf', ''], 'item_type_name': 'デフォルトアイテムタイプ（フル）', 'item_type_id': 15, '$schema': 'https://localhost:8443/items/jsonschema/15', 'identifier_key': 'item_1617186819068', 'errors': None, 'status': 'new', 'id': None, 'item_title': 'ja_conference paperITEM00000001(public_open_access_open_access_simple)'}]
    handle_check_and_prepare_request_mail(list_record)

    if data_path is not None:
        handle_check_file_metadata(list_record, data_path)
    # current_app.logger.debug("list_record8: {}".format(list_record))
    # [{'pos_index': ['Index A'], 'publish_status': 'public', 'feedback_mail': ['wekosoftware@nii.ac.jp'], 'edit_mode': 'Keep', 'metadata': {'pubdate': '2021-03-19', 'item_1617186331708': [{'subitem_1551255647225': 'ja_conference paperITEM00000001(public_open_access_open_access_simple)', 'subitem_1551255648112': 'ja'}, {'subitem_1551255647225': 'en_conference paperITEM00000001(public_open_access_simple)', 'subitem_1551255648112': 'en'}], 'item_1617186385884': [{'subitem_1551255720400': 'Alternative Title', 'subitem_1551255721061': 'en'}, {'subitem_1551255720400': 'Alternative Title', 'subitem_1551255721061': 'ja'}], 'item_1617186419668': [{'creatorAffiliations': [{'affiliationNameIdentifiers': [{'affiliationNameIdentifier': '0000000121691048', 'affiliationNameIdentifierScheme': 'ISNI', 'affiliationNameIdentifierURI': 'http://isni.org/isni/0000000121691048'}], 'affiliationNames': [{'affiliationName': 'University', 'affiliationNameLang': 'en'}]}], 'creatorMails': [{'creatorMail': 'wekosoftware@nii.ac.jp'}], 'creatorNames': [{'creatorName': '情報, 太郎', 'creatorNameLang': 'ja'}, {'creatorName': 'ジョウホウ, タロウ', 'creatorNameLang': 'ja-Kana'}, {'creatorName': 'Joho, Taro', 'creatorNameLang': 'en'}], 'familyNames': [{'familyName': '情報', 'familyNameLang': 'ja'}, {'familyName': 'ジョウホウ', 'familyNameLang': 'ja-Kana'}, {'familyName': 'Joho', 'familyNameLang': 'en'}], 'givenNames': [{'givenName': '太郎', 'givenNameLang': 'ja'}, {'givenName': 'タロウ', 'givenNameLang': 'ja-Kana'}, {'givenName': 'Taro', 'givenNameLang': 'en'}], 'nameIdentifiers': [{'nameIdentifier': '4', 'nameIdentifierScheme': 'WEKO'}, {'nameIdentifier': 'xxxxxxx', 'nameIdentifierScheme': 'ORCID', 'nameIdentifierURI': 'https://orcid.org/'}, {'nameIdentifier': 'xxxxxxx', 'nameIdentifierScheme': 'CiNii', 'nameIdentifierURI': 'https://ci.nii.ac.jp/'}, {'nameIdentifier': 'zzzzzzz', 'nameIdentifierScheme': 'KAKEN2', 'nameIdentifierURI': 'https://kaken.nii.ac.jp/'}]}, {'creatorMails': [{'creatorMail': 'wekosoftware@nii.ac.jp'}], 'creatorNames': [{'creatorName': '情報, 太郎', 'creatorNameLang': 'ja'}, {'creatorName': 'ジョウホウ, タロウ', 'creatorNameLang': 'ja-Kana'}, {'creatorName': 'Joho, Taro', 'creatorNameLang': 'en'}], 'familyNames': [{'familyName': '情報', 'familyNameLang': 'ja'}, {'familyName': 'ジョウホウ', 'familyNameLang': 'ja-Kana'}, {'familyName': 'Joho', 'familyNameLang': 'en'}], 'givenNames': [{'givenName': '太郎', 'givenNameLang': 'ja'}, {'givenName': 'タロウ', 'givenNameLang': 'ja-Kana'}, {'givenName': 'Taro', 'givenNameLang': 'en'}], 'nameIdentifiers': [{'nameIdentifier': 'xxxxxxx', 'nameIdentifierScheme': 'ORCID', 'nameIdentifierURI': 'https://orcid.org/'}, {'nameIdentifier': 'xxxxxxx', 'nameIdentifierScheme': 'CiNii', 'nameIdentifierURI': 'https://ci.nii.ac.jp/'}, {'nameIdentifier': 'zzzzzzz', 'nameIdentifierScheme': 'KAKEN2', 'nameIdentifierURI': 'https://kaken.nii.ac.jp/'}]}, {'creatorMails': [{'creatorMail': 'wekosoftware@nii.ac.jp'}], 'creatorNames': [{'creatorName': '情報, 太郎', 'creatorNameLang': 'ja'}, {'creatorName': 'ジョウホウ, タロウ', 'creatorNameLang': 'ja-Kana'}, {'creatorName': 'Joho, Taro', 'creatorNameLang': 'en'}], 'familyNames': [{'familyName': '情報', 'familyNameLang': 'ja'}, {'familyName': 'ジョウホウ', 'familyNameLang': 'ja-Kana'}, {'familyName': 'Joho', 'familyNameLang': 'en'}], 'givenNames': [{'givenName': '太郎', 'givenNameLang': 'ja'}, {'givenName': 'タロウ', 'givenNameLang': 'ja-Kana'}, {'givenName': 'Taro', 'givenNameLang': 'en'}], 'nameIdentifiers': [{'nameIdentifier': 'xxxxxxx', 'nameIdentifierScheme': 'ORCID', 'nameIdentifierURI': 'https://orcid.org/'}, {'nameIdentifier': 'xxxxxxx', 'nameIdentifierScheme': 'CiNii', 'nameIdentifierURI': 'https://ci.nii.ac.jp/'}, {'nameIdentifier': 'zzzzzzz', 'nameIdentifierScheme': 'KAKEN2', 'nameIdentifierURI': 'https://kaken.nii.ac.jp/'}]}], 'item_1617349709064': [{'contributorMails': [{'contributorMail': 'wekosoftware@nii.ac.jp'}], 'contributorNames': [{'contributorName': '情報, 太郎', 'lang': 'ja'}, {'contributorName': 'ジョウホウ, タロウ', 'lang': 'ja-Kana'}, {'contributorName': 'Joho, Taro', 'lang': 'en'}], 'contributorType': 'ContactPerson', 'familyNames': [{'familyName': '情報', 'familyNameLang': 'ja'}, {'familyName': 'ジョウホウ', 'familyNameLang': 'ja-Kana'}, {'familyName': 'Joho', 'familyNameLang': 'en'}], 'givenNames': [{'givenName': '太郎', 'givenNameLang': 'ja'}, {'givenName': 'タロウ', 'givenNameLang': 'ja-Kana'}, {'givenName': 'Taro', 'givenNameLang': 'en'}], 'nameIdentifiers': [{'nameIdentifier': 'xxxxxxx', 'nameIdentifierScheme': 'ORCID', 'nameIdentifierURI': 'https://orcid.org/'}, {'nameIdentifier': 'xxxxxxx', 'nameIdentifierScheme': 'CiNii', 'nameIdentifierURI': 'https://ci.nii.ac.jp/'}, {'nameIdentifier': 'xxxxxxx', 'nameIdentifierScheme': 'KAKEN2', 'nameIdentifierURI': 'https://kaken.nii.ac.jp/'}]}], 'item_1617186476635': {'subitem_1522299639480': 'open access', 'subitem_1600958577026': 'http://purl.org/coar/access_right/c_abf2'}, 'item_1617351524846': {'subitem_1523260933860': 'Unknown'}, 'item_1617186499011': [{'subitem_1522650717957': 'ja', 'subitem_1522650727486': 'http://localhost', 'subitem_1522651041219': 'Rights Information'}], 'item_1617610673286': [{'nameIdentifiers': [{'nameIdentifier': 'xxxxxx', 'nameIdentifierScheme': 'ORCID', 'nameIdentifierURI': 'https://orcid.org/'}], 'rightHolderNames': [{'rightHolderLanguage': 'ja', 'rightHolderName': 'Right Holder Name'}]}], 'item_1617186609386': [{'subitem_1522299896455': 'ja', 'subitem_1522300014469': 'Other', 'subitem_1522300048512': 'http://localhost/', 'subitem_1523261968819': 'Sibject1'}], 'item_1617186626617': [{'subitem_description': 'Description\nDescription<br/>Description', 'subitem_description_language': 'en', 'subitem_description_type': 'Abstract'}, {'subitem_description': '概要\n概要\n概要\n概要', 'subitem_description_language': 'ja', 'subitem_description_type': 'Abstract'}], 'item_1617186643794': [{'subitem_1522300295150': 'en', 'subitem_1522300316516': 'Publisher'}], 'item_1617186660861': [{'subitem_1522300695726': 'Available', 'subitem_1522300722591': '2021-06-30'}], 'item_1617186702042': [{'subitem_1551255818386': 'jpn'}], 'item_1617258105262': {'resourcetype': 'conference paper', 'resourceuri': 'http://purl.org/coar/resource_type/c_5794'}, 'item_1617349808926': {'subitem_1523263171732': 'Version'}, 'item_1617265215918': {'subitem_1522305645492': 'AO', 'subitem_1600292170262': 'http://purl.org/coar/version/c_b1a7d7d4d402bcce'}, 'item_1617186783814': [{'subitem_identifier_type': 'URI', 'subitem_identifier_uri': 'http://localhost'}], 'item_1617353299429': [{'subitem_1522306207484': 'isVersionOf', 'subitem_1522306287251': {'subitem_1522306382014': 'arXiv', 'subitem_1522306436033': 'xxxxx'}, 'subitem_1523320863692': [{'subitem_1523320867455': 'en', 'subitem_1523320909613': 'Related Title'}]}], 'item_1617186859717': [{'subitem_1522658018441': 'en', 'subitem_1522658031721': 'Temporal'}], 'item_1617186882738': [{'subitem_geolocation_place': [{'subitem_geolocation_place_text': 'Japan'}]}], 'item_1617186901218': [{'subitem_1522399143519': {'subitem_1522399281603': 'ISNI', 'subitem_1522399333375': 'http://xxx'}, 'subitem_1522399412622': [{'subitem_1522399416691': 'en', 'subitem_1522737543681': 'Funder Name'}], 'subitem_1522399571623': {'subitem_1522399585738': 'Award URI', 'subitem_1522399628911': 'Award Number'}, 'subitem_1522399651758': [{'subitem_1522721910626': 'en', 'subitem_1522721929892': 'Award Title'}]}], 'item_1617186920753': [{'subitem_1522646500366': 'ISSN', 'subitem_1522646572813': 'xxxx-xxxx-xxxx'}], 'item_1617186941041': [{'subitem_1522650068558': 'en', 'subitem_1522650091861': 'Source Title'}], 'item_1617186959569': {'subitem_1551256328147': '1'}, 'item_1617186981471': {'subitem_1551256294723': '111'}, 'item_1617186994930': {'subitem_1551256248092': '12'}, 'item_1617187024783': {'subitem_1551256198917': '1'}, 'item_1617187045071': {'subitem_1551256185532': '3'}, 'item_1617187112279': [{'subitem_1551256126428': 'Degree Name', 'subitem_1551256129013': 'en'}], 'item_1617187136212': {'subitem_1551256096004': '2021-06-30'}, 'item_1617944105607': [{'subitem_1551256015892': [{'subitem_1551256027296': 'xxxxxx', 'subitem_1551256029891': 'kakenhi'}], 'subitem_1551256037922': [{'subitem_1551256042287': 'Degree Grantor Name', 'subitem_1551256047619': 'en'}]}], 'item_1617187187528': [{'subitem_1599711633003': [{'subitem_1599711636923': 'Conference Name', 'subitem_1599711645590': 'ja'}], 'subitem_1599711655652': '1', 'subitem_1599711660052': [{'subitem_1599711680082': 'Sponsor', 'subitem_1599711686511': 'ja'}], 'subitem_1599711699392': {'subitem_1599711704251': '2020/12/11', 'subitem_1599711712451': '1', 'subitem_1599711727603': '12', 'subitem_1599711731891': '2000', 'subitem_1599711735410': '1', 'subitem_1599711739022': '12', 'subitem_1599711743722': '2020', 'subitem_1599711745532': 'ja'}, 'subitem_1599711758470': [{'subitem_1599711769260': 'Conference Venue', 'subitem_1599711775943': 'ja'}], 'subitem_1599711788485': [{'subitem_1599711798761': 'Conference Place', 'subitem_1599711803382': 'ja'}], 'subitem_1599711813532': 'JPN'}], 'item_1617605131499': [{'accessrole': 'open_access', 'date': [{'dateType': 'Available', 'dateValue': '2021-07-12'}], 'displaytype': 'simple', 'filename': '1KB.pdf', 'filesize': [{'value': '1 KB'}], 'format': 'text/plain'}], 'item_1617620223087': [{'subitem_1565671149650': 'ja', 'subitem_1565671169640': 'Banner Headline', 'subitem_1565671178623': 'Subheading'}, {'subitem_1565671149650': 'en', 'subitem_1565671169640': 'Banner Headline', 'subitem_1565671178623': 'Subheding'}], 'path': [1031], 'feedback_mail_list': [{'email': 'wekosoftware@nii.ac.jp', 'author_id': ''}]}, 'file_path': ['file00000001/1KB.pdf', ''], 'item_type_name': 'デフォルトアイテムタイプ（フル）', 'item_type_id': 15, '$schema': 'https://localhost:8443/items/jsonschema/15', 'identifier_key': 'item_1617186819068', 'errors': None, 'status': 'new', 'id': None, 'item_title': 'ja_conference paperITEM00000001(public_open_access_open_access_simple)', 'filenames': [{'id': '.metadata.item_1617605131499[0].filename', 'filename': '1KB.pdf'}, {'id': '.metadata.item_1617605131499[1].filename', 'filename': ''}]}]

    handle_check_authors_prefix(list_record)
    handle_check_authors_affiliation(list_record)

    result = {}
    if not is_gakuninrdm:
        handle_check_cnri(list_record)
        handle_check_doi_indexes(list_record)
        handle_check_doi_ra(list_record)
        #current_app.logger.error(list_record)
        handle_check_doi(list_record)
    result["list_record"] = list_record
    return result<|MERGE_RESOLUTION|>--- conflicted
+++ resolved
@@ -138,11 +138,7 @@
     WEKO_IMPORT_VALIDATE_MESSAGE,
     WEKO_REPO_USER,
     WEKO_SEARCH_TYPE_DICT,
-<<<<<<< HEAD
-=======
     WEKO_SEARCH_MAX_RESULT,
-    WEKO_SEARCH_UI_BULK_EXPORT_LIMIT,
->>>>>>> 3aa12c21
     WEKO_SEARCH_UI_BULK_EXPORT_MSG,
     WEKO_SEARCH_UI_BULK_EXPORT_RUN_MSG,
     WEKO_SEARCH_UI_BULK_EXPORT_FILE_CREATE_RUN_MSG,
