# -*- coding: utf-8 -*-
#
# This file is part of WEKO3.
# Copyright (C) 2017 National Institute of Informatics.
#
# WEKO3 is free software; you can redistribute it
# and/or modify it under the terms of the GNU General Public License as
# published by the Free Software Foundation; either version 2 of the
# License, or (at your option) any later version.
#
# WEKO3 is distributed in the hope that it will be
# useful, but WITHOUT ANY WARRANTY; without even the implied warranty of
# MERCHANTABILITY or FITNESS FOR A PARTICULAR PURPOSE.  See the GNU
# General Public License for more details.
#
# You should have received a copy of the GNU General Public License
# along with WEKO3; if not, write to the
# Free Software Foundation, Inc., 59 Temple Place, Suite 330, Boston,
# MA 02111-1307, USA.

"""Weko Search-UI admin."""

import csv
import chardet
import json
import math
import os
import re
import shutil
import sys
import pytz
import bagit
import tempfile
import traceback
import uuid
import xml.etree.ElementTree as ET
import zipfile
import chardet
import urllib
import gc
from collections import Callable, OrderedDict
from datetime import datetime, timezone
from functools import partial, reduce, wraps
import io
from io import StringIO
from operator import getitem
from time import sleep
import pickle

import redis
from redis import sentinel
from celery.result import AsyncResult
from celery.task.control import revoke
from elasticsearch import ElasticsearchException
from elasticsearch.exceptions import NotFoundError
from flask import abort, current_app, has_request_context, request, Flask, send_file
from flask_babelex import gettext as _
from flask_limiter import Limiter
from flask_limiter.util import get_remote_address
from flask_login import current_user
from invenio_db import db
from invenio_files_rest.models import FileInstance, Location, ObjectVersion
from invenio_files_rest.proxies import current_files_rest
from invenio_files_rest.utils import find_and_update_location_size
from invenio_i18n.ext import current_i18n
from invenio_indexer.api import RecordIndexer
from invenio_pidrelations.contrib.versioning import PIDVersioning
from invenio_pidstore.errors import PIDDoesNotExistError
from invenio_pidstore.models import PersistentIdentifier, PIDStatus

from invenio_records.api import Record
from invenio_records.models import RecordMetadata
from invenio_records_rest.errors import InvalidQueryRESTError
from invenio_search import RecordsSearch
from jsonschema import Draft4Validator
from sqlalchemy import func as _func
from sqlalchemy.exc import SQLAlchemyError
from weko_admin.models import AdminSettings, SessionLifetime
from weko_admin.utils import get_redis_cache, reset_redis_cache
from weko_authors.models import AuthorsAffiliationSettings, AuthorsPrefixSettings
from weko_authors.utils import check_email_existed
from weko_deposit.api import WekoDeposit, WekoIndexer, WekoRecord
from weko_deposit.pidstore import get_latest_version_id
from weko_deposit.signals import item_created
from weko_handle.api import Handle
from weko_index_tree.utils import (
    check_index_permissions,
    check_restrict_doi_with_indexes,
)
from weko_index_tree.models import Index
from weko_indextree_journal.api import Journals
from weko_items_autofill.utils import get_doi_with_original
from weko_records.api import FeedbackMailList, JsonldMapping, RequestMailList, ItemTypes, Mapping
from weko_records.models import ItemMetadata
from weko_records.serializers.utils import get_full_mapping, get_mapping
from weko_records_ui.external import call_external_system
from weko_redis.redis import RedisConnection
from weko_schema_ui.models import PublishStatus
from weko_search_ui.mapper import BaseMapper, JPCOARV2Mapper, JsonLdMapper
from weko_workflow.api import Flow, WorkActivity
from weko_workflow.errors import WekoWorkflowException
from weko_workflow.config import (
    IDENTIFIER_GRANT_LIST,
    IDENTIFIER_GRANT_SELECT_DICT,
    IDENTIFIER_GRANT_SUFFIX_METHOD,
)
from weko_workflow.models import FlowAction, FlowDefine, WorkFlow
from weko_workflow.utils import (
    IdentifierHandle,
    check_existed_doi,
    delete_cache_data,
    get_cache_data,
    get_identifier_setting,
    get_sub_item_value,
    get_url_root,
    item_metadata_validation,
    register_hdl_by_handle,
    register_hdl_by_item_id,
    saving_doi_pidstore,
)

from .config import (
    ACCESS_RIGHT_TYPE_URI,
    DATE_ISO_TEMPLATE_URL,
    RESOURCE_TYPE_URI,
    VERSION_TYPE_URI,
    WEKO_ADMIN_IMPORT_CHANGE_IDENTIFIER_MODE_FILE_EXTENSION,
    WEKO_ADMIN_IMPORT_CHANGE_IDENTIFIER_MODE_FILE_LANGUAGES,
    WEKO_ADMIN_IMPORT_CHANGE_IDENTIFIER_MODE_FILE_LOCATION,
    WEKO_ADMIN_IMPORT_CHANGE_IDENTIFIER_MODE_FIRST_FILE_NAME,
    WEKO_ADMIN_LIFETIME_DEFAULT,
    WEKO_FLOW_DEFINE,
    WEKO_FLOW_DEFINE_LIST_ACTION,
    WEKO_IMPORT_DOI_TYPE,
    WEKO_IMPORT_EMAIL_PATTERN,
    WEKO_IMPORT_PUBLISH_STATUS,
    WEKO_IMPORT_SYSTEM_ITEMS,
    WEKO_IMPORT_THUMBNAIL_FILE_TYPE,
    WEKO_IMPORT_VALIDATE_MESSAGE,
    WEKO_REPO_USER,
    WEKO_SEARCH_TYPE_DICT,
    WEKO_SEARCH_UI_BULK_EXPORT_MSG,
    WEKO_SEARCH_UI_BULK_EXPORT_RUN_MSG,
    WEKO_SEARCH_UI_BULK_EXPORT_FILE_CREATE_RUN_MSG,
    WEKO_SEARCH_UI_BULK_EXPORT_TASK,
    WEKO_SEARCH_UI_BULK_EXPORT_URI,
    WEKO_SYS_USER,
    SWORD_METADATA_FILE,
    ROCRATE_METADATA_FILE
)
from .query import item_path_search_factory


class DefaultOrderedDict(OrderedDict):
    """Default Dictionary that remembers insertion order."""

    def __init__(self, default_factory=None, *a, **kw):
        """Initialize an default ordered dictionary.

        The signature
        is the same as regular dictionaries.  Keyword argument order
        is preserved.
        """
        if default_factory is not None and not isinstance(default_factory, Callable):
            raise TypeError("first argument must be callable")
        OrderedDict.__init__(self, *a, **kw)
        self.default_factory = default_factory

    def __getitem__(self, key):
        """Modify inherited dict provides __getitem__."""
        try:
            return OrderedDict.__getitem__(self, key)
        except KeyError:
            return self.__missing__(key)

    def __missing__(self, key):
        """Needed so that self[missing_item] does not raise KeyError."""
        if self.default_factory is None:
            raise KeyError(key)
        self[key] = value = self.default_factory()
        return value

    def __reduce__(self):
        """Return state information for pickling."""
        if self.default_factory is None:
            args = tuple()
        else:
            args = (self.default_factory,)
        return type(self), args, None, None, iter(self.items())

    def copy(self):
        """Modify inherited dict provides copy.

        od.copy() -> a shallow copy of od.
        """
        return self.__copy__()

    def __copy__(self):
        """Modify inherited dict provides __copy__."""
        return type(self)(self.default_factory, self)

    def __deepcopy__(self, memo):
        """Modify inherited dict provides __deepcopy__."""

        return type(self)(self.default_factory, pickle.loads(pickle.dumps(list(self.items()), -1)))

    def __repr__(self):
        """Return a nicely formatted representation string."""
        return "OrderedDefaultDict(%s, %s)" % (
            self.default_factory,
            OrderedDict.__repr__(self),
        )


def get_tree_items(index_tree_id):
    """Get tree items."""
    records_search = RecordsSearch()
    records_search = records_search.with_preference_param().params(version=False)
    records_search._index[0] = current_app.config["SEARCH_UI_SEARCH_INDEX"]
    search_instance, _ = item_path_search_factory(
        None, records_search, index_id=index_tree_id
    )
    search_result = search_instance.execute()
    rd = search_result.to_dict()
    return rd.get("hits").get("hits")


def delete_records(index_tree_id, ignore_items):
    """Bulk delete records."""
    hits = get_tree_items(index_tree_id)
    result = []

    from weko_records_ui.utils import soft_delete
    for hit in hits:
        recid = hit.get("_id")
        record = Record.get_record(recid)
        pid = hit.get("_source", {}).get("control_number", 0)

        if record and record["path"] and pid not in ignore_items:
            paths = record["path"]
            del_flag = False
            if len(paths) > 0:
                # Remove the element which matches the index_tree_id
                removed_path = None
                for index_id in paths:
                    if index_id == str(index_tree_id):
                        removed_path = index_id
                        if len(paths) == 1:
                            del_flag = True
                            pass
                        else:
                            paths.remove(index_id)
                        break


                indexer = WekoIndexer()

                if not del_flag:
                    # Do update the path on record
                    record.update({"path": paths})
                    # Update to ES
                    indexer.update_es_data(record, update_revision=False)
                    record.commit()
                elif del_flag and removed_path is not None:
                    from weko_records_ui.utils import soft_delete
                    soft_delete(pid)
                else:
                    pass

                result.append(pid)

    return result


def get_journal_info(index_id=0):
    """Get journal information.

    :argument
        index_id -- {int} index id
    :return: The object.

    """
    result = {}
    try:
        if index_id == 0:
            return None
        schema_file = os.path.join(
            os.path.abspath(__file__ + "/../../../"),
            "weko-indextree-journal/weko_indextree_journal",
            current_app.config["WEKO_INDEXTREE_JOURNAL_FORM_JSON_FILE"],
        )
        schema_data = json.load(open(schema_file))

        cur_lang = current_i18n.language
        journal = Journals.get_journal_by_index_id(index_id)
        if len(journal) <= 0 or journal.get("is_output") is False:
            return None

        for value in schema_data:
            title = value.get("title_i18n")
            if title is not None:
                data = journal.get(value["key"])
                if data is not None and len(str(data)) > 0:
                    data_map = value.get("titleMap")
                    if data_map is not None:
                        res = [x["name"] for x in data_map if x["value"] == data]
                        data = res[0]
                    val = title.get(cur_lang) + "{0}{1}".format(": ", data)
                    result.update({value["key"]: val})
        index = Index.get_index_by_id(index_id)
        open_search_uri = index.index_url
        result.update({"openSearchUrl": open_search_uri})

    except BaseException:
        current_app.logger.error("Unexpected error: {}".format(sys.exc_info()))
        abort(500)
    return result


def check_permission():
    """Check user login is repo_user or sys_user."""
    from flask_security import current_user

    is_permission_user = False
    for role in list(current_user.roles or []):
        if role == WEKO_SYS_USER or role == WEKO_REPO_USER:
            is_permission_user = True

    return is_permission_user


def get_content_workflow(item):
    """Get content workflow.

    :argument
        item    -- {Object PostgreSql} list work flow

    :return
        result  -- {dictionary} content of work flow

    """
    result = dict()
    result["flows_name"] = item.flows_name
    result["id"] = item.id
    result["itemtype_id"] = item.itemtype_id
    result["flow_id"] = item.flow_id
    result["flow_name"] = item.flow_define.flow_name
    result["item_type_name"] = item.itemtype.item_type_name.name

    return result


def set_nested_item(data_dict, map_list, val):
    """Set item in nested dictionary."""
    reduce(getitem, map_list[:-1], data_dict)[map_list[-1]] = val

    return data_dict


def convert_nested_item_to_list(data_dict, map_list):
    """Set item in nested dictionary."""
    a = reduce(getitem, map_list[:-1], data_dict)[map_list[-1]]
    a = list(a.values())
    reduce(getitem, map_list[:-1], data_dict)[map_list[-1]] = a

    return data_dict


def define_default_dict():
    """Define nested dict.

    :return
       return       -- {dict}.
    """
    return DefaultOrderedDict(define_default_dict)


def defaultify(d: dict) -> dict:
    """Create default dict.

    :argument
        d            -- {dict} current dict.
    :return
        return       -- {dict} default dict.

    """
    if not isinstance(d, dict):
        return d
    return DefaultOrderedDict(
        define_default_dict, {k: defaultify(v) for k, v in d.items()}
    )


def handle_generate_key_path(key) -> list:
    """Handle generate key path.

    :argument
        key     -- {string} string key.
    :return
        return       -- {list} list key path after convert.

    """
    key = key.replace("#.", ".").replace("[", ".").replace("]", "").replace("#", ".")
    key_path = key.split(".")
    if len(key_path) > 0 and not key_path[0]:
        del key_path[0]

    return key_path


def parse_to_json_form(data: list, item_path_not_existed=[], include_empty=False):
    """Parse set argument to json object.

    :argument
        data    -- {list zip} argument if json object.
        item_path_not_existed -- {list} item paths not existed in metadata.
        include_empty -- {bool} include empty value?
    :return
        return  -- {dict} dict after convert argument.
    """
    result = defaultify({})

    def convert_data(pro, path=None):
        """Convert data."""
        if path is None:
            path = []

        term_path = path
        if isinstance(pro, dict):
            list_pro = list(pro.keys())
            for pro_name in list_pro:
                term = list(term_path)
                term.append(pro_name)
                convert_data(pro[pro_name], term)
            if list_pro and list_pro[0].isnumeric():
                convert_nested_item_to_list(result, term_path)
        else:
            return

    for key, value in data:
        if key in item_path_not_existed:
            continue
        if key is None or key.strip(" ") == "":
            continue
        key_path = handle_generate_key_path(key)
        current_app.logger.debug("key:{}".format(key))
        current_app.logger.debug("value:{}".format(value))
        current_app.logger.debug("key_path:{}".format(key_path))
        if key_path is not None:
            if (
                include_empty
                or value
                or key_path[0] in ["file_path", "thumbnail_path"]
                or key_path[-1] == "filename"
            ):
                set_nested_item(result, key_path, value)

    convert_data(result)
    result = json.loads(json.dumps(result))
    return result


def check_tsv_import_items(
    file, is_change_identifier: bool, is_gakuninrdm=False,
    all_index_permission=True, can_edit_indexes=[], shared_id=-1
):
    """Validation importing zip file.

    :argument
        file_name -- file name.
        file_content -- content file's name.
        is_change_identifier -- Change Identifier Mode.
        is_gakuninrdm -- Is call by gakuninrdm api.
        all_index_permission -- All indexes can be import.
        can_edit_indexes -- Editable index list.
    :return
        return       -- PID object if exist.

    """
    from weko_items_ui.utils import is_duplicate_item

    if isinstance(file, str):
        filename = file.split("/")[-1]
    else:
        filename = file.filename
    if not is_gakuninrdm:
        tmp_prefix = current_app.config["WEKO_SEARCH_UI_IMPORT_TMP_PREFIX"]
    else:
        tmp_prefix = "deposit_activity_"
    data_path = (
        tempfile.gettempdir()
        + "/"
        + tmp_prefix
        + datetime.now(timezone.utc).strftime("%Y%m%d%H%M%S%f")[:-3]
    )
    result = {"data_path": data_path}

    try:
        # Create temp dir for import data
        os.mkdir(data_path)
        with zipfile.ZipFile(file) as z:
            for info in z.infolist():
                try:
                    info.filename = info.orig_filename
                    inf = chardet.detect(info.orig_filename)
                    if inf['encoding'] is not None and inf['encoding'] == 'cp437':
                        info.filename = info.orig_filename.encode("cp437").decode("cp932")
                        if os.sep != "/" and os.sep in info.filename:
                            info.filename = info.filename.replace(os.sep, "/")
                except Exception:
                    current_app.logger.warning("-" * 60)
                    traceback.print_exc(file=sys.stdout)
                    current_app.logger.warning("-" * 60)
                z.extract(info, path=data_path)

        data_path += "/data"
        list_record = []
        list_csv = list(filter(lambda x: x.endswith(".csv"), os.listdir(data_path)))
        list_tsv = list(filter(lambda x: x.endswith(".tsv"), os.listdir(data_path)))
        # current_app.logger.debug("list_csv: {}, list_tsv: {}".format(list_csv, list_tsv))
        # ['items.csv'], ['items.tsv']
        if not list_csv and not list_tsv:
            raise FileNotFoundError()
        for csv_entry in list_csv:
            list_record.extend(
                unpackage_import_file(data_path, csv_entry, 'csv', is_gakuninrdm, is_change_identifier)
            )
            # current_app.logger.debug("list_record0: {}".format(list_record))
        for tsv_entry in list_tsv:
            list_record.extend(
                unpackage_import_file(data_path, tsv_entry, 'tsv', is_gakuninrdm, is_change_identifier)
            )
        if is_gakuninrdm:
            list_record = list_record[:1]

        for item in list_record:
            is_duplicate, recid_list, duplicate_links = is_duplicate_item(item.get("metadata", {}))
            if is_duplicate:
                duplicate_links = list(set(duplicate_links))
                message = _('The same item may have been registered.') + '<br>'
                for link in duplicate_links:
                    message += f'<a href="{link}" target="_blank">{link}</a><br>'
                item['warnings'].append(message)

        # current_app.logger.debug("list_record1: {}".format(list_record))
        # [{'pos_index': ['Index A'], 'publish_status': 'public', 'feedback_mail': ['wekosoftware@nii.ac.jp'], 'edit_mode': 'Keep', 'metadata': {'pubdate': '2021-03-19', 'item_1617186331708': [{'subitem_1551255647225': 'ja_conference paperITEM00000001(public_open_access_open_access_simple)', 'subitem_1551255648112': 'ja'}, {'subitem_1551255647225': 'en_conference paperITEM00000001(public_open_access_simple)', 'subitem_1551255648112': 'en'}], 'item_1617186385884': [{'subitem_1551255720400': 'Alternative Title', 'subitem_1551255721061': 'en'}, {'subitem_1551255720400': 'Alternative Title', 'subitem_1551255721061': 'ja'}], 'item_1617186419668': [{'creatorAffiliations': [{'affiliationNameIdentifiers': [{'affiliationNameIdentifier': '0000000121691048', 'affiliationNameIdentifierScheme': 'ISNI', 'affiliationNameIdentifierURI': 'http://isni.org/isni/0000000121691048'}], 'affiliationNames': [{'affiliationName': 'University', 'affiliationNameLang': 'en'}]}], 'creatorMails': [{'creatorMail': 'wekosoftware@nii.ac.jp'}], 'creatorNames': [{'creatorName': '情報, 太郎', 'creatorNameLang': 'ja'}, {'creatorName': 'ジョウホウ, タロウ', 'creatorNameLang': 'ja-Kana'}, {'creatorName': 'Joho, Taro', 'creatorNameLang': 'en'}], 'familyNames': [{'familyName': '情報', 'familyNameLang': 'ja'}, {'familyName': 'ジョウホウ', 'familyNameLang': 'ja-Kana'}, {'familyName': 'Joho', 'familyNameLang': 'en'}], 'givenNames': [{'givenName': '太郎', 'givenNameLang': 'ja'}, {'givenName': 'タロウ', 'givenNameLang': 'ja-Kana'}, {'givenName': 'Taro', 'givenNameLang': 'en'}], 'nameIdentifiers': [{'nameIdentifier': '4', 'nameIdentifierScheme': 'WEKO'}, {'nameIdentifier': 'xxxxxxx', 'nameIdentifierScheme': 'ORCID', 'nameIdentifierURI': 'https://orcid.org/'}, {'nameIdentifier': 'xxxxxxx', 'nameIdentifierScheme': 'CiNii', 'nameIdentifierURI': 'https://ci.nii.ac.jp/'}, {'nameIdentifier': 'zzzzzzz', 'nameIdentifierScheme': 'KAKEN2', 'nameIdentifierURI': 'https://kaken.nii.ac.jp/'}]}, {'creatorMails': [{'creatorMail': 'wekosoftware@nii.ac.jp'}], 'creatorNames': [{'creatorName': '情報, 太郎', 'creatorNameLang': 'ja'}, {'creatorName': 'ジョウホウ, タロウ', 'creatorNameLang': 'ja-Kana'}, {'creatorName': 'Joho, Taro', 'creatorNameLang': 'en'}], 'familyNames': [{'familyName': '情報', 'familyNameLang': 'ja'}, {'familyName': 'ジョウホウ', 'familyNameLang': 'ja-Kana'}, {'familyName': 'Joho', 'familyNameLang': 'en'}], 'givenNames': [{'givenName': '太郎', 'givenNameLang': 'ja'}, {'givenName': 'タロウ', 'givenNameLang': 'ja-Kana'}, {'givenName': 'Taro', 'givenNameLang': 'en'}], 'nameIdentifiers': [{'nameIdentifier': 'xxxxxxx', 'nameIdentifierScheme': 'ORCID', 'nameIdentifierURI': 'https://orcid.org/'}, {'nameIdentifier': 'xxxxxxx', 'nameIdentifierScheme': 'CiNii', 'nameIdentifierURI': 'https://ci.nii.ac.jp/'}, {'nameIdentifier': 'zzzzzzz', 'nameIdentifierScheme': 'KAKEN2', 'nameIdentifierURI': 'https://kaken.nii.ac.jp/'}]}, {'creatorMails': [{'creatorMail': 'wekosoftware@nii.ac.jp'}], 'creatorNames': [{'creatorName': '情報, 太郎', 'creatorNameLang': 'ja'}, {'creatorName': 'ジョウホウ, タロウ', 'creatorNameLang': 'ja-Kana'}, {'creatorName': 'Joho, Taro', 'creatorNameLang': 'en'}], 'familyNames': [{'familyName': '情報', 'familyNameLang': 'ja'}, {'familyName': 'ジョウホウ', 'familyNameLang': 'ja-Kana'}, {'familyName': 'Joho', 'familyNameLang': 'en'}], 'givenNames': [{'givenName': '太郎', 'givenNameLang': 'ja'}, {'givenName': 'タロウ', 'givenNameLang': 'ja-Kana'}, {'givenName': 'Taro', 'givenNameLang': 'en'}], 'nameIdentifiers': [{'nameIdentifier': 'xxxxxxx', 'nameIdentifierScheme': 'ORCID', 'nameIdentifierURI': 'https://orcid.org/'}, {'nameIdentifier': 'xxxxxxx', 'nameIdentifierScheme': 'CiNii', 'nameIdentifierURI': 'https://ci.nii.ac.jp/'}, {'nameIdentifier': 'zzzzzzz', 'nameIdentifierScheme': 'KAKEN2', 'nameIdentifierURI': 'https://kaken.nii.ac.jp/'}]}], 'item_1617349709064': [{'contributorMails': [{'contributorMail': 'wekosoftware@nii.ac.jp'}], 'contributorNames': [{'contributorName': '情報, 太郎', 'lang': 'ja'}, {'contributorName': 'ジョウホウ, タロウ', 'lang': 'ja-Kana'}, {'contributorName': 'Joho, Taro', 'lang': 'en'}], 'contributorType': 'ContactPerson', 'familyNames': [{'familyName': '情報', 'familyNameLang': 'ja'}, {'familyName': 'ジョウホウ', 'familyNameLang': 'ja-Kana'}, {'familyName': 'Joho', 'familyNameLang': 'en'}], 'givenNames': [{'givenName': '太郎', 'givenNameLang': 'ja'}, {'givenName': 'タロウ', 'givenNameLang': 'ja-Kana'}, {'givenName': 'Taro', 'givenNameLang': 'en'}], 'nameIdentifiers': [{'nameIdentifier': 'xxxxxxx', 'nameIdentifierScheme': 'ORCID', 'nameIdentifierURI': 'https://orcid.org/'}, {'nameIdentifier': 'xxxxxxx', 'nameIdentifierScheme': 'CiNii', 'nameIdentifierURI': 'https://ci.nii.ac.jp/'}, {'nameIdentifier': 'xxxxxxx', 'nameIdentifierScheme': 'KAKEN2', 'nameIdentifierURI': 'https://kaken.nii.ac.jp/'}]}], 'item_1617186476635': {'subitem_1522299639480': 'open access', 'subitem_1600958577026': 'http://purl.org/coar/access_right/c_abf2'}, 'item_1617351524846': {'subitem_1523260933860': 'Unknown'}, 'item_1617186499011': [{'subitem_1522650717957': 'ja', 'subitem_1522650727486': 'http://localhost', 'subitem_1522651041219': 'Rights Information'}], 'item_1617610673286': [{'nameIdentifiers': [{'nameIdentifier': 'xxxxxx', 'nameIdentifierScheme': 'ORCID', 'nameIdentifierURI': 'https://orcid.org/'}], 'rightHolderNames': [{'rightHolderLanguage': 'ja', 'rightHolderName': 'Right Holder Name'}]}], 'item_1617186609386': [{'subitem_1522299896455': 'ja', 'subitem_1522300014469': 'Other', 'subitem_1522300048512': 'http://localhost/', 'subitem_1523261968819': 'Sibject1'}], 'item_1617186626617': [{'subitem_description': 'Description\nDescription<br/>Description', 'subitem_description_language': 'en', 'subitem_description_type': 'Abstract'}, {'subitem_description': '概要\n概要\n概要\n概要', 'subitem_description_language': 'ja', 'subitem_description_type': 'Abstract'}], 'item_1617186643794': [{'subitem_1522300295150': 'en', 'subitem_1522300316516': 'Publisher'}], 'item_1617186660861': [{'subitem_1522300695726': 'Available', 'subitem_1522300722591': '2021-06-30'}], 'item_1617186702042': [{'subitem_1551255818386': 'jpn'}], 'item_1617258105262': {'resourcetype': 'conference paper', 'resourceuri': 'http://purl.org/coar/resource_type/c_5794'}, 'item_1617349808926': {'subitem_1523263171732': 'Version'}, 'item_1617265215918': {'subitem_1522305645492': 'AO', 'subitem_1600292170262': 'http://purl.org/coar/version/c_b1a7d7d4d402bcce'}, 'item_1617186783814': [{'subitem_identifier_type': 'URI', 'subitem_identifier_uri': 'http://localhost'}], 'item_1617353299429': [{'subitem_1522306207484': 'isVersionOf', 'subitem_1522306287251': {'subitem_1522306382014': 'arXiv', 'subitem_1522306436033': 'xxxxx'}, 'subitem_1523320863692': [{'subitem_1523320867455': 'en', 'subitem_1523320909613': 'Related Title'}]}], 'item_1617186859717': [{'subitem_1522658018441': 'en', 'subitem_1522658031721': 'Temporal'}], 'item_1617186882738': [{'subitem_geolocation_place': [{'subitem_geolocation_place_text': 'Japan'}]}], 'item_1617186901218': [{'subitem_1522399143519': {'subitem_1522399281603': 'ISNI', 'subitem_1522399333375': 'http://xxx'}, 'subitem_1522399412622': [{'subitem_1522399416691': 'en', 'subitem_1522737543681': 'Funder Name'}], 'subitem_1522399571623': {'subitem_1522399585738': 'Award URI', 'subitem_1522399628911': 'Award Number'}, 'subitem_1522399651758': [{'subitem_1522721910626': 'en', 'subitem_1522721929892': 'Award Title'}]}], 'item_1617186920753': [{'subitem_1522646500366': 'ISSN', 'subitem_1522646572813': 'xxxx-xxxx-xxxx'}], 'item_1617186941041': [{'subitem_1522650068558': 'en', 'subitem_1522650091861': 'Source Title'}], 'item_1617186959569': {'subitem_1551256328147': '1'}, 'item_1617186981471': {'subitem_1551256294723': '111'}, 'item_1617186994930': {'subitem_1551256248092': '12'}, 'item_1617187024783': {'subitem_1551256198917': '1'}, 'item_1617187045071': {'subitem_1551256185532': '3'}, 'item_1617187112279': [{'subitem_1551256126428': 'Degree Name', 'subitem_1551256129013': 'en'}], 'item_1617187136212': {'subitem_1551256096004': '2021-06-30'}, 'item_1617944105607': [{'subitem_1551256015892': [{'subitem_1551256027296': 'xxxxxx', 'subitem_1551256029891': 'kakenhi'}], 'subitem_1551256037922': [{'subitem_1551256042287': 'Degree Grantor Name', 'subitem_1551256047619': 'en'}]}], 'item_1617187187528': [{'subitem_1599711633003': [{'subitem_1599711636923': 'Conference Name', 'subitem_1599711645590': 'ja'}], 'subitem_1599711655652': '1', 'subitem_1599711660052': [{'subitem_1599711680082': 'Sponsor', 'subitem_1599711686511': 'ja'}], 'subitem_1599711699392': {'subitem_1599711704251': '2020/12/11', 'subitem_1599711712451': '1', 'subitem_1599711727603': '12', 'subitem_1599711731891': '2000', 'subitem_1599711735410': '1', 'subitem_1599711739022': '12', 'subitem_1599711743722': '2020', 'subitem_1599711745532': 'ja'}, 'subitem_1599711758470': [{'subitem_1599711769260': 'Conference Venue', 'subitem_1599711775943': 'ja'}], 'subitem_1599711788485': [{'subitem_1599711798761': 'Conference Place', 'subitem_1599711803382': 'ja'}], 'subitem_1599711813532': 'JPN'}], 'item_1617605131499': [{'accessrole': 'open_access', 'date': [{'dateType': 'Available', 'dateValue': '2021-07-12'}], 'displaytype': 'simple', 'filename': '1KB.pdf', 'filesize': [{'value': '1 KB'}], 'format': 'text/plain'}, {'filename': ''}], 'item_1617620223087': [{'subitem_1565671149650': 'ja', 'subitem_1565671169640': 'Banner Headline', 'subitem_1565671178623': 'Subheading'}, {'subitem_1565671149650': 'en', 'subitem_1565671169640': 'Banner Headline', 'subitem_1565671178623': 'Subheding'}]}, 'file_path': ['file00000001/1KB.pdf', ''], 'item_type_name': 'デフォルトアイテムタイプ（フル）', 'item_type_id': 15, '$schema': 'https://localhost:8443/items/jsonschema/15', 'identifier_key': 'item_1617186819068', 'errors': None}]
        list_record = handle_check_exist_record(list_record)
        # current_app.logger.debug("list_record2: {}".format(list_record))
        # [{'pos_index': ['Index A'], 'publish_status': 'public', 'feedback_mail': ['wekosoftware@nii.ac.jp'], 'edit_mode': 'Keep', 'metadata': {'pubdate': '2021-03-19', 'item_1617186331708': [{'subitem_1551255647225': 'ja_conference paperITEM00000001(public_open_access_open_access_simple)', 'subitem_1551255648112': 'ja'}, {'subitem_1551255647225': 'en_conference paperITEM00000001(public_open_access_simple)', 'subitem_1551255648112': 'en'}], 'item_1617186385884': [{'subitem_1551255720400': 'Alternative Title', 'subitem_1551255721061': 'en'}, {'subitem_1551255720400': 'Alternative Title', 'subitem_1551255721061': 'ja'}], 'item_1617186419668': [{'creatorAffiliations': [{'affiliationNameIdentifiers': [{'affiliationNameIdentifier': '0000000121691048', 'affiliationNameIdentifierScheme': 'ISNI', 'affiliationNameIdentifierURI': 'http://isni.org/isni/0000000121691048'}], 'affiliationNames': [{'affiliationName': 'University', 'affiliationNameLang': 'en'}]}], 'creatorMails': [{'creatorMail': 'wekosoftware@nii.ac.jp'}], 'creatorNames': [{'creatorName': '情報, 太郎', 'creatorNameLang': 'ja'}, {'creatorName': 'ジョウホウ, タロウ', 'creatorNameLang': 'ja-Kana'}, {'creatorName': 'Joho, Taro', 'creatorNameLang': 'en'}], 'familyNames': [{'familyName': '情報', 'familyNameLang': 'ja'}, {'familyName': 'ジョウホウ', 'familyNameLang': 'ja-Kana'}, {'familyName': 'Joho', 'familyNameLang': 'en'}], 'givenNames': [{'givenName': '太郎', 'givenNameLang': 'ja'}, {'givenName': 'タロウ', 'givenNameLang': 'ja-Kana'}, {'givenName': 'Taro', 'givenNameLang': 'en'}], 'nameIdentifiers': [{'nameIdentifier': '4', 'nameIdentifierScheme': 'WEKO'}, {'nameIdentifier': 'xxxxxxx', 'nameIdentifierScheme': 'ORCID', 'nameIdentifierURI': 'https://orcid.org/'}, {'nameIdentifier': 'xxxxxxx', 'nameIdentifierScheme': 'CiNii', 'nameIdentifierURI': 'https://ci.nii.ac.jp/'}, {'nameIdentifier': 'zzzzzzz', 'nameIdentifierScheme': 'KAKEN2', 'nameIdentifierURI': 'https://kaken.nii.ac.jp/'}]}, {'creatorMails': [{'creatorMail': 'wekosoftware@nii.ac.jp'}], 'creatorNames': [{'creatorName': '情報, 太郎', 'creatorNameLang': 'ja'}, {'creatorName': 'ジョウホウ, タロウ', 'creatorNameLang': 'ja-Kana'}, {'creatorName': 'Joho, Taro', 'creatorNameLang': 'en'}], 'familyNames': [{'familyName': '情報', 'familyNameLang': 'ja'}, {'familyName': 'ジョウホウ', 'familyNameLang': 'ja-Kana'}, {'familyName': 'Joho', 'familyNameLang': 'en'}], 'givenNames': [{'givenName': '太郎', 'givenNameLang': 'ja'}, {'givenName': 'タロウ', 'givenNameLang': 'ja-Kana'}, {'givenName': 'Taro', 'givenNameLang': 'en'}], 'nameIdentifiers': [{'nameIdentifier': 'xxxxxxx', 'nameIdentifierScheme': 'ORCID', 'nameIdentifierURI': 'https://orcid.org/'}, {'nameIdentifier': 'xxxxxxx', 'nameIdentifierScheme': 'CiNii', 'nameIdentifierURI': 'https://ci.nii.ac.jp/'}, {'nameIdentifier': 'zzzzzzz', 'nameIdentifierScheme': 'KAKEN2', 'nameIdentifierURI': 'https://kaken.nii.ac.jp/'}]}, {'creatorMails': [{'creatorMail': 'wekosoftware@nii.ac.jp'}], 'creatorNames': [{'creatorName': '情報, 太郎', 'creatorNameLang': 'ja'}, {'creatorName': 'ジョウホウ, タロウ', 'creatorNameLang': 'ja-Kana'}, {'creatorName': 'Joho, Taro', 'creatorNameLang': 'en'}], 'familyNames': [{'familyName': '情報', 'familyNameLang': 'ja'}, {'familyName': 'ジョウホウ', 'familyNameLang': 'ja-Kana'}, {'familyName': 'Joho', 'familyNameLang': 'en'}], 'givenNames': [{'givenName': '太郎', 'givenNameLang': 'ja'}, {'givenName': 'タロウ', 'givenNameLang': 'ja-Kana'}, {'givenName': 'Taro', 'givenNameLang': 'en'}], 'nameIdentifiers': [{'nameIdentifier': 'xxxxxxx', 'nameIdentifierScheme': 'ORCID', 'nameIdentifierURI': 'https://orcid.org/'}, {'nameIdentifier': 'xxxxxxx', 'nameIdentifierScheme': 'CiNii', 'nameIdentifierURI': 'https://ci.nii.ac.jp/'}, {'nameIdentifier': 'zzzzzzz', 'nameIdentifierScheme': 'KAKEN2', 'nameIdentifierURI': 'https://kaken.nii.ac.jp/'}]}], 'item_1617349709064': [{'contributorMails': [{'contributorMail': 'wekosoftware@nii.ac.jp'}], 'contributorNames': [{'contributorName': '情報, 太郎', 'lang': 'ja'}, {'contributorName': 'ジョウホウ, タロウ', 'lang': 'ja-Kana'}, {'contributorName': 'Joho, Taro', 'lang': 'en'}], 'contributorType': 'ContactPerson', 'familyNames': [{'familyName': '情報', 'familyNameLang': 'ja'}, {'familyName': 'ジョウホウ', 'familyNameLang': 'ja-Kana'}, {'familyName': 'Joho', 'familyNameLang': 'en'}], 'givenNames': [{'givenName': '太郎', 'givenNameLang': 'ja'}, {'givenName': 'タロウ', 'givenNameLang': 'ja-Kana'}, {'givenName': 'Taro', 'givenNameLang': 'en'}], 'nameIdentifiers': [{'nameIdentifier': 'xxxxxxx', 'nameIdentifierScheme': 'ORCID', 'nameIdentifierURI': 'https://orcid.org/'}, {'nameIdentifier': 'xxxxxxx', 'nameIdentifierScheme': 'CiNii', 'nameIdentifierURI': 'https://ci.nii.ac.jp/'}, {'nameIdentifier': 'xxxxxxx', 'nameIdentifierScheme': 'KAKEN2', 'nameIdentifierURI': 'https://kaken.nii.ac.jp/'}]}], 'item_1617186476635': {'subitem_1522299639480': 'open access', 'subitem_1600958577026': 'http://purl.org/coar/access_right/c_abf2'}, 'item_1617351524846': {'subitem_1523260933860': 'Unknown'}, 'item_1617186499011': [{'subitem_1522650717957': 'ja', 'subitem_1522650727486': 'http://localhost', 'subitem_1522651041219': 'Rights Information'}], 'item_1617610673286': [{'nameIdentifiers': [{'nameIdentifier': 'xxxxxx', 'nameIdentifierScheme': 'ORCID', 'nameIdentifierURI': 'https://orcid.org/'}], 'rightHolderNames': [{'rightHolderLanguage': 'ja', 'rightHolderName': 'Right Holder Name'}]}], 'item_1617186609386': [{'subitem_1522299896455': 'ja', 'subitem_1522300014469': 'Other', 'subitem_1522300048512': 'http://localhost/', 'subitem_1523261968819': 'Sibject1'}], 'item_1617186626617': [{'subitem_description': 'Description\nDescription<br/>Description', 'subitem_description_language': 'en', 'subitem_description_type': 'Abstract'}, {'subitem_description': '概要\n概要\n概要\n概要', 'subitem_description_language': 'ja', 'subitem_description_type': 'Abstract'}], 'item_1617186643794': [{'subitem_1522300295150': 'en', 'subitem_1522300316516': 'Publisher'}], 'item_1617186660861': [{'subitem_1522300695726': 'Available', 'subitem_1522300722591': '2021-06-30'}], 'item_1617186702042': [{'subitem_1551255818386': 'jpn'}], 'item_1617258105262': {'resourcetype': 'conference paper', 'resourceuri': 'http://purl.org/coar/resource_type/c_5794'}, 'item_1617349808926': {'subitem_1523263171732': 'Version'}, 'item_1617265215918': {'subitem_1522305645492': 'AO', 'subitem_1600292170262': 'http://purl.org/coar/version/c_b1a7d7d4d402bcce'}, 'item_1617186783814': [{'subitem_identifier_type': 'URI', 'subitem_identifier_uri': 'http://localhost'}], 'item_1617353299429': [{'subitem_1522306207484': 'isVersionOf', 'subitem_1522306287251': {'subitem_1522306382014': 'arXiv', 'subitem_1522306436033': 'xxxxx'}, 'subitem_1523320863692': [{'subitem_1523320867455': 'en', 'subitem_1523320909613': 'Related Title'}]}], 'item_1617186859717': [{'subitem_1522658018441': 'en', 'subitem_1522658031721': 'Temporal'}], 'item_1617186882738': [{'subitem_geolocation_place': [{'subitem_geolocation_place_text': 'Japan'}]}], 'item_1617186901218': [{'subitem_1522399143519': {'subitem_1522399281603': 'ISNI', 'subitem_1522399333375': 'http://xxx'}, 'subitem_1522399412622': [{'subitem_1522399416691': 'en', 'subitem_1522737543681': 'Funder Name'}], 'subitem_1522399571623': {'subitem_1522399585738': 'Award URI', 'subitem_1522399628911': 'Award Number'}, 'subitem_1522399651758': [{'subitem_1522721910626': 'en', 'subitem_1522721929892': 'Award Title'}]}], 'item_1617186920753': [{'subitem_1522646500366': 'ISSN', 'subitem_1522646572813': 'xxxx-xxxx-xxxx'}], 'item_1617186941041': [{'subitem_1522650068558': 'en', 'subitem_1522650091861': 'Source Title'}], 'item_1617186959569': {'subitem_1551256328147': '1'}, 'item_1617186981471': {'subitem_1551256294723': '111'}, 'item_1617186994930': {'subitem_1551256248092': '12'}, 'item_1617187024783': {'subitem_1551256198917': '1'}, 'item_1617187045071': {'subitem_1551256185532': '3'}, 'item_1617187112279': [{'subitem_1551256126428': 'Degree Name', 'subitem_1551256129013': 'en'}], 'item_1617187136212': {'subitem_1551256096004': '2021-06-30'}, 'item_1617944105607': [{'subitem_1551256015892': [{'subitem_1551256027296': 'xxxxxx', 'subitem_1551256029891': 'kakenhi'}], 'subitem_1551256037922': [{'subitem_1551256042287': 'Degree Grantor Name', 'subitem_1551256047619': 'en'}]}], 'item_1617187187528': [{'subitem_1599711633003': [{'subitem_1599711636923': 'Conference Name', 'subitem_1599711645590': 'ja'}], 'subitem_1599711655652': '1', 'subitem_1599711660052': [{'subitem_1599711680082': 'Sponsor', 'subitem_1599711686511': 'ja'}], 'subitem_1599711699392': {'subitem_1599711704251': '2020/12/11', 'subitem_1599711712451': '1', 'subitem_1599711727603': '12', 'subitem_1599711731891': '2000', 'subitem_1599711735410': '1', 'subitem_1599711739022': '12', 'subitem_1599711743722': '2020', 'subitem_1599711745532': 'ja'}, 'subitem_1599711758470': [{'subitem_1599711769260': 'Conference Venue', 'subitem_1599711775943': 'ja'}], 'subitem_1599711788485': [{'subitem_1599711798761': 'Conference Place', 'subitem_1599711803382': 'ja'}], 'subitem_1599711813532': 'JPN'}], 'item_1617605131499': [{'accessrole': 'open_access', 'date': [{'dateType': 'Available', 'dateValue': '2021-07-12'}], 'displaytype': 'simple', 'filename': '1KB.pdf', 'filesize': [{'value': '1 KB'}], 'format': 'text/plain'}, {'filename': ''}], 'item_1617620223087': [{'subitem_1565671149650': 'ja', 'subitem_1565671169640': 'Banner Headline', 'subitem_1565671178623': 'Subheading'}, {'subitem_1565671149650': 'en', 'subitem_1565671169640': 'Banner Headline', 'subitem_1565671178623': 'Subheding'}]}, 'file_path': ['file00000001/1KB.pdf', ''], 'item_type_name': 'デフォルトアイテムタイプ（フル）', 'item_type_id': 15, '$schema': 'https://localhost:8443/items/jsonschema/15', 'identifier_key': 'item_1617186819068', 'errors': None, 'status': 'new', 'id': None}]
        handle_item_title(list_record)
        # current_app.logger.debug("list_record3: {}".format(list_record))
        # [{'pos_index': ['Index A'], 'publish_status': 'public', 'feedback_mail': ['wekosoftware@nii.ac.jp'], 'edit_mode': 'Keep', 'metadata': {'pubdate': '2021-03-19', 'item_1617186331708': [{'subitem_1551255647225': 'ja_conference paperITEM00000001(public_open_access_open_access_simple)', 'subitem_1551255648112': 'ja'}, {'subitem_1551255647225': 'en_conference paperITEM00000001(public_open_access_simple)', 'subitem_1551255648112': 'en'}], 'item_1617186385884': [{'subitem_1551255720400': 'Alternative Title', 'subitem_1551255721061': 'en'}, {'subitem_1551255720400': 'Alternative Title', 'subitem_1551255721061': 'ja'}], 'item_1617186419668': [{'creatorAffiliations': [{'affiliationNameIdentifiers': [{'affiliationNameIdentifier': '0000000121691048', 'affiliationNameIdentifierScheme': 'ISNI', 'affiliationNameIdentifierURI': 'http://isni.org/isni/0000000121691048'}], 'affiliationNames': [{'affiliationName': 'University', 'affiliationNameLang': 'en'}]}], 'creatorMails': [{'creatorMail': 'wekosoftware@nii.ac.jp'}], 'creatorNames': [{'creatorName': '情報, 太郎', 'creatorNameLang': 'ja'}, {'creatorName': 'ジョウホウ, タロウ', 'creatorNameLang': 'ja-Kana'}, {'creatorName': 'Joho, Taro', 'creatorNameLang': 'en'}], 'familyNames': [{'familyName': '情報', 'familyNameLang': 'ja'}, {'familyName': 'ジョウホウ', 'familyNameLang': 'ja-Kana'}, {'familyName': 'Joho', 'familyNameLang': 'en'}], 'givenNames': [{'givenName': '太郎', 'givenNameLang': 'ja'}, {'givenName': 'タロウ', 'givenNameLang': 'ja-Kana'}, {'givenName': 'Taro', 'givenNameLang': 'en'}], 'nameIdentifiers': [{'nameIdentifier': '4', 'nameIdentifierScheme': 'WEKO'}, {'nameIdentifier': 'xxxxxxx', 'nameIdentifierScheme': 'ORCID', 'nameIdentifierURI': 'https://orcid.org/'}, {'nameIdentifier': 'xxxxxxx', 'nameIdentifierScheme': 'CiNii', 'nameIdentifierURI': 'https://ci.nii.ac.jp/'}, {'nameIdentifier': 'zzzzzzz', 'nameIdentifierScheme': 'KAKEN2', 'nameIdentifierURI': 'https://kaken.nii.ac.jp/'}]}, {'creatorMails': [{'creatorMail': 'wekosoftware@nii.ac.jp'}], 'creatorNames': [{'creatorName': '情報, 太郎', 'creatorNameLang': 'ja'}, {'creatorName': 'ジョウホウ, タロウ', 'creatorNameLang': 'ja-Kana'}, {'creatorName': 'Joho, Taro', 'creatorNameLang': 'en'}], 'familyNames': [{'familyName': '情報', 'familyNameLang': 'ja'}, {'familyName': 'ジョウホウ', 'familyNameLang': 'ja-Kana'}, {'familyName': 'Joho', 'familyNameLang': 'en'}], 'givenNames': [{'givenName': '太郎', 'givenNameLang': 'ja'}, {'givenName': 'タロウ', 'givenNameLang': 'ja-Kana'}, {'givenName': 'Taro', 'givenNameLang': 'en'}], 'nameIdentifiers': [{'nameIdentifier': 'xxxxxxx', 'nameIdentifierScheme': 'ORCID', 'nameIdentifierURI': 'https://orcid.org/'}, {'nameIdentifier': 'xxxxxxx', 'nameIdentifierScheme': 'CiNii', 'nameIdentifierURI': 'https://ci.nii.ac.jp/'}, {'nameIdentifier': 'zzzzzzz', 'nameIdentifierScheme': 'KAKEN2', 'nameIdentifierURI': 'https://kaken.nii.ac.jp/'}]}, {'creatorMails': [{'creatorMail': 'wekosoftware@nii.ac.jp'}], 'creatorNames': [{'creatorName': '情報, 太郎', 'creatorNameLang': 'ja'}, {'creatorName': 'ジョウホウ, タロウ', 'creatorNameLang': 'ja-Kana'}, {'creatorName': 'Joho, Taro', 'creatorNameLang': 'en'}], 'familyNames': [{'familyName': '情報', 'familyNameLang': 'ja'}, {'familyName': 'ジョウホウ', 'familyNameLang': 'ja-Kana'}, {'familyName': 'Joho', 'familyNameLang': 'en'}], 'givenNames': [{'givenName': '太郎', 'givenNameLang': 'ja'}, {'givenName': 'タロウ', 'givenNameLang': 'ja-Kana'}, {'givenName': 'Taro', 'givenNameLang': 'en'}], 'nameIdentifiers': [{'nameIdentifier': 'xxxxxxx', 'nameIdentifierScheme': 'ORCID', 'nameIdentifierURI': 'https://orcid.org/'}, {'nameIdentifier': 'xxxxxxx', 'nameIdentifierScheme': 'CiNii', 'nameIdentifierURI': 'https://ci.nii.ac.jp/'}, {'nameIdentifier': 'zzzzzzz', 'nameIdentifierScheme': 'KAKEN2', 'nameIdentifierURI': 'https://kaken.nii.ac.jp/'}]}], 'item_1617349709064': [{'contributorMails': [{'contributorMail': 'wekosoftware@nii.ac.jp'}], 'contributorNames': [{'contributorName': '情報, 太郎', 'lang': 'ja'}, {'contributorName': 'ジョウホウ, タロウ', 'lang': 'ja-Kana'}, {'contributorName': 'Joho, Taro', 'lang': 'en'}], 'contributorType': 'ContactPerson', 'familyNames': [{'familyName': '情報', 'familyNameLang': 'ja'}, {'familyName': 'ジョウホウ', 'familyNameLang': 'ja-Kana'}, {'familyName': 'Joho', 'familyNameLang': 'en'}], 'givenNames': [{'givenName': '太郎', 'givenNameLang': 'ja'}, {'givenName': 'タロウ', 'givenNameLang': 'ja-Kana'}, {'givenName': 'Taro', 'givenNameLang': 'en'}], 'nameIdentifiers': [{'nameIdentifier': 'xxxxxxx', 'nameIdentifierScheme': 'ORCID', 'nameIdentifierURI': 'https://orcid.org/'}, {'nameIdentifier': 'xxxxxxx', 'nameIdentifierScheme': 'CiNii', 'nameIdentifierURI': 'https://ci.nii.ac.jp/'}, {'nameIdentifier': 'xxxxxxx', 'nameIdentifierScheme': 'KAKEN2', 'nameIdentifierURI': 'https://kaken.nii.ac.jp/'}]}], 'item_1617186476635': {'subitem_1522299639480': 'open access', 'subitem_1600958577026': 'http://purl.org/coar/access_right/c_abf2'}, 'item_1617351524846': {'subitem_1523260933860': 'Unknown'}, 'item_1617186499011': [{'subitem_1522650717957': 'ja', 'subitem_1522650727486': 'http://localhost', 'subitem_1522651041219': 'Rights Information'}], 'item_1617610673286': [{'nameIdentifiers': [{'nameIdentifier': 'xxxxxx', 'nameIdentifierScheme': 'ORCID', 'nameIdentifierURI': 'https://orcid.org/'}], 'rightHolderNames': [{'rightHolderLanguage': 'ja', 'rightHolderName': 'Right Holder Name'}]}], 'item_1617186609386': [{'subitem_1522299896455': 'ja', 'subitem_1522300014469': 'Other', 'subitem_1522300048512': 'http://localhost/', 'subitem_1523261968819': 'Sibject1'}], 'item_1617186626617': [{'subitem_description': 'Description\nDescription<br/>Description', 'subitem_description_language': 'en', 'subitem_description_type': 'Abstract'}, {'subitem_description': '概要\n概要\n概要\n概要', 'subitem_description_language': 'ja', 'subitem_description_type': 'Abstract'}], 'item_1617186643794': [{'subitem_1522300295150': 'en', 'subitem_1522300316516': 'Publisher'}], 'item_1617186660861': [{'subitem_1522300695726': 'Available', 'subitem_1522300722591': '2021-06-30'}], 'item_1617186702042': [{'subitem_1551255818386': 'jpn'}], 'item_1617258105262': {'resourcetype': 'conference paper', 'resourceuri': 'http://purl.org/coar/resource_type/c_5794'}, 'item_1617349808926': {'subitem_1523263171732': 'Version'}, 'item_1617265215918': {'subitem_1522305645492': 'AO', 'subitem_1600292170262': 'http://purl.org/coar/version/c_b1a7d7d4d402bcce'}, 'item_1617186783814': [{'subitem_identifier_type': 'URI', 'subitem_identifier_uri': 'http://localhost'}], 'item_1617353299429': [{'subitem_1522306207484': 'isVersionOf', 'subitem_1522306287251': {'subitem_1522306382014': 'arXiv', 'subitem_1522306436033': 'xxxxx'}, 'subitem_1523320863692': [{'subitem_1523320867455': 'en', 'subitem_1523320909613': 'Related Title'}]}], 'item_1617186859717': [{'subitem_1522658018441': 'en', 'subitem_1522658031721': 'Temporal'}], 'item_1617186882738': [{'subitem_geolocation_place': [{'subitem_geolocation_place_text': 'Japan'}]}], 'item_1617186901218': [{'subitem_1522399143519': {'subitem_1522399281603': 'ISNI', 'subitem_1522399333375': 'http://xxx'}, 'subitem_1522399412622': [{'subitem_1522399416691': 'en', 'subitem_1522737543681': 'Funder Name'}], 'subitem_1522399571623': {'subitem_1522399585738': 'Award URI', 'subitem_1522399628911': 'Award Number'}, 'subitem_1522399651758': [{'subitem_1522721910626': 'en', 'subitem_1522721929892': 'Award Title'}]}], 'item_1617186920753': [{'subitem_1522646500366': 'ISSN', 'subitem_1522646572813': 'xxxx-xxxx-xxxx'}], 'item_1617186941041': [{'subitem_1522650068558': 'en', 'subitem_1522650091861': 'Source Title'}], 'item_1617186959569': {'subitem_1551256328147': '1'}, 'item_1617186981471': {'subitem_1551256294723': '111'}, 'item_1617186994930': {'subitem_1551256248092': '12'}, 'item_1617187024783': {'subitem_1551256198917': '1'}, 'item_1617187045071': {'subitem_1551256185532': '3'}, 'item_1617187112279': [{'subitem_1551256126428': 'Degree Name', 'subitem_1551256129013': 'en'}], 'item_1617187136212': {'subitem_1551256096004': '2021-06-30'}, 'item_1617944105607': [{'subitem_1551256015892': [{'subitem_1551256027296': 'xxxxxx', 'subitem_1551256029891': 'kakenhi'}], 'subitem_1551256037922': [{'subitem_1551256042287': 'Degree Grantor Name', 'subitem_1551256047619': 'en'}]}], 'item_1617187187528': [{'subitem_1599711633003': [{'subitem_1599711636923': 'Conference Name', 'subitem_1599711645590': 'ja'}], 'subitem_1599711655652': '1', 'subitem_1599711660052': [{'subitem_1599711680082': 'Sponsor', 'subitem_1599711686511': 'ja'}], 'subitem_1599711699392': {'subitem_1599711704251': '2020/12/11', 'subitem_1599711712451': '1', 'subitem_1599711727603': '12', 'subitem_1599711731891': '2000', 'subitem_1599711735410': '1', 'subitem_1599711739022': '12', 'subitem_1599711743722': '2020', 'subitem_1599711745532': 'ja'}, 'subitem_1599711758470': [{'subitem_1599711769260': 'Conference Venue', 'subitem_1599711775943': 'ja'}], 'subitem_1599711788485': [{'subitem_1599711798761': 'Conference Place', 'subitem_1599711803382': 'ja'}], 'subitem_1599711813532': 'JPN'}], 'item_1617605131499': [{'accessrole': 'open_access', 'date': [{'dateType': 'Available', 'dateValue': '2021-07-12'}], 'displaytype': 'simple', 'filename': '1KB.pdf', 'filesize': [{'value': '1 KB'}], 'format': 'text/plain'}, {'filename': ''}], 'item_1617620223087': [{'subitem_1565671149650': 'ja', 'subitem_1565671169640': 'Banner Headline', 'subitem_1565671178623': 'Subheading'}, {'subitem_1565671149650': 'en', 'subitem_1565671169640': 'Banner Headline', 'subitem_1565671178623': 'Subheding'}]}, 'file_path': ['file00000001/1KB.pdf', ''], 'item_type_name': 'デフォルトアイテムタイプ（フル）', 'item_type_id': 15, '$schema': 'https://localhost:8443/items/jsonschema/15', 'identifier_key': 'item_1617186819068', 'errors': None, 'status': 'new', 'id': None, 'item_title': 'ja_conference paperITEM00000001(public_open_access_open_access_simple)'}]

        list_record = handle_check_date(list_record)
        # current_app.logger.debug("list_record4: {}".format(list_record))
        # [{'pos_index': ['Index A'], 'publish_status': 'public', 'feedback_mail': ['wekosoftware@nii.ac.jp'], 'edit_mode': 'Keep', 'metadata': {'pubdate': '2021-03-19', 'item_1617186331708': [{'subitem_1551255647225': 'ja_conference paperITEM00000001(public_open_access_open_access_simple)', 'subitem_1551255648112': 'ja'}, {'subitem_1551255647225': 'en_conference paperITEM00000001(public_open_access_simple)', 'subitem_1551255648112': 'en'}], 'item_1617186385884': [{'subitem_1551255720400': 'Alternative Title', 'subitem_1551255721061': 'en'}, {'subitem_1551255720400': 'Alternative Title', 'subitem_1551255721061': 'ja'}], 'item_1617186419668': [{'creatorAffiliations': [{'affiliationNameIdentifiers': [{'affiliationNameIdentifier': '0000000121691048', 'affiliationNameIdentifierScheme': 'ISNI', 'affiliationNameIdentifierURI': 'http://isni.org/isni/0000000121691048'}], 'affiliationNames': [{'affiliationName': 'University', 'affiliationNameLang': 'en'}]}], 'creatorMails': [{'creatorMail': 'wekosoftware@nii.ac.jp'}], 'creatorNames': [{'creatorName': '情報, 太郎', 'creatorNameLang': 'ja'}, {'creatorName': 'ジョウホウ, タロウ', 'creatorNameLang': 'ja-Kana'}, {'creatorName': 'Joho, Taro', 'creatorNameLang': 'en'}], 'familyNames': [{'familyName': '情報', 'familyNameLang': 'ja'}, {'familyName': 'ジョウホウ', 'familyNameLang': 'ja-Kana'}, {'familyName': 'Joho', 'familyNameLang': 'en'}], 'givenNames': [{'givenName': '太郎', 'givenNameLang': 'ja'}, {'givenName': 'タロウ', 'givenNameLang': 'ja-Kana'}, {'givenName': 'Taro', 'givenNameLang': 'en'}], 'nameIdentifiers': [{'nameIdentifier': '4', 'nameIdentifierScheme': 'WEKO'}, {'nameIdentifier': 'xxxxxxx', 'nameIdentifierScheme': 'ORCID', 'nameIdentifierURI': 'https://orcid.org/'}, {'nameIdentifier': 'xxxxxxx', 'nameIdentifierScheme': 'CiNii', 'nameIdentifierURI': 'https://ci.nii.ac.jp/'}, {'nameIdentifier': 'zzzzzzz', 'nameIdentifierScheme': 'KAKEN2', 'nameIdentifierURI': 'https://kaken.nii.ac.jp/'}]}, {'creatorMails': [{'creatorMail': 'wekosoftware@nii.ac.jp'}], 'creatorNames': [{'creatorName': '情報, 太郎', 'creatorNameLang': 'ja'}, {'creatorName': 'ジョウホウ, タロウ', 'creatorNameLang': 'ja-Kana'}, {'creatorName': 'Joho, Taro', 'creatorNameLang': 'en'}], 'familyNames': [{'familyName': '情報', 'familyNameLang': 'ja'}, {'familyName': 'ジョウホウ', 'familyNameLang': 'ja-Kana'}, {'familyName': 'Joho', 'familyNameLang': 'en'}], 'givenNames': [{'givenName': '太郎', 'givenNameLang': 'ja'}, {'givenName': 'タロウ', 'givenNameLang': 'ja-Kana'}, {'givenName': 'Taro', 'givenNameLang': 'en'}], 'nameIdentifiers': [{'nameIdentifier': 'xxxxxxx', 'nameIdentifierScheme': 'ORCID', 'nameIdentifierURI': 'https://orcid.org/'}, {'nameIdentifier': 'xxxxxxx', 'nameIdentifierScheme': 'CiNii', 'nameIdentifierURI': 'https://ci.nii.ac.jp/'}, {'nameIdentifier': 'zzzzzzz', 'nameIdentifierScheme': 'KAKEN2', 'nameIdentifierURI': 'https://kaken.nii.ac.jp/'}]}, {'creatorMails': [{'creatorMail': 'wekosoftware@nii.ac.jp'}], 'creatorNames': [{'creatorName': '情報, 太郎', 'creatorNameLang': 'ja'}, {'creatorName': 'ジョウホウ, タロウ', 'creatorNameLang': 'ja-Kana'}, {'creatorName': 'Joho, Taro', 'creatorNameLang': 'en'}], 'familyNames': [{'familyName': '情報', 'familyNameLang': 'ja'}, {'familyName': 'ジョウホウ', 'familyNameLang': 'ja-Kana'}, {'familyName': 'Joho', 'familyNameLang': 'en'}], 'givenNames': [{'givenName': '太郎', 'givenNameLang': 'ja'}, {'givenName': 'タロウ', 'givenNameLang': 'ja-Kana'}, {'givenName': 'Taro', 'givenNameLang': 'en'}], 'nameIdentifiers': [{'nameIdentifier': 'xxxxxxx', 'nameIdentifierScheme': 'ORCID', 'nameIdentifierURI': 'https://orcid.org/'}, {'nameIdentifier': 'xxxxxxx', 'nameIdentifierScheme': 'CiNii', 'nameIdentifierURI': 'https://ci.nii.ac.jp/'}, {'nameIdentifier': 'zzzzzzz', 'nameIdentifierScheme': 'KAKEN2', 'nameIdentifierURI': 'https://kaken.nii.ac.jp/'}]}], 'item_1617349709064': [{'contributorMails': [{'contributorMail': 'wekosoftware@nii.ac.jp'}], 'contributorNames': [{'contributorName': '情報, 太郎', 'lang': 'ja'}, {'contributorName': 'ジョウホウ, タロウ', 'lang': 'ja-Kana'}, {'contributorName': 'Joho, Taro', 'lang': 'en'}], 'contributorType': 'ContactPerson', 'familyNames': [{'familyName': '情報', 'familyNameLang': 'ja'}, {'familyName': 'ジョウホウ', 'familyNameLang': 'ja-Kana'}, {'familyName': 'Joho', 'familyNameLang': 'en'}], 'givenNames': [{'givenName': '太郎', 'givenNameLang': 'ja'}, {'givenName': 'タロウ', 'givenNameLang': 'ja-Kana'}, {'givenName': 'Taro', 'givenNameLang': 'en'}], 'nameIdentifiers': [{'nameIdentifier': 'xxxxxxx', 'nameIdentifierScheme': 'ORCID', 'nameIdentifierURI': 'https://orcid.org/'}, {'nameIdentifier': 'xxxxxxx', 'nameIdentifierScheme': 'CiNii', 'nameIdentifierURI': 'https://ci.nii.ac.jp/'}, {'nameIdentifier': 'xxxxxxx', 'nameIdentifierScheme': 'KAKEN2', 'nameIdentifierURI': 'https://kaken.nii.ac.jp/'}]}], 'item_1617186476635': {'subitem_1522299639480': 'open access', 'subitem_1600958577026': 'http://purl.org/coar/access_right/c_abf2'}, 'item_1617351524846': {'subitem_1523260933860': 'Unknown'}, 'item_1617186499011': [{'subitem_1522650717957': 'ja', 'subitem_1522650727486': 'http://localhost', 'subitem_1522651041219': 'Rights Information'}], 'item_1617610673286': [{'nameIdentifiers': [{'nameIdentifier': 'xxxxxx', 'nameIdentifierScheme': 'ORCID', 'nameIdentifierURI': 'https://orcid.org/'}], 'rightHolderNames': [{'rightHolderLanguage': 'ja', 'rightHolderName': 'Right Holder Name'}]}], 'item_1617186609386': [{'subitem_1522299896455': 'ja', 'subitem_1522300014469': 'Other', 'subitem_1522300048512': 'http://localhost/', 'subitem_1523261968819': 'Sibject1'}], 'item_1617186626617': [{'subitem_description': 'Description\nDescription<br/>Description', 'subitem_description_language': 'en', 'subitem_description_type': 'Abstract'}, {'subitem_description': '概要\n概要\n概要\n概要', 'subitem_description_language': 'ja', 'subitem_description_type': 'Abstract'}], 'item_1617186643794': [{'subitem_1522300295150': 'en', 'subitem_1522300316516': 'Publisher'}], 'item_1617186660861': [{'subitem_1522300695726': 'Available', 'subitem_1522300722591': '2021-06-30'}], 'item_1617186702042': [{'subitem_1551255818386': 'jpn'}], 'item_1617258105262': {'resourcetype': 'conference paper', 'resourceuri': 'http://purl.org/coar/resource_type/c_5794'}, 'item_1617349808926': {'subitem_1523263171732': 'Version'}, 'item_1617265215918': {'subitem_1522305645492': 'AO', 'subitem_1600292170262': 'http://purl.org/coar/version/c_b1a7d7d4d402bcce'}, 'item_1617186783814': [{'subitem_identifier_type': 'URI', 'subitem_identifier_uri': 'http://localhost'}], 'item_1617353299429': [{'subitem_1522306207484': 'isVersionOf', 'subitem_1522306287251': {'subitem_1522306382014': 'arXiv', 'subitem_1522306436033': 'xxxxx'}, 'subitem_1523320863692': [{'subitem_1523320867455': 'en', 'subitem_1523320909613': 'Related Title'}]}], 'item_1617186859717': [{'subitem_1522658018441': 'en', 'subitem_1522658031721': 'Temporal'}], 'item_1617186882738': [{'subitem_geolocation_place': [{'subitem_geolocation_place_text': 'Japan'}]}], 'item_1617186901218': [{'subitem_1522399143519': {'subitem_1522399281603': 'ISNI', 'subitem_1522399333375': 'http://xxx'}, 'subitem_1522399412622': [{'subitem_1522399416691': 'en', 'subitem_1522737543681': 'Funder Name'}], 'subitem_1522399571623': {'subitem_1522399585738': 'Award URI', 'subitem_1522399628911': 'Award Number'}, 'subitem_1522399651758': [{'subitem_1522721910626': 'en', 'subitem_1522721929892': 'Award Title'}]}], 'item_1617186920753': [{'subitem_1522646500366': 'ISSN', 'subitem_1522646572813': 'xxxx-xxxx-xxxx'}], 'item_1617186941041': [{'subitem_1522650068558': 'en', 'subitem_1522650091861': 'Source Title'}], 'item_1617186959569': {'subitem_1551256328147': '1'}, 'item_1617186981471': {'subitem_1551256294723': '111'}, 'item_1617186994930': {'subitem_1551256248092': '12'}, 'item_1617187024783': {'subitem_1551256198917': '1'}, 'item_1617187045071': {'subitem_1551256185532': '3'}, 'item_1617187112279': [{'subitem_1551256126428': 'Degree Name', 'subitem_1551256129013': 'en'}], 'item_1617187136212': {'subitem_1551256096004': '2021-06-30'}, 'item_1617944105607': [{'subitem_1551256015892': [{'subitem_1551256027296': 'xxxxxx', 'subitem_1551256029891': 'kakenhi'}], 'subitem_1551256037922': [{'subitem_1551256042287': 'Degree Grantor Name', 'subitem_1551256047619': 'en'}]}], 'item_1617187187528': [{'subitem_1599711633003': [{'subitem_1599711636923': 'Conference Name', 'subitem_1599711645590': 'ja'}], 'subitem_1599711655652': '1', 'subitem_1599711660052': [{'subitem_1599711680082': 'Sponsor', 'subitem_1599711686511': 'ja'}], 'subitem_1599711699392': {'subitem_1599711704251': '2020/12/11', 'subitem_1599711712451': '1', 'subitem_1599711727603': '12', 'subitem_1599711731891': '2000', 'subitem_1599711735410': '1', 'subitem_1599711739022': '12', 'subitem_1599711743722': '2020', 'subitem_1599711745532': 'ja'}, 'subitem_1599711758470': [{'subitem_1599711769260': 'Conference Venue', 'subitem_1599711775943': 'ja'}], 'subitem_1599711788485': [{'subitem_1599711798761': 'Conference Place', 'subitem_1599711803382': 'ja'}], 'subitem_1599711813532': 'JPN'}], 'item_1617605131499': [{'accessrole': 'open_access', 'date': [{'dateType': 'Available', 'dateValue': '2021-07-12'}], 'displaytype': 'simple', 'filename': '1KB.pdf', 'filesize': [{'value': '1 KB'}], 'format': 'text/plain'}, {'filename': ''}], 'item_1617620223087': [{'subitem_1565671149650': 'ja', 'subitem_1565671169640': 'Banner Headline', 'subitem_1565671178623': 'Subheading'}, {'subitem_1565671149650': 'en', 'subitem_1565671169640': 'Banner Headline', 'subitem_1565671178623': 'Subheding'}]}, 'file_path': ['file00000001/1KB.pdf', ''], 'item_type_name': 'デフォルトアイテムタイプ（フル）', 'item_type_id': 15, '$schema': 'https://localhost:8443/items/jsonschema/15', 'identifier_key': 'item_1617186819068', 'errors': None, 'status': 'new', 'id': None, 'item_title': 'ja_conference paperITEM00000001(public_open_access_open_access_simple)'}]
        handle_check_id(list_record)

        handle_check_and_prepare_index_tree(list_record, all_index_permission, can_edit_indexes)
        # current_app.logger.debug("list_record5: {}".format(list_record))
        # [{'pos_index': ['Index A'], 'publish_status': 'public', 'feedback_mail': ['wekosoftware@nii.ac.jp'], 'edit_mode': 'Keep', 'metadata': {'pubdate': '2021-03-19', 'item_1617186331708': [{'subitem_1551255647225': 'ja_conference paperITEM00000001(public_open_access_open_access_simple)', 'subitem_1551255648112': 'ja'}, {'subitem_1551255647225': 'en_conference paperITEM00000001(public_open_access_simple)', 'subitem_1551255648112': 'en'}], 'item_1617186385884': [{'subitem_1551255720400': 'Alternative Title', 'subitem_1551255721061': 'en'}, {'subitem_1551255720400': 'Alternative Title', 'subitem_1551255721061': 'ja'}], 'item_1617186419668': [{'creatorAffiliations': [{'affiliationNameIdentifiers': [{'affiliationNameIdentifier': '0000000121691048', 'affiliationNameIdentifierScheme': 'ISNI', 'affiliationNameIdentifierURI': 'http://isni.org/isni/0000000121691048'}], 'affiliationNames': [{'affiliationName': 'University', 'affiliationNameLang': 'en'}]}], 'creatorMails': [{'creatorMail': 'wekosoftware@nii.ac.jp'}], 'creatorNames': [{'creatorName': '情報, 太郎', 'creatorNameLang': 'ja'}, {'creatorName': 'ジョウホウ, タロウ', 'creatorNameLang': 'ja-Kana'}, {'creatorName': 'Joho, Taro', 'creatorNameLang': 'en'}], 'familyNames': [{'familyName': '情報', 'familyNameLang': 'ja'}, {'familyName': 'ジョウホウ', 'familyNameLang': 'ja-Kana'}, {'familyName': 'Joho', 'familyNameLang': 'en'}], 'givenNames': [{'givenName': '太郎', 'givenNameLang': 'ja'}, {'givenName': 'タロウ', 'givenNameLang': 'ja-Kana'}, {'givenName': 'Taro', 'givenNameLang': 'en'}], 'nameIdentifiers': [{'nameIdentifier': '4', 'nameIdentifierScheme': 'WEKO'}, {'nameIdentifier': 'xxxxxxx', 'nameIdentifierScheme': 'ORCID', 'nameIdentifierURI': 'https://orcid.org/'}, {'nameIdentifier': 'xxxxxxx', 'nameIdentifierScheme': 'CiNii', 'nameIdentifierURI': 'https://ci.nii.ac.jp/'}, {'nameIdentifier': 'zzzzzzz', 'nameIdentifierScheme': 'KAKEN2', 'nameIdentifierURI': 'https://kaken.nii.ac.jp/'}]}, {'creatorMails': [{'creatorMail': 'wekosoftware@nii.ac.jp'}], 'creatorNames': [{'creatorName': '情報, 太郎', 'creatorNameLang': 'ja'}, {'creatorName': 'ジョウホウ, タロウ', 'creatorNameLang': 'ja-Kana'}, {'creatorName': 'Joho, Taro', 'creatorNameLang': 'en'}], 'familyNames': [{'familyName': '情報', 'familyNameLang': 'ja'}, {'familyName': 'ジョウホウ', 'familyNameLang': 'ja-Kana'}, {'familyName': 'Joho', 'familyNameLang': 'en'}], 'givenNames': [{'givenName': '太郎', 'givenNameLang': 'ja'}, {'givenName': 'タロウ', 'givenNameLang': 'ja-Kana'}, {'givenName': 'Taro', 'givenNameLang': 'en'}], 'nameIdentifiers': [{'nameIdentifier': 'xxxxxxx', 'nameIdentifierScheme': 'ORCID', 'nameIdentifierURI': 'https://orcid.org/'}, {'nameIdentifier': 'xxxxxxx', 'nameIdentifierScheme': 'CiNii', 'nameIdentifierURI': 'https://ci.nii.ac.jp/'}, {'nameIdentifier': 'zzzzzzz', 'nameIdentifierScheme': 'KAKEN2', 'nameIdentifierURI': 'https://kaken.nii.ac.jp/'}]}, {'creatorMails': [{'creatorMail': 'wekosoftware@nii.ac.jp'}], 'creatorNames': [{'creatorName': '情報, 太郎', 'creatorNameLang': 'ja'}, {'creatorName': 'ジョウホウ, タロウ', 'creatorNameLang': 'ja-Kana'}, {'creatorName': 'Joho, Taro', 'creatorNameLang': 'en'}], 'familyNames': [{'familyName': '情報', 'familyNameLang': 'ja'}, {'familyName': 'ジョウホウ', 'familyNameLang': 'ja-Kana'}, {'familyName': 'Joho', 'familyNameLang': 'en'}], 'givenNames': [{'givenName': '太郎', 'givenNameLang': 'ja'}, {'givenName': 'タロウ', 'givenNameLang': 'ja-Kana'}, {'givenName': 'Taro', 'givenNameLang': 'en'}], 'nameIdentifiers': [{'nameIdentifier': 'xxxxxxx', 'nameIdentifierScheme': 'ORCID', 'nameIdentifierURI': 'https://orcid.org/'}, {'nameIdentifier': 'xxxxxxx', 'nameIdentifierScheme': 'CiNii', 'nameIdentifierURI': 'https://ci.nii.ac.jp/'}, {'nameIdentifier': 'zzzzzzz', 'nameIdentifierScheme': 'KAKEN2', 'nameIdentifierURI': 'https://kaken.nii.ac.jp/'}]}], 'item_1617349709064': [{'contributorMails': [{'contributorMail': 'wekosoftware@nii.ac.jp'}], 'contributorNames': [{'contributorName': '情報, 太郎', 'lang': 'ja'}, {'contributorName': 'ジョウホウ, タロウ', 'lang': 'ja-Kana'}, {'contributorName': 'Joho, Taro', 'lang': 'en'}], 'contributorType': 'ContactPerson', 'familyNames': [{'familyName': '情報', 'familyNameLang': 'ja'}, {'familyName': 'ジョウホウ', 'familyNameLang': 'ja-Kana'}, {'familyName': 'Joho', 'familyNameLang': 'en'}], 'givenNames': [{'givenName': '太郎', 'givenNameLang': 'ja'}, {'givenName': 'タロウ', 'givenNameLang': 'ja-Kana'}, {'givenName': 'Taro', 'givenNameLang': 'en'}], 'nameIdentifiers': [{'nameIdentifier': 'xxxxxxx', 'nameIdentifierScheme': 'ORCID', 'nameIdentifierURI': 'https://orcid.org/'}, {'nameIdentifier': 'xxxxxxx', 'nameIdentifierScheme': 'CiNii', 'nameIdentifierURI': 'https://ci.nii.ac.jp/'}, {'nameIdentifier': 'xxxxxxx', 'nameIdentifierScheme': 'KAKEN2', 'nameIdentifierURI': 'https://kaken.nii.ac.jp/'}]}], 'item_1617186476635': {'subitem_1522299639480': 'open access', 'subitem_1600958577026': 'http://purl.org/coar/access_right/c_abf2'}, 'item_1617351524846': {'subitem_1523260933860': 'Unknown'}, 'item_1617186499011': [{'subitem_1522650717957': 'ja', 'subitem_1522650727486': 'http://localhost', 'subitem_1522651041219': 'Rights Information'}], 'item_1617610673286': [{'nameIdentifiers': [{'nameIdentifier': 'xxxxxx', 'nameIdentifierScheme': 'ORCID', 'nameIdentifierURI': 'https://orcid.org/'}], 'rightHolderNames': [{'rightHolderLanguage': 'ja', 'rightHolderName': 'Right Holder Name'}]}], 'item_1617186609386': [{'subitem_1522299896455': 'ja', 'subitem_1522300014469': 'Other', 'subitem_1522300048512': 'http://localhost/', 'subitem_1523261968819': 'Sibject1'}], 'item_1617186626617': [{'subitem_description': 'Description\nDescription<br/>Description', 'subitem_description_language': 'en', 'subitem_description_type': 'Abstract'}, {'subitem_description': '概要\n概要\n概要\n概要', 'subitem_description_language': 'ja', 'subitem_description_type': 'Abstract'}], 'item_1617186643794': [{'subitem_1522300295150': 'en', 'subitem_1522300316516': 'Publisher'}], 'item_1617186660861': [{'subitem_1522300695726': 'Available', 'subitem_1522300722591': '2021-06-30'}], 'item_1617186702042': [{'subitem_1551255818386': 'jpn'}], 'item_1617258105262': {'resourcetype': 'conference paper', 'resourceuri': 'http://purl.org/coar/resource_type/c_5794'}, 'item_1617349808926': {'subitem_1523263171732': 'Version'}, 'item_1617265215918': {'subitem_1522305645492': 'AO', 'subitem_1600292170262': 'http://purl.org/coar/version/c_b1a7d7d4d402bcce'}, 'item_1617186783814': [{'subitem_identifier_type': 'URI', 'subitem_identifier_uri': 'http://localhost'}], 'item_1617353299429': [{'subitem_1522306207484': 'isVersionOf', 'subitem_1522306287251': {'subitem_1522306382014': 'arXiv', 'subitem_1522306436033': 'xxxxx'}, 'subitem_1523320863692': [{'subitem_1523320867455': 'en', 'subitem_1523320909613': 'Related Title'}]}], 'item_1617186859717': [{'subitem_1522658018441': 'en', 'subitem_1522658031721': 'Temporal'}], 'item_1617186882738': [{'subitem_geolocation_place': [{'subitem_geolocation_place_text': 'Japan'}]}], 'item_1617186901218': [{'subitem_1522399143519': {'subitem_1522399281603': 'ISNI', 'subitem_1522399333375': 'http://xxx'}, 'subitem_1522399412622': [{'subitem_1522399416691': 'en', 'subitem_1522737543681': 'Funder Name'}], 'subitem_1522399571623': {'subitem_1522399585738': 'Award URI', 'subitem_1522399628911': 'Award Number'}, 'subitem_1522399651758': [{'subitem_1522721910626': 'en', 'subitem_1522721929892': 'Award Title'}]}], 'item_1617186920753': [{'subitem_1522646500366': 'ISSN', 'subitem_1522646572813': 'xxxx-xxxx-xxxx'}], 'item_1617186941041': [{'subitem_1522650068558': 'en', 'subitem_1522650091861': 'Source Title'}], 'item_1617186959569': {'subitem_1551256328147': '1'}, 'item_1617186981471': {'subitem_1551256294723': '111'}, 'item_1617186994930': {'subitem_1551256248092': '12'}, 'item_1617187024783': {'subitem_1551256198917': '1'}, 'item_1617187045071': {'subitem_1551256185532': '3'}, 'item_1617187112279': [{'subitem_1551256126428': 'Degree Name', 'subitem_1551256129013': 'en'}], 'item_1617187136212': {'subitem_1551256096004': '2021-06-30'}, 'item_1617944105607': [{'subitem_1551256015892': [{'subitem_1551256027296': 'xxxxxx', 'subitem_1551256029891': 'kakenhi'}], 'subitem_1551256037922': [{'subitem_1551256042287': 'Degree Grantor Name', 'subitem_1551256047619': 'en'}]}], 'item_1617187187528': [{'subitem_1599711633003': [{'subitem_1599711636923': 'Conference Name', 'subitem_1599711645590': 'ja'}], 'subitem_1599711655652': '1', 'subitem_1599711660052': [{'subitem_1599711680082': 'Sponsor', 'subitem_1599711686511': 'ja'}], 'subitem_1599711699392': {'subitem_1599711704251': '2020/12/11', 'subitem_1599711712451': '1', 'subitem_1599711727603': '12', 'subitem_1599711731891': '2000', 'subitem_1599711735410': '1', 'subitem_1599711739022': '12', 'subitem_1599711743722': '2020', 'subitem_1599711745532': 'ja'}, 'subitem_1599711758470': [{'subitem_1599711769260': 'Conference Venue', 'subitem_1599711775943': 'ja'}], 'subitem_1599711788485': [{'subitem_1599711798761': 'Conference Place', 'subitem_1599711803382': 'ja'}], 'subitem_1599711813532': 'JPN'}], 'item_1617605131499': [{'accessrole': 'open_access', 'date': [{'dateType': 'Available', 'dateValue': '2021-07-12'}], 'displaytype': 'simple', 'filename': '1KB.pdf', 'filesize': [{'value': '1 KB'}], 'format': 'text/plain'}, {'filename': ''}], 'item_1617620223087': [{'subitem_1565671149650': 'ja', 'subitem_1565671169640': 'Banner Headline', 'subitem_1565671178623': 'Subheading'}, {'subitem_1565671149650': 'en', 'subitem_1565671169640': 'Banner Headline', 'subitem_1565671178623': 'Subheding'}], 'path': [1031]}, 'file_path': ['file00000001/1KB.pdf', ''], 'item_type_name': 'デフォルトアイテムタイプ（フル）', 'item_type_id': 15, '$schema': 'https://localhost:8443/items/jsonschema/15', 'identifier_key': 'item_1617186819068', 'errors': None, 'status': 'new', 'id': None, 'item_title': 'ja_conference paperITEM00000001(public_open_access_open_access_simple)'}]
        handle_check_and_prepare_publish_status(list_record)
        # current_app.logger.debug("list_record6: {}".format(list_record))
        # [{'pos_index': ['Index A'], 'publish_status': 'public', 'feedback_mail': ['wekosoftware@nii.ac.jp'], 'edit_mode': 'Keep', 'metadata': {'pubdate': '2021-03-19', 'item_1617186331708': [{'subitem_1551255647225': 'ja_conference paperITEM00000001(public_open_access_open_access_simple)', 'subitem_1551255648112': 'ja'}, {'subitem_1551255647225': 'en_conference paperITEM00000001(public_open_access_simple)', 'subitem_1551255648112': 'en'}], 'item_1617186385884': [{'subitem_1551255720400': 'Alternative Title', 'subitem_1551255721061': 'en'}, {'subitem_1551255720400': 'Alternative Title', 'subitem_1551255721061': 'ja'}], 'item_1617186419668': [{'creatorAffiliations': [{'affiliationNameIdentifiers': [{'affiliationNameIdentifier': '0000000121691048', 'affiliationNameIdentifierScheme': 'ISNI', 'affiliationNameIdentifierURI': 'http://isni.org/isni/0000000121691048'}], 'affiliationNames': [{'affiliationName': 'University', 'affiliationNameLang': 'en'}]}], 'creatorMails': [{'creatorMail': 'wekosoftware@nii.ac.jp'}], 'creatorNames': [{'creatorName': '情報, 太郎', 'creatorNameLang': 'ja'}, {'creatorName': 'ジョウホウ, タロウ', 'creatorNameLang': 'ja-Kana'}, {'creatorName': 'Joho, Taro', 'creatorNameLang': 'en'}], 'familyNames': [{'familyName': '情報', 'familyNameLang': 'ja'}, {'familyName': 'ジョウホウ', 'familyNameLang': 'ja-Kana'}, {'familyName': 'Joho', 'familyNameLang': 'en'}], 'givenNames': [{'givenName': '太郎', 'givenNameLang': 'ja'}, {'givenName': 'タロウ', 'givenNameLang': 'ja-Kana'}, {'givenName': 'Taro', 'givenNameLang': 'en'}], 'nameIdentifiers': [{'nameIdentifier': '4', 'nameIdentifierScheme': 'WEKO'}, {'nameIdentifier': 'xxxxxxx', 'nameIdentifierScheme': 'ORCID', 'nameIdentifierURI': 'https://orcid.org/'}, {'nameIdentifier': 'xxxxxxx', 'nameIdentifierScheme': 'CiNii', 'nameIdentifierURI': 'https://ci.nii.ac.jp/'}, {'nameIdentifier': 'zzzzzzz', 'nameIdentifierScheme': 'KAKEN2', 'nameIdentifierURI': 'https://kaken.nii.ac.jp/'}]}, {'creatorMails': [{'creatorMail': 'wekosoftware@nii.ac.jp'}], 'creatorNames': [{'creatorName': '情報, 太郎', 'creatorNameLang': 'ja'}, {'creatorName': 'ジョウホウ, タロウ', 'creatorNameLang': 'ja-Kana'}, {'creatorName': 'Joho, Taro', 'creatorNameLang': 'en'}], 'familyNames': [{'familyName': '情報', 'familyNameLang': 'ja'}, {'familyName': 'ジョウホウ', 'familyNameLang': 'ja-Kana'}, {'familyName': 'Joho', 'familyNameLang': 'en'}], 'givenNames': [{'givenName': '太郎', 'givenNameLang': 'ja'}, {'givenName': 'タロウ', 'givenNameLang': 'ja-Kana'}, {'givenName': 'Taro', 'givenNameLang': 'en'}], 'nameIdentifiers': [{'nameIdentifier': 'xxxxxxx', 'nameIdentifierScheme': 'ORCID', 'nameIdentifierURI': 'https://orcid.org/'}, {'nameIdentifier': 'xxxxxxx', 'nameIdentifierScheme': 'CiNii', 'nameIdentifierURI': 'https://ci.nii.ac.jp/'}, {'nameIdentifier': 'zzzzzzz', 'nameIdentifierScheme': 'KAKEN2', 'nameIdentifierURI': 'https://kaken.nii.ac.jp/'}]}, {'creatorMails': [{'creatorMail': 'wekosoftware@nii.ac.jp'}], 'creatorNames': [{'creatorName': '情報, 太郎', 'creatorNameLang': 'ja'}, {'creatorName': 'ジョウホウ, タロウ', 'creatorNameLang': 'ja-Kana'}, {'creatorName': 'Joho, Taro', 'creatorNameLang': 'en'}], 'familyNames': [{'familyName': '情報', 'familyNameLang': 'ja'}, {'familyName': 'ジョウホウ', 'familyNameLang': 'ja-Kana'}, {'familyName': 'Joho', 'familyNameLang': 'en'}], 'givenNames': [{'givenName': '太郎', 'givenNameLang': 'ja'}, {'givenName': 'タロウ', 'givenNameLang': 'ja-Kana'}, {'givenName': 'Taro', 'givenNameLang': 'en'}], 'nameIdentifiers': [{'nameIdentifier': 'xxxxxxx', 'nameIdentifierScheme': 'ORCID', 'nameIdentifierURI': 'https://orcid.org/'}, {'nameIdentifier': 'xxxxxxx', 'nameIdentifierScheme': 'CiNii', 'nameIdentifierURI': 'https://ci.nii.ac.jp/'}, {'nameIdentifier': 'zzzzzzz', 'nameIdentifierScheme': 'KAKEN2', 'nameIdentifierURI': 'https://kaken.nii.ac.jp/'}]}], 'item_1617349709064': [{'contributorMails': [{'contributorMail': 'wekosoftware@nii.ac.jp'}], 'contributorNames': [{'contributorName': '情報, 太郎', 'lang': 'ja'}, {'contributorName': 'ジョウホウ, タロウ', 'lang': 'ja-Kana'}, {'contributorName': 'Joho, Taro', 'lang': 'en'}], 'contributorType': 'ContactPerson', 'familyNames': [{'familyName': '情報', 'familyNameLang': 'ja'}, {'familyName': 'ジョウホウ', 'familyNameLang': 'ja-Kana'}, {'familyName': 'Joho', 'familyNameLang': 'en'}], 'givenNames': [{'givenName': '太郎', 'givenNameLang': 'ja'}, {'givenName': 'タロウ', 'givenNameLang': 'ja-Kana'}, {'givenName': 'Taro', 'givenNameLang': 'en'}], 'nameIdentifiers': [{'nameIdentifier': 'xxxxxxx', 'nameIdentifierScheme': 'ORCID', 'nameIdentifierURI': 'https://orcid.org/'}, {'nameIdentifier': 'xxxxxxx', 'nameIdentifierScheme': 'CiNii', 'nameIdentifierURI': 'https://ci.nii.ac.jp/'}, {'nameIdentifier': 'xxxxxxx', 'nameIdentifierScheme': 'KAKEN2', 'nameIdentifierURI': 'https://kaken.nii.ac.jp/'}]}], 'item_1617186476635': {'subitem_1522299639480': 'open access', 'subitem_1600958577026': 'http://purl.org/coar/access_right/c_abf2'}, 'item_1617351524846': {'subitem_1523260933860': 'Unknown'}, 'item_1617186499011': [{'subitem_1522650717957': 'ja', 'subitem_1522650727486': 'http://localhost', 'subitem_1522651041219': 'Rights Information'}], 'item_1617610673286': [{'nameIdentifiers': [{'nameIdentifier': 'xxxxxx', 'nameIdentifierScheme': 'ORCID', 'nameIdentifierURI': 'https://orcid.org/'}], 'rightHolderNames': [{'rightHolderLanguage': 'ja', 'rightHolderName': 'Right Holder Name'}]}], 'item_1617186609386': [{'subitem_1522299896455': 'ja', 'subitem_1522300014469': 'Other', 'subitem_1522300048512': 'http://localhost/', 'subitem_1523261968819': 'Sibject1'}], 'item_1617186626617': [{'subitem_description': 'Description\nDescription<br/>Description', 'subitem_description_language': 'en', 'subitem_description_type': 'Abstract'}, {'subitem_description': '概要\n概要\n概要\n概要', 'subitem_description_language': 'ja', 'subitem_description_type': 'Abstract'}], 'item_1617186643794': [{'subitem_1522300295150': 'en', 'subitem_1522300316516': 'Publisher'}], 'item_1617186660861': [{'subitem_1522300695726': 'Available', 'subitem_1522300722591': '2021-06-30'}], 'item_1617186702042': [{'subitem_1551255818386': 'jpn'}], 'item_1617258105262': {'resourcetype': 'conference paper', 'resourceuri': 'http://purl.org/coar/resource_type/c_5794'}, 'item_1617349808926': {'subitem_1523263171732': 'Version'}, 'item_1617265215918': {'subitem_1522305645492': 'AO', 'subitem_1600292170262': 'http://purl.org/coar/version/c_b1a7d7d4d402bcce'}, 'item_1617186783814': [{'subitem_identifier_type': 'URI', 'subitem_identifier_uri': 'http://localhost'}], 'item_1617353299429': [{'subitem_1522306207484': 'isVersionOf', 'subitem_1522306287251': {'subitem_1522306382014': 'arXiv', 'subitem_1522306436033': 'xxxxx'}, 'subitem_1523320863692': [{'subitem_1523320867455': 'en', 'subitem_1523320909613': 'Related Title'}]}], 'item_1617186859717': [{'subitem_1522658018441': 'en', 'subitem_1522658031721': 'Temporal'}], 'item_1617186882738': [{'subitem_geolocation_place': [{'subitem_geolocation_place_text': 'Japan'}]}], 'item_1617186901218': [{'subitem_1522399143519': {'subitem_1522399281603': 'ISNI', 'subitem_1522399333375': 'http://xxx'}, 'subitem_1522399412622': [{'subitem_1522399416691': 'en', 'subitem_1522737543681': 'Funder Name'}], 'subitem_1522399571623': {'subitem_1522399585738': 'Award URI', 'subitem_1522399628911': 'Award Number'}, 'subitem_1522399651758': [{'subitem_1522721910626': 'en', 'subitem_1522721929892': 'Award Title'}]}], 'item_1617186920753': [{'subitem_1522646500366': 'ISSN', 'subitem_1522646572813': 'xxxx-xxxx-xxxx'}], 'item_1617186941041': [{'subitem_1522650068558': 'en', 'subitem_1522650091861': 'Source Title'}], 'item_1617186959569': {'subitem_1551256328147': '1'}, 'item_1617186981471': {'subitem_1551256294723': '111'}, 'item_1617186994930': {'subitem_1551256248092': '12'}, 'item_1617187024783': {'subitem_1551256198917': '1'}, 'item_1617187045071': {'subitem_1551256185532': '3'}, 'item_1617187112279': [{'subitem_1551256126428': 'Degree Name', 'subitem_1551256129013': 'en'}], 'item_1617187136212': {'subitem_1551256096004': '2021-06-30'}, 'item_1617944105607': [{'subitem_1551256015892': [{'subitem_1551256027296': 'xxxxxx', 'subitem_1551256029891': 'kakenhi'}], 'subitem_1551256037922': [{'subitem_1551256042287': 'Degree Grantor Name', 'subitem_1551256047619': 'en'}]}], 'item_1617187187528': [{'subitem_1599711633003': [{'subitem_1599711636923': 'Conference Name', 'subitem_1599711645590': 'ja'}], 'subitem_1599711655652': '1', 'subitem_1599711660052': [{'subitem_1599711680082': 'Sponsor', 'subitem_1599711686511': 'ja'}], 'subitem_1599711699392': {'subitem_1599711704251': '2020/12/11', 'subitem_1599711712451': '1', 'subitem_1599711727603': '12', 'subitem_1599711731891': '2000', 'subitem_1599711735410': '1', 'subitem_1599711739022': '12', 'subitem_1599711743722': '2020', 'subitem_1599711745532': 'ja'}, 'subitem_1599711758470': [{'subitem_1599711769260': 'Conference Venue', 'subitem_1599711775943': 'ja'}], 'subitem_1599711788485': [{'subitem_1599711798761': 'Conference Place', 'subitem_1599711803382': 'ja'}], 'subitem_1599711813532': 'JPN'}], 'item_1617605131499': [{'accessrole': 'open_access', 'date': [{'dateType': 'Available', 'dateValue': '2021-07-12'}], 'displaytype': 'simple', 'filename': '1KB.pdf', 'filesize': [{'value': '1 KB'}], 'format': 'text/plain'}, {'filename': ''}], 'item_1617620223087': [{'subitem_1565671149650': 'ja', 'subitem_1565671169640': 'Banner Headline', 'subitem_1565671178623': 'Subheading'}, {'subitem_1565671149650': 'en', 'subitem_1565671169640': 'Banner Headline', 'subitem_1565671178623': 'Subheding'}], 'path': [1031]}, 'file_path': ['file00000001/1KB.pdf', ''], 'item_type_name': 'デフォルトアイテムタイプ（フル）', 'item_type_id': 15, '$schema': 'https://localhost:8443/items/jsonschema/15', 'identifier_key': 'item_1617186819068', 'errors': None, 'status': 'new', 'id': None, 'item_title': 'ja_conference paperITEM00000001(public_open_access_open_access_simple)'}]
        handle_check_and_prepare_feedback_mail(list_record)
        # current_app.logger.debug("list_record7: {}".format(list_record))
        # [{'pos_index': ['Index A'], 'publish_status': 'public', 'feedback_mail': ['wekosoftware@nii.ac.jp'], 'edit_mode': 'Keep', 'metadata': {'pubdate': '2021-03-19', 'item_1617186331708': [{'subitem_1551255647225': 'ja_conference paperITEM00000001(public_open_access_open_access_simple)', 'subitem_1551255648112': 'ja'}, {'subitem_1551255647225': 'en_conference paperITEM00000001(public_open_access_simple)', 'subitem_1551255648112': 'en'}], 'item_1617186385884': [{'subitem_1551255720400': 'Alternative Title', 'subitem_1551255721061': 'en'}, {'subitem_1551255720400': 'Alternative Title', 'subitem_1551255721061': 'ja'}], 'item_1617186419668': [{'creatorAffiliations': [{'affiliationNameIdentifiers': [{'affiliationNameIdentifier': '0000000121691048', 'affiliationNameIdentifierScheme': 'ISNI', 'affiliationNameIdentifierURI': 'http://isni.org/isni/0000000121691048'}], 'affiliationNames': [{'affiliationName': 'University', 'affiliationNameLang': 'en'}]}], 'creatorMails': [{'creatorMail': 'wekosoftware@nii.ac.jp'}], 'creatorNames': [{'creatorName': '情報, 太郎', 'creatorNameLang': 'ja'}, {'creatorName': 'ジョウホウ, タロウ', 'creatorNameLang': 'ja-Kana'}, {'creatorName': 'Joho, Taro', 'creatorNameLang': 'en'}], 'familyNames': [{'familyName': '情報', 'familyNameLang': 'ja'}, {'familyName': 'ジョウホウ', 'familyNameLang': 'ja-Kana'}, {'familyName': 'Joho', 'familyNameLang': 'en'}], 'givenNames': [{'givenName': '太郎', 'givenNameLang': 'ja'}, {'givenName': 'タロウ', 'givenNameLang': 'ja-Kana'}, {'givenName': 'Taro', 'givenNameLang': 'en'}], 'nameIdentifiers': [{'nameIdentifier': '4', 'nameIdentifierScheme': 'WEKO'}, {'nameIdentifier': 'xxxxxxx', 'nameIdentifierScheme': 'ORCID', 'nameIdentifierURI': 'https://orcid.org/'}, {'nameIdentifier': 'xxxxxxx', 'nameIdentifierScheme': 'CiNii', 'nameIdentifierURI': 'https://ci.nii.ac.jp/'}, {'nameIdentifier': 'zzzzzzz', 'nameIdentifierScheme': 'KAKEN2', 'nameIdentifierURI': 'https://kaken.nii.ac.jp/'}]}, {'creatorMails': [{'creatorMail': 'wekosoftware@nii.ac.jp'}], 'creatorNames': [{'creatorName': '情報, 太郎', 'creatorNameLang': 'ja'}, {'creatorName': 'ジョウホウ, タロウ', 'creatorNameLang': 'ja-Kana'}, {'creatorName': 'Joho, Taro', 'creatorNameLang': 'en'}], 'familyNames': [{'familyName': '情報', 'familyNameLang': 'ja'}, {'familyName': 'ジョウホウ', 'familyNameLang': 'ja-Kana'}, {'familyName': 'Joho', 'familyNameLang': 'en'}], 'givenNames': [{'givenName': '太郎', 'givenNameLang': 'ja'}, {'givenName': 'タロウ', 'givenNameLang': 'ja-Kana'}, {'givenName': 'Taro', 'givenNameLang': 'en'}], 'nameIdentifiers': [{'nameIdentifier': 'xxxxxxx', 'nameIdentifierScheme': 'ORCID', 'nameIdentifierURI': 'https://orcid.org/'}, {'nameIdentifier': 'xxxxxxx', 'nameIdentifierScheme': 'CiNii', 'nameIdentifierURI': 'https://ci.nii.ac.jp/'}, {'nameIdentifier': 'zzzzzzz', 'nameIdentifierScheme': 'KAKEN2', 'nameIdentifierURI': 'https://kaken.nii.ac.jp/'}]}, {'creatorMails': [{'creatorMail': 'wekosoftware@nii.ac.jp'}], 'creatorNames': [{'creatorName': '情報, 太郎', 'creatorNameLang': 'ja'}, {'creatorName': 'ジョウホウ, タロウ', 'creatorNameLang': 'ja-Kana'}, {'creatorName': 'Joho, Taro', 'creatorNameLang': 'en'}], 'familyNames': [{'familyName': '情報', 'familyNameLang': 'ja'}, {'familyName': 'ジョウホウ', 'familyNameLang': 'ja-Kana'}, {'familyName': 'Joho', 'familyNameLang': 'en'}], 'givenNames': [{'givenName': '太郎', 'givenNameLang': 'ja'}, {'givenName': 'タロウ', 'givenNameLang': 'ja-Kana'}, {'givenName': 'Taro', 'givenNameLang': 'en'}], 'nameIdentifiers': [{'nameIdentifier': 'xxxxxxx', 'nameIdentifierScheme': 'ORCID', 'nameIdentifierURI': 'https://orcid.org/'}, {'nameIdentifier': 'xxxxxxx', 'nameIdentifierScheme': 'CiNii', 'nameIdentifierURI': 'https://ci.nii.ac.jp/'}, {'nameIdentifier': 'zzzzzzz', 'nameIdentifierScheme': 'KAKEN2', 'nameIdentifierURI': 'https://kaken.nii.ac.jp/'}]}], 'item_1617349709064': [{'contributorMails': [{'contributorMail': 'wekosoftware@nii.ac.jp'}], 'contributorNames': [{'contributorName': '情報, 太郎', 'lang': 'ja'}, {'contributorName': 'ジョウホウ, タロウ', 'lang': 'ja-Kana'}, {'contributorName': 'Joho, Taro', 'lang': 'en'}], 'contributorType': 'ContactPerson', 'familyNames': [{'familyName': '情報', 'familyNameLang': 'ja'}, {'familyName': 'ジョウホウ', 'familyNameLang': 'ja-Kana'}, {'familyName': 'Joho', 'familyNameLang': 'en'}], 'givenNames': [{'givenName': '太郎', 'givenNameLang': 'ja'}, {'givenName': 'タロウ', 'givenNameLang': 'ja-Kana'}, {'givenName': 'Taro', 'givenNameLang': 'en'}], 'nameIdentifiers': [{'nameIdentifier': 'xxxxxxx', 'nameIdentifierScheme': 'ORCID', 'nameIdentifierURI': 'https://orcid.org/'}, {'nameIdentifier': 'xxxxxxx', 'nameIdentifierScheme': 'CiNii', 'nameIdentifierURI': 'https://ci.nii.ac.jp/'}, {'nameIdentifier': 'xxxxxxx', 'nameIdentifierScheme': 'KAKEN2', 'nameIdentifierURI': 'https://kaken.nii.ac.jp/'}]}], 'item_1617186476635': {'subitem_1522299639480': 'open access', 'subitem_1600958577026': 'http://purl.org/coar/access_right/c_abf2'}, 'item_1617351524846': {'subitem_1523260933860': 'Unknown'}, 'item_1617186499011': [{'subitem_1522650717957': 'ja', 'subitem_1522650727486': 'http://localhost', 'subitem_1522651041219': 'Rights Information'}], 'item_1617610673286': [{'nameIdentifiers': [{'nameIdentifier': 'xxxxxx', 'nameIdentifierScheme': 'ORCID', 'nameIdentifierURI': 'https://orcid.org/'}], 'rightHolderNames': [{'rightHolderLanguage': 'ja', 'rightHolderName': 'Right Holder Name'}]}], 'item_1617186609386': [{'subitem_1522299896455': 'ja', 'subitem_1522300014469': 'Other', 'subitem_1522300048512': 'http://localhost/', 'subitem_1523261968819': 'Sibject1'}], 'item_1617186626617': [{'subitem_description': 'Description\nDescription<br/>Description', 'subitem_description_language': 'en', 'subitem_description_type': 'Abstract'}, {'subitem_description': '概要\n概要\n概要\n概要', 'subitem_description_language': 'ja', 'subitem_description_type': 'Abstract'}], 'item_1617186643794': [{'subitem_1522300295150': 'en', 'subitem_1522300316516': 'Publisher'}], 'item_1617186660861': [{'subitem_1522300695726': 'Available', 'subitem_1522300722591': '2021-06-30'}], 'item_1617186702042': [{'subitem_1551255818386': 'jpn'}], 'item_1617258105262': {'resourcetype': 'conference paper', 'resourceuri': 'http://purl.org/coar/resource_type/c_5794'}, 'item_1617349808926': {'subitem_1523263171732': 'Version'}, 'item_1617265215918': {'subitem_1522305645492': 'AO', 'subitem_1600292170262': 'http://purl.org/coar/version/c_b1a7d7d4d402bcce'}, 'item_1617186783814': [{'subitem_identifier_type': 'URI', 'subitem_identifier_uri': 'http://localhost'}], 'item_1617353299429': [{'subitem_1522306207484': 'isVersionOf', 'subitem_1522306287251': {'subitem_1522306382014': 'arXiv', 'subitem_1522306436033': 'xxxxx'}, 'subitem_1523320863692': [{'subitem_1523320867455': 'en', 'subitem_1523320909613': 'Related Title'}]}], 'item_1617186859717': [{'subitem_1522658018441': 'en', 'subitem_1522658031721': 'Temporal'}], 'item_1617186882738': [{'subitem_geolocation_place': [{'subitem_geolocation_place_text': 'Japan'}]}], 'item_1617186901218': [{'subitem_1522399143519': {'subitem_1522399281603': 'ISNI', 'subitem_1522399333375': 'http://xxx'}, 'subitem_1522399412622': [{'subitem_1522399416691': 'en', 'subitem_1522737543681': 'Funder Name'}], 'subitem_1522399571623': {'subitem_1522399585738': 'Award URI', 'subitem_1522399628911': 'Award Number'}, 'subitem_1522399651758': [{'subitem_1522721910626': 'en', 'subitem_1522721929892': 'Award Title'}]}], 'item_1617186920753': [{'subitem_1522646500366': 'ISSN', 'subitem_1522646572813': 'xxxx-xxxx-xxxx'}], 'item_1617186941041': [{'subitem_1522650068558': 'en', 'subitem_1522650091861': 'Source Title'}], 'item_1617186959569': {'subitem_1551256328147': '1'}, 'item_1617186981471': {'subitem_1551256294723': '111'}, 'item_1617186994930': {'subitem_1551256248092': '12'}, 'item_1617187024783': {'subitem_1551256198917': '1'}, 'item_1617187045071': {'subitem_1551256185532': '3'}, 'item_1617187112279': [{'subitem_1551256126428': 'Degree Name', 'subitem_1551256129013': 'en'}], 'item_1617187136212': {'subitem_1551256096004': '2021-06-30'}, 'item_1617944105607': [{'subitem_1551256015892': [{'subitem_1551256027296': 'xxxxxx', 'subitem_1551256029891': 'kakenhi'}], 'subitem_1551256037922': [{'subitem_1551256042287': 'Degree Grantor Name', 'subitem_1551256047619': 'en'}]}], 'item_1617187187528': [{'subitem_1599711633003': [{'subitem_1599711636923': 'Conference Name', 'subitem_1599711645590': 'ja'}], 'subitem_1599711655652': '1', 'subitem_1599711660052': [{'subitem_1599711680082': 'Sponsor', 'subitem_1599711686511': 'ja'}], 'subitem_1599711699392': {'subitem_1599711704251': '2020/12/11', 'subitem_1599711712451': '1', 'subitem_1599711727603': '12', 'subitem_1599711731891': '2000', 'subitem_1599711735410': '1', 'subitem_1599711739022': '12', 'subitem_1599711743722': '2020', 'subitem_1599711745532': 'ja'}, 'subitem_1599711758470': [{'subitem_1599711769260': 'Conference Venue', 'subitem_1599711775943': 'ja'}], 'subitem_1599711788485': [{'subitem_1599711798761': 'Conference Place', 'subitem_1599711803382': 'ja'}], 'subitem_1599711813532': 'JPN'}], 'item_1617605131499': [{'accessrole': 'open_access', 'date': [{'dateType': 'Available', 'dateValue': '2021-07-12'}], 'displaytype': 'simple', 'filename': '1KB.pdf', 'filesize': [{'value': '1 KB'}], 'format': 'text/plain'}, {'filename': ''}], 'item_1617620223087': [{'subitem_1565671149650': 'ja', 'subitem_1565671169640': 'Banner Headline', 'subitem_1565671178623': 'Subheading'}, {'subitem_1565671149650': 'en', 'subitem_1565671169640': 'Banner Headline', 'subitem_1565671178623': 'Subheding'}], 'path': [1031], 'feedback_mail_list': [{'email': 'wekosoftware@nii.ac.jp', 'author_id': ''}]}, 'file_path': ['file00000001/1KB.pdf', ''], 'item_type_name': 'デフォルトアイテムタイプ（フル）', 'item_type_id': 15, '$schema': 'https://localhost:8443/items/jsonschema/15', 'identifier_key': 'item_1617186819068', 'errors': None, 'status': 'new', 'id': None, 'item_title': 'ja_conference paperITEM00000001(public_open_access_open_access_simple)'}]
        handle_check_and_prepare_request_mail(list_record)

        handle_check_file_metadata(list_record, data_path)
        # current_app.logger.debug("list_record8: {}".format(list_record))
        # [{'pos_index': ['Index A'], 'publish_status': 'public', 'feedback_mail': ['wekosoftware@nii.ac.jp'], 'edit_mode': 'Keep', 'metadata': {'pubdate': '2021-03-19', 'item_1617186331708': [{'subitem_1551255647225': 'ja_conference paperITEM00000001(public_open_access_open_access_simple)', 'subitem_1551255648112': 'ja'}, {'subitem_1551255647225': 'en_conference paperITEM00000001(public_open_access_simple)', 'subitem_1551255648112': 'en'}], 'item_1617186385884': [{'subitem_1551255720400': 'Alternative Title', 'subitem_1551255721061': 'en'}, {'subitem_1551255720400': 'Alternative Title', 'subitem_1551255721061': 'ja'}], 'item_1617186419668': [{'creatorAffiliations': [{'affiliationNameIdentifiers': [{'affiliationNameIdentifier': '0000000121691048', 'affiliationNameIdentifierScheme': 'ISNI', 'affiliationNameIdentifierURI': 'http://isni.org/isni/0000000121691048'}], 'affiliationNames': [{'affiliationName': 'University', 'affiliationNameLang': 'en'}]}], 'creatorMails': [{'creatorMail': 'wekosoftware@nii.ac.jp'}], 'creatorNames': [{'creatorName': '情報, 太郎', 'creatorNameLang': 'ja'}, {'creatorName': 'ジョウホウ, タロウ', 'creatorNameLang': 'ja-Kana'}, {'creatorName': 'Joho, Taro', 'creatorNameLang': 'en'}], 'familyNames': [{'familyName': '情報', 'familyNameLang': 'ja'}, {'familyName': 'ジョウホウ', 'familyNameLang': 'ja-Kana'}, {'familyName': 'Joho', 'familyNameLang': 'en'}], 'givenNames': [{'givenName': '太郎', 'givenNameLang': 'ja'}, {'givenName': 'タロウ', 'givenNameLang': 'ja-Kana'}, {'givenName': 'Taro', 'givenNameLang': 'en'}], 'nameIdentifiers': [{'nameIdentifier': '4', 'nameIdentifierScheme': 'WEKO'}, {'nameIdentifier': 'xxxxxxx', 'nameIdentifierScheme': 'ORCID', 'nameIdentifierURI': 'https://orcid.org/'}, {'nameIdentifier': 'xxxxxxx', 'nameIdentifierScheme': 'CiNii', 'nameIdentifierURI': 'https://ci.nii.ac.jp/'}, {'nameIdentifier': 'zzzzzzz', 'nameIdentifierScheme': 'KAKEN2', 'nameIdentifierURI': 'https://kaken.nii.ac.jp/'}]}, {'creatorMails': [{'creatorMail': 'wekosoftware@nii.ac.jp'}], 'creatorNames': [{'creatorName': '情報, 太郎', 'creatorNameLang': 'ja'}, {'creatorName': 'ジョウホウ, タロウ', 'creatorNameLang': 'ja-Kana'}, {'creatorName': 'Joho, Taro', 'creatorNameLang': 'en'}], 'familyNames': [{'familyName': '情報', 'familyNameLang': 'ja'}, {'familyName': 'ジョウホウ', 'familyNameLang': 'ja-Kana'}, {'familyName': 'Joho', 'familyNameLang': 'en'}], 'givenNames': [{'givenName': '太郎', 'givenNameLang': 'ja'}, {'givenName': 'タロウ', 'givenNameLang': 'ja-Kana'}, {'givenName': 'Taro', 'givenNameLang': 'en'}], 'nameIdentifiers': [{'nameIdentifier': 'xxxxxxx', 'nameIdentifierScheme': 'ORCID', 'nameIdentifierURI': 'https://orcid.org/'}, {'nameIdentifier': 'xxxxxxx', 'nameIdentifierScheme': 'CiNii', 'nameIdentifierURI': 'https://ci.nii.ac.jp/'}, {'nameIdentifier': 'zzzzzzz', 'nameIdentifierScheme': 'KAKEN2', 'nameIdentifierURI': 'https://kaken.nii.ac.jp/'}]}, {'creatorMails': [{'creatorMail': 'wekosoftware@nii.ac.jp'}], 'creatorNames': [{'creatorName': '情報, 太郎', 'creatorNameLang': 'ja'}, {'creatorName': 'ジョウホウ, タロウ', 'creatorNameLang': 'ja-Kana'}, {'creatorName': 'Joho, Taro', 'creatorNameLang': 'en'}], 'familyNames': [{'familyName': '情報', 'familyNameLang': 'ja'}, {'familyName': 'ジョウホウ', 'familyNameLang': 'ja-Kana'}, {'familyName': 'Joho', 'familyNameLang': 'en'}], 'givenNames': [{'givenName': '太郎', 'givenNameLang': 'ja'}, {'givenName': 'タロウ', 'givenNameLang': 'ja-Kana'}, {'givenName': 'Taro', 'givenNameLang': 'en'}], 'nameIdentifiers': [{'nameIdentifier': 'xxxxxxx', 'nameIdentifierScheme': 'ORCID', 'nameIdentifierURI': 'https://orcid.org/'}, {'nameIdentifier': 'xxxxxxx', 'nameIdentifierScheme': 'CiNii', 'nameIdentifierURI': 'https://ci.nii.ac.jp/'}, {'nameIdentifier': 'zzzzzzz', 'nameIdentifierScheme': 'KAKEN2', 'nameIdentifierURI': 'https://kaken.nii.ac.jp/'}]}], 'item_1617349709064': [{'contributorMails': [{'contributorMail': 'wekosoftware@nii.ac.jp'}], 'contributorNames': [{'contributorName': '情報, 太郎', 'lang': 'ja'}, {'contributorName': 'ジョウホウ, タロウ', 'lang': 'ja-Kana'}, {'contributorName': 'Joho, Taro', 'lang': 'en'}], 'contributorType': 'ContactPerson', 'familyNames': [{'familyName': '情報', 'familyNameLang': 'ja'}, {'familyName': 'ジョウホウ', 'familyNameLang': 'ja-Kana'}, {'familyName': 'Joho', 'familyNameLang': 'en'}], 'givenNames': [{'givenName': '太郎', 'givenNameLang': 'ja'}, {'givenName': 'タロウ', 'givenNameLang': 'ja-Kana'}, {'givenName': 'Taro', 'givenNameLang': 'en'}], 'nameIdentifiers': [{'nameIdentifier': 'xxxxxxx', 'nameIdentifierScheme': 'ORCID', 'nameIdentifierURI': 'https://orcid.org/'}, {'nameIdentifier': 'xxxxxxx', 'nameIdentifierScheme': 'CiNii', 'nameIdentifierURI': 'https://ci.nii.ac.jp/'}, {'nameIdentifier': 'xxxxxxx', 'nameIdentifierScheme': 'KAKEN2', 'nameIdentifierURI': 'https://kaken.nii.ac.jp/'}]}], 'item_1617186476635': {'subitem_1522299639480': 'open access', 'subitem_1600958577026': 'http://purl.org/coar/access_right/c_abf2'}, 'item_1617351524846': {'subitem_1523260933860': 'Unknown'}, 'item_1617186499011': [{'subitem_1522650717957': 'ja', 'subitem_1522650727486': 'http://localhost', 'subitem_1522651041219': 'Rights Information'}], 'item_1617610673286': [{'nameIdentifiers': [{'nameIdentifier': 'xxxxxx', 'nameIdentifierScheme': 'ORCID', 'nameIdentifierURI': 'https://orcid.org/'}], 'rightHolderNames': [{'rightHolderLanguage': 'ja', 'rightHolderName': 'Right Holder Name'}]}], 'item_1617186609386': [{'subitem_1522299896455': 'ja', 'subitem_1522300014469': 'Other', 'subitem_1522300048512': 'http://localhost/', 'subitem_1523261968819': 'Sibject1'}], 'item_1617186626617': [{'subitem_description': 'Description\nDescription<br/>Description', 'subitem_description_language': 'en', 'subitem_description_type': 'Abstract'}, {'subitem_description': '概要\n概要\n概要\n概要', 'subitem_description_language': 'ja', 'subitem_description_type': 'Abstract'}], 'item_1617186643794': [{'subitem_1522300295150': 'en', 'subitem_1522300316516': 'Publisher'}], 'item_1617186660861': [{'subitem_1522300695726': 'Available', 'subitem_1522300722591': '2021-06-30'}], 'item_1617186702042': [{'subitem_1551255818386': 'jpn'}], 'item_1617258105262': {'resourcetype': 'conference paper', 'resourceuri': 'http://purl.org/coar/resource_type/c_5794'}, 'item_1617349808926': {'subitem_1523263171732': 'Version'}, 'item_1617265215918': {'subitem_1522305645492': 'AO', 'subitem_1600292170262': 'http://purl.org/coar/version/c_b1a7d7d4d402bcce'}, 'item_1617186783814': [{'subitem_identifier_type': 'URI', 'subitem_identifier_uri': 'http://localhost'}], 'item_1617353299429': [{'subitem_1522306207484': 'isVersionOf', 'subitem_1522306287251': {'subitem_1522306382014': 'arXiv', 'subitem_1522306436033': 'xxxxx'}, 'subitem_1523320863692': [{'subitem_1523320867455': 'en', 'subitem_1523320909613': 'Related Title'}]}], 'item_1617186859717': [{'subitem_1522658018441': 'en', 'subitem_1522658031721': 'Temporal'}], 'item_1617186882738': [{'subitem_geolocation_place': [{'subitem_geolocation_place_text': 'Japan'}]}], 'item_1617186901218': [{'subitem_1522399143519': {'subitem_1522399281603': 'ISNI', 'subitem_1522399333375': 'http://xxx'}, 'subitem_1522399412622': [{'subitem_1522399416691': 'en', 'subitem_1522737543681': 'Funder Name'}], 'subitem_1522399571623': {'subitem_1522399585738': 'Award URI', 'subitem_1522399628911': 'Award Number'}, 'subitem_1522399651758': [{'subitem_1522721910626': 'en', 'subitem_1522721929892': 'Award Title'}]}], 'item_1617186920753': [{'subitem_1522646500366': 'ISSN', 'subitem_1522646572813': 'xxxx-xxxx-xxxx'}], 'item_1617186941041': [{'subitem_1522650068558': 'en', 'subitem_1522650091861': 'Source Title'}], 'item_1617186959569': {'subitem_1551256328147': '1'}, 'item_1617186981471': {'subitem_1551256294723': '111'}, 'item_1617186994930': {'subitem_1551256248092': '12'}, 'item_1617187024783': {'subitem_1551256198917': '1'}, 'item_1617187045071': {'subitem_1551256185532': '3'}, 'item_1617187112279': [{'subitem_1551256126428': 'Degree Name', 'subitem_1551256129013': 'en'}], 'item_1617187136212': {'subitem_1551256096004': '2021-06-30'}, 'item_1617944105607': [{'subitem_1551256015892': [{'subitem_1551256027296': 'xxxxxx', 'subitem_1551256029891': 'kakenhi'}], 'subitem_1551256037922': [{'subitem_1551256042287': 'Degree Grantor Name', 'subitem_1551256047619': 'en'}]}], 'item_1617187187528': [{'subitem_1599711633003': [{'subitem_1599711636923': 'Conference Name', 'subitem_1599711645590': 'ja'}], 'subitem_1599711655652': '1', 'subitem_1599711660052': [{'subitem_1599711680082': 'Sponsor', 'subitem_1599711686511': 'ja'}], 'subitem_1599711699392': {'subitem_1599711704251': '2020/12/11', 'subitem_1599711712451': '1', 'subitem_1599711727603': '12', 'subitem_1599711731891': '2000', 'subitem_1599711735410': '1', 'subitem_1599711739022': '12', 'subitem_1599711743722': '2020', 'subitem_1599711745532': 'ja'}, 'subitem_1599711758470': [{'subitem_1599711769260': 'Conference Venue', 'subitem_1599711775943': 'ja'}], 'subitem_1599711788485': [{'subitem_1599711798761': 'Conference Place', 'subitem_1599711803382': 'ja'}], 'subitem_1599711813532': 'JPN'}], 'item_1617605131499': [{'accessrole': 'open_access', 'date': [{'dateType': 'Available', 'dateValue': '2021-07-12'}], 'displaytype': 'simple', 'filename': '1KB.pdf', 'filesize': [{'value': '1 KB'}], 'format': 'text/plain'}], 'item_1617620223087': [{'subitem_1565671149650': 'ja', 'subitem_1565671169640': 'Banner Headline', 'subitem_1565671178623': 'Subheading'}, {'subitem_1565671149650': 'en', 'subitem_1565671169640': 'Banner Headline', 'subitem_1565671178623': 'Subheding'}], 'path': [1031], 'feedback_mail_list': [{'email': 'wekosoftware@nii.ac.jp', 'author_id': ''}]}, 'file_path': ['file00000001/1KB.pdf', ''], 'item_type_name': 'デフォルトアイテムタイプ（フル）', 'item_type_id': 15, '$schema': 'https://localhost:8443/items/jsonschema/15', 'identifier_key': 'item_1617186819068', 'errors': None, 'status': 'new', 'id': None, 'item_title': 'ja_conference paperITEM00000001(public_open_access_open_access_simple)', 'filenames': [{'id': '.metadata.item_1617605131499[0].filename', 'filename': '1KB.pdf'}, {'id': '.metadata.item_1617605131499[1].filename', 'filename': ''}]}]

        handle_shared_id(list_record, shared_id)
        # current_app.logger.debug("list_record9: {}".format(list_record))
        # [{'pos_index': ['Index A'], 'publish_status': 'public', 'feedback_mail': ['wekosoftware@nii.ac.jp'], 'edit_mode': 'Keep', 'metadata': {'pubdate': '2021-03-19', 'weko_shared_id': -1, 'item_1617186331708': [{'subitem_1551255647225': 'ja_conference paperITEM00000001(public_open_access_open_access_simple)', 'subitem_1551255648112': 'ja'}, {'subitem_1551255647225': 'en_conference paperITEM00000001(public_open_access_simple)', 'subitem_1551255648112': 'en'}], 'item_1617186385884': [{'subitem_1551255720400': 'Alternative Title', 'subitem_1551255721061': 'en'}, {'subitem_1551255720400': 'Alternative Title', 'subitem_1551255721061': 'ja'}], 'item_1617186419668': [{'creatorAffiliations': [{'affiliationNameIdentifiers': [{'affiliationNameIdentifier': '0000000121691048', 'affiliationNameIdentifierScheme': 'ISNI', 'affiliationNameIdentifierURI': 'http://isni.org/isni/0000000121691048'}], 'affiliationNames': [{'affiliationName': 'University', 'affiliationNameLang': 'en'}]}], 'creatorMails': [{'creatorMail': 'wekosoftware@nii.ac.jp'}], 'creatorNames': [{'creatorName': '情報, 太郎', 'creatorNameLang': 'ja'}, {'creatorName': 'ジョウホウ, タロウ', 'creatorNameLang': 'ja-Kana'}, {'creatorName': 'Joho, Taro', 'creatorNameLang': 'en'}], 'familyNames': [{'familyName': '情報', 'familyNameLang': 'ja'}, {'familyName': 'ジョウホウ', 'familyNameLang': 'ja-Kana'}, {'familyName': 'Joho', 'familyNameLang': 'en'}], 'givenNames': [{'givenName': '太郎', 'givenNameLang': 'ja'}, {'givenName': 'タロウ', 'givenNameLang': 'ja-Kana'}, {'givenName': 'Taro', 'givenNameLang': 'en'}], 'nameIdentifiers': [{'nameIdentifier': '4', 'nameIdentifierScheme': 'WEKO'}, {'nameIdentifier': 'xxxxxxx', 'nameIdentifierScheme': 'ORCID', 'nameIdentifierURI': 'https://orcid.org/'}, {'nameIdentifier': 'xxxxxxx', 'nameIdentifierScheme': 'CiNii', 'nameIdentifierURI': 'https://ci.nii.ac.jp/'}, {'nameIdentifier': 'zzzzzzz', 'nameIdentifierScheme': 'KAKEN2', 'nameIdentifierURI': 'https://kaken.nii.ac.jp/'}]}, {'creatorMails': [{'creatorMail': 'wekosoftware@nii.ac.jp'}], 'creatorNames': [{'creatorName': '情報, 太郎', 'creatorNameLang': 'ja'}, {'creatorName': 'ジョウホウ, タロウ', 'creatorNameLang': 'ja-Kana'}, {'creatorName': 'Joho, Taro', 'creatorNameLang': 'en'}], 'familyNames': [{'familyName': '情報', 'familyNameLang': 'ja'}, {'familyName': 'ジョウホウ', 'familyNameLang': 'ja-Kana'}, {'familyName': 'Joho', 'familyNameLang': 'en'}], 'givenNames': [{'givenName': '太郎', 'givenNameLang': 'ja'}, {'givenName': 'タロウ', 'givenNameLang': 'ja-Kana'}, {'givenName': 'Taro', 'givenNameLang': 'en'}], 'nameIdentifiers': [{'nameIdentifier': 'xxxxxxx', 'nameIdentifierScheme': 'ORCID', 'nameIdentifierURI': 'https://orcid.org/'}, {'nameIdentifier': 'xxxxxxx', 'nameIdentifierScheme': 'CiNii', 'nameIdentifierURI': 'https://ci.nii.ac.jp/'}, {'nameIdentifier': 'zzzzzzz', 'nameIdentifierScheme': 'KAKEN2', 'nameIdentifierURI': 'https://kaken.nii.ac.jp/'}]}, {'creatorMails': [{'creatorMail': 'wekosoftware@nii.ac.jp'}], 'creatorNames': [{'creatorName': '情報, 太郎', 'creatorNameLang': 'ja'}, {'creatorName': 'ジョウホウ, タロウ', 'creatorNameLang': 'ja-Kana'}, {'creatorName': 'Joho, Taro', 'creatorNameLang': 'en'}], 'familyNames': [{'familyName': '情報', 'familyNameLang': 'ja'}, {'familyName': 'ジョウホウ', 'familyNameLang': 'ja-Kana'}, {'familyName': 'Joho', 'familyNameLang': 'en'}], 'givenNames': [{'givenName': '太郎', 'givenNameLang': 'ja'}, {'givenName': 'タロウ', 'givenNameLang': 'ja-Kana'}, {'givenName': 'Taro', 'givenNameLang': 'en'}], 'nameIdentifiers': [{'nameIdentifier': 'xxxxxxx', 'nameIdentifierScheme': 'ORCID', 'nameIdentifierURI': 'https://orcid.org/'}, {'nameIdentifier': 'xxxxxxx', 'nameIdentifierScheme': 'CiNii', 'nameIdentifierURI': 'https://ci.nii.ac.jp/'}, {'nameIdentifier': 'zzzzzzz', 'nameIdentifierScheme': 'KAKEN2', 'nameIdentifierURI': 'https://kaken.nii.ac.jp/'}]}], 'item_1617349709064': [{'contributorMails': [{'contributorMail': 'wekosoftware@nii.ac.jp'}], 'contributorNames': [{'contributorName': '情報, 太郎', 'lang': 'ja'}, {'contributorName': 'ジョウホウ, タロウ', 'lang': 'ja-Kana'}, {'contributorName': 'Joho, Taro', 'lang': 'en'}], 'contributorType': 'ContactPerson', 'familyNames': [{'familyName': '情報', 'familyNameLang': 'ja'}, {'familyName': 'ジョウホウ', 'familyNameLang': 'ja-Kana'}, {'familyName': 'Joho', 'familyNameLang': 'en'}], 'givenNames': [{'givenName': '太郎', 'givenNameLang': 'ja'}, {'givenName': 'タロウ', 'givenNameLang': 'ja-Kana'}, {'givenName': 'Taro', 'givenNameLang': 'en'}], 'nameIdentifiers': [{'nameIdentifier': 'xxxxxxx', 'nameIdentifierScheme': 'ORCID', 'nameIdentifierURI': 'https://orcid.org/'}, {'nameIdentifier': 'xxxxxxx', 'nameIdentifierScheme': 'CiNii', 'nameIdentifierURI': 'https://ci.nii.ac.jp/'}, {'nameIdentifier': 'xxxxxxx', 'nameIdentifierScheme': 'KAKEN2', 'nameIdentifierURI': 'https://kaken.nii.ac.jp/'}]}], 'item_1617186476635': {'subitem_1522299639480': 'open access', 'subitem_1600958577026': 'http://purl.org/coar/access_right/c_abf2'}, 'item_1617351524846': {'subitem_1523260933860': 'Unknown'}, 'item_1617186499011': [{'subitem_1522650717957': 'ja', 'subitem_1522650727486': 'http://localhost', 'subitem_1522651041219': 'Rights Information'}], 'item_1617610673286': [{'nameIdentifiers': [{'nameIdentifier': 'xxxxxx', 'nameIdentifierScheme': 'ORCID', 'nameIdentifierURI': 'https://orcid.org/'}], 'rightHolderNames': [{'rightHolderLanguage': 'ja', 'rightHolderName': 'Right Holder Name'}]}], 'item_1617186609386': [{'subitem_1522299896455': 'ja', 'subitem_1522300014469': 'Other', 'subitem_1522300048512': 'http://localhost/', 'subitem_1523261968819': 'Sibject1'}], 'item_1617186626617': [{'subitem_description': 'Description\nDescription<br/>Description', 'subitem_description_language': 'en', 'subitem_description_type': 'Abstract'}, {'subitem_description': '概要\n概要\n概要\n概要', 'subitem_description_language': 'ja', 'subitem_description_type': 'Abstract'}], 'item_1617186643794': [{'subitem_1522300295150': 'en', 'subitem_1522300316516': 'Publisher'}], 'item_1617186660861': [{'subitem_1522300695726': 'Available', 'subitem_1522300722591': '2021-06-30'}], 'item_1617186702042': [{'subitem_1551255818386': 'jpn'}], 'item_1617258105262': {'resourcetype': 'conference paper', 'resourceuri': 'http://purl.org/coar/resource_type/c_5794'}, 'item_1617349808926': {'subitem_1523263171732': 'Version'}, 'item_1617265215918': {'subitem_1522305645492': 'AO', 'subitem_1600292170262': 'http://purl.org/coar/version/c_b1a7d7d4d402bcce'}, 'item_1617186783814': [{'subitem_identifier_type': 'URI', 'subitem_identifier_uri': 'http://localhost'}], 'item_1617353299429': [{'subitem_1522306207484': 'isVersionOf', 'subitem_1522306287251': {'subitem_1522306382014': 'arXiv', 'subitem_1522306436033': 'xxxxx'}, 'subitem_1523320863692': [{'subitem_1523320867455': 'en', 'subitem_1523320909613': 'Related Title'}]}], 'item_1617186859717': [{'subitem_1522658018441': 'en', 'subitem_1522658031721': 'Temporal'}], 'item_1617186882738': [{'subitem_geolocation_place': [{'subitem_geolocation_place_text': 'Japan'}]}], 'item_1617186901218': [{'subitem_1522399143519': {'subitem_1522399281603': 'ISNI', 'subitem_1522399333375': 'http://xxx'}, 'subitem_1522399412622': [{'subitem_1522399416691': 'en', 'subitem_1522737543681': 'Funder Name'}], 'subitem_1522399571623': {'subitem_1522399585738': 'Award URI', 'subitem_1522399628911': 'Award Number'}, 'subitem_1522399651758': [{'subitem_1522721910626': 'en', 'subitem_1522721929892': 'Award Title'}]}], 'item_1617186920753': [{'subitem_1522646500366': 'ISSN', 'subitem_1522646572813': 'xxxx-xxxx-xxxx'}], 'item_1617186941041': [{'subitem_1522650068558': 'en', 'subitem_1522650091861': 'Source Title'}], 'item_1617186959569': {'subitem_1551256328147': '1'}, 'item_1617186981471': {'subitem_1551256294723': '111'}, 'item_1617186994930': {'subitem_1551256248092': '12'}, 'item_1617187024783': {'subitem_1551256198917': '1'}, 'item_1617187045071': {'subitem_1551256185532': '3'}, 'item_1617187112279': [{'subitem_1551256126428': 'Degree Name', 'subitem_1551256129013': 'en'}], 'item_1617187136212': {'subitem_1551256096004': '2021-06-30'}, 'item_1617944105607': [{'subitem_1551256015892': [{'subitem_1551256027296': 'xxxxxx', 'subitem_1551256029891': 'kakenhi'}], 'subitem_1551256037922': [{'subitem_1551256042287': 'Degree Grantor Name', 'subitem_1551256047619': 'en'}]}], 'item_1617187187528': [{'subitem_1599711633003': [{'subitem_1599711636923': 'Conference Name', 'subitem_1599711645590': 'ja'}], 'subitem_1599711655652': '1', 'subitem_1599711660052': [{'subitem_1599711680082': 'Sponsor', 'subitem_1599711686511': 'ja'}], 'subitem_1599711699392': {'subitem_1599711704251': '2020/12/11', 'subitem_1599711712451': '1', 'subitem_1599711727603': '12', 'subitem_1599711731891': '2000', 'subitem_1599711735410': '1', 'subitem_1599711739022': '12', 'subitem_1599711743722': '2020', 'subitem_1599711745532': 'ja'}, 'subitem_1599711758470': [{'subitem_1599711769260': 'Conference Venue', 'subitem_1599711775943': 'ja'}], 'subitem_1599711788485': [{'subitem_1599711798761': 'Conference Place', 'subitem_1599711803382': 'ja'}], 'subitem_1599711813532': 'JPN'}], 'item_1617605131499': [{'accessrole': 'open_access', 'date': [{'dateType': 'Available', 'dateValue': '2021-07-12'}], 'displaytype': 'simple', 'filename': '1KB.pdf', 'filesize': [{'value': '1 KB'}], 'format': 'text/plain'}], 'item_1617620223087': [{'subitem_1565671149650': 'ja', 'subitem_1565671169640': 'Banner Headline', 'subitem_1565671178623': 'Subheading'}, {'subitem_1565671149650': 'en', 'subitem_1565671169640': 'Banner Headline', 'subitem_1565671178623': 'Subheding'}], 'path': [1031], 'feedback_mail_list': [{'email': 'wekosoftware@nii.ac.jp', 'author_id': ''}]}, 'file_path': ['file00000001/1KB.pdf', ''], 'item_type_name': 'デフォルトアイテムタイプ（フル）', 'item_type_id': 15, '$schema': 'https://localhost:8443/items/jsonschema/15', 'identifier_key': 'item_1617186819068', 'errors': None, 'status': 'new', 'id': None, 'item_title': 'ja_conference paperITEM00000001(public_open_access_open_access_simple)', 'filenames': [{'id': '.metadata.item_1617605131499[0].filename', 'filename': '1KB.pdf'}, {'id': '.metadata.item_1617605131499[1].filename', 'filename': ''}]}]

        handle_check_authors_prefix(list_record)
        handle_check_authors_affiliation(list_record)

        if not is_gakuninrdm:
            handle_check_cnri(list_record)
            handle_check_doi_indexes(list_record)
            handle_check_doi_ra(list_record)
            #current_app.logger.error(list_record)
            handle_check_doi(list_record)
        result["list_record"] = list_record
    except Exception as ex:
        error = _("Internal server error")
        if isinstance(ex, zipfile.BadZipFile):
            error = _(
                "The format of the specified file {} does not"
                + " support import. Please specify one of the"
                + " following formats: zip, tar, gztar, bztar,"
                + " xztar."
            ).format(filename)
        elif isinstance(ex, FileNotFoundError):
            error = _(
                "The csv/tsv file was not found in the specified file {}."
                + " Check if the directory structure is correct."
            ).format(filename)
        elif isinstance(ex, UnicodeDecodeError):
            error = ex.reason
        elif (
            ex.args
            and len(ex.args)
            and isinstance(ex.args[0], dict)
            and ex.args[0].get("error_msg")
        ):
            error = ex.args[0].get("error_msg")
        result["error"] = error
        current_app.logger.error("-" * 60)
        traceback.print_exc(file=sys.stdout)
        current_app.logger.error("-" * 60)
    return result


def check_xml_import_items(
    file, item_type_id, is_gakuninrdm=False, shared_id=-1
):
    """Validation importing zip file.

    :argument
        file -- zip file path.
        item_id -- import item type id.
        is_gakuninrdm -- Is call by gakuninrdm api.
    :return
        return       -- PID object if exist.

    """
    if isinstance(file, str):
        filename = os.path.basename(file)
    else:
        filename = file.filename
    if not is_gakuninrdm:
        tmp_prefix = current_app.config["WEKO_SEARCH_UI_IMPORT_TMP_PREFIX"]
    else:
        tmp_prefix = "deposit_activity_"
    tmp_dirname = tmp_prefix + datetime.now(timezone.utc).strftime("%Y%m%d%H%M%S%f")[:-3]
    data_path = os.path.join(tempfile.gettempdir(), tmp_dirname)
    result = {"data_path": data_path}

    # check item type id
    item_type = ItemTypes.get_by_id(item_type_id)
    if not item_type or item_type.is_deleted:
        result["error"] =  _("The item type of the item to be imported is missing or has already been deleted.")
        return result

    try:
        # Create temp dir for import data
        os.mkdir(data_path)

        with zipfile.ZipFile(file) as z:
            for info in z.infolist():
                try:
                    info.filename = info.orig_filename.encode("cp437").decode("cp932")
                    if os.sep != "/" and os.sep in info.filename:
                        info.filename = info.filename.replace(os.sep, "/")
                except Exception:
                    current_app.logger.warning("-" * 60)
                    traceback.print_exc(file=sys.stdout)
                    current_app.logger.warning("-" * 60)
                z.extract(info, path=data_path)

        data_path += "/data"
        list_record = []
        # get settings from table
        list_xml = list(filter(lambda filename: filename.endswith('.xml'), os.listdir(data_path)))

        if not list_xml:
            raise FileNotFoundError()
        list_record.extend(generate_metadata_from_jpcoar(data_path, list_xml, item_type_id))

        # current_app.logger.debug("list_record1: {}".format(list_record))

        # add: {"id": null, "status": "new"}
        list_record = handle_check_exist_record(list_record)
        # current_app.logger.debug("list_record2: {}".format(list_record))

        # add: {"item_title": "****"}
        handle_item_title(list_record)
        # current_app.logger.debug("list_record3: {}".format(list_record))

        list_record = handle_check_date(list_record)
        # current_app.logger.debug("list_record4: {}".format(list_record))

        handle_check_id(list_record)

        # add: {"filenames": [{"filename": "sample.pdf", "id": ".metadata.item_1617605131499[0].filename"}], "metadata": {"feedback_mail_list": [{"author_id": "", "email": "wekosoftware@nii.ac.jp"}], "path": [1031]} }
        handle_check_file_metadata(list_record, data_path)
        # current_app.logger.debug("list_record5: {}".format(list_record))

        handle_shared_id(list_record, shared_id)

        if not is_gakuninrdm:
            handle_check_cnri(list_record)
            handle_check_doi_indexes(list_record)
            handle_check_doi_ra(list_record)
            handle_check_doi(list_record)

        result["list_record"] = list_record
    except zipfile.BadZipFile as ex:
        result["error"] =  _(
            "The format of the specified file {} does not support import." \
            " Please specify one of the following formats: zip, tar, gztar, bztar, xztar.").format(filename)
        current_app.logger.error("-" * 60)
        traceback.print_exc(file=sys.stdout)
        current_app.logger.error("-" * 60)
    except FileNotFoundError as ex:
        result["error"] =  _(
            "The xml file was not found in the specified file {}." \
            " Check if the directory structure is correct.").format(filename)
        current_app.logger.error("-" * 60)
        traceback.print_exc(file=sys.stdout)
        current_app.logger.error("-" * 60)
    except UnicodeDecodeError as ex:
        result["error"] =  ex.reason
        current_app.logger.error("-" * 60)
        traceback.print_exc(file=sys.stdout)
        current_app.logger.error("-" * 60)
    except Exception as ex:
        error = _("Internal server error")
        if (ex.args and len(ex.args) and isinstance(ex.args[0], dict) and ex.args[0].get("error_msg")):
            error = ex.args[0].get("error_msg")
        result["error"] = error
        current_app.logger.error("-" * 60)
        traceback.print_exc(file=sys.stdout)
        current_app.logger.error("-" * 60)
    return result


def unpackage_import_file(data_path: str, file_name: str, file_format: str, force_new=False, is_change_identifier=False):
    """Getting record data from CSV/TSV file.

    :argument
        data_path -- Path of csv file.
        file_name -- CSV/TSV file name.
        file_format -- File format.
        force_new -- Force to new item.
    :return
        return -- List records.

    """
    file_path = "{}/{}".format(data_path, file_name)
    data = read_stats_file(file_path, file_name, file_format)
    # current_app.logger.debug("data: {}".format(data))
    list_record = data.get("data_list")
    # current_app.logger.debug('list_record1: {}'.format(list_record))
    # [{'pos_index': ['Index A'], 'publish_status': 'public', 'feedback_mail': ['wekosoftware@nii.ac.jp'], 'edit_mode': 'Keep', 'metadata': {'pubdate': '2021-03-19', 'item_1617186331708': [{'subitem_1551255647225': 'ja_conference paperITEM00000001(public_open_access_open_access_simple)', 'subitem_1551255648112': 'ja'}, {'subitem_1551255647225': 'en_conference paperITEM00000001(public_open_access_simple)', 'subitem_1551255648112': 'en'}], 'item_1617186385884': [{'subitem_1551255720400': 'Alternative Title', 'subitem_1551255721061': 'en'}, {'subitem_1551255720400': 'Alternative Title', 'subitem_1551255721061': 'ja'}], 'item_1617186419668': [{'creatorAffiliations': [{'affiliationNameIdentifiers': [{'affiliationNameIdentifier': '0000000121691048', 'affiliationNameIdentifierScheme': 'ISNI', 'affiliationNameIdentifierURI': 'http://isni.org/isni/0000000121691048'}], 'affiliationNames': [{'affiliationName': 'University', 'affiliationNameLang': 'en'}]}], 'creatorMails': [{'creatorMail': 'wekosoftware@nii.ac.jp'}], 'creatorNames': [{'creatorName': '情報, 太郎', 'creatorNameLang': 'ja'}, {'creatorName': 'ジョウホウ, タロウ', 'creatorNameLang': 'ja-Kana'}, {'creatorName': 'Joho, Taro', 'creatorNameLang': 'en'}], 'familyNames': [{'familyName': '情報', 'familyNameLang': 'ja'}, {'familyName': 'ジョウホウ', 'familyNameLang': 'ja-Kana'}, {'familyName': 'Joho', 'familyNameLang': 'en'}], 'givenNames': [{'givenName': '太郎', 'givenNameLang': 'ja'}, {'givenName': 'タロウ', 'givenNameLang': 'ja-Kana'}, {'givenName': 'Taro', 'givenNameLang': 'en'}], 'nameIdentifiers': [{'nameIdentifier': '4', 'nameIdentifierScheme': 'WEKO'}, {'nameIdentifier': 'xxxxxxx', 'nameIdentifierScheme': 'ORCID', 'nameIdentifierURI': 'https://orcid.org/'}, {'nameIdentifier': 'xxxxxxx', 'nameIdentifierScheme': 'CiNii', 'nameIdentifierURI': 'https://ci.nii.ac.jp/'}, {'nameIdentifier': 'zzzzzzz', 'nameIdentifierScheme': 'KAKEN2', 'nameIdentifierURI': 'https://kaken.nii.ac.jp/'}]}, {'creatorMails': [{'creatorMail': 'wekosoftware@nii.ac.jp'}], 'creatorNames': [{'creatorName': '情報, 太郎', 'creatorNameLang': 'ja'}, {'creatorName': 'ジョウホウ, タロウ', 'creatorNameLang': 'ja-Kana'}, {'creatorName': 'Joho, Taro', 'creatorNameLang': 'en'}], 'familyNames': [{'familyName': '情報', 'familyNameLang': 'ja'}, {'familyName': 'ジョウホウ', 'familyNameLang': 'ja-Kana'}, {'familyName': 'Joho', 'familyNameLang': 'en'}], 'givenNames': [{'givenName': '太郎', 'givenNameLang': 'ja'}, {'givenName': 'タロウ', 'givenNameLang': 'ja-Kana'}, {'givenName': 'Taro', 'givenNameLang': 'en'}], 'nameIdentifiers': [{'nameIdentifier': 'xxxxxxx', 'nameIdentifierScheme': 'ORCID', 'nameIdentifierURI': 'https://orcid.org/'}, {'nameIdentifier': 'xxxxxxx', 'nameIdentifierScheme': 'CiNii', 'nameIdentifierURI': 'https://ci.nii.ac.jp/'}, {'nameIdentifier': 'zzzzzzz', 'nameIdentifierScheme': 'KAKEN2', 'nameIdentifierURI': 'https://kaken.nii.ac.jp/'}]}, {'creatorMails': [{'creatorMail': 'wekosoftware@nii.ac.jp'}], 'creatorNames': [{'creatorName': '情報, 太郎', 'creatorNameLang': 'ja'}, {'creatorName': 'ジョウホウ, タロウ', 'creatorNameLang': 'ja-Kana'}, {'creatorName': 'Joho, Taro', 'creatorNameLang': 'en'}], 'familyNames': [{'familyName': '情報', 'familyNameLang': 'ja'}, {'familyName': 'ジョウホウ', 'familyNameLang': 'ja-Kana'}, {'familyName': 'Joho', 'familyNameLang': 'en'}], 'givenNames': [{'givenName': '太郎', 'givenNameLang': 'ja'}, {'givenName': 'タロウ', 'givenNameLang': 'ja-Kana'}, {'givenName': 'Taro', 'givenNameLang': 'en'}], 'nameIdentifiers': [{'nameIdentifier': 'xxxxxxx', 'nameIdentifierScheme': 'ORCID', 'nameIdentifierURI': 'https://orcid.org/'}, {'nameIdentifier': 'xxxxxxx', 'nameIdentifierScheme': 'CiNii', 'nameIdentifierURI': 'https://ci.nii.ac.jp/'}, {'nameIdentifier': 'zzzzzzz', 'nameIdentifierScheme': 'KAKEN2', 'nameIdentifierURI': 'https://kaken.nii.ac.jp/'}]}], 'item_1617349709064': [{'contributorMails': [{'contributorMail': 'wekosoftware@nii.ac.jp'}], 'contributorNames': [{'contributorName': '情報, 太郎', 'lang': 'ja'}, {'contributorName': 'ジョウホウ, タロウ', 'lang': 'ja-Kana'}, {'contributorName': 'Joho, Taro', 'lang': 'en'}], 'contributorType': 'ContactPerson', 'familyNames': [{'familyName': '情報', 'familyNameLang': 'ja'}, {'familyName': 'ジョウホウ', 'familyNameLang': 'ja-Kana'}, {'familyName': 'Joho', 'familyNameLang': 'en'}], 'givenNames': [{'givenName': '太郎', 'givenNameLang': 'ja'}, {'givenName': 'タロウ', 'givenNameLang': 'ja-Kana'}, {'givenName': 'Taro', 'givenNameLang': 'en'}], 'nameIdentifiers': [{'nameIdentifier': 'xxxxxxx', 'nameIdentifierScheme': 'ORCID', 'nameIdentifierURI': 'https://orcid.org/'}, {'nameIdentifier': 'xxxxxxx', 'nameIdentifierScheme': 'CiNii', 'nameIdentifierURI': 'https://ci.nii.ac.jp/'}, {'nameIdentifier': 'xxxxxxx', 'nameIdentifierScheme': 'KAKEN2', 'nameIdentifierURI': 'https://kaken.nii.ac.jp/'}]}], 'item_1617186476635': {'subitem_1522299639480': 'open access', 'subitem_1600958577026': 'http://purl.org/coar/access_right/c_abf2'}, 'item_1617351524846': {'subitem_1523260933860': 'Unknown'}, 'item_1617186499011': [{'subitem_1522650717957': 'ja', 'subitem_1522650727486': 'http://localhost', 'subitem_1522651041219': 'Rights Information'}], 'item_1617610673286': [{'nameIdentifiers': [{'nameIdentifier': 'xxxxxx', 'nameIdentifierScheme': 'ORCID', 'nameIdentifierURI': 'https://orcid.org/'}], 'rightHolderNames': [{'rightHolderLanguage': 'ja', 'rightHolderName': 'Right Holder Name'}]}], 'item_1617186609386': [{'subitem_1522299896455': 'ja', 'subitem_1522300014469': 'Other', 'subitem_1522300048512': 'http://localhost/', 'subitem_1523261968819': 'Sibject1'}], 'item_1617186626617': [{'subitem_description': 'Description\nDescription<br/>Description', 'subitem_description_language': 'en', 'subitem_description_type': 'Abstract'}, {'subitem_description': '概要\n概要\n概要\n概要', 'subitem_description_language': 'ja', 'subitem_description_type': 'Abstract'}], 'item_1617186643794': [{'subitem_1522300295150': 'en', 'subitem_1522300316516': 'Publisher'}], 'item_1617186660861': [{'subitem_1522300695726': 'Available', 'subitem_1522300722591': '2021-06-30'}], 'item_1617186702042': [{'subitem_1551255818386': 'jpn'}], 'item_1617258105262': {'resourcetype': 'conference paper', 'resourceuri': 'http://purl.org/coar/resource_type/c_5794'}, 'item_1617349808926': {'subitem_1523263171732': 'Version'}, 'item_1617265215918': {'subitem_1522305645492': 'AO', 'subitem_1600292170262': 'http://purl.org/coar/version/c_b1a7d7d4d402bcce'}, 'item_1617186783814': [{'subitem_identifier_type': 'URI', 'subitem_identifier_uri': 'http://localhost'}], 'item_1617353299429': [{'subitem_1522306207484': 'isVersionOf', 'subitem_1522306287251': {'subitem_1522306382014': 'arXiv', 'subitem_1522306436033': 'xxxxx'}, 'subitem_1523320863692': [{'subitem_1523320867455': 'en', 'subitem_1523320909613': 'Related Title'}]}], 'item_1617186859717': [{'subitem_1522658018441': 'en', 'subitem_1522658031721': 'Temporal'}], 'item_1617186882738': [{'subitem_geolocation_place': [{'subitem_geolocation_place_text': 'Japan'}]}], 'item_1617186901218': [{'subitem_1522399143519': {'subitem_1522399281603': 'ISNI', 'subitem_1522399333375': 'http://xxx'}, 'subitem_1522399412622': [{'subitem_1522399416691': 'en', 'subitem_1522737543681': 'Funder Name'}], 'subitem_1522399571623': {'subitem_1522399585738': 'Award URI', 'subitem_1522399628911': 'Award Number'}, 'subitem_1522399651758': [{'subitem_1522721910626': 'en', 'subitem_1522721929892': 'Award Title'}]}], 'item_1617186920753': [{'subitem_1522646500366': 'ISSN', 'subitem_1522646572813': 'xxxx-xxxx-xxxx'}], 'item_1617186941041': [{'subitem_1522650068558': 'en', 'subitem_1522650091861': 'Source Title'}], 'item_1617186959569': {'subitem_1551256328147': '1'}, 'item_1617186981471': {'subitem_1551256294723': '111'}, 'item_1617186994930': {'subitem_1551256248092': '12'}, 'item_1617187024783': {'subitem_1551256198917': '1'}, 'item_1617187045071': {'subitem_1551256185532': '3'}, 'item_1617187112279': [{'subitem_1551256126428': 'Degree Name', 'subitem_1551256129013': 'en'}], 'item_1617187136212': {'subitem_1551256096004': '2021-06-30'}, 'item_1617944105607': [{'subitem_1551256015892': [{'subitem_1551256027296': 'xxxxxx', 'subitem_1551256029891': 'kakenhi'}], 'subitem_1551256037922': [{'subitem_1551256042287': 'Degree Grantor Name', 'subitem_1551256047619': 'en'}]}], 'item_1617187187528': [{'subitem_1599711633003': [{'subitem_1599711636923': 'Conference Name', 'subitem_1599711645590': 'ja'}], 'subitem_1599711655652': '1', 'subitem_1599711660052': [{'subitem_1599711680082': 'Sponsor', 'subitem_1599711686511': 'ja'}], 'subitem_1599711699392': {'subitem_1599711704251': '2020/12/11', 'subitem_1599711712451': '1', 'subitem_1599711727603': '12', 'subitem_1599711731891': '2000', 'subitem_1599711735410': '1', 'subitem_1599711739022': '12', 'subitem_1599711743722': '2020', 'subitem_1599711745532': 'ja'}, 'subitem_1599711758470': [{'subitem_1599711769260': 'Conference Venue', 'subitem_1599711775943': 'ja'}], 'subitem_1599711788485': [{'subitem_1599711798761': 'Conference Place', 'subitem_1599711803382': 'ja'}], 'subitem_1599711813532': 'JPN'}], 'item_1617605131499': [{'accessrole': 'open_access', 'date': [{'dateType': 'Available', 'dateValue': '2021-07-12'}], 'displaytype': 'simple', 'filename': '1KB.pdf', 'filesize': [{'value': '1 KB'}], 'format': 'text/plain'}, {'filename': ''}], 'item_1617620223087': [{'subitem_1565671149650': 'ja', 'subitem_1565671169640': 'Banner Headline', 'subitem_1565671178623': 'Subheading'}, {'subitem_1565671149650': 'en', 'subitem_1565671169640': 'Banner Headline', 'subitem_1565671178623': 'Subheding'}]}, 'file_path': ['file00000001/1KB.pdf', ''], 'item_type_name': 'デフォルトアイテムタイプ（フル）', 'item_type_id': 15, '$schema': 'https://localhost:8443/items/jsonschema/15'}]
    if force_new:
        for record in list_record:
            record["id"] = None
            record["uri"] = None

    current_app.logger.debug('list_record2: {}'.format(list_record))
    # [{'pos_index': ['Index A'], 'publish_status': 'public', 'feedback_mail': ['wekosoftware@nii.ac.jp'], 'edit_mode': 'Keep', 'metadata': {'pubdate': '2021-03-19', 'item_1617186331708': [{'subitem_1551255647225': 'ja_conference paperITEM00000001(public_open_access_open_access_simple)', 'subitem_1551255648112': 'ja'}, {'subitem_1551255647225': 'en_conference paperITEM00000001(public_open_access_simple)', 'subitem_1551255648112': 'en'}], 'item_1617186385884': [{'subitem_1551255720400': 'Alternative Title', 'subitem_1551255721061': 'en'}, {'subitem_1551255720400': 'Alternative Title', 'subitem_1551255721061': 'ja'}], 'item_1617186419668': [{'creatorAffiliations': [{'affiliationNameIdentifiers': [{'affiliationNameIdentifier': '0000000121691048', 'affiliationNameIdentifierScheme': 'ISNI', 'affiliationNameIdentifierURI': 'http://isni.org/isni/0000000121691048'}], 'affiliationNames': [{'affiliationName': 'University', 'affiliationNameLang': 'en'}]}], 'creatorMails': [{'creatorMail': 'wekosoftware@nii.ac.jp'}], 'creatorNames': [{'creatorName': '情報, 太郎', 'creatorNameLang': 'ja'}, {'creatorName': 'ジョウホウ, タロウ', 'creatorNameLang': 'ja-Kana'}, {'creatorName': 'Joho, Taro', 'creatorNameLang': 'en'}], 'familyNames': [{'familyName': '情報', 'familyNameLang': 'ja'}, {'familyName': 'ジョウホウ', 'familyNameLang': 'ja-Kana'}, {'familyName': 'Joho', 'familyNameLang': 'en'}], 'givenNames': [{'givenName': '太郎', 'givenNameLang': 'ja'}, {'givenName': 'タロウ', 'givenNameLang': 'ja-Kana'}, {'givenName': 'Taro', 'givenNameLang': 'en'}], 'nameIdentifiers': [{'nameIdentifier': '4', 'nameIdentifierScheme': 'WEKO'}, {'nameIdentifier': 'xxxxxxx', 'nameIdentifierScheme': 'ORCID', 'nameIdentifierURI': 'https://orcid.org/'}, {'nameIdentifier': 'xxxxxxx', 'nameIdentifierScheme': 'CiNii', 'nameIdentifierURI': 'https://ci.nii.ac.jp/'}, {'nameIdentifier': 'zzzzzzz', 'nameIdentifierScheme': 'KAKEN2', 'nameIdentifierURI': 'https://kaken.nii.ac.jp/'}]}, {'creatorMails': [{'creatorMail': 'wekosoftware@nii.ac.jp'}], 'creatorNames': [{'creatorName': '情報, 太郎', 'creatorNameLang': 'ja'}, {'creatorName': 'ジョウホウ, タロウ', 'creatorNameLang': 'ja-Kana'}, {'creatorName': 'Joho, Taro', 'creatorNameLang': 'en'}], 'familyNames': [{'familyName': '情報', 'familyNameLang': 'ja'}, {'familyName': 'ジョウホウ', 'familyNameLang': 'ja-Kana'}, {'familyName': 'Joho', 'familyNameLang': 'en'}], 'givenNames': [{'givenName': '太郎', 'givenNameLang': 'ja'}, {'givenName': 'タロウ', 'givenNameLang': 'ja-Kana'}, {'givenName': 'Taro', 'givenNameLang': 'en'}], 'nameIdentifiers': [{'nameIdentifier': 'xxxxxxx', 'nameIdentifierScheme': 'ORCID', 'nameIdentifierURI': 'https://orcid.org/'}, {'nameIdentifier': 'xxxxxxx', 'nameIdentifierScheme': 'CiNii', 'nameIdentifierURI': 'https://ci.nii.ac.jp/'}, {'nameIdentifier': 'zzzzzzz', 'nameIdentifierScheme': 'KAKEN2', 'nameIdentifierURI': 'https://kaken.nii.ac.jp/'}]}, {'creatorMails': [{'creatorMail': 'wekosoftware@nii.ac.jp'}], 'creatorNames': [{'creatorName': '情報, 太郎', 'creatorNameLang': 'ja'}, {'creatorName': 'ジョウホウ, タロウ', 'creatorNameLang': 'ja-Kana'}, {'creatorName': 'Joho, Taro', 'creatorNameLang': 'en'}], 'familyNames': [{'familyName': '情報', 'familyNameLang': 'ja'}, {'familyName': 'ジョウホウ', 'familyNameLang': 'ja-Kana'}, {'familyName': 'Joho', 'familyNameLang': 'en'}], 'givenNames': [{'givenName': '太郎', 'givenNameLang': 'ja'}, {'givenName': 'タロウ', 'givenNameLang': 'ja-Kana'}, {'givenName': 'Taro', 'givenNameLang': 'en'}], 'nameIdentifiers': [{'nameIdentifier': 'xxxxxxx', 'nameIdentifierScheme': 'ORCID', 'nameIdentifierURI': 'https://orcid.org/'}, {'nameIdentifier': 'xxxxxxx', 'nameIdentifierScheme': 'CiNii', 'nameIdentifierURI': 'https://ci.nii.ac.jp/'}, {'nameIdentifier': 'zzzzzzz', 'nameIdentifierScheme': 'KAKEN2', 'nameIdentifierURI': 'https://kaken.nii.ac.jp/'}]}], 'item_1617349709064': [{'contributorMails': [{'contributorMail': 'wekosoftware@nii.ac.jp'}], 'contributorNames': [{'contributorName': '情報, 太郎', 'lang': 'ja'}, {'contributorName': 'ジョウホウ, タロウ', 'lang': 'ja-Kana'}, {'contributorName': 'Joho, Taro', 'lang': 'en'}], 'contributorType': 'ContactPerson', 'familyNames': [{'familyName': '情報', 'familyNameLang': 'ja'}, {'familyName': 'ジョウホウ', 'familyNameLang': 'ja-Kana'}, {'familyName': 'Joho', 'familyNameLang': 'en'}], 'givenNames': [{'givenName': '太郎', 'givenNameLang': 'ja'}, {'givenName': 'タロウ', 'givenNameLang': 'ja-Kana'}, {'givenName': 'Taro', 'givenNameLang': 'en'}], 'nameIdentifiers': [{'nameIdentifier': 'xxxxxxx', 'nameIdentifierScheme': 'ORCID', 'nameIdentifierURI': 'https://orcid.org/'}, {'nameIdentifier': 'xxxxxxx', 'nameIdentifierScheme': 'CiNii', 'nameIdentifierURI': 'https://ci.nii.ac.jp/'}, {'nameIdentifier': 'xxxxxxx', 'nameIdentifierScheme': 'KAKEN2', 'nameIdentifierURI': 'https://kaken.nii.ac.jp/'}]}], 'item_1617186476635': {'subitem_1522299639480': 'open access', 'subitem_1600958577026': 'http://purl.org/coar/access_right/c_abf2'}, 'item_1617351524846': {'subitem_1523260933860': 'Unknown'}, 'item_1617186499011': [{'subitem_1522650717957': 'ja', 'subitem_1522650727486': 'http://localhost', 'subitem_1522651041219': 'Rights Information'}], 'item_1617610673286': [{'nameIdentifiers': [{'nameIdentifier': 'xxxxxx', 'nameIdentifierScheme': 'ORCID', 'nameIdentifierURI': 'https://orcid.org/'}], 'rightHolderNames': [{'rightHolderLanguage': 'ja', 'rightHolderName': 'Right Holder Name'}]}], 'item_1617186609386': [{'subitem_1522299896455': 'ja', 'subitem_1522300014469': 'Other', 'subitem_1522300048512': 'http://localhost/', 'subitem_1523261968819': 'Sibject1'}], 'item_1617186626617': [{'subitem_description': 'Description\nDescription<br/>Description', 'subitem_description_language': 'en', 'subitem_description_type': 'Abstract'}, {'subitem_description': '概要\n概要\n概要\n概要', 'subitem_description_language': 'ja', 'subitem_description_type': 'Abstract'}], 'item_1617186643794': [{'subitem_1522300295150': 'en', 'subitem_1522300316516': 'Publisher'}], 'item_1617186660861': [{'subitem_1522300695726': 'Available', 'subitem_1522300722591': '2021-06-30'}], 'item_1617186702042': [{'subitem_1551255818386': 'jpn'}], 'item_1617258105262': {'resourcetype': 'conference paper', 'resourceuri': 'http://purl.org/coar/resource_type/c_5794'}, 'item_1617349808926': {'subitem_1523263171732': 'Version'}, 'item_1617265215918': {'subitem_1522305645492': 'AO', 'subitem_1600292170262': 'http://purl.org/coar/version/c_b1a7d7d4d402bcce'}, 'item_1617186783814': [{'subitem_identifier_type': 'URI', 'subitem_identifier_uri': 'http://localhost'}], 'item_1617353299429': [{'subitem_1522306207484': 'isVersionOf', 'subitem_1522306287251': {'subitem_1522306382014': 'arXiv', 'subitem_1522306436033': 'xxxxx'}, 'subitem_1523320863692': [{'subitem_1523320867455': 'en', 'subitem_1523320909613': 'Related Title'}]}], 'item_1617186859717': [{'subitem_1522658018441': 'en', 'subitem_1522658031721': 'Temporal'}], 'item_1617186882738': [{'subitem_geolocation_place': [{'subitem_geolocation_place_text': 'Japan'}]}], 'item_1617186901218': [{'subitem_1522399143519': {'subitem_1522399281603': 'ISNI', 'subitem_1522399333375': 'http://xxx'}, 'subitem_1522399412622': [{'subitem_1522399416691': 'en', 'subitem_1522737543681': 'Funder Name'}], 'subitem_1522399571623': {'subitem_1522399585738': 'Award URI', 'subitem_1522399628911': 'Award Number'}, 'subitem_1522399651758': [{'subitem_1522721910626': 'en', 'subitem_1522721929892': 'Award Title'}]}], 'item_1617186920753': [{'subitem_1522646500366': 'ISSN', 'subitem_1522646572813': 'xxxx-xxxx-xxxx'}], 'item_1617186941041': [{'subitem_1522650068558': 'en', 'subitem_1522650091861': 'Source Title'}], 'item_1617186959569': {'subitem_1551256328147': '1'}, 'item_1617186981471': {'subitem_1551256294723': '111'}, 'item_1617186994930': {'subitem_1551256248092': '12'}, 'item_1617187024783': {'subitem_1551256198917': '1'}, 'item_1617187045071': {'subitem_1551256185532': '3'}, 'item_1617187112279': [{'subitem_1551256126428': 'Degree Name', 'subitem_1551256129013': 'en'}], 'item_1617187136212': {'subitem_1551256096004': '2021-06-30'}, 'item_1617944105607': [{'subitem_1551256015892': [{'subitem_1551256027296': 'xxxxxx', 'subitem_1551256029891': 'kakenhi'}], 'subitem_1551256037922': [{'subitem_1551256042287': 'Degree Grantor Name', 'subitem_1551256047619': 'en'}]}], 'item_1617187187528': [{'subitem_1599711633003': [{'subitem_1599711636923': 'Conference Name', 'subitem_1599711645590': 'ja'}], 'subitem_1599711655652': '1', 'subitem_1599711660052': [{'subitem_1599711680082': 'Sponsor', 'subitem_1599711686511': 'ja'}], 'subitem_1599711699392': {'subitem_1599711704251': '2020/12/11', 'subitem_1599711712451': '1', 'subitem_1599711727603': '12', 'subitem_1599711731891': '2000', 'subitem_1599711735410': '1', 'subitem_1599711739022': '12', 'subitem_1599711743722': '2020', 'subitem_1599711745532': 'ja'}, 'subitem_1599711758470': [{'subitem_1599711769260': 'Conference Venue', 'subitem_1599711775943': 'ja'}], 'subitem_1599711788485': [{'subitem_1599711798761': 'Conference Place', 'subitem_1599711803382': 'ja'}], 'subitem_1599711813532': 'JPN'}], 'item_1617605131499': [{'accessrole': 'open_access', 'date': [{'dateType': 'Available', 'dateValue': '2021-07-12'}], 'displaytype': 'simple', 'filename': '1KB.pdf', 'filesize': [{'value': '1 KB'}], 'format': 'text/plain'}, {'filename': ''}], 'item_1617620223087': [{'subitem_1565671149650': 'ja', 'subitem_1565671169640': 'Banner Headline', 'subitem_1565671178623': 'Subheading'}, {'subitem_1565671149650': 'en', 'subitem_1565671169640': 'Banner Headline', 'subitem_1565671178623': 'Subheding'}]}, 'file_path': ['file00000001/1KB.pdf', ''], 'item_type_name': 'デフォルトアイテムタイプ（フル）', 'item_type_id': 15, '$schema': 'https://localhost:8443/items/jsonschema/15'}]

    handle_set_change_identifier_flag(list_record, is_change_identifier)
    handle_fill_system_item(list_record)

    current_app.logger.debug('list_record3: {}'.format(list_record))
    # [{'pos_index': ['Index A'], 'publish_status': 'public', 'feedback_mail': ['wekosoftware@nii.ac.jp'], 'edit_mode': 'Keep', 'metadata': {'pubdate': '2021-03-19', 'item_1617186331708': [{'subitem_1551255647225': 'ja_conference paperITEM00000001(public_open_access_open_access_simple)', 'subitem_1551255648112': 'ja'}, {'subitem_1551255647225': 'en_conference paperITEM00000001(public_open_access_simple)', 'subitem_1551255648112': 'en'}], 'item_1617186385884': [{'subitem_1551255720400': 'Alternative Title', 'subitem_1551255721061': 'en'}, {'subitem_1551255720400': 'Alternative Title', 'subitem_1551255721061': 'ja'}], 'item_1617186419668': [{'creatorAffiliations': [{'affiliationNameIdentifiers': [{'affiliationNameIdentifier': '0000000121691048', 'affiliationNameIdentifierScheme': 'ISNI', 'affiliationNameIdentifierURI': 'http://isni.org/isni/0000000121691048'}], 'affiliationNames': [{'affiliationName': 'University', 'affiliationNameLang': 'en'}]}], 'creatorMails': [{'creatorMail': 'wekosoftware@nii.ac.jp'}], 'creatorNames': [{'creatorName': '情報, 太郎', 'creatorNameLang': 'ja'}, {'creatorName': 'ジョウホウ, タロウ', 'creatorNameLang': 'ja-Kana'}, {'creatorName': 'Joho, Taro', 'creatorNameLang': 'en'}], 'familyNames': [{'familyName': '情報', 'familyNameLang': 'ja'}, {'familyName': 'ジョウホウ', 'familyNameLang': 'ja-Kana'}, {'familyName': 'Joho', 'familyNameLang': 'en'}], 'givenNames': [{'givenName': '太郎', 'givenNameLang': 'ja'}, {'givenName': 'タロウ', 'givenNameLang': 'ja-Kana'}, {'givenName': 'Taro', 'givenNameLang': 'en'}], 'nameIdentifiers': [{'nameIdentifier': '4', 'nameIdentifierScheme': 'WEKO'}, {'nameIdentifier': 'xxxxxxx', 'nameIdentifierScheme': 'ORCID', 'nameIdentifierURI': 'https://orcid.org/'}, {'nameIdentifier': 'xxxxxxx', 'nameIdentifierScheme': 'CiNii', 'nameIdentifierURI': 'https://ci.nii.ac.jp/'}, {'nameIdentifier': 'zzzzzzz', 'nameIdentifierScheme': 'KAKEN2', 'nameIdentifierURI': 'https://kaken.nii.ac.jp/'}]}, {'creatorMails': [{'creatorMail': 'wekosoftware@nii.ac.jp'}], 'creatorNames': [{'creatorName': '情報, 太郎', 'creatorNameLang': 'ja'}, {'creatorName': 'ジョウホウ, タロウ', 'creatorNameLang': 'ja-Kana'}, {'creatorName': 'Joho, Taro', 'creatorNameLang': 'en'}], 'familyNames': [{'familyName': '情報', 'familyNameLang': 'ja'}, {'familyName': 'ジョウホウ', 'familyNameLang': 'ja-Kana'}, {'familyName': 'Joho', 'familyNameLang': 'en'}], 'givenNames': [{'givenName': '太郎', 'givenNameLang': 'ja'}, {'givenName': 'タロウ', 'givenNameLang': 'ja-Kana'}, {'givenName': 'Taro', 'givenNameLang': 'en'}], 'nameIdentifiers': [{'nameIdentifier': 'xxxxxxx', 'nameIdentifierScheme': 'ORCID', 'nameIdentifierURI': 'https://orcid.org/'}, {'nameIdentifier': 'xxxxxxx', 'nameIdentifierScheme': 'CiNii', 'nameIdentifierURI': 'https://ci.nii.ac.jp/'}, {'nameIdentifier': 'zzzzzzz', 'nameIdentifierScheme': 'KAKEN2', 'nameIdentifierURI': 'https://kaken.nii.ac.jp/'}]}, {'creatorMails': [{'creatorMail': 'wekosoftware@nii.ac.jp'}], 'creatorNames': [{'creatorName': '情報, 太郎', 'creatorNameLang': 'ja'}, {'creatorName': 'ジョウホウ, タロウ', 'creatorNameLang': 'ja-Kana'}, {'creatorName': 'Joho, Taro', 'creatorNameLang': 'en'}], 'familyNames': [{'familyName': '情報', 'familyNameLang': 'ja'}, {'familyName': 'ジョウホウ', 'familyNameLang': 'ja-Kana'}, {'familyName': 'Joho', 'familyNameLang': 'en'}], 'givenNames': [{'givenName': '太郎', 'givenNameLang': 'ja'}, {'givenName': 'タロウ', 'givenNameLang': 'ja-Kana'}, {'givenName': 'Taro', 'givenNameLang': 'en'}], 'nameIdentifiers': [{'nameIdentifier': 'xxxxxxx', 'nameIdentifierScheme': 'ORCID', 'nameIdentifierURI': 'https://orcid.org/'}, {'nameIdentifier': 'xxxxxxx', 'nameIdentifierScheme': 'CiNii', 'nameIdentifierURI': 'https://ci.nii.ac.jp/'}, {'nameIdentifier': 'zzzzzzz', 'nameIdentifierScheme': 'KAKEN2', 'nameIdentifierURI': 'https://kaken.nii.ac.jp/'}]}], 'item_1617349709064': [{'contributorMails': [{'contributorMail': 'wekosoftware@nii.ac.jp'}], 'contributorNames': [{'contributorName': '情報, 太郎', 'lang': 'ja'}, {'contributorName': 'ジョウホウ, タロウ', 'lang': 'ja-Kana'}, {'contributorName': 'Joho, Taro', 'lang': 'en'}], 'contributorType': 'ContactPerson', 'familyNames': [{'familyName': '情報', 'familyNameLang': 'ja'}, {'familyName': 'ジョウホウ', 'familyNameLang': 'ja-Kana'}, {'familyName': 'Joho', 'familyNameLang': 'en'}], 'givenNames': [{'givenName': '太郎', 'givenNameLang': 'ja'}, {'givenName': 'タロウ', 'givenNameLang': 'ja-Kana'}, {'givenName': 'Taro', 'givenNameLang': 'en'}], 'nameIdentifiers': [{'nameIdentifier': 'xxxxxxx', 'nameIdentifierScheme': 'ORCID', 'nameIdentifierURI': 'https://orcid.org/'}, {'nameIdentifier': 'xxxxxxx', 'nameIdentifierScheme': 'CiNii', 'nameIdentifierURI': 'https://ci.nii.ac.jp/'}, {'nameIdentifier': 'xxxxxxx', 'nameIdentifierScheme': 'KAKEN2', 'nameIdentifierURI': 'https://kaken.nii.ac.jp/'}]}], 'item_1617186476635': {'subitem_1522299639480': 'open access', 'subitem_1600958577026': 'http://purl.org/coar/access_right/c_abf2'}, 'item_1617351524846': {'subitem_1523260933860': 'Unknown'}, 'item_1617186499011': [{'subitem_1522650717957': 'ja', 'subitem_1522650727486': 'http://localhost', 'subitem_1522651041219': 'Rights Information'}], 'item_1617610673286': [{'nameIdentifiers': [{'nameIdentifier': 'xxxxxx', 'nameIdentifierScheme': 'ORCID', 'nameIdentifierURI': 'https://orcid.org/'}], 'rightHolderNames': [{'rightHolderLanguage': 'ja', 'rightHolderName': 'Right Holder Name'}]}], 'item_1617186609386': [{'subitem_1522299896455': 'ja', 'subitem_1522300014469': 'Other', 'subitem_1522300048512': 'http://localhost/', 'subitem_1523261968819': 'Sibject1'}], 'item_1617186626617': [{'subitem_description': 'Description\nDescription<br/>Description', 'subitem_description_language': 'en', 'subitem_description_type': 'Abstract'}, {'subitem_description': '概要\n概要\n概要\n概要', 'subitem_description_language': 'ja', 'subitem_description_type': 'Abstract'}], 'item_1617186643794': [{'subitem_1522300295150': 'en', 'subitem_1522300316516': 'Publisher'}], 'item_1617186660861': [{'subitem_1522300695726': 'Available', 'subitem_1522300722591': '2021-06-30'}], 'item_1617186702042': [{'subitem_1551255818386': 'jpn'}], 'item_1617258105262': {'resourcetype': 'conference paper', 'resourceuri': 'http://purl.org/coar/resource_type/c_5794'}, 'item_1617349808926': {'subitem_1523263171732': 'Version'}, 'item_1617265215918': {'subitem_1522305645492': 'AO', 'subitem_1600292170262': 'http://purl.org/coar/version/c_b1a7d7d4d402bcce'}, 'item_1617186783814': [{'subitem_identifier_type': 'URI', 'subitem_identifier_uri': 'http://localhost'}], 'item_1617353299429': [{'subitem_1522306207484': 'isVersionOf', 'subitem_1522306287251': {'subitem_1522306382014': 'arXiv', 'subitem_1522306436033': 'xxxxx'}, 'subitem_1523320863692': [{'subitem_1523320867455': 'en', 'subitem_1523320909613': 'Related Title'}]}], 'item_1617186859717': [{'subitem_1522658018441': 'en', 'subitem_1522658031721': 'Temporal'}], 'item_1617186882738': [{'subitem_geolocation_place': [{'subitem_geolocation_place_text': 'Japan'}]}], 'item_1617186901218': [{'subitem_1522399143519': {'subitem_1522399281603': 'ISNI', 'subitem_1522399333375': 'http://xxx'}, 'subitem_1522399412622': [{'subitem_1522399416691': 'en', 'subitem_1522737543681': 'Funder Name'}], 'subitem_1522399571623': {'subitem_1522399585738': 'Award URI', 'subitem_1522399628911': 'Award Number'}, 'subitem_1522399651758': [{'subitem_1522721910626': 'en', 'subitem_1522721929892': 'Award Title'}]}], 'item_1617186920753': [{'subitem_1522646500366': 'ISSN', 'subitem_1522646572813': 'xxxx-xxxx-xxxx'}], 'item_1617186941041': [{'subitem_1522650068558': 'en', 'subitem_1522650091861': 'Source Title'}], 'item_1617186959569': {'subitem_1551256328147': '1'}, 'item_1617186981471': {'subitem_1551256294723': '111'}, 'item_1617186994930': {'subitem_1551256248092': '12'}, 'item_1617187024783': {'subitem_1551256198917': '1'}, 'item_1617187045071': {'subitem_1551256185532': '3'}, 'item_1617187112279': [{'subitem_1551256126428': 'Degree Name', 'subitem_1551256129013': 'en'}], 'item_1617187136212': {'subitem_1551256096004': '2021-06-30'}, 'item_1617944105607': [{'subitem_1551256015892': [{'subitem_1551256027296': 'xxxxxx', 'subitem_1551256029891': 'kakenhi'}], 'subitem_1551256037922': [{'subitem_1551256042287': 'Degree Grantor Name', 'subitem_1551256047619': 'en'}]}], 'item_1617187187528': [{'subitem_1599711633003': [{'subitem_1599711636923': 'Conference Name', 'subitem_1599711645590': 'ja'}], 'subitem_1599711655652': '1', 'subitem_1599711660052': [{'subitem_1599711680082': 'Sponsor', 'subitem_1599711686511': 'ja'}], 'subitem_1599711699392': {'subitem_1599711704251': '2020/12/11', 'subitem_1599711712451': '1', 'subitem_1599711727603': '12', 'subitem_1599711731891': '2000', 'subitem_1599711735410': '1', 'subitem_1599711739022': '12', 'subitem_1599711743722': '2020', 'subitem_1599711745532': 'ja'}, 'subitem_1599711758470': [{'subitem_1599711769260': 'Conference Venue', 'subitem_1599711775943': 'ja'}], 'subitem_1599711788485': [{'subitem_1599711798761': 'Conference Place', 'subitem_1599711803382': 'ja'}], 'subitem_1599711813532': 'JPN'}], 'item_1617605131499': [{'accessrole': 'open_access', 'date': [{'dateType': 'Available', 'dateValue': '2021-07-12'}], 'displaytype': 'simple', 'filename': '1KB.pdf', 'filesize': [{'value': '1 KB'}], 'format': 'text/plain'}, {'filename': ''}], 'item_1617620223087': [{'subitem_1565671149650': 'ja', 'subitem_1565671169640': 'Banner Headline', 'subitem_1565671178623': 'Subheading'}, {'subitem_1565671149650': 'en', 'subitem_1565671169640': 'Banner Headline', 'subitem_1565671178623': 'Subheding'}]}, 'file_path': ['file00000001/1KB.pdf', ''], 'item_type_name': 'デフォルトアイテムタイプ（フル）', 'item_type_id': 15, '$schema': 'https://localhost:8443/items/jsonschema/15', 'identifier_key': 'item_1617186819068', 'errors': None, 'status': 'new', 'id': None, 'item_title': 'ja_conference paperITEM00000001(public_open_access_open_access_simple)'}]
    list_record = handle_validate_item_import(
        list_record, data.get("item_type_schema", {})
    )
    # current_app.logger.debug('list_record4: {}'.format(list_record))
    # [{'pos_index': ['Index A'], 'publish_status': 'public', 'feedback_mail': ['wekosoftware@nii.ac.jp'], 'edit_mode': 'Keep', 'metadata': {'pubdate': '2021-03-19', 'item_1617186331708': [{'subitem_1551255647225': 'ja_conference paperITEM00000001(public_open_access_open_access_simple)', 'subitem_1551255648112': 'ja'}, {'subitem_1551255647225': 'en_conference paperITEM00000001(public_open_access_simple)', 'subitem_1551255648112': 'en'}], 'item_1617186385884': [{'subitem_1551255720400': 'Alternative Title', 'subitem_1551255721061': 'en'}, {'subitem_1551255720400': 'Alternative Title', 'subitem_1551255721061': 'ja'}], 'item_1617186419668': [{'creatorAffiliations': [{'affiliationNameIdentifiers': [{'affiliationNameIdentifier': '0000000121691048', 'affiliationNameIdentifierScheme': 'ISNI', 'affiliationNameIdentifierURI': 'http://isni.org/isni/0000000121691048'}], 'affiliationNames': [{'affiliationName': 'University', 'affiliationNameLang': 'en'}]}], 'creatorMails': [{'creatorMail': 'wekosoftware@nii.ac.jp'}], 'creatorNames': [{'creatorName': '情報, 太郎', 'creatorNameLang': 'ja'}, {'creatorName': 'ジョウホウ, タロウ', 'creatorNameLang': 'ja-Kana'}, {'creatorName': 'Joho, Taro', 'creatorNameLang': 'en'}], 'familyNames': [{'familyName': '情報', 'familyNameLang': 'ja'}, {'familyName': 'ジョウホウ', 'familyNameLang': 'ja-Kana'}, {'familyName': 'Joho', 'familyNameLang': 'en'}], 'givenNames': [{'givenName': '太郎', 'givenNameLang': 'ja'}, {'givenName': 'タロウ', 'givenNameLang': 'ja-Kana'}, {'givenName': 'Taro', 'givenNameLang': 'en'}], 'nameIdentifiers': [{'nameIdentifier': '4', 'nameIdentifierScheme': 'WEKO'}, {'nameIdentifier': 'xxxxxxx', 'nameIdentifierScheme': 'ORCID', 'nameIdentifierURI': 'https://orcid.org/'}, {'nameIdentifier': 'xxxxxxx', 'nameIdentifierScheme': 'CiNii', 'nameIdentifierURI': 'https://ci.nii.ac.jp/'}, {'nameIdentifier': 'zzzzzzz', 'nameIdentifierScheme': 'KAKEN2', 'nameIdentifierURI': 'https://kaken.nii.ac.jp/'}]}, {'creatorMails': [{'creatorMail': 'wekosoftware@nii.ac.jp'}], 'creatorNames': [{'creatorName': '情報, 太郎', 'creatorNameLang': 'ja'}, {'creatorName': 'ジョウホウ, タロウ', 'creatorNameLang': 'ja-Kana'}, {'creatorName': 'Joho, Taro', 'creatorNameLang': 'en'}], 'familyNames': [{'familyName': '情報', 'familyNameLang': 'ja'}, {'familyName': 'ジョウホウ', 'familyNameLang': 'ja-Kana'}, {'familyName': 'Joho', 'familyNameLang': 'en'}], 'givenNames': [{'givenName': '太郎', 'givenNameLang': 'ja'}, {'givenName': 'タロウ', 'givenNameLang': 'ja-Kana'}, {'givenName': 'Taro', 'givenNameLang': 'en'}], 'nameIdentifiers': [{'nameIdentifier': 'xxxxxxx', 'nameIdentifierScheme': 'ORCID', 'nameIdentifierURI': 'https://orcid.org/'}, {'nameIdentifier': 'xxxxxxx', 'nameIdentifierScheme': 'CiNii', 'nameIdentifierURI': 'https://ci.nii.ac.jp/'}, {'nameIdentifier': 'zzzzzzz', 'nameIdentifierScheme': 'KAKEN2', 'nameIdentifierURI': 'https://kaken.nii.ac.jp/'}]}, {'creatorMails': [{'creatorMail': 'wekosoftware@nii.ac.jp'}], 'creatorNames': [{'creatorName': '情報, 太郎', 'creatorNameLang': 'ja'}, {'creatorName': 'ジョウホウ, タロウ', 'creatorNameLang': 'ja-Kana'}, {'creatorName': 'Joho, Taro', 'creatorNameLang': 'en'}], 'familyNames': [{'familyName': '情報', 'familyNameLang': 'ja'}, {'familyName': 'ジョウホウ', 'familyNameLang': 'ja-Kana'}, {'familyName': 'Joho', 'familyNameLang': 'en'}], 'givenNames': [{'givenName': '太郎', 'givenNameLang': 'ja'}, {'givenName': 'タロウ', 'givenNameLang': 'ja-Kana'}, {'givenName': 'Taro', 'givenNameLang': 'en'}], 'nameIdentifiers': [{'nameIdentifier': 'xxxxxxx', 'nameIdentifierScheme': 'ORCID', 'nameIdentifierURI': 'https://orcid.org/'}, {'nameIdentifier': 'xxxxxxx', 'nameIdentifierScheme': 'CiNii', 'nameIdentifierURI': 'https://ci.nii.ac.jp/'}, {'nameIdentifier': 'zzzzzzz', 'nameIdentifierScheme': 'KAKEN2', 'nameIdentifierURI': 'https://kaken.nii.ac.jp/'}]}], 'item_1617349709064': [{'contributorMails': [{'contributorMail': 'wekosoftware@nii.ac.jp'}], 'contributorNames': [{'contributorName': '情報, 太郎', 'lang': 'ja'}, {'contributorName': 'ジョウホウ, タロウ', 'lang': 'ja-Kana'}, {'contributorName': 'Joho, Taro', 'lang': 'en'}], 'contributorType': 'ContactPerson', 'familyNames': [{'familyName': '情報', 'familyNameLang': 'ja'}, {'familyName': 'ジョウホウ', 'familyNameLang': 'ja-Kana'}, {'familyName': 'Joho', 'familyNameLang': 'en'}], 'givenNames': [{'givenName': '太郎', 'givenNameLang': 'ja'}, {'givenName': 'タロウ', 'givenNameLang': 'ja-Kana'}, {'givenName': 'Taro', 'givenNameLang': 'en'}], 'nameIdentifiers': [{'nameIdentifier': 'xxxxxxx', 'nameIdentifierScheme': 'ORCID', 'nameIdentifierURI': 'https://orcid.org/'}, {'nameIdentifier': 'xxxxxxx', 'nameIdentifierScheme': 'CiNii', 'nameIdentifierURI': 'https://ci.nii.ac.jp/'}, {'nameIdentifier': 'xxxxxxx', 'nameIdentifierScheme': 'KAKEN2', 'nameIdentifierURI': 'https://kaken.nii.ac.jp/'}]}], 'item_1617186476635': {'subitem_1522299639480': 'open access', 'subitem_1600958577026': 'http://purl.org/coar/access_right/c_abf2'}, 'item_1617351524846': {'subitem_1523260933860': 'Unknown'}, 'item_1617186499011': [{'subitem_1522650717957': 'ja', 'subitem_1522650727486': 'http://localhost', 'subitem_1522651041219': 'Rights Information'}], 'item_1617610673286': [{'nameIdentifiers': [{'nameIdentifier': 'xxxxxx', 'nameIdentifierScheme': 'ORCID', 'nameIdentifierURI': 'https://orcid.org/'}], 'rightHolderNames': [{'rightHolderLanguage': 'ja', 'rightHolderName': 'Right Holder Name'}]}], 'item_1617186609386': [{'subitem_1522299896455': 'ja', 'subitem_1522300014469': 'Other', 'subitem_1522300048512': 'http://localhost/', 'subitem_1523261968819': 'Sibject1'}], 'item_1617186626617': [{'subitem_description': 'Description\nDescription<br/>Description', 'subitem_description_language': 'en', 'subitem_description_type': 'Abstract'}, {'subitem_description': '概要\n概要\n概要\n概要', 'subitem_description_language': 'ja', 'subitem_description_type': 'Abstract'}], 'item_1617186643794': [{'subitem_1522300295150': 'en', 'subitem_1522300316516': 'Publisher'}], 'item_1617186660861': [{'subitem_1522300695726': 'Available', 'subitem_1522300722591': '2021-06-30'}], 'item_1617186702042': [{'subitem_1551255818386': 'jpn'}], 'item_1617258105262': {'resourcetype': 'conference paper', 'resourceuri': 'http://purl.org/coar/resource_type/c_5794'}, 'item_1617349808926': {'subitem_1523263171732': 'Version'}, 'item_1617265215918': {'subitem_1522305645492': 'AO', 'subitem_1600292170262': 'http://purl.org/coar/version/c_b1a7d7d4d402bcce'}, 'item_1617186783814': [{'subitem_identifier_type': 'URI', 'subitem_identifier_uri': 'http://localhost'}], 'item_1617353299429': [{'subitem_1522306207484': 'isVersionOf', 'subitem_1522306287251': {'subitem_1522306382014': 'arXiv', 'subitem_1522306436033': 'xxxxx'}, 'subitem_1523320863692': [{'subitem_1523320867455': 'en', 'subitem_1523320909613': 'Related Title'}]}], 'item_1617186859717': [{'subitem_1522658018441': 'en', 'subitem_1522658031721': 'Temporal'}], 'item_1617186882738': [{'subitem_geolocation_place': [{'subitem_geolocation_place_text': 'Japan'}]}], 'item_1617186901218': [{'subitem_1522399143519': {'subitem_1522399281603': 'ISNI', 'subitem_1522399333375': 'http://xxx'}, 'subitem_1522399412622': [{'subitem_1522399416691': 'en', 'subitem_1522737543681': 'Funder Name'}], 'subitem_1522399571623': {'subitem_1522399585738': 'Award URI', 'subitem_1522399628911': 'Award Number'}, 'subitem_1522399651758': [{'subitem_1522721910626': 'en', 'subitem_1522721929892': 'Award Title'}]}], 'item_1617186920753': [{'subitem_1522646500366': 'ISSN', 'subitem_1522646572813': 'xxxx-xxxx-xxxx'}], 'item_1617186941041': [{'subitem_1522650068558': 'en', 'subitem_1522650091861': 'Source Title'}], 'item_1617186959569': {'subitem_1551256328147': '1'}, 'item_1617186981471': {'subitem_1551256294723': '111'}, 'item_1617186994930': {'subitem_1551256248092': '12'}, 'item_1617187024783': {'subitem_1551256198917': '1'}, 'item_1617187045071': {'subitem_1551256185532': '3'}, 'item_1617187112279': [{'subitem_1551256126428': 'Degree Name', 'subitem_1551256129013': 'en'}], 'item_1617187136212': {'subitem_1551256096004': '2021-06-30'}, 'item_1617944105607': [{'subitem_1551256015892': [{'subitem_1551256027296': 'xxxxxx', 'subitem_1551256029891': 'kakenhi'}], 'subitem_1551256037922': [{'subitem_1551256042287': 'Degree Grantor Name', 'subitem_1551256047619': 'en'}]}], 'item_1617187187528': [{'subitem_1599711633003': [{'subitem_1599711636923': 'Conference Name', 'subitem_1599711645590': 'ja'}], 'subitem_1599711655652': '1', 'subitem_1599711660052': [{'subitem_1599711680082': 'Sponsor', 'subitem_1599711686511': 'ja'}], 'subitem_1599711699392': {'subitem_1599711704251': '2020/12/11', 'subitem_1599711712451': '1', 'subitem_1599711727603': '12', 'subitem_1599711731891': '2000', 'subitem_1599711735410': '1', 'subitem_1599711739022': '12', 'subitem_1599711743722': '2020', 'subitem_1599711745532': 'ja'}, 'subitem_1599711758470': [{'subitem_1599711769260': 'Conference Venue', 'subitem_1599711775943': 'ja'}], 'subitem_1599711788485': [{'subitem_1599711798761': 'Conference Place', 'subitem_1599711803382': 'ja'}], 'subitem_1599711813532': 'JPN'}], 'item_1617605131499': [{'accessrole': 'open_access', 'date': [{'dateType': 'Available', 'dateValue': '2021-07-12'}], 'displaytype': 'simple', 'filename': '1KB.pdf', 'filesize': [{'value': '1 KB'}], 'format': 'text/plain'}, {'filename': ''}], 'item_1617620223087': [{'subitem_1565671149650': 'ja', 'subitem_1565671169640': 'Banner Headline', 'subitem_1565671178623': 'Subheading'}, {'subitem_1565671149650': 'en', 'subitem_1565671169640': 'Banner Headline', 'subitem_1565671178623': 'Subheding'}]}, 'file_path': ['file00000001/1KB.pdf', ''], 'item_type_name': 'デフォルトアイテムタイプ（フル）', 'item_type_id': 15, '$schema': 'https://localhost:8443/items/jsonschema/15', 'identifier_key': 'item_1617186819068', 'errors': None, 'status': 'new', 'id': None, 'item_title': 'ja_conference paperITEM00000001(public_open_access_open_access_simple)'}]



    return list_record


def generate_metadata_from_jpcoar(data_path: str, filenames: list, item_type_id: int, is_change_identifier=False):
    """Getting record data from JPCOAR file.

    :argument
        data_path -- Path of xml file.
        file_name -- XML file name.
        item_type_id -- XML item type id.
        is_change_identifier -- Change Identifier Mode.
    :return
        return -- List records.

    """
    # Get item type name from item type id
    item_type_info = get_item_type(item_type_id)
    if not item_type_info:
        raise Exception(
            {
                "error_msg": _("The item type ID specified in the XML file does not exist.")
            }
        )
    file_paths = [os.path.join(data_path, filename) for filename in filenames]
    list_record = []
    for file_path in file_paths:
        data = read_jpcoar_xml_file(file_path, item_type_info)
        list_record.extend(data.get('data_list'))

        handle_set_change_identifier_flag(list_record, is_change_identifier)
        # handle_fill_system_item(list_record)

        list_record = handle_validate_item_import(
            list_record, data.get("item_type_schema", {})
        )

    # current_app.logger.debug('list_record: {}'.format(list_record))
    return list_record


def check_jsonld_import_items(
<<<<<<< HEAD
        file, packaging, mapping_id, meta_data_api=None,
=======
        file, packaging, mapping_id,
>>>>>>> 2689ecbb
        shared_id=-1, validate_bagit=True, is_change_identifier=False
):
    """Check bagit import items.

    Check that the actual file contents match the recorded hashes stored
    in the manifest files and mapping metadata to the item type.

    Args:
        file (FileStorage | str): File object or file path.
        packaging (str): Packaging type. SWORDBagIt or SimpleZip.
        shared_id (int): Shared ID. Defaults to -1.
        mapping_id (int): Mapping ID. Defaults to None.
        meta_data_api (list): Metadata API. Defaults to None.
        validate_bagit (bool, optional):
            Validate BagIt. Defaults to True.
        is_change_identifier (bool, optional):
            Change Identifier Mode. Defaults to False.

    Returns:
        dict: Result of mapping to item type

    Example:

    >>> check_bagit_import_items(file, "SimpleZip")
    {
        "data_path": "/tmp/xxxxx",
        "list_record": [
            # list of metadata
        ]
        "register_type": "Direct",
        "item_type_id": 1,
    } # Setiing is `Direct`

    >>> check_bagit_import_items(file, "SimpleZip")
    {
        "data_path": "/tmp/xxxxx",
        "list_record": [
            # list of metadata
        ]
        "register_type": "Workflow",
        "workflow_id": 1,
        "item_type_id": 2,
    } # Setting is `Workflow`
    """
    check_result = {}

    if isinstance(file, str):
        filename = os.path.basename(file)
    else:
        filename = file.filename

    try:
        data_path = os.path.join(
            tempfile.gettempdir(),
            current_app.config.get("WEKO_SEARCH_UI_IMPORT_TMP_PREFIX")
                + datetime.now(timezone.utc).strftime("%Y%m%d%H%M%S%f")[:-3]
        )

        # Create temp dir for import data
        os.mkdir(data_path)

        # Extract zip file, Extracted files remain.
        with zipfile.ZipFile(file) as zip_ref:
            for info in zip_ref.infolist():
                try:
                    info.filename = info.orig_filename
                    inf = chardet.detect(info.orig_filename)
                    if inf['encoding'] is not None and inf['encoding'] == 'cp437':
                        info.filename = info.orig_filename.encode("cp437").decode("cp932")
                        if os.sep != "/" and os.sep in info.filename:
                            info.filename = info.filename.replace(os.sep, "/")
                except Exception:
                    traceback.print_exc()
            zip_ref.extractall(path=data_path)

        check_result.update({"data_path": data_path})

        # metadata json file name
        json_name = (
            SWORD_METADATA_FILE if "SWORDBagIt" in packaging
                else ROCRATE_METADATA_FILE
        )

        # Check if the bag is valid
        if validate_bagit:
            bag = bagit.Bag(data_path)
            bag.validate()

        json_mapping = JsonldMapping.get_mapping_by_id(mapping_id)
        if json_mapping is None:
            current_app.logger.error(f"Mapping not defined for sword client.")
            raise Exception(
                "Metadata mapping not defined for registration your item."
            )

        item_type = ItemTypes.get_by_id(json_mapping.item_type_id)
        check_result.update({"item_type_id": item_type.id})

        mapping = json_mapping.mapping
        mapper = JsonLdMapper(item_type.id, mapping)
        if not mapper.is_valid:
            current_app.logger.info(
                f"Mapping is invalid for item type {item_type.item_type_name.name}."
            )
            raise Exception(
                f"Mapping is invalid for item type {item_type.item_type_name.name}."
            )

        with open(f"{data_path}/{json_name}", "r") as f:
            json_ld = json.load(f)
        item_metadatas, _ = mapper.to_item_metadata(json_ld)
        list_record = [
            {
                "$schema": f"/items/jsonschema/{item_type.id}",
                # if new item, must not exist "id" and "uri"
                **({"id": system_info.get("id")} if "id" in system_info else {}),
                **({"uri": system_info.get("uri")} if "uri" in system_info else {}),
                "_id": system_info.get("_id"),
                "metadata": item_metadata,
                "item_type_name": item_type.item_type_name.name,
                "item_type_id": item_type.id,
                "publish_status": item_metadata.get("publish_status"),
                **({"edit_mode": item_metadata.get("edit_mode")}
                    if "edit_mode" in item_metadata else {}),
                "link_data": system_info.get("link_data", []),
                "file_path": system_info.get("list_file", []),
                "non_extract": system_info.get("non_extract", []),
                "save_as_is": system_info.get("save_as_is", False),
                "metadata_replace": system_info.get("metadata_replace", False),
                "cnri": system_info.get("cnri"),
                "doi_ra": system_info.get("doi_ra", ""),
                "doi": system_info.get("doi", ""),
                "amend_doi": system_info.get("amend_doi"),
            } for item_metadata, system_info in item_metadatas
        ]
        data_path = os.path.join(data_path, "data")
        list_record.sort(key=lambda x: get_priority(x["link_data"]))

        handle_shared_id(list_record, shared_id)
        handle_save_bagit(list_record, file, data_path, filename)

        handle_metadata_amend_by_doi(list_record, meta_data_api)
        handle_flatten_data_encode_filename(list_record, data_path)

        handle_set_change_identifier_flag(list_record, is_change_identifier)
        handle_fill_system_item(list_record)

        list_record = handle_validate_item_import(list_record, item_type.schema)

        list_record = handle_check_exist_record(list_record)
        handle_item_title(list_record)
        list_record = handle_check_date(list_record)
        handle_check_id(list_record)
        handle_check_and_prepare_index_tree(list_record, True, [])
        handle_check_and_prepare_publish_status(list_record)

        handle_check_file_metadata(list_record, data_path)

        handle_check_authors_prefix(list_record)
        handle_check_authors_affiliation(list_record)

        check_result.update({"list_record": list_record})

    except zipfile.BadZipFile as ex:
        current_app.logger.error(
            "An error occurred while extraction the file."
        )
        traceback.print_exc()
        check_result.update({
            "error": f"The format of the specified file {filename} dose not "
            + "support import. Please specify a zip file."
        })

    except bagit.BagValidationError as ex:
        current_app.logger.error("Bag validation failed.")
        traceback.print_exc()
        check_result.update({
            "error": str(ex)
        })

    except (UnicodeDecodeError, UnicodeEncodeError) as ex:
        current_app.logger.error(
            "An error occurred while reading the file."
        )
        traceback.print_exc()
        check_result.update({
            "error": ex.reason
        })

    except Exception as ex:
        msg = ""
        if (
            ex.args
            and len(ex.args)
            and isinstance(ex.args[0], dict)
            and ex.args[0].get("error_msg")
        ):
            msg = ex.args[0].get("error_msg")
            check_result.update({"error": msg})
        else:
            msg = str(ex)
            check_result.update({"error": str(ex)})
        current_app.logger.error(
            f"Check items error: {msg}")
        traceback.print_exc()

    return check_result


def handle_shared_id(list_record, shared_id=-1):
    """Handle shared ID for list record.

    Args:
        list_record (list): List of records.
        shared_id (int, optional): Shared ID. Defaults to None.
    """
    if shared_id is None or not isinstance(shared_id, int):
        return

    for item in list_record:
        metadata = item.get("metadata")
        if not metadata:
            continue
        metadata["weko_shared_id"] = shared_id


def handle_save_bagit(list_record, file, data_path, filename):
    """Handle save bagit file as is.

    Save the bagit file as is if the metadata has the save_as_is flag.
    """
    if len(list_record) > 2:
        # item split flag takes precedence over save Bag flag
        return

    metadata = list_record[0].get("metadata")
    if not list_record[0].get("save_as_is", False):
        return

    if isinstance(file, str):
        shutil.copy(file, os.path.join(data_path, filename))
    else:
        file.seek(0, 0)
        file.save(os.path.join(data_path, filename))

    current_app.logger.info("Save the bagit file as is.")
    list_record[0]["file_path"] = [filename] # for Direct registration

    files_info = metadata.get("files_info")  # for Workflow registration
    key = files_info[0].get("key")

    dataset_info = {                         # replace metadata
        "filesize": [
            {
                "value": str(os.path.getsize(
                    os.path.join(data_path, filename))
                ),
            }
        ],
        "filename":  filename,
        "format": "application/zip",
        "url": {
            "objectType": "dataset",
            "label": filename
        },
    }
    metadata[key] = [dataset_info]


def get_priority(link_data):
    """Determine the priority of link data based on specific conditions.

    Args:
        link_data (list): A list of dictionaries containing 'sele_id' and 'item_id'.

    Returns:
        int: The priority level (1 to 6) based on the conditions.
    """
    sele_ids = [link['sele_id'] for link in link_data]
    item_ids = [link['item_id'] for link in link_data]

    # Check conditions
    all_is_supplement_to = all(
        sele_id == 'isSupplementTo'
        for sele_id in sele_ids
        )
    all_item_ids_not_numbers = all(
        not item_id.isdigit()
        for item_id in item_ids
        )
    has_item_ids_not_numbers = any(
        not item_id.isdigit()
        for item_id in item_ids
        )
    has_is_supplement_to_with_not_number = any(
        link['sele_id'] == 'isSupplementTo' and not link['item_id'].isdigit()
        for link in link_data
    )
    all_is_supplement_to_item_ids_are_numbers = all(
        link['item_id'].isdigit() for link in link_data
        if link['sele_id'] == 'isSupplementTo'
    )
    all_is_supplemented_by = all(
        sele_id == 'isSupplementedBy'
        for sele_id in sele_ids
        )

    # Determine priority
    if all_is_supplement_to and all_item_ids_not_numbers:
        return 1  # Highest priority
    elif all_is_supplement_to and has_item_ids_not_numbers:
        return 2  # Second priority
    elif has_is_supplement_to_with_not_number:
        return 3  # Third priority
    elif all_is_supplement_to and all_is_supplement_to_item_ids_are_numbers:
        return 4  # Fourth priority
    elif all_is_supplemented_by:
        return 5  # Lowest priority
    else:
        return 6  # Other cases


def getEncode(filepath):
    """
    getEncode [summary]

    [extended_summary]

    Args:
        filepath ([type]): [description]

    Returns:
        [type]: [description]
    """
    with open(filepath, mode='rb') as fr:
        b = fr.read()
    enc = chardet.detect(b)
    return enc.get('encoding', 'utf-8-sig')


def read_stats_file(file_path: str, file_name: str, file_format: str) -> dict:
    """Read importing TSV/CSV file.

    :argument
        file_path -- file's url.
        file_name -- file name.
        file_format -- file format.
    :return
        return       -- PID object if exist.

    """
    result = {"error": False, "error_code": 0, "data_list": [], "item_type_schema": {}}
    data_list = []
    item_path = []
    check_item_type = {}
    item_path_not_existed = []
    schema = ""
    # current_app.logger.debug("csv_file_path:{}".format(csv_file_path))
    # /tmp/weko_import_20220320003752/data/items.csv
    enc = getEncode(file_path)
    with open(file_path, "r", newline="", encoding=enc) as file:
        if file_format == 'csv':
            file_reader = csv.reader(file, dialect="excel", delimiter=",")
        else:     # tsv
            file_reader = csv.reader(file, delimiter='\t')
        try:
            for num, data_row in enumerate(file_reader, start=1):
                if num == 1:
                    first_line_format_exception = Exception(
                        {
                            "error_msg": _(
                                "There is an error in the format of the"
                                + " first line of the header of the {}".format(file_format.upper())
                                + " file."
                            )
                        }
                    )
                    if len(data_row) < 3:
                        raise first_line_format_exception

                    item_type_id = data_row[2].split("/")[-1]
                    if not item_type_id or not re.search(r"^[0-9]*$", item_type_id):
                        raise first_line_format_exception
                    check_item_type = get_item_type(int(item_type_id))
                    schema = data_row[2]
                    if not check_item_type:
                        result["item_type_schema"] = {}
                        raise Exception(
                            {
                                "error_msg": _(
                                    "The item type ID specified in"
                                    + " the {} file does not exist.".format(file_format.upper())
                                )
                            }
                        )
                    else:
                        result["item_type_schema"] = check_item_type["schema"]
                        if not check_item_type.get("is_lastest"):
                            raise Exception(
                                {
                                    "error_msg": _(
                                        "Cannot register because the "
                                        + "specified item type is not "
                                        + "the latest version."
                                    )
                                }
                            )
                elif num == 2:
                    item_path = data_row
                    duplication_item_ids = handle_check_duplication_item_id(item_path)
                    current_app.logger.debug(
                        "duplication_item_ids: {}".format(duplication_item_ids)
                    )
                    # []
                    if duplication_item_ids:
                        msg = _("The following metadata keys are duplicated." "<br/>{}")
                        raise Exception(
                            {
                                "error_msg": msg.format(
                                    "<br/>".join(duplication_item_ids)
                                )
                            }
                        )
                    if check_item_type:
                        current_app.logger.debug("item:{}".format(check_item_type))
                        mapping_ids = handle_get_all_id_in_item_type(
                            check_item_type.get("item_type_id")
                        )
                        # current_app.logger.debug("mapping_ids: {}".format(mapping_ids))
                        # ['.metadata.pubdate', '.metadata.item_1617186331708[0].subitem_1551255647225', '.metadata.item_1617186331708[0].subitem_1551255648112', '.metadata.item_1617186385884[0].subitem_1551255720400', '.metadata.item_1617186385884[0].subitem_1551255721061', '.metadata.item_1617186419668[0].creatorAffiliations[0].affiliationNameIdentifiers[0].affiliationNameIdentifier', '.metadata.item_1617186419668[0].creatorAffiliations[0].affiliationNameIdentifiers[0].affiliationNameIdentifierScheme', '.metadata.item_1617186419668[0].creatorAffiliations[0].affiliationNameIdentifiers[0].affiliationNameIdentifierURI', '.metadata.item_1617186419668[0].creatorAffiliations[0].affiliationNames[0].affiliationName', '.metadata.item_1617186419668[0].creatorAffiliations[0].affiliationNames[0].affiliationNameLang', '.metadata.item_1617186419668[0].creatorAlternatives[0].creatorAlternative', '.metadata.item_1617186419668[0].creatorAlternatives[0].creatorAlternativeLang', '.metadata.item_1617186419668[0].creatorMails[0].creatorMail', '.metadata.item_1617186419668[0].creatorNames[0].creatorName', '.metadata.item_1617186419668[0].creatorNames[0].creatorNameLang', '.metadata.item_1617186419668[0].familyNames[0].familyName', '.metadata.item_1617186419668[0].familyNames[0].familyNameLang', '.metadata.item_1617186419668[0].givenNames[0].givenName', '.metadata.item_1617186419668[0].givenNames[0].givenNameLang', '.metadata.item_1617186419668[0].nameIdentifiers[0].nameIdentifier', '.metadata.item_1617186419668[0].nameIdentifiers[0].nameIdentifierScheme', '.metadata.item_1617186419668[0].nameIdentifiers[0].nameIdentifierURI', '.metadata.item_1617186476635.subitem_1522299639480', '.metadata.item_1617186476635.subitem_1600958577026', '.metadata.item_1617186499011[0].subitem_1522650717957', '.metadata.item_1617186499011[0].subitem_1522650727486', '.metadata.item_1617186499011[0].subitem_1522651041219', '.metadata.item_1617186609386[0].subitem_1522299896455', '.metadata.item_1617186609386[0].subitem_1522300014469', '.metadata.item_1617186609386[0].subitem_1522300048512', '.metadata.item_1617186609386[0].subitem_1523261968819', '.metadata.item_1617186626617[0].subitem_description', '.metadata.item_1617186626617[0].subitem_description_language', '.metadata.item_1617186626617[0].subitem_description_type', '.metadata.item_1617186643794[0].subitem_1522300295150', '.metadata.item_1617186643794[0].subitem_1522300316516', '.metadata.item_1617186660861[0].subitem_1522300695726', '.metadata.item_1617186660861[0].subitem_1522300722591', '.metadata.item_1617186702042[0].subitem_1551255818386', '.metadata.item_1617186783814[0].subitem_identifier_type', '.metadata.item_1617186783814[0].subitem_identifier_uri', '.metadata.item_1617186819068.subitem_identifier_reg_text', '.metadata.item_1617186819068.subitem_identifier_reg_type', '.metadata.item_1617186859717[0].subitem_1522658018441', '.metadata.item_1617186859717[0].subitem_1522658031721', '.metadata.item_1617186882738[0].subitem_geolocation_box.subitem_east_longitude', '.metadata.item_1617186882738[0].subitem_geolocation_box.subitem_north_latitude', '.metadata.item_1617186882738[0].subitem_geolocation_box.subitem_south_latitude', '.metadata.item_1617186882738[0].subitem_geolocation_box.subitem_west_longitude', '.metadata.item_1617186882738[0].subitem_geolocation_place[0].subitem_geolocation_place_text', '.metadata.item_1617186882738[0].subitem_geolocation_point.subitem_point_latitude', '.metadata.item_1617186882738[0].subitem_geolocation_point.subitem_point_longitude', '.metadata.item_1617186901218[0].subitem_1522399143519.subitem_1522399281603', '.metadata.item_1617186901218[0].subitem_1522399143519.subitem_1522399333375', '.metadata.item_1617186901218[0].subitem_1522399412622[0].subitem_1522399416691', '.metadata.item_1617186901218[0].subitem_1522399412622[0].subitem_1522737543681', '.metadata.item_1617186901218[0].subitem_1522399571623.subitem_1522399585738', '.metadata.item_1617186901218[0].subitem_1522399571623.subitem_1522399628911', '.metadata.item_1617186901218[0].subitem_1522399651758[0].subitem_1522721910626', '.metadata.item_1617186901218[0].subitem_1522399651758[0].subitem_1522721929892', '.metadata.item_1617186920753[0].subitem_1522646500366', '.metadata.item_1617186920753[0].subitem_1522646572813', '.metadata.item_1617186941041[0].subitem_1522650068558', '.metadata.item_1617186941041[0].subitem_1522650091861', '.metadata.item_1617186959569.subitem_1551256328147', '.metadata.item_1617186981471.subitem_1551256294723', '.metadata.item_1617186994930.subitem_1551256248092', '.metadata.item_1617187024783.subitem_1551256198917', '.metadata.item_1617187045071.subitem_1551256185532', '.metadata.item_1617187056579.bibliographicIssueDates.bibliographicIssueDate', '.metadata.item_1617187056579.bibliographicIssueDates.bibliographicIssueDateType', '.metadata.item_1617187056579.bibliographicIssueNumber', '.metadata.item_1617187056579.bibliographicNumberOfPages', '.metadata.item_1617187056579.bibliographicPageEnd', '.metadata.item_1617187056579.bibliographicPageStart', '.metadata.item_1617187056579.bibliographicVolumeNumber', '.metadata.item_1617187056579.bibliographic_titles[0].bibliographic_title', '.metadata.item_1617187056579.bibliographic_titles[0].bibliographic_titleLang', '.metadata.item_1617187087799.subitem_1551256171004', '.metadata.item_1617187112279[0].subitem_1551256126428', '.metadata.item_1617187112279[0].subitem_1551256129013', '.metadata.item_1617187136212.subitem_1551256096004', '.metadata.item_1617187187528[0].subitem_1599711633003[0].subitem_1599711636923', '.metadata.item_1617187187528[0].subitem_1599711633003[0].subitem_1599711645590', '.metadata.item_1617187187528[0].subitem_1599711655652', '.metadata.item_1617187187528[0].subitem_1599711660052[0].subitem_1599711680082', '.metadata.item_1617187187528[0].subitem_1599711660052[0].subitem_1599711686511', '.metadata.item_1617187187528[0].subitem_1599711699392.subitem_1599711704251', '.metadata.item_1617187187528[0].subitem_1599711699392.subitem_1599711712451', '.metadata.item_1617187187528[0].subitem_1599711699392.subitem_1599711727603', '.metadata.item_1617187187528[0].subitem_1599711699392.subitem_1599711731891', '.metadata.item_1617187187528[0].subitem_1599711699392.subitem_1599711735410', '.metadata.item_1617187187528[0].subitem_1599711699392.subitem_1599711739022', '.metadata.item_1617187187528[0].subitem_1599711699392.subitem_1599711743722', '.metadata.item_1617187187528[0].subitem_1599711699392.subitem_1599711745532', '.metadata.item_1617187187528[0].subitem_1599711758470[0].subitem_1599711769260', '.metadata.item_1617187187528[0].subitem_1599711758470[0].subitem_1599711775943', '.metadata.item_1617187187528[0].subitem_1599711788485[0].subitem_1599711798761', '.metadata.item_1617187187528[0].subitem_1599711788485[0].subitem_1599711803382', '.metadata.item_1617187187528[0].subitem_1599711813532', '.metadata.item_1617258105262.resourcetype', '.metadata.item_1617258105262.resourceuri', '.metadata.item_1617265215918.subitem_1522305645492', '.metadata.item_1617265215918.subitem_1600292170262', '.metadata.item_1617349709064[0].contributorAffiliations[0].contributorAffiliationNameIdentifiers[0].contributorAffiliationNameIdentifier', '.metadata.item_1617349709064[0].contributorAffiliations[0].contributorAffiliationNameIdentifiers[0].contributorAffiliationScheme', '.metadata.item_1617349709064[0].contributorAffiliations[0].contributorAffiliationNameIdentifiers[0].contributorAffiliationURI', '.metadata.item_1617349709064[0].contributorAffiliations[0].contributorAffiliationNames[0].contributorAffiliationName', '.metadata.item_1617349709064[0].contributorAffiliations[0].contributorAffiliationNames[0].contributorAffiliationNameLang', '.metadata.item_1617349709064[0].contributorAlternatives[0].contributorAlternative', '.metadata.item_1617349709064[0].contributorAlternatives[0].contributorAlternativeLang', '.metadata.item_1617349709064[0].contributorMails[0].contributorMail', '.metadata.item_1617349709064[0].contributorNames[0].contributorName', '.metadata.item_1617349709064[0].contributorNames[0].lang', '.metadata.item_1617349709064[0].contributorType', '.metadata.item_1617349709064[0].familyNames[0].familyName', '.metadata.item_1617349709064[0].familyNames[0].familyNameLang', '.metadata.item_1617349709064[0].givenNames[0].givenName', '.metadata.item_1617349709064[0].givenNames[0].givenNameLang', '.metadata.item_1617349709064[0].nameIdentifiers[0].nameIdentifier', '.metadata.item_1617349709064[0].nameIdentifiers[0].nameIdentifierScheme', '.metadata.item_1617349709064[0].nameIdentifiers[0].nameIdentifierURI', '.metadata.item_1617349808926.subitem_1523263171732', '.metadata.item_1617351524846.subitem_1523260933860', '.metadata.item_1617353299429[0].subitem_1522306207484', '.metadata.item_1617353299429[0].subitem_1522306287251.subitem_1522306382014', '.metadata.item_1617353299429[0].subitem_1522306287251.subitem_1522306436033', '.metadata.item_1617353299429[0].subitem_1523320863692[0].subitem_1523320867455', '.metadata.item_1617353299429[0].subitem_1523320863692[0].subitem_1523320909613', '.metadata.item_1617605131499[0].accessrole', '.metadata.item_1617605131499[0].date[0].dateType', '.metadata.item_1617605131499[0].date[0].dateValue', '.metadata.item_1617605131499[0].displaytype', '.metadata.item_1617605131499[0].fileDate[0].fileDateType', '.metadata.item_1617605131499[0].fileDate[0].fileDateValue', '.metadata.item_1617605131499[0].filename', '.metadata.item_1617605131499[0].filesize[0].value', '.metadata.item_1617605131499[0].format', '.metadata.item_1617605131499[0].groups', '.metadata.item_1617605131499[0].licensefree', '.metadata.item_1617605131499[0].licensetype', '.metadata.item_1617605131499[0].url.label', '.metadata.item_1617605131499[0].url.objectType', '.metadata.item_1617605131499[0].url.url', '.metadata.item_1617605131499[0].version', '.metadata.item_1617610673286[0].nameIdentifiers[0].nameIdentifier', '.metadata.item_1617610673286[0].nameIdentifiers[0].nameIdentifierScheme', '.metadata.item_1617610673286[0].nameIdentifiers[0].nameIdentifierURI', '.metadata.item_1617610673286[0].rightHolderNames[0].rightHolderLanguage', '.metadata.item_1617610673286[0].rightHolderNames[0].rightHolderName', '.metadata.item_1617620223087[0].subitem_1565671149650', '.metadata.item_1617620223087[0].subitem_1565671169640', '.metadata.item_1617620223087[0].subitem_1565671178623', '.metadata.item_1617944105607[0].subitem_1551256015892[0].subitem_1551256027296', '.metadata.item_1617944105607[0].subitem_1551256015892[0].subitem_1551256029891', '.metadata.item_1617944105607[0].subitem_1551256037922[0].subitem_1551256042287', '.metadata.item_1617944105607[0].subitem_1551256037922[0].subitem_1551256047619']
                        not_consistent_list = handle_check_consistence_with_mapping(
                            mapping_ids, item_path
                        )
                        current_app.logger.debug(
                            "not_consistent_list: {}".format(not_consistent_list)
                        )
                        # []
                        if not_consistent_list:
                            msg = _(
                                "The item does not consistent with the "
                                "specified item type.<br/>{}"
                            )
                            raise Exception(
                                {
                                    "error_msg": msg.format(
                                        "<br/>".join(not_consistent_list)
                                    )
                                }
                            )
                        item_path_not_existed = handle_check_metadata_not_existed(
                            item_path, check_item_type.get("item_type_id")
                        )
                        current_app.logger.debug(
                            "item_path_not_existed: {}".format(item_path_not_existed)
                        )
                        # []

                elif (num == 4 or num == 5) and data_row[0].startswith("#"):
                    continue
                elif num > 5:
                    data_parse_metadata = parse_to_json_form(
                        zip(item_path, data_row), item_path_not_existed
                    )
                    # current_app.logger.debug("data_parse_metadata: {}".format(data_parse_metadata))
                    # {'pos_index': ['Index A'], 'publish_status': 'public', 'feedback_mail': ['wekosoftware@nii.ac.jp'], 'edit_mode': 'Keep', 'metadata': {'pubdate': '2021-03-19', 'item_1617186331708': [{'subitem_1551255647225': 'ja_conference paperITEM00000001(public_open_access_open_access_simple)', 'subitem_1551255648112': 'ja'}, {'subitem_1551255647225': 'en_conference paperITEM00000001(public_open_access_simple)', 'subitem_1551255648112': 'en'}], 'item_1617186385884': [{'subitem_1551255720400': 'Alternative Title', 'subitem_1551255721061': 'en'}, {'subitem_1551255720400': 'Alternative Title', 'subitem_1551255721061': 'ja'}], 'item_1617186419668': [{'creatorAffiliations': [{'affiliationNameIdentifiers': [{'affiliationNameIdentifier': '0000000121691048', 'affiliationNameIdentifierScheme': 'ISNI', 'affiliationNameIdentifierURI': 'http://isni.org/isni/0000000121691048'}], 'affiliationNames': [{'affiliationName': 'University', 'affiliationNameLang': 'en'}]}], 'creatorMails': [{'creatorMail': 'wekosoftware@nii.ac.jp'}], 'creatorNames': [{'creatorName': '情報, 太郎', 'creatorNameLang': 'ja'}, {'creatorName': 'ジョウホウ, タロウ', 'creatorNameLang': 'ja-Kana'}, {'creatorName': 'Joho, Taro', 'creatorNameLang': 'en'}], 'familyNames': [{'familyName': '情報', 'familyNameLang': 'ja'}, {'familyName': 'ジョウホウ', 'familyNameLang': 'ja-Kana'}, {'familyName': 'Joho', 'familyNameLang': 'en'}], 'givenNames': [{'givenName': '太郎', 'givenNameLang': 'ja'}, {'givenName': 'タロウ', 'givenNameLang': 'ja-Kana'}, {'givenName': 'Taro', 'givenNameLang': 'en'}], 'nameIdentifiers': [{'nameIdentifier': '4', 'nameIdentifierScheme': 'WEKO'}, {'nameIdentifier': 'xxxxxxx', 'nameIdentifierScheme': 'ORCID', 'nameIdentifierURI': 'https://orcid.org/'}, {'nameIdentifier': 'xxxxxxx', 'nameIdentifierScheme': 'CiNii', 'nameIdentifierURI': 'https://ci.nii.ac.jp/'}, {'nameIdentifier': 'zzzzzzz', 'nameIdentifierScheme': 'KAKEN2', 'nameIdentifierURI': 'https://kaken.nii.ac.jp/'}]}, {'creatorMails': [{'creatorMail': 'wekosoftware@nii.ac.jp'}], 'creatorNames': [{'creatorName': '情報, 太郎', 'creatorNameLang': 'ja'}, {'creatorName': 'ジョウホウ, タロウ', 'creatorNameLang': 'ja-Kana'}, {'creatorName': 'Joho, Taro', 'creatorNameLang': 'en'}], 'familyNames': [{'familyName': '情報', 'familyNameLang': 'ja'}, {'familyName': 'ジョウホウ', 'familyNameLang': 'ja-Kana'}, {'familyName': 'Joho', 'familyNameLang': 'en'}], 'givenNames': [{'givenName': '太郎', 'givenNameLang': 'ja'}, {'givenName': 'タロウ', 'givenNameLang': 'ja-Kana'}, {'givenName': 'Taro', 'givenNameLang': 'en'}], 'nameIdentifiers': [{'nameIdentifier': 'xxxxxxx', 'nameIdentifierScheme': 'ORCID', 'nameIdentifierURI': 'https://orcid.org/'}, {'nameIdentifier': 'xxxxxxx', 'nameIdentifierScheme': 'CiNii', 'nameIdentifierURI': 'https://ci.nii.ac.jp/'}, {'nameIdentifier': 'zzzzzzz', 'nameIdentifierScheme': 'KAKEN2', 'nameIdentifierURI': 'https://kaken.nii.ac.jp/'}]}, {'creatorMails': [{'creatorMail': 'wekosoftware@nii.ac.jp'}], 'creatorNames': [{'creatorName': '情報, 太郎', 'creatorNameLang': 'ja'}, {'creatorName': 'ジョウホウ, タロウ', 'creatorNameLang': 'ja-Kana'}, {'creatorName': 'Joho, Taro', 'creatorNameLang': 'en'}], 'familyNames': [{'familyName': '情報', 'familyNameLang': 'ja'}, {'familyName': 'ジョウホウ', 'familyNameLang': 'ja-Kana'}, {'familyName': 'Joho', 'familyNameLang': 'en'}], 'givenNames': [{'givenName': '太郎', 'givenNameLang': 'ja'}, {'givenName': 'タロウ', 'givenNameLang': 'ja-Kana'}, {'givenName': 'Taro', 'givenNameLang': 'en'}], 'nameIdentifiers': [{'nameIdentifier': 'xxxxxxx', 'nameIdentifierScheme': 'ORCID', 'nameIdentifierURI': 'https://orcid.org/'}, {'nameIdentifier': 'xxxxxxx', 'nameIdentifierScheme': 'CiNii', 'nameIdentifierURI': 'https://ci.nii.ac.jp/'}, {'nameIdentifier': 'zzzzzzz', 'nameIdentifierScheme': 'KAKEN2', 'nameIdentifierURI': 'https://kaken.nii.ac.jp/'}]}], 'item_1617349709064': [{'contributorMails': [{'contributorMail': 'wekosoftware@nii.ac.jp'}], 'contributorNames': [{'contributorName': '情報, 太郎', 'lang': 'ja'}, {'contributorName': 'ジョウホウ, タロウ', 'lang': 'ja-Kana'}, {'contributorName': 'Joho, Taro', 'lang': 'en'}], 'contributorType': 'ContactPerson', 'familyNames': [{'familyName': '情報', 'familyNameLang': 'ja'}, {'familyName': 'ジョウホウ', 'familyNameLang': 'ja-Kana'}, {'familyName': 'Joho', 'familyNameLang': 'en'}], 'givenNames': [{'givenName': '太郎', 'givenNameLang': 'ja'}, {'givenName': 'タロウ', 'givenNameLang': 'ja-Kana'}, {'givenName': 'Taro', 'givenNameLang': 'en'}], 'nameIdentifiers': [{'nameIdentifier': 'xxxxxxx', 'nameIdentifierScheme': 'ORCID', 'nameIdentifierURI': 'https://orcid.org/'}, {'nameIdentifier': 'xxxxxxx', 'nameIdentifierScheme': 'CiNii', 'nameIdentifierURI': 'https://ci.nii.ac.jp/'}, {'nameIdentifier': 'xxxxxxx', 'nameIdentifierScheme': 'KAKEN2', 'nameIdentifierURI': 'https://kaken.nii.ac.jp/'}]}], 'item_1617186476635': {'subitem_1522299639480': 'open access', 'subitem_1600958577026': 'http://purl.org/coar/access_right/c_abf2'}, 'item_1617351524846': {'subitem_1523260933860': 'Unknown'}, 'item_1617186499011': [{'subitem_1522650717957': 'ja', 'subitem_1522650727486': 'http://localhost', 'subitem_1522651041219': 'Rights Information'}], 'item_1617610673286': [{'nameIdentifiers': [{'nameIdentifier': 'xxxxxx', 'nameIdentifierScheme': 'ORCID', 'nameIdentifierURI': 'https://orcid.org/'}], 'rightHolderNames': [{'rightHolderLanguage': 'ja', 'rightHolderName': 'Right Holder Name'}]}], 'item_1617186609386': [{'subitem_1522299896455': 'ja', 'subitem_1522300014469': 'Other', 'subitem_1522300048512': 'http://localhost/', 'subitem_1523261968819': 'Sibject1'}], 'item_1617186626617': [{'subitem_description': 'Description\nDescription<br/>Description', 'subitem_description_language': 'en', 'subitem_description_type': 'Abstract'}, {'subitem_description': '概要\n概要\n概要\n概要', 'subitem_description_language': 'ja', 'subitem_description_type': 'Abstract'}], 'item_1617186643794': [{'subitem_1522300295150': 'en', 'subitem_1522300316516': 'Publisher'}], 'item_1617186660861': [{'subitem_1522300695726': 'Available', 'subitem_1522300722591': '2021-06-30'}], 'item_1617186702042': [{'subitem_1551255818386': 'jpn'}], 'item_1617258105262': {'resourcetype': 'conference paper', 'resourceuri': 'http://purl.org/coar/resource_type/c_5794'}, 'item_1617349808926': {'subitem_1523263171732': 'Version'}, 'item_1617265215918': {'subitem_1522305645492': 'AO', 'subitem_1600292170262': 'http://purl.org/coar/version/c_b1a7d7d4d402bcce'}, 'item_1617186783814': [{'subitem_identifier_type': 'URI', 'subitem_identifier_uri': 'http://localhost'}], 'item_1617353299429': [{'subitem_1522306207484': 'isVersionOf', 'subitem_1522306287251': {'subitem_1522306382014': 'arXiv', 'subitem_1522306436033': 'xxxxx'}, 'subitem_1523320863692': [{'subitem_1523320867455': 'en', 'subitem_1523320909613': 'Related Title'}]}], 'item_1617186859717': [{'subitem_1522658018441': 'en', 'subitem_1522658031721': 'Temporal'}], 'item_1617186882738': [{'subitem_geolocation_place': [{'subitem_geolocation_place_text': 'Japan'}]}], 'item_1617186901218': [{'subitem_1522399143519': {'subitem_1522399281603': 'ISNI', 'subitem_1522399333375': 'http://xxx'}, 'subitem_1522399412622': [{'subitem_1522399416691': 'en', 'subitem_1522737543681': 'Funder Name'}], 'subitem_1522399571623': {'subitem_1522399585738': 'Award URI', 'subitem_1522399628911': 'Award Number'}, 'subitem_1522399651758': [{'subitem_1522721910626': 'en', 'subitem_1522721929892': 'Award Title'}]}], 'item_1617186920753': [{'subitem_1522646500366': 'ISSN', 'subitem_1522646572813': 'xxxx-xxxx-xxxx'}], 'item_1617186941041': [{'subitem_1522650068558': 'en', 'subitem_1522650091861': 'Source Title'}], 'item_1617186959569': {'subitem_1551256328147': '1'}, 'item_1617186981471': {'subitem_1551256294723': '111'}, 'item_1617186994930': {'subitem_1551256248092': '12'}, 'item_1617187024783': {'subitem_1551256198917': '1'}, 'item_1617187045071': {'subitem_1551256185532': '3'}, 'item_1617187112279': [{'subitem_1551256126428': 'Degree Name', 'subitem_1551256129013': 'en'}], 'item_1617187136212': {'subitem_1551256096004': '2021-06-30'}, 'item_1617944105607': [{'subitem_1551256015892': [{'subitem_1551256027296': 'xxxxxx', 'subitem_1551256029891': 'kakenhi'}], 'subitem_1551256037922': [{'subitem_1551256042287': 'Degree Grantor Name', 'subitem_1551256047619': 'en'}]}], 'item_1617187187528': [{'subitem_1599711633003': [{'subitem_1599711636923': 'Conference Name', 'subitem_1599711645590': 'ja'}], 'subitem_1599711655652': '1', 'subitem_1599711660052': [{'subitem_1599711680082': 'Sponsor', 'subitem_1599711686511': 'ja'}], 'subitem_1599711699392': {'subitem_1599711704251': '2020/12/11', 'subitem_1599711712451': '1', 'subitem_1599711727603': '12', 'subitem_1599711731891': '2000', 'subitem_1599711735410': '1', 'subitem_1599711739022': '12', 'subitem_1599711743722': '2020', 'subitem_1599711745532': 'ja'}, 'subitem_1599711758470': [{'subitem_1599711769260': 'Conference Venue', 'subitem_1599711775943': 'ja'}], 'subitem_1599711788485': [{'subitem_1599711798761': 'Conference Place', 'subitem_1599711803382': 'ja'}], 'subitem_1599711813532': 'JPN'}], 'item_1617605131499': [{'accessrole': 'open_access', 'date': [{'dateType': 'Available', 'dateValue': '2021-07-12'}], 'displaytype': 'simple', 'filename': '1KB.pdf', 'filesize': [{'value': '1 KB'}], 'format': 'text/plain'}, {'filename': ''}], 'item_1617620223087': [{'subitem_1565671149650': 'ja', 'subitem_1565671169640': 'Banner Headline', 'subitem_1565671178623': 'Subheading'}, {'subitem_1565671149650': 'en', 'subitem_1565671169640': 'Banner Headline', 'subitem_1565671178623': 'Subheding'}]}, 'file_path': ['file00000001/1KB.pdf', '']}

                    if not data_parse_metadata:
                        raise Exception(
                            {"error_msg": _("Cannot read {} file correctly.".format(file_format.upper()))}
                        )
                    if isinstance(check_item_type, dict):
                        item_type_name = check_item_type.get("name")
                        item_type_id = check_item_type.get("item_type_id")
                        item_data = dict(
                            **data_parse_metadata,
                            **{
                                "item_type_name": item_type_name or "",
                                "item_type_id": item_type_id or "",
                                "$schema": schema if schema else "",
                            }
                        )
                    else:
                        item_data = dict(**data_parse_metadata)
                    if item_path_not_existed:
                        str_keys = ", ".join(item_path_not_existed).replace(
                            ".metadata.", ""
                        )
                        item_data["warnings"] = [
                            _(
                                "The following items are not registered because "
                                + "they do not exist in the specified "
                                + "item type. {}"
                            ).format(str_keys)
                        ]
                    data_list.append(item_data)
        except UnicodeDecodeError as ex:
            ex.reason = _(
                "The {} file could not be read. Make sure the file".format(file_format.upper())
                + " format is {} and that the file is".format(file_format.upper())
                + " UTF-8 encoded."
            ).format(file_name)
            raise ex
        except Exception as ex:
            raise ex
    result["data_list"] = data_list
    return result

def read_jpcoar_xml_file(file_path, item_type_info) -> dict:
    """Read JPCOAR(V2) metadata from xml file

    Args:
        file_path (str): XML file path
        item_type_info (dict): Item type info of imported item.

    Returns:
        dict: item metadata
    """
    result = {"error": False, "error_code": 0, "data_list": [], "item_type_schema": {}}
    enc = getEncode(file_path)
    try:
        # register namespace
        namespaces = dict([node for _, node in ET.iterparse(file_path, events=['start-ns'])])
        for key, value in namespaces.items():
            ET.register_namespace(key, value)
        tree = ET.parse(file_path)
        # mapping
        mapper = JPCOARV2Mapper(ET.tostring(tree.getroot()).decode(enc))
        res = mapper.map(item_type_info['name'])
    except UnicodeDecodeError as ex:
        ex.reason = _(
            "The XML file could not be read. Make sure the file"
            + " format is XML and that the file is"
            + " UTF-8 encoded."
        ).format(file_path)
        raise ex
    except Exception as ex:
        raise ex
    result["data_list"].append({
        "$schema": item_type_info['schema'],
        "metadata": res,
        "item_type_name": item_type_info['name'],
        "item_type_id": item_type_info['item_type_id'],
    })
    result['item_type_schema'] = item_type_info['schema']
    return result


def handle_convert_validate_msg_to_jp(message: str):
    """Convert validation messages from en to jp.

    :argument
        message     -- {str} English message.
    :return
        return       -- Japanese message.

    """
    result = None
    for msg_en, msg_jp in WEKO_IMPORT_VALIDATE_MESSAGE.items():
        msg_en_pattern = "^{}$".format(msg_en.replace("%r", ".*"))
        if re.search(msg_en_pattern, message):
            msg_paths = msg_en.split("%r")
            prev_position = 0
            data = []
            for idx, path in enumerate(msg_paths, start=1):
                position = message.index(path)
                if path == "":
                    if idx == 1:
                        continue
                    elif idx == len(msg_paths):
                        prev_position += len(msg_paths[idx - 2])
                        position = len(message)
                if position >= 0:
                    data.append(message[prev_position:position])
                    prev_position = position
            if data:
                result = msg_jp
            for value in data:
                result = result.replace("%r", value, 1)
            return result
    return message


def handle_validate_item_import(list_record, schema) -> list:
    """Validate item import.

    :argument
        list_record     -- {list} list record import.
        schema     -- {dict} item_type schema.
    :return
        return       -- list_item_error.

    """
    result = []
    v2 = Draft4Validator(schema) if schema else None
    for record in list_record:
        errors = record.get("errors") or []
        record_id = record.get("id")
        if record_id and (
            not represents_int(record_id) or re.search(r"([０-９])", record_id)
        ):
            errors.append(_("Please specify item ID by half-width number."))
        if record.get("metadata"):
            if v2:
                a = v2.iter_errors(record.get("metadata"))
                if current_i18n.language == "ja":
                    _errors = []
                    for error in a:
                        _errors.append(handle_convert_validate_msg_to_jp(error.message))
                    errors = errors + _errors
                else:
                    errors = errors + [error.message for error in a]
            else:
                errors = errors = errors + [_("Specified item type does not exist.")]

        item_error = dict(**record)
        item_error["errors"] = errors if len(errors) else None
        result.append(item_error)

    return result


def represents_int(s):
    """Handle check string is int.

    :argument
        s     -- {str} string number.
    :return
        return       -- true if is Int.

    """
    try:
        int(s)
        return True
    except ValueError:
        return False


def get_item_type(item_type_id=0) -> dict:
    """Get item type.

    :param item_type_id: Item type ID. (Default: 0).
    :return: The json object.
    """
    result = None
    if item_type_id > 0:
        itemtype = ItemTypes.get_by_id(item_type_id)
        if (
            itemtype
            and itemtype.schema
            and itemtype.item_type_name.name
            and item_type_id
        ):
            lastest_id = itemtype.item_type_name.item_type.first().id
            result = {
                "schema": itemtype.schema,
                "is_lastest": lastest_id == item_type_id,
                "name": itemtype.item_type_name.name,
                "item_type_id": item_type_id,
            }

    if result is None:
        return {}

    return result


def handle_check_exist_record(list_record) -> list:
    """Check record is exist in system.

    :argument
        list_record -- {list} list record import.
    :return
        return      -- list record has property status.

    """
    result = []
    current_app.logger.debug("handle_check_exist_record")
    for item in list_record:
        item = dict(**item, **{"status": "new"})
        # current_app.logger.debug("item:{}".format(item))
        errors = item.get("errors") or []
        item_id = item.get("id")
        # current_app.logger.debug("item_id:{}".format(item_id))
        if item_id and item_id is not "":
            system_url = request.host_url + "records/" + str(item_id)
            if item.get("uri") != system_url:
                errors.append(_("Specified URI and system URI do not match."))
                item["status"] = None
            else:
                item_exist = None
                try:
                    item_exist = WekoRecord.get_record_by_pid(item_id)
                except PIDDoesNotExistError:
                    item["status"] = None
                    errors.append(_("Item does not exits" " in the system"))
                if item_exist:
                    if item_exist.pid.is_deleted():
                        item["status"] = None
                        errors.append(_("Item already DELETED" " in the system"))
                    else:
                        exist_url = (
                                request.host_url + "records/" + str(item_exist.get("recid"))
                            )

                        if item.get("uri") == exist_url:
                            _edit_mode = item.get("edit_mode")
                            if not _edit_mode or _edit_mode.lower() not in [
                                "keep",
                                "upgrade",
                            ]:
                                errors.append(
                                        _(
                                            'Please specify either "Keep"'
                                            ' or "Upgrade".'
                                        )
                                    )
                                item["status"] = None
                            else:
                                item["status"] = _edit_mode.lower()
        else:
            item["id"] = None
            item["status"]="new"
        if errors:
            item["errors"] = errors
        # current_app.logger.debug("item:{}".format(item))
        result.append(item)
    return result


def make_file_by_line(lines):
    """Make TSV/CSV file."""
    file_format = current_app.config.get('WEKO_ADMIN_OUTPUT_FORMAT', 'tsv').lower()
    file_output = StringIO()
    if file_format == 'csv':
        writer = csv.writer(file_output, delimiter=",", lineterminator="\n")
    else:
        writer = csv.writer(file_output, delimiter="\t", lineterminator="\n")
    writer.writerows(lines)

    return file_output


def make_stats_file(raw_stats, list_name):
    """Make TSV/CSV report file for stats."""
    file_format = current_app.config.get('WEKO_ADMIN_OUTPUT_FORMAT', 'tsv').lower()
    file_output = StringIO()
    if file_format == 'csv':
        writer = csv.writer(file_output, delimiter=",", lineterminator="\n")
    else:
        writer = csv.writer(file_output, delimiter="\t", lineterminator="\n")
    writer.writerow(list_name)
    for item in raw_stats:
        term = []
        for name in list_name:
            term.append(item.get(name))
        writer.writerow(term)

    return file_output


def create_deposit(item_id):
    """Create deposit.

    :argument
        item           -- {dict} item import.
        item_exist     -- {dict} item in system.

    """
    if item_id is not None:
        dep = WekoDeposit.create({}, recid=int(item_id))
    else:
        dep = WekoDeposit.create({})
    return dep


def clean_thumbnail_file(deposit, root_path, thumbnail_path):
    """Remove all thumbnail in bucket.

    :argument
        deposit         -- {object} deposit.
        root_path      -- {str} location of temp folder.
        thumbnail_path -- {list} thumbnails path.
    """
    list_not_remove = list(
        filter(lambda path: not os.path.isfile(root_path + "/" + path), thumbnail_path)
    )
    list_not_remove = [get_file_name(path) for path in list_not_remove]
    for file in deposit.files:
        if file.obj.is_thumbnail and file.obj.key not in list_not_remove:
            file.obj.remove()


def up_load_file(record, root_path, deposit, allow_upload_file_content, old_files):
    """Upload thumbnail or file content.

    :argument
        record         -- {dict} item import.
        root_path      -- {str} root_path.
        deposit        -- {object} item deposit.
        allow_upload_file_content   -- {bool} allow file content upload?
        old_files      -- {list} List of ObjectVersion in current bucket.

    """

    def upload(paths, is_thumbnail=False):
        if len(old_files) > len(paths):
            paths.extend([None for _idx in range(0, len(old_files) - len(paths))])

        for idx, path in enumerate(paths):
            old_file = (
                old_files[idx] if not is_thumbnail and idx < len(old_files) else None
            )
            if not path or not os.path.isfile(root_path + "/" + path):
                if old_file and not (
                    len(record["filenames"]) > idx
                    and record["filenames"][idx]
                    and old_file.key == record["filenames"][idx]["filename"]
                ):
                    old_file.remove()
                continue

            with open(root_path + "/" + path, "rb") as file:
                root_file_id = None
                if old_file:
                    root_file_id = old_file.root_file_id
                    old_file.remove()

                obj = ObjectVersion.create(deposit.files.bucket, get_file_name(path))
                obj.is_thumbnail = is_thumbnail
                obj.set_contents(
                    file, root_file_id=root_file_id, is_set_size_location=False
                )

                size = file.seek(0, io.SEEK_END)
                if size >= pow(1024, 4):
                    size_str = "{} TB".format(round(size/(pow(1024, 4)), 1))
                elif size >= pow(1024, 3):
                    size_str = "{} GB".format(round(size/(pow(1024, 3)), 1))
                elif size >= pow(1024, 2):
                    size_str = "{} MB".format(round(size/(pow(1024, 2)), 1))
                elif size >= 1024:
                    size_str = "{} KB".format(round(size/1024, 1))
                else:
                    size_str = "{} B".format(size)
                if record.get("filenames") and \
                        len(record["filenames"]) > idx and \
                        record["filenames"][idx].get("filename"):
                    file_size_dict[record["filenames"][idx]["filename"]] = [{'value': size_str}]

    def clean_file_contents(delete_all):
        # clean file contents in bucket.
        for file in deposit.files.bucket.objects:
            if not file.is_thumbnail and (delete_all or not file.is_head):
                file.remove()

    file_size_dict = {}
    file_path = record.get("file_path", []) if allow_upload_file_content else []
    thumbnail_path = record.get("thumbnail_path", [])
    if isinstance(thumbnail_path, str):
        thumbnail_path = [thumbnail_path]
    else:
        thumbnail_path = list(filter(lambda path: path, thumbnail_path))

    clean_thumbnail_file(deposit, root_path, thumbnail_path)
    if file_path or thumbnail_path:
        upload(thumbnail_path, is_thumbnail=True)
        upload(file_path)
    clean_file_contents(not allow_upload_file_content)

    return file_size_dict


def get_file_name(file_path):
    """Get file name.

    :argument
        file_path    -- {str} file_path.
    :returns         -- {str} file name

    """
    return file_path.split("/")[-1] if file_path.split("/")[-1] else ""


def register_item_metadata(item, root_path, owner, is_gakuninrdm=False, metadata_only=False):
    """Upload file content.

    :argument
        item        -- {dict} Information of item need to import.
        root_path   -- {str} path of the folder include files.
        is_gakuninrdm -- {bool} Is call by gakuninrdm api.
    """

    def clean_file_metadata(item_type_id, data):
        # clear metadata of file information
        is_cleaned = True
        file_key = None
        item_map = get_mapping(item_type_id, "jpcoar_mapping")
        key = item_map.get("file.URI.@value")
        if key:
            file_key = key.split(".")[0]
            if not data.get(file_key):
                deleted_items = data.get("deleted_items") or []
                deleted_items.append(file_key)
                data["deleted_items"] = deleted_items
            else:
                is_cleaned = False
        return data, is_cleaned, file_key

    def autofill_thumbnail_metadata(item_type_id, data):
        key = get_thumbnail_key(item_type_id)
        if key:
            thumbnail_item = {}
            subitem_thumbnail = []
            for file in deposit.files:
                if file.is_thumbnail is True:
                    subitem_thumbnail.append(
                        {
                            "thumbnail_label": file.key,
                            "thumbnail_url": current_app.config["DEPOSIT_FILES_API"]
                            + "/{bucket}/{key}?versionId={version_id}".format(
                                bucket=file.bucket_id,
                                key=file.key,
                                version_id=file.version_id,
                            ),
                        }
                    )
            if subitem_thumbnail:
                thumbnail_item["subitem_thumbnail"] = subitem_thumbnail
            if thumbnail_item:
                data[key] = thumbnail_item
            else:
                deleted_items = data.get("deleted_items") or []
                deleted_items.append(key)
                data["deleted_items"] = deleted_items
        return data

    def escape_newline(data):
        """Replace <br/> in metadata with \n.

        {"key1":["test<br/>test"]} -> {"key1":["test\ntest"]}
        :argument
            data     -- {obj} escape target
        :return
            obj      -- Obj after escaping
        """
        if isinstance(data,list):
            return [escape_newline(d) for d in data]
        elif isinstance(data,dict):
            return {d:escape_newline(data[d]) for d in data}
        elif isinstance(data,str):
            return data.replace("<br/>","\n")
        else:
            return data

    item_id = str(item.get("id"))
    pid = PersistentIdentifier.query.filter_by(
        pid_type="recid", pid_value=item_id
    ).first()

    record = WekoDeposit.get_record(pid.object_uuid)

    _deposit_data = record.dumps().get("_deposit")
    deposit = WekoDeposit(record, record.model)
    new_data = dict(
        **item.get("metadata"),
        **_deposit_data,
        **{
            "$schema": item.get("$schema"),
            "title": item.get("item_title"),
        }
    )
    new_data = escape_newline(new_data)
    item_status = {
        "index": new_data["path"],
        "actions": "publish",
    }
    if not new_data.get("pid"):
        new_data = dict(
            **new_data, **{"pid": {"revision_id": 0, "type": "recid", "value": item_id}}
        )

    # get old files in item with order.
    old_file_list = []
    if item["status"] != "new":
        for file_metadata in deposit.get_file_data():
            if file_metadata.get("version_id"):
                f_filter = list(
                    filter(
                        lambda f: str(f.obj.version_id)
                        == file_metadata.get("version_id"),
                        deposit.files,
                    )
                )
                old_file_list.append(f_filter[0].obj if f_filter else None)
            else:
                old_file_list.append(None)

    # set delete flag for file metadata if is empty.
    # Check metadata_replace flag
    if item.get("metadata_replace"):
        is_cleaned = False
        file_key = None
    else:
        new_data, is_cleaned, file_key = clean_file_metadata(item["item_type_id"], new_data)

    # progress upload file, replace file contents.
    file_size_dict = up_load_file(item, root_path, deposit, not is_cleaned, old_file_list)
    new_data = autofill_thumbnail_metadata(item["item_type_id"], new_data)

    # check location file
    find_and_update_location_size()
    if not is_cleaned:
        for idx, file_info in enumerate(new_data.get(file_key, [])):
            if file_info.get('filename') in file_size_dict \
                    and not file_info.get('filesize'):
                new_data[file_key][idx]['filesize'] = file_size_dict.get(file_info.get('filename'))

    # Clean item metadata
    if item["status"] != "new":
        item_type = ItemTypes.get_by_id(
            id_=item.get("item_type_id", 0), with_deleted=True
        ).render
        for metadata_id in item_type["table_row"]:
            # ignore Identifier Regstration (Import hasn't withdraw DOI)
            if metadata_id == item.get("identifier_key", ""):
                continue
            if metadata_id not in new_data and metadata_id in deposit.item_metadata:
                deleted_items = new_data.get("deleted_items") or []
                deleted_items.append(metadata_id)
                new_data["deleted_items"] = deleted_items
    if "feedback_mail_list" in new_data:
        new_data.pop("feedback_mail_list")

    deposit.update(item_status, new_data)
    deposit['_deposit']['owners'] = [int(owner)]
    deposit['_deposit']['created_by'] = int(owner)
    deposit['owner'] = str(owner)

    # to exclude from file text extraction
    deposit.non_extract = item.get("non_extract")
    deposit.commit()

    feedback_mail_list = item["metadata"].get("feedback_mail_list")
    if feedback_mail_list:
        item["metadata"].pop("feedback_mail_list")
        FeedbackMailList.update(
            item_id=deposit.id, feedback_maillist=feedback_mail_list
        )
    else:
        FeedbackMailList.delete_without_commit(deposit.id)
        deposit.remove_feedback_mail()

    request_mail_list = item["metadata"].get("request_mail_list")
    if request_mail_list:
        RequestMailList.update(
            item_id = deposit.id, request_maillist=request_mail_list
        )
    else:
        RequestMailList.delete_without_commit(deposit.id)

    if not is_gakuninrdm:
        deposit.publish_without_commit()
        with current_app.test_request_context(get_url_root()):
            if item["status"] in ["upgrade", "new"]:    # Create first version
                _deposit = deposit.newversion(pid)
                _deposit.publish_without_commit()
            else:    # Update last version
                _pid = PIDVersioning(child=pid).last_child
                _record = WekoDeposit.get_record(_pid.object_uuid)
                _deposit = WekoDeposit(_record, _record.model)
                _deposit["path"] = new_data.get("path")
                _deposit.merge_data_to_record_without_version(
                    pid, keep_version=True, is_import=True
                )
                if not is_gakuninrdm:
                    _deposit.publish_without_commit()

            if feedback_mail_list:
                FeedbackMailList.update(
                    item_id=_deposit.id, feedback_maillist=feedback_mail_list
                )

            if request_mail_list:
                RequestMailList.update(
                    item_id=_deposit.id, request_maillist=request_mail_list
                )

            # Update draft version
            _draft_pid = PersistentIdentifier.query.filter_by(
                pid_type='recid',
                pid_value="{}.0".format(item_id)
            ).one_or_none()
            if _draft_pid:
                _draft_record = WekoDeposit.get_record(_draft_pid.object_uuid)
                _draft_record["path"] = new_data.get("path")
                _draft_deposit = WekoDeposit(_draft_record, _draft_record.model)
                _draft_deposit.non_extract = item.get("non_extract")
                _draft_deposit.merge_data_to_record_without_version(
                    pid, keep_version=True, is_import=True
                )


def update_publish_status(item_id, status):
    """Handle get title.

    :argument
        item_id     -- {str} Item Id.
        status      -- {str} Publish status (0: public, 1: private)
    :return

    """
    record = WekoRecord.get_record_by_pid(item_id)
    record["publish_status"] = status
    record.commit()
    indexer = WekoIndexer()
    indexer.update_es_data(record, update_revision=False, field='publish_status')


def handle_workflow(item: dict):
    """Handle workflow.

    :argument
        title           -- {dict or list} title.
    :return
        return       -- title string.

    """
    pid = PersistentIdentifier.query.filter_by(
        pid_type="recid", pid_value=item.get("id")
    ).first()
    if pid:
        activity = WorkActivity()
        wf_activity = activity.get_workflow_activity_by_item_id(pid.object_uuid)
        if wf_activity:
            return
    else:
        workflow = WorkFlow.query.filter_by(
            itemtype_id=item.get("item_type_id")
        ).first()
        if workflow:
            return
        else:
            create_work_flow(item.get("item_type_id"))


def create_work_flow(item_type_id):
    """Handle create work flow.

    :argument
        item_type_id        -- {str} item_type_id.
    :return

    """
    flow_define = FlowDefine.query.filter_by(flow_name="Registration Flow").first()
    it = ItemTypes.get_by_id(item_type_id)

    if flow_define and it:
        data = WorkFlow()
        data.flows_id = uuid.uuid4()
        data.flows_name = it.item_type_name.name
        data.itemtype_id = it.id
        data.flow_id = flow_define.id
        db.session.add(data)


def create_flow_define():
    """Handle create flow_define."""
    flow_define = FlowDefine.query.filter_by(flow_name="Registration Flow").first()

    if not flow_define:
        the_flow = Flow()
        flow = the_flow.create_flow(WEKO_FLOW_DEFINE)

        if flow and flow.flow_id:
            flow_actions = WEKO_FLOW_DEFINE_LIST_ACTION
            start_action = FlowAction.query.filter_by(
                flow_id=flow.flow_id, action_id=1
            ).first()
            flow_actions[0]["workflow_flow_action_id"] = start_action.id
            end_action = FlowAction.query.filter_by(
                flow_id=flow.flow_id, action_id=2
            ).first()
            flow_actions[2]["workflow_flow_action_id"] = end_action.id

            the_flow.upt_flow_action(flow.flow_id, flow_actions)


def send_item_created_event_to_es(item, request_info):
    """Send item_created event to ES."""
    with current_app.test_request_context():
        item_created.send(
            current_app._get_current_object(),
            user_id=request_info.get("user_id"),
            item_id=item.get("pid"),
            item_title=item.get("item_title"),
            admin_action=request_info.get("action")
        )


def import_items_to_system(item: dict, request_info=None, is_gakuninrdm=False, metadata_only=False):
    """Validation importing zip file.

    :argument
        item        -- Items Metadata.
        request_info -- Information from request.
        is_gakuninrdm - Is call by gakuninrdm api.
    :return
        return      -- Json response.

    """

    owner = -1
    if request_info and 'user_id' in request_info:
        owner = request_info['user_id']
    if not request_info and request:
        request_info = {
            "remote_addr": request.remote_addr,
            "referrer": request.referrer,
            "hostname": request.host,
            "user_id": owner,
            "action": "IMPORT"
        }

    if not item:
        return None
    else:
        bef_metadata = None
        bef_last_ver_metadata = None
        try:
            # current_app.logger.debug("item: {0}".format(item))
            status = item.get("status")
            root_path = item.get("root_path", "")
            old_record = None
            record_pid = None
            if status == "new":
                item_id = create_deposit(item.get("id"))
                item["id"] = item_id["recid"]
                item["pid"] = item_id.pid
                record_pid = item_id.pid
            else:
                handle_check_item_is_locked(item)
                # cache ES data for rollback
                pid = PersistentIdentifier.query.filter_by(
                    pid_type="recid", pid_value=item["id"]
                ).first()
                item["pid"] = pid
                bef_metadata = WekoIndexer().get_metadata_by_item_id(pid.object_uuid)
                bef_last_ver_metadata = WekoIndexer().get_metadata_by_item_id(
                    PIDVersioning(child=pid).last_child.object_uuid
                )
                record_pid = pid
                old_record = WekoRecord.get_record_by_pid(record_pid.pid_value)

            register_item_metadata(item, root_path, owner, is_gakuninrdm)


            if not is_gakuninrdm:
                if current_app.config.get("WEKO_HANDLE_ALLOW_REGISTER_CNRI"):
                    register_item_handle(item)
                register_item_doi(item)

                status_number = WEKO_IMPORT_PUBLISH_STATUS.index(
                    item.get("publish_status")
                )
                register_item_update_publish_status(item, str(status_number))
                if item.get("status") == "new":
                    # Send item_created event to ES.
                    send_item_created_event_to_es(item, request_info)
            db.session.commit()
            new_record = WekoRecord.get_record_by_pid(record_pid.pid_value)
            call_external_system(old_record=old_record, new_record=new_record)

            # clean unuse file content in keep mode if import success
            cache_key = current_app.config[
                "WEKO_SEARCH_UI_IMPORT_UNUSE_FILES_URI"
            ].format(item["id"])
            list_unuse_uri = get_cache_data(cache_key)
            if list_unuse_uri:
                for uri in list_unuse_uri:
                    file = current_files_rest.storage_factory(fileurl=uri, size=1)
                    fs, path = file._get_fs()
                    if fs.exists(path):
                        file.delete()
                delete_cache_data(cache_key)

        except SQLAlchemyError as ex:
            current_app.logger.error("sqlalchemy error: ", ex)
            db.session.rollback()
            if item.get("id"):
                pid = PersistentIdentifier.query.filter_by(
                    pid_type="recid", pid_value=item["id"]
                ).first()
                bef_metadata = WekoIndexer().get_metadata_by_item_id(pid.object_uuid)
                bef_last_ver_metadata = WekoIndexer().get_metadata_by_item_id(
                    PIDVersioning(child=pid).last_child.object_uuid
                )
                handle_remove_es_metadata(item, bef_metadata, bef_last_ver_metadata)
            current_app.logger.error("item id: %s update error." % item["id"])
            traceback.print_exc(file=sys.stdout)
            error_id = None
            if (
                ex.args
                and len(ex.args)
                and isinstance(ex.args[0], dict)
                and ex.args[0].get("error_id")
            ):
                error_id = ex.args[0].get("error_id")

            return {"success": False, "error_id": error_id}
        except ElasticsearchException as ex:
            current_app.logger.error("elasticsearch  error: ", ex)
            db.session.rollback()
            if item.get("id"):
                pid = PersistentIdentifier.query.filter_by(
                    pid_type="recid", pid_value=item["id"]
                ).first()
                bef_metadata = WekoIndexer().get_metadata_by_item_id(pid.object_uuid)
                bef_last_ver_metadata = WekoIndexer().get_metadata_by_item_id(
                    PIDVersioning(child=pid).last_child.object_uuid
                )
                handle_remove_es_metadata(item, bef_metadata, bef_last_ver_metadata)
            current_app.logger.error("item id: %s update error." % item["id"])
            traceback.print_exc(file=sys.stdout)
            error_id = None
            if (
                ex.args
                and len(ex.args)
                and isinstance(ex.args[0], dict)
                and ex.args[0].get("error_id")
            ):
                error_id = ex.args[0].get("error_id")

            return {"success": False, "error_id": error_id}
        except redis.RedisError as ex:
            current_app.logger.error("redis  error: ", ex)
            db.session.rollback()
            if item.get("id"):
                pid = PersistentIdentifier.query.filter_by(
                    pid_type="recid", pid_value=item["id"]
                ).first()
                bef_metadata = WekoIndexer().get_metadata_by_item_id(pid.object_uuid)
                bef_last_ver_metadata = WekoIndexer().get_metadata_by_item_id(
                    PIDVersioning(child=pid).last_child.object_uuid
                )
                handle_remove_es_metadata(item, bef_metadata, bef_last_ver_metadata)
            current_app.logger.error("item id: %s update error." % item["id"])
            traceback.print_exc(file=sys.stdout)
            error_id = None
            if (
                ex.args
                and len(ex.args)
                and isinstance(ex.args[0], dict)
                and ex.args[0].get("error_id")
            ):
                error_id = ex.args[0].get("error_id")

            return {"success": False, "error_id": error_id}
        except BaseException as ex:
            current_app.logger.error("Unexpected error: {}".format(ex))
            db.session.rollback()
            if item.get("id"):
                pid = PersistentIdentifier.query.filter_by(
                    pid_type="recid", pid_value=item["id"]
                ).first()
                bef_metadata = WekoIndexer().get_metadata_by_item_id(pid.object_uuid)
                bef_last_ver_metadata = WekoIndexer().get_metadata_by_item_id(
                    PIDVersioning(child=pid).last_child.object_uuid
                )
                handle_remove_es_metadata(item, bef_metadata, bef_last_ver_metadata)
            current_app.logger.error("item id: %s update error." % item["id"])
            traceback.print_exc(file=sys.stdout)
            error_id = None
            if (
                ex.args
                and len(ex.args)
                and isinstance(ex.args[0], dict)
                and ex.args[0].get("error_id")
            ):
                error_id = ex.args[0].get("error_id")

            return {"success": False, "error_id": error_id}
    return {"success": True, "recid": item["id"]}


def import_items_to_activity(item, request_info):
    """Import items to activity.

    Args:
        item (dict): Item metadata.
        request_info (dict): Information from request.

    Returns:
        tuple: URL, recid, current action, error message.
    """
    workflow_id = request_info.get("workflow_id")
    item_id = item.get("id")
    metadata = item.get("metadata")
    index = metadata.get("path")
    files_info = metadata.pop("files_info", [{}])
    files = [
        os.path.join(item.get("root_path"), file_info.get("filename"))
            for file_info
            in files_info[0].get("items", {})
    ]
    comment = metadata.get("comment")
    link_data = getattr(item["metadata"], "link_data", None)
    grant_data = item.get("grant_data")
    metadata_replace = item.get("metadata_replace", False)

    error = None
    try:
        from weko_workflow.headless.activity import HeadlessActivity
        headless = HeadlessActivity(_metadata_replace=metadata_replace)
        url, current_action, recid = headless.auto(
            user_id=request_info.get("user_id"),
            workflow_id=workflow_id, item_id=item_id,
            index=index, metadata=metadata, files=files,
            comment=comment, link_data=link_data, grant_data=grant_data,
            non_extract=item.get("non_extract")
        )
    except WekoWorkflowException as ex:
        current_app.logger.error(
            "Error occurred while importing item to activity: {}"
            .format(headless.activity_id)
        )
        traceback.print_exc()
        url = headless.detail
        recid = headless.recid
        current_action = headless.current_action
        error = str(ex)

    return url, recid, current_action, error


def handle_item_title(list_record):
    """Prepare item title.

    :argument
        list_record -- {list} list record import.
    :return

    """
    from weko_items_ui.utils import get_options_and_order_list, get_hide_list_by_schema_form
    from weko_records.utils import check_info_in_metadata

    for item in list_record:
        error = None
        item_type_id = item["item_type_id"]

        item_type = ItemTypes.get_by_id(item_type_id)
        hide_list = []
        if item_type:
            meta_option = get_options_and_order_list(
                item_type_id,
                item_type_data=ItemTypes(item_type.schema, model=item_type),
                mapping_flag=False)
            hide_list = get_hide_list_by_schema_form(schemaform=item_type.render.get('table_row_map', {}).get('form', []))
        else:
            meta_option = get_options_and_order_list(item_type_id, mapping_flag=False)
        item_map = get_mapping(item_type_id, 'jpcoar_mapping', item_type=item_type)

        # current_app.logger.debug("item_map: {}".format(item_map))
        title_data, _title_key = get_data_by_property(
            item["metadata"], item_map, "title.@value"
        )
        title_lang_data, _title_lang_key = get_data_by_property(
            item["metadata"], item_map, "title.@attributes.xml:lang"
        )
        title_val = None
        lang_key_list = _title_lang_key.split(",")
        val_key_list = _title_key.split(",")
        for val_key in val_key_list:
            val_parent_key = val_key.split(".")[0]
            val_sub_key = val_key.split(".")[-1]
            for lang_key in lang_key_list:
                if val_parent_key == lang_key.split(".")[0]:
                    prop_hidden = meta_option.get(val_parent_key, {}).get('option', {}).get('hidden', False)
                    for h in hide_list:
                        if h.startswith(val_parent_key) and h.endswith(val_sub_key):
                            prop_hidden = True
                    if (
                        title_lang_data is not None
                        and title_data is not None
                        and title_lang_data is not None
                        and len(title_data) > 0
                        and len(title_lang_data) > 0
                        and not prop_hidden
                    ):
                        title_val = check_info_in_metadata(
                            lang_key, val_key, title_lang_data[0], item["metadata"]
                        )
                        item["item_title"] = title_val
                if title_val:
                    break
            if title_val:
                break

        if not title_val:
            error = _("Title is required item.")
            item["errors"] = item["errors"] + [error] if item.get("errors") else [error]


def handle_check_and_prepare_publish_status(list_record):
    """Check and prepare publish status.

    :argument
        list_record -- {list} list record import.
    :return

    """
    for item in list_record:
        error = None
        publish_status = item.get("publish_status")
        if not publish_status:
            error = _("{} is required item.").format("PUBLISH_STATUS")
        elif publish_status not in WEKO_IMPORT_PUBLISH_STATUS:
            error = _('Please set "public" or "private" for {}.').format(
                "PUBLISH_STATUS"
            )

        if error:
            item["errors"] = item["errors"] + [error] if item.get("errors") else [error]


def handle_check_and_prepare_index_tree(list_record, all_index_permission, can_edit_indexes):
    """Check index existed and prepare index tree data.

    :argument
        list_record -- {list} list record import.
        all_index_permission -- {bool} All indexes can be import.
        can_edit_indexes -- {list} Editable index list.
    :return

    """
    from weko_index_tree.api import Indexes

    errors = []
    warnings = []

    def check(index_id, index_name_path):
        """Check index_id/index_name.

        Args:
            index_id (str): Index id.
            index_name_path (str): Index name path.

        Returns:
            [bool]: Check result.

        """
        temp_res = []
        index_info = None
        index_info = Indexes.get_path_list([index_id])

        msg_not_exist = _("The specified {} does not exist in system.")
        if index_info and len(index_info) == 1:
            check_list = []
            check_list.append(index_info[0].name_en.replace(
                '-/-', current_app.config['WEKO_ITEMS_UI_INDEX_PATH_SPLIT']))
            if index_info[0].name:
                check_list.append(index_info[0].name.replace(
                    '-/-', current_app.config['WEKO_ITEMS_UI_INDEX_PATH_SPLIT']))
            if index_name_path and index_name_path not in check_list:
                warnings.append(
                    _("Specified {} does not match with existing index.").format(
                        "POS_INDEX"
                    )
                )
            temp_res = [index_info[0].cid]
        elif index_name_path:          # has pos_index info
            index_path_list = index_name_path.split(
                current_app.config['WEKO_ITEMS_UI_INDEX_PATH_SPLIT'])
            index_all_name = Indexes.get_index_by_all_name(index_path_list[-1])
            index_infos = Indexes.get_path_list([i.id for i in index_all_name])
            if index_infos:      # index exists by index name
                for info in index_infos:
                    index_info = None
                    if (index_name_path == \
                        info.name_en.replace('-/-', current_app.config['WEKO_ITEMS_UI_INDEX_PATH_SPLIT'])) or \
                        (info.name and index_name_path == \
                         info.name.replace('-/-', current_app.config['WEKO_ITEMS_UI_INDEX_PATH_SPLIT'])):
                        index_info = info

                    if not index_info:      # index does not exist by index path
                        if index_id:
                            errors.append(msg_not_exist.format("IndexID, POS_INDEX"))
                        else:
                            errors.append(msg_not_exist.format("POS_INDEX"))
                    else:      # index exists by index path
                        if index_id:
                            errors.append(msg_not_exist.format("IndexID"))
                        else:
                            temp_res.append(index_info.cid)
                if temp_res:
                    errors.clear()
            else:      # index does not exist by index name
                if index_id:
                    errors.append(msg_not_exist.format("IndexID, POS_INDEX"))
                else:
                    errors.append(msg_not_exist.format("POS_INDEX"))
        else:         # index does not exist by index id and index path
            errors.append(msg_not_exist.format("IndexID"))
        result = []
        if temp_res and not all_index_permission:
            msg_can_not_edit = _("Your role cannot register items in this index.")
            if not can_edit_indexes:
                errors.append(msg_can_not_edit)
                result = []
            elif can_edit_indexes[0] != 0:
                for i in temp_res:
                    if i in can_edit_indexes:
                        result.append(i)
                if not result:
                    errors.append(msg_can_not_edit)
            else:
                result = temp_res

        return result

    for item in list_record:
        indexes = []
        index_ids = item.get("metadata", {}).get("path", [])
        pos_index = item.get("pos_index", [])

        if not index_ids and not pos_index:
            errors = [_("Both of IndexID and POS_INDEX are not being set.")]
        else:
            if not index_ids:
                index_ids = [None for _ in range(len(pos_index))]
            for x, index_id in enumerate(index_ids):
                index_name_path = ""
                if pos_index and x <= len(pos_index) - 1:
                    index_name_path = pos_index[x].strip()
                else:
                    index_name_path = ""

                _index_ids = check(index_id, index_name_path)
                for i in _index_ids:
                    if i not in indexes:
                        indexes.append(i)

        if indexes:
            item["metadata"]["path"] = indexes

        if errors:
            errors = list(set(errors))
            item["errors"] = item["errors"] + errors if item.get("errors") else errors
            errors = []

        if warnings:
            warnings = list(set(warnings))
            item["warnings"] = (
                item["warnings"] + warnings if item.get("warnings") else warnings
            )
            warnings = []


def handle_check_and_prepare_feedback_mail(list_record):
    """Check feedback email is existed in database and prepare data.

    :argument
        list_record -- {list} list record import.
    :return

    """
    for item in list_record:
        errors = []
        feedback_mail = []
        if item.get("feedback_mail"):
            for mail in item.get("feedback_mail"):
                if not re.search(WEKO_IMPORT_EMAIL_PATTERN, mail):
                    errors.append(_("Specified {} is invalid.").format(mail))
                else:
                    email_checked = check_email_existed(mail)
                    feedback_mail.append(email_checked)

            if feedback_mail:
                item["metadata"]["feedback_mail_list"] = feedback_mail
            if errors:
                errors = list(set(errors))
                item["errors"] = (
                    item["errors"] + errors if item.get("errors") else errors
                )

def handle_check_and_prepare_request_mail(list_record):
    """Check request_mail is existed in database and prepare data.
    :argument
        list_record -- {list} list record import.
    :return
    """
    for item in list_record:
        errors = []
        request_mail = []
        if item.get("request_mail"):
            for mail in item.get("request_mail"):
                if not re.search(WEKO_IMPORT_EMAIL_PATTERN, mail):
                    errors.append(_("Specified {} is invalid.").format(mail))
                else:
                    email_checked = check_email_existed(mail)
                    request_mail.append(email_checked)

            if request_mail:
                item["metadata"]["request_mail_list"] = request_mail
            if errors:
                errors = list(set(errors))
                item["errors"] = (
                    item["errors"] + errors if item.get("errors") else errors
                )

def handle_set_change_identifier_flag(list_record, is_change_identifier):
    """Set Change Identifier Mode flag.

    :argument
        list_record -- {list} list record import.
        is_change_identifier -- {bool} Change Identifier Mode.
    :return

    """
    for item in list_record:
        item["is_change_identifier"] = is_change_identifier


def handle_check_cnri(list_record):
    """Check CNRI.

    :argument
        list_record -- {list} list record import.
    :return

    """
    for item in list_record:
        error = None
        item_id = str(item.get("id"))
        cnri = item.get("cnri")
        cnri_set = current_app.config.get("WEKO_HANDLE_ALLOW_REGISTER_CNRI")

        if item.get("is_change_identifier") and cnri_set:
            if not cnri:
                error = _("Please specify {}.").format("CNRI")
            else:
                if len(cnri) > 290:
                    error = _("The specified {} exceeds the maximum length.").format(
                        "CNRI"
                    )
                else:
                    split_cnri = cnri.split("/")
                    if len(split_cnri) > 1:
                        prefix = split_cnri[0]
                        suffix = "/".join(split_cnri[1:])
                    else:
                        prefix = cnri
                        suffix = ""
                    if not suffix:
                        item["cnri_suffix_not_existed"] = True

                    if prefix != Handle().get_prefix():
                        error = _("Specified Prefix of {} is incorrect.").format("CNRI")
        else:
            if (
                item.get("status") == "new"
                or item.get("is_change_identifier")
                or not cnri_set
            ):
                if cnri:
                    error = _("{} cannot be set.").format("CNRI")
            else:
                pid_cnri = None
                try:
                    pid_cnri = WekoRecord.get_record_by_pid(item_id).pid_cnri
                    if pid_cnri:
                        if not cnri and not pid_cnri.pid_value.endswith(str(item_id)):
                            error = _("Please specify {}.").format("CNRI")
                        elif cnri and not pid_cnri.pid_value.endswith(str(cnri)):
                            error = _(
                                "Specified {} is different from existing" + " {}."
                            ).format("CNRI", "CNRI")
                    elif cnri:
                        error = _(
                            "Specified {} is different " + "from existing {}."
                        ).format("CNRI", "CNRI")
                except Exception as ex:
                    current_app.logger.error("item id: %s not found." % item_id)
                    current_app.logger.error(ex)

        if error:
            item["errors"] = item["errors"] + [error] if item.get("errors") else [error]
            item["errors"] = list(set(item["errors"]))


def handle_check_doi_indexes(list_record):
    """Check restrict DOI with Indexes.

    :argument
        list_record -- {list} list record import.
    :return

    """
    err_msg_register_doi = _(
        "When assigning a DOI to an item, it must be"
        " associated with an index whose index status is"
        ' "Public" and Harvest Publishing is "Public".'
    )
    err_msg_update_doi = _(
        "Since the item has a DOI, it must be associated"
        ' with an index whose index status is "Public"'
        ' and whose Harvest Publishing is "Public".'
    )
    for item in list_record:
        errors = []
        doi_ra = item.get("doi_ra")
        # Check DOI and Publish status:
        publish_status = item.get("publish_status")
        if doi_ra and publish_status == WEKO_IMPORT_PUBLISH_STATUS[1]:
            errors.append(_("You cannot keep an item private because it has a DOI."))
        # Check restrict DOI with Indexes:
        index_ids = [str(idx) for idx in item["metadata"].get("path", [])]
        if doi_ra and check_restrict_doi_with_indexes(index_ids):
            if not item.get("status") or item.get("status") == "new":
                errors.append(err_msg_register_doi)
            else:
                pid_doi = WekoRecord.get_record_by_pid(item.get("id")).pid_doi
                errors.append(err_msg_update_doi if pid_doi else err_msg_register_doi)
        if errors:
            item["errors"] = item["errors"] + errors if item.get("errors") else errors
            item["errors"] = list(set(item["errors"]))


def handle_check_doi_ra(list_record):
    """Check DOI_RA.

    :argument
        list_record -- {list} list record import.
    :return

    """

    def check_existed(item_id, doi_ra):
        error = None
        try:
            pid = WekoRecord.get_record_by_pid(item_id).pid_recid
            identifier = IdentifierHandle(pid.object_uuid)
            _value, doi_type = identifier.get_idt_registration_data()
            current_app.logger.debug("item_id:{0} doi_ra:{1}".format(item_id, doi_ra))
            current_app.logger.debug("doi_type:{0} _value:{1}".format(doi_type, _value))

            if doi_type and doi_type[0] != doi_ra:
                error = _("Specified {} is different from " + "existing {}.").format(
                    "DOI_RA", "DOI_RA"
                )
        except Exception as ex:
            current_app.logger.error("item id: %s not found." % item_id)
            current_app.logger.error(ex)

        return error

    for item in list_record:
        errors = []
        item_id = str(item.get("id"))
        doi_ra = item.get("doi_ra")

        current_app.logger.debug("item_id:{0} doi_ra:{1}".format(item_id, doi_ra))

        if item.get("doi") and not doi_ra:
            errors.append(_("Please specify {}.").format("DOI_RA"))
        elif doi_ra:
            if doi_ra not in WEKO_IMPORT_DOI_TYPE:
                errors.append(
                    _(
                        "DOI_RA should be set by one of JaLC"
                        + ", Crossref, DataCite, NDL JaLC."
                    )
                )
                item["ignore_check_doi_prefix"] = True
            else:
                validation_errors = handle_doi_required_check(item)
                if validation_errors:
                    current_app.logger.error(
                        "handle_doi_required_check: {0}".format(validation_errors)
                    )
                    errors.extend(validation_errors)
                if not item.get("is_change_identifier") and item.get("status") != "new":
                    error = check_existed(item_id, doi_ra)
                    if error:
                        errors.append(error)
        elif item.get("status") != "new":
            error = check_existed(item_id, doi_ra)
            if error:
                current_app.logger.error("check_existed: ".format(error))
                errors.append(error)

        if errors:
            item["errors"] = item["errors"] + errors if item.get("errors") else errors
            item["errors"] = list(set(item["errors"]))


def handle_check_doi(list_record):
    """Check DOI.

    :argument
        list_record -- {list} list record import.
    :return

    """
    def _check_doi(doi_ra, doi, item):
        error = None
        split_doi = doi.split("/")
        if doi_ra == "NDL JaLC":
            if len(split_doi) < 2 and not "/" in doi:
                error = _("{} cannot be set.").format("DOI")
            else:
                prefix = split_doi[0]
                if not item.get("ignore_check_doi_prefix") and prefix != get_doi_prefix(
                    doi_ra
                ):
                    error = _("Specified Prefix of {} is incorrect.").format("DOI")
        else:
            if len(split_doi) > 1 and not doi.endswith("/"):
                error = _("{} cannot be set.").format("DOI")
            else:
                prefix = re.sub("/$", "", doi)
                item["doi_suffix_not_existed"] = True
                if not item.get("ignore_check_doi_prefix") and prefix != get_doi_prefix(
                    doi_ra
                ):
                    error = _("Specified Prefix of {} is incorrect.").format("DOI")
        return error

    for item in list_record:
        error = None
        item_id = str(item.get("id"))
        doi = item.get("doi")
        doi_ra = item.get("doi_ra")
        if item.get("is_change_identifier") and doi_ra and not doi:
            error = _("Please specify {}.").format("DOI")
        elif doi_ra:
            if item.get("is_change_identifier"):
                if not doi:
                    error = _("Please specify {}.").format("DOI")
                else:
                    if len(doi) > 290:
                        error = _(
                            "The specified {} exceeds" + " the maximum length."
                        ).format("DOI")
                    else:
                        split_doi = doi.split("/")
                        if len(split_doi) > 1:
                            prefix = split_doi[0]
                            suffix = "/".join(split_doi[1:])
                        else:
                            prefix = doi
                            suffix = ""

                        if not item.get(
                            "ignore_check_doi_prefix"
                        ) and prefix != get_doi_prefix(doi_ra):
                            error = _("Specified Prefix of {} is incorrect.").format(
                                "DOI"
                            )
                        elif not suffix:
                            error = _("Please specify {}.").format("DOI suffix")
            else:
                if item.get("status") == "new":
                     if doi:
                        error = _check_doi(doi_ra, doi, item)
                else:
                    pid = WekoRecord.get_record_by_pid(item_id).pid_recid
                    identifier = IdentifierHandle(pid.object_uuid)
                    _value, doi_type = identifier.get_idt_registration_data()
                    if not doi_type:
                        if doi:
                            error = _check_doi(doi_ra, doi, item)
                    else:
                        pid_doi = None
                        try:
                            pid_doi = WekoRecord.get_record_by_pid(item_id).pid_doi
                        except Exception as ex:
                            current_app.logger.error("item id: %s not found." % item_id)
                            current_app.logger.error(ex)
                        if pid_doi:
                            doi_domain = IDENTIFIER_GRANT_LIST[
                                WEKO_IMPORT_DOI_TYPE.index(doi_ra) + 1
                            ][2]
                            if not doi:
                                error = _("Please specify {}.").format("DOI")
                            elif not pid_doi.pid_value == (doi_domain + "/" + doi):
                                error = _(
                                    "Specified {} is different from" + " existing {}."
                                ).format("DOI", "DOI")
                        elif doi:
                            error = _check_doi(doi_ra, doi, item)

        if error:
            item["errors"] = item["errors"] + [error] if item.get("errors") else [error]
            item["errors"] = list(set(item["errors"]))


def register_item_handle(item):
    """Register item handle (CNRI).

    :argument
        item    -- {object} Record item.
    :return
        response -- {object} Process status.

    """
    current_app.logger.debug("start register_item_handle(item)")
    item_id = str(item.get("id"))
    record = WekoRecord.get_record_by_pid(item_id)
    pid = record.pid_recid
    pid_hdl = record.pid_cnri
    cnri = item.get("cnri")
    status = item.get("status")
    uri = item.get("uri")
    current_app.logger.debug(
        "item_id:{0} pid:{1} pid_hdl:{2} cnri:{3} status:{4}".format(
            item_id, pid, pid_hdl, cnri, status
        )
    )

    if item.get("is_change_identifier"):
        if item.get("cnri_suffix_not_existed"):
            suffix = "{:010d}".format(int(item_id))
            cnri = cnri[:-1] if cnri[-1] == "/" else cnri
            cnri += "/" + suffix
        if uri is None:
            uri = get_url_root() + "records/" + str(item_id)
        if item.get("status") == "new":
            register_hdl_by_handle(cnri, pid.object_uuid, uri)
        else:
            if pid_hdl and not pid_hdl.pid_value.endswith(cnri):
                pid_hdl.delete()
                register_hdl_by_handle(cnri, pid.object_uuid, uri)
            elif not pid_hdl:
                register_hdl_by_handle(cnri, pid.object_uuid, uri)
    else:
        if item.get("status") == "new":
            register_hdl_by_item_id(item_id, pid.object_uuid, get_url_root())
        else:
            if pid_hdl is None and cnri is None:
                register_hdl_by_item_id(item_id, pid.object_uuid, get_url_root())

    current_app.logger.debug("end register_item_handle(item)")


def prepare_doi_setting():
    """Prepare doi link with empty."""
    identifier_setting = get_identifier_setting("Root Index")
    if identifier_setting:
        text_empty = "<Empty>"
        if not identifier_setting.jalc_doi:
            identifier_setting.jalc_doi = text_empty
        if not identifier_setting.jalc_crossref_doi:
            identifier_setting.jalc_crossref_doi = text_empty
        if not identifier_setting.jalc_datacite_doi:
            identifier_setting.jalc_datacite_doi = text_empty
        if not identifier_setting.ndl_jalc_doi:
            identifier_setting.ndl_jalc_doi = text_empty
        # Semi-automatic suffix
        suffix_method = current_app.config.get(
            "IDENTIFIER_GRANT_SUFFIX_METHOD", IDENTIFIER_GRANT_SUFFIX_METHOD
        )
        if identifier_setting.suffix and suffix_method == 1:
            identifier_setting.suffix = "/" + identifier_setting.suffix
        else:
            identifier_setting.suffix = ""
        return identifier_setting


def get_doi_prefix(doi_ra):
    """Get DOI prefix."""
    identifier_setting = prepare_doi_setting()
    if identifier_setting:
        suffix = identifier_setting.suffix or ""
        if doi_ra == WEKO_IMPORT_DOI_TYPE[0]:
            return identifier_setting.jalc_doi + suffix
        elif doi_ra == WEKO_IMPORT_DOI_TYPE[1]:
            return identifier_setting.jalc_crossref_doi + suffix
        elif doi_ra == WEKO_IMPORT_DOI_TYPE[2]:
            return identifier_setting.jalc_datacite_doi + suffix
        elif doi_ra == WEKO_IMPORT_DOI_TYPE[3]:
            return identifier_setting.ndl_jalc_doi + suffix


def get_doi_link(doi_ra, data):
    """Get DOI link."""
    if doi_ra == WEKO_IMPORT_DOI_TYPE[0]:
        return data.get("identifier_grant_jalc_doi_link")
    elif doi_ra == WEKO_IMPORT_DOI_TYPE[1]:
        return data.get("identifier_grant_jalc_cr_doi_link")
    elif doi_ra == WEKO_IMPORT_DOI_TYPE[2]:
        return data.get("identifier_grant_jalc_dc_doi_link")
    elif doi_ra == WEKO_IMPORT_DOI_TYPE[3]:
        return data.get("identifier_grant_ndl_jalc_doi_link")


def prepare_doi_link(item_id):
    """Get DOI link.

    Args:
        item_id (_type_): _description_

    Returns:
        _type_: _description_ {'identifier_grant_jalc_doi_link': 'https://doi.org/aaa.bbb/0000000006', 'identifier_grant_jalc_cr_doi_link': 'https://doi.org/ccc.ddd/0000000006', 'identifier_grant_jalc_dc_doi_link': 'https://doi.org/eee.fff/0000000006', 'identifier_grant_ndl_jalc_doi_link': 'https://doi.org/ggg.hhh/0000000006'}
    """
    item_id = "%010d" % int(item_id)
    identifier_setting = prepare_doi_setting()
    suffix = identifier_setting.suffix or ""

    return {
        "identifier_grant_jalc_doi_link": IDENTIFIER_GRANT_LIST[1][2]
        + "/"
        + identifier_setting.jalc_doi
        + suffix
        + "/"
        + item_id,
        "identifier_grant_jalc_cr_doi_link": IDENTIFIER_GRANT_LIST[2][2]
        + "/"
        + identifier_setting.jalc_crossref_doi
        + suffix
        + "/"
        + item_id,
        "identifier_grant_jalc_dc_doi_link": IDENTIFIER_GRANT_LIST[3][2]
        + "/"
        + identifier_setting.jalc_datacite_doi
        + suffix
        + "/"
        + item_id,
        "identifier_grant_ndl_jalc_doi_link": IDENTIFIER_GRANT_LIST[4][2]
        + "/"
        + identifier_setting.ndl_jalc_doi
        + suffix
        + "/"
    }


def register_item_doi(item):
    """Register item DOI.

    :argument
        item    -- {object} Record item.
    :return
        response -- {object} Process status.

    """

    def check_doi_duplicated(doi_ra, data):
        duplicated_doi = check_existed_doi(get_doi_link(doi_ra, data))
        if duplicated_doi.get("isWithdrawnDoi"):
            return "is_withdraw_doi"
        if duplicated_doi.get("isExistDOI"):
            return "is_duplicated_doi"

    item_id = str(item.get("id"))
    is_change_identifier = item.get("is_change_identifier")
    doi_ra = item.get("doi_ra")
    doi = item.get("doi")

    current_app.logger.debug("item_id: {0}".format(item_id))
    current_app.logger.debug("is_change_identifier: {0}".format(is_change_identifier))
    current_app.logger.debug("doi_ra: {0}".format(doi_ra))
    current_app.logger.debug("doi: {0}".format(doi))

    record_without_version = WekoRecord.get_record_by_pid(item_id)
    pid = record_without_version.pid_recid
    pid_doi = record_without_version.pid_doi

    lastest_version_id = item_id + "." + str(get_latest_version_id(item_id) - 1)
    pid_lastest = WekoRecord.get_record_by_pid(lastest_version_id).pid_recid

    data = None
    if is_change_identifier:
        if doi_ra and doi:
            if pid_doi and not pid_doi.pid_value.endswith(doi):
                pid_doi.delete()
            if not pid_doi or not pid_doi.pid_value.endswith(doi):
                data = {
                    "identifier_grant_jalc_doi_link": IDENTIFIER_GRANT_LIST[1][2]
                    + "/"
                    + doi,
                    "identifier_grant_jalc_cr_doi_link": IDENTIFIER_GRANT_LIST[2][2]
                    + "/"
                    + doi,
                    "identifier_grant_jalc_dc_doi_link": IDENTIFIER_GRANT_LIST[3][2]
                    + "/"
                    + doi,
                    "identifier_grant_ndl_jalc_doi_link": IDENTIFIER_GRANT_LIST[4][2]
                    + "/"
                    + doi,
                }
                doi_duplicated = check_doi_duplicated(doi_ra, data)
                if doi_duplicated:
                    raise Exception({"error_id": doi_duplicated})

                saving_doi_pidstore(
                    pid_lastest.object_uuid,
                    pid.object_uuid,
                    data,
                    WEKO_IMPORT_DOI_TYPE.index(doi_ra) + 1
                )
    else:
        if doi_ra and doi_ra != "NDL JaLC" and (not doi or item.get("doi_suffix_not_existed")):
            data = prepare_doi_link(item_id)
            doi_duplicated = check_doi_duplicated(doi_ra, data)
            if doi_duplicated:
                raise Exception({"error_id": doi_duplicated})
            saving_doi_pidstore(
                pid_lastest.object_uuid,
                pid.object_uuid,
                data,
                WEKO_IMPORT_DOI_TYPE.index(doi_ra) + 1
            )
        elif doi_ra == "NDL JaLC" and doi:
            data = {
                "identifier_grant_jalc_doi_link": IDENTIFIER_GRANT_LIST[1][2]
                + "/"
                + doi,
                "identifier_grant_jalc_cr_doi_link": IDENTIFIER_GRANT_LIST[2][2]
                + "/"
                + doi,
                "identifier_grant_jalc_dc_doi_link": IDENTIFIER_GRANT_LIST[3][2]
                + "/"
                + doi,
                "identifier_grant_ndl_jalc_doi_link": IDENTIFIER_GRANT_LIST[4][2]
                + "/"
                + doi,
            }
            doi_duplicated = check_doi_duplicated(doi_ra, data)
            if doi_duplicated:
                raise Exception({"error_id": doi_duplicated})
            saving_doi_pidstore(
                pid_lastest.object_uuid,
                pid.object_uuid,
                data,
                WEKO_IMPORT_DOI_TYPE.index(doi_ra) + 1
            )

    if data:
        deposit = WekoDeposit.get_record(pid.object_uuid)
        deposit.commit()
        deposit.publish_without_commit()
        deposit = WekoDeposit.get_record(pid_lastest.object_uuid)
        deposit.commit()
        deposit.publish_without_commit()


def register_item_update_publish_status(item, status):
    """Update Publish Status.

    :argument
        item    -- {object} Record item.
        status  -- {str} Publish Status.
    :return
        response -- {object} Process status.

    """
    item_id = str(item.get("id"))
    lastest_version_id = item_id + "." + str(get_latest_version_id(item_id) - 1)

    update_publish_status(item_id, status)
    if lastest_version_id:
        update_publish_status(lastest_version_id, status)


def handle_doi_required_check(record):
    """DOI Validation check (Resource Type, Required, either required).

    :argument
        record    -- {object} Record item.
    :return
        true/false -- {object} Validation result.

    """
    record_data = {"item_type_id": record.get("item_type_id")}
    for key, value in record.get("metadata", {}).items():
        record_data[key] = {"attribute_value_mlt": [value]}

    if "doi_ra" in record and record["doi_ra"] in WEKO_IMPORT_DOI_TYPE:
        root_item_id = None
        file_path = record.get("file_path", [])
        file_path = [a for a in file_path if a.strip() != ""]

        if record.get("status") != "new":
            root_item_id = WekoRecord.get_record_by_pid(
                str(record.get("id"))
            ).pid_recid.object_uuid
        error_list = item_metadata_validation(
            None,
            IDENTIFIER_GRANT_SELECT_DICT[record["doi_ra"]],
            record_data,
            True,
            root_item_id,
            file_path,
        )

        if error_list:
            errors = []
            current_app.logger.error("error_list: {0}".format(error_list))
            if error_list.get("pattern"):
                pattern_err_msg = _("One of the following required values ​​has not been registered.<br/>{}<br/>")
                errors.append(
                    pattern_err_msg.format(error_list.get("pattern"))
                )
            if error_list.get("mapping"):
                mapping_err_msg = _(
                    "The mapping of required items for DOI "
                    "validation is not set. Please recheck the"
                    " following mapping settings.<br/>{}"
                )
                keys = [k for k in error_list.get("mapping")]
                errors.append(mapping_err_msg.format("<br/>".join(keys)))
            if error_list.get("other"):
                errors.append(_(error_list.get("other")))
            if error_list.get("required_key"):
                mapping_err_msg = _("The following metadata are required.<br/>{}")
                errors.append(
                    mapping_err_msg.format("<br/>".join(error_list.get("required_key")))
                )
            if error_list.get("either_key"):
                mapping_err_msg = _(
                    "One of the following metadata is required.<br/>{}<br/>"
                )
                errors.append(mapping_err_msg.format(error_list.get("either_key")))

            return errors


def handle_check_date(list_record):
    """Support validate three pattern: yyyy-MM-dd, yyyy-MM, yyyy.

    :argument
        list_record -- {list} list record import.
    :return

    """
    result = []
    for record in list_record:
        errors = []
        warnings = []
        date_iso_keys = []
        item_type = ItemTypes.get_by_id(
            id_=record.get("item_type_id", 0), with_deleted=True
        )
        # current_app.logger.debug("item_type_name: {}".format(item_type.item_type_name))
        # current_app.logger.debug("schema: {}".format(item_type.schema))
        # current_app.logger.debug("form: {}".format(item_type.form))
        # current_app.logger.debug("render: {}".format(item_type.render))
        # current_app.logger.debug("tag: {}".format(item_type.tag))
        # tag: 1

        # current_app.logger.debug('item_type: {}'.format(item_type))
        # item_type: <ItemType 15>
        if item_type:
            item_type = item_type.render
            form = item_type.get("table_row_map", {}).get("form", {})
            # current_app.logger.debug('form: {}'.format(form))
            date_iso_keys = get_list_key_of_iso_date(form)
            # current_app.logger.debug('date_iso_keys: {}'.format(date_iso_keys))
            # date_iso_keys: ['item_1617186660861.subitem_1522300722591', 'item_1617187056579.bibliographicIssueDates.bibliographicIssueDate', 'item_1617187136212.subitem_1551256096004', 'item_1617605131499.fileDate.fileDateValue']

        for key in date_iso_keys:
            _keys = key.split(".")
            attribute = record.get("metadata").get(_keys[0])
            if attribute:
                data_result = get_sub_item_value(attribute, _keys[-1])
                # current_app.logger.debug('attribute: {}'.format(attribute))
                # attribute: [{'subitem_1522300695726': 'Available', 'subitem_1522300722591': '2021-06-30'}]
                # current_app.logger.debug('key: {}'.format(key))
                # key: item_1617186660861.subitem_1522300722591
                # current_app.logger.debug('data_result: {}'.format(data_result))
                # data_result: <generator object get_sub_item_value at 0x7fba14579048>
                for value in data_result:
                    if not validation_date_property(value):
                        if re.match(r"\d{4}/\d{1,2}/\d{1,2}", value):
                            _value = datetime.strptime(value, "%Y/%m/%d").strftime(
                                "%Y-%m-%d"
                            )
                            attribute = json.loads(
                                (json.dumps(attribute)).replace(value, _value)
                            )
                            record["metadata"][_keys[0]] = attribute
                            warnings.append(
                                _(
                                    "Please specify the date with any format of"
                                    + " YYYY-MM-DD, YYYY-MM, YYYY."
                                )
                            )
                            warnings.append(
                                _("Replace value of {} from {} to {}.").format(
                                    key, value, _value
                                )
                            )
                        else:
                            errors.append(
                                _(
                                    "Please specify the date with any format of"
                                    + " YYYY-MM-DD, YYYY-MM, YYYY."
                                )
                            )
        # validate pubdate
        try:
            pubdate = record.get("metadata").get("pubdate")
            if pubdate and re.match(r"\d{4}-\d{1,2}-\d{1,2}", pubdate):
                pubdate = datetime.strptime(pubdate, "%Y-%m-%d").strftime("%Y-%m-%d")
            elif pubdate and re.match(r"\d{4}/\d{1,2}/\d{1,2}", pubdate):
                pubdate = datetime.strptime(pubdate, "%Y/%m/%d").strftime("%Y-%m-%d")
            else:
                raise Exception

            record["metadata"]["pubdate"] = pubdate
        except Exception:
            errors.append(_("Please specify PubDate with YYYY-MM-DD."))
        # validate file open_date
        open_date_err_msg = validation_file_open_date(record)
        if open_date_err_msg:
            errors.append(open_date_err_msg)

        if errors:
            record["errors"] = (
                record["errors"] + errors if record.get("errors") else errors
            )
            record["errors"] = list(set(record["errors"]))
        if warnings:
            record["warnings"] = (
                record["warnings"] + warnings if record.get("warnings") else warnings
            )
            record["warnings"] = list(set(record["warnings"]))
        result.append(record)
    return result

def handle_check_id(list_record):
    """Support validate new item id.

    :argument
        list_record -- {list} list record import.
    :return

    """
    for item in list_record:
        warning = None
        if item.get("status") == "new" and item.get("id"):
            warning = [_("ID is specified for the newly registered item. Ignore the ID and register.")]
            item["id"] = None

        if warning:
            item["warnings"] = (
                item["warnings"] + warning if item.get("warnings") else warning
            )


def get_data_in_deep_dict(search_key, _dict={}):
    """
    Get data of key in a deep dictionary.

    :param search_key: key.
    :param _dict: Dict.
    :return: List of result. Ex: [{'tree_key': key, 'value': value}]
    """

    def add_parrent_key(parrent_key, idx=None, data={}):
        if idx is not None:
            data["tree_key"] = "{}[{}].{}".format(
                parrent_key, idx, data.get("tree_key", "")
            )
        else:
            data["tree_key"] = "{}.{}".format(parrent_key, data.get("tree_key", ""))
        return data

    result = []
    for key in _dict.keys():
        value = _dict.get(key)
        if key == search_key:
            result.append({"tree_key": key, "value": value})
            break
        else:
            if isinstance(value, dict):
                data = get_data_in_deep_dict(search_key, value)
                if data:
                    result.extend(list(map(partial(add_parrent_key, key, None), data)))
            elif isinstance(value, list):
                for idx, sub in enumerate(value):
                    if not isinstance(sub, dict):
                        continue
                    data = get_data_in_deep_dict(search_key, sub)
                    if data:
                        result.extend(
                            list(map(partial(add_parrent_key, key, idx), data))
                        )
    return result


def validation_file_open_date(record):
    """
    Validate file open date.

    :param record: Record
    :return: error or None
    """
    accessrole_values = get_data_in_deep_dict("accessrole", record.get("metadata", {}))
    open_date_values = get_data_in_deep_dict("dateValue", record.get("metadata", {}))
    current_app.logger.debug("record: {}".format(record))
    flag = False
    for ar in accessrole_values:
        ar_value = ar.get("value", "")
        if ar_value == "open_date":
            try:
                flag = True
                item_key = ar.get("tree_key", ".").split(".")[0]
                if open_date_values:
                    for d in open_date_values:
                        if item_key and item_key in d.get("tree_key"):
                            d_value = d.get("value")
                            if d_value and d_value == datetime.strptime(
                                d_value, "%Y-%m-%d"
                            ).strftime("%Y-%m-%d"):
                                flag = False
                            else:
                                raise Exception
                else:
                    raise Exception
            except Exception:
                flag = True
                break
    if flag:
        result = _("Please specify Open Access Date with YYYY-MM-DD.")
    else:
        result = ""
    return result


def validation_date_property(date_str):
    """
    Validate item property is either required.

    :param properties: Property's keywords
    :return: error_list or None
    """
    for fmt in ("%Y-%m-%d", "%Y-%m", "%Y"):
        try:
            return date_str == datetime.strptime(date_str, fmt).strftime(fmt)
        except ValueError:
            pass
    return False


def get_list_key_of_iso_date(schemaform):
    """Get list key of iso date."""
    keys = []
    for item in schemaform:
        if not item.get("items"):
            if item.get("templateUrl", "") == DATE_ISO_TEMPLATE_URL:
                keys.append(item.get("key").replace("[]", ""))
        else:
            keys.extend(get_list_key_of_iso_date(item.get("items")))
    return keys


def get_current_language():
    """Get current language.

    :return:
    """
    current_lang = current_i18n.language
    # In case current_lang is not English
    # neither Japanese set default to English
    languages = WEKO_ADMIN_IMPORT_CHANGE_IDENTIFIER_MODE_FILE_LANGUAGES
    if current_lang not in languages:
        current_lang = "en"
    return current_lang


def get_change_identifier_mode_content():
    """Read data of change identifier mode base on language.

    :return:
    """
    file_extension = WEKO_ADMIN_IMPORT_CHANGE_IDENTIFIER_MODE_FILE_EXTENSION
    first_file_name = WEKO_ADMIN_IMPORT_CHANGE_IDENTIFIER_MODE_FIRST_FILE_NAME
    folder_path = WEKO_ADMIN_IMPORT_CHANGE_IDENTIFIER_MODE_FILE_LOCATION
    current_lang = get_current_language()
    file_name = first_file_name + "_" + current_lang + file_extension
    data = []
    try:
        with open(folder_path + file_name) as file:
            data = file.read().splitlines()
    except FileNotFoundError as ex:
        current_app.logger.error(str(ex))
    return data


def get_root_item_option(item_id, item, sub_form={"title_i18n": {}}):
    """Handle if is root item."""
    _id = ".metadata.{}".format(item_id)
    _name = sub_form.get("title_i18n", {}).get(current_i18n.language) or item.get(
        "title"
    )

    _option = []
    if item.get("option").get("required"):
        _option.append("Required")
    if item.get("option").get("hidden"):
        _option.append("Hide")
    if item.get("option").get("multiple"):
        _option.append("Allow Multiple")
        _id += "[0]"
        _name += "[0]"

    return _id, _name, _option


def get_sub_item_option(key, schemaform):
    """Get sub-item option."""
    _option = None
    for item in schemaform:
        if not item.get("items"):
            if item.get("key") == key:
                _option = []
                if item.get("required"):
                    _option.append("Required")
                if item.get("isHide"):
                    _option.append("Hide")
                break
        else:
            _option = get_sub_item_option(key, item.get("items"))
            if _option is not None:
                break
    return _option


def check_sub_item_is_system(key, schemaform):
    """Check the sub-item is system."""
    is_system = None
    for item in schemaform:
        if not item.get("items"):
            if item.get("key") == key:
                is_system = False
                if item.get("readonly"):
                    is_system = True
                break
        else:
            is_system = check_sub_item_is_system(key, item.get("items"))
            if is_system is not None:
                break
    return is_system


def get_lifetime():
    """Get db life time."""
    try:
        db_lifetime = SessionLifetime.get_validtime()
        if db_lifetime is None:
            return WEKO_ADMIN_LIFETIME_DEFAULT
        else:
            return db_lifetime.lifetime * 60
    except BaseException:
        return 0


def get_system_data_uri(key_type, key):
    """Get uri from key of System item."""
    if key_type == WEKO_IMPORT_SYSTEM_ITEMS[0]:
        return RESOURCE_TYPE_URI.get(key, None)
    elif key_type == WEKO_IMPORT_SYSTEM_ITEMS[1]:
        return VERSION_TYPE_URI.get(key, None)
    elif key_type == WEKO_IMPORT_SYSTEM_ITEMS[2]:
        return ACCESS_RIGHT_TYPE_URI.get(key, None)


def handle_fill_system_item(list_record):
    """Auto fill data into system item.

    :argument
        list_record -- {list} list record import.
    :return

    """

    def recursive_sub(keys, node, uri_key, current_type):
        #current_app.logger.debug("recursive_sub")
        #current_app.logger.debug(keys)
        # ['subitem_1522299639480']
        #current_app.logger.debug(node)
        # {'subitem_1522299639480': 'open access', 'subitem_1600958577026': 'http://purl.org/coar/access_right/c_abf2'}
        #current_app.logger.debug(uri_key)
        # subitem_1600958577026
        #current_app.logger.debug(current_type)
        # access_right

        if isinstance(node, list):
            for sub_node in node:
                recursive_sub(keys[1:], sub_node, uri_key, current_type)
        elif isinstance(node, dict):
            if len(keys) > 1:
                recursive_sub(keys[1:], node.get(keys[0]), uri_key, current_type)
            else:
                if len(keys) > 0:
                    type_data = node.get(keys[0])
                    uri = get_system_data_uri(current_type, type_data)
                    if uri is not None:
                        node[uri_key] = uri

    result = []
    item_type_id = None
    item_map = None
    for item in list_record:
        errors = item.get('errors') or []
        warnings = item.get('warnings') or []
        if item_type_id != item["item_type_id"]:
            item_type_id = item["item_type_id"]
            # current_app.logger.debug("record_hoge: {}".format(record))
            item_map = get_mapping(item_type_id, "jpcoar_mapping")

        # Resource Type
        resourcetype_key = item_map.get("type.@value")
        resourceuri_key = item_map.get("type.@attributes.rdf:resource")
        if resourcetype_key and resourceuri_key:
            recursive_sub(
                resourcetype_key.split("."),
                item["metadata"],
                resourceuri_key.split(".")[-1],
                WEKO_IMPORT_SYSTEM_ITEMS[0],
            )

        # Version Type
        versiontype_key = item_map.get("versiontype.@value")
        versionuri_key = item_map.get("versiontype.@attributes.rdf:resource")
        if versiontype_key and versionuri_key:
            current_app.logger.debug(versiontype_key)
            current_app.logger.debug(versionuri_key)
            recursive_sub(
                versiontype_key.split("."),
                item["metadata"],
                versionuri_key.split(".")[-1],
                WEKO_IMPORT_SYSTEM_ITEMS[1],
            )

        # Access Right
        accessRights_key = item_map.get("accessRights.@value")
        accessRightsuri_key = item_map.get("accessRights.@attributes.rdf:resource")
        if accessRights_key and accessRightsuri_key:
            current_app.logger.debug(accessRights_key)
            current_app.logger.debug(accessRightsuri_key)
            recursive_sub(
                accessRights_key.split("."),
                item["metadata"],
                accessRightsuri_key.split(".")[-1],
                WEKO_IMPORT_SYSTEM_ITEMS[2],
            )

        # Clean Identifier Registration
        identifierRegistration_key = item_map.get(
            "identifierRegistration.@attributes.identifierType", ""
        )
        identifierRegistration_key = identifierRegistration_key.split(".")[0]

        item_doi = item.get("doi","")
        item_doi_prefix = ""
        item_doi_suffix = ""
        item_cnri = item.get("cnri", "")

        if item_doi and "/" in item_doi:
            item_doi_prefix, item_doi_suffix = item_doi.split("/")
        else:
            item_doi_prefix = item_doi

        item_doi_ra = item.get("doi_ra","")
        item_id = item.get('id',"")
        checked_registerd_doi_ra = False
        existed_doi = False

        if identifierRegistration_key:
            item["identifier_key"] = identifierRegistration_key
            is_change_identifier = item.get("is_change_identifier", False)
            doi_setting = prepare_doi_setting()

            pid_doi = None
            if item_id:
                try:
                    from weko_deposit.api import WekoRecord
                    rec = WekoRecord.get_record_by_pid(item_id)
                    pid_doi = rec.pid_doi
                except PIDDoesNotExistError:
                    pid_doi=None

            registerd_doi = None
            registerd_doi_prefix = None
            registerd_doi_suffix = None
            registerd_doi_ra = None

            if pid_doi and doi_setting:
                doi_value = pid_doi.pid_value
                registerd_doi = doi_value.replace("https://doi.org/","")
                registerd_doi_prefix, registerd_doi_suffix = registerd_doi.split("/")
                existed_doi = True
                checked_registerd_doi_ra = True
                if doi_setting.jalc_doi == registerd_doi_prefix:
                    registerd_doi_ra = "JaLC"
                elif doi_setting.jalc_crossref_doi == registerd_doi_prefix:
                    registerd_doi_ra = "Crossref"
                elif doi_setting.jalc_datacite_doi == registerd_doi_prefix:
                    registerd_doi_ra = "DataCite"
                elif doi_setting.ndl_jalc_doi == registerd_doi_prefix:
                    registerd_doi_ra = "NDL JaLC"
                else:
                    checked_registerd_doi_ra = False
            else:
                existed_doi = False

            checked_item_doi_ra = False
            if item_doi_prefix is not "" and doi_setting:
                if doi_setting.jalc_doi == item_doi_prefix:
                    checked_item_doi_ra = (item_doi_ra == "JaLC")
                elif doi_setting.jalc_crossref_doi == item_doi_prefix:
                    checked_item_doi_ra = (item_doi_ra == "Crossref")
                elif doi_setting.jalc_datacite_doi == item_doi_prefix:
                    checked_item_doi_ra = (item_doi_ra == "DataCite")
                elif doi_setting.ndl_jalc_doi == item_doi_prefix:
                    checked_item_doi_ra = (item_doi_ra == "NDL JaLC")
            elif item_doi == "" and item_doi_ra == "":
                checked_item_doi_ra = True

            fixed_doi = False
            fixed_doi_ra = False

            is_ndl = item_doi_ra == "NDL JaLC" if not existed_doi else registerd_doi_ra=="NDL JaLC"

            if is_change_identifier:
                item["doi"] = item_doi
            elif is_change_identifier == False:
                if existed_doi:
                    item["doi"] = registerd_doi
                    if registerd_doi != item_doi:
                        fixed_doi = True
                elif is_ndl:
                    item["doi"] = item_doi

            if is_change_identifier == True:
                item["doi_ra"] = item_doi_ra
            elif is_change_identifier == False:
                if existed_doi:
                    item["doi_ra"] = registerd_doi_ra
                    if registerd_doi_ra != item_doi_ra:
                        fixed_doi_ra = True
                elif is_ndl:
                    item["doi_ra"] = item_doi_ra

            if identifierRegistration_key in item["metadata"]:
                if existed_doi and checked_registerd_doi_ra and checked_item_doi_ra:
                    if 'subitem_identifier_reg_type' in item["metadata"][identifierRegistration_key]:
                        _doi_ra = item["metadata"][identifierRegistration_key]['subitem_identifier_reg_type']
                        if item.get("is_change_identifier", False) == True:
                            item["metadata"][identifierRegistration_key]['subitem_identifier_reg_type'] = item_doi_ra
                            if _doi_ra != "" and _doi_ra != item_doi_ra:
                                fixed_doi_ra = True
                        elif item.get("is_change_identifier",False) == False:
                            item["metadata"][identifierRegistration_key]['subitem_identifier_reg_type'] = registerd_doi_ra
                            if item_doi_ra != registerd_doi_ra:
                                fixed_doi_ra = True
                            if _doi_ra != "" and _doi_ra != registerd_doi_ra:
                                fixed_doi_ra = True
                    else:
                        if item.get("is_change_identifier", False) == True:
                            item["metadata"][identifierRegistration_key]['subitem_identifier_reg_type'] = item_doi_ra
                        elif item.get("is_change_identifier",False) == False:
                            item["metadata"][identifierRegistration_key]['subitem_identifier_reg_type'] = registerd_doi_ra
                            if registerd_doi_ra != item_doi_ra:
                                fixed_doi_ra = True

                    if 'subitem_identifier_reg_text' in item["metadata"][identifierRegistration_key]:
                        _doi = item["metadata"][identifierRegistration_key]['subitem_identifier_reg_text']
                        if item.get("is_change_identifier", False) == True:
                            item["metadata"][identifierRegistration_key]['subitem_identifier_reg_text'] = item_doi
                            if  _doi != "" and item_doi != _doi:
                                fixed_doi = True
                        elif item.get("is_change_identifier", False) == False:
                            item["metadata"][identifierRegistration_key]['subitem_identifier_reg_text'] = registerd_doi
                            if registerd_doi != item_doi:
                                fixed_doi = True
                            if  _doi != "" and registerd_doi != _doi:
                                fixed_doi = True
                    else:
                        if item.get("is_change_identifier", False) == False:
                            item["metadata"][identifierRegistration_key]['subitem_identifier_reg_text'] = registerd_doi
                            if registerd_doi != item_doi:
                                fixed_doi = True
                else:
                    del item["metadata"][identifierRegistration_key]
            elif item.get("is_change_identifier", False):
                if item_doi_ra and item_doi_ra in ("JaLC","Crossref","DataCite","NDL JaLC"):
                    item["metadata"][identifierRegistration_key]={'subitem_identifier_reg_type':item_doi_ra, 'subitem_identifier_reg_text': item_doi}
            elif existed_doi:
                item["metadata"][identifierRegistration_key]={'subitem_identifier_reg_type':registerd_doi_ra, 'subitem_identifier_reg_text': registerd_doi}
            elif is_ndl:
                item["metadata"][identifierRegistration_key]={'subitem_identifier_reg_type':item_doi_ra, 'subitem_identifier_reg_text': item_doi}
            if fixed_doi:
                warnings.append(_('The specified DOI is wrong and fixed with the registered DOI.'))

            if fixed_doi_ra:
                warnings.append(_('The specified DOI RA is wrong and fixed with the correct DOI RA of the registered DOI.'))

            if is_change_identifier:
                if not (current_app.config["WEKO_HANDLE_ALLOW_REGISTER_CNRI"] and item_cnri):
                    if item_doi is "":
                        errors.append(_('Please specify DOI prefix/suffix.'))
                    elif item_doi_suffix is "":
                        errors.append(_('Please specify DOI suffix.'))
            # 書き換えモードでなく、ndl
            elif is_ndl:
                if item_doi is "":
                    errors.append(_('Please specify DOI prefix/suffix.'))
                elif item_doi_suffix is "":
                    errors.append(_('Please specify DOI suffix.'))
            else:
                if item_doi_suffix and existed_doi is False:
                    errors.append(_('Do not specify DOI suffix.'))

            if checked_item_doi_ra is False:
                if item_doi_ra not in ("JaLC","Crossref","DataCite","NDL JaLC"):
                    errors.append(_('DOI_RA should be set by one of JaLC, Crossref, DataCite, NDL JaLC.'))
                elif item_doi_prefix:
                    errors.append(_('Specified Prefix of DOI is incorrect.'))

        item['errors'] = errors
        item['warnings'] = warnings

def get_thumbnail_key(item_type_id=0):
    """Get thumbnail key.

    :argument
        item_type_id -- {int} item type id.
    :return

    """
    item_type = ItemTypes.get_by_id(id_=item_type_id, with_deleted=True)
    if item_type:
        item_type = item_type.render
        schema = item_type.get("schemaeditor", {}).get("schema", {})
        for key, item in schema.items():
            if not isinstance(item, dict):
                continue
            if item.get("properties") and item["properties"].get("subitem_thumbnail"):
                return key


def handle_check_thumbnail_file_type(thumbnail_paths):
    """Check thumbnail file type.

    :argument
        thumbnail_paths -- {list} thumbnails path.
    :return
        error -- {str} error message.
    """
    error = _(
        "Please specify the image file(gif, jpg, jpe, jpeg,"
        + " png, bmp, tiff, tif) for the thumbnail."
    )
    for path in thumbnail_paths:
        if not path:
            continue
        file_extend = path.split(".")[-1]
        if file_extend not in WEKO_IMPORT_THUMBNAIL_FILE_TYPE:
            return error


def handle_check_metadata_not_existed(str_keys, item_type_id=0):
    """Check and get list metadata not existed in item type.

    :argument
        str_keys -- {list} list key.
        item_type_id -- {int} item type id.
    :return

    """
    result = []
    ids = handle_get_all_id_in_item_type(item_type_id)
    ids = list(map(lambda x: re.sub(r"\[\d+\]", "", x), ids))
    for str_key in str_keys:
        if str_key.startswith(".metadata."):
            pre_key = re.sub(r"\[\d+\]", "", str_key)
            if (
                pre_key != ".metadata.path"
                and pre_key not in ids
                and "iscreator" not in pre_key
            ):
                result.append(str_key.replace(".metadata.", ""))
    return result


def handle_get_all_sub_id_and_name(items, root_id=None, root_name=None, form=[]):
    """Get all sub id, sub name of root item with full-path.

    :argument
        items - {dict} sub items.
        root_id -- {str} root id.
        root_name -- {str} root name.
    :return
        ids - {list} full-path of ids.
        names - {list} full-path of names.
    """
    ids, names = [], []
    for key in sorted(items.keys()):
        if key == "iscreator":
            continue
        item = items.get(key)
        sub_form = next(
            (x for x in form if key == x.get("key", "").split(".")[-1]),
            {"title_i18n": {}},
        )
        title = sub_form.get("title_i18n", {}).get(current_i18n.language) or item.get(
            "title"
        )
        if item.get("items") and item.get("items").get("properties"):
            _ids, _names = handle_get_all_sub_id_and_name(
                item.get("items").get("properties"), form=sub_form.get("items", [])
            )
            ids += [key + "[0]." + _id for _id in _ids]
            names += [str(title) + "[0]." + str(_name) for _name in _names]
        elif item.get("type") == "object" and item.get("properties"):
            _ids, _names = handle_get_all_sub_id_and_name(
                item.get("properties"), form=sub_form.get("items", [])
            )
            ids += [str(key) + "." + str(_id) for _id in _ids]
            names += [str(title) + "." + str(_name) for _name in _names]
        elif item.get("format") == "checkboxes":
            ids.append(str(key) + "[0]")
            names.append(str(title) + "[0]")
        else:
            ids.append(str(key))
            names.append(str(title))

    if root_id:
        ids = [root_id + "." + _id for _id in ids]
    if root_name:
        names = [root_name + "." + _name for _name in names]

    return ids, names


def handle_get_all_id_in_item_type(item_type_id):
    """Get all id of item with full-path.

    :argument
        item_type_id - {str} item type id.
    :return
        ids - {list} full-path of ids.
    """
    result = []
    item_type = ItemTypes.get_by_id(id_=item_type_id, with_deleted=True)
    if item_type:
        item_type = item_type.render
        meta_system = [item_key for item_key in item_type.get("meta_system", {})]
        schema = (
            item_type.get("table_row_map", {}).get("schema", {}).get("properties", {})
        )

        for key, item in schema.items():
            if key not in meta_system:
                new_key = ".metadata.{}{}".format(
                    key, "[0]" if item.get("items") else ""
                )
                if not item.get("properties") and not item.get("items"):
                    result.append(new_key)
                else:
                    sub_items = (
                        item.get("properties")
                        if item.get("properties")
                        else item.get("items").get("properties")
                    )
                    result += handle_get_all_sub_id_and_name(sub_items, new_key)[0]
    return result


def handle_check_consistence_with_mapping(mapping_ids, keys):
    """Check consistence between tsv/csv and mapping.

    :argument
        mapping_ids - {list} list id from mapping.
        keys - {list} data from line 2 of tsv/csv file.
    :return
        ids - {list} ids is not consistent.
    """
    result = []
    clean_ids = list(map(lambda x: re.sub(r"\[\d+\]", "", x), mapping_ids))
    for _key in keys:
        if (
            re.sub(r"\[\d+\]", "", _key) in clean_ids
            and re.sub(r"\[\d+\]", "[0]", _key) not in mapping_ids
        ):
            result.append(_key)

    # clean_keys = list(map(lambda x: re.sub(r"\[\d+\]", "", x), keys))
    # for _id in mapping_ids:
    #     if re.sub(r"\[\d+\]", "", _id) not in clean_keys:
    #         result.append(_id)

    return list(set(result))


def handle_check_duplication_item_id(ids: list):
    """Check duplication of item id in csv file.

    :argument
        ids - {list} data from line 2 of csv file.
    :return
        ids - {list} ids is duplication.
    """
    result = []
    for element in ids:
        if element is not "" and ids.count(element) > 1:
            result.append(element)
    return list(set(result))


def export_all(root_url, user_id, data, start_time):
    """Prepare to gather all the item data and export and return as a JSON or BIBTEX.

    Parameter
        root_url (str): this system's root url.
        user_id (int): a user who processed file output.
        data (json): export processing's status data.
        start_time (str): processing start time.
    """
    from weko_search_ui.tasks import write_files_task

    current_app.logger.info("Bulk export all start at {}.".format(start_time))

    _cache_prefix = current_app.config["WEKO_ADMIN_CACHE_PREFIX"]
    _msg_config = current_app.config["WEKO_SEARCH_UI_BULK_EXPORT_MSG"]
    _msg_key = _cache_prefix.format(
        name=_msg_config,
        user_id=user_id
    )
    _run_msg_config = current_app.config["WEKO_SEARCH_UI_BULK_EXPORT_RUN_MSG"]
    _run_msg_key = _cache_prefix.format(
        name=_run_msg_config,
        user_id=user_id
    )
    _file_create_config = \
        current_app.config["WEKO_SEARCH_UI_BULK_EXPORT_FILE_CREATE_RUN_MSG"]
    _file_create_key = _cache_prefix.format(
        name=_file_create_config,
        user_id=user_id
    )

    def _itemtype_name(name):
        """Check a list of allowed characters in filenames."""
        return re.sub(r'[\/:*"<>|\s]', "_", name)

    def _get_item_type_list(item_type_id):
        """Get item type list."""
        item_types = []
        try:
            # get all item type
            if item_type_id == "-1":
                item_type_all = ItemTypes.get_all()
                item_types = [
                    (str(it.id), _itemtype_name(it.item_type_name.name))
                    for it in item_type_all
                ]
            else:
                it = ItemTypes.get_by_id(item_type_id)
                item_types = [(str(it.id), _itemtype_name(it.item_type_name.name))]
        except Exception as ex:
            current_app.logger.error(ex)
        return item_types

    def _get_index_id_list(user_id):
        """Get index id list."""
        from invenio_accounts.models import User
        from invenio_communities.models import Community
        from weko_index_tree.api import Indexes

        if not user_id:
            return []
        user = User.query.get(user_id)
        if any(role.name in current_app.config['WEKO_PERMISSION_SUPER_ROLE_USER'] for role in user.roles):
            return None
        else:
            index_id_list = []
            repositories = Community.get_repositories_by_user(user)
            for repository in repositories:
                index = Indexes.get_child_list_recursive(repository.root_node_id)
                index_id_list.extend(index)
        return index_id_list

    def _get_export_data(export_path, item_types, retrys, fromid="", toid="", retry_info={}, user_id=None):
        try:
            write_file_json = {
                    'start_time': start_time,
                    'finish_time': '',
                    'export_path': export_path,
                    'cancel_flg': False,
                    'write_file_status': {}
                }
            reset_redis_cache(
                    _file_create_key,
                    json.dumps(write_file_json)
                )

            index_id_list = _get_index_id_list(user_id)

            for it in item_types.copy():
                item_type_id = it[0]
                item_type_name = it[1]
                item_datas = {}
                pickle_file_name = ''
                counter, file_part, from_pid = get_retry_info(
                    item_type_id, retry_info, fromid)
                current_app.logger.info(
                    "Start bulk export of item type {}({}).".format(
                        item_type_name, item_type_id
                    )
                )

                recids = get_all_record_id(toid, from_pid, item_type_id)
                current_app.logger.info("{}({}) get recids completed:{}".format(item_type_name, item_type_id, recids.count()))
                if not recids:
                    item_types.remove(it)
                    continue
                record_ids = get_record_ids(recids)

                # recidsを削除
                del recids
                gc.collect()

                file_count = math.ceil(len(record_ids) / current_app.config["WEKO_SEARCH_UI_BULK_EXPORT_LIMIT"])
                write_file_json = json.loads(get_redis_cache(_file_create_key))
                for i in range(file_count):
                    write_file_json['write_file_status'][item_type_id + '.' + str(i + 1)] = 'waiting'
                reset_redis_cache(
                    _file_create_key,
                    json.dumps(write_file_json)
                )

                if index_id_list is None:
                    record_ids = [(recid.pid_value, recid.object_uuid)
                    for recid in recids if 'publish_status' in recid.json
                    and recid.json['publish_status'] in [PublishStatus.PUBLIC.value, PublishStatus.PRIVATE.value]]
                else:
                    record_ids = [(recid.pid_value, recid.object_uuid)
                    for recid in recids if 'publish_status' in recid.json
                    and recid.json['publish_status'] in [PublishStatus.PUBLIC.value, PublishStatus.PRIVATE.value]
                    and any(index in recid.json['path'] for index in  index_id_list)]

                if len(record_ids) == 0:
                    item_types.remove(it)
                    continue

                for recid, uuid in record_ids:
                    if counter % current_app.config["WEKO_SEARCH_UI_BULK_EXPORT_LIMIT"] == 0 and item_datas:
                        # Create export info file
                        item_datas["name"] = "{}.part{}".format(
                            item_datas["name"], file_part
                        )
                        pickle_file_name = "{}.{}.part{}.pickle".format(
                            user_id, item_type_id, file_part
                        )
                        with open(pickle_file_name, 'wb') as f:
                            pickle.dump(item_datas, f)
                        del item_datas
                        gc.collect()
                        write_files_task.apply_async(args=(export_path, pickle_file_name, user_id,))
                        item_datas = {}
                        file_part += 1
                        retry_info[item_type_id] = {
                            "part": file_part,
                            "counter": counter,
                            "max": recid,
                        }

                    record = WekoRecord.get_record_by_uuid(uuid)

                    if not item_datas:
                        item_datas = {
                            "item_type_id": item_type_id,
                            "name": "{}({})".format(item_type_name, item_type_id),
                            "root_url": root_url,
                            "jsonschema": "items/jsonschema/" + item_type_id,
                            "keys": [],
                            "labels": [],
                            "recids": [],
                            "data": {},
                        }
                        pickle_file_name = "{}.{}.pickle".format(user_id,item_type_id)

                    item_datas["recids"].append(recid)
                    item_datas["data"][recid] = record
                    counter += 1
                    del record
                    gc.collect()

                if file_part != 1:
                    item_datas["name"] = "{}.part{}".format(
                        item_datas["name"], file_part
                    )
                    pickle_file_name = "{}.{}.part{}.pickle".format(
                        user_id, item_type_id,file_part
                    )

                with open(pickle_file_name, 'wb') as f:
                    pickle.dump(item_datas, f)

                del item_datas
                gc.collect()

                # Create export info file
                write_files_task.apply_async(args=(export_path, pickle_file_name, user_id,))
                item_types.remove(it)
                current_app.logger.info(
                    "Processed {} items of item type {}.".format(
                        counter, item_type_name
                    )
                )
            return True
        except SQLAlchemyError as ex:
            current_app.logger.error(ex)
            _num_retry = current_app.config["WEKO_SEARCH_UI_BULK_EXPORT_RETRY"]
            if retrys < _num_retry:
                retrys += 1
                current_app.logger.info("retry count: {}".format(retrys))
                db.session.rollback()
                sleep(5)
                result = _get_export_data(
                    export_path, item_types, retrys, fromid, toid, retry_info, user_id=user_id
                )
                return result
            else:
                return False

    reset_redis_cache(_msg_key, "")
    reset_redis_cache(_run_msg_key, "")
    reset_redis_cache(_file_create_key, json.dumps({}))

    temp_path = os.getenv('TMPDIR')
    os.makedirs(temp_path, exist_ok=True)
    try:
        # Delete old file
        _task_config = current_app.config["WEKO_SEARCH_UI_BULK_EXPORT_URI"]
        _uri_key = _cache_prefix.format(
            name=_task_config,
            user_id=user_id
        )
        prev_uri = get_redis_cache(_uri_key)
        if prev_uri:
            delete_exported(prev_uri, _uri_key)

        export_path = temp_path + "/" + datetime.utcnow().strftime("%Y%m%d%H%M%S%f")
        os.makedirs(export_path, exist_ok=True)

        item_type_id = data.get('item_type_id', "-1")
        item_types = _get_item_type_list(item_type_id)
        fromid = ""
        toid = ""
        item_id_range = data.get('item_id_range', "")
        if item_id_range:
            if "-" in item_id_range:
                item_id_split = item_id_range.split("-")
                fromid = item_id_split[0]
                toid = item_id_split[1]
            else:
                fromid = item_id_range
                toid = item_id_range

        result = None
        if not fromid or not toid or (fromid and toid and int(fromid) <= int(toid)):
            result = _get_export_data(export_path, item_types, 0, fromid, toid, user_id=user_id)

            if result:
                db.session.commit()
            else:
                json_data = json.loads(get_redis_cache(_file_create_key))
                json_data['cancel_flg'] = True
                reset_redis_cache(_file_create_key, json.dumps(json_data))
                reset_redis_cache(_msg_key, "Export failed.")
        else:
            reset_redis_cache(_msg_key, "Export failed. Please check item id range.")
    except Exception as ex:
        db.session.rollback()
        current_app.logger.error(ex)
        reset_redis_cache(_msg_key, "Export failed.")
        reset_redis_cache(_run_msg_key, "")

def get_all_record_id(toid, from_pid, item_type_id):
    """Get all record id.

    Args:
        toid (str): The ending ID.
        from_pid (str): The starting ID.
        item_type_id (str): The item type ID.

    Returns:
        list: List of record IDs.
    """

    # get all record id
    if toid:
        recids = db.session.query(
            PersistentIdentifier.pid_value,
            PersistentIdentifier.object_uuid,
            RecordMetadata.json
        ).join(
            ItemMetadata,
            PersistentIdentifier.object_uuid == ItemMetadata.id,
        ).join(
            RecordMetadata,
            PersistentIdentifier.object_uuid == RecordMetadata.id,
        ).filter(
            PersistentIdentifier.pid_type == "recid",
            PersistentIdentifier.status == PIDStatus.REGISTERED,
            PersistentIdentifier.pid_value.notlike("%.%"),
            _func.to_number(
                PersistentIdentifier.pid_value,
                current_app.config["WEKO_SEARCH_UI_TO_NUMBER_FORMAT"]
            ) >= from_pid,
            _func.to_number(
                PersistentIdentifier.pid_value,
                current_app.config["WEKO_SEARCH_UI_TO_NUMBER_FORMAT"]
            ) <= toid,
            ItemMetadata.item_type_id == item_type_id
        ).order_by(_func.to_number(
            PersistentIdentifier.pid_value,
            current_app.config["WEKO_SEARCH_UI_TO_NUMBER_FORMAT"]
        )).yield_per(500)
    else:
        recids = db.session.query(
            PersistentIdentifier.pid_value,
            PersistentIdentifier.object_uuid,
            RecordMetadata.json
        ).join(
            ItemMetadata,
            PersistentIdentifier.object_uuid == ItemMetadata.id,
        ).join(
            RecordMetadata,
            PersistentIdentifier.object_uuid == RecordMetadata.id,
        ).filter(
            PersistentIdentifier.pid_type == "recid",
            PersistentIdentifier.status == PIDStatus.REGISTERED,
            PersistentIdentifier.pid_value.notlike("%.%"),
            _func.to_number(
                PersistentIdentifier.pid_value,
                current_app.config["WEKO_SEARCH_UI_TO_NUMBER_FORMAT"]
            ) >= from_pid,
            ItemMetadata.item_type_id == item_type_id
        ).order_by(_func.to_number(
            PersistentIdentifier.pid_value,
            current_app.config["WEKO_SEARCH_UI_TO_NUMBER_FORMAT"]
        )).yield_per(500)

    return recids


def get_retry_info(item_type_id, retry_info, fromid):
    """Get retry information for item type.

    Args:
        item_type_id (str): The item type ID.
        retry_info (dict): The retry information dictionary.
        fromid (str): The starting ID.

    Returns:
        tuple: A tuple containing counter, file_part, and from_pid.
    """
    if item_type_id in retry_info:
        counter = retry_info[item_type_id]["counter"]
        file_part = retry_info[item_type_id]["part"]
        from_pid = retry_info[item_type_id]["max"]
    else:
        counter = 0
        file_part = 1
        from_pid = fromid if fromid else "1"
    return counter, file_part, from_pid


def get_record_ids(recids):
    """Get record ids.

    Args:
        recids (list): List of record ids.

    Returns:
        list: List of record ids.
    """
    record_ids = [(recid.pid_value, recid.object_uuid)
        for recid in recids if recid.json and 'publish_status' in recid.json \
        and recid.json['publish_status'] in [PublishStatus.PUBLIC.value, PublishStatus.PRIVATE.value]]
    return record_ids


def write_files(item_datas, export_path, user_id, retrys):
    """Write TSV/CSV data to files.
    Args:
        item_datas (json): data for file output
        export_path (str): file creation destination
        user_id (int): performing user id
        retrys (int): retry time

    Returns:
        bool: task is success or failure.
    """
    from weko_items_ui.utils import make_stats_file_with_permission, \
        package_export_file
    _cache_prefix = current_app.config["WEKO_ADMIN_CACHE_PREFIX"]
    _run_msg_config = current_app.config["WEKO_SEARCH_UI_BULK_EXPORT_RUN_MSG"]
    _run_msg_key = _cache_prefix.format(
        name=_run_msg_config,
        user_id=user_id
    )
    _timezone = current_app.config.get("WEKO_INDEX_TREE_PUBLIC_DEFAULT_TIMEZONE")
    _file_format = current_app.config.get('WEKO_ADMIN_OUTPUT_FORMAT', 'tsv').lower()

    try:
        permissions = dict(
            permission_show_hide=lambda a: True,
            check_created_id=lambda a: True,
            hide_meta_data_for_role=lambda a: True,
            current_language=lambda: True,
        )
        headers, records = make_stats_file_with_permission(
            item_datas["item_type_id"],
            item_datas["recids"],
            item_datas["data"],
            permissions,
            export_path
        )
        keys, labels, is_systems, options = headers
        item_datas["recids"].sort()
        item_datas["keys"] = keys
        item_datas["labels"] = labels
        item_datas["is_systems"] = is_systems
        item_datas["options"] = options
        item_datas["data"] = records
        item_type_data = item_datas

        os.makedirs(export_path, exist_ok=True)

        file_full_path = "{}/{}.{}".format(
            export_path,
            item_type_data.get("name"),
            _file_format
        )
        with open(file_full_path, "w", encoding="utf-8-sig") as file:
            file_output = package_export_file(item_type_data)
            file.write(file_output.getvalue())
            del file_output,item_type_data
            gc.collect()
        reset_redis_cache(
            _run_msg_key,
            "The latest {} file was created on {}.".format(
                _file_format,
                datetime.now(pytz.timezone(_timezone)).strftime("%Y/%m/%d %H:%M:%S"))
            + " Number of retries: {} times.".format(retrys)
        )
        current_app.logger.info(
            "{}.{} has been created.".format(item_datas["name"], _file_format)
        )
        db.session.commit()
        del item_datas, headers, records, keys, labels, is_systems, options,permissions
        gc.collect()
        return True
    except SQLAlchemyError as ex:
        current_app.logger.error(ex)
        _num_retry = current_app.config["WEKO_SEARCH_UI_BULK_EXPORT_RETRY"]
        if retrys < _num_retry:
            retrys += 1
            current_app.logger.info("retry count: {}".format(retrys))
            db.session.rollback()
            sleep(5)
            result = write_files(
                item_datas, export_path, user_id, retrys
            )
            return result
        else:
            return False


def delete_exported(uri, cache_key):
    """Delete File instance after time in file config."""
    from simplekv.memory.redisstore import RedisStore

    with db.session.begin_nested():
        file_instance = FileInstance.get_by_uri(uri)
        file_instance.delete()
    redis_connection = RedisConnection()
    datastore = redis_connection.connection(db=current_app.config['CACHE_REDIS_DB'], kv = True)
    if datastore.redis.exists(cache_key):
        datastore.delete(cache_key)

from weko_search_ui.tasks import delete_task_id_cache
def cancel_export_all():
    """Cancel Process Share_task Export ALL with revoke.

    Return:     True:   Cancel Successful.
                  No:     Error
    """
    cache_key = current_app.config["WEKO_ADMIN_CACHE_PREFIX"].format(
        name=WEKO_SEARCH_UI_BULK_EXPORT_TASK,
        user_id=current_user.get_id()
    )
    _file_create_key = current_app.config["WEKO_ADMIN_CACHE_PREFIX"].format(
        name=WEKO_SEARCH_UI_BULK_EXPORT_FILE_CREATE_RUN_MSG,
        user_id=current_user.get_id()
    )
    _expired_time=current_app.config["WEKO_SEARCH_UI_BULK_EXPORT_TASKID_EXPIRED_TIME"]
    try:
        task_id = get_redis_cache(cache_key)
        export_status, _, _, _, _, _, _ = get_export_status()

        if export_status:
            revoke(task_id, terminate=True)
            delete_task_id_cache.apply_async(
                args=(
                    task_id,
                    cache_key
                ),
                countdown=int(_expired_time) * 60
            )
            json_data = json.loads(get_redis_cache(_file_create_key))
            json_data['cancel_flg'] = True
            reset_redis_cache(_file_create_key, json.dumps(json_data))
        return True
    except Exception as ex:
        current_app.logger.error(ex)
        return False


def get_export_status():
    """Get Share_task Export ALL status.

    Return:     True:   Otthers
               False:  Success / Failed / Revoked
    """
    from weko_search_ui.tasks import delete_exported_task

    cache_key = current_app.config["WEKO_ADMIN_CACHE_PREFIX"].format(
        name=WEKO_SEARCH_UI_BULK_EXPORT_TASK,
        user_id=current_user.get_id()
    )
    cache_uri = current_app.config["WEKO_ADMIN_CACHE_PREFIX"].format(
        name=WEKO_SEARCH_UI_BULK_EXPORT_URI,
        user_id=current_user.get_id()
    )
    cache_msg = current_app.config["WEKO_ADMIN_CACHE_PREFIX"].format(
        name=WEKO_SEARCH_UI_BULK_EXPORT_MSG,
        user_id=current_user.get_id()
    )
    run_msg = current_app.config["WEKO_ADMIN_CACHE_PREFIX"].format(
        name=WEKO_SEARCH_UI_BULK_EXPORT_RUN_MSG,
        user_id=current_user.get_id()
    )
    file_msg = current_app.config["WEKO_ADMIN_CACHE_PREFIX"].format(
        name=WEKO_SEARCH_UI_BULK_EXPORT_FILE_CREATE_RUN_MSG,
        user_id=current_user.get_id()
    )
    _expired_time = current_app.config["WEKO_SEARCH_UI_BULK_EXPORT_EXPIRED_TIME"]

    def _check_write_file_info(json):
        status = json.get('write_file_status','before')
        cancel_flg = json.get('cancel_flg', False)
        if status == 'before':
            return 'BEFORE'
        elif status and ('waiting' not in status.values()) and ('started' not in status.values()):
            if 'error' in status.values():
                return ''
            elif 'canceled' in status.values():
                return 'REVOKED'
            else:
                return 'SUCCESS'
        elif cancel_flg:
            return 'REVOKED'
        elif not status:
            return 'SUCCESS'
        else:
            return 'STARTED'

    export_status = False
    download_uri = None
    message = None
    run_message = ""
    status = ""
    start_time = ""
    finish_time = ""

    try:
        task_id = get_redis_cache(cache_key)
        download_uri = get_redis_cache(cache_uri)
        message = get_redis_cache(cache_msg)
        run_message = get_redis_cache(run_msg)
        write_file_info = get_redis_cache(file_msg)
        if task_id:
            write_file_data = json.loads(write_file_info)
            if write_file_data:
                write_file_status = _check_write_file_info(write_file_data)
                task = AsyncResult(task_id)
                status_cond = (task.successful() or task.failed() or task.state == "REVOKED") \
                    and write_file_status != 'STARTED'
                if not write_file_status == 'BEFORE':
                    status = write_file_status
                export_status = True if not status_cond else False
                start_time = write_file_data.get("start_time")
                finish_time = write_file_data.get("finish_time")
                if status_cond and write_file_status == 'SUCCESS':
                    export_path = write_file_data['export_path']
                    is_dir = not os.path.isdir(os.path.join(export_path, 'data'))
                    if is_dir:
                        bagit.make_bag(export_path)
                        shutil.make_archive(export_path, "zip", export_path)
                        with open(export_path + ".zip", "rb") as file:
                            src = FileInstance.create()
                            src.set_contents(file, default_location=Location.get_default().uri)
                        db.session.commit()
                        download_uri = src.uri
                        _timezone = current_app.config.get("WEKO_INDEX_TREE_PUBLIC_DEFAULT_TIMEZONE")
                        finish_time = datetime.now(pytz.timezone(_timezone)).strftime('%Y/%m/%d %H:%M:%S')
                        write_file_data = json.loads(get_redis_cache(file_msg))
                        write_file_data["finish_time"] = finish_time
                        current_app.logger.info("Bulk export all finished at {}.".format(finish_time))
                        reset_redis_cache(file_msg, json.dumps(write_file_data))
                        reset_redis_cache(cache_uri, download_uri)
                        reset_redis_cache(run_msg, "")
                        delete_exported_task.apply_async(
                            args=(
                                download_uri,
                                cache_uri,
                                cache_key,
                                export_path
                            ),
                            countdown=int(_expired_time) * 60,
                        )
                        os.remove(export_path + ".zip")
    except Exception as ex:
        current_app.logger.error(ex)
        export_status = False
    return export_status, download_uri, message, run_message, \
        status, start_time, finish_time

def handle_check_item_is_locked(item):
    """Check an item is being edit or deleted.

    :argument
        item - {dict} Item metadata.
    :return
        response - {dict} check status.
    """
    from weko_items_ui.utils import check_item_is_being_edit, check_item_is_deleted

    item_id = str(item.get("id"))
    error_id = None

    if check_item_is_deleted(item_id):
        error_id = "item_is_deleted"
    else:
        pid = PersistentIdentifier.query.filter_by(
            pid_type="recid", pid_value=item_id
        ).first()
        if check_item_is_being_edit(pid):
            error_id = "item_is_being_edit"

    if error_id:
        raise Exception({"error_id": error_id})


def handle_remove_es_metadata(item, bef_metadata, bef_last_ver_metadata):
    """Remove es metadata.

    :argument
        item - {dict} Item metadata.
    """
    try:
        item_id = item.get("id")
        status = item.get("status")
        indexer = WekoIndexer()
        pid = WekoRecord.get_record_by_pid(item_id).pid_recid
        if status == "new":
            # delete temp data in ES
            pid_lastest = WekoRecord.get_record_by_pid(item_id + ".1").pid_recid
            indexer.delete_by_id(pid_lastest.object_uuid)
            indexer.delete_by_id(pid.object_uuid)
        else:
            aft_metadata = indexer.get_metadata_by_item_id(pid.object_uuid)
            aft_last_ver_metadata = indexer.get_metadata_by_item_id(
                PIDVersioning(child=pid).last_child.object_uuid
            )

            # revert to previous data in ES
            if bef_metadata["_version"] < aft_metadata["_version"]:
                indexer.upload_metadata(
                    bef_metadata["_source"], bef_metadata["_id"], 0, True
                )
            if (
                status == "keep"
                and bef_last_ver_metadata["_version"]
                < aft_last_ver_metadata["_version"]
            ):
                indexer.upload_metadata(
                    bef_last_ver_metadata["_source"],
                    bef_last_ver_metadata["_id"],
                    0,
                    True,
                )

            # delete new version in ES
            if (
                status == "upgrade"
                and bef_last_ver_metadata["_source"]["control_number"]
                < aft_last_ver_metadata["_source"]["control_number"]
            ):
                indexer.delete_by_id(aft_last_ver_metadata["_id"])
    except Exception as ex:
        current_app.logger.error(ex)


def check_index_access_permissions(func):
    """Check index access permission.

    Args:
        func (func): Function.
    """

    @wraps(func)
    def decorated_view(*args, **kwargs):
        search_type = request.args.get(
            "search_type", WEKO_SEARCH_TYPE_DICT["FULL_TEXT"]
        )
        if search_type == WEKO_SEARCH_TYPE_DICT["INDEX"]:
            cur_index_id = request.args.get("q", "0")
            if not check_index_permissions(None, cur_index_id):
                if not current_user.is_authenticated:
                    return current_app.login_manager.unauthorized()
                else:
                    abort(403)
        return func(*args, **kwargs)

    return decorated_view


def handle_check_file_metadata(list_record, data_path):
    """Check file contents, thumbnails metadata.

    :argument
        list_record -- {list} list record import.
        data_path   -- {str} paths of file content.
    :return

    """
    for record in list_record:
        errors, warnings = handle_check_file_content(record, data_path)
        _errors, _warnings = handle_check_thumbnail(record, data_path)
        errors += _errors
        warnings += _warnings

        if errors:
            record["errors"] = (
                record["errors"] + errors if record.get("errors") else errors
            )
        if warnings:
            record["warnings"] = (
                record["warnings"] + warnings if record.get("warnings") else warnings
            )


def handle_check_file_path(
    paths, data_path, is_new=False, is_thumbnail=False, is_single_thumbnail=False
):
    """Check file path.

    :argument
        record -- {dict} record import.
        data_path   -- {str} paths of file content.
        is_new   -- {bool} Is new?
        is_thumbnail   -- {bool} Is thumbnail?
        is_single_thumbnail   -- {bool} Is single thumbnail?
    :return
        error -- {str} Error.
        warning -- {str} Warning.
    """

    def prepare_idx_msg(idxs, msg_path_idx_type):
        if is_single_thumbnail:
            return msg_path_idx_type
        else:
            return ", ".join([(msg_path_idx_type + "[{}]").format(idx) for idx in idxs])

    error = None
    warning = None
    idx_errors = []
    idx_warnings = []
    for idx, path in enumerate(paths):
        if not path:
            continue
        if not os.path.isfile(data_path + "/" + path):
            if is_new:
                idx_errors.append(str(idx))
            else:
                idx_warnings.append(str(idx))

    msg_path_idx_type = ".thumbnail_path" if is_thumbnail else ".file_path"
    if idx_errors:
        error = _("The file specified in ({}) does not exist.").format(
            prepare_idx_msg(idx_errors, msg_path_idx_type)
        )
    if idx_warnings:
        warning = _(
            "The file specified in ({}) does not exist.<br/>"
            "The file will not be updated. "
            "Update only the metadata with csv/tsv contents."
        ).format(prepare_idx_msg(idx_warnings, msg_path_idx_type))

    return error, warning


def handle_check_file_content(record, data_path):
    """Check file contents metadata.

    :argument
        record -- {dict} record import.
        data_path   -- {str} paths of file content.
    :return
        errors -- {list} List errors.
        warnings -- {list} List warnings.
    """
    errors = []
    warnings = []

    file_paths = record.get("file_path", [])
    # check consistence between file_path and filename
    filenames = get_filenames_from_metadata(record["metadata"])
    record["filenames"] = filenames
    errors.extend(handle_check_filename_consistence(file_paths, filenames))

    # check if file_path exists
    error, warning = handle_check_file_path(
        file_paths, data_path, record["status"] == "new"
    )
    if error:
        errors.append(error)
    if warning:
        warnings.append(warning)

    return errors, warnings


def handle_check_thumbnail(record, data_path):
    """Check thumbnails metadata.

    :argument
        record -- {dict} record import.
        data_path   -- {str} paths of file content.
    :return
        errors -- {list} List errors.
        warnings -- {list} List warnings.
    """
    errors = []
    warnings = []
    is_single = False
    thumbnail_paths = record.get("thumbnail_path", [])
    if isinstance(thumbnail_paths, str):
        thumbnail_paths = [thumbnail_paths]
        is_single = True

    # check file type
    error = handle_check_thumbnail_file_type(thumbnail_paths)
    if error:
        errors.append(error)

    # check thumbnails path
    error, warning = handle_check_file_path(
        thumbnail_paths, data_path, record["status"] == "new", True, is_single
    )
    if error:
        errors.append(error)
    if warning:
        warnings.append(warning)

    return errors, warnings


def handle_check_authors_prefix(list_record):
    """Check authors prefix.

    Each author's nameIdentifierScheme should be one of the schemes
    in the AuthorsPrefixSettings table.
    If not, add an error message to the record.

    Args:
        list_record (list[dict]): List record import.
    """
    settings = AuthorsPrefixSettings.query.all()
    allowed_scheme = [setting.scheme for setting in settings]

    for item in list_record:
        errors = []
        keys = set()
        # find all keys that have "nameIdentifiers" in their values
        # may be nested in a list
        for k, v in item["metadata"].items():
            if isinstance(v, dict):
                if "nameIdentifiers" in v:
                    keys |= {k}
            elif isinstance(v, list):
                keys |= {
                    k for i in v if isinstance(i, dict) and "nameIdentifiers" in i
                }

        errors += [
            f'"{scheme}" is not one of {allowed_scheme} in {key}'
            for key in keys
            for author in (
                # author most likely be a list or a single object
                item["metadata"].get(key)
                if isinstance(item["metadata"][key], list)
                else [item["metadata"].get(key, {})]
            )
            for id in author.get("nameIdentifiers", [])
            for scheme in [id.get("nameIdentifierScheme")]
            if scheme is not None and scheme not in allowed_scheme
        ]

        if errors:
            item["errors"] = (
                item["errors"] + errors if item.get("errors") else errors
            )


def handle_check_authors_affiliation(list_record):
    """Check authors affiliation.

    Each author's affiliationNameIdentifierScheme should be one of the schemes
    in the AuthorsAffiliationSettings table.
    If not, add an error message to the record.

    Args:
        list_record (list[dict]): List record import.
    """
    settings = AuthorsAffiliationSettings.query.all()
    allowed_scheme = [setting.scheme for setting in settings]

    for item in list_record:
        errors = []
        creator_keys = set()
        contributor_keys = set()
        # find all keys that have "affiliationNameIdentifiers"
        for k, v in item["metadata"].items():
            if isinstance(v, dict):
                if "creatorAffiliations" in v:
                    creator_keys |= {k}
                if "contributorAffiliations" in v:
                    contributor_keys |= {k}
            elif isinstance(v, list):
                creator_keys |= {
                    k for i in v
                    if isinstance(i, dict) and "creatorAffiliations" in i
                }
                contributor_keys |= {
                    k for i in v
                    if isinstance(i, dict) and "contributorAffiliations" in i
                }

        errors += [
            f'"{scheme}" is not one of {allowed_scheme} in {key}'
            for key in creator_keys
            for creator in (
                # creator most likely be a list or a single object
                item["metadata"].get(key, [])
                if isinstance(item["metadata"][key], list)
                else [item["metadata"].get(key, {})]
            )
            for affiliation in creator.get("creatorAffiliations", [])
            for id in affiliation.get("affiliationNameIdentifiers", [])
            for scheme in [id.get("affiliationNameIdentifierScheme")]
            if scheme is not None and scheme not in allowed_scheme
        ]
        errors += [
            f'"{scheme}" is not one of {allowed_scheme} in {key}'
            for key in contributor_keys
            for contributor in (
                # contributor most likely be a list or a single object
                item["metadata"].get(key, [])
                if isinstance(item["metadata"][key], list)
                else [item["metadata"].get(key, {})]
            )
            for affiliation in contributor.get("contributorAffiliations", [])
            for id in affiliation.get("affiliationNameIdentifiers", [])
            for scheme in [id.get("affiliationNameIdentifierScheme")]
            if scheme is not None and scheme not in allowed_scheme
        ]

        if errors:
            item["errors"] = (
                item["errors"] + errors if item.get("errors") else errors
            )


def get_key_by_property(record, item_map, item_property):
    """Get data by property text.

    :param item_map:
    :param record:
    :param item_property: property value in item_map
    :return: error_list or None
    """
    key = item_map.get(item_property)
    if not key:
        current_app.logger.error(
            str(item_property) + " jpcoar:mapping " "is not correct"
        )
        return None
    return key


def get_data_by_property(item_metadata, item_map, mapping_key):
    """Get data by property text.

    :param item_metadata: Item metadata.
    :param item_map: Mapping of item type.
    :param mapping_key: Mapping key.
    :return: Property key and values.
    """
    key_list = item_map.get(mapping_key)
    data = []
    if not key_list:
        current_app.logger.error(str(mapping_key) + " jpcoar:mapping " "is not correct")
        return None, None
    for key in key_list.split(","):
        attribute = item_metadata.get(key.split(".")[0])
        if not attribute:
            return None, key_list
        else:
            data_result = get_sub_item_value(attribute, key.split(".")[-1])
            if data_result:
                for value in data_result:
                    data.append(value)
    return data, key_list


def get_filenames_from_metadata(metadata):
    """Get list name of file contents from metadata.

    :argument
        metadata -- {dict} record metadata.
    :return
        filenames -- {list} List filename data.
    """
    filenames = []
    file_meta_ids = []
    for key, val in metadata.items():
        if isinstance(val, list):
            for item in val:
                if isinstance(item, dict) and "filename" in item:
                    file_meta_ids.append(key)
                    break

    count = 0
    for _id in file_meta_ids:
        for file in metadata[_id]:
            current_app.logger.debug("file: {}".format(file))
            data = {
                "id": ".metadata.{}[{}].filename".format(_id, count),
                "filename": file.get("filename", ""),
            }
            if not file.get("filename"):
                if "filename" in file:
                    # if 'filename' is blank, then delete 'filename' property
                    del file["filename"]
            else:
                if not file.get("accessrole", None):
                    file["accessrole"] = "open_access"
            filenames.append(data)
            count += 1

        new_file_metadata = list(filter(lambda x: x, metadata[_id]))
        if new_file_metadata:
            metadata[_id] = new_file_metadata
        else:
            del metadata[_id]

    return filenames


def handle_check_filename_consistence(file_paths, meta_filenames):
    """Check thumbnails metadata.

    :argument
        file_paths -- {list} List file_path.
        meta_filenames   -- {list} List filename from metadata.
    :return
        errors -- {list} List errors.
    """
    errors = []
    msg = _("The file name specified in {} and {} do not match.")
    for idx, path in enumerate(file_paths):
        meta_filename = meta_filenames[idx]
        if path and path.split("/")[-1] != meta_filename["filename"]:
            errors.append(msg.format("file_path[{}]".format(idx), meta_filename["id"]))

    return errors

def combine_aggs(data, target="path"):
    aggregations = data.get("aggregations")
    if aggregations:
        keys = list(aggregations.keys())
        new_agg = {"doc_count_error_upper_bound": "0","sum_order_doc_count":"0","buckets":[]}
        for key in keys:
            if target in key:
                bucket = aggregations.pop(key)["buckets"]
                new_agg["buckets"].extend(bucket)
        data["aggregations"][target] = new_agg
    return data

def create_limiter():
    from .config import WEKO_SEARCH_UI_API_LIMIT_RATE_DEFAULT
    return Limiter(app=Flask(__name__), key_func=get_remote_address, default_limits=WEKO_SEARCH_UI_API_LIMIT_RATE_DEFAULT)


def result_download_ui(search_results, input_json, language='en'):
    """Search Result Download Ui.

    Args:
        search_results (list): Search result (RO-Crate list)
        input_json (list): Input json
        language (str): Language

    Returns:
        Response
    """
    if not search_results:
        abort(404)

    # Set export folder
    temp_path = tempfile.TemporaryDirectory(
        prefix=current_app.config.get('WEKO_SEARCH_UI_RESULT_TMP_PREFIX')
    )
    export_path = temp_path.name + '/' + datetime.utcnow().strftime("%Y%m%d%H%M%S")
    os.makedirs(export_path)

    # Create TSV file
    with open(f'{export_path}/search_result.tsv', 'w', encoding="utf-8") as tsv_file:
        tsv_file.write(search_results_to_tsv(search_results, input_json, language).getvalue())

    return send_file(
        f'{export_path}/search_result.tsv',
        as_attachment=True,
        attachment_filename='search_result.tsv',
        mimetype='text/tab-separated-values'
    )


def search_results_to_tsv(search_results, input_json, language='en'):
    """Create TSV file from search results.

    Args:
        search_results (list): Search result (RO-Crate list)
        input_json (list): Input json
        language (str): Language

    Returns:
        _io.StringIO: TSV file
    """
    # Dict {TSV header : RO-Crate key}
    dict = {}
    for n in input_json:
        dict[n.get('name', {}).get(language)] = n.get('roCrateKey')

    # Create TSV
    file_output = StringIO()
    file_writer = csv.DictWriter(
        file_output,
        fieldnames=dict.keys(),
        delimiter='\t',
        lineterminator='\n'
    )
    file_writer.writeheader()
    for result in search_results:
        metadata = result.get('metadata')
        data_response = [graph for graph in metadata.get('@graph') if graph.get('@id') == './']
        data_response = data_response[0] if data_response else {}
        file_writer.writerow(
            create_tsv_row(dict, data_response)
        )

    StringIO().close()
    return file_output


def create_tsv_row(dict, data_response):
    """Create TSV row

    Args:
        dict (dict): {Field name : RO-Crate key}
        data_response (dict): Data response

    Returns:
        dict: TSV row
    """
    result_row = {}
    for key in dict.keys():
        result_row[key] = data_response.get(dict[key], [None])[0]

    return result_row


def handle_metadata_by_doi(item, doi, meta_data_api):
    """Handle doi.

    Args:
        item (dict): Item metadata.
        doi (str): DOI.
        meta_data_api (list[str]): Metadata API.
    :return
        doi_response (dict): Metadata complemented by DOI.
    """
    metadata = item.get("metadata")
    item_type_id = item.get("item_type_id")
    doi_response = get_doi_with_original(doi, item_type_id, metadata, meta_data_api=meta_data_api)
    return doi_response


def handle_metadata_amend_by_doi(list_record, meta_data_api):
    """Amend metadata by using DOI.

    Amend metadata, by using Web APIs, if DOI exists in the metadata.
    The APIs used for this mehtod are set in weko_items_autofill/config.py >
    WEKO_ITEMS_AUTOFILL_TO_BE_USED, priority order.

    Args:
        list_record (list[dict]): List record import.
        meta_data_api (list[str]): Metadata API.
    """
    for item in list_record:
        metadata = item["metadata"]
        doi = item.get("amend_doi")
        if doi is None:
            continue
        item["metadata"] = handle_metadata_by_doi(item, doi, meta_data_api)


def handle_flatten_data_encode_filename(list_record, data_path):
    """Flatten data folder and encode filename.

    Args:
        list_record (list[dict]): List record import.
        data_path (str): Paths of file content, including data folder.
    """
    for item in list_record:
        metadata = item.get("metadata")
        files_info = metadata.get("files_info")
        item["filepath"] = []

        # get filename from metadata
        for file_info in files_info:
            key = file_info.get("key")
            metadata[key] = []

            for file in file_info["items"]:
                filename = file.get("filename")

                # encode filename
                encoded_filename = urllib.parse.quote(filename, safe='')
                file["filename"] = encoded_filename

                # copy file in directory to root under data_path
                if not os.path.exists(os.path.join(data_path, encoded_filename)):
                    shutil.copy(
                        os.path.join(data_path, filename),
                        os.path.join(data_path, encoded_filename)
                    )
                current_app.logger.info(f"flattened and encoded file: {filename}")

                # for Direct registration
                item["filepath"].append(encoded_filename)

                # for Workflow registration
                metadata[key].append(file)  # replace metadata


def check_replace_file_import_items(list_record, data_path=None, is_gakuninrdm=False,
                       all_index_permission=True, can_edit_indexes=[]):
    """Validation importing zip file.

    :argument
        list_record -- list_record.
        is_gakuninrdm -- Is call by gakuninrdm api.
        all_index_permission -- All indexes can be import.
        can_edit_indexes -- Editable index list.
    :return
        return       -- PID object if exist.

    """
    if is_gakuninrdm:
        list_record = list_record[:1]
    # current_app.logger.debug("list_record1: {}".format(list_record))
    # [{'pos_index': ['Index A'], 'publish_status': 'public', 'feedback_mail': ['wekosoftware@nii.ac.jp'], 'edit_mode': 'Keep', 'metadata': {'pubdate': '2021-03-19', 'item_1617186331708': [{'subitem_1551255647225': 'ja_conference paperITEM00000001(public_open_access_open_access_simple)', 'subitem_1551255648112': 'ja'}, {'subitem_1551255647225': 'en_conference paperITEM00000001(public_open_access_simple)', 'subitem_1551255648112': 'en'}], 'item_1617186385884': [{'subitem_1551255720400': 'Alternative Title', 'subitem_1551255721061': 'en'}, {'subitem_1551255720400': 'Alternative Title', 'subitem_1551255721061': 'ja'}], 'item_1617186419668': [{'creatorAffiliations': [{'affiliationNameIdentifiers': [{'affiliationNameIdentifier': '0000000121691048', 'affiliationNameIdentifierScheme': 'ISNI', 'affiliationNameIdentifierURI': 'http://isni.org/isni/0000000121691048'}], 'affiliationNames': [{'affiliationName': 'University', 'affiliationNameLang': 'en'}]}], 'creatorMails': [{'creatorMail': 'wekosoftware@nii.ac.jp'}], 'creatorNames': [{'creatorName': '情報, 太郎', 'creatorNameLang': 'ja'}, {'creatorName': 'ジョウホウ, タロウ', 'creatorNameLang': 'ja-Kana'}, {'creatorName': 'Joho, Taro', 'creatorNameLang': 'en'}], 'familyNames': [{'familyName': '情報', 'familyNameLang': 'ja'}, {'familyName': 'ジョウホウ', 'familyNameLang': 'ja-Kana'}, {'familyName': 'Joho', 'familyNameLang': 'en'}], 'givenNames': [{'givenName': '太郎', 'givenNameLang': 'ja'}, {'givenName': 'タロウ', 'givenNameLang': 'ja-Kana'}, {'givenName': 'Taro', 'givenNameLang': 'en'}], 'nameIdentifiers': [{'nameIdentifier': '4', 'nameIdentifierScheme': 'WEKO'}, {'nameIdentifier': 'xxxxxxx', 'nameIdentifierScheme': 'ORCID', 'nameIdentifierURI': 'https://orcid.org/'}, {'nameIdentifier': 'xxxxxxx', 'nameIdentifierScheme': 'CiNii', 'nameIdentifierURI': 'https://ci.nii.ac.jp/'}, {'nameIdentifier': 'zzzzzzz', 'nameIdentifierScheme': 'KAKEN2', 'nameIdentifierURI': 'https://kaken.nii.ac.jp/'}]}, {'creatorMails': [{'creatorMail': 'wekosoftware@nii.ac.jp'}], 'creatorNames': [{'creatorName': '情報, 太郎', 'creatorNameLang': 'ja'}, {'creatorName': 'ジョウホウ, タロウ', 'creatorNameLang': 'ja-Kana'}, {'creatorName': 'Joho, Taro', 'creatorNameLang': 'en'}], 'familyNames': [{'familyName': '情報', 'familyNameLang': 'ja'}, {'familyName': 'ジョウホウ', 'familyNameLang': 'ja-Kana'}, {'familyName': 'Joho', 'familyNameLang': 'en'}], 'givenNames': [{'givenName': '太郎', 'givenNameLang': 'ja'}, {'givenName': 'タロウ', 'givenNameLang': 'ja-Kana'}, {'givenName': 'Taro', 'givenNameLang': 'en'}], 'nameIdentifiers': [{'nameIdentifier': 'xxxxxxx', 'nameIdentifierScheme': 'ORCID', 'nameIdentifierURI': 'https://orcid.org/'}, {'nameIdentifier': 'xxxxxxx', 'nameIdentifierScheme': 'CiNii', 'nameIdentifierURI': 'https://ci.nii.ac.jp/'}, {'nameIdentifier': 'zzzzzzz', 'nameIdentifierScheme': 'KAKEN2', 'nameIdentifierURI': 'https://kaken.nii.ac.jp/'}]}, {'creatorMails': [{'creatorMail': 'wekosoftware@nii.ac.jp'}], 'creatorNames': [{'creatorName': '情報, 太郎', 'creatorNameLang': 'ja'}, {'creatorName': 'ジョウホウ, タロウ', 'creatorNameLang': 'ja-Kana'}, {'creatorName': 'Joho, Taro', 'creatorNameLang': 'en'}], 'familyNames': [{'familyName': '情報', 'familyNameLang': 'ja'}, {'familyName': 'ジョウホウ', 'familyNameLang': 'ja-Kana'}, {'familyName': 'Joho', 'familyNameLang': 'en'}], 'givenNames': [{'givenName': '太郎', 'givenNameLang': 'ja'}, {'givenName': 'タロウ', 'givenNameLang': 'ja-Kana'}, {'givenName': 'Taro', 'givenNameLang': 'en'}], 'nameIdentifiers': [{'nameIdentifier': 'xxxxxxx', 'nameIdentifierScheme': 'ORCID', 'nameIdentifierURI': 'https://orcid.org/'}, {'nameIdentifier': 'xxxxxxx', 'nameIdentifierScheme': 'CiNii', 'nameIdentifierURI': 'https://ci.nii.ac.jp/'}, {'nameIdentifier': 'zzzzzzz', 'nameIdentifierScheme': 'KAKEN2', 'nameIdentifierURI': 'https://kaken.nii.ac.jp/'}]}], 'item_1617349709064': [{'contributorMails': [{'contributorMail': 'wekosoftware@nii.ac.jp'}], 'contributorNames': [{'contributorName': '情報, 太郎', 'lang': 'ja'}, {'contributorName': 'ジョウホウ, タロウ', 'lang': 'ja-Kana'}, {'contributorName': 'Joho, Taro', 'lang': 'en'}], 'contributorType': 'ContactPerson', 'familyNames': [{'familyName': '情報', 'familyNameLang': 'ja'}, {'familyName': 'ジョウホウ', 'familyNameLang': 'ja-Kana'}, {'familyName': 'Joho', 'familyNameLang': 'en'}], 'givenNames': [{'givenName': '太郎', 'givenNameLang': 'ja'}, {'givenName': 'タロウ', 'givenNameLang': 'ja-Kana'}, {'givenName': 'Taro', 'givenNameLang': 'en'}], 'nameIdentifiers': [{'nameIdentifier': 'xxxxxxx', 'nameIdentifierScheme': 'ORCID', 'nameIdentifierURI': 'https://orcid.org/'}, {'nameIdentifier': 'xxxxxxx', 'nameIdentifierScheme': 'CiNii', 'nameIdentifierURI': 'https://ci.nii.ac.jp/'}, {'nameIdentifier': 'xxxxxxx', 'nameIdentifierScheme': 'KAKEN2', 'nameIdentifierURI': 'https://kaken.nii.ac.jp/'}]}], 'item_1617186476635': {'subitem_1522299639480': 'open access', 'subitem_1600958577026': 'http://purl.org/coar/access_right/c_abf2'}, 'item_1617351524846': {'subitem_1523260933860': 'Unknown'}, 'item_1617186499011': [{'subitem_1522650717957': 'ja', 'subitem_1522650727486': 'http://localhost', 'subitem_1522651041219': 'Rights Information'}], 'item_1617610673286': [{'nameIdentifiers': [{'nameIdentifier': 'xxxxxx', 'nameIdentifierScheme': 'ORCID', 'nameIdentifierURI': 'https://orcid.org/'}], 'rightHolderNames': [{'rightHolderLanguage': 'ja', 'rightHolderName': 'Right Holder Name'}]}], 'item_1617186609386': [{'subitem_1522299896455': 'ja', 'subitem_1522300014469': 'Other', 'subitem_1522300048512': 'http://localhost/', 'subitem_1523261968819': 'Sibject1'}], 'item_1617186626617': [{'subitem_description': 'Description\nDescription<br/>Description', 'subitem_description_language': 'en', 'subitem_description_type': 'Abstract'}, {'subitem_description': '概要\n概要\n概要\n概要', 'subitem_description_language': 'ja', 'subitem_description_type': 'Abstract'}], 'item_1617186643794': [{'subitem_1522300295150': 'en', 'subitem_1522300316516': 'Publisher'}], 'item_1617186660861': [{'subitem_1522300695726': 'Available', 'subitem_1522300722591': '2021-06-30'}], 'item_1617186702042': [{'subitem_1551255818386': 'jpn'}], 'item_1617258105262': {'resourcetype': 'conference paper', 'resourceuri': 'http://purl.org/coar/resource_type/c_5794'}, 'item_1617349808926': {'subitem_1523263171732': 'Version'}, 'item_1617265215918': {'subitem_1522305645492': 'AO', 'subitem_1600292170262': 'http://purl.org/coar/version/c_b1a7d7d4d402bcce'}, 'item_1617186783814': [{'subitem_identifier_type': 'URI', 'subitem_identifier_uri': 'http://localhost'}], 'item_1617353299429': [{'subitem_1522306207484': 'isVersionOf', 'subitem_1522306287251': {'subitem_1522306382014': 'arXiv', 'subitem_1522306436033': 'xxxxx'}, 'subitem_1523320863692': [{'subitem_1523320867455': 'en', 'subitem_1523320909613': 'Related Title'}]}], 'item_1617186859717': [{'subitem_1522658018441': 'en', 'subitem_1522658031721': 'Temporal'}], 'item_1617186882738': [{'subitem_geolocation_place': [{'subitem_geolocation_place_text': 'Japan'}]}], 'item_1617186901218': [{'subitem_1522399143519': {'subitem_1522399281603': 'ISNI', 'subitem_1522399333375': 'http://xxx'}, 'subitem_1522399412622': [{'subitem_1522399416691': 'en', 'subitem_1522737543681': 'Funder Name'}], 'subitem_1522399571623': {'subitem_1522399585738': 'Award URI', 'subitem_1522399628911': 'Award Number'}, 'subitem_1522399651758': [{'subitem_1522721910626': 'en', 'subitem_1522721929892': 'Award Title'}]}], 'item_1617186920753': [{'subitem_1522646500366': 'ISSN', 'subitem_1522646572813': 'xxxx-xxxx-xxxx'}], 'item_1617186941041': [{'subitem_1522650068558': 'en', 'subitem_1522650091861': 'Source Title'}], 'item_1617186959569': {'subitem_1551256328147': '1'}, 'item_1617186981471': {'subitem_1551256294723': '111'}, 'item_1617186994930': {'subitem_1551256248092': '12'}, 'item_1617187024783': {'subitem_1551256198917': '1'}, 'item_1617187045071': {'subitem_1551256185532': '3'}, 'item_1617187112279': [{'subitem_1551256126428': 'Degree Name', 'subitem_1551256129013': 'en'}], 'item_1617187136212': {'subitem_1551256096004': '2021-06-30'}, 'item_1617944105607': [{'subitem_1551256015892': [{'subitem_1551256027296': 'xxxxxx', 'subitem_1551256029891': 'kakenhi'}], 'subitem_1551256037922': [{'subitem_1551256042287': 'Degree Grantor Name', 'subitem_1551256047619': 'en'}]}], 'item_1617187187528': [{'subitem_1599711633003': [{'subitem_1599711636923': 'Conference Name', 'subitem_1599711645590': 'ja'}], 'subitem_1599711655652': '1', 'subitem_1599711660052': [{'subitem_1599711680082': 'Sponsor', 'subitem_1599711686511': 'ja'}], 'subitem_1599711699392': {'subitem_1599711704251': '2020/12/11', 'subitem_1599711712451': '1', 'subitem_1599711727603': '12', 'subitem_1599711731891': '2000', 'subitem_1599711735410': '1', 'subitem_1599711739022': '12', 'subitem_1599711743722': '2020', 'subitem_1599711745532': 'ja'}, 'subitem_1599711758470': [{'subitem_1599711769260': 'Conference Venue', 'subitem_1599711775943': 'ja'}], 'subitem_1599711788485': [{'subitem_1599711798761': 'Conference Place', 'subitem_1599711803382': 'ja'}], 'subitem_1599711813532': 'JPN'}], 'item_1617605131499': [{'accessrole': 'open_access', 'date': [{'dateType': 'Available', 'dateValue': '2021-07-12'}], 'displaytype': 'simple', 'filename': '1KB.pdf', 'filesize': [{'value': '1 KB'}], 'format': 'text/plain'}, {'filename': ''}], 'item_1617620223087': [{'subitem_1565671149650': 'ja', 'subitem_1565671169640': 'Banner Headline', 'subitem_1565671178623': 'Subheading'}, {'subitem_1565671149650': 'en', 'subitem_1565671169640': 'Banner Headline', 'subitem_1565671178623': 'Subheding'}]}, 'file_path': ['file00000001/1KB.pdf', ''], 'item_type_name': 'デフォルトアイテムタイプ（フル）', 'item_type_id': 15, '$schema': 'https://localhost:8443/items/jsonschema/15', 'identifier_key': 'item_1617186819068', 'errors': None}]
    list_record = handle_check_exist_record(list_record)
    # current_app.logger.debug("list_record2: {}".format(list_record))
    # [{'pos_index': ['Index A'], 'publish_status': 'public', 'feedback_mail': ['wekosoftware@nii.ac.jp'], 'edit_mode': 'Keep', 'metadata': {'pubdate': '2021-03-19', 'item_1617186331708': [{'subitem_1551255647225': 'ja_conference paperITEM00000001(public_open_access_open_access_simple)', 'subitem_1551255648112': 'ja'}, {'subitem_1551255647225': 'en_conference paperITEM00000001(public_open_access_simple)', 'subitem_1551255648112': 'en'}], 'item_1617186385884': [{'subitem_1551255720400': 'Alternative Title', 'subitem_1551255721061': 'en'}, {'subitem_1551255720400': 'Alternative Title', 'subitem_1551255721061': 'ja'}], 'item_1617186419668': [{'creatorAffiliations': [{'affiliationNameIdentifiers': [{'affiliationNameIdentifier': '0000000121691048', 'affiliationNameIdentifierScheme': 'ISNI', 'affiliationNameIdentifierURI': 'http://isni.org/isni/0000000121691048'}], 'affiliationNames': [{'affiliationName': 'University', 'affiliationNameLang': 'en'}]}], 'creatorMails': [{'creatorMail': 'wekosoftware@nii.ac.jp'}], 'creatorNames': [{'creatorName': '情報, 太郎', 'creatorNameLang': 'ja'}, {'creatorName': 'ジョウホウ, タロウ', 'creatorNameLang': 'ja-Kana'}, {'creatorName': 'Joho, Taro', 'creatorNameLang': 'en'}], 'familyNames': [{'familyName': '情報', 'familyNameLang': 'ja'}, {'familyName': 'ジョウホウ', 'familyNameLang': 'ja-Kana'}, {'familyName': 'Joho', 'familyNameLang': 'en'}], 'givenNames': [{'givenName': '太郎', 'givenNameLang': 'ja'}, {'givenName': 'タロウ', 'givenNameLang': 'ja-Kana'}, {'givenName': 'Taro', 'givenNameLang': 'en'}], 'nameIdentifiers': [{'nameIdentifier': '4', 'nameIdentifierScheme': 'WEKO'}, {'nameIdentifier': 'xxxxxxx', 'nameIdentifierScheme': 'ORCID', 'nameIdentifierURI': 'https://orcid.org/'}, {'nameIdentifier': 'xxxxxxx', 'nameIdentifierScheme': 'CiNii', 'nameIdentifierURI': 'https://ci.nii.ac.jp/'}, {'nameIdentifier': 'zzzzzzz', 'nameIdentifierScheme': 'KAKEN2', 'nameIdentifierURI': 'https://kaken.nii.ac.jp/'}]}, {'creatorMails': [{'creatorMail': 'wekosoftware@nii.ac.jp'}], 'creatorNames': [{'creatorName': '情報, 太郎', 'creatorNameLang': 'ja'}, {'creatorName': 'ジョウホウ, タロウ', 'creatorNameLang': 'ja-Kana'}, {'creatorName': 'Joho, Taro', 'creatorNameLang': 'en'}], 'familyNames': [{'familyName': '情報', 'familyNameLang': 'ja'}, {'familyName': 'ジョウホウ', 'familyNameLang': 'ja-Kana'}, {'familyName': 'Joho', 'familyNameLang': 'en'}], 'givenNames': [{'givenName': '太郎', 'givenNameLang': 'ja'}, {'givenName': 'タロウ', 'givenNameLang': 'ja-Kana'}, {'givenName': 'Taro', 'givenNameLang': 'en'}], 'nameIdentifiers': [{'nameIdentifier': 'xxxxxxx', 'nameIdentifierScheme': 'ORCID', 'nameIdentifierURI': 'https://orcid.org/'}, {'nameIdentifier': 'xxxxxxx', 'nameIdentifierScheme': 'CiNii', 'nameIdentifierURI': 'https://ci.nii.ac.jp/'}, {'nameIdentifier': 'zzzzzzz', 'nameIdentifierScheme': 'KAKEN2', 'nameIdentifierURI': 'https://kaken.nii.ac.jp/'}]}, {'creatorMails': [{'creatorMail': 'wekosoftware@nii.ac.jp'}], 'creatorNames': [{'creatorName': '情報, 太郎', 'creatorNameLang': 'ja'}, {'creatorName': 'ジョウホウ, タロウ', 'creatorNameLang': 'ja-Kana'}, {'creatorName': 'Joho, Taro', 'creatorNameLang': 'en'}], 'familyNames': [{'familyName': '情報', 'familyNameLang': 'ja'}, {'familyName': 'ジョウホウ', 'familyNameLang': 'ja-Kana'}, {'familyName': 'Joho', 'familyNameLang': 'en'}], 'givenNames': [{'givenName': '太郎', 'givenNameLang': 'ja'}, {'givenName': 'タロウ', 'givenNameLang': 'ja-Kana'}, {'givenName': 'Taro', 'givenNameLang': 'en'}], 'nameIdentifiers': [{'nameIdentifier': 'xxxxxxx', 'nameIdentifierScheme': 'ORCID', 'nameIdentifierURI': 'https://orcid.org/'}, {'nameIdentifier': 'xxxxxxx', 'nameIdentifierScheme': 'CiNii', 'nameIdentifierURI': 'https://ci.nii.ac.jp/'}, {'nameIdentifier': 'zzzzzzz', 'nameIdentifierScheme': 'KAKEN2', 'nameIdentifierURI': 'https://kaken.nii.ac.jp/'}]}], 'item_1617349709064': [{'contributorMails': [{'contributorMail': 'wekosoftware@nii.ac.jp'}], 'contributorNames': [{'contributorName': '情報, 太郎', 'lang': 'ja'}, {'contributorName': 'ジョウホウ, タロウ', 'lang': 'ja-Kana'}, {'contributorName': 'Joho, Taro', 'lang': 'en'}], 'contributorType': 'ContactPerson', 'familyNames': [{'familyName': '情報', 'familyNameLang': 'ja'}, {'familyName': 'ジョウホウ', 'familyNameLang': 'ja-Kana'}, {'familyName': 'Joho', 'familyNameLang': 'en'}], 'givenNames': [{'givenName': '太郎', 'givenNameLang': 'ja'}, {'givenName': 'タロウ', 'givenNameLang': 'ja-Kana'}, {'givenName': 'Taro', 'givenNameLang': 'en'}], 'nameIdentifiers': [{'nameIdentifier': 'xxxxxxx', 'nameIdentifierScheme': 'ORCID', 'nameIdentifierURI': 'https://orcid.org/'}, {'nameIdentifier': 'xxxxxxx', 'nameIdentifierScheme': 'CiNii', 'nameIdentifierURI': 'https://ci.nii.ac.jp/'}, {'nameIdentifier': 'xxxxxxx', 'nameIdentifierScheme': 'KAKEN2', 'nameIdentifierURI': 'https://kaken.nii.ac.jp/'}]}], 'item_1617186476635': {'subitem_1522299639480': 'open access', 'subitem_1600958577026': 'http://purl.org/coar/access_right/c_abf2'}, 'item_1617351524846': {'subitem_1523260933860': 'Unknown'}, 'item_1617186499011': [{'subitem_1522650717957': 'ja', 'subitem_1522650727486': 'http://localhost', 'subitem_1522651041219': 'Rights Information'}], 'item_1617610673286': [{'nameIdentifiers': [{'nameIdentifier': 'xxxxxx', 'nameIdentifierScheme': 'ORCID', 'nameIdentifierURI': 'https://orcid.org/'}], 'rightHolderNames': [{'rightHolderLanguage': 'ja', 'rightHolderName': 'Right Holder Name'}]}], 'item_1617186609386': [{'subitem_1522299896455': 'ja', 'subitem_1522300014469': 'Other', 'subitem_1522300048512': 'http://localhost/', 'subitem_1523261968819': 'Sibject1'}], 'item_1617186626617': [{'subitem_description': 'Description\nDescription<br/>Description', 'subitem_description_language': 'en', 'subitem_description_type': 'Abstract'}, {'subitem_description': '概要\n概要\n概要\n概要', 'subitem_description_language': 'ja', 'subitem_description_type': 'Abstract'}], 'item_1617186643794': [{'subitem_1522300295150': 'en', 'subitem_1522300316516': 'Publisher'}], 'item_1617186660861': [{'subitem_1522300695726': 'Available', 'subitem_1522300722591': '2021-06-30'}], 'item_1617186702042': [{'subitem_1551255818386': 'jpn'}], 'item_1617258105262': {'resourcetype': 'conference paper', 'resourceuri': 'http://purl.org/coar/resource_type/c_5794'}, 'item_1617349808926': {'subitem_1523263171732': 'Version'}, 'item_1617265215918': {'subitem_1522305645492': 'AO', 'subitem_1600292170262': 'http://purl.org/coar/version/c_b1a7d7d4d402bcce'}, 'item_1617186783814': [{'subitem_identifier_type': 'URI', 'subitem_identifier_uri': 'http://localhost'}], 'item_1617353299429': [{'subitem_1522306207484': 'isVersionOf', 'subitem_1522306287251': {'subitem_1522306382014': 'arXiv', 'subitem_1522306436033': 'xxxxx'}, 'subitem_1523320863692': [{'subitem_1523320867455': 'en', 'subitem_1523320909613': 'Related Title'}]}], 'item_1617186859717': [{'subitem_1522658018441': 'en', 'subitem_1522658031721': 'Temporal'}], 'item_1617186882738': [{'subitem_geolocation_place': [{'subitem_geolocation_place_text': 'Japan'}]}], 'item_1617186901218': [{'subitem_1522399143519': {'subitem_1522399281603': 'ISNI', 'subitem_1522399333375': 'http://xxx'}, 'subitem_1522399412622': [{'subitem_1522399416691': 'en', 'subitem_1522737543681': 'Funder Name'}], 'subitem_1522399571623': {'subitem_1522399585738': 'Award URI', 'subitem_1522399628911': 'Award Number'}, 'subitem_1522399651758': [{'subitem_1522721910626': 'en', 'subitem_1522721929892': 'Award Title'}]}], 'item_1617186920753': [{'subitem_1522646500366': 'ISSN', 'subitem_1522646572813': 'xxxx-xxxx-xxxx'}], 'item_1617186941041': [{'subitem_1522650068558': 'en', 'subitem_1522650091861': 'Source Title'}], 'item_1617186959569': {'subitem_1551256328147': '1'}, 'item_1617186981471': {'subitem_1551256294723': '111'}, 'item_1617186994930': {'subitem_1551256248092': '12'}, 'item_1617187024783': {'subitem_1551256198917': '1'}, 'item_1617187045071': {'subitem_1551256185532': '3'}, 'item_1617187112279': [{'subitem_1551256126428': 'Degree Name', 'subitem_1551256129013': 'en'}], 'item_1617187136212': {'subitem_1551256096004': '2021-06-30'}, 'item_1617944105607': [{'subitem_1551256015892': [{'subitem_1551256027296': 'xxxxxx', 'subitem_1551256029891': 'kakenhi'}], 'subitem_1551256037922': [{'subitem_1551256042287': 'Degree Grantor Name', 'subitem_1551256047619': 'en'}]}], 'item_1617187187528': [{'subitem_1599711633003': [{'subitem_1599711636923': 'Conference Name', 'subitem_1599711645590': 'ja'}], 'subitem_1599711655652': '1', 'subitem_1599711660052': [{'subitem_1599711680082': 'Sponsor', 'subitem_1599711686511': 'ja'}], 'subitem_1599711699392': {'subitem_1599711704251': '2020/12/11', 'subitem_1599711712451': '1', 'subitem_1599711727603': '12', 'subitem_1599711731891': '2000', 'subitem_1599711735410': '1', 'subitem_1599711739022': '12', 'subitem_1599711743722': '2020', 'subitem_1599711745532': 'ja'}, 'subitem_1599711758470': [{'subitem_1599711769260': 'Conference Venue', 'subitem_1599711775943': 'ja'}], 'subitem_1599711788485': [{'subitem_1599711798761': 'Conference Place', 'subitem_1599711803382': 'ja'}], 'subitem_1599711813532': 'JPN'}], 'item_1617605131499': [{'accessrole': 'open_access', 'date': [{'dateType': 'Available', 'dateValue': '2021-07-12'}], 'displaytype': 'simple', 'filename': '1KB.pdf', 'filesize': [{'value': '1 KB'}], 'format': 'text/plain'}, {'filename': ''}], 'item_1617620223087': [{'subitem_1565671149650': 'ja', 'subitem_1565671169640': 'Banner Headline', 'subitem_1565671178623': 'Subheading'}, {'subitem_1565671149650': 'en', 'subitem_1565671169640': 'Banner Headline', 'subitem_1565671178623': 'Subheding'}]}, 'file_path': ['file00000001/1KB.pdf', ''], 'item_type_name': 'デフォルトアイテムタイプ（フル）', 'item_type_id': 15, '$schema': 'https://localhost:8443/items/jsonschema/15', 'identifier_key': 'item_1617186819068', 'errors': None, 'status': 'new', 'id': None}]
    handle_item_title(list_record)
    # current_app.logger.debug("list_record3: {}".format(list_record))
    # [{'pos_index': ['Index A'], 'publish_status': 'public', 'feedback_mail': ['wekosoftware@nii.ac.jp'], 'edit_mode': 'Keep', 'metadata': {'pubdate': '2021-03-19', 'item_1617186331708': [{'subitem_1551255647225': 'ja_conference paperITEM00000001(public_open_access_open_access_simple)', 'subitem_1551255648112': 'ja'}, {'subitem_1551255647225': 'en_conference paperITEM00000001(public_open_access_simple)', 'subitem_1551255648112': 'en'}], 'item_1617186385884': [{'subitem_1551255720400': 'Alternative Title', 'subitem_1551255721061': 'en'}, {'subitem_1551255720400': 'Alternative Title', 'subitem_1551255721061': 'ja'}], 'item_1617186419668': [{'creatorAffiliations': [{'affiliationNameIdentifiers': [{'affiliationNameIdentifier': '0000000121691048', 'affiliationNameIdentifierScheme': 'ISNI', 'affiliationNameIdentifierURI': 'http://isni.org/isni/0000000121691048'}], 'affiliationNames': [{'affiliationName': 'University', 'affiliationNameLang': 'en'}]}], 'creatorMails': [{'creatorMail': 'wekosoftware@nii.ac.jp'}], 'creatorNames': [{'creatorName': '情報, 太郎', 'creatorNameLang': 'ja'}, {'creatorName': 'ジョウホウ, タロウ', 'creatorNameLang': 'ja-Kana'}, {'creatorName': 'Joho, Taro', 'creatorNameLang': 'en'}], 'familyNames': [{'familyName': '情報', 'familyNameLang': 'ja'}, {'familyName': 'ジョウホウ', 'familyNameLang': 'ja-Kana'}, {'familyName': 'Joho', 'familyNameLang': 'en'}], 'givenNames': [{'givenName': '太郎', 'givenNameLang': 'ja'}, {'givenName': 'タロウ', 'givenNameLang': 'ja-Kana'}, {'givenName': 'Taro', 'givenNameLang': 'en'}], 'nameIdentifiers': [{'nameIdentifier': '4', 'nameIdentifierScheme': 'WEKO'}, {'nameIdentifier': 'xxxxxxx', 'nameIdentifierScheme': 'ORCID', 'nameIdentifierURI': 'https://orcid.org/'}, {'nameIdentifier': 'xxxxxxx', 'nameIdentifierScheme': 'CiNii', 'nameIdentifierURI': 'https://ci.nii.ac.jp/'}, {'nameIdentifier': 'zzzzzzz', 'nameIdentifierScheme': 'KAKEN2', 'nameIdentifierURI': 'https://kaken.nii.ac.jp/'}]}, {'creatorMails': [{'creatorMail': 'wekosoftware@nii.ac.jp'}], 'creatorNames': [{'creatorName': '情報, 太郎', 'creatorNameLang': 'ja'}, {'creatorName': 'ジョウホウ, タロウ', 'creatorNameLang': 'ja-Kana'}, {'creatorName': 'Joho, Taro', 'creatorNameLang': 'en'}], 'familyNames': [{'familyName': '情報', 'familyNameLang': 'ja'}, {'familyName': 'ジョウホウ', 'familyNameLang': 'ja-Kana'}, {'familyName': 'Joho', 'familyNameLang': 'en'}], 'givenNames': [{'givenName': '太郎', 'givenNameLang': 'ja'}, {'givenName': 'タロウ', 'givenNameLang': 'ja-Kana'}, {'givenName': 'Taro', 'givenNameLang': 'en'}], 'nameIdentifiers': [{'nameIdentifier': 'xxxxxxx', 'nameIdentifierScheme': 'ORCID', 'nameIdentifierURI': 'https://orcid.org/'}, {'nameIdentifier': 'xxxxxxx', 'nameIdentifierScheme': 'CiNii', 'nameIdentifierURI': 'https://ci.nii.ac.jp/'}, {'nameIdentifier': 'zzzzzzz', 'nameIdentifierScheme': 'KAKEN2', 'nameIdentifierURI': 'https://kaken.nii.ac.jp/'}]}, {'creatorMails': [{'creatorMail': 'wekosoftware@nii.ac.jp'}], 'creatorNames': [{'creatorName': '情報, 太郎', 'creatorNameLang': 'ja'}, {'creatorName': 'ジョウホウ, タロウ', 'creatorNameLang': 'ja-Kana'}, {'creatorName': 'Joho, Taro', 'creatorNameLang': 'en'}], 'familyNames': [{'familyName': '情報', 'familyNameLang': 'ja'}, {'familyName': 'ジョウホウ', 'familyNameLang': 'ja-Kana'}, {'familyName': 'Joho', 'familyNameLang': 'en'}], 'givenNames': [{'givenName': '太郎', 'givenNameLang': 'ja'}, {'givenName': 'タロウ', 'givenNameLang': 'ja-Kana'}, {'givenName': 'Taro', 'givenNameLang': 'en'}], 'nameIdentifiers': [{'nameIdentifier': 'xxxxxxx', 'nameIdentifierScheme': 'ORCID', 'nameIdentifierURI': 'https://orcid.org/'}, {'nameIdentifier': 'xxxxxxx', 'nameIdentifierScheme': 'CiNii', 'nameIdentifierURI': 'https://ci.nii.ac.jp/'}, {'nameIdentifier': 'zzzzzzz', 'nameIdentifierScheme': 'KAKEN2', 'nameIdentifierURI': 'https://kaken.nii.ac.jp/'}]}], 'item_1617349709064': [{'contributorMails': [{'contributorMail': 'wekosoftware@nii.ac.jp'}], 'contributorNames': [{'contributorName': '情報, 太郎', 'lang': 'ja'}, {'contributorName': 'ジョウホウ, タロウ', 'lang': 'ja-Kana'}, {'contributorName': 'Joho, Taro', 'lang': 'en'}], 'contributorType': 'ContactPerson', 'familyNames': [{'familyName': '情報', 'familyNameLang': 'ja'}, {'familyName': 'ジョウホウ', 'familyNameLang': 'ja-Kana'}, {'familyName': 'Joho', 'familyNameLang': 'en'}], 'givenNames': [{'givenName': '太郎', 'givenNameLang': 'ja'}, {'givenName': 'タロウ', 'givenNameLang': 'ja-Kana'}, {'givenName': 'Taro', 'givenNameLang': 'en'}], 'nameIdentifiers': [{'nameIdentifier': 'xxxxxxx', 'nameIdentifierScheme': 'ORCID', 'nameIdentifierURI': 'https://orcid.org/'}, {'nameIdentifier': 'xxxxxxx', 'nameIdentifierScheme': 'CiNii', 'nameIdentifierURI': 'https://ci.nii.ac.jp/'}, {'nameIdentifier': 'xxxxxxx', 'nameIdentifierScheme': 'KAKEN2', 'nameIdentifierURI': 'https://kaken.nii.ac.jp/'}]}], 'item_1617186476635': {'subitem_1522299639480': 'open access', 'subitem_1600958577026': 'http://purl.org/coar/access_right/c_abf2'}, 'item_1617351524846': {'subitem_1523260933860': 'Unknown'}, 'item_1617186499011': [{'subitem_1522650717957': 'ja', 'subitem_1522650727486': 'http://localhost', 'subitem_1522651041219': 'Rights Information'}], 'item_1617610673286': [{'nameIdentifiers': [{'nameIdentifier': 'xxxxxx', 'nameIdentifierScheme': 'ORCID', 'nameIdentifierURI': 'https://orcid.org/'}], 'rightHolderNames': [{'rightHolderLanguage': 'ja', 'rightHolderName': 'Right Holder Name'}]}], 'item_1617186609386': [{'subitem_1522299896455': 'ja', 'subitem_1522300014469': 'Other', 'subitem_1522300048512': 'http://localhost/', 'subitem_1523261968819': 'Sibject1'}], 'item_1617186626617': [{'subitem_description': 'Description\nDescription<br/>Description', 'subitem_description_language': 'en', 'subitem_description_type': 'Abstract'}, {'subitem_description': '概要\n概要\n概要\n概要', 'subitem_description_language': 'ja', 'subitem_description_type': 'Abstract'}], 'item_1617186643794': [{'subitem_1522300295150': 'en', 'subitem_1522300316516': 'Publisher'}], 'item_1617186660861': [{'subitem_1522300695726': 'Available', 'subitem_1522300722591': '2021-06-30'}], 'item_1617186702042': [{'subitem_1551255818386': 'jpn'}], 'item_1617258105262': {'resourcetype': 'conference paper', 'resourceuri': 'http://purl.org/coar/resource_type/c_5794'}, 'item_1617349808926': {'subitem_1523263171732': 'Version'}, 'item_1617265215918': {'subitem_1522305645492': 'AO', 'subitem_1600292170262': 'http://purl.org/coar/version/c_b1a7d7d4d402bcce'}, 'item_1617186783814': [{'subitem_identifier_type': 'URI', 'subitem_identifier_uri': 'http://localhost'}], 'item_1617353299429': [{'subitem_1522306207484': 'isVersionOf', 'subitem_1522306287251': {'subitem_1522306382014': 'arXiv', 'subitem_1522306436033': 'xxxxx'}, 'subitem_1523320863692': [{'subitem_1523320867455': 'en', 'subitem_1523320909613': 'Related Title'}]}], 'item_1617186859717': [{'subitem_1522658018441': 'en', 'subitem_1522658031721': 'Temporal'}], 'item_1617186882738': [{'subitem_geolocation_place': [{'subitem_geolocation_place_text': 'Japan'}]}], 'item_1617186901218': [{'subitem_1522399143519': {'subitem_1522399281603': 'ISNI', 'subitem_1522399333375': 'http://xxx'}, 'subitem_1522399412622': [{'subitem_1522399416691': 'en', 'subitem_1522737543681': 'Funder Name'}], 'subitem_1522399571623': {'subitem_1522399585738': 'Award URI', 'subitem_1522399628911': 'Award Number'}, 'subitem_1522399651758': [{'subitem_1522721910626': 'en', 'subitem_1522721929892': 'Award Title'}]}], 'item_1617186920753': [{'subitem_1522646500366': 'ISSN', 'subitem_1522646572813': 'xxxx-xxxx-xxxx'}], 'item_1617186941041': [{'subitem_1522650068558': 'en', 'subitem_1522650091861': 'Source Title'}], 'item_1617186959569': {'subitem_1551256328147': '1'}, 'item_1617186981471': {'subitem_1551256294723': '111'}, 'item_1617186994930': {'subitem_1551256248092': '12'}, 'item_1617187024783': {'subitem_1551256198917': '1'}, 'item_1617187045071': {'subitem_1551256185532': '3'}, 'item_1617187112279': [{'subitem_1551256126428': 'Degree Name', 'subitem_1551256129013': 'en'}], 'item_1617187136212': {'subitem_1551256096004': '2021-06-30'}, 'item_1617944105607': [{'subitem_1551256015892': [{'subitem_1551256027296': 'xxxxxx', 'subitem_1551256029891': 'kakenhi'}], 'subitem_1551256037922': [{'subitem_1551256042287': 'Degree Grantor Name', 'subitem_1551256047619': 'en'}]}], 'item_1617187187528': [{'subitem_1599711633003': [{'subitem_1599711636923': 'Conference Name', 'subitem_1599711645590': 'ja'}], 'subitem_1599711655652': '1', 'subitem_1599711660052': [{'subitem_1599711680082': 'Sponsor', 'subitem_1599711686511': 'ja'}], 'subitem_1599711699392': {'subitem_1599711704251': '2020/12/11', 'subitem_1599711712451': '1', 'subitem_1599711727603': '12', 'subitem_1599711731891': '2000', 'subitem_1599711735410': '1', 'subitem_1599711739022': '12', 'subitem_1599711743722': '2020', 'subitem_1599711745532': 'ja'}, 'subitem_1599711758470': [{'subitem_1599711769260': 'Conference Venue', 'subitem_1599711775943': 'ja'}], 'subitem_1599711788485': [{'subitem_1599711798761': 'Conference Place', 'subitem_1599711803382': 'ja'}], 'subitem_1599711813532': 'JPN'}], 'item_1617605131499': [{'accessrole': 'open_access', 'date': [{'dateType': 'Available', 'dateValue': '2021-07-12'}], 'displaytype': 'simple', 'filename': '1KB.pdf', 'filesize': [{'value': '1 KB'}], 'format': 'text/plain'}, {'filename': ''}], 'item_1617620223087': [{'subitem_1565671149650': 'ja', 'subitem_1565671169640': 'Banner Headline', 'subitem_1565671178623': 'Subheading'}, {'subitem_1565671149650': 'en', 'subitem_1565671169640': 'Banner Headline', 'subitem_1565671178623': 'Subheding'}]}, 'file_path': ['file00000001/1KB.pdf', ''], 'item_type_name': 'デフォルトアイテムタイプ（フル）', 'item_type_id': 15, '$schema': 'https://localhost:8443/items/jsonschema/15', 'identifier_key': 'item_1617186819068', 'errors': None, 'status': 'new', 'id': None, 'item_title': 'ja_conference paperITEM00000001(public_open_access_open_access_simple)'}]

    list_record = handle_check_date(list_record)
    # current_app.logger.debug("list_record4: {}".format(list_record))
    # [{'pos_index': ['Index A'], 'publish_status': 'public', 'feedback_mail': ['wekosoftware@nii.ac.jp'], 'edit_mode': 'Keep', 'metadata': {'pubdate': '2021-03-19', 'item_1617186331708': [{'subitem_1551255647225': 'ja_conference paperITEM00000001(public_open_access_open_access_simple)', 'subitem_1551255648112': 'ja'}, {'subitem_1551255647225': 'en_conference paperITEM00000001(public_open_access_simple)', 'subitem_1551255648112': 'en'}], 'item_1617186385884': [{'subitem_1551255720400': 'Alternative Title', 'subitem_1551255721061': 'en'}, {'subitem_1551255720400': 'Alternative Title', 'subitem_1551255721061': 'ja'}], 'item_1617186419668': [{'creatorAffiliations': [{'affiliationNameIdentifiers': [{'affiliationNameIdentifier': '0000000121691048', 'affiliationNameIdentifierScheme': 'ISNI', 'affiliationNameIdentifierURI': 'http://isni.org/isni/0000000121691048'}], 'affiliationNames': [{'affiliationName': 'University', 'affiliationNameLang': 'en'}]}], 'creatorMails': [{'creatorMail': 'wekosoftware@nii.ac.jp'}], 'creatorNames': [{'creatorName': '情報, 太郎', 'creatorNameLang': 'ja'}, {'creatorName': 'ジョウホウ, タロウ', 'creatorNameLang': 'ja-Kana'}, {'creatorName': 'Joho, Taro', 'creatorNameLang': 'en'}], 'familyNames': [{'familyName': '情報', 'familyNameLang': 'ja'}, {'familyName': 'ジョウホウ', 'familyNameLang': 'ja-Kana'}, {'familyName': 'Joho', 'familyNameLang': 'en'}], 'givenNames': [{'givenName': '太郎', 'givenNameLang': 'ja'}, {'givenName': 'タロウ', 'givenNameLang': 'ja-Kana'}, {'givenName': 'Taro', 'givenNameLang': 'en'}], 'nameIdentifiers': [{'nameIdentifier': '4', 'nameIdentifierScheme': 'WEKO'}, {'nameIdentifier': 'xxxxxxx', 'nameIdentifierScheme': 'ORCID', 'nameIdentifierURI': 'https://orcid.org/'}, {'nameIdentifier': 'xxxxxxx', 'nameIdentifierScheme': 'CiNii', 'nameIdentifierURI': 'https://ci.nii.ac.jp/'}, {'nameIdentifier': 'zzzzzzz', 'nameIdentifierScheme': 'KAKEN2', 'nameIdentifierURI': 'https://kaken.nii.ac.jp/'}]}, {'creatorMails': [{'creatorMail': 'wekosoftware@nii.ac.jp'}], 'creatorNames': [{'creatorName': '情報, 太郎', 'creatorNameLang': 'ja'}, {'creatorName': 'ジョウホウ, タロウ', 'creatorNameLang': 'ja-Kana'}, {'creatorName': 'Joho, Taro', 'creatorNameLang': 'en'}], 'familyNames': [{'familyName': '情報', 'familyNameLang': 'ja'}, {'familyName': 'ジョウホウ', 'familyNameLang': 'ja-Kana'}, {'familyName': 'Joho', 'familyNameLang': 'en'}], 'givenNames': [{'givenName': '太郎', 'givenNameLang': 'ja'}, {'givenName': 'タロウ', 'givenNameLang': 'ja-Kana'}, {'givenName': 'Taro', 'givenNameLang': 'en'}], 'nameIdentifiers': [{'nameIdentifier': 'xxxxxxx', 'nameIdentifierScheme': 'ORCID', 'nameIdentifierURI': 'https://orcid.org/'}, {'nameIdentifier': 'xxxxxxx', 'nameIdentifierScheme': 'CiNii', 'nameIdentifierURI': 'https://ci.nii.ac.jp/'}, {'nameIdentifier': 'zzzzzzz', 'nameIdentifierScheme': 'KAKEN2', 'nameIdentifierURI': 'https://kaken.nii.ac.jp/'}]}, {'creatorMails': [{'creatorMail': 'wekosoftware@nii.ac.jp'}], 'creatorNames': [{'creatorName': '情報, 太郎', 'creatorNameLang': 'ja'}, {'creatorName': 'ジョウホウ, タロウ', 'creatorNameLang': 'ja-Kana'}, {'creatorName': 'Joho, Taro', 'creatorNameLang': 'en'}], 'familyNames': [{'familyName': '情報', 'familyNameLang': 'ja'}, {'familyName': 'ジョウホウ', 'familyNameLang': 'ja-Kana'}, {'familyName': 'Joho', 'familyNameLang': 'en'}], 'givenNames': [{'givenName': '太郎', 'givenNameLang': 'ja'}, {'givenName': 'タロウ', 'givenNameLang': 'ja-Kana'}, {'givenName': 'Taro', 'givenNameLang': 'en'}], 'nameIdentifiers': [{'nameIdentifier': 'xxxxxxx', 'nameIdentifierScheme': 'ORCID', 'nameIdentifierURI': 'https://orcid.org/'}, {'nameIdentifier': 'xxxxxxx', 'nameIdentifierScheme': 'CiNii', 'nameIdentifierURI': 'https://ci.nii.ac.jp/'}, {'nameIdentifier': 'zzzzzzz', 'nameIdentifierScheme': 'KAKEN2', 'nameIdentifierURI': 'https://kaken.nii.ac.jp/'}]}], 'item_1617349709064': [{'contributorMails': [{'contributorMail': 'wekosoftware@nii.ac.jp'}], 'contributorNames': [{'contributorName': '情報, 太郎', 'lang': 'ja'}, {'contributorName': 'ジョウホウ, タロウ', 'lang': 'ja-Kana'}, {'contributorName': 'Joho, Taro', 'lang': 'en'}], 'contributorType': 'ContactPerson', 'familyNames': [{'familyName': '情報', 'familyNameLang': 'ja'}, {'familyName': 'ジョウホウ', 'familyNameLang': 'ja-Kana'}, {'familyName': 'Joho', 'familyNameLang': 'en'}], 'givenNames': [{'givenName': '太郎', 'givenNameLang': 'ja'}, {'givenName': 'タロウ', 'givenNameLang': 'ja-Kana'}, {'givenName': 'Taro', 'givenNameLang': 'en'}], 'nameIdentifiers': [{'nameIdentifier': 'xxxxxxx', 'nameIdentifierScheme': 'ORCID', 'nameIdentifierURI': 'https://orcid.org/'}, {'nameIdentifier': 'xxxxxxx', 'nameIdentifierScheme': 'CiNii', 'nameIdentifierURI': 'https://ci.nii.ac.jp/'}, {'nameIdentifier': 'xxxxxxx', 'nameIdentifierScheme': 'KAKEN2', 'nameIdentifierURI': 'https://kaken.nii.ac.jp/'}]}], 'item_1617186476635': {'subitem_1522299639480': 'open access', 'subitem_1600958577026': 'http://purl.org/coar/access_right/c_abf2'}, 'item_1617351524846': {'subitem_1523260933860': 'Unknown'}, 'item_1617186499011': [{'subitem_1522650717957': 'ja', 'subitem_1522650727486': 'http://localhost', 'subitem_1522651041219': 'Rights Information'}], 'item_1617610673286': [{'nameIdentifiers': [{'nameIdentifier': 'xxxxxx', 'nameIdentifierScheme': 'ORCID', 'nameIdentifierURI': 'https://orcid.org/'}], 'rightHolderNames': [{'rightHolderLanguage': 'ja', 'rightHolderName': 'Right Holder Name'}]}], 'item_1617186609386': [{'subitem_1522299896455': 'ja', 'subitem_1522300014469': 'Other', 'subitem_1522300048512': 'http://localhost/', 'subitem_1523261968819': 'Sibject1'}], 'item_1617186626617': [{'subitem_description': 'Description\nDescription<br/>Description', 'subitem_description_language': 'en', 'subitem_description_type': 'Abstract'}, {'subitem_description': '概要\n概要\n概要\n概要', 'subitem_description_language': 'ja', 'subitem_description_type': 'Abstract'}], 'item_1617186643794': [{'subitem_1522300295150': 'en', 'subitem_1522300316516': 'Publisher'}], 'item_1617186660861': [{'subitem_1522300695726': 'Available', 'subitem_1522300722591': '2021-06-30'}], 'item_1617186702042': [{'subitem_1551255818386': 'jpn'}], 'item_1617258105262': {'resourcetype': 'conference paper', 'resourceuri': 'http://purl.org/coar/resource_type/c_5794'}, 'item_1617349808926': {'subitem_1523263171732': 'Version'}, 'item_1617265215918': {'subitem_1522305645492': 'AO', 'subitem_1600292170262': 'http://purl.org/coar/version/c_b1a7d7d4d402bcce'}, 'item_1617186783814': [{'subitem_identifier_type': 'URI', 'subitem_identifier_uri': 'http://localhost'}], 'item_1617353299429': [{'subitem_1522306207484': 'isVersionOf', 'subitem_1522306287251': {'subitem_1522306382014': 'arXiv', 'subitem_1522306436033': 'xxxxx'}, 'subitem_1523320863692': [{'subitem_1523320867455': 'en', 'subitem_1523320909613': 'Related Title'}]}], 'item_1617186859717': [{'subitem_1522658018441': 'en', 'subitem_1522658031721': 'Temporal'}], 'item_1617186882738': [{'subitem_geolocation_place': [{'subitem_geolocation_place_text': 'Japan'}]}], 'item_1617186901218': [{'subitem_1522399143519': {'subitem_1522399281603': 'ISNI', 'subitem_1522399333375': 'http://xxx'}, 'subitem_1522399412622': [{'subitem_1522399416691': 'en', 'subitem_1522737543681': 'Funder Name'}], 'subitem_1522399571623': {'subitem_1522399585738': 'Award URI', 'subitem_1522399628911': 'Award Number'}, 'subitem_1522399651758': [{'subitem_1522721910626': 'en', 'subitem_1522721929892': 'Award Title'}]}], 'item_1617186920753': [{'subitem_1522646500366': 'ISSN', 'subitem_1522646572813': 'xxxx-xxxx-xxxx'}], 'item_1617186941041': [{'subitem_1522650068558': 'en', 'subitem_1522650091861': 'Source Title'}], 'item_1617186959569': {'subitem_1551256328147': '1'}, 'item_1617186981471': {'subitem_1551256294723': '111'}, 'item_1617186994930': {'subitem_1551256248092': '12'}, 'item_1617187024783': {'subitem_1551256198917': '1'}, 'item_1617187045071': {'subitem_1551256185532': '3'}, 'item_1617187112279': [{'subitem_1551256126428': 'Degree Name', 'subitem_1551256129013': 'en'}], 'item_1617187136212': {'subitem_1551256096004': '2021-06-30'}, 'item_1617944105607': [{'subitem_1551256015892': [{'subitem_1551256027296': 'xxxxxx', 'subitem_1551256029891': 'kakenhi'}], 'subitem_1551256037922': [{'subitem_1551256042287': 'Degree Grantor Name', 'subitem_1551256047619': 'en'}]}], 'item_1617187187528': [{'subitem_1599711633003': [{'subitem_1599711636923': 'Conference Name', 'subitem_1599711645590': 'ja'}], 'subitem_1599711655652': '1', 'subitem_1599711660052': [{'subitem_1599711680082': 'Sponsor', 'subitem_1599711686511': 'ja'}], 'subitem_1599711699392': {'subitem_1599711704251': '2020/12/11', 'subitem_1599711712451': '1', 'subitem_1599711727603': '12', 'subitem_1599711731891': '2000', 'subitem_1599711735410': '1', 'subitem_1599711739022': '12', 'subitem_1599711743722': '2020', 'subitem_1599711745532': 'ja'}, 'subitem_1599711758470': [{'subitem_1599711769260': 'Conference Venue', 'subitem_1599711775943': 'ja'}], 'subitem_1599711788485': [{'subitem_1599711798761': 'Conference Place', 'subitem_1599711803382': 'ja'}], 'subitem_1599711813532': 'JPN'}], 'item_1617605131499': [{'accessrole': 'open_access', 'date': [{'dateType': 'Available', 'dateValue': '2021-07-12'}], 'displaytype': 'simple', 'filename': '1KB.pdf', 'filesize': [{'value': '1 KB'}], 'format': 'text/plain'}, {'filename': ''}], 'item_1617620223087': [{'subitem_1565671149650': 'ja', 'subitem_1565671169640': 'Banner Headline', 'subitem_1565671178623': 'Subheading'}, {'subitem_1565671149650': 'en', 'subitem_1565671169640': 'Banner Headline', 'subitem_1565671178623': 'Subheding'}]}, 'file_path': ['file00000001/1KB.pdf', ''], 'item_type_name': 'デフォルトアイテムタイプ（フル）', 'item_type_id': 15, '$schema': 'https://localhost:8443/items/jsonschema/15', 'identifier_key': 'item_1617186819068', 'errors': None, 'status': 'new', 'id': None, 'item_title': 'ja_conference paperITEM00000001(public_open_access_open_access_simple)'}]
    handle_check_id(list_record)

    handle_check_and_prepare_index_tree(list_record, all_index_permission, can_edit_indexes)
    # current_app.logger.debug("list_record5: {}".format(list_record))
    # [{'pos_index': ['Index A'], 'publish_status': 'public', 'feedback_mail': ['wekosoftware@nii.ac.jp'], 'edit_mode': 'Keep', 'metadata': {'pubdate': '2021-03-19', 'item_1617186331708': [{'subitem_1551255647225': 'ja_conference paperITEM00000001(public_open_access_open_access_simple)', 'subitem_1551255648112': 'ja'}, {'subitem_1551255647225': 'en_conference paperITEM00000001(public_open_access_simple)', 'subitem_1551255648112': 'en'}], 'item_1617186385884': [{'subitem_1551255720400': 'Alternative Title', 'subitem_1551255721061': 'en'}, {'subitem_1551255720400': 'Alternative Title', 'subitem_1551255721061': 'ja'}], 'item_1617186419668': [{'creatorAffiliations': [{'affiliationNameIdentifiers': [{'affiliationNameIdentifier': '0000000121691048', 'affiliationNameIdentifierScheme': 'ISNI', 'affiliationNameIdentifierURI': 'http://isni.org/isni/0000000121691048'}], 'affiliationNames': [{'affiliationName': 'University', 'affiliationNameLang': 'en'}]}], 'creatorMails': [{'creatorMail': 'wekosoftware@nii.ac.jp'}], 'creatorNames': [{'creatorName': '情報, 太郎', 'creatorNameLang': 'ja'}, {'creatorName': 'ジョウホウ, タロウ', 'creatorNameLang': 'ja-Kana'}, {'creatorName': 'Joho, Taro', 'creatorNameLang': 'en'}], 'familyNames': [{'familyName': '情報', 'familyNameLang': 'ja'}, {'familyName': 'ジョウホウ', 'familyNameLang': 'ja-Kana'}, {'familyName': 'Joho', 'familyNameLang': 'en'}], 'givenNames': [{'givenName': '太郎', 'givenNameLang': 'ja'}, {'givenName': 'タロウ', 'givenNameLang': 'ja-Kana'}, {'givenName': 'Taro', 'givenNameLang': 'en'}], 'nameIdentifiers': [{'nameIdentifier': '4', 'nameIdentifierScheme': 'WEKO'}, {'nameIdentifier': 'xxxxxxx', 'nameIdentifierScheme': 'ORCID', 'nameIdentifierURI': 'https://orcid.org/'}, {'nameIdentifier': 'xxxxxxx', 'nameIdentifierScheme': 'CiNii', 'nameIdentifierURI': 'https://ci.nii.ac.jp/'}, {'nameIdentifier': 'zzzzzzz', 'nameIdentifierScheme': 'KAKEN2', 'nameIdentifierURI': 'https://kaken.nii.ac.jp/'}]}, {'creatorMails': [{'creatorMail': 'wekosoftware@nii.ac.jp'}], 'creatorNames': [{'creatorName': '情報, 太郎', 'creatorNameLang': 'ja'}, {'creatorName': 'ジョウホウ, タロウ', 'creatorNameLang': 'ja-Kana'}, {'creatorName': 'Joho, Taro', 'creatorNameLang': 'en'}], 'familyNames': [{'familyName': '情報', 'familyNameLang': 'ja'}, {'familyName': 'ジョウホウ', 'familyNameLang': 'ja-Kana'}, {'familyName': 'Joho', 'familyNameLang': 'en'}], 'givenNames': [{'givenName': '太郎', 'givenNameLang': 'ja'}, {'givenName': 'タロウ', 'givenNameLang': 'ja-Kana'}, {'givenName': 'Taro', 'givenNameLang': 'en'}], 'nameIdentifiers': [{'nameIdentifier': 'xxxxxxx', 'nameIdentifierScheme': 'ORCID', 'nameIdentifierURI': 'https://orcid.org/'}, {'nameIdentifier': 'xxxxxxx', 'nameIdentifierScheme': 'CiNii', 'nameIdentifierURI': 'https://ci.nii.ac.jp/'}, {'nameIdentifier': 'zzzzzzz', 'nameIdentifierScheme': 'KAKEN2', 'nameIdentifierURI': 'https://kaken.nii.ac.jp/'}]}, {'creatorMails': [{'creatorMail': 'wekosoftware@nii.ac.jp'}], 'creatorNames': [{'creatorName': '情報, 太郎', 'creatorNameLang': 'ja'}, {'creatorName': 'ジョウホウ, タロウ', 'creatorNameLang': 'ja-Kana'}, {'creatorName': 'Joho, Taro', 'creatorNameLang': 'en'}], 'familyNames': [{'familyName': '情報', 'familyNameLang': 'ja'}, {'familyName': 'ジョウホウ', 'familyNameLang': 'ja-Kana'}, {'familyName': 'Joho', 'familyNameLang': 'en'}], 'givenNames': [{'givenName': '太郎', 'givenNameLang': 'ja'}, {'givenName': 'タロウ', 'givenNameLang': 'ja-Kana'}, {'givenName': 'Taro', 'givenNameLang': 'en'}], 'nameIdentifiers': [{'nameIdentifier': 'xxxxxxx', 'nameIdentifierScheme': 'ORCID', 'nameIdentifierURI': 'https://orcid.org/'}, {'nameIdentifier': 'xxxxxxx', 'nameIdentifierScheme': 'CiNii', 'nameIdentifierURI': 'https://ci.nii.ac.jp/'}, {'nameIdentifier': 'zzzzzzz', 'nameIdentifierScheme': 'KAKEN2', 'nameIdentifierURI': 'https://kaken.nii.ac.jp/'}]}], 'item_1617349709064': [{'contributorMails': [{'contributorMail': 'wekosoftware@nii.ac.jp'}], 'contributorNames': [{'contributorName': '情報, 太郎', 'lang': 'ja'}, {'contributorName': 'ジョウホウ, タロウ', 'lang': 'ja-Kana'}, {'contributorName': 'Joho, Taro', 'lang': 'en'}], 'contributorType': 'ContactPerson', 'familyNames': [{'familyName': '情報', 'familyNameLang': 'ja'}, {'familyName': 'ジョウホウ', 'familyNameLang': 'ja-Kana'}, {'familyName': 'Joho', 'familyNameLang': 'en'}], 'givenNames': [{'givenName': '太郎', 'givenNameLang': 'ja'}, {'givenName': 'タロウ', 'givenNameLang': 'ja-Kana'}, {'givenName': 'Taro', 'givenNameLang': 'en'}], 'nameIdentifiers': [{'nameIdentifier': 'xxxxxxx', 'nameIdentifierScheme': 'ORCID', 'nameIdentifierURI': 'https://orcid.org/'}, {'nameIdentifier': 'xxxxxxx', 'nameIdentifierScheme': 'CiNii', 'nameIdentifierURI': 'https://ci.nii.ac.jp/'}, {'nameIdentifier': 'xxxxxxx', 'nameIdentifierScheme': 'KAKEN2', 'nameIdentifierURI': 'https://kaken.nii.ac.jp/'}]}], 'item_1617186476635': {'subitem_1522299639480': 'open access', 'subitem_1600958577026': 'http://purl.org/coar/access_right/c_abf2'}, 'item_1617351524846': {'subitem_1523260933860': 'Unknown'}, 'item_1617186499011': [{'subitem_1522650717957': 'ja', 'subitem_1522650727486': 'http://localhost', 'subitem_1522651041219': 'Rights Information'}], 'item_1617610673286': [{'nameIdentifiers': [{'nameIdentifier': 'xxxxxx', 'nameIdentifierScheme': 'ORCID', 'nameIdentifierURI': 'https://orcid.org/'}], 'rightHolderNames': [{'rightHolderLanguage': 'ja', 'rightHolderName': 'Right Holder Name'}]}], 'item_1617186609386': [{'subitem_1522299896455': 'ja', 'subitem_1522300014469': 'Other', 'subitem_1522300048512': 'http://localhost/', 'subitem_1523261968819': 'Sibject1'}], 'item_1617186626617': [{'subitem_description': 'Description\nDescription<br/>Description', 'subitem_description_language': 'en', 'subitem_description_type': 'Abstract'}, {'subitem_description': '概要\n概要\n概要\n概要', 'subitem_description_language': 'ja', 'subitem_description_type': 'Abstract'}], 'item_1617186643794': [{'subitem_1522300295150': 'en', 'subitem_1522300316516': 'Publisher'}], 'item_1617186660861': [{'subitem_1522300695726': 'Available', 'subitem_1522300722591': '2021-06-30'}], 'item_1617186702042': [{'subitem_1551255818386': 'jpn'}], 'item_1617258105262': {'resourcetype': 'conference paper', 'resourceuri': 'http://purl.org/coar/resource_type/c_5794'}, 'item_1617349808926': {'subitem_1523263171732': 'Version'}, 'item_1617265215918': {'subitem_1522305645492': 'AO', 'subitem_1600292170262': 'http://purl.org/coar/version/c_b1a7d7d4d402bcce'}, 'item_1617186783814': [{'subitem_identifier_type': 'URI', 'subitem_identifier_uri': 'http://localhost'}], 'item_1617353299429': [{'subitem_1522306207484': 'isVersionOf', 'subitem_1522306287251': {'subitem_1522306382014': 'arXiv', 'subitem_1522306436033': 'xxxxx'}, 'subitem_1523320863692': [{'subitem_1523320867455': 'en', 'subitem_1523320909613': 'Related Title'}]}], 'item_1617186859717': [{'subitem_1522658018441': 'en', 'subitem_1522658031721': 'Temporal'}], 'item_1617186882738': [{'subitem_geolocation_place': [{'subitem_geolocation_place_text': 'Japan'}]}], 'item_1617186901218': [{'subitem_1522399143519': {'subitem_1522399281603': 'ISNI', 'subitem_1522399333375': 'http://xxx'}, 'subitem_1522399412622': [{'subitem_1522399416691': 'en', 'subitem_1522737543681': 'Funder Name'}], 'subitem_1522399571623': {'subitem_1522399585738': 'Award URI', 'subitem_1522399628911': 'Award Number'}, 'subitem_1522399651758': [{'subitem_1522721910626': 'en', 'subitem_1522721929892': 'Award Title'}]}], 'item_1617186920753': [{'subitem_1522646500366': 'ISSN', 'subitem_1522646572813': 'xxxx-xxxx-xxxx'}], 'item_1617186941041': [{'subitem_1522650068558': 'en', 'subitem_1522650091861': 'Source Title'}], 'item_1617186959569': {'subitem_1551256328147': '1'}, 'item_1617186981471': {'subitem_1551256294723': '111'}, 'item_1617186994930': {'subitem_1551256248092': '12'}, 'item_1617187024783': {'subitem_1551256198917': '1'}, 'item_1617187045071': {'subitem_1551256185532': '3'}, 'item_1617187112279': [{'subitem_1551256126428': 'Degree Name', 'subitem_1551256129013': 'en'}], 'item_1617187136212': {'subitem_1551256096004': '2021-06-30'}, 'item_1617944105607': [{'subitem_1551256015892': [{'subitem_1551256027296': 'xxxxxx', 'subitem_1551256029891': 'kakenhi'}], 'subitem_1551256037922': [{'subitem_1551256042287': 'Degree Grantor Name', 'subitem_1551256047619': 'en'}]}], 'item_1617187187528': [{'subitem_1599711633003': [{'subitem_1599711636923': 'Conference Name', 'subitem_1599711645590': 'ja'}], 'subitem_1599711655652': '1', 'subitem_1599711660052': [{'subitem_1599711680082': 'Sponsor', 'subitem_1599711686511': 'ja'}], 'subitem_1599711699392': {'subitem_1599711704251': '2020/12/11', 'subitem_1599711712451': '1', 'subitem_1599711727603': '12', 'subitem_1599711731891': '2000', 'subitem_1599711735410': '1', 'subitem_1599711739022': '12', 'subitem_1599711743722': '2020', 'subitem_1599711745532': 'ja'}, 'subitem_1599711758470': [{'subitem_1599711769260': 'Conference Venue', 'subitem_1599711775943': 'ja'}], 'subitem_1599711788485': [{'subitem_1599711798761': 'Conference Place', 'subitem_1599711803382': 'ja'}], 'subitem_1599711813532': 'JPN'}], 'item_1617605131499': [{'accessrole': 'open_access', 'date': [{'dateType': 'Available', 'dateValue': '2021-07-12'}], 'displaytype': 'simple', 'filename': '1KB.pdf', 'filesize': [{'value': '1 KB'}], 'format': 'text/plain'}, {'filename': ''}], 'item_1617620223087': [{'subitem_1565671149650': 'ja', 'subitem_1565671169640': 'Banner Headline', 'subitem_1565671178623': 'Subheading'}, {'subitem_1565671149650': 'en', 'subitem_1565671169640': 'Banner Headline', 'subitem_1565671178623': 'Subheding'}], 'path': [1031]}, 'file_path': ['file00000001/1KB.pdf', ''], 'item_type_name': 'デフォルトアイテムタイプ（フル）', 'item_type_id': 15, '$schema': 'https://localhost:8443/items/jsonschema/15', 'identifier_key': 'item_1617186819068', 'errors': None, 'status': 'new', 'id': None, 'item_title': 'ja_conference paperITEM00000001(public_open_access_open_access_simple)'}]
    handle_check_and_prepare_publish_status(list_record)
    # current_app.logger.debug("list_record6: {}".format(list_record))
    # [{'pos_index': ['Index A'], 'publish_status': 'public', 'feedback_mail': ['wekosoftware@nii.ac.jp'], 'edit_mode': 'Keep', 'metadata': {'pubdate': '2021-03-19', 'item_1617186331708': [{'subitem_1551255647225': 'ja_conference paperITEM00000001(public_open_access_open_access_simple)', 'subitem_1551255648112': 'ja'}, {'subitem_1551255647225': 'en_conference paperITEM00000001(public_open_access_simple)', 'subitem_1551255648112': 'en'}], 'item_1617186385884': [{'subitem_1551255720400': 'Alternative Title', 'subitem_1551255721061': 'en'}, {'subitem_1551255720400': 'Alternative Title', 'subitem_1551255721061': 'ja'}], 'item_1617186419668': [{'creatorAffiliations': [{'affiliationNameIdentifiers': [{'affiliationNameIdentifier': '0000000121691048', 'affiliationNameIdentifierScheme': 'ISNI', 'affiliationNameIdentifierURI': 'http://isni.org/isni/0000000121691048'}], 'affiliationNames': [{'affiliationName': 'University', 'affiliationNameLang': 'en'}]}], 'creatorMails': [{'creatorMail': 'wekosoftware@nii.ac.jp'}], 'creatorNames': [{'creatorName': '情報, 太郎', 'creatorNameLang': 'ja'}, {'creatorName': 'ジョウホウ, タロウ', 'creatorNameLang': 'ja-Kana'}, {'creatorName': 'Joho, Taro', 'creatorNameLang': 'en'}], 'familyNames': [{'familyName': '情報', 'familyNameLang': 'ja'}, {'familyName': 'ジョウホウ', 'familyNameLang': 'ja-Kana'}, {'familyName': 'Joho', 'familyNameLang': 'en'}], 'givenNames': [{'givenName': '太郎', 'givenNameLang': 'ja'}, {'givenName': 'タロウ', 'givenNameLang': 'ja-Kana'}, {'givenName': 'Taro', 'givenNameLang': 'en'}], 'nameIdentifiers': [{'nameIdentifier': '4', 'nameIdentifierScheme': 'WEKO'}, {'nameIdentifier': 'xxxxxxx', 'nameIdentifierScheme': 'ORCID', 'nameIdentifierURI': 'https://orcid.org/'}, {'nameIdentifier': 'xxxxxxx', 'nameIdentifierScheme': 'CiNii', 'nameIdentifierURI': 'https://ci.nii.ac.jp/'}, {'nameIdentifier': 'zzzzzzz', 'nameIdentifierScheme': 'KAKEN2', 'nameIdentifierURI': 'https://kaken.nii.ac.jp/'}]}, {'creatorMails': [{'creatorMail': 'wekosoftware@nii.ac.jp'}], 'creatorNames': [{'creatorName': '情報, 太郎', 'creatorNameLang': 'ja'}, {'creatorName': 'ジョウホウ, タロウ', 'creatorNameLang': 'ja-Kana'}, {'creatorName': 'Joho, Taro', 'creatorNameLang': 'en'}], 'familyNames': [{'familyName': '情報', 'familyNameLang': 'ja'}, {'familyName': 'ジョウホウ', 'familyNameLang': 'ja-Kana'}, {'familyName': 'Joho', 'familyNameLang': 'en'}], 'givenNames': [{'givenName': '太郎', 'givenNameLang': 'ja'}, {'givenName': 'タロウ', 'givenNameLang': 'ja-Kana'}, {'givenName': 'Taro', 'givenNameLang': 'en'}], 'nameIdentifiers': [{'nameIdentifier': 'xxxxxxx', 'nameIdentifierScheme': 'ORCID', 'nameIdentifierURI': 'https://orcid.org/'}, {'nameIdentifier': 'xxxxxxx', 'nameIdentifierScheme': 'CiNii', 'nameIdentifierURI': 'https://ci.nii.ac.jp/'}, {'nameIdentifier': 'zzzzzzz', 'nameIdentifierScheme': 'KAKEN2', 'nameIdentifierURI': 'https://kaken.nii.ac.jp/'}]}, {'creatorMails': [{'creatorMail': 'wekosoftware@nii.ac.jp'}], 'creatorNames': [{'creatorName': '情報, 太郎', 'creatorNameLang': 'ja'}, {'creatorName': 'ジョウホウ, タロウ', 'creatorNameLang': 'ja-Kana'}, {'creatorName': 'Joho, Taro', 'creatorNameLang': 'en'}], 'familyNames': [{'familyName': '情報', 'familyNameLang': 'ja'}, {'familyName': 'ジョウホウ', 'familyNameLang': 'ja-Kana'}, {'familyName': 'Joho', 'familyNameLang': 'en'}], 'givenNames': [{'givenName': '太郎', 'givenNameLang': 'ja'}, {'givenName': 'タロウ', 'givenNameLang': 'ja-Kana'}, {'givenName': 'Taro', 'givenNameLang': 'en'}], 'nameIdentifiers': [{'nameIdentifier': 'xxxxxxx', 'nameIdentifierScheme': 'ORCID', 'nameIdentifierURI': 'https://orcid.org/'}, {'nameIdentifier': 'xxxxxxx', 'nameIdentifierScheme': 'CiNii', 'nameIdentifierURI': 'https://ci.nii.ac.jp/'}, {'nameIdentifier': 'zzzzzzz', 'nameIdentifierScheme': 'KAKEN2', 'nameIdentifierURI': 'https://kaken.nii.ac.jp/'}]}], 'item_1617349709064': [{'contributorMails': [{'contributorMail': 'wekosoftware@nii.ac.jp'}], 'contributorNames': [{'contributorName': '情報, 太郎', 'lang': 'ja'}, {'contributorName': 'ジョウホウ, タロウ', 'lang': 'ja-Kana'}, {'contributorName': 'Joho, Taro', 'lang': 'en'}], 'contributorType': 'ContactPerson', 'familyNames': [{'familyName': '情報', 'familyNameLang': 'ja'}, {'familyName': 'ジョウホウ', 'familyNameLang': 'ja-Kana'}, {'familyName': 'Joho', 'familyNameLang': 'en'}], 'givenNames': [{'givenName': '太郎', 'givenNameLang': 'ja'}, {'givenName': 'タロウ', 'givenNameLang': 'ja-Kana'}, {'givenName': 'Taro', 'givenNameLang': 'en'}], 'nameIdentifiers': [{'nameIdentifier': 'xxxxxxx', 'nameIdentifierScheme': 'ORCID', 'nameIdentifierURI': 'https://orcid.org/'}, {'nameIdentifier': 'xxxxxxx', 'nameIdentifierScheme': 'CiNii', 'nameIdentifierURI': 'https://ci.nii.ac.jp/'}, {'nameIdentifier': 'xxxxxxx', 'nameIdentifierScheme': 'KAKEN2', 'nameIdentifierURI': 'https://kaken.nii.ac.jp/'}]}], 'item_1617186476635': {'subitem_1522299639480': 'open access', 'subitem_1600958577026': 'http://purl.org/coar/access_right/c_abf2'}, 'item_1617351524846': {'subitem_1523260933860': 'Unknown'}, 'item_1617186499011': [{'subitem_1522650717957': 'ja', 'subitem_1522650727486': 'http://localhost', 'subitem_1522651041219': 'Rights Information'}], 'item_1617610673286': [{'nameIdentifiers': [{'nameIdentifier': 'xxxxxx', 'nameIdentifierScheme': 'ORCID', 'nameIdentifierURI': 'https://orcid.org/'}], 'rightHolderNames': [{'rightHolderLanguage': 'ja', 'rightHolderName': 'Right Holder Name'}]}], 'item_1617186609386': [{'subitem_1522299896455': 'ja', 'subitem_1522300014469': 'Other', 'subitem_1522300048512': 'http://localhost/', 'subitem_1523261968819': 'Sibject1'}], 'item_1617186626617': [{'subitem_description': 'Description\nDescription<br/>Description', 'subitem_description_language': 'en', 'subitem_description_type': 'Abstract'}, {'subitem_description': '概要\n概要\n概要\n概要', 'subitem_description_language': 'ja', 'subitem_description_type': 'Abstract'}], 'item_1617186643794': [{'subitem_1522300295150': 'en', 'subitem_1522300316516': 'Publisher'}], 'item_1617186660861': [{'subitem_1522300695726': 'Available', 'subitem_1522300722591': '2021-06-30'}], 'item_1617186702042': [{'subitem_1551255818386': 'jpn'}], 'item_1617258105262': {'resourcetype': 'conference paper', 'resourceuri': 'http://purl.org/coar/resource_type/c_5794'}, 'item_1617349808926': {'subitem_1523263171732': 'Version'}, 'item_1617265215918': {'subitem_1522305645492': 'AO', 'subitem_1600292170262': 'http://purl.org/coar/version/c_b1a7d7d4d402bcce'}, 'item_1617186783814': [{'subitem_identifier_type': 'URI', 'subitem_identifier_uri': 'http://localhost'}], 'item_1617353299429': [{'subitem_1522306207484': 'isVersionOf', 'subitem_1522306287251': {'subitem_1522306382014': 'arXiv', 'subitem_1522306436033': 'xxxxx'}, 'subitem_1523320863692': [{'subitem_1523320867455': 'en', 'subitem_1523320909613': 'Related Title'}]}], 'item_1617186859717': [{'subitem_1522658018441': 'en', 'subitem_1522658031721': 'Temporal'}], 'item_1617186882738': [{'subitem_geolocation_place': [{'subitem_geolocation_place_text': 'Japan'}]}], 'item_1617186901218': [{'subitem_1522399143519': {'subitem_1522399281603': 'ISNI', 'subitem_1522399333375': 'http://xxx'}, 'subitem_1522399412622': [{'subitem_1522399416691': 'en', 'subitem_1522737543681': 'Funder Name'}], 'subitem_1522399571623': {'subitem_1522399585738': 'Award URI', 'subitem_1522399628911': 'Award Number'}, 'subitem_1522399651758': [{'subitem_1522721910626': 'en', 'subitem_1522721929892': 'Award Title'}]}], 'item_1617186920753': [{'subitem_1522646500366': 'ISSN', 'subitem_1522646572813': 'xxxx-xxxx-xxxx'}], 'item_1617186941041': [{'subitem_1522650068558': 'en', 'subitem_1522650091861': 'Source Title'}], 'item_1617186959569': {'subitem_1551256328147': '1'}, 'item_1617186981471': {'subitem_1551256294723': '111'}, 'item_1617186994930': {'subitem_1551256248092': '12'}, 'item_1617187024783': {'subitem_1551256198917': '1'}, 'item_1617187045071': {'subitem_1551256185532': '3'}, 'item_1617187112279': [{'subitem_1551256126428': 'Degree Name', 'subitem_1551256129013': 'en'}], 'item_1617187136212': {'subitem_1551256096004': '2021-06-30'}, 'item_1617944105607': [{'subitem_1551256015892': [{'subitem_1551256027296': 'xxxxxx', 'subitem_1551256029891': 'kakenhi'}], 'subitem_1551256037922': [{'subitem_1551256042287': 'Degree Grantor Name', 'subitem_1551256047619': 'en'}]}], 'item_1617187187528': [{'subitem_1599711633003': [{'subitem_1599711636923': 'Conference Name', 'subitem_1599711645590': 'ja'}], 'subitem_1599711655652': '1', 'subitem_1599711660052': [{'subitem_1599711680082': 'Sponsor', 'subitem_1599711686511': 'ja'}], 'subitem_1599711699392': {'subitem_1599711704251': '2020/12/11', 'subitem_1599711712451': '1', 'subitem_1599711727603': '12', 'subitem_1599711731891': '2000', 'subitem_1599711735410': '1', 'subitem_1599711739022': '12', 'subitem_1599711743722': '2020', 'subitem_1599711745532': 'ja'}, 'subitem_1599711758470': [{'subitem_1599711769260': 'Conference Venue', 'subitem_1599711775943': 'ja'}], 'subitem_1599711788485': [{'subitem_1599711798761': 'Conference Place', 'subitem_1599711803382': 'ja'}], 'subitem_1599711813532': 'JPN'}], 'item_1617605131499': [{'accessrole': 'open_access', 'date': [{'dateType': 'Available', 'dateValue': '2021-07-12'}], 'displaytype': 'simple', 'filename': '1KB.pdf', 'filesize': [{'value': '1 KB'}], 'format': 'text/plain'}, {'filename': ''}], 'item_1617620223087': [{'subitem_1565671149650': 'ja', 'subitem_1565671169640': 'Banner Headline', 'subitem_1565671178623': 'Subheading'}, {'subitem_1565671149650': 'en', 'subitem_1565671169640': 'Banner Headline', 'subitem_1565671178623': 'Subheding'}], 'path': [1031]}, 'file_path': ['file00000001/1KB.pdf', ''], 'item_type_name': 'デフォルトアイテムタイプ（フル）', 'item_type_id': 15, '$schema': 'https://localhost:8443/items/jsonschema/15', 'identifier_key': 'item_1617186819068', 'errors': None, 'status': 'new', 'id': None, 'item_title': 'ja_conference paperITEM00000001(public_open_access_open_access_simple)'}]
    handle_check_and_prepare_feedback_mail(list_record)
    # current_app.logger.debug("list_record7: {}".format(list_record))
    # [{'pos_index': ['Index A'], 'publish_status': 'public', 'feedback_mail': ['wekosoftware@nii.ac.jp'], 'edit_mode': 'Keep', 'metadata': {'pubdate': '2021-03-19', 'item_1617186331708': [{'subitem_1551255647225': 'ja_conference paperITEM00000001(public_open_access_open_access_simple)', 'subitem_1551255648112': 'ja'}, {'subitem_1551255647225': 'en_conference paperITEM00000001(public_open_access_simple)', 'subitem_1551255648112': 'en'}], 'item_1617186385884': [{'subitem_1551255720400': 'Alternative Title', 'subitem_1551255721061': 'en'}, {'subitem_1551255720400': 'Alternative Title', 'subitem_1551255721061': 'ja'}], 'item_1617186419668': [{'creatorAffiliations': [{'affiliationNameIdentifiers': [{'affiliationNameIdentifier': '0000000121691048', 'affiliationNameIdentifierScheme': 'ISNI', 'affiliationNameIdentifierURI': 'http://isni.org/isni/0000000121691048'}], 'affiliationNames': [{'affiliationName': 'University', 'affiliationNameLang': 'en'}]}], 'creatorMails': [{'creatorMail': 'wekosoftware@nii.ac.jp'}], 'creatorNames': [{'creatorName': '情報, 太郎', 'creatorNameLang': 'ja'}, {'creatorName': 'ジョウホウ, タロウ', 'creatorNameLang': 'ja-Kana'}, {'creatorName': 'Joho, Taro', 'creatorNameLang': 'en'}], 'familyNames': [{'familyName': '情報', 'familyNameLang': 'ja'}, {'familyName': 'ジョウホウ', 'familyNameLang': 'ja-Kana'}, {'familyName': 'Joho', 'familyNameLang': 'en'}], 'givenNames': [{'givenName': '太郎', 'givenNameLang': 'ja'}, {'givenName': 'タロウ', 'givenNameLang': 'ja-Kana'}, {'givenName': 'Taro', 'givenNameLang': 'en'}], 'nameIdentifiers': [{'nameIdentifier': '4', 'nameIdentifierScheme': 'WEKO'}, {'nameIdentifier': 'xxxxxxx', 'nameIdentifierScheme': 'ORCID', 'nameIdentifierURI': 'https://orcid.org/'}, {'nameIdentifier': 'xxxxxxx', 'nameIdentifierScheme': 'CiNii', 'nameIdentifierURI': 'https://ci.nii.ac.jp/'}, {'nameIdentifier': 'zzzzzzz', 'nameIdentifierScheme': 'KAKEN2', 'nameIdentifierURI': 'https://kaken.nii.ac.jp/'}]}, {'creatorMails': [{'creatorMail': 'wekosoftware@nii.ac.jp'}], 'creatorNames': [{'creatorName': '情報, 太郎', 'creatorNameLang': 'ja'}, {'creatorName': 'ジョウホウ, タロウ', 'creatorNameLang': 'ja-Kana'}, {'creatorName': 'Joho, Taro', 'creatorNameLang': 'en'}], 'familyNames': [{'familyName': '情報', 'familyNameLang': 'ja'}, {'familyName': 'ジョウホウ', 'familyNameLang': 'ja-Kana'}, {'familyName': 'Joho', 'familyNameLang': 'en'}], 'givenNames': [{'givenName': '太郎', 'givenNameLang': 'ja'}, {'givenName': 'タロウ', 'givenNameLang': 'ja-Kana'}, {'givenName': 'Taro', 'givenNameLang': 'en'}], 'nameIdentifiers': [{'nameIdentifier': 'xxxxxxx', 'nameIdentifierScheme': 'ORCID', 'nameIdentifierURI': 'https://orcid.org/'}, {'nameIdentifier': 'xxxxxxx', 'nameIdentifierScheme': 'CiNii', 'nameIdentifierURI': 'https://ci.nii.ac.jp/'}, {'nameIdentifier': 'zzzzzzz', 'nameIdentifierScheme': 'KAKEN2', 'nameIdentifierURI': 'https://kaken.nii.ac.jp/'}]}, {'creatorMails': [{'creatorMail': 'wekosoftware@nii.ac.jp'}], 'creatorNames': [{'creatorName': '情報, 太郎', 'creatorNameLang': 'ja'}, {'creatorName': 'ジョウホウ, タロウ', 'creatorNameLang': 'ja-Kana'}, {'creatorName': 'Joho, Taro', 'creatorNameLang': 'en'}], 'familyNames': [{'familyName': '情報', 'familyNameLang': 'ja'}, {'familyName': 'ジョウホウ', 'familyNameLang': 'ja-Kana'}, {'familyName': 'Joho', 'familyNameLang': 'en'}], 'givenNames': [{'givenName': '太郎', 'givenNameLang': 'ja'}, {'givenName': 'タロウ', 'givenNameLang': 'ja-Kana'}, {'givenName': 'Taro', 'givenNameLang': 'en'}], 'nameIdentifiers': [{'nameIdentifier': 'xxxxxxx', 'nameIdentifierScheme': 'ORCID', 'nameIdentifierURI': 'https://orcid.org/'}, {'nameIdentifier': 'xxxxxxx', 'nameIdentifierScheme': 'CiNii', 'nameIdentifierURI': 'https://ci.nii.ac.jp/'}, {'nameIdentifier': 'zzzzzzz', 'nameIdentifierScheme': 'KAKEN2', 'nameIdentifierURI': 'https://kaken.nii.ac.jp/'}]}], 'item_1617349709064': [{'contributorMails': [{'contributorMail': 'wekosoftware@nii.ac.jp'}], 'contributorNames': [{'contributorName': '情報, 太郎', 'lang': 'ja'}, {'contributorName': 'ジョウホウ, タロウ', 'lang': 'ja-Kana'}, {'contributorName': 'Joho, Taro', 'lang': 'en'}], 'contributorType': 'ContactPerson', 'familyNames': [{'familyName': '情報', 'familyNameLang': 'ja'}, {'familyName': 'ジョウホウ', 'familyNameLang': 'ja-Kana'}, {'familyName': 'Joho', 'familyNameLang': 'en'}], 'givenNames': [{'givenName': '太郎', 'givenNameLang': 'ja'}, {'givenName': 'タロウ', 'givenNameLang': 'ja-Kana'}, {'givenName': 'Taro', 'givenNameLang': 'en'}], 'nameIdentifiers': [{'nameIdentifier': 'xxxxxxx', 'nameIdentifierScheme': 'ORCID', 'nameIdentifierURI': 'https://orcid.org/'}, {'nameIdentifier': 'xxxxxxx', 'nameIdentifierScheme': 'CiNii', 'nameIdentifierURI': 'https://ci.nii.ac.jp/'}, {'nameIdentifier': 'xxxxxxx', 'nameIdentifierScheme': 'KAKEN2', 'nameIdentifierURI': 'https://kaken.nii.ac.jp/'}]}], 'item_1617186476635': {'subitem_1522299639480': 'open access', 'subitem_1600958577026': 'http://purl.org/coar/access_right/c_abf2'}, 'item_1617351524846': {'subitem_1523260933860': 'Unknown'}, 'item_1617186499011': [{'subitem_1522650717957': 'ja', 'subitem_1522650727486': 'http://localhost', 'subitem_1522651041219': 'Rights Information'}], 'item_1617610673286': [{'nameIdentifiers': [{'nameIdentifier': 'xxxxxx', 'nameIdentifierScheme': 'ORCID', 'nameIdentifierURI': 'https://orcid.org/'}], 'rightHolderNames': [{'rightHolderLanguage': 'ja', 'rightHolderName': 'Right Holder Name'}]}], 'item_1617186609386': [{'subitem_1522299896455': 'ja', 'subitem_1522300014469': 'Other', 'subitem_1522300048512': 'http://localhost/', 'subitem_1523261968819': 'Sibject1'}], 'item_1617186626617': [{'subitem_description': 'Description\nDescription<br/>Description', 'subitem_description_language': 'en', 'subitem_description_type': 'Abstract'}, {'subitem_description': '概要\n概要\n概要\n概要', 'subitem_description_language': 'ja', 'subitem_description_type': 'Abstract'}], 'item_1617186643794': [{'subitem_1522300295150': 'en', 'subitem_1522300316516': 'Publisher'}], 'item_1617186660861': [{'subitem_1522300695726': 'Available', 'subitem_1522300722591': '2021-06-30'}], 'item_1617186702042': [{'subitem_1551255818386': 'jpn'}], 'item_1617258105262': {'resourcetype': 'conference paper', 'resourceuri': 'http://purl.org/coar/resource_type/c_5794'}, 'item_1617349808926': {'subitem_1523263171732': 'Version'}, 'item_1617265215918': {'subitem_1522305645492': 'AO', 'subitem_1600292170262': 'http://purl.org/coar/version/c_b1a7d7d4d402bcce'}, 'item_1617186783814': [{'subitem_identifier_type': 'URI', 'subitem_identifier_uri': 'http://localhost'}], 'item_1617353299429': [{'subitem_1522306207484': 'isVersionOf', 'subitem_1522306287251': {'subitem_1522306382014': 'arXiv', 'subitem_1522306436033': 'xxxxx'}, 'subitem_1523320863692': [{'subitem_1523320867455': 'en', 'subitem_1523320909613': 'Related Title'}]}], 'item_1617186859717': [{'subitem_1522658018441': 'en', 'subitem_1522658031721': 'Temporal'}], 'item_1617186882738': [{'subitem_geolocation_place': [{'subitem_geolocation_place_text': 'Japan'}]}], 'item_1617186901218': [{'subitem_1522399143519': {'subitem_1522399281603': 'ISNI', 'subitem_1522399333375': 'http://xxx'}, 'subitem_1522399412622': [{'subitem_1522399416691': 'en', 'subitem_1522737543681': 'Funder Name'}], 'subitem_1522399571623': {'subitem_1522399585738': 'Award URI', 'subitem_1522399628911': 'Award Number'}, 'subitem_1522399651758': [{'subitem_1522721910626': 'en', 'subitem_1522721929892': 'Award Title'}]}], 'item_1617186920753': [{'subitem_1522646500366': 'ISSN', 'subitem_1522646572813': 'xxxx-xxxx-xxxx'}], 'item_1617186941041': [{'subitem_1522650068558': 'en', 'subitem_1522650091861': 'Source Title'}], 'item_1617186959569': {'subitem_1551256328147': '1'}, 'item_1617186981471': {'subitem_1551256294723': '111'}, 'item_1617186994930': {'subitem_1551256248092': '12'}, 'item_1617187024783': {'subitem_1551256198917': '1'}, 'item_1617187045071': {'subitem_1551256185532': '3'}, 'item_1617187112279': [{'subitem_1551256126428': 'Degree Name', 'subitem_1551256129013': 'en'}], 'item_1617187136212': {'subitem_1551256096004': '2021-06-30'}, 'item_1617944105607': [{'subitem_1551256015892': [{'subitem_1551256027296': 'xxxxxx', 'subitem_1551256029891': 'kakenhi'}], 'subitem_1551256037922': [{'subitem_1551256042287': 'Degree Grantor Name', 'subitem_1551256047619': 'en'}]}], 'item_1617187187528': [{'subitem_1599711633003': [{'subitem_1599711636923': 'Conference Name', 'subitem_1599711645590': 'ja'}], 'subitem_1599711655652': '1', 'subitem_1599711660052': [{'subitem_1599711680082': 'Sponsor', 'subitem_1599711686511': 'ja'}], 'subitem_1599711699392': {'subitem_1599711704251': '2020/12/11', 'subitem_1599711712451': '1', 'subitem_1599711727603': '12', 'subitem_1599711731891': '2000', 'subitem_1599711735410': '1', 'subitem_1599711739022': '12', 'subitem_1599711743722': '2020', 'subitem_1599711745532': 'ja'}, 'subitem_1599711758470': [{'subitem_1599711769260': 'Conference Venue', 'subitem_1599711775943': 'ja'}], 'subitem_1599711788485': [{'subitem_1599711798761': 'Conference Place', 'subitem_1599711803382': 'ja'}], 'subitem_1599711813532': 'JPN'}], 'item_1617605131499': [{'accessrole': 'open_access', 'date': [{'dateType': 'Available', 'dateValue': '2021-07-12'}], 'displaytype': 'simple', 'filename': '1KB.pdf', 'filesize': [{'value': '1 KB'}], 'format': 'text/plain'}, {'filename': ''}], 'item_1617620223087': [{'subitem_1565671149650': 'ja', 'subitem_1565671169640': 'Banner Headline', 'subitem_1565671178623': 'Subheading'}, {'subitem_1565671149650': 'en', 'subitem_1565671169640': 'Banner Headline', 'subitem_1565671178623': 'Subheding'}], 'path': [1031], 'feedback_mail_list': [{'email': 'wekosoftware@nii.ac.jp', 'author_id': ''}]}, 'file_path': ['file00000001/1KB.pdf', ''], 'item_type_name': 'デフォルトアイテムタイプ（フル）', 'item_type_id': 15, '$schema': 'https://localhost:8443/items/jsonschema/15', 'identifier_key': 'item_1617186819068', 'errors': None, 'status': 'new', 'id': None, 'item_title': 'ja_conference paperITEM00000001(public_open_access_open_access_simple)'}]
    handle_check_and_prepare_request_mail(list_record)

    if data_path is not None:
        handle_check_file_metadata(list_record, data_path)
    # current_app.logger.debug("list_record8: {}".format(list_record))
    # [{'pos_index': ['Index A'], 'publish_status': 'public', 'feedback_mail': ['wekosoftware@nii.ac.jp'], 'edit_mode': 'Keep', 'metadata': {'pubdate': '2021-03-19', 'item_1617186331708': [{'subitem_1551255647225': 'ja_conference paperITEM00000001(public_open_access_open_access_simple)', 'subitem_1551255648112': 'ja'}, {'subitem_1551255647225': 'en_conference paperITEM00000001(public_open_access_simple)', 'subitem_1551255648112': 'en'}], 'item_1617186385884': [{'subitem_1551255720400': 'Alternative Title', 'subitem_1551255721061': 'en'}, {'subitem_1551255720400': 'Alternative Title', 'subitem_1551255721061': 'ja'}], 'item_1617186419668': [{'creatorAffiliations': [{'affiliationNameIdentifiers': [{'affiliationNameIdentifier': '0000000121691048', 'affiliationNameIdentifierScheme': 'ISNI', 'affiliationNameIdentifierURI': 'http://isni.org/isni/0000000121691048'}], 'affiliationNames': [{'affiliationName': 'University', 'affiliationNameLang': 'en'}]}], 'creatorMails': [{'creatorMail': 'wekosoftware@nii.ac.jp'}], 'creatorNames': [{'creatorName': '情報, 太郎', 'creatorNameLang': 'ja'}, {'creatorName': 'ジョウホウ, タロウ', 'creatorNameLang': 'ja-Kana'}, {'creatorName': 'Joho, Taro', 'creatorNameLang': 'en'}], 'familyNames': [{'familyName': '情報', 'familyNameLang': 'ja'}, {'familyName': 'ジョウホウ', 'familyNameLang': 'ja-Kana'}, {'familyName': 'Joho', 'familyNameLang': 'en'}], 'givenNames': [{'givenName': '太郎', 'givenNameLang': 'ja'}, {'givenName': 'タロウ', 'givenNameLang': 'ja-Kana'}, {'givenName': 'Taro', 'givenNameLang': 'en'}], 'nameIdentifiers': [{'nameIdentifier': '4', 'nameIdentifierScheme': 'WEKO'}, {'nameIdentifier': 'xxxxxxx', 'nameIdentifierScheme': 'ORCID', 'nameIdentifierURI': 'https://orcid.org/'}, {'nameIdentifier': 'xxxxxxx', 'nameIdentifierScheme': 'CiNii', 'nameIdentifierURI': 'https://ci.nii.ac.jp/'}, {'nameIdentifier': 'zzzzzzz', 'nameIdentifierScheme': 'KAKEN2', 'nameIdentifierURI': 'https://kaken.nii.ac.jp/'}]}, {'creatorMails': [{'creatorMail': 'wekosoftware@nii.ac.jp'}], 'creatorNames': [{'creatorName': '情報, 太郎', 'creatorNameLang': 'ja'}, {'creatorName': 'ジョウホウ, タロウ', 'creatorNameLang': 'ja-Kana'}, {'creatorName': 'Joho, Taro', 'creatorNameLang': 'en'}], 'familyNames': [{'familyName': '情報', 'familyNameLang': 'ja'}, {'familyName': 'ジョウホウ', 'familyNameLang': 'ja-Kana'}, {'familyName': 'Joho', 'familyNameLang': 'en'}], 'givenNames': [{'givenName': '太郎', 'givenNameLang': 'ja'}, {'givenName': 'タロウ', 'givenNameLang': 'ja-Kana'}, {'givenName': 'Taro', 'givenNameLang': 'en'}], 'nameIdentifiers': [{'nameIdentifier': 'xxxxxxx', 'nameIdentifierScheme': 'ORCID', 'nameIdentifierURI': 'https://orcid.org/'}, {'nameIdentifier': 'xxxxxxx', 'nameIdentifierScheme': 'CiNii', 'nameIdentifierURI': 'https://ci.nii.ac.jp/'}, {'nameIdentifier': 'zzzzzzz', 'nameIdentifierScheme': 'KAKEN2', 'nameIdentifierURI': 'https://kaken.nii.ac.jp/'}]}, {'creatorMails': [{'creatorMail': 'wekosoftware@nii.ac.jp'}], 'creatorNames': [{'creatorName': '情報, 太郎', 'creatorNameLang': 'ja'}, {'creatorName': 'ジョウホウ, タロウ', 'creatorNameLang': 'ja-Kana'}, {'creatorName': 'Joho, Taro', 'creatorNameLang': 'en'}], 'familyNames': [{'familyName': '情報', 'familyNameLang': 'ja'}, {'familyName': 'ジョウホウ', 'familyNameLang': 'ja-Kana'}, {'familyName': 'Joho', 'familyNameLang': 'en'}], 'givenNames': [{'givenName': '太郎', 'givenNameLang': 'ja'}, {'givenName': 'タロウ', 'givenNameLang': 'ja-Kana'}, {'givenName': 'Taro', 'givenNameLang': 'en'}], 'nameIdentifiers': [{'nameIdentifier': 'xxxxxxx', 'nameIdentifierScheme': 'ORCID', 'nameIdentifierURI': 'https://orcid.org/'}, {'nameIdentifier': 'xxxxxxx', 'nameIdentifierScheme': 'CiNii', 'nameIdentifierURI': 'https://ci.nii.ac.jp/'}, {'nameIdentifier': 'zzzzzzz', 'nameIdentifierScheme': 'KAKEN2', 'nameIdentifierURI': 'https://kaken.nii.ac.jp/'}]}], 'item_1617349709064': [{'contributorMails': [{'contributorMail': 'wekosoftware@nii.ac.jp'}], 'contributorNames': [{'contributorName': '情報, 太郎', 'lang': 'ja'}, {'contributorName': 'ジョウホウ, タロウ', 'lang': 'ja-Kana'}, {'contributorName': 'Joho, Taro', 'lang': 'en'}], 'contributorType': 'ContactPerson', 'familyNames': [{'familyName': '情報', 'familyNameLang': 'ja'}, {'familyName': 'ジョウホウ', 'familyNameLang': 'ja-Kana'}, {'familyName': 'Joho', 'familyNameLang': 'en'}], 'givenNames': [{'givenName': '太郎', 'givenNameLang': 'ja'}, {'givenName': 'タロウ', 'givenNameLang': 'ja-Kana'}, {'givenName': 'Taro', 'givenNameLang': 'en'}], 'nameIdentifiers': [{'nameIdentifier': 'xxxxxxx', 'nameIdentifierScheme': 'ORCID', 'nameIdentifierURI': 'https://orcid.org/'}, {'nameIdentifier': 'xxxxxxx', 'nameIdentifierScheme': 'CiNii', 'nameIdentifierURI': 'https://ci.nii.ac.jp/'}, {'nameIdentifier': 'xxxxxxx', 'nameIdentifierScheme': 'KAKEN2', 'nameIdentifierURI': 'https://kaken.nii.ac.jp/'}]}], 'item_1617186476635': {'subitem_1522299639480': 'open access', 'subitem_1600958577026': 'http://purl.org/coar/access_right/c_abf2'}, 'item_1617351524846': {'subitem_1523260933860': 'Unknown'}, 'item_1617186499011': [{'subitem_1522650717957': 'ja', 'subitem_1522650727486': 'http://localhost', 'subitem_1522651041219': 'Rights Information'}], 'item_1617610673286': [{'nameIdentifiers': [{'nameIdentifier': 'xxxxxx', 'nameIdentifierScheme': 'ORCID', 'nameIdentifierURI': 'https://orcid.org/'}], 'rightHolderNames': [{'rightHolderLanguage': 'ja', 'rightHolderName': 'Right Holder Name'}]}], 'item_1617186609386': [{'subitem_1522299896455': 'ja', 'subitem_1522300014469': 'Other', 'subitem_1522300048512': 'http://localhost/', 'subitem_1523261968819': 'Sibject1'}], 'item_1617186626617': [{'subitem_description': 'Description\nDescription<br/>Description', 'subitem_description_language': 'en', 'subitem_description_type': 'Abstract'}, {'subitem_description': '概要\n概要\n概要\n概要', 'subitem_description_language': 'ja', 'subitem_description_type': 'Abstract'}], 'item_1617186643794': [{'subitem_1522300295150': 'en', 'subitem_1522300316516': 'Publisher'}], 'item_1617186660861': [{'subitem_1522300695726': 'Available', 'subitem_1522300722591': '2021-06-30'}], 'item_1617186702042': [{'subitem_1551255818386': 'jpn'}], 'item_1617258105262': {'resourcetype': 'conference paper', 'resourceuri': 'http://purl.org/coar/resource_type/c_5794'}, 'item_1617349808926': {'subitem_1523263171732': 'Version'}, 'item_1617265215918': {'subitem_1522305645492': 'AO', 'subitem_1600292170262': 'http://purl.org/coar/version/c_b1a7d7d4d402bcce'}, 'item_1617186783814': [{'subitem_identifier_type': 'URI', 'subitem_identifier_uri': 'http://localhost'}], 'item_1617353299429': [{'subitem_1522306207484': 'isVersionOf', 'subitem_1522306287251': {'subitem_1522306382014': 'arXiv', 'subitem_1522306436033': 'xxxxx'}, 'subitem_1523320863692': [{'subitem_1523320867455': 'en', 'subitem_1523320909613': 'Related Title'}]}], 'item_1617186859717': [{'subitem_1522658018441': 'en', 'subitem_1522658031721': 'Temporal'}], 'item_1617186882738': [{'subitem_geolocation_place': [{'subitem_geolocation_place_text': 'Japan'}]}], 'item_1617186901218': [{'subitem_1522399143519': {'subitem_1522399281603': 'ISNI', 'subitem_1522399333375': 'http://xxx'}, 'subitem_1522399412622': [{'subitem_1522399416691': 'en', 'subitem_1522737543681': 'Funder Name'}], 'subitem_1522399571623': {'subitem_1522399585738': 'Award URI', 'subitem_1522399628911': 'Award Number'}, 'subitem_1522399651758': [{'subitem_1522721910626': 'en', 'subitem_1522721929892': 'Award Title'}]}], 'item_1617186920753': [{'subitem_1522646500366': 'ISSN', 'subitem_1522646572813': 'xxxx-xxxx-xxxx'}], 'item_1617186941041': [{'subitem_1522650068558': 'en', 'subitem_1522650091861': 'Source Title'}], 'item_1617186959569': {'subitem_1551256328147': '1'}, 'item_1617186981471': {'subitem_1551256294723': '111'}, 'item_1617186994930': {'subitem_1551256248092': '12'}, 'item_1617187024783': {'subitem_1551256198917': '1'}, 'item_1617187045071': {'subitem_1551256185532': '3'}, 'item_1617187112279': [{'subitem_1551256126428': 'Degree Name', 'subitem_1551256129013': 'en'}], 'item_1617187136212': {'subitem_1551256096004': '2021-06-30'}, 'item_1617944105607': [{'subitem_1551256015892': [{'subitem_1551256027296': 'xxxxxx', 'subitem_1551256029891': 'kakenhi'}], 'subitem_1551256037922': [{'subitem_1551256042287': 'Degree Grantor Name', 'subitem_1551256047619': 'en'}]}], 'item_1617187187528': [{'subitem_1599711633003': [{'subitem_1599711636923': 'Conference Name', 'subitem_1599711645590': 'ja'}], 'subitem_1599711655652': '1', 'subitem_1599711660052': [{'subitem_1599711680082': 'Sponsor', 'subitem_1599711686511': 'ja'}], 'subitem_1599711699392': {'subitem_1599711704251': '2020/12/11', 'subitem_1599711712451': '1', 'subitem_1599711727603': '12', 'subitem_1599711731891': '2000', 'subitem_1599711735410': '1', 'subitem_1599711739022': '12', 'subitem_1599711743722': '2020', 'subitem_1599711745532': 'ja'}, 'subitem_1599711758470': [{'subitem_1599711769260': 'Conference Venue', 'subitem_1599711775943': 'ja'}], 'subitem_1599711788485': [{'subitem_1599711798761': 'Conference Place', 'subitem_1599711803382': 'ja'}], 'subitem_1599711813532': 'JPN'}], 'item_1617605131499': [{'accessrole': 'open_access', 'date': [{'dateType': 'Available', 'dateValue': '2021-07-12'}], 'displaytype': 'simple', 'filename': '1KB.pdf', 'filesize': [{'value': '1 KB'}], 'format': 'text/plain'}], 'item_1617620223087': [{'subitem_1565671149650': 'ja', 'subitem_1565671169640': 'Banner Headline', 'subitem_1565671178623': 'Subheading'}, {'subitem_1565671149650': 'en', 'subitem_1565671169640': 'Banner Headline', 'subitem_1565671178623': 'Subheding'}], 'path': [1031], 'feedback_mail_list': [{'email': 'wekosoftware@nii.ac.jp', 'author_id': ''}]}, 'file_path': ['file00000001/1KB.pdf', ''], 'item_type_name': 'デフォルトアイテムタイプ（フル）', 'item_type_id': 15, '$schema': 'https://localhost:8443/items/jsonschema/15', 'identifier_key': 'item_1617186819068', 'errors': None, 'status': 'new', 'id': None, 'item_title': 'ja_conference paperITEM00000001(public_open_access_open_access_simple)', 'filenames': [{'id': '.metadata.item_1617605131499[0].filename', 'filename': '1KB.pdf'}, {'id': '.metadata.item_1617605131499[1].filename', 'filename': ''}]}]

    handle_check_authors_prefix(list_record)
    handle_check_authors_affiliation(list_record)

    result = {}
    if not is_gakuninrdm:
        handle_check_cnri(list_record)
        handle_check_doi_indexes(list_record)
        handle_check_doi_ra(list_record)
        #current_app.logger.error(list_record)
        handle_check_doi(list_record)
    result["list_record"] = list_record
    return result<|MERGE_RESOLUTION|>--- conflicted
+++ resolved
@@ -809,11 +809,7 @@
 
 
 def check_jsonld_import_items(
-<<<<<<< HEAD
         file, packaging, mapping_id, meta_data_api=None,
-=======
-        file, packaging, mapping_id,
->>>>>>> 2689ecbb
         shared_id=-1, validate_bagit=True, is_change_identifier=False
 ):
     """Check bagit import items.
