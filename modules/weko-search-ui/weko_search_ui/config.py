--- conflicted
+++ resolved
@@ -482,11 +482,7 @@
         "role": "0",
         "role_deny": False,
         "action": "ADD",
-<<<<<<< HEAD
-        "workflow_flow_action_id": "0"
-=======
         "workflow_flow_action_id": "0",
->>>>>>> f982443f
     },
     {
         "id": "3",
@@ -509,13 +505,8 @@
         "role": "0",
         "role_deny": False,
         "action": "ADD",
-<<<<<<< HEAD
-        "workflow_flow_action_id": "0"
-    }
-=======
         "workflow_flow_action_id": "0",
     },
->>>>>>> f982443f
 ]
 
 WEKO_IMPORT_CHECK_LIST_NAME = ["No", "Item Type", "Item Id", "Title", "Check result"]
@@ -700,11 +691,7 @@
 """Template for the Admin Bulk Export page."""
 
 WEKO_SEARCH_UI_BULK_EXPORT_LIMIT = 1000
-<<<<<<< HEAD
-"""The number of items exported to csv file each once."""
-=======
 """The number of items exported to tsv/csv file each once."""
->>>>>>> f982443f
 
 WEKO_SEARCH_UI_BULK_EXPORT_RETRY = 5
 """Number of export retries."""
