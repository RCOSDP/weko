--- conflicted
+++ resolved
@@ -1353,76 +1353,6 @@
     # debug elastic search query
     current_app.logger.debug(json.dumps((search.query()).to_dict()))
     return search, urlkwargs
-<<<<<<< HEAD
-
-
-def feedback_email_search_factory(self, search):
-    """Factory for search feedback email list.
-
-    :param self:
-    :param search:
-    :return:
-    """
-
-    def _get_query():
-        query_string = "_type:{} AND " "relation_version_is_last:true ".format(
-            current_app.config["INDEXER_DEFAULT_DOC_TYPE"]
-        )
-        query_q = {
-            "query": {
-                "bool": {
-                    "must": [
-                        {
-                            "nested": {
-                                "path": "feedback_mail_list",
-                                "query": {
-                                    "bool": {
-                                        "must": [
-                                            {
-                                                "exists": {
-                                                    "field": "feedback_mail_list.email"
-                                                }
-                                            }
-                                        ]
-                                    }
-                                },
-                            }
-                        },
-                        {"query_string": {"query": query_string}},
-                    ]
-                }
-            },
-            "aggs": {
-                "feedback_mail_list": {
-                    "nested": {"path": "feedback_mail_list"},
-                    "aggs": {
-                        "email_list": {
-                            "terms": {
-                                "field": "feedback_mail_list.email",
-                                "size": config.WEKO_SEARCH_MAX_FEEDBACK_MAIL,
-                            }
-                        }
-                    },
-                }
-            },
-        }
-        return query_q
-
-    query_q = _get_query()
-
-    try:
-        # Aggregations.
-        extr = search._extra.copy()
-        search.update_from_dict(query_q)
-        search._extra.update(extr)
-    except SyntaxError:
-        current_app.logger.debug(
-            "Failed parsing query: {0}".format(query_q), exc_info=True
-        )
-        raise InvalidQueryRESTError()
-    # debug elastic search query
-    current_app.logger.debug(json.dumps((search.query()).to_dict()))
-    return search
 
 def _split_text_by_or(text):
     """split text by " OR " or " | "
@@ -1438,6 +1368,4 @@
     pattern = r'(?<= )(?:OR|\|)(?= )'
     split_text_list = re.split(pattern, text)
     split_text_list = [item.strip() for item in split_text_list]
-    return split_text_list
-=======
->>>>>>> 2fec528d
+    return split_text_list