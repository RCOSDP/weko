# -*- coding: utf-8 -*-
#
# This file is part of WEKO3.
# Copyright (C) 2017 National Institute of Informatics.
#
# WEKO3 is free software; you can redistribute it
# and/or modify it under the terms of the GNU General Public License as
# published by the Free Software Foundation; either version 2 of the
# License, or (at your option) any later version.
#
# WEKO3 is distributed in the hope that it will be
# useful, but WITHOUT ANY WARRANTY; without even the implied warranty of
# MERCHANTABILITY or FITNESS FOR A PARTICULAR PURPOSE.  See the GNU
# General Public License for more details.
#
# You should have received a copy of the GNU General Public License
# along with WEKO3; if not, write to the
# Free Software Foundation, Inc., 59 Temple Place, Suite 330, Boston,
# MA 02111-1307, USA.

"""Query factories for REST API."""

import json
import re
import sys
from datetime import datetime
from datetime import timezone
from functools import partial

from elasticsearch_dsl.query import Bool, Q
from flask import current_app, request
from flask_security import current_user
from flask_babelex import get_timezone
from invenio_communities.models import Community
from invenio_records_rest.errors import InvalidQueryRESTError
from weko_index_tree.api import Indexes
from werkzeug.datastructures import MultiDict

from . import config
from .api import SearchSetting
from .permissions import search_permission


def get_item_type_aggs(search_index):
    """Get item types aggregations.

    :return: aggs dict
    """
    from weko_admin.utils import get_facet_search_query

    facets = get_facet_search_query(search_permission.can())
    return facets.get(search_index).get("aggs", {})


def get_permission_filter(index_id: str = None):
    """Check permission.

    Args:
        index_id (str, optional): Index Identifier Number. Defaults to None.

    Returns:
        List: Query command.

    """
    is_perm = search_permission.can()
    match = Q("match", publish_status="0")
    version = Q("match", relation_version_is_last="true")

    rng = Q("range", **{"publish_date": {"lte": "now/d","time_zone":str(get_timezone())}})
    term_list = []
    mst = []
    is_perm_paths = Indexes.get_browsing_tree_paths()
    is_perm_indexes = [item.split("/")[-1] for item in is_perm_paths]
    search_type = request.values.get("search_type")

    if index_id:
        index_id = str(index_id)
        if search_type == config.WEKO_SEARCH_TYPE_DICT["FULL_TEXT"]:
            should_path = []
            if index_id in is_perm_indexes:
                should_path.append(Q("terms", path=index_id))

            mst.append(match)
            mst.append(rng)
            terms = Q("bool", should=should_path)
        else:  # In case search_type is keyword or index
            if index_id in is_perm_indexes:
                term_list.append(index_id)

            mst.append(match)
            mst.append(rng)
            terms = Q("terms", path=term_list)
    else:
        mst.append(match)
        mst.append(rng)
        terms = Q("terms", path=is_perm_indexes)

    mut = []

    if is_perm:
        user_id, result = check_admin_user()

        if result:
            shuld = [
                Q("match", weko_creator_id=user_id),
                Q("match", weko_shared_id=user_id),
            ]
            shuld.append(Q("bool", must=mst))
            mut.append(Q("bool", should=shuld, must=[terms]))
            mut.append(Q("bool", must=version))
    else:
        mut = mst
        mut.append(terms)
        base_mut = [match, version]
        mut.append(Q("bool", must=base_mut))

    return mut, is_perm_paths


def default_search_factory(self, search, query_parser=None, search_type=None):
    """Parse query using Weko-Query-Parser. MetaData Search.

    :param self: REST view.
    :param search: Elastic search DSL search instance.
    :param query_parser: Query parser. (Default: ``None``)
    :param search_type: Search type. (Default: ``None``)
    :returns: Tuple with search instance and URL arguments.
    """

    def _get_search_qs_query(qs=None):
        """Qs of search bar keywords for detail simple search.

        :param qs: Query string.
        :return: Query parser.
        """
        q = (
            Q(
                "query_string",
                query=qs,
                default_operator="and",
                fields=["search_*", "search_*.ja"],
            )
            if qs
            else None
        )

        return q

    def _get_detail_keywords_query():
        """Get keywords query.

        :return: Query parser.
        """

        def _get_keywords_query(k, v):
            qry = None
            kv = (
                request.values.get("lang") if k == "language" else request.values.get(k)
            )

            if not kv:
                return

            if isinstance(v, str):
                name_dict = dict(operator="and")
                name_dict.update(dict(query=kv))
                qry = Q("match", **{v: name_dict})
            elif isinstance(v, list):
                qry = Q(
                    "multi_match",
                    query=kv,
                    type="most_fields",
                    minimum_should_match="75%",
                    operator="and",
                    fields=v,
                )
            elif isinstance(v, dict):

                for key, vlst in v.items():

                    if isinstance(vlst, list):
                        shud = []
                        kvl = [
                            x
                            for x in kv.split(",")
                            if x.isdecimal() and int(x) < len(vlst) + 1
                        ]

                        for j in map(partial(lambda x, y: x[int(y)], vlst), kvl):
                            name_dict = dict(operator="and")
                            name_dict.update(dict(query=j))
                            shud.append(Q("match", **{key: name_dict}))

                        kvl = [
                            x for x in kv.split(",") if not x.isdecimal() and x in vlst
                        ]

                        for j in kvl:
                            name_dict = dict(operator="and")
                            name_dict.update(dict(query=j))
                            shud.append(Q("match", **{key: name_dict}))

                        if shud:
                            return Q("bool", should=shud)

            elif isinstance(v, tuple) and len(v) >= 2:
                shud = []

                for i in map(lambda x: v[1](x), kv.split(",")):
                    shud.append(Q("match", **{v[0]: i}))

                if shud:
                    qry = Q("bool", should=shud)

            return qry

        def _get_object_query(k, v):
            # text value
            kv = request.values.get(k)
            if not kv:
                return
            if isinstance(v, tuple) and len(v) > 1 and isinstance(v[1], dict):
                # attr keyword in request url
                attrs = map(lambda x: (x, request.values.get(x)), list(v[1].keys()))
                for attr_key, attr_val_str in attrs:
                    attr_obj = v[1].get(attr_key)
                    if isinstance(attr_obj, dict) and attr_val_str:
                        if isinstance(v[0], str) and len(v[0]):
                            attr_key_hit = [
                                x for x in attr_obj.keys() if v[0] + "." in x
                            ]
                            if attr_key_hit:
                                vlst = attr_obj.get(attr_key_hit[0])
                                if isinstance(vlst, list):
                                    attr_val = [
                                        int(x)
                                        for x in attr_val_str.split(",")
                                        if x.isdecimal() and int(x) < len(vlst)
                                    ]
                                    if attr_val:
                                        name = v[0] + ".value"
                                        schemas = [vlst[i] for i in attr_val]
                                        return Bool(
                                            must=[
                                                {"term": {name: kv}},
                                                {"terms": {attr_key_hit[0]: schemas}},
                                            ]
                                        )
            return None

        def _get_nested_query(k, v):
            # text value
            kv = request.values.get(k)

            if not kv:
                return

            shuld = []

            if isinstance(v, tuple) and len(v) > 1 and isinstance(v[1], dict):
                # attr keyword in request url
                for attr_key, attr_val_str in map(
                    lambda x: (x, request.values.get(x)), list(v[1].keys())
                ):
                    attr_obj = v[1].get(attr_key)

                    if isinstance(attr_obj, dict) and attr_val_str:

                        if isinstance(v[0], str) and not len(v[0]):

                            # For ID search
                            for key in attr_val_str.split(","):
                                attr = attr_obj.get(key)

                                if isinstance(attr, tuple):
                                    attr = [attr]

                                if isinstance(attr, list):
                                    for alst in attr:
                                        if isinstance(alst, tuple):
                                            val_attr_lst = alst[1].split("=")
                                            name = alst[0] + ".value"
                                            name_dict = dict(operator="and")
                                            name_dict.update(dict(query=kv))
                                            mut = [Q("match", **{name: name_dict})]
                                            qt = None

                                            if "=*" in alst[1]:
                                                name = alst[0] + "." + val_attr_lst[0]
                                                qt = [
                                                    Q("term", **{name: val_attr_lst[1]})
                                                ]

                                            mut.extend(qt or [])
                                            qry = Q("bool", must=mut)
                                            shuld.append(
                                                Q("nested", path=alst[0], query=qry)
                                            )
                        else:
                            attr_key_hit = [
                                x for x in attr_obj.keys() if v[0] + "." in x
                            ]

                            if attr_key_hit:
                                vlst = attr_obj.get(attr_key_hit[0])

                                if isinstance(vlst, list):
                                    attr_val = [
                                        x
                                        for x in attr_val_str.split(",")
                                        if x.isdecimal() and int(x) < len(vlst)
                                    ]

                                    if attr_val:
                                        mst = []
                                        name = v[0] + ".value"
                                        qry = Q(
                                            "multi_match",
                                            query=kv,
                                            type="most_fields",
                                            minimum_should_match="75%",
                                            operator="and",
                                            fields=[name],
                                        )
                                        mst.append(qry)
                                        name = attr_key_hit[0]
                                        name_val = list(
                                            map(
                                                partial(lambda m, n: m[int(n)], vlst),
                                                attr_val,
                                            )
                                        )
                                        qm = Q("terms", **{name: name_val})
                                        mst.append(qm)
                                        shuld.append(
                                            Q(
                                                "nested",
                                                path=v[0],
                                                query=Q("bool", must=mst),
                                            )
                                        )
                    elif isinstance(attr_obj, str) and attr_val_str:
                        query = Q(
                            "bool",
                            must=[{"terms": {attr_obj: attr_val_str.split(",")}}],
                        )
                        shuld.append(Q("nested", path=v[0], query=query))

            return Q("bool", should=shuld) if shuld else None

        def _get_date_query(k, v):
            """[summary]

            Args:
                k ([string]): 'date_range1'
                v ([type]): [('from', 'to'), 'date_range1']

            Returns:
                [type]: query
            """

            # text value
            qry = None

            if isinstance(v, list) and len(v) >= 2:
                date_from = request.values.get(k + "_" + v[0][0])
                date_to = request.values.get(k + "_" + v[0][1])

                if not date_from or not date_to:
                    return

                pattern = r"^(\d{4}-\d{2}-\d{2})|(\d{4}-\d{2})|(\d{4})|(\d{6})|(\d{8})$"
                p = re.compile(pattern)
                if p.match(date_from) and p.match(date_to):
                    if len(date_from) == 8:
                        date_from = datetime.strptime(date_from, "%Y%m%d").strftime(
                            "%Y-%m-%d"
                        )
                    if len(date_to) == 8:
                        date_to = datetime.strptime(date_to, "%Y%m%d").strftime(
                            "%Y-%m-%d"
                        )
                    if len(date_from) == 6:
                        date_from = datetime.strptime(date_from, "%Y%m").strftime(
                            "%Y-%m"
                        )
                    if len(date_to) == 6:
                        date_to = datetime.strptime(date_to, "%Y%m").strftime("%Y-%m")
                else:
                    return

                qv = {}
                qv.update(dict(gte=date_from))
                qv.update(dict(lte=date_to))

                if isinstance(v[1], str):
                    qry = Q("range", **{v[1]: qv})
                elif isinstance(v[1], tuple) and len(v[1]) >= 2:
                    path = v[1][0]
                    dt = v[1][1]

                    if isinstance(dt, dict):

                        for attr_key, attr_val_str in map(
                            lambda x: (x, request.values.get(x)), list(dt.keys())
                        ):
                            attr_obj = dt.get(attr_key)

                            if isinstance(attr_obj, dict) and attr_val_str:
                                attr_key_hit = [
                                    x for x in attr_obj.keys() if path + "." in x
                                ]

                                if attr_key_hit:
                                    vlst = attr_obj.get(attr_key_hit[0])

                                    if isinstance(vlst, list):
                                        attr_val = [x for x in attr_val_str.split(",")]
                                        shud = []
                                        for j in attr_val:
                                            qt = Q("term", **{attr_key_hit[0]: j})
                                            shud.append(qt)

                                        qry = Q("range", **{path + ".value": qv})
                                        qry = Q(
                                            "nested",
                                            path=path,
                                            query=Q("bool", should=shud, must=[qry]),
                                        )
            current_app.logger.debug(qry)
            return qry

        def _get_text_query(k, v):
            qry = None
            kv = (
                request.values.get("lang") if k == "language" else request.values.get(k)
            )

            if not kv:
                return

            if isinstance(v, str):
                name_dict = dict(operator="and")
                name_dict.update(dict(query=kv))
                qry = Q("match", **{v: name_dict})

            return qry

        def _get_range_query(k, v):
            qry = None

            if isinstance(v, list) and len(v) >= 2:
                value_from = request.values.get(k + "_" + v[0][0])
                value_to = request.values.get(k + "_" + v[0][1])

                if not value_from or not value_to:
                    return

                qv = {}
                qv.update(dict(gte=value_from))
                qv.update(dict(lte=value_to))

                if isinstance(v[1], str):
                    qry = Q("range", **{v[1]: qv})
                    print(qry)
            return qry

        def _get_geo_distance_query(k, v):

            qry = None

            if isinstance(v, list) and len(v) >= 2:
                value_lat = request.values.get(k + "_" + v[0][0])
                value_lon = request.values.get(k + "_" + v[0][1])
                value_distance = request.values.get(k + "_" + v[0][2])

                if not value_lat or not value_lon or not value_distance:
                    return

                qv = {}
                qv.update(dict(lat=value_lat))
                qv.update(dict(lon=value_lon))

                if isinstance(v[1], str):
                    qry = {"geo_distance": {"distance": value_distance, v[1]: qv}}

            return qry

        def _get_geo_shape_query(k, v):
            qry = None

            if isinstance(v, list) and len(v) >= 2:
                value_lat = request.values.get(k + "_" + v[0][0])
                value_lon = request.values.get(k + "_" + v[0][1])
                value_distance = request.values.get(k + "_" + v[0][2])

                if not value_lat or not value_lon or not value_distance:
                    return

                qv = []
                qv.append(value_lon)
                qv.append(value_lat)

                if isinstance(v[1], str):
                    qry = {
                        "geo_shape": {
                            v[1]: {
                                "shape": {
                                    "type": "circle",
                                    "coordinates": qv,
                                    "radius": value_distance,
                                }
                            }
                        }
                    }

            return qry

        kwd = current_app.config["WEKO_SEARCH_KEYWORDS_DICT"]
        ks = kwd.get("string")
        kd = kwd.get("date")
        kn = kwd.get("nested")
        ko = kwd.get("object")
        kr = kwd.get("range")
        kt = kwd.get("text")
        kgd = kwd.get("geo_distance")
        kgs = kwd.get("geo_shape")

        mut = []

        try:
            for k, v in ks.items():
                qy = _get_keywords_query(k, v)

                if qy:
                    mut.append(qy)

            for k, v in kn.items():
                qy = _get_nested_query(k, v)

                if qy:
                    mut.append(qy)

            for k, v in kd.items():
                qy = _get_date_query(k, v)

                if qy:
                    mut.append(qy)

            for k, v in ko.items():
                qy = _get_object_query(k, v)

                if qy:
                    mut.append(qy)
            for k, v in kt.items():
                qy = _get_text_query(k, v)

                if qy:
                    mut.append(qy)
            for k, v in kr.items():
                qy = _get_range_query(k, v)

                if qy:
                    mut.append(qy)

            for k, v in kgd.items():
                qy = _get_geo_distance_query(k, v)

                if qy:
                    mut.append(qy)

            for k, v in kgs.items():
                qy = _get_geo_shape_query(k, v)

                if qy:
                    mut.append(qy)

        except Exception as e:
            current_app.logger.exception(
                "Detail search query parser failed. err:{0}".format(e)
            )

        current_app.logger.debug(mut)
        return mut

    def _get_simple_search_query(qs=None):
        """Query parser for simple search.

        :param qs: Query string.
        :return: Query parser.
        """
        # add Permission filter by publish date and status
        mst, _ = get_permission_filter()

        q = _get_search_qs_query(qs)

        if q:
            mst.append(q)

        mst.extend(_get_detail_keywords_query())

        return Q("bool", must=mst) if mst else Q()

    def _get_simple_search_community_query(community_id, qs=None):
        """Query parser for simple search.

        :param qs: Query string.
        :return: Query parser.
        """
        # add  Permission filter by publish date and status
        comm = Community.get(community_id)
        root_node_id = comm.root_node_id

        mst, _ = get_permission_filter(root_node_id)
        q = _get_search_qs_query(qs)

        if q:
            mst.append(q)

        mst.extend(_get_detail_keywords_query())
        return Q("bool", must=mst) if mst else Q()

    def _get_file_content_query(qstr):
        """Query for searching indexed file contents."""
        multi_cont_q = Q(
            "multi_match",
            query=qstr,
            operator="and",
            fields=["content.attachment.content"],
        )

        # Search fields may increase so leaving as multi
        multi_q = Q(
            "query_string",
            query=qs,
            default_operator="and",
            fields=["search_*", "search_*.ja"],
        )

        nested_content = Q("nested", query=multi_cont_q, path="content")
        return Q("bool", should=[nested_content, multi_q])

    def _default_parser(qstr=None):
        """Default parser that uses the Q() from elasticsearch_dsl.

           Full text Search.
           Detail Search.

        :param qstr: Query string.
        :returns: Query parser.
        """
        # add  Permission filter by publish date and status
        mst, _ = get_permission_filter()

        # multi keywords search filter
        mkq = _get_detail_keywords_query()

        # detail search
        if mkq:
            mst.extend(mkq)
            q = _get_search_qs_query(qs)

            if q:
                mst.append(q)
        else:
            # Full Text Search
            if qstr:
                q_s = _get_file_content_query(qstr)
                mst.append(q_s)

        return Q("bool", must=mst) if mst else Q()

    def _default_parser_community(community_id, qstr=None):
        """Default parser that uses the Q() from elasticsearch_dsl.

           Full text Search.
           Detail Search.

        :param qstr: Query string.
        :returns: Query parser.
        """
        # add  Permission filter by publish date and status
        comm = Community.get(community_id)
        root_node_id = comm.root_node_id
        mst, _ = get_permission_filter(root_node_id)

        # multi keywords search filter
        mkq = _get_detail_keywords_query()

        # detail search
        if mkq:
            mst.extend(mkq)
            q = _get_search_qs_query(qs)

            if q:
                mst.append(q)
        else:
            # Full Text Search
            if qstr:
                q_s = _get_file_content_query(qstr)
                mst.append(q_s)

        return Q("bool", must=mst) if mst else Q()

    from invenio_records_rest.facets import default_facets_factory
    from invenio_records_rest.sorter import default_sorter_factory

    # add by ryuu at 1004 start curate
    comm_ide = request.values.get("provisional_communities")

    # simple search
    comm_id_simple = request.values.get("community")

    # add by ryuu at 1004 end
    if comm_id_simple:
        query_parser = query_parser or _default_parser_community
    else:
        query_parser = query_parser or _default_parser

    if search_type is None:
        search_type = request.values.get("search_type")

    if request.values.get("format"):
        qs = request.values.get("keyword")
    else:
        # Escape special characters for avoiding ES search errors
        qs = (
            request.values.get("q", "")
            .replace("\\", r"\\")
            .replace("+", r"\+")
            .replace("-", r"\-")
            .replace("=", r"\=")
            .replace("&&", r"\&&")
            .replace("||", r"\||")
            .replace("!", r"\!")
            .replace("(", r"\(")
            .replace(")", r"\)")
            .replace("{", r"\{")
            .replace("}", r"\}")
            .replace("[", r"\[")
            .replace("]", r"\]")
            .replace("^", r"\^")
            .replace('"', r"\"")
            .replace("~", r"\~")
            .replace("*", r"\*")
            .replace("?", r"\?")
            .replace(":", r"\:")
            .replace("/", r"\/")
        )

    # full text search
    if search_type == config.WEKO_SEARCH_TYPE_DICT["FULL_TEXT"]:
        if comm_id_simple:
            query_q = query_parser(comm_id_simple, qs)
        else:
            query_q = query_parser(qs)
    else:
        # simple search
        if comm_ide:
            query_q = _get_simple_search_community_query(comm_ide, qs)
        elif comm_id_simple:
            query_q = _get_simple_search_community_query(comm_id_simple, qs)
        else:
            query_q = _get_simple_search_query(qs)

    src = {"_source": {"excludes": ["content"]}}
    search._extra.update(src)

    try:
        search = search.filter(query_q)
    except SyntaxError:
        current_app.logger.debug(
            "Failed parsing query: {0}".format(request.values.get("q", "")),
            exc_info=True,
        )
        raise InvalidQueryRESTError()

    search_index = search._index[0]
    search, urlkwargs = default_facets_factory(search, search_index)
    search, sortkwargs = default_sorter_factory(search, search_index)

    for key, value in sortkwargs.items():
        urlkwargs.add(key, value)

        current_app.logger.debug("key: {}".format(key))
        current_app.logger.debug("value: {}".format(value))
        current_app.logger.debug("sortkwargs: {}".format(sortkwargs))

        # defalult sort
        if not sortkwargs:
            sort_key, sort = SearchSetting.get_default_sort(
                current_app.config["WEKO_SEARCH_TYPE_KEYWORD"]
            )
            key_fileds = SearchSetting.get_sort_key(sort_key)
            current_app.logger.debug("sort_key: {}".format(sort_key))
            current_app.logger.debug("sort: {}".format(sort))
            current_app.logger.debug("key_fileds: {}".format(key_fileds))

            if key_fileds:
                sort_obj = dict()
                nested_sorting = SearchSetting.get_nested_sorting(sort_key)

                if sort == "desc":
                    sort_obj[key_fileds] = dict(order="desc", unmapped_type="long")
                    sort_key = "-" + sort_key
                else:
                    sort_obj[key_fileds] = dict(order="asc", unmapped_type="long")

                if nested_sorting:
                    sort_obj[key_fileds].update({"nested": nested_sorting})

                search._sort.append(sort_obj)

            urlkwargs.add("sort", sort_key)

    urlkwargs.add("q", query_q)
    # debug elastic search query
    current_app.logger.debug("query: {}".format(json.dumps((search.query()).to_dict())))
    # {"query": {"bool": {"filter": [{"bool": {"must": [{"match": {"publish_status": "0"}}, {"range": {"publish_date": {"lte": "now/d"}}}, {"terms": {"path": ["1031", "1029", "1025", "952", "953", "943", "940", "1017", "1015", "1011", "881", "893", "872", "869", "758", "753", "742", "530", "533", "502", "494", "710", "702", "691", "315", "351", "288", "281", "759", "754", "744", "531", "534", "503", "495", "711", "704", "692", "316", "352", "289", "282", "773", "771", "767", "538", "539", "519", "510", "756", "745", "733", "337", "377", "308", "299", "2063", "2061", "2057", "1984", "1985", "1975", "1972", "2049", "2047", "2043", "1913", "1925", "1904", "1901", "1790", "1785", "1774", "1562", "1565", "1534", "1526", "1742", "1734", "1723", "1347", "1383", "1320", "1313", "1791", "1786", "1776", "1563", "1566", "1535", "1527", "1743", "1736", "1724", "1348", "1384", "1321", "1314", "1805", "1803", "1799", "1570", "1571", "1551", "1542", "1788", "1777", "1765", "1369", "1409", "1340", "1331", "4127", "4125", "4121", "4048", "4049", "4039", "4036", "4113", "4111", "4107", "3977", "3989", "3968", "3965", "3854", "3849", "3838", "3626", "3629", "3598", "3590", "3806", "3798", "3787", "3411", "3447", "3384", "3377", "3855", "3850", "3840", "3627", "3630", "3599", "3591", "3807", "3800", "3788", "3412", "3448", "3385", "3378", "3869", "3867", "3863", "3634", "3635", "3615", "3606", "3852", "3841", "3829", "3433", "3473", "3404", "3395"]}}, {"bool": {"must": [{"match": {"publish_status": "0"}}, {"match": {"relation_version_is_last": "true"}}]}}]}}], "must": [{"match_all": {}}]}}, "aggs": {"Data Language": {"filter": {"bool": {"must": [{"term": {"publish_status": "0"}}]}}, "aggs": {"Data Language": {"terms": {"field": "language", "size": 1000}}}}, "Access": {"filter": {"bool": {"must": [{"term": {"publish_status": "0"}}]}}, "aggs": {"Access": {"terms": {"field": "accessRights", "size": 1000}}}}, "Location": {"filter": {"bool": {"must": [{"term": {"publish_status": "0"}}]}}, "aggs": {"Location": {"terms": {"field": "geoLocation.geoLocationPlace", "size": 1000}}}}, "Temporal": {"filter": {"bool": {"must": [{"term": {"publish_status": "0"}}]}}, "aggs": {"Temporal": {"terms": {"field": "temporal", "size": 1000}}}}, "Topic": {"filter": {"bool": {"must": [{"term": {"publish_status": "0"}}]}}, "aggs": {"Topic": {"terms": {"field": "subject.value", "size": 1000}}}}, "Distributor": {"filter": {"bool": {"must": [{"term": {"contributor.@attributes.contributorType": "Distributor"}}, {"term": {"publish_status": "0"}}]}}, "aggs": {"Distributor": {"terms": {"field": "contributor.contributorName", "size": 1000}}}}, "Data Type": {"filter": {"bool": {"must": [{"term": {"description.descriptionType": "Other"}}, {"term": {"publish_status": "0"}}]}}, "aggs": {"Data Type": {"terms": {"field": "description.value", "size": 1000}}}}}, "from": 0, "size": 20, "_source": {"excludes": ["content"]}}
    # {"query": {"bool": {"filter": [{"bool": {"must": [{"match": {"publish_status": "0"}}, {"range": {"publish_date": {"lte": "now/d"}}}, {"terms": {"path": ["1031", "1029", "1025", "952", "953", "943", "940", "1017", "1015", "1011", "881", "893", "872", "869", "758", "753", "742", "530", "533", "502", "494", "710", "702", "691", "315", "351", "288", "281", "759", "754", "744", "531", "534", "503", "495", "711", "704", "692", "316", "352", "289", "282", "773", "771", "767", "538", "539", "519", "510", "756", "745", "733", "337", "377", "308", "299", "2063", "2061", "2057", "1984", "1985", "1975", "1972", "2049", "2047", "2043", "1913", "1925", "1904", "1901", "1790", "1785", "1774", "1562", "1565", "1534", "1526", "1742", "1734", "1723", "1347", "1383", "1320", "1313", "1791", "1786", "1776", "1563", "1566", "1535", "1527", "1743", "1736", "1724", "1348", "1384", "1321", "1314", "1805", "1803", "1799", "1570", "1571", "1551", "1542", "1788", "1777", "1765", "1369", "1409", "1340", "1331", "4127", "4125", "4121", "4048", "4049", "4039", "4036", "4113", "4111", "4107", "3977", "3989", "3968", "3965", "3854", "3849", "3838", "3626", "3629", "3598", "3590", "3806", "3798", "3787", "3411", "3447", "3384", "3377", "3855", "3850", "3840", "3627", "3630", "3599", "3591", "3807", "3800", "3788", "3412", "3448", "3385", "3378", "3869", "3867", "3863", "3634", "3635", "3615", "3606", "3852", "3841", "3829", "3433", "3473", "3404", "3395"]}}, {"bool": {"must": [{"match": {"publish_status": "0"}}, {"match": {"relation_version_is_last": "true"}}]}}]}}], "must": [{"match_all": {}}]}}, "aggs": {"Data Language": {"filter": {"bool": {"must": [{"term": {"publish_status": "0"}}]}}, "aggs": {"Data Language": {"terms": {"field": "language", "size": 1000}}}}, "Access": {"filter": {"bool": {"must": [{"term": {"publish_status": "0"}}]}}, "aggs": {"Access": {"terms": {"field": "accessRights", "size": 1000}}}}, "Location": {"filter": {"bool": {"must": [{"term": {"publish_status": "0"}}]}}, "aggs": {"Location": {"terms": {"field": "geoLocation.geoLocationPlace", "size": 1000}}}}, "Temporal": {"filter": {"bool": {"must": [{"term": {"publish_status": "0"}}]}}, "aggs": {"Temporal": {"terms": {"field": "temporal", "size": 1000}}}}, "Topic": {"filter": {"bool": {"must": [{"term": {"publish_status": "0"}}]}}, "aggs": {"Topic": {"terms": {"field": "subject.value", "size": 1000}}}}, "Distributor": {"filter": {"bool": {"must": [{"term": {"contributor.@attributes.contributorType": "Distributor"}}, {"term": {"publish_status": "0"}}]}}, "aggs": {"Distributor": {"terms": {"field": "contributor.contributorName", "size": 1000}}}}, "Data Type": {"filter": {"bool": {"must": [{"term": {"description.descriptionType": "Other"}}, {"term": {"publish_status": "0"}}]}}, "aggs": {"Data Type": {"terms": {"field": "description.value", "size": 1000}}}}}, "sort": [{"date_range1.gte": {"order": "asc", "unmapped_type": "date"}}], "from": 0, "size": 20, "_source": {"excludes": ["content"]}}
    current_app.logger.debug("urlkwargs: {}".format(urlkwargs))
    # MultiDict([('sort', 'relevance'), ('q', Bool(must=[Match(publish_status='0'), Range(publish_date={'lte': 'now/d'}), Terms(path=['1031', '1029', '1025', '952', '953', '943', '940', '1017', '1015', '1011', '881', '893', '872', '869', '758', '753', '742', '530', '533', '502', '494', '710', '702', '691', '315', '351', '288', '281', '759', '754', '744', '531', '534', '503', '495', '711', '704', '692', '316', '352', '289', '282', '773', '771', '767', '538', '539', '519', '510', '756', '745', '733', '337', '377', '308', '299', '2063', '2061', '2057', '1984', '1985', '1975', '1972', '2049', '2047', '2043', '1913', '1925', '1904', '1901', '1790', '1785', '1774', '1562', '1565', '1534', '1526', '1742', '1734', '1723', '1347', '1383', '1320', '1313', '1791', '1786', '1776', '1563', '1566', '1535', '1527', '1743', '1736', '1724', '1348', '1384', '1321', '1314', '1805', '1803', '1799', '1570', '1571', '1551', '1542', '1788', '1777', '1765', '1369', '1409', '1340', '1331', '4127', '4125', '4121', '4048', '4049', '4039', '4036', '4113', '4111', '4107', '3977', '3989', '3968', '3965', '3854', '3849', '3838', '3626', '3629', '3598', '3590', '3806', '3798', '3787', '3411', '3447', '3384', '3377', '3855', '3850', '3840', '3627', '3630', '3599', '3591', '3807', '3800', '3788', '3412', '3448', '3385', '3378', '3869', '3867', '3863', '3634', '3635', '3615', '3606', '3852', '3841', '3829', '3433', '3473', '3404', '3395']), Bool(must=[Match(publish_status='0'), Match(relation_version_is_last='true')])]))])

    return search, urlkwargs


def item_path_search_factory(self, search, index_id=None):
    """Parse query using Weko-Query-Parser.

    :param self: REST view.
    :param search: Elastic search DSL search instance.
    :param index_id: Index Identifier contains item's path
    :returns: Tuple with search instance and URL arguments.
    """

    def _get_index_earch_query():
        """Prepare search query.

        Returns:
            [dict]: Search query.

        """
        query_q = {
            "_source": {"excludes": ["content"]},
            "query": {
                "bool": {"must": [{"match": {"relation_version_is_last": "true"}}]}
            },
            "aggs": {
                "path": {
                    "terms": {
                        "field": "path",
                        "include": "@idxchild",
                        "size": "@count",
                    },
                    "aggs": {
                        "date_range": {
                            "filter": {"match": {"publish_status": "0"}},
                            "aggs": {
                                "available": {
                                    "range": {
                                        "field": "publish_date",
                                        "ranges": [
                                            {"from": "now+1d/d"},
                                            {"to": "now+1d/d"},
                                        ],
                                    },
                                }
                            },
                        },
                        "no_available": {
                            "filter": {
                                "bool": {
                                    "must_not": [{"match": {"publish_status": "0"}}]
                                }
                            }
                        },
                    },
                }
            },
            "post_filter": {},
        }

        q = request.values.get("q") or "0" if index_id is None else index_id

        if q != "0":
            # add item type aggs
            query_q["aggs"]["path"]["aggs"].update(get_item_type_aggs(search._index[0]))

            if q:
                mut, is_perm_paths = get_permission_filter(q)
            else:
                mut, is_perm_paths = get_permission_filter()

            if mut:
                mut = list(map(lambda x: x.to_dict(), mut))
                post_filter = query_q["post_filter"]

                if mut[0].get("bool"):
                    post_filter["bool"] = mut[0]["bool"]
                else:
                    post_filter["bool"] = {"must": mut}

            # create search query
            if q:
                try:
                    child_idx = Indexes.get_child_list_recursive(q)
                    child_idx_str = "|".join(child_idx)
                    max_clause_count = current_app.config.get(
                        "OAISERVER_ES_MAX_CLAUSE_COUNT", 1024
                    )

                    if len(child_idx) > max_clause_count:
                        div_indexes = []
                        for div in range(0, int(len(child_idx) / max_clause_count) + 1):
                            _right = div * max_clause_count
                            _left = (
                                (div + 1) * max_clause_count
                                if len(child_idx) > (div + 1) * max_clause_count
                                else len(child_idx)
                            )
                            div_indexes.append(
                                {"terms": {"path": child_idx[_right:_left]}}
                            )

                        query_q["query"]["bool"]["must"].append(
                            {"bool": {"should": div_indexes}}
                        )
                    else:
                        query_q["query"]["bool"]["must"].append(
                            {"terms": {"path": child_idx}}
                        )

                    query_q = json.dumps(query_q).replace("@idxchild", child_idx_str)
                    query_q = json.loads(query_q)
                except BaseException as ex:
                    current_app.logger.error(ex)
                    import traceback

                    traceback.print_exc(file=sys.stdout)

            count = str(Indexes.get_index_count())
            query_q = json.dumps(query_q).replace("@count", count)
            query_q = json.loads(query_q)

            return query_q, is_perm_paths
        else:
            # add item type aggs
            query_not_q = {
                "_source": {"excludes": ["content"]},
                "query": {
                    "bool": {"must": [{"match": {"relation_version_is_last": "true"}}]}
                },
                "aggs": {
                    "path": {
                        "terms": {"field": "path", "size": "@count"},
                        "aggs": {
                            "date_range": {
                                "filter": {"match": {"publish_status": "0"}},
                                "aggs": {
                                    "available": {
                                        "range": {
                                            "field": "publish_date",
                                            "ranges": [
                                                {"from": "now+1d/d"},
                                                {"to": "now+1d/d"},
                                            ],
                                        },
                                    }
                                },
                            },
                            "no_available": {
                                "filter": {
                                    "bool": {
                                        "must_not": [{"match": {"publish_status": "0"}}]
                                    }
                                }
                            },
                        },
                    }
                },
                "post_filter": {},
            }

            is_perm_paths = []
            if q:
                mut, is_perm_paths = get_permission_filter(q)
            else:
                mut, is_perm_paths = get_permission_filter()

            child_idx = [item.split("/")[-1] for item in is_perm_paths]
            child_idx = list(set(child_idx))
            max_clause_count = current_app.config.get(
                "OAISERVER_ES_MAX_CLAUSE_COUNT", 1024
            )

            if len(child_idx) > max_clause_count:
                div_indexes = []
                for div in range(0, int(len(child_idx) / max_clause_count) + 1):
                    _right = div * max_clause_count
                    _left = (
                        (div + 1) * max_clause_count
                        if len(child_idx) > (div + 1) * max_clause_count
                        else len(child_idx)
                    )
                    div_indexes.append({"terms": {"path": child_idx[_right:_left]}})
                query_not_q["query"]["bool"]["must"].append(
                    {"bool": {"should": div_indexes}}
                )
            else:
                query_not_q["query"]["bool"]["must"].append(
                    {"terms": {"path": child_idx}}
                )

            query_not_q["aggs"]["path"]["aggs"].update(
                get_item_type_aggs(search._index[0])
            )

            if mut:
                mut = list(map(lambda x: x.to_dict(), mut))
                post_filter = query_not_q["post_filter"]

                if mut[0].get("bool"):
                    post_filter["bool"] = mut[0]["bool"]
                else:
                    post_filter["bool"] = {"must": mut}

            # create search query
            count = str(Indexes.get_index_count())
            query_not_q = json.dumps(query_not_q).replace("@count", count)
            query_not_q = json.loads(query_not_q)

            return query_not_q, is_perm_paths

    # create a index search query
    query_q, is_perm_paths = _get_index_earch_query()
    urlkwargs = MultiDict()

    try:
        # Aggregations.
        extr = search._extra.copy()
        search.update_from_dict(query_q)
        search._extra.update(extr)
    except SyntaxError:
        q = request.values.get("q", "") if index_id is None else index_id
        current_app.logger.debug("Failed parsing query: {0}".format(q), exc_info=True)
        raise InvalidQueryRESTError()

    from invenio_records_rest.sorter import default_sorter_factory

    search_index = search._index[0]
    search, sortkwargs = default_sorter_factory(search, search_index)

    for key, value in sortkwargs.items():
        # set custom sort option
        if "custom_sort" in value:
            ind_id = request.values.get("q", "")
            search._sort = []

            if value == "custom_sort":
                script_str, default_sort = SearchSetting.get_custom_sort(ind_id, "asc")
            else:
                script_str, default_sort = SearchSetting.get_custom_sort(ind_id, "desc")

            search._sort.append(script_str)
            search._sort.append(default_sort)

        # set selectbox
        urlkwargs.add(key, value)

    # default sort
    if not sortkwargs:
        ind_id = request.values.get("q", "")
        root_flag = True if ind_id and ind_id == "0" else False
        sort_key, sort = SearchSetting.get_default_sort(
            current_app.config["WEKO_SEARCH_TYPE_INDEX"], root_flag
        )
        sort_obj = dict()
        key_fileds = SearchSetting.get_sort_key(sort_key)

        if "custom_sort" not in sort_key:
            if sort == "desc":
                sort_obj[key_fileds] = dict(order="desc", unmapped_type="long")
                sort_key = "-" + sort_key
            else:
                sort_obj[key_fileds] = dict(order="asc", unmapped_type="long")
            search._sort.append(sort_obj)
        else:
            ind_id = request.values.get("q", "")
            if sort == "desc":
                script_str, default_sort = SearchSetting.get_custom_sort(ind_id, "desc")
                sort_key = "-" + sort_key
            else:
                script_str, default_sort = SearchSetting.get_custom_sort(ind_id, "asc")

            search._sort = []
            search._sort.append(script_str)
            search._sort.append(default_sort)

        urlkwargs.add("sort", sort_key)

    urlkwargs.add("q", query_q)
    urlkwargs.add("is_perm_paths", is_perm_paths)
    # debug elastic search query
    current_app.logger.debug(json.dumps((search.query()).to_dict()))
    return search, urlkwargs


def check_admin_user():
    """
    Check administrator role user.

    :return: result
    """
    result = True
    user_id = (
        current_user.get_id()
        if current_user and current_user.is_authenticated
        else None
    )

    if user_id:
        users = current_app.config["WEKO_PERMISSION_ROLE_USER"]

        for lst in list(current_user.roles or []):

            # if is administrator
            if lst.name == users[2]:
                result = True

    return user_id, result


weko_search_factory = item_path_search_factory
es_search_factory = default_search_factory


def opensearch_factory(self, search, query_parser=None):
    """Factory for opensearch.

    :param self:
    :param search:
    :param query_parser:
    :return:
    """
    index_id = request.values.get("q")
    search_type = config.WEKO_SEARCH_TYPE_DICT["FULL_TEXT"]

    if index_id:
        index_id = str(index_id)
        return item_path_search_factory(self, search, index_id=index_id)
    else:
        return default_search_factory(
            self, search, query_parser, search_type=search_type
        )


def item_search_factory(
    self,
    search,
    start_date,
    end_date,
    list_index_id=None,
    query_with_publish_status=False,
    ranking=False,
):
    """Factory for opensearch.

    :param self:
    :param search: Record Search's instance
    :param start_date: Start date for search
    :param end_date: End date for search
    :param list_index_id: index tree list or None
    :param query_with_publish_status: Only query public items
    :param ranking: Ranking check
    :return:
    """

    def _get_query(start_term, end_term, indexes):
        query_string = "_type:{} AND relation_version_is_last:true ".format(
            current_app.config["INDEXER_DEFAULT_DOC_TYPE"]
        )
        if not query_with_publish_status:
            query_string += " AND publish_status:0 "
<<<<<<< HEAD
        query_string += " AND publish_date:[{} TO {}]".format(
            start_term, end_term)
=======
        query_string += " AND publish_date:[{} TO {}]".format(start_term, end_term)
>>>>>>> f982443f

        query_q = {
            "size": 10000,
            "query": {"bool": {"must": [{"query_string": {"query": query_string}}]}},
            "sort": [{"publish_date": {"order": "desc"}}],
        }
        query_must_param = []
        if indexes:
            indexes_num = len(indexes)
            max_clause_count = 1024
            for div in range(0, int(indexes_num / max_clause_count) + 1):
                e_right = div * max_clause_count
                e_left = (
                    (div + 1) * max_clause_count
                    if indexes_num > (div + 1) * max_clause_count
                    else indexes_num
                )
                div_indexes = []
                for index in indexes[e_right:e_left]:
                    div_indexes.append({"wildcard": {"path": str(index)}})
                query_must_param.append({"bool": {"should": div_indexes}})
        if ranking:
            query_must_param.append({"exists": {"field": "path"}})
        if query_must_param:
            query_q["query"]["bool"]["must"] += query_must_param
        return query_q

    query_q = _get_query(start_date, end_date, list_index_id)
    urlkwargs = MultiDict()

    try:
        extr = search._extra.copy()
        search.update_from_dict(query_q)
        search._extra.update(extr)
    except SyntaxError:
        current_app.logger.debug(
            "Failed parsing query: {0}".format(query_q), exc_info=True
        )
        raise InvalidQueryRESTError()
    # debug elastic search query
    current_app.logger.debug(json.dumps((search.query()).to_dict()))
    return search, urlkwargs


def feedback_email_search_factory(self, search):
    """Factory for search feedback email list.

    :param self:
    :param search:
    :return:
    """

    def _get_query():
        query_string = "_type:{} AND " "relation_version_is_last:true ".format(
            current_app.config["INDEXER_DEFAULT_DOC_TYPE"]
        )
        query_q = {
            "query": {
                "bool": {
                    "must": [
                        {
                            "nested": {
                                "path": "feedback_mail_list",
                                "query": {
                                    "bool": {
                                        "must": [
                                            {
                                                "exists": {
                                                    "field": "feedback_mail_list.email"
                                                }
                                            }
                                        ]
                                    }
                                },
                            }
                        },
                        {"query_string": {"query": query_string}},
                    ]
                }
            },
            "aggs": {
                "feedback_mail_list": {
                    "nested": {"path": "feedback_mail_list"},
                    "aggs": {
                        "email_list": {
                            "terms": {
                                "field": "feedback_mail_list.email",
                                "size": config.WEKO_SEARCH_MAX_FEEDBACK_MAIL,
                            }
                        }
                    },
                }
            },
        }
        return query_q

    query_q = _get_query()

    try:
        # Aggregations.
        extr = search._extra.copy()
        search.update_from_dict(query_q)
        search._extra.update(extr)
    except SyntaxError:
        current_app.logger.debug(
            "Failed parsing query: {0}".format(query_q), exc_info=True
        )
        raise InvalidQueryRESTError()
    # debug elastic search query
    current_app.logger.debug(json.dumps((search.query()).to_dict()))
    return search<|MERGE_RESOLUTION|>--- conflicted
+++ resolved
@@ -1181,12 +1181,7 @@
         )
         if not query_with_publish_status:
             query_string += " AND publish_status:0 "
-<<<<<<< HEAD
-        query_string += " AND publish_date:[{} TO {}]".format(
-            start_term, end_term)
-=======
         query_string += " AND publish_date:[{} TO {}]".format(start_term, end_term)
->>>>>>> f982443f
 
         query_q = {
             "size": 10000,
