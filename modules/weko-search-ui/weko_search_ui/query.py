--- conflicted
+++ resolved
@@ -251,7 +251,7 @@
                         ]
 
                         for j in kvl:
-                            
+
                             if j == "other" and k=="language":
                                 source = "boolean flg=false; for(lang in doc['language']){if (!params.param1.contains(lang)){flg=true;}} return flg;"
                                 params = {"param1":vlst}
@@ -346,16 +346,9 @@
                                             # attribute conditon
                                             field_name = alst[0] + "." + val_attr_lst[0]
                                             if "=*" in alst[1]:
+                                                name = alst[0] + "." + val_attr_lst[0]
                                                 qt = [
-<<<<<<< HEAD
-                                                    Q("exists", field=field_name)
-                                                ]
-                                            else:
-                                                qt = [
-                                                    Q("term", **{field_name: val_attr_lst[1]})
-=======
                                                     Q("term", **{name: key})
->>>>>>> 3aa12c21
                                                 ]
 
                                             split_text_list = _split_text_by_or(kv)
