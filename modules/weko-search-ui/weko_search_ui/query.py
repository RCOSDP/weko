# -*- coding: utf-8 -*-
#
# This file is part of WEKO3.
# Copyright (C) 2017 National Institute of Informatics.
#
# WEKO3 is free software; you can redistribute it
# and/or modify it under the terms of the GNU General Public License as
# published by the Free Software Foundation; either version 2 of the
# License, or (at your option) any later version.
#
# WEKO3 is distributed in the hope that it will be
# useful, but WITHOUT ANY WARRANTY; without even the implied warranty of
# MERCHANTABILITY or FITNESS FOR A PARTICULAR PURPOSE.  See the GNU
# General Public License for more details.
#
# You should have received a copy of the GNU General Public License
# along with WEKO3; if not, write to the
# Free Software Foundation, Inc., 59 Temple Place, Suite 330, Boston,
# MA 02111-1307, USA.

"""Query factories for REST API."""

import json
import sys
from datetime import datetime
from functools import partial

from elasticsearch_dsl.query import Bool, Exists, Q, QueryString
from flask import current_app, request
from flask.helpers import flash
from flask_babelex import gettext as _
from flask_security import current_user
from invenio_communities.models import Community
from invenio_records_rest.errors import InvalidQueryRESTError
from weko_index_tree.api import Indexes
from werkzeug.datastructures import MultiDict

from . import config
from .api import SearchSetting
from .permissions import search_permission


def get_item_type_aggs(search_index):
    """Get item types aggregations.

    :return: aggs dict
    """
    from weko_admin.utils import get_facet_search_query
    facets = get_facet_search_query(search_permission.can())
    return facets.get(search_index).get("aggs", {})


def get_permission_filter(comm_id=None):
    """Get permission filter."""
    # check permission
    is_perm = search_permission.can()
    match = Q('match', publish_status='0')
    version = Q('match', relation_version_is_last='true')
    rng = Q('range', **{'publish_date': {'lte': 'now/d'}})
    term_list = []
    mst = []
    is_perm_paths = Indexes.get_browsing_tree_paths()
    search_type = request.values.get('search_type')

    if comm_id:

        if search_type == config.WEKO_SEARCH_TYPE_DICT['FULL_TEXT']:
            self_path = Indexes.get_self_path(comm_id)

            if self_path and self_path.path in is_perm_paths:
                term_list.append(self_path.path)

            path = term_list[0] + '*'
            should_path = []
            wildcard_path = Q("wildcard", path=path)
            should_path.append(wildcard_path)

            mst.append(match)
            mst.append(rng)
            terms = Q('bool', should=should_path)
        else:   # In case search_type is keyword or index
            self_path = Indexes.get_self_path(comm_id)

            if self_path and self_path.path in is_perm_paths:
                term_list.append(self_path.path)

            mst.append(match)
            mst.append(rng)
            terms = Q('terms', path=term_list)
    else:
        mst.append(match)
        mst.append(rng)
        terms = Q('terms', path=is_perm_paths)

    mut = []

    if is_perm:
        user_id, result = check_admin_user()

        if result:
            shuld = [Q('match', weko_creator_id=user_id),
                     Q('match', weko_shared_id=user_id)]
            shuld.append(Q('bool', must=mst))
            mut.append(Q('bool', should=shuld, must=[terms]))
            mut.append(Q('bool', must=version))
    else:
        mut = mst
        mut.append(terms)
        base_mut = [match, version]
        mut.append(Q('bool', must=base_mut))

    return mut


def default_search_factory(self, search, query_parser=None, search_type=None):
    """Parse query using Weko-Query-Parser. MetaData Search.

    :param self: REST view.
    :param search: Elastic search DSL search instance.
    :param query_parser: Query parser. (Default: ``None``)
    :param search_type: Search type. (Default: ``None``)
    :returns: Tuple with search instance and URL arguments.
    """
    def _get_search_qs_query(qs=None):
        """Qs of search bar keywords for detail simple search.

        :param qs: Query string.
        :return: Query parser.
        """
        q = Q(
            'query_string',
            query=qs,
            default_operator='and',
            fields=['search_*', 'search_*.ja']
        ) if qs else None

        return q

    def _get_detail_keywords_query():
        """Get keywords query.

        :return: Query parser.
        """
        def _get_keywords_query(k, v):
            qry = None
            kv = request.values.get(
                'lang'
            ) if k == 'language' else request.values.get(k)

            if not kv:
                return

            if isinstance(v, str):
                name_dict = dict(operator="and")
                name_dict.update(dict(query=kv))
                qry = Q('match', **{v: name_dict})
            elif isinstance(v, list):
                qry = Q('multi_match', query=kv, type='most_fields',
                        minimum_should_match='75%',
                        operator='and', fields=v)
            elif isinstance(v, dict):

                for key, vlst in v.items():

                    if isinstance(vlst, list):
                        shud = []
                        kvl = [
                            x for x in kv.split(',')
                            if x.isdecimal() and int(x) < len(vlst) + 1
                        ]

                        for j in map(
                                partial(lambda x, y: x[int(y)], vlst), kvl):
                            name_dict = dict(operator="and")
                            name_dict.update(dict(query=j))
                            shud.append(Q('match', **{key: name_dict}))

                        kvl = [x for x in kv.split(',')
                               if not x.isdecimal() and x in vlst]

                        for j in kvl:
                            name_dict = dict(operator="and")
                            name_dict.update(dict(query=j))
                            shud.append(Q('match', **{key: name_dict}))

                        if shud:
                            return Q('bool', should=shud)

            elif isinstance(v, tuple) and len(v) >= 2:
                shud = []

                for i in map(lambda x: v[1](x), kv.split(',')):
                    shud.append(Q('match', **{v[0]: i}))

                if shud:
                    qry = Q('bool', should=shud)

            return qry

        def _get_object_query(k, v):
            # text value
            kv = request.values.get(k)
            if not kv:
                return
            shuld = []
            if isinstance(v, tuple) and len(v) > 1 and isinstance(v[1], dict):
                # attr keyword in request url
                attrs = map(lambda x: (x, request.values.get(x)),
                            list(v[1].keys()))
                for attr_key, attr_val_str in attrs:
                    attr_obj = v[1].get(attr_key)
                    if isinstance(attr_obj, dict) and attr_val_str:
                        if isinstance(v[0], str) and len(v[0]):
                            attr_key_hit = [
                                x for x in attr_obj.keys() if v[0] + "." in x]
                            if attr_key_hit:
                                vlst = attr_obj.get(attr_key_hit[0])
                                if isinstance(vlst, list):
                                    attr_val = [
                                        int(x) for x in attr_val_str.split(',')
                                        if x.isdecimal() and int(x) < len(vlst)
                                    ]
                                    if attr_val:
                                        name = v[0] + ".value"
                                        schemas = [vlst[i] for i in attr_val]
                                        return Bool(must=[
                                            {"term": {name: kv}},
                                            {"terms": {
                                                attr_key_hit[0]: schemas}}
                                        ])
            return None

        def _get_nested_query(k, v):
            # text value
            kv = request.values.get(k)

            if not kv:
                return

            shuld = []

            if isinstance(v, tuple) and len(v) > 1 and isinstance(v[1], dict):
                # attr keyword in request url
                for attr_key, attr_val_str in map(
                    lambda x: (
                        x, request.values.get(x)), list(
                        v[1].keys())):
                    attr_obj = v[1].get(attr_key)

                    if isinstance(attr_obj, dict) and attr_val_str:

                        if isinstance(v[0], str) and not len(v[0]):

                            # For ID search
                            for key in attr_val_str.split(','):
                                attr = attr_obj.get(key)

                                if isinstance(attr, tuple):
                                    attr = [attr]

                                if isinstance(attr, list):
                                    for alst in attr:
                                        if isinstance(alst, tuple):
                                            val_attr_lst = alst[1].split('=')
                                            name = alst[0] + ".value"
                                            name_dict = dict(operator="and")
                                            name_dict.update(dict(query=kv))
                                            mut = [
                                                Q('match',
                                                  **{name: name_dict})]
                                            qt = None

                                            if '=*' in alst[1]:
                                                name = alst[0] + \
                                                    "." + val_attr_lst[0]
                                                qt = [
                                                    Q('term',
                                                      **{name:
                                                         val_attr_lst[1]})]

                                            mut.extend(qt or [])
                                            qry = Q('bool', must=mut)
                                            shuld.append(
                                                Q('nested', path=alst[0],
                                                  query=qry))
                        else:
                            attr_key_hit = [
                                x for x in attr_obj.keys() if v[0] + "." in x]

                            if attr_key_hit:
                                vlst = attr_obj.get(attr_key_hit[0])

                                if isinstance(vlst, list):
                                    attr_val = [x for x in attr_val_str.split(
                                        ',') if x.isdecimal()
                                        and int(x) < len(vlst)]

                                    if attr_val:
                                        mst = []
                                        name = v[0] + ".value"
                                        qry = Q('multi_match', query=kv,
                                                type='most_fields',
                                                minimum_should_match='75%',
                                                operator='and', fields=[name])
                                        mst.append(qry)
                                        name = attr_key_hit[0]
                                        qm = Q('terms',
                                               **{name: list(map(partial(lambda m, n: m[int(n)], vlst), attr_val))})
                                        mst.append(qm)
                                        shuld.append(Q('nested', path=v[0],
                                                       query=Q(
                                                           'bool', must=mst)))

            return Q('bool', should=shuld) if shuld else None

        def _get_date_query(k, v):
            # text value
            qry = None

            if isinstance(v, list) and len(v) >= 2:
                date_from = request.values.get(k + "_" + v[0][0])
                date_to = request.values.get(k + "_" + v[0][1])

                if not date_from or not date_to:
                    return

                date_from = datetime.strptime(
                    date_from, '%Y%m%d').strftime('%Y-%m-%d')
                date_to = datetime.strptime(
                    date_to, '%Y%m%d').strftime('%Y-%m-%d')

                qv = {}
                qv.update(dict(gte=date_from))
                qv.update(dict(lte=date_to))

                if isinstance(v[1], str):
                    qry = Q('range', **{v[1]: qv})
                elif isinstance(v[1], tuple) and len(v[1]) >= 2:
                    path = v[1][0]
                    dt = v[1][1]

                    if isinstance(dt, dict):

                        for attr_key, attr_val_str in map(
                            lambda x: (
                                x, request.values.get(x)), list(
                                dt.keys())):
                            attr_obj = dt.get(attr_key)

                            if isinstance(attr_obj, dict) and attr_val_str:
                                attr_key_hit = [
                                    x for x in attr_obj.keys()
                                    if path + "." in x]

                                if attr_key_hit:
                                    vlst = attr_obj.get(attr_key_hit[0])

                                    if isinstance(vlst, list):
                                        attr_val = [
                                            x for x in attr_val_str.split(',')]
                                        shud = []
                                        for j in attr_val:
                                            qt = Q(
                                                'term', **{attr_key_hit[0]: j})
                                            shud.append(qt)

                                        qry = Q(
                                            'range', **{path + ".value": qv})
                                        qry = Q(
                                            'nested', path=path, query=Q(
                                                'bool', should=shud,
                                                must=[qry]))
            return qry

        def _get_text_query(k, v):
            qry = None
            kv = request.values.get(
                'lang'
            ) if k == 'language' else request.values.get(k)

            if not kv:
                return

            if isinstance(v, str):
                name_dict = dict(operator="and")
                name_dict.update(dict(query=kv))
                qry = Q('match', **{v: name_dict})
           
            return qry
        def _get_range_query(k, v):
            qry = None

            if isinstance(v, list) and len(v) >= 2:
                value_from = request.values.get(k + "_" + v[0][0])
                value_to = request.values.get(k + "_" + v[0][1])

                if not value_from or not value_to:
                    return

                qv = {}
                qv.update(dict(gte=value_from))
                qv.update(dict(lte=value_to))

                if isinstance(v[1], str):
                    qry = Q('range', **{v[1]: qv})
                    print(qry)
            return qry

        def _get_geo_distance_query(k, v):
            
            qry = None

            if isinstance(v, list) and len(v) >= 2:
                value_lat = request.values.get(k + "_" + v[0][0])
                value_lon = request.values.get(k + "_" + v[0][1])
                value_distance = request.values.get(k + "_" + v[0][2])

                if not value_lat or not value_lon or not value_distance:
                    return

                qv = {}
                qv.update(dict(lat=value_lat))
                qv.update(dict(lon=value_lon))

                if isinstance(v[1], str):
                    qry= {
                            "geo_distance": {
                                    "distance": value_distance,
                                    v[1]: qv
                                }}
                        
            return qry
            
        def _get_geo_shape_query(k, v):
            qry = None

            if isinstance(v, list) and len(v) >= 2:
                value_lat = request.values.get(k + "_" + v[0][0])
                value_lon = request.values.get(k + "_" + v[0][1])
                value_distance = request.values.get(k + "_" + v[0][2])

                if not value_lat or not value_lon or not value_distance:
                    return

                qv = []                
                qv.append(value_lon)
                qv.append(value_lat)
                
                if isinstance(v[1], str):
                    qry= {
                            "geo_shape": {
                                    v[1] :{
                                        "shape":{
                                            "type" : "circle",
                                            "coordinates" : qv,
                                            "radius" : value_distance,
                                }}}}
                        
            return qry

        kwd = current_app.config['WEKO_SEARCH_KEYWORDS_DICT']
        ks = kwd.get('string')
        kd = kwd.get('date')
        kn = kwd.get('nested')
<<<<<<< HEAD
        ko = kwd.get('object')
=======
        kr = kwd.get('range')
        kt = kwd.get('text')
        kgd = kwd.get('geo_distance')
        kgs = kwd.get('geo_shape')
>>>>>>> 1f4093a9

        mut = []

        try:
            for k, v in ks.items():
                qy = _get_keywords_query(k, v)

                if qy:
                    mut.append(qy)

            for k, v in kn.items():
                qy = _get_nested_query(k, v)

                if qy:
                    mut.append(qy)

            for k, v in kd.items():
                qy = _get_date_query(k, v)

                if qy:
                    mut.append(qy)

<<<<<<< HEAD
            for k, v in ko.items():
                qy = _get_object_query(k, v)

                if qy:
                    mut.append(qy)
=======
            for k, v in kt.items():
                qy = _get_text_query(k, v)

                if qy:
                    mut.append(qy)
            for k, v in kr.items():
                qy = _get_range_query(k, v)

                if qy:
                    mut.append(qy)

            for k, v in kgd.items():
                qy = _get_geo_distance_query(k, v)

                if qy:
                    mut.append(qy) 

            for k, v in kgs.items():
                qy = _get_geo_shape_query(k, v)

                if qy:
                    mut.append(qy)

>>>>>>> 1f4093a9
        except Exception as e:
            current_app.logger.exception(
                'Detail search query parser failed. err:{0}'.format(e))

        return mut

    def _get_simple_search_query(qs=None):
        """Query parser for simple search.

        :param qs: Query string.
        :return: Query parser.
        """
        # add Permission filter by publish date and status
        mst = get_permission_filter()

        q = _get_search_qs_query(qs)

        if q:
            mst.append(q)

        mst.extend(_get_detail_keywords_query())

        return Q('bool', must=mst) if mst else Q()

    def _get_simple_search_community_query(community_id, qs=None):
        """Query parser for simple search.

        :param qs: Query string.
        :return: Query parser.
        """
        # add  Permission filter by publish date and status
        comm = Community.get(community_id)
        root_node_id = comm.root_node_id

        mst = get_permission_filter(root_node_id)
        q = _get_search_qs_query(qs)

        if q:
            mst.append(q)

        mst.extend(_get_detail_keywords_query())
        return Q('bool', must=mst) if mst else Q()

    def _get_file_content_query(qstr):
        """Query for searching indexed file contents."""
        multi_cont_q = Q('multi_match', query=qstr, operator='and',
                         fields=['content.attachment.content'])

        # Search fields may increase so leaving as multi
        multi_q = Q(
            'query_string',
            query=qs,
            default_operator='and',
            fields=['search_*', 'search_*.ja']
        )

        nested_content = Q('nested', query=multi_cont_q, path='content')
        return Q('bool', should=[nested_content, multi_q])

    def _default_parser(qstr=None):
        """Default parser that uses the Q() from elasticsearch_dsl.

           Full text Search.
           Detail Search.

        :param qstr: Query string.
        :returns: Query parser.
        """
        # add  Permission filter by publish date and status
        mst = get_permission_filter()

        # multi keywords search filter
        mkq = _get_detail_keywords_query()

        # detail search
        if mkq:
            mst.extend(mkq)
            q = _get_search_qs_query(qs)

            if q:
                mst.append(q)
        else:
            # Full Text Search
            if qstr:
                q_s = _get_file_content_query(qstr)
                mst.append(q_s)

        return Q('bool', must=mst) if mst else Q()

    def _default_parser_community(community_id, qstr=None):
        """Default parser that uses the Q() from elasticsearch_dsl.

           Full text Search.
           Detail Search.

        :param qstr: Query string.
        :returns: Query parser.
        """
        # add  Permission filter by publish date and status
        comm = Community.get(community_id)
        root_node_id = comm.root_node_id
        mst = get_permission_filter(root_node_id)

        # multi keywords search filter
        mkq = _get_detail_keywords_query()

        # detail search
        if mkq:
            mst.extend(mkq)
            q = _get_search_qs_query(qs)

            if q:
                mst.append(q)
        else:
            # Full Text Search
            if qstr:
                q_s = _get_file_content_query(qstr)
                mst.append(q_s)

        return Q('bool', must=mst) if mst else Q()

    from invenio_records_rest.facets import default_facets_factory
    from invenio_records_rest.sorter import default_sorter_factory

    # add by ryuu at 1004 start curate
    comm_ide = request.values.get('provisional_communities')

    # simple search
    comm_id_simple = request.values.get('community')

    # add by ryuu at 1004 end
    if comm_id_simple:
        query_parser = query_parser or _default_parser_community
    else:
        query_parser = query_parser or _default_parser

    if search_type is None:
        search_type = request.values.get('search_type')

    if request.values.get('format'):
        qs = request.values.get('keyword')
    else:
        # Escape special characters for avoiding ES search errors
        qs = (
            request.values.get('q', '')
            .replace('\\', r'\\')
            .replace('+', r'\+')
            .replace('-', r'\-')
            .replace('=', r'\=')
            .replace('&&', r'\&&')
            .replace('||', r'\||')
            .replace('!', r'\!')
            .replace('(', r'\(')
            .replace(')', r'\)')
            .replace('{', r'\{')
            .replace('}', r'\}')
            .replace('[', r'\[')
            .replace(']', r'\]')
            .replace('^', r'\^')
            .replace('"', r'\"')
            .replace('~', r'\~')
            .replace('*', r'\*')
            .replace('?', r'\?')
            .replace(':', r'\:')
            .replace('/', r'\/')
        )

        if '<' in qs or '>' in qs:
            flash(
                _('"<" and ">" cannot be used for searching.'),
                category='warning'
            )

    # full text search
    if search_type == config.WEKO_SEARCH_TYPE_DICT['FULL_TEXT']:
        if comm_id_simple:
            query_q = query_parser(comm_id_simple, qs)
        else:
            query_q = query_parser(qs)
    else:
        # simple search
        if comm_ide:
            query_q = _get_simple_search_community_query(comm_ide, qs)
        elif comm_id_simple:
            query_q = _get_simple_search_community_query(comm_id_simple, qs)
        else:
            query_q = _get_simple_search_query(qs)

    src = {'_source': {'excludes': ['content']}}
    search._extra.update(src)

    try:
        search = search.filter(query_q)
    except SyntaxError:
        current_app.logger.debug(
            "Failed parsing query: {0}".format(
                request.values.get('q', '')
            ),
            exc_info=True)
        raise InvalidQueryRESTError()

    search_index = search._index[0]
    search, urlkwargs = default_facets_factory(search, search_index)
    search, sortkwargs = default_sorter_factory(search, search_index)

    for key, value in sortkwargs.items():
        urlkwargs.add(key, value)

        # defalult sort
        if not sortkwargs:
            sort_key, sort = SearchSetting.get_default_sort(
                current_app.config['WEKO_SEARCH_TYPE_KEYWORD'])
            key_fileds = SearchSetting.get_sort_key(sort_key)
            if key_fileds:
                sort_obj = dict()
                nested_sorting = SearchSetting.get_nested_sorting(sort_key)

                if sort == 'desc':
                    sort_obj[key_fileds] = dict(order='desc',
                                                unmapped_type='long')
                    sort_key = '-' + sort_key
                else:
                    sort_obj[key_fileds] = dict(order='asc',
                                                unmapped_type='long')

                if nested_sorting:
                    sort_obj[key_fileds].update({'nested': nested_sorting})

                search._sort.append(sort_obj)

            urlkwargs.add('sort', sort_key)

    urlkwargs.add('q', query_q)
    return search, urlkwargs


def item_path_search_factory(self, search, index_id=None):
    """Parse query using Weko-Query-Parser.

    :param self: REST view.
    :param search: Elastic search DSL search instance.
    :param index_id: Index Identifier contains item's path
    :returns: Tuple with search instance and URL arguments.
    """
    def _get_index_earch_query():

        query_q = {
            "_source": {
                "excludes": ['content']
            },
            "query": {
                "bool": {
                    "must": [
                        {
                            "match": {
                                "path.tree": "@index"
                            }
                        },
                        {
                            "match": {
                                "relation_version_is_last": "true"
                            }
                        }
                    ]
                }
            },
            "aggs": {
                "path": {
                    "terms": {
                        "field": "path",
                        "include": "@idxchild",
                        "size": "@count"
                    },
                    "aggs": {
                        "date_range": {
                            "filter": {
                                "match": {"publish_status": "0"}
                            },
                            "aggs": {
                                "available": {
                                    "range": {
                                        "field": "publish_date",
                                        "ranges": [
                                            {
                                                "from": "now+1d/d"
                                            },
                                            {
                                                "to": "now+1d/d"
                                            }
                                        ]
                                    },
                                }
                            }
                        },
                        "no_available": {
                            "filter": {
                                "bool": {
                                    "must_not": [
                                        {
                                            "match": {
                                                "publish_status": "0"
                                            }
                                        }
                                    ]
                                }
                            }
                        }
                    }
                }
            },
            "post_filter": {}
        }

        q = request.values.get('q') or '0' if index_id is None else index_id

        if q != '0':
            # add item type aggs
            query_q['aggs']['path']['aggs']. \
                update(get_item_type_aggs(search._index[0]))

            if q:
                mut = get_permission_filter(q)
            else:
                mut = get_permission_filter()

            if mut:
                mut = list(map(lambda x: x.to_dict(), mut))
                post_filter = query_q['post_filter']

                if mut[0].get('bool'):
                    post_filter['bool'] = mut[0]['bool']
                else:
                    post_filter['bool'] = {'must': mut}

            # create search query
            if q:
                try:
                    child_idx = Indexes.get_child_list_by_pip(q)
                    child_idx_str = ""
                    fp = Indexes.get_self_path(q)

                    for i in range(len(child_idx)):

                        if i != 0:
                            child_idx_str += "|" + str(child_idx[i][2])
                        else:
                            child_idx_str += str(child_idx[i][2])

                    query_q = json.dumps(query_q).replace("@index", fp.path)
                    query_q = json.loads(query_q)
                    query_q = json.dumps(query_q).replace(
                        "@idxchild", child_idx_str
                    )
                    query_q = json.loads(query_q)
                except BaseException as ex:
                    import traceback
                    traceback.print_exc(file=sys.stdout)

            count = str(Indexes.get_index_count())
            query_q = json.dumps(query_q).replace("@count", count)
            query_q = json.loads(query_q)

            return query_q
        else:
            # add item type aggs
            wild_card = []
            child_list = Indexes.get_child_list(q)

            if child_list:

                for item in child_list:
                    wc = {
                        "wildcard": {
                            "path.tree": item.cid
                        }
                    }
                    wild_card.append(wc)

            query_not_q = {
                "_source": {
                    "excludes": ["content"]
                },
                "query": {
                    "bool": {
                        "must": [
                            {
                                "bool": {
                                    "should": wild_card
                                }
                            },
                            {
                                "match": {
                                    "relation_version_is_last": "true"
                                }
                            }
                        ]
                    }
                },
                "aggs": {
                    "path": {
                        "terms": {
                            "field": "path",
                            "size": "@count"
                        },
                        "aggs": {
                            "date_range": {
                                "filter": {
                                    "match": {"publish_status": "0"}
                                },
                                "aggs": {
                                    "available": {
                                        "range": {
                                            "field": "publish_date",
                                            "ranges": [
                                                {
                                                    "from": "now+1d/d"
                                                },
                                                {
                                                    "to": "now+1d/d"
                                                }
                                            ]
                                        },
                                    }
                                }
                            },
                            "no_available": {
                                "filter": {
                                    "bool": {
                                        "must_not": [
                                            {
                                                "match": {
                                                    "publish_status": "0"
                                                }
                                            }
                                        ]
                                    }
                                }
                            }
                        }
                    }
                },
                "post_filter": {}
            }

            query_not_q['aggs']['path']['aggs']. \
                update(get_item_type_aggs(search._index[0]))

            if q:
                mut = get_permission_filter(q)
            else:
                mut = get_permission_filter()

            if mut:
                mut = list(map(lambda x: x.to_dict(), mut))
                post_filter = query_not_q['post_filter']

                if mut[0].get('bool'):
                    post_filter['bool'] = mut[0]['bool']
                else:
                    post_filter['bool'] = {'must': mut}

            # create search query
            count = str(Indexes.get_index_count())
            query_not_q = json.dumps(query_not_q).replace("@count", count)
            query_not_q = json.loads(query_not_q)

            return query_not_q

    # create a index search query
    query_q = _get_index_earch_query()
    urlkwargs = MultiDict()

    try:
        # Aggregations.
        extr = search._extra.copy()
        search.update_from_dict(query_q)
        search._extra.update(extr)
    except SyntaxError:
        q = request.values.get('q', '') if index_id is None else index_id
        current_app.logger.debug(
            "Failed parsing query: {0}".format(q),
            exc_info=True)
        raise InvalidQueryRESTError()

    from invenio_records_rest.sorter import default_sorter_factory
    search_index = search._index[0]
    search, sortkwargs = default_sorter_factory(search, search_index)

    for key, value in sortkwargs.items():

        # set custom sort option
        if 'custom_sort' in value:
            ind_id = request.values.get('q', '')
            search._sort = []

            if value == 'custom_sort':
                script_str, default_sort = SearchSetting.get_custom_sort(
                    ind_id, 'asc')
            else:
                script_str, default_sort = SearchSetting.get_custom_sort(
                    ind_id, 'desc')

            search._sort.append(script_str)
            search._sort.append(default_sort)

        # set selectbox
        urlkwargs.add(key, value)

    # default sort
    if not sortkwargs:
        ind_id = request.values.get('q', '')
        root_flag = True if ind_id and ind_id == '0' else False
        sort_key, sort = SearchSetting.get_default_sort(
            current_app.config['WEKO_SEARCH_TYPE_INDEX'], root_flag)
        sort_obj = dict()
        key_fileds = SearchSetting.get_sort_key(sort_key)

        if 'custom_sort' not in sort_key:
            if sort == 'desc':
                sort_obj[key_fileds] = dict(order='desc', unmapped_type='long')
                sort_key = '-' + sort_key
            else:
                sort_obj[key_fileds] = dict(order='asc', unmapped_type='long')
            search._sort.append(sort_obj)
        else:
            ind_id = request.values.get('q', '')
            if sort == 'desc':
                script_str, default_sort = SearchSetting.get_custom_sort(
                    ind_id, 'desc')
                sort_key = '-' + sort_key
            else:
                script_str, default_sort = SearchSetting.get_custom_sort(
                    ind_id, 'asc')

            search._sort = []
            search._sort.append(script_str)
            search._sort.append(default_sort)

        urlkwargs.add('sort', sort_key)

    urlkwargs.add('q', query_q)

    return search, urlkwargs


def check_admin_user():
    """
    Check administrator role user.

    :return: result
    """
    result = True
    user_id = current_user.get_id() \
        if current_user and current_user.is_authenticated else None

    if user_id:
        users = current_app.config['WEKO_PERMISSION_ROLE_USER']

        for lst in list(current_user.roles or []):

            # if is administrator
            if lst.name == users[2]:
                result = True

    return user_id, result


weko_search_factory = item_path_search_factory
es_search_factory = default_search_factory


def opensearch_factory(self, search, query_parser=None):
    """Factory for opensearch.

    :param self:
    :param search:
    :param query_parser:
    :return:
    """
    index_id = request.values.get('index_id')
    search_type = config.WEKO_SEARCH_TYPE_DICT['FULL_TEXT']

    if index_id:
        return item_path_search_factory(self,
                                        search,
                                        index_id=index_id)
    else:
        return default_search_factory(self,
                                      search,
                                      query_parser,
                                      search_type=search_type)


def item_search_factory(self,
                        search,
                        start_date,
                        end_date,
                        list_index_id=None,
                        ignore_publish_status=False):
    """Factory for opensearch.

    :param self:
    :param search: Record Search's instance
    :param start_date: Start date for search
    :param end_date: End date for search
    :param list_index_id: index tree list or None
    :param ignore_publish_status: both public and private
    :return:
    """
    def _get_query(start_term, end_term, indexes):
        query_string = "_type:{} AND " \
                       "relation_version_is_last:true AND " \
                       "publish_date:[{} TO {}]".format(current_app.config[
                           "INDEXER_DEFAULT_DOC_TYPE"],
                           start_term,
                           end_term)
        if not ignore_publish_status:
            query_string += " AND publish_status:0 "
        query_filter = []

        if indexes:

            for index in indexes:
                q_wildcard = {
                    "wildcard": {
                        "path": index
                    }
                }
                query_filter.append(q_wildcard)

        query_q = {
            "size": 10000,
            "query": {
                "bool": {
                    "must": [
                        {
                            "query_string": {
                                "query": query_string
                            }
                        },
                        {
                            "bool": {
                                "should": query_filter
                            }
                        }
                    ]
                }
            },
            "sort":
                [
                    {
                        "publish_date":
                            {
                                "order": "desc"
                            }
                    }
            ]
        }
        return query_q

    query_q = _get_query(start_date, end_date, list_index_id)
    urlkwargs = MultiDict()

    try:
        extr = search._extra.copy()
        search.update_from_dict(query_q)
        search._extra.update(extr)
    except SyntaxError:
        current_app.logger.debug(
            "Failed parsing query: {0}".format(query_q),
            exc_info=True)
        raise InvalidQueryRESTError()

    return search, urlkwargs


def feedback_email_search_factory(self, search):
    """Factory for search feedback email list.

    :param self:
    :param search:
    :return:
    """
    def _get_query():
        query_string = "_type:{} AND " \
                       "relation_version_is_last:true " \
            .format(current_app.config['INDEXER_DEFAULT_DOC_TYPE'])
        query_q = {
            "query": {
                "bool": {
                    "must": [
                        {
                            "nested": {
                                "path": "feedback_mail_list",
                                "query": {
                                    "bool": {
                                        "must": [
                                            {
                                                "exists": {
                                                    "field": "feedback_mail_list.email"
                                                }
                                            }
                                        ]
                                    }
                                }
                            }
                        },
                        {
                            "query_string": {
                                "query": query_string
                            }
                        }
                    ]
                }
            },
            "aggs": {
                "feedback_mail_list": {
                    "nested": {
                        "path": "feedback_mail_list"
                    },
                    "aggs": {
                        "email_list": {
                            "terms": {
                                "field": "feedback_mail_list.email",
                                "size": config.WEKO_SEARCH_MAX_FEEDBACK_MAIL
                            }
                        }
                    }
                }
            }
        }
        return query_q

    query_q = _get_query()

    try:
        # Aggregations.
        extr = search._extra.copy()
        search.update_from_dict(query_q)
        search._extra.update(extr)
    except SyntaxError:
        current_app.logger.debug(
            "Failed parsing query: {0}".format(query_q),
            exc_info=True)
        raise InvalidQueryRESTError()

    return search<|MERGE_RESOLUTION|>--- conflicted
+++ resolved
@@ -462,14 +462,11 @@
         ks = kwd.get('string')
         kd = kwd.get('date')
         kn = kwd.get('nested')
-<<<<<<< HEAD
         ko = kwd.get('object')
-=======
         kr = kwd.get('range')
         kt = kwd.get('text')
         kgd = kwd.get('geo_distance')
         kgs = kwd.get('geo_shape')
->>>>>>> 1f4093a9
 
         mut = []
 
@@ -492,13 +489,11 @@
                 if qy:
                     mut.append(qy)
 
-<<<<<<< HEAD
             for k, v in ko.items():
                 qy = _get_object_query(k, v)
 
                 if qy:
                     mut.append(qy)
-=======
             for k, v in kt.items():
                 qy = _get_text_query(k, v)
 
@@ -522,7 +517,6 @@
                 if qy:
                     mut.append(qy)
 
->>>>>>> 1f4093a9
         except Exception as e:
             current_app.logger.exception(
                 'Detail search query parser failed. err:{0}'.format(e))
