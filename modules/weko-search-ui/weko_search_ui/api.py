--- conflicted
+++ resolved
@@ -23,11 +23,11 @@
 
 from flask import current_app, json
 from invenio_db import db
+from invenio_i18n.ext import current_i18n
 from weko_admin import config as ad_config
 from weko_admin.models import SearchManagement as sm
 from weko_index_tree.api import Indexes
 from weko_records.utils import get_keywords_data_load
-from invenio_i18n.ext import current_i18n
 
 
 class SearchSetting(object):
@@ -179,7 +179,6 @@
     for k_v in options:
         if k_v.get('id') == 'itemtype':
             k_v['check_val'] = check_val
-<<<<<<< HEAD
         elif k_v.get('id') == 'iid':
             k_v['check_val'] = check_val2
         elif k_v.get('contents') == '':
@@ -188,14 +187,6 @@
             for key_lang in contents_value.keys():
                 if key_lang == current_i18n.language:
                     k_v['contents'] = contents_value[key_lang]
-=======
-        
-        contents_value = k_v.get('contents_value')
-        k_v['contents'] = contents_value['en']
-        for key_lang in contents_value.keys() :
-            if key_lang == current_i18n.language:
-                k_v['contents'] = contents_value[key_lang]
->>>>>>> ad88773d
 
     key_options['condition_setting'] = options
 
