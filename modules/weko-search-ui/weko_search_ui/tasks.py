--- conflicted
+++ resolved
@@ -27,43 +27,6 @@
 from flask import current_app
 from weko_admin.api import TempDirInfo
 
-<<<<<<< HEAD
-from .utils import check_import_items, delete_exported, export_all, \
-    get_lifetime, import_items_to_system
-
-
-@shared_task
-def check_import_items_task(file_path, is_change_identifier: bool,
-                            host_url, lang='en'):
-    """Check import items."""
-    result = {'start_date': datetime.now().strftime("%Y-%m-%d %H:%M:%S")}
-    with current_app.test_request_context(host_url,
-                                          headers=[('Accept-Language', lang)]):
-        check_result = check_import_items(file_path, is_change_identifier)
-    # remove zip file
-    shutil.rmtree('/'.join(file_path.split('/')[:-1]))
-    data_path = check_result.get('data_path', '')
-    if check_result.get('error'):
-        remove_temp_dir_task.apply_async((data_path,))
-        result['error'] = check_result.get('error')
-    else:
-        list_record = check_result.get('list_record', [])
-        num_record_err = len(
-            [i for i in list_record if i.get('errors')])
-        if len(list_record) == num_record_err:
-            remove_temp_dir_task.apply_async((data_path,))
-        else:
-            expire = datetime.now() + \
-                timedelta(seconds=get_lifetime())
-            TempDirInfo().set(
-                data_path,
-                {'expire': expire.strftime('%Y-%m-%d %H:%M:%S')}
-            )
-        result['data_path'] = data_path
-        result['list_record'] = list_record
-
-    result['end_date'] = datetime.now().strftime("%Y-%m-%d %H:%M:%S")
-=======
 from .utils import (
     check_import_items,
     delete_exported,
@@ -104,7 +67,6 @@
         result["list_record"] = list_record
 
     result["end_date"] = datetime.now().strftime("%Y-%m-%d %H:%M:%S")
->>>>>>> f982443f
     return result
 
 
