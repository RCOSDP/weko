--- conflicted
+++ resolved
@@ -157,15 +157,8 @@
         result = import_items_to_system(item, request_info) or dict()
         result["start_date"] = start_date
         return result
-<<<<<<< HEAD
-    except Exception as ex:
-        current_app.logger.error(ex)
-        traceback.print_exc(file=sys.stdout)
-=======
     except Exception:
-        import traceback
         current_app.logger.error(traceback.format_exc())
->>>>>>> 744140e0
 
 
 @shared_task
