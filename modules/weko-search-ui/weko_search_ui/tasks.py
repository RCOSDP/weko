--- conflicted
+++ resolved
@@ -76,8 +76,6 @@
         # 1件でもエラーが発生するとimport不可に変更 2023/08/26 ayumi.jin
         #if len(list_record) == num_record_err:
         if num_record_err > 0:
-<<<<<<< HEAD
-=======
             remove_temp_dir_task.apply_async((data_path,))
         else:
             expire = datetime.now() + timedelta(seconds=get_lifetime())
@@ -138,7 +136,6 @@
     else:
         num_record_err = len([i for i in list_record if i.get("errors")])
         if len(list_record) == num_record_err:
->>>>>>> b05094e8
             remove_temp_dir_task.apply_async((data_path,))
         else:
             expire = datetime.now() + timedelta(seconds=get_lifetime())
