# -*- coding: utf-8 -*-
#
# This file is part of WEKO3.
# Copyright (C) 2017 National Institute of Informatics.
#
# WEKO3 is free software; you can redistribute it
# and/or modify it under the terms of the GNU General Public License as
# published by the Free Software Foundation; either version 2 of the
# License, or (at your option) any later version.
#
# WEKO3 is distributed in the hope that it will be
# useful, but WITHOUT ANY WARRANTY; without even the implied warranty of
# MERCHANTABILITY or FITNESS FOR A PARTICULAR PURPOSE.  See the GNU
# General Public License for more details.
#
# You should have received a copy of the GNU General Public License
# along with WEKO3; if not, write to the
# Free Software Foundation, Inc., 59 Temple Place, Suite 330, Boston,
# MA 02111-1307, USA.

"""Blueprint for Index Search rest."""

import copy
import json
import os.path
import shutil
import uuid
# from copy import deepcopy
from functools import partial

from flask import Blueprint, abort, current_app, jsonify, redirect, request, \
    url_for
from invenio_db import db
from invenio_files_rest.storage import PyFSFileStorage
from invenio_i18n.ext import current_i18n
from invenio_oauth2server import require_api_auth, require_oauth_scopes
from invenio_pidstore import current_pidstore
from invenio_pidstore.errors import PIDInvalidAction
from invenio_records.api import Record
from invenio_records_rest.errors import InvalidDataRESTError, \
    MaxResultWindowRESTError, UnsupportedMediaRESTError
from invenio_records_rest.links import default_links_factory
from invenio_records_rest.utils import obj_or_import_string
from invenio_records_rest.views import \
    create_error_handlers as records_rest_error_handlers
from invenio_records_rest.views import create_url_rules, \
    need_record_permission, pass_record
from invenio_rest import ContentNegotiatedMethodView
from invenio_rest.views import create_api_errorhandler
from webargs import fields
from webargs.flaskparser import use_kwargs
from weko_admin.models import SearchManagement as sm
from weko_index_tree.api import Indexes
from weko_records.models import ItemType
from werkzeug.utils import secure_filename

from . import config


def create_blueprint(app, endpoints):
    """Create Invenio-Deposit-REST blueprint.

    See: :data:`invenio_deposit.config.DEPOSIT_REST_ENDPOINTS`.

    :param endpoints: List of endpoints configuration.
    :returns: The configured blueprint.
    """
    blueprint = Blueprint(
        'weko_search_rest',
        __name__,
        url_prefix='',
    )

    for endpoint, options in (endpoints or {}).items():
        if 'record_serializers' in options:
            serializers = options.get('record_serializers')
            serializers = {mime: obj_or_import_string(func)
                           for mime, func in serializers.items()}
        else:
            serializers = {}

        if 'search_serializers' in options:
            serializers = options.get('search_serializers')
            search_serializers = {mime: obj_or_import_string(func)
                                  for mime, func in serializers.items()}
        else:
            search_serializers = {}

        record_class = obj_or_import_string(options.get('record_class'),
                                            default=Record)
        search_class = obj_or_import_string(options.get('search_class'))
        search_factory = obj_or_import_string(
            options.get('search_factory_imp'))

        search_class_kwargs = {}
        search_class_kwargs['index'] = options.get('search_index')
        search_class_kwargs['doc_type'] = options.get('search_type')
        search_class = partial(search_class, **search_class_kwargs)

        ctx = dict(
            read_permission_factory=obj_or_import_string(
                options.get('read_permission_factory_imp')
            ),
            create_permission_factory=obj_or_import_string(
                options.get('create_permission_factory_imp')
            ),
            update_permission_factory=obj_or_import_string(
                options.get('update_permission_factory_imp')
            ),
            delete_permission_factory=obj_or_import_string(
                options.get('delete_permission_factory_imp')
            ),
            record_class=record_class,
            search_class=search_class,
            record_loaders=obj_or_import_string(
                options.get('record_loaders'),
                default=app.config['RECORDS_REST_DEFAULT_LOADERS']
            ),
            search_factory=search_factory,
            links_factory=obj_or_import_string(
                options.get('links_factory_imp'), default=default_links_factory
            ),
            pid_type=options.get('pid_type'),
            pid_minter=options.get('pid_minter'),
            pid_fetcher=options.get('pid_fetcher'),
            loaders={
                options.get('default_media_type'): lambda: request.get_json()},
            max_result_window=options.get('max_result_window'),
        )

        isr = IndexSearchResource.as_view(
            IndexSearchResource.view_name.format(endpoint),
            ctx=ctx,
            search_serializers=search_serializers,
            record_serializers=serializers,
            default_media_type=options.get('default_media_type'),
        )

        blueprint.add_url_rule(
            options.pop('index_route'),
            view_func=isr,
            methods=['GET', 'POST'],
        )

    return blueprint


class IndexSearchResource(ContentNegotiatedMethodView):
    """Index aggs Seach API."""

    view_name = '{0}_index'

    def __init__(self, ctx, search_serializers=None,
                 record_serializers=None,
                 default_media_type=None, **kwargs):
        """Constructor."""
        super(IndexSearchResource, self).__init__(
            method_serializers={
                'GET': search_serializers,
                'POST': record_serializers,
            },
            default_method_media_type={
                'GET': default_media_type,
                'POST': default_media_type,
            },
            default_media_type=default_media_type,
            **kwargs
        )
        for key, value in ctx.items():
            setattr(self, key, value)

        self.pid_fetcher = current_pidstore.fetchers[self.pid_fetcher]

    def get(self, **kwargs):
        """Search records.

        :returns: the search result containing hits and aggregations as
        returned by invenio-search.
        """
        page = request.values.get('page', 1, type=int)
        size = request.values.get('size', 20, type=int)
        community_id = request.values.get('community')

        if page * size >= self.max_result_window:
            raise MaxResultWindowRESTError()
        urlkwargs = dict()
        search_obj = self.search_class()
        search = search_obj.with_preference_param().params(version=True)
        search = search[(page - 1) * size:page * size]
        search, qs_kwargs = self.search_factory(self, search)

        urlkwargs.update(qs_kwargs)
        # Execute search
        search_result = search.execute()

        # Generate links for prev/next
        urlkwargs.update(
            size=size,
            _external=True,
        )
        # endpoint = '.{0}_index'.format(
        #     current_records_rest.default_endpoint_prefixes[self.pid_type])

        links = dict(self=url_for('weko_search_rest.recid_index', page=page,
                                  **urlkwargs))
        if page > 1:
            links['prev'] = url_for('weko_search_rest.recid_index',
                                    page=page - 1, **urlkwargs)
        if size * page < search_result.hits.total and \
                size * page < self.max_result_window:
            links['next'] = url_for('weko_search_rest.recid_index',
                                    page=page + 1, **urlkwargs)
        # aggs result identify
        rd = search_result.to_dict()
        q = request.values.get('q') or '0'
        lang = current_i18n.language

        try:
            paths = Indexes.get_self_list(q, community_id)
        except BaseException:
            paths = []
        agp = rd["aggregations"]["path"]["buckets"]
        nlst = []
        for p in paths:
            m = 0
            for k in range(len(agp)):
                if p.path == agp[k].get("key"):
                    agp[k]["name"] = p.name if lang == "ja" else p.name_en
                    date_range = agp[k].pop("date_range")
                    no_available = agp[k].pop("no_available")
                    pub = dict()
                    bkt = date_range['available']['buckets']
                    if bkt:
                        for d in bkt:
                            pub["pub_cnt" if d.get(
                                "to") else "un_pub_cnt"] = d.get(
                                "doc_count")
                        pub["un_pub_cnt"] += no_available['doc_count']
                        agp[k]["date_range"] = pub
                        comment = p.comment
                        agp[k]["comment"] = comment,
                        result = agp.pop(k)
                        result["comment"] = comment
                        nlst.append(result)
                        m = 1
                    break
            if m == 0:
                index_id = p.path if '/' not in p.path \
                    else p.path.split('/').pop()
                index_info = Indexes.get_index(index_id=index_id)
                rss_status = index_info.rss_status
                nd = {
                    'doc_count': 0,
                    'key': p.path,
                    'name': p.name if lang == "ja" else p.name_en,
                    'date_range': {
                        'pub_cnt': 0,
                        'un_pub_cnt': 0},
                    'rss_status': rss_status,
                    'comment': p.comment,
                }
                nlst.append(nd)
        agp.clear()
        # process index tree image info
        if len(nlst):
            index_id = nlst[0].get('key')
            index_id = index_id if '/' not in index_id \
                else index_id.split('/').pop()
            index_info = Indexes.get_index(index_id=index_id)
            # update by weko_dev17 at 2019/04/04
            if len(index_info.image_name) > 0:
                nlst[0]['img'] = index_info.image_name
            nlst[0]['display_format'] = index_info.display_format
            nlst[0]['rss_status'] = index_info.rss_status
        # Update rss_status for index child
        for idx in range(0, len(nlst)):
            index_id = nlst[idx].get('key')
            index_id = index_id if '/' not in index_id \
                else index_id.split('/').pop()
            index_info = Indexes.get_index(index_id=index_id)
            nlst[idx]['rss_status'] = index_info.rss_status
        agp.append(nlst)
        for hit in rd['hits']['hits']:
            try:
                # Register comment
                _comment = list()
                _comment.append(hit['_source']['title'][0])
                hit['_source']['_comment'] = _comment
                # Register custom_sort
                cn = hit['_source']['control_number']
<<<<<<< HEAD
                hit['_source']['custom_sort'] = {
                    str(index_info.id): str(index_info.item_custom_sort.get(cn))}
        except Exception:
            pass
=======
                if index_info.item_custom_sort.get(cn):
                    hit['_source']['custom_sort'] = {
                        str(index_info.id): str(index_info.item_custom_sort.get(cn))}
            except Exception:
                pass
>>>>>>> 00ccefc1

        # add info (headings & page info)
        try:
            item_type_list = {}
            for hit in rd['hits']['hits']:
                # get item type schema
                item_type_id = \
                    hit['_source']['_item_metadata']['item_type_id']
                if item_type_id in item_type_list:
                    item_type = copy.deepcopy(item_type_list[item_type_id])
                else:
                    item_type = ItemType.query.filter_by(
                        id=item_type_id).first()
                    item_type_list[item_type_id] = copy.deepcopy(item_type)
                # heading
                heading = get_heading_info(hit, lang, item_type)
                hit['_source']['heading'] = heading
                # page info
                if 'pageStart' not in hit['_source']:
                    hit['_source']['pageStart'] = []
                if 'pageEnd' not in hit['_source']:
                    hit['_source']['pageEnd'] = []
        except Exception as ex:
            current_app.logger.error(ex)
        return self.make_response(
            pid_fetcher=self.pid_fetcher,
            search_result=rd,
            links=links,
            item_links_factory=self.links_factory,
        )


def get_heading_info(data, lang, item_type):
    """Get heading info."""
    heading_id = None
    lheading_id = None
    sheading_id = None
    lang_id = None
    # get item id of heading
    if item_type and 'properties' in item_type.schema:
        for key, value in item_type.schema['properties'].items():
            flag = False
            if 'properties' in value and value['type'] == 'object':
                for k, v in value['properties'].items():
                    if v['title'] == 'Banner Headline':
                        lheading_id = k
                        flag = True
                    elif v['title'] == 'Subheading':
                        sheading_id = k
                        flag = True
                    elif v['title'] == 'Language':
                        lang_id = k
            elif 'items' in value \
                    and value['type'] == 'array' \
                    and 'properties' in value['items']:
                for k, v in value['items']['properties'].items():
                    if v['title'] == 'Banner Headline':
                        lheading_id = k
                        flag = True
                    elif v['title'] == 'Subheading':
                        sheading_id = k
                        flag = True
                    elif v['title'] == 'Language':
                        lang_id = k
            if flag:
                heading_id = key
                break
            else:
                lang_id = None

    # get heading data
    lheading = ''
    sheading = ''
    if heading_id \
            and heading_id in data['_source']['_item_metadata']:
        temp = \
            data['_source']['_item_metadata'][heading_id]['attribute_value_mlt']
        if len(temp) > 1:
            for v in temp:
                lheading_tmp = ''
                sheading_tmp = ''
                if lheading_id in v:
                    lheading_tmp = v[lheading_id]
                if sheading_id in v:
                    sheading_tmp = v[sheading_id]
                if lang and lang_id in v and v[lang_id] == lang:
                    lheading = lheading_tmp
                    sheading = sheading_tmp
                    break
        elif len(temp) == 1 or (lheading and sheading):
            if lheading_id in temp[0]:
                lheading = temp[0][lheading_id]
            if sheading_id in temp[0]:
                sheading = temp[0][sheading_id]
    if sheading:
        heading = lheading + ' : ' + sheading
    else:
        heading = lheading

    return heading<|MERGE_RESOLUTION|>--- conflicted
+++ resolved
@@ -288,18 +288,11 @@
                 hit['_source']['_comment'] = _comment
                 # Register custom_sort
                 cn = hit['_source']['control_number']
-<<<<<<< HEAD
-                hit['_source']['custom_sort'] = {
-                    str(index_info.id): str(index_info.item_custom_sort.get(cn))}
-        except Exception:
-            pass
-=======
                 if index_info.item_custom_sort.get(cn):
                     hit['_source']['custom_sort'] = {
                         str(index_info.id): str(index_info.item_custom_sort.get(cn))}
             except Exception:
                 pass
->>>>>>> 00ccefc1
 
         # add info (headings & page info)
         try:
