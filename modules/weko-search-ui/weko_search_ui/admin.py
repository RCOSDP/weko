--- conflicted
+++ resolved
@@ -728,7 +728,6 @@
                 }
             )
 
-<<<<<<< HEAD
         else:
             return jsonify({"is_available": True})
 
@@ -1163,9 +1162,6 @@
                     "error_id": check,
                 }
             )
-
-=======
->>>>>>> 0f10d713
         else:
             return jsonify({"is_available": True})
 
@@ -1295,7 +1291,6 @@
         "name": _("Import"),
         "endpoint": "items/import",
     },
-<<<<<<< HEAD
 }
 
 item_management_rocrate_import_adminview = {
@@ -1305,8 +1300,7 @@
         "name": _("RO-Crate Import"),
         "endpoint": "items/rocrate_import",
     },
-=======
->>>>>>> 0f10d713
+
 }
 
 item_management_export_adminview = {
