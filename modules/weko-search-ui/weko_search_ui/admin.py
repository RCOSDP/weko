# -*- coding: utf-8 -*-
#
# This file is part of WEKO3.
# Copyright (C) 2017 National Institute of Informatics.
#
# WEKO3 is free software; you can redistribute it
# and/or modify it under the terms of the GNU General Public License as
# published by the Free Software Foundation; either version 2 of the
# License, or (at your option) any later version.
#
# WEKO3 is distributed in the hope that it will be
# useful, but WITHOUT ANY WARRANTY; without even the implied warranty of
# MERCHANTABILITY or FITNESS FOR A PARTICULAR PURPOSE.  See the GNU
# General Public License for more details.
#
# You should have received a copy of the GNU General Public License
# along with WEKO3; if not, write to the
# Free Software Foundation, Inc., 59 Temple Place, Suite 330, Boston,
# MA 02111-1307, USA.

"""Weko Search-UI admin."""

import codecs
import json
import os
import tempfile
from datetime import datetime, timedelta
from urllib.parse import urlencode
import pickle

from blinker import Namespace
from celery import chord
from flask import Response, abort, current_app, jsonify, make_response, request
from flask_admin import BaseView, expose
from flask_babelex import gettext as _
from flask_login import current_user
from marshmallow.exceptions import ValidationError

from invenio_files_rest.models import FileInstance
from invenio_i18n.ext import current_i18n
from weko_admin.api import TempDirInfo
from weko_admin.utils import reset_redis_cache
from weko_index_tree.api import Indexes
from weko_index_tree.models import IndexStyle
from weko_index_tree.utils import (
    get_doi_items_in_index,
    get_editing_items_in_index,
    is_index_locked,
)
from weko_records.api import ItemTypes
from weko_workflow.api import WorkFlow
from weko_workflow.utils import delete_cache_data, get_cache_data, update_cache_data

from weko_search_ui.api import get_search_detail_keyword
from weko_search_ui.schema.marshmallow import ImportItemsSchema, DownloadImportSchema,\
    ResponseMessageSchema,ResponseObjectSchema
from weko_search_ui.schema.utils import type_null_check
from .config import (
    WEKO_EXPORT_TEMPLATE_BASIC_ID,
    WEKO_EXPORT_TEMPLATE_BASIC_NAME,
    WEKO_EXPORT_TEMPLATE_BASIC_OPTION,
    WEKO_IMPORT_CHECK_LIST_NAME,
    WEKO_IMPORT_LIST_NAME,
    WEKO_ITEM_ADMIN_IMPORT_TEMPLATE,
    WEKO_SEARCH_UI_ADMIN_EXPORT_TEMPLATE,
)
from .tasks import (
    check_celery_is_run,
    check_import_items_task,
    export_all_task,
    import_item,
    is_import_running,
    remove_temp_dir_task,
)
from .utils import (
    cancel_export_all,
    check_import_items,
    check_sub_item_is_system,
    create_flow_define,
    delete_records,
    get_change_identifier_mode_content,
    get_content_workflow,
    get_export_status,
    get_lifetime,
    get_root_item_option,
    get_sub_item_option,
    get_tree_items,
    handle_get_all_sub_id_and_name,
    handle_workflow,
    make_stats_file,
    make_file_by_line,
)

_signals = Namespace()
searched = _signals.signal("searched")


class ItemManagementBulkDelete(BaseView):
    """Item Management - Bulk Delete view."""

    @expose("/", methods=["GET", "PUT"])
    def index(self):
        """Bulk delete items and index trees."""
        if request.method == "PUT":
            # Do delete items inside the current index tree (maybe root tree)
            q = request.values.get("q")
            if q is not None and q.isdigit():
                current_tree = Indexes.get_index(q)
                recursive_tree = Indexes.get_recursive_tree(q)
                recursively = request.values.get("recursively") == "true"

                if current_tree:
                    doi_items = get_doi_items_in_index(q, recursively)
                    edt_items = get_editing_items_in_index(q, recursively)
                    ignore_items = list(set(doi_items + edt_items))
                    # Delete items in current_tree
                    delete_records(current_tree.id, ignore_items)

                    # If recursively, then delete items of child indices
                    if recursively:
                        # Delete recursively
                        direct_child_trees = []
                        for obj in recursive_tree:
                            if obj[1] != current_tree.id:
                                child_tree = Indexes.get_index(obj[1])

                                # Do delete items in child_tree
                                delete_records(child_tree.id, ignore_items)
                                # Add the level 1 child into the current_tree
                                if obj[0] == current_tree.id:
                                    direct_child_trees.append(child_tree.id)

                    if ignore_items:
                        msg = "{}<br/>".format(
                            _("The following item(s) cannot be deleted.")
                        )
                        if doi_items:
                            _item_d = ["recid: {}".format(i) for i in doi_items]
                            msg += "<br/>{}<br/>&nbsp;{}".format(
                                _("DOI granting item(s):"), (", ").join(_item_d)
                            )
                        if edt_items:
                            _item_e = ["recid: {}".format(i) for i in edt_items]
                            msg += "<br/>{}<br/>&nbsp;{}".format(
                                _("Editing item(s):"), (", ").join(_item_e)
                            )
                        return jsonify({"status": 1, "msg": msg})
                    return jsonify({"status": 1, "msg": _("Success")})

            return jsonify({"status": 0, "msg": "Invalid tree"})

        """Render view."""
        detail_condition = get_search_detail_keyword("")
        return self.render(
            current_app.config["WEKO_THEME_ADMIN_ITEM_MANAGEMENT_TEMPLATE"],
            management_type="delete",
            detail_condition=detail_condition,
        )

    @expose("/check", methods=["GET"])
    def check(self):
        """Get list."""
        q = request.values.get("q")
        status = 0
        msg = None
        recursively = request.values.get("recursively") == "true"

        if q and q.isdigit() and Indexes.get_index(q):
            if is_index_locked(q):
                status = 0
                msg = _("Index Delete is in progress on another device.")
            elif get_doi_items_in_index(q, recursively):
                status = 1
                msg = _(
                    "DOI granting item(s) are including in the "
                    "deletion items.<br/>DOI granting item(s) cannot "
                    "be deleted without withdrawing the DOI.<br/>"
                    "Do you want to continue deleting items that are "
                    "not grant DOI?"
                )
            else:
                status = 1
                msg = _("Are you sure you want to delete it?")
        else:
            status = 0
            msg = _("No such index.")

        return jsonify({"status": status, "msg": msg})


class ItemManagementCustomSort(BaseView):
    """Item Management - Custom Sort view."""

    @expose("/", methods=["GET"])
    def index(self):
        """Custom sort index."""
        return self.render(
            current_app.config["WEKO_THEME_ADMIN_ITEM_MANAGEMENT_TEMPLATE"],
            management_type="sort",
        )

    @expose("/save", methods=["POST"])
    def save_sort(self):
        """Save custom sort."""
        try:
            data = request.get_json()
            index_id = data.get("q_id")
            sort_data = data.get("sort")

            # save data to DB
            item_sort = {}
            for sort in sort_data:
                sd = sort.get("custom_sort").get(index_id)
                if sd:
                    item_sort[sort.get("id")] = sd

            Indexes.set_item_sort_custom(index_id, item_sort)

            # update es
            # fp = Indexes.get_self_path(index_id)
            # Indexes.update_item_sort_custom_es(fp.path, sort_data)

            jfy = {"status": 200, "message": "Data is successfully updated."}
        except Exception:
            jfy = {"status": 405, "message": "Error."}
        return make_response(jsonify(jfy), jfy["status"])


class ItemManagementBulkSearch(BaseView):
    """Item Management - Search."""

    @expose("/", methods=["GET"])
    def index(self):
        """Index Search page ui."""
        search_type = request.args.get("search_type", "0")
        get_args = request.args
        community_id = ""
        ctx = {"community": None}
        cur_index_id = (
            search_type
            if search_type
            not in (
                "0",
                "1",
            )
            else None
        )
        if "community" in get_args:
            from weko_workflow.api import GetCommunity

            comm = GetCommunity.get_community_by_id(request.args.get("community"))
            ctx = {"community": comm}
            if comm is not None:
                community_id = comm.id

        # Get index style
        style = IndexStyle.get(
            current_app.config["WEKO_INDEX_TREE_STYLE_OPTIONS"]["id"]
        )
        width = style.width if style else "3"

        detail_condition = get_search_detail_keyword("")

        height = style.height if style else None
        header = ""
        if "item_management" in get_args:
            management_type = request.args.get("item_management", "sort")
            has_items = False
            has_child_trees = False
            header = _("Custom Sort")
            if management_type == "delete":
                header = _("Bulk Delete")
                # Does this tree has items or children?
                q = request.args.get("q")
                if q is not None and q.isdigit():
                    current_tree = Indexes.get_index(q)
                    recursive_tree = Indexes.get_recursive_tree(q)

                    if current_tree is not None:
                        tree_items = get_tree_items(current_tree.id)
                        has_items = len(tree_items) > 0
                        if recursive_tree is not None:
                            has_child_trees = len(recursive_tree) > 1
            elif management_type == "update":
                header = _("Bulk Update")

            return self.render(
                current_app.config["WEKO_THEME_ADMIN_ITEM_MANAGEMENT_TEMPLATE"],
                index_id=cur_index_id,
                community_id=community_id,
                width=width,
                height=height,
                header=header,
                management_type=management_type,
                fields=current_app.config["WEKO_RECORDS_UI_BULK_UPDATE_FIELDS"][
                    "fields"
                ],
                licences=current_app.config["WEKO_RECORDS_UI_LICENSE_DICT"],
                has_items=has_items,
                has_child_trees=has_child_trees,
                detail_condition=detail_condition,
                **ctx
            )
        else:
            return abort(500)

    @staticmethod
    def is_visible():
        """Should never be visible."""
        return False


class ItemImportView(BaseView):
    """BaseView for Admin Import."""

    @expose("/", methods=["GET"])
    def index(self):
        """Renders an item import view.

        :param
        :return: The rendered template.
        """
        workflow = WorkFlow()
        workflows = workflow.get_workflow_list()
        workflows_js = [get_content_workflow(item) for item in workflows]

        return self.render(
            WEKO_ITEM_ADMIN_IMPORT_TEMPLATE,
            workflows=json.dumps(workflows_js),
            file_format=current_app.config.get('WEKO_ADMIN_OUTPUT_FORMAT', 'tsv').lower()
        )

    @expose("/check", methods=["POST"])
    def check(self) -> jsonify:
        """Validate item import."""
        data = request.form
        file = request.files["file"] if request.files else None

        role_ids = []
        can_edit_indexes = []
        if current_user and current_user.is_authenticated:
            for role in current_user.roles:
                if role.name in current_app.config['WEKO_PERMISSION_SUPER_ROLE_USER']:
                    role_ids = []
                    can_edit_indexes = [0]
                    break
                else:
                    role_ids.append(role.id)
        if role_ids:
            from invenio_communities.models import Community
            comm_data = Community.query.filter(
                Community.id_role.in_(role_ids)
            ).all()
            for comm in comm_data:
                can_edit_indexes += [i.cid for i in Indexes.get_self_list(comm.root_node_id)]
            can_edit_indexes = list(set(can_edit_indexes))
        if data and file:
            temp_path = (
                tempfile.gettempdir()
                + "/"
                + current_app.config["WEKO_SEARCH_UI_IMPORT_TMP_PREFIX"]
                + datetime.utcnow().strftime(r"%Y%m%d%H%M%S%f")
            )
            os.mkdir(temp_path)
            file_path = temp_path + "/" + file.filename
            file.save(file_path)
            task = check_import_items_task.apply_async(
                (
                    file_path,
                    data.get("is_change_identifier") == "true",
                    request.host_url,
                    current_i18n.language,
                    False,
                    can_edit_indexes
                ),
            )
        return jsonify(code=1, check_import_task_id=task.task_id)

    @expose("/get_check_status", methods=["POST"])
    def get_check_status(self) -> jsonify:
        """Validate item import."""
        data = request.get_json()
        result = {}

        if data and data.get("task_id"):
            task = import_item.AsyncResult(data.get("task_id"))
            if task and isinstance(task.result, dict):
                start_date = task.result.get("start_date")
                end_date = task.result.get("end_date")
                result.update(
                    {"start_date": start_date, "end_date": end_date, **task.result}
                )
            elif task and task.status != "PENDING":
                result["error"] = _("Internal server error")
        return jsonify(**result)

    @expose("/download_check", methods=["POST"])
    def download_check(self):
        """Download report check result."""
        data = request.get_json()
        now = str(datetime.date(datetime.now()))
        file_format = current_app.config.get('WEKO_ADMIN_OUTPUT_FORMAT', 'tsv').lower()

        file_name = "check_{}.{}".format(now, file_format)
        if data:
            output_file = make_stats_file(
                data.get("list_result"), WEKO_IMPORT_CHECK_LIST_NAME
            )
            return Response(
                output_file.getvalue(),
                mimetype="text/{}".format(file_format),
                headers={"Content-disposition": "attachment; filename=" + file_name},
            )
        else:
            return Response(
                [],
                mimetype="text/{}".format(file_format),
                headers={"Content-disposition": "attachment; filename=" + file_name},
            )

    @expose("/import", methods=["POST"])
    def import_items(self) -> jsonify:
        """アイテムの一括登録の前処理、タスク操作を行う。

        Args:
            self
        Returns:
            object: json dataをレスポンスボディに持つResponseオブジェクト
        ---
        post:
            description: "import items"
            security:
                - description:
                    "weko_admin ext.py のメソッドrole_has_accessで、current_app.configの
                     設定値WEKO_ADMIN_ACCESS_TABLEに応じたアクセス制限を行う。"
            requestBody:
                required: false
                content:
                    application/json:
                        schema:
                            object
                        example: {"data_path": "/tmp/weko_import_20220819045602",
                                  "list_record":
                                    [{$schema: <weko_url>/items/jsonschema/15,
                                      edit_mode: "Keep",
                                      errors: null,
                                      feedback_mail: ["example@example.org"],
                                      file_path: ["file00000001/filename.pdf", ""],
                                      filenames: [{filename: "filename.pdf",
                                                   id: ".metadata.item_1617605131499[0].filename"},…],
                                      id: null,
                                      identifier_key: "item_1617186819068",
                                      is_change_identifier: false,
                                      item_title:
                                        "ja_conference paperITEM00000001(public_open_access_open_access_simple)",
                                      item_type_id: 15,
                                      item_type_name: "デフォルトアイテムタイプ（フル）",
                                      metadata:
                                        {feedback_mail_list: [{author_id: "", email: "example@example.org"}],…},
                                      pos_index: ["IndexName"],
                                      publish_status: "public",
                                      status: "new"}]}
            responses:
                200:
                    description: "success"
                    content:
                        application/json:
                            schema:
                                object
                            example:
                                {"status": "success",
                                 "data":
                                    {"tasks": [{"task_id": "e59d7702-2a71-490f-ae8f-e317fc9aa13f", "item_id": None}],
                                     "import_start_time": "2022-08-24T08:00:09"}}
                400:
                    description: "parameter error"
                    content:
                        application/json:
                            schema:
                            ResponseMessageSchema
                            example: { "code": -1,"msg":"parameter error"}
                500:
                    description: "arguments error"
                    content:
                        application/json:
                            schema:
                                ResponseMessageSchema
                            example: {"code": -1, "msg": "arguments error"}
        """
<<<<<<< HEAD
        import_info = {}
=======
>>>>>>> f0b588a2
        try:
            import_info = ImportItemsSchema().load(request.get_json())
        except ValidationError as err:
            res = ResponseMessageSchema().load({'code':-1,'msg':str(err)})
            return jsonify(res.data), 400

<<<<<<< HEAD
        data_path = import_info.data.get("data_path")
=======
        data = import_info.data or {}
        data_path = data.get("data_path")
>>>>>>> f0b588a2
        user_id = current_user.get_id() if current_user else 1
        request_info = {
            "remote_addr": request.remote_addr,
            "referrer": request.referrer,
            "hostname": request.host,
            "user_id": user_id
        }
        # update temp dir expire to 1 day from now
        expire = datetime.now() + timedelta(days=1)
        TempDirInfo().set(data_path, {"expire": expire.strftime("%Y-%m-%d %H:%M:%S")})

        tasks = []
        list_record = [
            item for item in import_info.data.get("list_record", []) if not item.get("errors")
        ]
        import_start_time = ""
        if list_record:
            try:
                type_null_check(data_path, str)
            except ValueError:
                current_app.logger.error("argument error")
                res = ResponseMessageSchema().load({"code":-1, "msg":"argument error"})
                return jsonify(res.data), 500

            group_tasks = []
            for item in list_record:
                item["root_path"] = data_path + "/data"
                create_flow_define()
                handle_workflow(item)
                group_tasks.append(import_item.s(item, request_info))

            # handle import tasks
            import_task = chord(group_tasks)(remove_temp_dir_task.si(data_path))
            try:
                type_null_check(import_task.parent.results, list)
            except ValueError:
                current_app.logger.error("argument error")
                res = ResponseMessageSchema().load({"code":-1, "msg":"argument error"})
                return jsonify(res.data), 500

            for idx, task in enumerate(import_task.parent.results):
                tasks.append(
                    {
                        "task_id": task.task_id,
                        "item_id": list_record[idx].get("id"),
                    }
                )
            # save start time of import progress into cache
            import_start_time = datetime.now().strftime("%Y-%m-%dT%H:%M:%S%z")
            update_cache_data("import_start_time", import_start_time, 0)

        res = ResponseObjectSchema().load(
            {
                "status": "success",
                "data": {"tasks": tasks, "import_start_time": import_start_time},
            }
        )
        return jsonify(res.data), 200


    @expose("/check_status", methods=["POST"])
    def get_status(self):
        """Get status of import process."""
        data = request.get_json()
        result = []
        if data and data.get("tasks"):
            status = "done"
            for task_item in data.get("tasks"):
                task_id = task_item.get("task_id")
                task = import_item.AsyncResult(task_id)
                start_date = (
                    task.result.get("start_date")
                    if task and isinstance(task.result, dict)
                    else ""
                )
                end_date = (
                    datetime.now().strftime("%Y-%m-%d %H:%M:%S")
                    if task.successful() or task.failed()
                    else ""
                )
                item_id = task_item.get("item_id", None)
                if not item_id and task.result:
                    item_id = task.result.get("recid", None)
                result.append(
                    dict(
                        **{
                            "task_status": task.status,
                            "task_result": task.result,
                            "start_date": start_date,
                            "end_date": task_item.get("end_date") or end_date,
                            "task_id": task_id,
                            "item_id": item_id,
                        }
                    )
                )
                status = (
                    "doing"
                    if not (task.successful() or task.failed()) or status == "doing"
                    else "done"
                )
            response_object = {"status": status, "result": result}
        else:
            response_object = {"status": "error", "result": result}
        return jsonify(response_object)

    @expose("/export_import", methods=["POST"])
    def download_import(self):
        """インポート結果をファイルに出力し、ダウンロードするためのResponseオブジェクトを返す。

        Args:
            self
        Returns:
            object: インポート結果をまとめたファイル形式の文字列をボディに持つResponse
        ---
        post:
            description: "get file contents summarizing result of import items"
            security:
                - description:
                    "weko_admin ext.py のメソッドrole_has_accessで、current_app.configの
                     設定値WEKO_ADMIN_ACCESS_TABLEに応じたアクセス制限を行う。"
            requestBody:
                required: false
                content:
                    application/json:
                        schema:
                            object
                        example: {"list_result": [{
                                    "No":1,
                                    "Start Date":"2022-09-12 23:04:07",
                                    "End Date":"2022-09-12 23:04:16",
                                    "Item Id":"",
                                    "Action":"End",
                                    "Work Flow Status":"Done"
                                }]}
            responses:
                200:
                    description: "success"
                    content:
                        text/<file_format> charset=utf-8:
                            schema:
                                string
                            example:
                                "No,Start Date,End Date,Item Id,Action,Work Flow Status
                                 1,2022-09-12 23:04:07,2022-09-12 23:04:16,,End,Done"
                400:
                    description: "parameter error"
                    content:
                    application/json:
                        schema:
                        ResponseMessageSchema
                        example: { "code": -1,"msg":"parameter error"}
        """
        try:
            import_result = DownloadImportSchema().load(request.get_json())
        except ValidationError as err:
            res = ResponseMessageSchema().load({'code':-1,'msg':str(err)})
            return jsonify(res.data), 400

        now = str(datetime.date(datetime.now()))

        file_format = current_app.config.get('WEKO_ADMIN_OUTPUT_FORMAT', 'tsv').lower()
        file_name = "List_Download {}.{}".format(now, file_format)
        if import_result.data:
            output_file = make_stats_file(import_result.data.get("list_result"), WEKO_IMPORT_LIST_NAME)
            return Response(
                output_file.getvalue(),
                mimetype="text/{}".format(file_format),
                headers={"Content-disposition": "attachment; filename=" + file_name},
            )
        else:
            return Response(
                [],
                mimetype="text/{}".format(file_format),
                headers={"Content-disposition": "attachment; filename=" + file_name},
            )

    @expose("/get_disclaimer_text", methods=["GET"])
    def get_disclaimer_text(self):
        """Get disclaimer text."""
        data = get_change_identifier_mode_content()
        return jsonify(code=1, data=data)

    @expose("/export_template", methods=["POST"])
    def export_template(self):
        """Download item type template."""
        file_format = current_app.config.get('WEKO_ADMIN_OUTPUT_FORMAT', 'tsv').lower()
        file_name = None
        output_file = None
        data = request.get_json()
        if data:
            item_type_id = int(data.get("item_type_id", 0))
            if item_type_id > 0:
                item_type = ItemTypes.get_by_id(id_=item_type_id, with_deleted=True)
                if item_type:
                    file_name = "{}({}).{}".format(
                        item_type.item_type_name.name, item_type.id, file_format
                    )
                    item_type_line = [
                        "#ItemType",
                        "{}({})".format(item_type.item_type_name.name, item_type.id),
                        "{}items/jsonschema/{}".format(request.url_root, item_type.id),
                    ]
                    ids_line = pickle.loads(pickle.dumps(WEKO_EXPORT_TEMPLATE_BASIC_ID, -1))
                    names_line = pickle.loads(pickle.dumps(WEKO_EXPORT_TEMPLATE_BASIC_NAME, -1))
                    systems_line = ["#"] + ["" for _ in range(len(ids_line) - 1)]
                    options_line = pickle.loads(pickle.dumps(WEKO_EXPORT_TEMPLATE_BASIC_OPTION, -1))

                    item_type = item_type.render
                    meta_list = {
                        **item_type.get("meta_fix", {}),
                        **item_type.get("meta_list", {}),
                    }
                    meta_system = [key for key in item_type.get("meta_system", {})]
                    schema = (
                        item_type.get("table_row_map", {})
                        .get("schema", {})
                        .get("properties", {})
                    )
                    form = item_type.get("table_row_map", {}).get("form", [])

                    count_file = 0
                    count_thumbnail = 0
                    for key in ["pubdate", *item_type.get("table_row", [])]:
                        if key in meta_system:
                            continue

                        item = schema.get(key)
                        item_option = meta_list.get(key) if meta_list.get(key) else item
                        sub_form = next(
                            (x for x in form if key == x.get("key")), {"title_i18n": {}}
                        )
                        root_id, root_name, root_option = get_root_item_option(
                            key, item_option, sub_form
                        )
                        # have not sub item
                        if not (item.get("properties") or item.get("items")):
                            ids_line.append(root_id)
                            names_line.append(root_name)
                            systems_line.append("")
                            options_line.append(", ".join(root_option))
                        else:
                            # have sub item
                            sub_items = (
                                item.get("properties")
                                if item.get("properties")
                                else item.get("items").get("properties")
                            )
                            _ids, _names = handle_get_all_sub_id_and_name(
                                sub_items, root_id, root_name, sub_form.get("items", [])
                            )
                            _options = []
                            for _id in _ids:
                                if "filename" in _id:
                                    ids_line.append(".file_path[{}]".format(count_file))
                                    file_path_name = (
                                        "File Path"
                                        if current_i18n.language == "en"
                                        else "ファイルパス"
                                    )
                                    names_line.append(
                                        ".{}[{}]".format(file_path_name, count_file)
                                    )
                                    systems_line.append("")
                                    options_line.append("Allow Multiple")
                                    count_file += 1
                                if "thumbnail_label" in _id:
                                    thumbnail_path_name = (
                                        "Thumbnail Path"
                                        if current_i18n.language == "en"
                                        else "サムネイルパス"
                                    )
                                    if item.get("items"):
                                        ids_line.append(
                                            ".thumbnail_path[{}]".format(
                                                count_thumbnail
                                            )
                                        )
                                        names_line.append(
                                            ".{}[{}]".format(
                                                thumbnail_path_name, count_thumbnail
                                            )
                                        )
                                        options_line.append("Allow Multiple")
                                        count_thumbnail += 1
                                    else:
                                        ids_line.append(".thumbnail_path")
                                        names_line.append(
                                            ".{}".format(thumbnail_path_name)
                                        )
                                        options_line.append("")
                                    systems_line.append("")

                                clean_key = _id.replace(".metadata.", "").replace(
                                    "[0]", "[]"
                                )
                                _options.append(
                                    get_sub_item_option(clean_key, form) or []
                                )
                                systems_line.append(
                                    "System"
                                    if check_sub_item_is_system(clean_key, form)
                                    else ""
                                )

                            ids_line += _ids
                            names_line += _names
                            for _option in _options:
                                options_line.append(
                                    ", ".join(list(set(root_option + _option)))
                                )
                    output_file = make_file_by_line(
                        [
                            item_type_line,
                            ids_line,
                            names_line,
                            systems_line,
                            options_line,
                        ]
                    )
        return Response(
            []
            if not output_file
            else codecs.BOM_UTF8.decode("utf8")
            + codecs.BOM_UTF8.decode()
            + output_file.getvalue(),
            mimetype="text/{}".format(file_format),
            headers={
                "Content-type": "text/{}; charset=utf-8".format(file_format),
                "Content-disposition": "attachment; "
                + (
                    "filename=" if not file_name else urlencode({"filename": file_name})
                ),
            },
        )

    @expose("/check_import_is_available", methods=["GET"])
    def check_import_available(self):
        check = is_import_running()
        if not check:
            delete_cache_data("import_start_time")
            return jsonify({"is_available": True})
        else:
            return jsonify(
                {
                    "is_available": False,
                    "start_time": get_cache_data("import_start_time"),
                    "error_id": check,
                }
            )


class ItemBulkExport(BaseView):
    """BaseView for Admin Export."""

    @expose("/", methods=["GET"])
    def index(self):
        """Renders admin bulk export page.

        :param
        :return: The rendered template.
        """
        _cache_prefix = current_app.config["WEKO_ADMIN_CACHE_PREFIX"]
        _msg_config = current_app.config["WEKO_SEARCH_UI_BULK_EXPORT_MSG"]
        _msg_key = _cache_prefix.format(
            name=_msg_config,
            user_id=current_user.get_id()
        )
        reset_redis_cache(_msg_key, "")
        return self.render(WEKO_SEARCH_UI_ADMIN_EXPORT_TEMPLATE)

    @expose("/export_all", methods=["POST"])
    def export_all(self):
        """Export all items."""
        data = request.get_json()
        user_id = current_user.get_id()
        _task_config = current_app.config["WEKO_SEARCH_UI_BULK_EXPORT_TASK"]
        _cache_key = current_app.config["WEKO_ADMIN_CACHE_PREFIX"].format(
            name=_task_config,
            user_id=user_id
        )
        export_status, download_uri, message, run_message = get_export_status()

        if not export_status:
            export_task = export_all_task.apply_async(args=(request.url_root, user_id, data))
            reset_redis_cache(_cache_key, str(export_task.task_id))

        # return Response(status=200)
        check = check_celery_is_run()
        export_status, download_uri, message, run_message = get_export_status()
        return jsonify(
            data={
                "export_status": export_status,
                "uri_status": True if download_uri else False,
                "celery_is_run": check,
                "error_message": message,
                "export_run_msg": run_message,
            }
        )

    @expose("/check_export_status", methods=["GET"])
    def check_export_status(self):
        """Check export status."""
        check = check_celery_is_run()
        export_status, download_uri, message, run_message = get_export_status()
        return jsonify(
            data={
                "export_status": export_status,
                "uri_status": True if download_uri else False,
                "celery_is_run": check,
                "error_message": message,
                "export_run_msg": run_message,
            }
        )

    @expose("/cancel_export", methods=["GET"])
    def cancel_export(self):
        """Check export status."""
        return jsonify(data={"cancel_status": cancel_export_all()})

    @expose("/download", methods=["GET"])
    def download(self):
        """Funtion send file to Client.

        path: it was load from FileInstance
        """
        export_status, download_uri, message, run_message = get_export_status()
        if not export_status and download_uri is not None:
            file_instance = FileInstance.get_by_uri(download_uri)
            return file_instance.send_file(
                "export-all.zip",
                mimetype="application/octet-stream",
                as_attachment=True,
            )
        else:
            return Response(status=200)


item_management_bulk_search_adminview = {
    "view_class": ItemManagementBulkSearch,
    "kwargs": {
        "endpoint": "items/search",
        "category": _("Index Tree"),
        "name": "",
    },
}

item_management_bulk_delete_adminview = {
    "view_class": ItemManagementBulkDelete,
    "kwargs": {
        "category": _("Items"),
        "name": _("Bulk Delete"),
        "endpoint": "items/bulk/delete",
    },
}

item_management_custom_sort_adminview = {
    "view_class": ItemManagementCustomSort,
    "kwargs": {
        "category": _("Index Tree"),
        "name": _("Custom Sort"),
        "endpoint": "items/custom_sort",
    },
}

item_management_import_adminview = {
    "view_class": ItemImportView,
    "kwargs": {"category": _("Items"), "name": _("Import"), "endpoint": "items/import"},
}

item_management_export_adminview = {
    "view_class": ItemBulkExport,
    "kwargs": {
        "category": _("Items"),
        "name": _("Bulk Export"),
        "endpoint": "items/bulk-export",
    },
}

__all__ = (
    "item_management_bulk_delete_adminview",
    "item_management_bulk_search_adminview",
    "item_management_custom_sort_adminview",
    "item_management_import_adminview",
    "item_management_export_adminview",
)<|MERGE_RESOLUTION|>--- conflicted
+++ resolved
@@ -487,22 +487,14 @@
                                 ResponseMessageSchema
                             example: {"code": -1, "msg": "arguments error"}
         """
-<<<<<<< HEAD
-        import_info = {}
-=======
->>>>>>> f0b588a2
         try:
             import_info = ImportItemsSchema().load(request.get_json())
         except ValidationError as err:
             res = ResponseMessageSchema().load({'code':-1,'msg':str(err)})
             return jsonify(res.data), 400
 
-<<<<<<< HEAD
-        data_path = import_info.data.get("data_path")
-=======
         data = import_info.data or {}
         data_path = data.get("data_path")
->>>>>>> f0b588a2
         user_id = current_user.get_id() if current_user else 1
         request_info = {
             "remote_addr": request.remote_addr,
@@ -516,7 +508,7 @@
 
         tasks = []
         list_record = [
-            item for item in import_info.data.get("list_record", []) if not item.get("errors")
+            item for item in data.get("list_record", []) if not item.get("errors")
         ]
         import_start_time = ""
         if list_record:
