# -*- coding: utf-8 -*-
#
# This file is part of WEKO3.
# Copyright (C) 2017 National Institute of Informatics.
#
# WEKO3 is free software; you can redistribute it
# and/or modify it under the terms of the GNU General Public License as
# published by the Free Software Foundation; either version 2 of the
# License, or (at your option) any later version.
#
# WEKO3 is distributed in the hope that it will be
# useful, but WITHOUT ANY WARRANTY; without even the implied warranty of
# MERCHANTABILITY or FITNESS FOR A PARTICULAR PURPOSE.  See the GNU
# General Public License for more details.
#
# You should have received a copy of the GNU General Public License
# along with WEKO3; if not, write to the
# Free Software Foundation, Inc., 59 Temple Place, Suite 330, Boston,
# MA 02111-1307, USA.

"""Weko Search-UI admin."""

import copy
import json
from datetime import datetime, timedelta
from urllib.parse import urlencode

from blinker import Namespace
from celery import chord
<<<<<<< HEAD
=======
from celery.task.control import revoke
>>>>>>> 071d1ed9
from flask import Response, abort, current_app, jsonify, make_response, request
from flask_admin import BaseView, expose
from flask_babelex import gettext as _
from invenio_files_rest.models import FileInstance
from invenio_i18n.ext import current_i18n
from weko_admin.api import TempDirInfo
from weko_admin.utils import reset_redis_cache
from weko_index_tree.api import Indexes
from weko_index_tree.models import IndexStyle
from weko_records.api import ItemTypes
from weko_workflow.api import WorkFlow
from weko_workflow.utils import delete_cache_data, get_cache_data, \
    update_cache_data

from weko_search_ui.api import get_search_detail_keyword

from .config import WEKO_EXPORT_TEMPLATE_BASIC_ID, \
    WEKO_EXPORT_TEMPLATE_BASIC_NAME, WEKO_EXPORT_TEMPLATE_BASIC_OPTION, \
    WEKO_IMPORT_CHECK_LIST_NAME, WEKO_IMPORT_LIST_NAME, \
    WEKO_ITEM_ADMIN_IMPORT_TEMPLATE, WEKO_SEARCH_UI_ADMIN_EXPORT_TEMPLATE
from .tasks import export_all_task, import_item, is_import_running, \
    remove_temp_dir_task
from .utils import cancel_export_all, check_import_items, \
    check_sub_item_is_system, create_flow_define, delete_records, \
    get_change_identifier_mode_content, get_content_workflow, \
    get_export_status, get_lifetime, get_root_item_option, \
    get_sub_item_option, get_tree_items, handle_get_all_sub_id_and_name, \
    handle_workflow, make_stats_tsv, make_tsv_by_line

_signals = Namespace()
searched = _signals.signal('searched')


class ItemManagementBulkDelete(BaseView):
    """Item Management - Bulk Delete view."""

    @expose('/', methods=['GET', 'PUT'])
    def index(self):
        """Bulk delete items and index trees."""
        if request.method == 'PUT':
            # Do delete items inside the current index tree (maybe root tree)
            q = request.values.get('q')
            if q is not None and q.isdigit():
                current_tree = Indexes.get_index(q)
                recursive_tree = Indexes.get_recursive_tree(q)

                if current_tree is not None:

                    # Delete items in current_tree
                    delete_records(current_tree.id)

                    # If recursively, then delete items of child indices
                    if request.values.get('recursively') == 'true'\
                            and recursive_tree is not None:
                        # Delete recursively
                        direct_child_trees = []
                        for obj in recursive_tree:
                            if obj[1] != current_tree.id:
                                child_tree = Indexes.get_index(obj[1])

                                # Do delete items in child_tree
                                delete_records(child_tree.id)

                                # Add the level 1 child into the current_tree
                                if obj[0] == current_tree.id:
                                    direct_child_trees.append(child_tree.id)

                    return jsonify({'status': 1})
            else:
                return jsonify({'status': 0, 'msg': 'Invalid tree'})

        """Render view."""
        detail_condition = get_search_detail_keyword('')
        return self.render(
            current_app.config['WEKO_THEME_ADMIN_ITEM_MANAGEMENT_TEMPLATE'],
            management_type='delete',
            detail_condition=detail_condition
        )


class ItemManagementCustomSort(BaseView):
    """Item Management - Custom Sort view."""

    @expose('/', methods=['GET'])
    def index(self):
        """Custom sort index."""
        return self.render(
            current_app.config['WEKO_THEME_ADMIN_ITEM_MANAGEMENT_TEMPLATE'],
            management_type='sort',
        )

    @expose('/save', methods=['POST'])
    def save_sort(self):
        """Save custom sort."""
        try:
            data = request.get_json()
            index_id = data.get("q_id")
            sort_data = data.get("sort")

            # save data to DB
            item_sort = {}
            for sort in sort_data:
                sd = sort.get('custom_sort').get(index_id)
                if sd:
                    item_sort[sort.get('id')] = sd

            Indexes.set_item_sort_custom(index_id, item_sort)

            # update es
            # fp = Indexes.get_self_path(index_id)
            # Indexes.update_item_sort_custom_es(fp.path, sort_data)

            jfy = {'status': 200, 'message': 'Data is successfully updated.'}
        except Exception:
            jfy = {'status': 405, 'message': 'Error.'}
        return make_response(jsonify(jfy), jfy['status'])


class ItemManagementBulkSearch(BaseView):
    """Item Management - Search."""

    @expose('/', methods=['GET'])
    def index(self):
        """Index Search page ui."""
        search_type = request.args.get('search_type', '0')
        get_args = request.args
        community_id = ""
        ctx = {'community': None}
        cur_index_id = search_type if search_type not in ('0', '1', ) else None
        if 'community' in get_args:
            from weko_workflow.api import GetCommunity
            comm = GetCommunity.get_community_by_id(
                request.args.get('community'))
            ctx = {'community': comm}
            community_id = comm.id

        # Get index style
        style = IndexStyle.get(
            current_app.config['WEKO_INDEX_TREE_STYLE_OPTIONS']['id'])
        width = style.width if style else '3'

        detail_condition = get_search_detail_keyword('')

        height = style.height if style else None
        header = ''
        if 'item_management' in get_args:
            management_type = request.args.get('item_management', 'sort')
            has_items = False
            has_child_trees = False
            header = _('Custom Sort')
            if management_type == 'delete':
                header = _('Bulk Delete')
                # Does this tree has items or children?
                q = request.args.get('q')
                if q is not None and q.isdigit():
                    current_tree = Indexes.get_index(q)
                    recursive_tree = Indexes.get_recursive_tree(q)

                    if current_tree is not None:
                        tree_items = get_tree_items(current_tree.id)
                        has_items = len(tree_items) > 0
                        if recursive_tree is not None:
                            has_child_trees = len(recursive_tree) > 1
            elif management_type == 'update':
                header = _('Bulk Update')

            return self.render(
                current_app.config[
                    'WEKO_THEME_ADMIN_ITEM_MANAGEMENT_TEMPLATE'],
                index_id=cur_index_id,
                community_id=community_id,
                width=width,
                height=height,
                header=header,
                management_type=management_type,
                fields=current_app.config[
                    'WEKO_RECORDS_UI_BULK_UPDATE_FIELDS']['fields'],
                licences=current_app.config[
                    'WEKO_RECORDS_UI_LICENSE_DICT'],
                has_items=has_items,
                has_child_trees=has_child_trees,
                detail_condition=detail_condition,
                **ctx)
        else:
            return abort(500)

    @staticmethod
    def is_visible():
        """Should never be visible."""
        return False


class ItemImportView(BaseView):
    """BaseView for Admin Import."""

    @expose('/', methods=['GET'])
    def index(self):
        """Renders an item import view.

        :param
        :return: The rendered template.
        """
        workflow = WorkFlow()
        workflows = workflow.get_workflow_list()
        workflows_js = [get_content_workflow(item) for item in workflows]

        return self.render(
            WEKO_ITEM_ADMIN_IMPORT_TEMPLATE,
            workflows=json.dumps(workflows_js)
        )

    @expose('/check', methods=['POST'])
    def check(self) -> jsonify:
        """Validate item import."""
        data = request.form
        file = request.files['file'] if request.files else None
        list_record = []
        data_path = ''

        if data:
            result = check_import_items(
                file,
                data.get('is_change_identifier') == 'true'
            )
            if isinstance(result, dict):
                data_path = result.get('data_path', '')
                if result.get('error'):
                    remove_temp_dir_task.apply_async((data_path,))
                    return jsonify(code=0, error=result.get('error'))
                else:
                    list_record = result.get('list_record', [])
                    num_record_err = len(
                        [i for i in list_record if i.get('errors')])
                    if len(list_record) == num_record_err:
                        remove_temp_dir_task.apply_async((data_path,))
                    else:
                        expire = datetime.now() + \
                            timedelta(seconds=get_lifetime())
                        TempDirInfo().set(
                            data_path,
                            {'expire': expire.strftime('%Y-%m-%d %H:%M:%S')}
                        )
        return jsonify(code=1, list_record=list_record, data_path=data_path)

    @expose('/download_check', methods=['POST'])
    def download_check(self):
        """Download report check result."""
        data = request.get_json()
        now = str(datetime.date(datetime.now()))

        file_name = "check_" + now + ".tsv"
        if data:
            tsv_file = make_stats_tsv(
                data.get('list_result'),
                WEKO_IMPORT_CHECK_LIST_NAME
            )
            return Response(
                tsv_file.getvalue(),
                mimetype="text/tsv",
                headers={
                    "Content-disposition": "attachment; filename=" + file_name
                }
            )
        else:
            return Response(
                [],
                mimetype="text/tsv",
                headers={
                    "Content-disposition": "attachment; filename=" + file_name
                }
            )

    @expose('/import', methods=['POST'])
    def import_items(self) -> jsonify:
        """Import item into System."""
        data = request.get_json() or {}
        data_path = data.get('data_path')
        request_info = {
            'remote_addr': request.remote_addr,
            'referrer': request.referrer,
            'hostname': request.host
        }
        # update temp dir expire to 1 day from now
        expire = datetime.now() + timedelta(days=1)
        TempDirInfo().set(
            data_path,
            {'expire': expire.strftime('%Y-%m-%d %H:%M:%S')}
        )

        tasks = []
        list_record = [item for item in data.get(
            'list_record', []) if not item.get(
            'errors')]
        import_start_time = ''
        if list_record:
            group_tasks = []
            for item in list_record:
                item['root_path'] = data_path + '/data'
                create_flow_define()
                handle_workflow(item)
                group_tasks.append(import_item.s(item, request_info))

            # handle import tasks
            import_task = chord(group_tasks)(
                remove_temp_dir_task.si(data_path))
            for idx, task in enumerate(import_task.parent.results):
                tasks.append({
                    'task_id': task.task_id,
                    'item_id': list_record[idx].get('id'),
                })
            # save start time of import progress into cache
            import_start_time = datetime.now().strftime('%Y-%m-%dT%H:%M:%S%z')
            update_cache_data('import_start_time', import_start_time, 0)

        response_object = {
            "status": "success",
            "data": {
                "tasks": tasks,
                "import_start_time": import_start_time
            }
        }
        return jsonify(response_object)

    @expose("/check_status", methods=["POST"])
    def get_status(self):
        """Get status of import process."""
        data = request.get_json()
        result = []
        if data and data.get('tasks'):
            status = 'done'
            for task_item in data.get('tasks'):
                task_id = task_item.get('task_id')
                task = import_item.AsyncResult(task_id)
                start_date = task.result.get(
                    "start_date"
                ) if task and isinstance(task.result, dict) else ""
                end_date = datetime.now().strftime(
                    "%Y-%m-%d %H:%M:%S"
                ) if task.successful() or task.failed() else ""
                result.append(dict(**{
                    "task_status": task.status,
                    "task_result": task.result,
                    "start_date": start_date,
                    "end_date": task_item.get("end_date") or end_date,
                    "task_id": task_id,
                    "item_id": task_item.get("item_id"),
                }))
                status = 'doing' if not (task.successful() or task.failed()) \
                    or status == 'doing' else "done"
            response_object = {"status": status, "result": result}
        else:
            response_object = {"status": "error", "result": result}
        return jsonify(response_object)

    @expose('/export_import', methods=['POST'])
    def download_import(self):
        """Download import result."""
        data = request.get_json()
        now = str(datetime.date(datetime.now()))

        file_name = "List_Download " + now + ".tsv"
        if data:
            tsv_file = make_stats_tsv(
                data.get('list_result'),
                WEKO_IMPORT_LIST_NAME
            )
            return Response(
                tsv_file.getvalue(),
                mimetype="text/tsv",
                headers={
                    "Content-disposition": "attachment; filename=" + file_name
                }
            )
        else:
            return Response(
                [],
                mimetype="text/tsv",
                headers={
                    "Content-disposition": "attachment; filename=" + file_name
                }
            )

    @expose('/get_disclaimer_text', methods=['GET'])
    def get_disclaimer_text(self):
        """Get disclaimer text."""
        data = get_change_identifier_mode_content()
        return jsonify(code=1, data=data)

    @expose('/export_template', methods=['POST'])
    def export_template(self):
        """Download item type template."""
        file_name = None
        tsv_file = None
        data = request.get_json()
        if data:
            item_type_id = int(data.get('item_type_id', 0))
            if item_type_id > 0:
                item_type = ItemTypes.get_by_id(
                    id_=item_type_id, with_deleted=True)
                if item_type:
                    file_name = '{}({}).tsv'.format(
                        item_type.item_type_name.name, item_type.id)
                    item_type_line = [
                        '#ItemType',
                        '{}({})'.format(
                            item_type.item_type_name.name, item_type.id),
                        '{}items/jsonschema/{}'.format(
                            request.url_root, item_type.id)
                    ]
                    ids_line = copy.deepcopy(WEKO_EXPORT_TEMPLATE_BASIC_ID)
                    names_line = copy.deepcopy(WEKO_EXPORT_TEMPLATE_BASIC_NAME)
                    systems_line = ['#'] + \
                        ['' for _ in range(len(ids_line) - 1)]
                    options_line = copy.deepcopy(
                        WEKO_EXPORT_TEMPLATE_BASIC_OPTION)

                    item_type = item_type.render
                    meta_list = {**item_type.get('meta_fix', {}),
                                 **item_type.get('meta_list', {})}
                    meta_system = [
                        key for key in item_type.get('meta_system', {})]
                    schema = item_type.get('table_row_map', {}) \
                        .get('schema', {}).get('properties', {})
                    form = item_type.get('table_row_map', {}).get('form', [])

                    count_file = 0
                    count_thumbnail = 0
                    for key in ['pubdate', *item_type.get('table_row', [])]:
                        if key in meta_system:
                            continue

                        item = schema.get(key)
                        item_option = meta_list.get(key) \
                            if meta_list.get(key) else item
                        sub_form = next(
                            (x for x in form if key == x.get('key')),
                            {'title_i18n': {}})
                        root_id, root_name, root_option = \
                            get_root_item_option(key, item_option, sub_form)
                        # have not sub item
                        if not (item.get('properties') or item.get('items')):
                            ids_line.append(root_id)
                            names_line.append(root_name)
                            systems_line.append('')
                            options_line.append(', '.join(root_option))
                        else:
                            # have sub item
                            sub_items = item.get('properties') \
                                if item.get('properties') \
                                else item.get('items').get('properties')
                            _ids, _names = handle_get_all_sub_id_and_name(
                                sub_items, root_id, root_name,
                                sub_form.get('items', []))
                            _options = []
                            for _id in _ids:
                                if 'filename' in _id:
                                    ids_line.append(
                                        '.file_path[{}]'.format(count_file))
                                    file_path_name = 'File Path' \
                                        if current_i18n.language == 'en' \
                                        else 'ファイルパス'
                                    names_line.append('.{}[{}]'.format(
                                        file_path_name, count_file))
                                    systems_line.append('')
                                    options_line.append('Allow Multiple')
                                    count_file += 1
                                if 'thumbnail_label' in _id:
                                    thumbnail_path_name = 'Thumbnail Path' \
                                        if current_i18n.language == 'en' \
                                        else 'サムネイルパス'
                                    if item.get('items'):
                                        ids_line.append(
                                            '.thumbnail_path[{}]'.format(
                                                count_thumbnail))
                                        names_line.append('.{}[{}]'.format(
                                            thumbnail_path_name,
                                            count_thumbnail))
                                        options_line.append('Allow Multiple')
                                        count_thumbnail += 1
                                    else:
                                        ids_line.append('.thumbnail_path')
                                        names_line.append('.{}'.format(
                                            thumbnail_path_name))
                                        options_line.append('')
                                    systems_line.append('')

                                clean_key = _id.replace('.metadata.', '') \
                                    .replace('[0]', '[]')
                                _options.append(
                                    get_sub_item_option(clean_key, form) or [])
                                systems_line.append(
                                    'System' if check_sub_item_is_system(
                                        clean_key, form) else '')

                            ids_line += _ids
                            names_line += _names
                            for _option in _options:
                                options_line.append(
                                    ', '.join(list(set(root_option + _option)))
                                )
                    tsv_file = make_tsv_by_line([
                        item_type_line,
                        ids_line,
                        names_line,
                        systems_line,
                        options_line
                    ])
        return Response(
            [] if not tsv_file else tsv_file.getvalue(),
            mimetype="text/tsv",
            headers={
                "Content-disposition": "attachment; "
                + ('filename=' if not file_name
                   else urlencode({'filename': file_name}))
            })

    @expose('/check_import_is_available', methods=['GET'])
    def check_import_available(self):
        check = is_import_running()
        if not check:
            delete_cache_data('import_start_time')
            return jsonify({'is_available': True})
        else:
            return jsonify({
                'is_available': False,
                'start_time': get_cache_data('import_start_time'),
                'error_id': check
            })


class ItemBulkExport(BaseView):
    """BaseView for Admin Export."""

    @expose('/', methods=['GET'])
    def index(self):
        """Renders admin bulk export page.

        :param
        :return: The rendered template.
        """
        return self.render(
            WEKO_SEARCH_UI_ADMIN_EXPORT_TEMPLATE
        )

    @expose('/export_all', methods=['GET'])
    def export_all(self):
        """Export all items."""
        _task_config = current_app.config['WEKO_SEARCH_UI_BULK_EXPORT_TASK']
        _cache_key = current_app.config['WEKO_ADMIN_CACHE_PREFIX'].\
            format(name=_task_config)
        export_status, download_uri = get_export_status()

        if (not export_status):
            export_task = export_all_task.apply_async(
                args=(
                    request.url_root,
                ))
            reset_redis_cache(_cache_key, str(export_task.task_id))

        return Response(status=200)

    @expose('/check_export_status', methods=['GET'])
    def check_export_status(self):
        """Check export status."""
        export_status, download_uri = get_export_status()
        return jsonify(data={
            'export_status': export_status,
            'uri_status': True if download_uri else False
        })

    @expose('/cancel_export', methods=['GET'])
    def cancel_export(self):
        """Check export status."""
        return jsonify(data={
            'cancel_status': cancel_export_all()
        })

    @expose('/download', methods=['GET'])
    def download(self):
        """Funtion send file to Client.

        path: it was load from FileInstance
        """
        export_status, download_uri = get_export_status()
        if not export_status and download_uri is not None:
            file_instance = FileInstance.get_by_uri(download_uri)
            return file_instance.send_file(
                'export-all.zip',
                mimetype='application/octet-stream',
                as_attachment=True
            )
        else:
            return Response(status=200)


item_management_bulk_search_adminview = {
    'view_class': ItemManagementBulkSearch,
    'kwargs': {
        'endpoint': 'items/search',
        'category': _('Index Tree'),
        'name': '',
    }
}

item_management_bulk_delete_adminview = {
    'view_class': ItemManagementBulkDelete,
    'kwargs': {
        'category': _('Items'),
        'name': _('Bulk Delete'),
        'endpoint': 'items/bulk/delete'
    }
}

item_management_custom_sort_adminview = {
    'view_class': ItemManagementCustomSort,
    'kwargs': {
        'category': _('Index Tree'),
        'name': _('Custom Sort'),
        'endpoint': 'items/custom_sort'
    }
}

item_management_import_adminview = {
    'view_class': ItemImportView,
    'kwargs': {
        'category': _('Items'),
        'name': _('Import'),
        'endpoint': 'items/import'
    }
}

item_management_export_adminview = {
    'view_class': ItemBulkExport,
    'kwargs': {
        'category': _('Items'),
        'name': _('Bulk Export'),
        'endpoint': 'items/bulk-export'
    }
}

__all__ = (
    'item_management_bulk_delete_adminview',
    'item_management_bulk_search_adminview',
    'item_management_custom_sort_adminview',
    'item_management_import_adminview',
    'item_management_export_adminview'
)<|MERGE_RESOLUTION|>--- conflicted
+++ resolved
@@ -27,10 +27,7 @@
 
 from blinker import Namespace
 from celery import chord
-<<<<<<< HEAD
-=======
 from celery.task.control import revoke
->>>>>>> 071d1ed9
 from flask import Response, abort, current_app, jsonify, make_response, request
 from flask_admin import BaseView, expose
 from flask_babelex import gettext as _
