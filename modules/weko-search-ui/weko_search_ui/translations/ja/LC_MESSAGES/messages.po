# Japanese translations for weko-search-ui.
# Copyright (C) 2025 National Institute of Informatics
# This file is distributed under the same license as the weko-search-ui
# project.
# FIRST AUTHOR <EMAIL@ADDRESS>, 2025.
#
msgid ""
msgstr ""
"Project-Id-Version: weko-search-ui 0.1.0.dev20170000\n"
"Report-Msgid-Bugs-To: wekosoftware@nii.ac.jp\n"
"POT-Creation-Date: 2025-05-27 19:16+0900\n"
"PO-Revision-Date: 2025-04-09 22:35+0900\n"
"Last-Translator: FULL NAME <EMAIL@ADDRESS>\n"
"Language: ja\n"
"Language-Team: ja <LL@li.org>\n"
"Plural-Forms: nplurals=1; plural=0\n"
"MIME-Version: 1.0\n"
"Content-Type: text/plain; charset=utf-8\n"
"Content-Transfer-Encoding: 8bit\n"
"Generated-By: Babel 2.5.1\n"

#: tests/conftest.py:399
msgid "write your own license"
msgstr ""

#: tests/conftest.py:404
msgid "Creative Commons CC0 1.0 Universal Public Domain Designation"
msgstr ""

#: tests/conftest.py:420
msgid "Creative Commons Attribution 3.0 Unported (CC BY 3.0)"
msgstr ""

#: tests/conftest.py:432
msgid "Creative Commons Attribution-ShareAlike 3.0 Unported (CC BY-SA 3.0)"
msgstr ""

#: tests/conftest.py:447
msgid "Creative Commons Attribution-NoDerivs 3.0 Unported (CC BY-ND 3.0)"
msgstr ""

#: tests/conftest.py:461
msgid "Creative Commons Attribution-NonCommercial 3.0 Unported (CC BY-NC 3.0)"
msgstr ""

#: tests/conftest.py:476
msgid ""
"Creative Commons Attribution-NonCommercial-ShareAlike 3.0 Unported (CC "
"BY-NC-SA 3.0)"
msgstr ""

#: tests/conftest.py:491
msgid ""
"Creative Commons Attribution-NonCommercial-NoDerivs 3.0 Unported (CC BY-"
"NC-ND 3.0)"
msgstr ""

#: tests/conftest.py:507
msgid "Creative Commons Attribution 4.0 International (CC BY 4.0)"
msgstr ""

#: tests/conftest.py:519
msgid "Creative Commons Attribution-ShareAlike 4.0 International (CC BY-SA 4.0)"
msgstr ""

#: tests/conftest.py:534
msgid ""
"Creative Commons Attribution-NoDerivatives 4.0 International (CC BY-ND "
"4.0)"
msgstr ""

#: tests/conftest.py:549
msgid ""
"Creative Commons Attribution-NonCommercial 4.0 International (CC BY-NC "
"4.0)"
msgstr ""

#: tests/conftest.py:564
msgid ""
"Creative Commons Attribution-NonCommercial-ShareAlike 4.0 International "
"(CC BY-NC-SA 4.0)"
msgstr ""

#: tests/conftest.py:579
msgid ""
"Creative Commons Attribution-NonCommercial-NoDerivatives 4.0 "
"International (CC BY-NC-ND 4.0)"
msgstr ""

#: weko_search_ui/admin.py:158
msgid "The following item(s) cannot be deleted."
msgstr "以下のアイテムを削除することはできませんでした。"

#: weko_search_ui/admin.py:163
msgid "DOI granting item(s):"
msgstr "DOI付与済みのアイテム："

#: weko_search_ui/admin.py:168
msgid "Editing item(s):"
msgstr "編集中のアイテム："

#: weko_search_ui/admin.py:171
msgid "Success"
msgstr ""

#: weko_search_ui/admin.py:204
msgid "Index Delete is in progress on another device."
msgstr ""

#: weko_search_ui/admin.py:207
msgid ""
"DOI granting item(s) are including in the deletion items.<br/>DOI "
"granting item(s) cannot be deleted without withdrawing the DOI.<br/>Do "
"you want to continue deleting items that are not grant DOI?"
msgstr "削除対象にDOI付与済みアイテムが含まれています。<br/>DOI付与済みアイテムはDOI取下げを行わないと削除できません。<br/>DOI付与済み以外のアイテム削除を続行しますか？"

#: weko_search_ui/admin.py:216
msgid "Are you sure you want to delete it?"
msgstr "削除してよろしいですか？"

#: weko_search_ui/admin.py:219
msgid "No such index."
msgstr ""

#: weko_search_ui/admin.py:310 weko_search_ui/admin.py:1243
msgid "Custom Sort"
msgstr "カスタムソート"

#: weko_search_ui/admin.py:312 weko_search_ui/admin.py:1234
msgid "Bulk Delete"
msgstr "一括削除"

#: weko_search_ui/admin.py:325
msgid "Bulk Update"
msgstr "一括更新"

#: weko_search_ui/admin.py:440 weko_search_ui/admin.py:868
#: weko_search_ui/templates/weko_search_ui/admin/export.html:53
#: weko_search_ui/templates/weko_search_ui/admin/import.html:96
#: weko_search_ui/templates/weko_search_ui/admin/rocrate_import.html:97
#: weko_search_ui/utils.py:590 weko_search_ui/utils.py:726
msgid "Internal server error"
msgstr "サーバ内部エラー"

#: weko_search_ui/admin.py:1225 weko_search_ui/admin.py:1242
#: weko_search_ui/templates/weko_search_ui/admin/import.html:53
#: weko_search_ui/templates/weko_search_ui/admin/rocrate_import.html:54
msgid "Index Tree"
msgstr "インデックスツリー"

#: weko_search_ui/admin.py:1233 weko_search_ui/admin.py:1251
#: weko_search_ui/admin.py:1260 weko_search_ui/admin.py:1270
msgid "Items"
msgstr "アイテム"

#: weko_search_ui/admin.py:1252
#: weko_search_ui/templates/weko_search_ui/admin/import.html:42
#: weko_search_ui/templates/weko_search_ui/admin/rocrate_import.html:43
msgid "Import"
msgstr "インポート"

#: weko_search_ui/admin.py:1261
#: weko_search_ui/templates/weko_search_ui/admin/rocrate_import.html:42
msgid "RO-Crate Import"
msgstr "RO-Crate インポート"

#: weko_search_ui/admin.py:1271
msgid "Bulk Export"
msgstr "一括エクスポート"

#: weko_search_ui/api.py:209
msgid "contents"
msgstr ""

#: weko_search_ui/mapper.py:1360
msgid "\"{key}\" is required."
msgstr "「{key}」 に対応するマッピングが必要です。"

#: weko_search_ui/mapper.py:1381
msgid "\"{key}\" is not in itemtype."
msgstr "「{key}」 はアイテムタイプに存在しません。"

#: weko_search_ui/mapper.py:1383
msgid "\"{key}\" is not in itemtype, did you mean \"{similar_key}\"?"
msgstr "「{key}」 はアイテムタイプに存在しません。「{similar_key}」であれば存在します。"

#: weko_search_ui/tasks.py:328
msgid "`wk:metadata_replace` flag cannot be used in RO-Crate Import."
msgstr "RO-Crate インポートでは、`wk:metadata_replace`フラグを有効にできません。"

#: weko_search_ui/tasks.py:343
msgid "`wk:isSplited` flag cannot be used in RO-Crate Import."
msgstr "RO-Crate インポートでは、`wk:isSplited`フラグを有効にできません。"

#: weko_search_ui/utils.py:541
msgid "The same item may have been registered."
msgstr "同じアイテムが登録されている可能性があります。"

#: weko_search_ui/utils.py:592 weko_search_ui/utils.py:708
msgid ""
"The format of the specified file {} does not support import. Please "
"specify one of the following formats: zip, tar, gztar, bztar, xztar."
msgstr "指定されたファイル{}の形式はインポートに対応していません。zip,tar,gztar,bztar,xztarいずれかの形式を指定してください。"

#: weko_search_ui/utils.py:600
msgid ""
"The csv/tsv file was not found in the specified file {}. Check if the "
"directory structure is correct."
msgstr "指定されたファイル{}にtsv/csvファイルが見つかりませんでした。ディレクトリ構成が正しいか確認してください。"

#: weko_search_ui/utils.py:649
msgid ""
"The item type of the item to be imported is missing or has already been "
"deleted."
msgstr ""

#: weko_search_ui/utils.py:715
msgid ""
"The xml file was not found in the specified file {}. Check if the "
"directory structure is correct."
msgstr ""

#: weko_search_ui/utils.py:793
msgid "The item type ID specified in the XML file does not exist."
msgstr ""

#: weko_search_ui/utils.py:1215
msgid ""
"There is an error in the format of the first line of the header of the {}"
" file."
msgstr "{}ファイルのヘッダ１行目の形式に誤りがあります。"

#: weko_search_ui/utils.py:1234
msgid "The item type ID specified in the {} file does not exist."
msgstr "{}ファイルで指定されたアイテムタイプIDは存在しません。"

#: weko_search_ui/utils.py:1243
msgid "Cannot register because the specified item type is not the latest version."
msgstr "指定されたアイテムタイプが最新のバージョンでないため登録できません。"

#: weko_search_ui/utils.py:1258
msgid "The following metadata keys are duplicated.<br/>{}"
msgstr "以下のメタデータキーが重複しています。<br/>{}"

#: weko_search_ui/utils.py:1281
msgid "The item does not consistent with the specified item type.<br/>{}"
msgstr "指定されたアイテムタイプと項目が一致しません。<br/>{}"

#: weko_search_ui/utils.py:1311
msgid "Cannot read {} file correctly."
msgstr "{}ファイルが正しく読み込めません。"

#: weko_search_ui/utils.py:1331
msgid ""
"The following items are not registered because they do not exist in the "
"specified item type. {}"
msgstr "次の項目指定されたアイテムタイプに存在しないため登録されません。{}"

#: weko_search_ui/utils.py:1341
msgid ""
"The {} file could not be read. Make sure the file format is {} and that "
"the file is UTF-8 encoded."
msgstr "{}ファイルを読み込めませんでした。ファイル形式が{}であること、またそのファイルがUTF-8でエンコードされているかを確認してください。"

#: weko_search_ui/utils.py:1372
msgid ""
"The XML file could not be read. Make sure the file format is XML and that"
" the file is UTF-8 encoded."
msgstr ""

#: weko_search_ui/utils.py:1444
msgid "Please specify item ID by half-width number."
msgstr "アイテムIDは半角数字で指定してください。"

#: weko_search_ui/utils.py:1459
msgid "Specified item type does not exist."
msgstr "指定されたアイテムタイプが存在していません。"

#: weko_search_ui/utils.py:1533
msgid "Specified URI and system URI do not match."
msgstr "指定されたURIとシステムURIが一致しません。"

#: weko_search_ui/utils.py:1545
msgid "Item does not exist in the system."
msgstr "アイテムがシステムに存在しません。"

#: weko_search_ui/utils.py:1552
msgid "Item already DELETED in the system."
msgstr "リンク先アイテムは削除済です。"

#: weko_search_ui/utils.py:1569
msgid "Please specify either \"Keep\" or \"Upgrade\"."
msgstr "Keep、Upgradeのいずれかを指定してください。"

#: weko_search_ui/utils.py:2472
msgid "Title is required item."
msgstr "タイトルは必須項目です。"

#: weko_search_ui/utils.py:2489
msgid "{} is required item."
msgstr "{}は必須項目です。"

#: weko_search_ui/utils.py:2492
msgid "Please set \"public\" or \"private\" for {}."
msgstr "{}はpublic,privateのいずれかを設定してください。"

#: weko_search_ui/utils.py:2533
msgid "The specified {} does not exist in system."
msgstr "指定された{}はシステムに存在しません。"

#: weko_search_ui/utils.py:2543
msgid "Specified {} does not match with existing index."
msgstr "指定された{}はシステムのものと一致していません。"

#: weko_search_ui/utils.py:2587
msgid "Your role cannot register items in this index."
msgstr "ロールの権限が足りずこのインデックスにアイテム登録ができません。"

#: weko_search_ui/utils.py:2608
msgid "Both of IndexID and POS_INDEX are not being set."
msgstr "IndexID, POS_INDEXがどちらも設定されていません。"

#: weko_search_ui/utils.py:2654 weko_search_ui/utils.py:2679
msgid "Specified {} is invalid."
msgstr "指定された{}は不正です。"

#: weko_search_ui/utils.py:2721 weko_search_ui/utils.py:2754
#: weko_search_ui/utils.py:2846 weko_search_ui/utils.py:2916
#: weko_search_ui/utils.py:2920 weko_search_ui/utils.py:2942
#: weko_search_ui/utils.py:2966
msgid "Please specify {}."
msgstr "{}を設定してください。"

#: weko_search_ui/utils.py:2724 weko_search_ui/utils.py:2923
msgid "The specified {} exceeds the maximum length."
msgstr "指定された{}が最大長を超えています。"

#: weko_search_ui/utils.py:2739 weko_search_ui/utils.py:2897
#: weko_search_ui/utils.py:2907 weko_search_ui/utils.py:2938
msgid "Specified Prefix of {} is incorrect."
msgstr "指定された{}のPrefixが誤っています。"

#: weko_search_ui/utils.py:2747 weko_search_ui/utils.py:2891
#: weko_search_ui/utils.py:2900
msgid "{} cannot be set."
msgstr "{}は設定できません。"

#: weko_search_ui/utils.py:2756 weko_search_ui/utils.py:2760
#: weko_search_ui/utils.py:2829 weko_search_ui/utils.py:2968
msgid "Specified {} is different from existing {}."
msgstr "指定された{}は登録している{}と異なっています。"

#: weko_search_ui/utils.py:2780
msgid ""
"When assigning a DOI to an item, it must be associated with an index "
"whose index status is \"Public\" and Harvest Publishing is \"Public\"."
msgstr ""

#: weko_search_ui/utils.py:2785
msgid ""
"Since the item has a DOI, it must be associated with an index whose index"
" status is \"Public\" and whose Harvest Publishing is \"Public\"."
msgstr "アイテムにDOIが付与されているため、インデックス状態が「公開」かつハーベスト公開が「公開」のインデックスに関連付けが必要です。"

#: weko_search_ui/utils.py:2796
msgid "You cannot keep an item private because it has a DOI."
msgstr "アイテムにDOIが付与されているため、アイテムを非公開にすることはできません。"

#: weko_search_ui/utils.py:2850 weko_search_ui/utils.py:4070
msgid "DOI_RA should be set by one of JaLC, Crossref, DataCite, NDL JaLC."
msgstr "DOI_RAはJaLC,Crossref,DataCite,NDL JaLCのいずれかを設定してください。"

#: weko_search_ui/utils.py:3001
msgid "Item Link type: '{}' is not one of {}."
msgstr "リンクタイプ'{}'は次の決められた選択肢に含まれていません。{}"

#: weko_search_ui/utils.py:3005
msgid "Please specify Item URL for item link."
msgstr "アイテムリンク先のURLを指定してください。"

#: weko_search_ui/utils.py:3019
msgid "Specified Item Link URI and system URI do not match."
msgstr "指定されたアイテムリンク先URIとシステムURIが一致しません。"

#: weko_search_ui/utils.py:3025
msgid "Linking item does not exist in the system."
msgstr "リンク先アイテムがシステムに存在しません。"

#: weko_search_ui/utils.py:3028
msgid "Linking item already deleted in the system."
msgstr "リンク先アイテムは削除済です。"

<<<<<<< HEAD
# weko_search_ui/utils.py:1915
msgid "If there is a info of content file, terms of use cannot be set"
msgstr "コンテンツファイル情報がある場合、利用規約は設定できません。"

#: weko_search_ui/utils.py:1955
=======
#: weko_search_ui/utils.py:3067
msgid "It is not allowed to create links to the item itself."
msgstr "自身へのアイテムリンクを作成することはできません。"

#: weko_search_ui/utils.py:3072
msgid "It is not allowed to create links other than {} between split items."
msgstr "分割したアイテム間で{}以外のリンクを作成することはできません。"

#: weko_search_ui/utils.py:3108
msgid "Duplicate Item Link."
msgstr "重複するアイテムリンクを作成することはできません。"

#: weko_search_ui/utils.py:3447
msgid ""
"One of the following required values ​​has not been "
"registered.<br/>{}<br/>"
msgstr "次のいずれかの必要値が登録していません。<br/>{}<br/>"

#: weko_search_ui/utils.py:3452
msgid ""
"The mapping of required items for DOI validation is not set. Please "
"recheck the following mapping settings.<br/>{}"
msgstr ""

#: weko_search_ui/utils.py:3462
msgid "The following metadata are required.<br/>{}"
msgstr ""

#: weko_search_ui/utils.py:3467
msgid "One of the following metadata is required.<br/>{}<br/>"
msgstr "{}は必須項目です。"

#: weko_search_ui/utils.py:3530 weko_search_ui/utils.py:3542
>>>>>>> 4da1cee2
msgid "Please specify the date with any format of YYYY-MM-DD, YYYY-MM, YYYY."
msgstr "日付はYYYY-MM-DD、YYYY-MM、YYYYのいずれかで指定してください。"

#: weko_search_ui/utils.py:3536
msgid "Replace value of {} from {} to {}."
msgstr "{}の値を{}から{}へ置き換えました。"

#: weko_search_ui/utils.py:3559
msgid "Please specify PubDate with YYYY-MM-DD."
msgstr "公開日はYYYY-MM-DDで指定してください。"

#: weko_search_ui/utils.py:3589
msgid "ID is specified for the newly registered item. Ignore the ID and register."
msgstr "新規登録アイテムにIDが指定されています。IDを無視して登録を行います。"

#: weko_search_ui/utils.py:3672
msgid "Please specify Open Access Date with YYYY-MM-DD."
msgstr "オープンアクセスの日付はYYYY-MM-DDで指定してください。"

#: weko_search_ui/utils.py:3909 weko_search_ui/utils.py:4055
#: weko_search_ui/utils.py:4061
msgid "Please specify DOI prefix/suffix."
msgstr "DOIは prefix/suffix の形式で指定して下さい。"

#: weko_search_ui/utils.py:4047
msgid "The specified DOI is wrong and fixed with the registered DOI."
msgstr ""

#: weko_search_ui/utils.py:4050
msgid ""
"The specified DOI RA is wrong and fixed with the correct DOI RA of the "
"registered DOI."
msgstr ""

#: weko_search_ui/utils.py:4057 weko_search_ui/utils.py:4063
msgid "Please specify DOI suffix."
msgstr ""

#: weko_search_ui/utils.py:4066
msgid "Do not specify DOI suffix."
msgstr ""

#: weko_search_ui/utils.py:4072
msgid "Specified Prefix of DOI is incorrect."
msgstr ""

#: weko_search_ui/utils.py:4104
msgid ""
"Please specify the image file(gif, jpg, jpe, jpeg, png, bmp, tiff, tif) "
"for the thumbnail."
msgstr "サムネイルは画像ファイル（gif, jpg, jpe, jpeg, png, bmp, tiff, tif）を指定してください。"

#: weko_search_ui/utils.py:5220
msgid "The file specified in ({}) does not exist."
msgstr "（{}）に指定したファイルが存在しません。"

#: weko_search_ui/utils.py:5224
msgid ""
"The file specified in ({}) does not exist.<br/>The file will not be "
"updated. Update only the metadata with csv/tsv contents."
msgstr "（{}）に指定したファイルが存在しません。<br/>ファイルの更新はしません。csv/tsv内容でメタデータのみ更新します。"

#: weko_search_ui/utils.py:5511
msgid "The file name specified in {} and {} do not match."
msgstr "{}に指定されたファイル名と{}が一致しません。"

<<<<<<< HEAD
#: weko_search_ui/utils.py:3900
msgid "The specified provinding method does not exist in the system"
msgstr "指定する提供方法はシステムに存在しません。"

#: weko_search_ui/utils.py:3910
msgid "The specified terms does not exist in the system"
msgstr "指定する利用規約はシステムに存在しません。"
=======
#: weko_search_ui/views.py:137
msgid "\"<\" and \">\" cannot be used for searching."
msgstr ""
>>>>>>> 4da1cee2

#: weko_search_ui/static/js/weko_search_ui/moment.min.js:1
msgid ": , "
msgstr ""

#: weko_search_ui/templates/weko_search_ui/body_contents.html:21
msgid "is_permission"
msgstr ""

#: weko_search_ui/templates/weko_search_ui/body_contents.html:24
msgid "is_login"
msgstr ""

#: weko_search_ui/templates/weko_search_ui/admin/import.html:73
#: weko_search_ui/templates/weko_search_ui/admin/rocrate_import.html:75
#: weko_search_ui/templates/weko_search_ui/body_contents.html:32
#: weko_search_ui/templates/weko_search_ui/body_contents.html:72
msgid "Title"
msgstr "タイトル"

#: weko_search_ui/templates/weko_search_ui/body_contents.html:44
#: weko_search_ui/templates/weko_search_ui/body_contents.html:73
msgid "Details"
msgstr "詳細"

#: weko_search_ui/templates/weko_search_ui/body_contents.html:103
msgid "Items to Export"
msgstr "アイテムエクスポート"

#: weko_search_ui/templates/weko_search_ui/body_contents.html:105
msgid "Item Lists"
msgstr "アイテムリスト"

#: weko_search_ui/templates/weko_search_ui/body_contents.html:107
msgid "Search Results"
msgstr "検索結果"

#: weko_search_ui/templates/weko_search_ui/body_contents.html:124
msgid "Export Checked Items"
msgstr "チェックしたアイテムをエクスポート"

#: weko_search_ui/templates/weko_search_ui/body_contents.html:125
msgid "Export All Displayed Items"
msgstr "表示中のアイテムをエクスポート"

#: weko_search_ui/templates/weko_search_ui/body_contents.html:126
msgid "Export All Items Of This Index"
msgstr "このインデックス全てのアイテムをエクスポート"

#: weko_search_ui/templates/weko_search_ui/body_contents.html:127
msgid "Print Checked Items"
msgstr "チェックしたアイテムを印刷"

#: weko_search_ui/templates/weko_search_ui/body_contents.html:128
msgid "Print All Displayed Items"
msgstr "表示中のアイテムを印刷"

#: weko_search_ui/templates/weko_search_ui/body_contents.html:129
msgid "Print All Items Of This Index"
msgstr "このインデックス全てのアイテムを印刷"

#: weko_search_ui/templates/weko_search_ui/body_contents.html:131
msgid "Execution"
msgstr "実行"

#: weko_search_ui/templates/weko_search_ui/admin/export.html:49
#: weko_search_ui/templates/weko_search_ui/body_contents.html:134
msgid "Export"
msgstr ""

#: weko_search_ui/templates/weko_search_ui/body_contents.html:139
#: weko_search_ui/templates/weko_search_ui/body_contents.html:169
msgid "Display Order"
msgstr "表示順"

#: weko_search_ui/templates/weko_search_ui/body_contents.html:141
msgid "Title(Ascending)"
msgstr "タイトル（昇順）"

#: weko_search_ui/templates/weko_search_ui/body_contents.html:142
msgid "Title(Descending)"
msgstr "タイトル（降順）"

#: weko_search_ui/templates/weko_search_ui/body_contents.html:143
msgid "Registrant(Ascending)"
msgstr "登録者（昇順）"

#: weko_search_ui/templates/weko_search_ui/body_contents.html:144
msgid "Registrant(Descending)"
msgstr "登録者（降順）"

#: weko_search_ui/templates/weko_search_ui/body_contents.html:145
msgid "Item Types(Asending)"
msgstr "アイテムタイプ（昇順）"

#: weko_search_ui/templates/weko_search_ui/body_contents.html:146
msgid "Item Types(Descending)"
msgstr "アイテムタイプ（降順）"

#: weko_search_ui/templates/weko_search_ui/body_contents.html:147
msgid "ID(Ascending)"
msgstr "ID（昇順）"

#: weko_search_ui/templates/weko_search_ui/body_contents.html:148
msgid "ID(Descending)"
msgstr "ID（降順）"

#: weko_search_ui/templates/weko_search_ui/body_contents.html:149
msgid "Modified Date and Time(Ascending)"
msgstr "更新日時（昇順）"

#: weko_search_ui/templates/weko_search_ui/body_contents.html:150
msgid "Modified Date and Time(Descending)"
msgstr "更新日時（降順）"

#: weko_search_ui/templates/weko_search_ui/body_contents.html:151
msgid "Created Date and Time(Ascending)"
msgstr "作成日時（昇順）"

#: weko_search_ui/templates/weko_search_ui/body_contents.html:152
msgid "Created Date and Time(Descending)"
msgstr "作成日時（降順）"

#: weko_search_ui/templates/weko_search_ui/body_contents.html:153
msgid "Review Date and Time(Ascending)"
msgstr "査読日時（昇順）"

#: weko_search_ui/templates/weko_search_ui/body_contents.html:154
msgid "Review Date and Time(Descending)"
msgstr "査読日時（降順）"

#: weko_search_ui/templates/weko_search_ui/body_contents.html:155
msgid "Published Year(Ascending)"
msgstr "出版年（昇順）"

#: weko_search_ui/templates/weko_search_ui/body_contents.html:156
msgid "Published Year(Descending)"
msgstr "出版年（降順）"

#: weko_search_ui/templates/weko_search_ui/body_contents.html:157
msgid "Custom(Ascending)"
msgstr "カスタム（昇順）"

#: weko_search_ui/templates/weko_search_ui/body_contents.html:158
msgid "Custom(Descending)"
msgstr "カスタム（降順）"

#: weko_search_ui/templates/weko_search_ui/body_contents.html:159
msgid "Relevance(Ascending)"
msgstr ""

#: weko_search_ui/templates/weko_search_ui/body_contents.html:160
msgid "Relevance(Descending)"
msgstr ""

#: weko_search_ui/templates/weko_search_ui/body_contents.html:189
msgid "Display Number"
msgstr "表示数"

#: weko_search_ui/templates/weko_search_ui/admin/item_list_display.html:57
#: weko_search_ui/templates/weko_search_ui/body_contents.html:205
msgid "Search failed."
msgstr "検索に失敗しました"

#: weko_search_ui/templates/weko_search_ui/admin/item_list_display.html:63
#: weko_search_ui/templates/weko_search_ui/body_contents.html:211
msgid "Loading..."
msgstr "読み込み中..."

#: weko_search_ui/templates/weko_search_ui/body_facet_search.html:26
msgid "Go to"
msgstr "\"検索\""

#: weko_search_ui/templates/weko_search_ui/body_facet_search.html:27
msgid "search"
msgstr "検索"

#: weko_search_ui/templates/weko_search_ui/body_facet_search.html:28
msgid "cancel"
msgstr "キャンセル"

#: weko_search_ui/templates/weko_search_ui/body_facet_search.html:29
msgid "facet slider required validation"
msgstr "値を設定してください。"

#: weko_search_ui/templates/weko_search_ui/body_facet_search.html:30
msgid "facet slider value Validation"
msgstr "正しい値を設定してください。"

#: weko_search_ui/templates/weko_search_ui/body_facet_search.html:31
msgid "facet slider correlation validation"
msgstr "範囲fromは範囲to以下にしてください。"

#: weko_search_ui/templates/weko_search_ui/admin/bulk_delete_display.html:36
#: weko_search_ui/templates/weko_search_ui/admin/item_list_display.html:37
msgid "Target Index"
msgstr "対象インデックス"

#: weko_search_ui/templates/weko_search_ui/admin/bulk_delete_display.html:49
msgid "Delete items of child recursively"
msgstr "子インデックスのアイテムを再帰的に削除します"

#: weko_search_ui/templates/weko_search_ui/admin/bulk_delete_display.html:63
msgid "Delete"
msgstr "削除"

#: weko_search_ui/templates/weko_search_ui/admin/bulk_delete_display.html:82
#: weko_search_ui/templates/weko_search_ui/admin/item_list_display.html:115
msgid "Continue"
msgstr "継続"

#: weko_search_ui/templates/weko_search_ui/admin/bulk_delete_display.html:84
#: weko_search_ui/templates/weko_search_ui/admin/export.html:52
#: weko_search_ui/templates/weko_search_ui/admin/import.html:59
#: weko_search_ui/templates/weko_search_ui/admin/item_list_display.html:96
#: weko_search_ui/templates/weko_search_ui/admin/item_list_display.html:116
#: weko_search_ui/templates/weko_search_ui/admin/rocrate_import.html:61
msgid "Cancel"
msgstr "キャンセル"

#: weko_search_ui/templates/weko_search_ui/admin/export.html:40
msgid "The last item ID"
msgstr "最新のアイテムID"

#: weko_search_ui/templates/weko_search_ui/admin/export.html:41
msgid "Filter"
msgstr "フィルター"

#: weko_search_ui/templates/weko_search_ui/admin/export.html:42
#: weko_search_ui/templates/weko_search_ui/admin/import.html:56
#: weko_search_ui/templates/weko_search_ui/admin/rocrate_import.html:57
msgid "Item Type"
msgstr "アイテムタイプ"

#: weko_search_ui/templates/weko_search_ui/admin/export.html:43
msgid "Item ID"
msgstr "アイテムID"

#: weko_search_ui/templates/weko_search_ui/admin/export.html:44
msgid "Export item"
msgstr "エクスポート"

#: weko_search_ui/templates/weko_search_ui/admin/export.html:45
msgid "Download URL"
msgstr "ダウンロードURL"

#: weko_search_ui/templates/weko_search_ui/admin/export.html:47
msgid "Export Start Time"
msgstr ""

#: weko_search_ui/templates/weko_search_ui/admin/export.html:48
msgid "Export Finish Time"
msgstr ""

#: weko_search_ui/templates/weko_search_ui/admin/export.html:50
msgid "Export message"
msgstr "全体エクスポートを実行してよいですか？"

#: weko_search_ui/templates/weko_search_ui/admin/export.html:51
msgid "Execute"
msgstr "実行"

#: weko_search_ui/templates/weko_search_ui/admin/export.html:54
msgid "Cancel export message"
msgstr "全件エクスポートの処理をキャンセルしてよいですか？"

#: weko_search_ui/templates/weko_search_ui/admin/export.html:55
#: weko_search_ui/templates/weko_search_ui/admin/import.html:99
#: weko_search_ui/templates/weko_search_ui/admin/rocrate_import.html:100
msgid "Celery is not running."
msgstr ""

#: weko_search_ui/templates/weko_search_ui/admin/export.html:56
msgid "Session lifetime is not one day."
msgstr ""

#: weko_search_ui/templates/weko_search_ui/admin/export.html:57
#: weko_search_ui/templates/weko_search_ui/admin/import.html:95
msgid "Failed to get item type list."
msgstr "アイテムタイプリストの取得に失敗しました。"

#: weko_search_ui/templates/weko_search_ui/admin/export.html:58
msgid "Failed to get last item ID."
msgstr ""

#: weko_search_ui/templates/weko_search_ui/admin/import.html:43
#: weko_search_ui/templates/weko_search_ui/admin/rocrate_import.html:44
msgid "List"
msgstr "一覧"

#: weko_search_ui/templates/weko_search_ui/admin/import.html:44
#: weko_search_ui/templates/weko_search_ui/admin/rocrate_import.html:45
msgid "Import File"
msgstr "ファイルインポート"

#: weko_search_ui/templates/weko_search_ui/admin/import.html:45
#: weko_search_ui/templates/weko_search_ui/admin/rocrate_import.html:46
msgid "Import Index"
msgstr "インデックスインポート"

#: weko_search_ui/templates/weko_search_ui/admin/import.html:46
#: weko_search_ui/templates/weko_search_ui/admin/rocrate_import.html:47
msgid "WorkFlow"
msgstr "ワークフロー"

#: weko_search_ui/templates/weko_search_ui/admin/import.html:47
#: weko_search_ui/templates/weko_search_ui/admin/rocrate_import.html:48
msgid "Select File"
msgstr "ファイル選択"

#: weko_search_ui/templates/weko_search_ui/admin/import.html:48
#: weko_search_ui/templates/weko_search_ui/admin/rocrate_import.html:49
msgid "Select Index"
msgstr "インデックス選択"

#: weko_search_ui/templates/weko_search_ui/admin/import.html:49
#: weko_search_ui/templates/weko_search_ui/admin/rocrate_import.html:50
msgid "Select WorkFlow"
msgstr "ワークフロー選択"

#: weko_search_ui/templates/weko_search_ui/admin/import.html:50
#: weko_search_ui/templates/weko_search_ui/admin/rocrate_import.html:51
msgid "Selected file name"
msgstr "選択したファイル名"

#: weko_search_ui/templates/weko_search_ui/admin/import.html:51
#: weko_search_ui/templates/weko_search_ui/admin/rocrate_import.html:52
msgid "Selected index"
msgstr "選択したインデックス"

#: weko_search_ui/templates/weko_search_ui/admin/import.html:52
#: weko_search_ui/templates/weko_search_ui/admin/rocrate_import.html:53
msgid "Selected workflow"
msgstr "選択したワークフロー"

#: weko_search_ui/templates/weko_search_ui/admin/import.html:54
#: weko_search_ui/templates/weko_search_ui/admin/rocrate_import.html:55
msgid "Designate Index"
msgstr "インデックスを指定"

#: weko_search_ui/templates/weko_search_ui/admin/import.html:55
#: weko_search_ui/templates/weko_search_ui/admin/rocrate_import.html:56
msgid "Workflow"
msgstr "ワークフロー"

#: weko_search_ui/templates/weko_search_ui/admin/import.html:57
#: weko_search_ui/templates/weko_search_ui/admin/rocrate_import.html:59
msgid "Flow"
msgstr "フロー"

#: weko_search_ui/templates/weko_search_ui/admin/import.html:58
#: weko_search_ui/templates/weko_search_ui/admin/rocrate_import.html:60
msgid "Select"
msgstr "選択"

#: weko_search_ui/templates/weko_search_ui/admin/import.html:60
#: weko_search_ui/templates/weko_search_ui/admin/rocrate_import.html:62
msgid "Check"
msgstr "確認"

#: weko_search_ui/templates/weko_search_ui/admin/import.html:61
#: weko_search_ui/templates/weko_search_ui/admin/rocrate_import.html:63
msgid "Change Identifier Mode."
msgstr "識別子変更モード"

#: weko_search_ui/templates/weko_search_ui/admin/import.html:62
#: weko_search_ui/templates/weko_search_ui/admin/rocrate_import.html:64
msgid "I agree to the terms of use."
msgstr "利用規約に同意します"

#: weko_search_ui/templates/weko_search_ui/admin/import.html:63
#: weko_search_ui/templates/weko_search_ui/admin/rocrate_import.html:65
msgid "Change DOI Mode"
msgstr "DOI変更モード"

#: weko_search_ui/templates/weko_search_ui/admin/import.html:65
#: weko_search_ui/templates/weko_search_ui/admin/rocrate_import.html:67
msgid "Summary"
msgstr "サマリー"

#: weko_search_ui/templates/weko_search_ui/admin/import.html:66
#: weko_search_ui/templates/weko_search_ui/admin/rocrate_import.html:68
msgid "Total"
msgstr "総計"

#: weko_search_ui/templates/weko_search_ui/admin/import.html:67
#: weko_search_ui/templates/weko_search_ui/admin/rocrate_import.html:69
msgid "New Item"
msgstr "新規登録アイテム"

#: weko_search_ui/templates/weko_search_ui/admin/import.html:68
#: weko_search_ui/templates/weko_search_ui/admin/rocrate_import.html:70
msgid "Update Item"
msgstr "更新アイテム"

#: weko_search_ui/templates/weko_search_ui/admin/import.html:69
#: weko_search_ui/templates/weko_search_ui/admin/rocrate_import.html:71
msgid "Check Error"
msgstr "チェックエラー"

#: weko_search_ui/templates/weko_search_ui/admin/import.html:70
#: weko_search_ui/templates/weko_search_ui/admin/rocrate_import.html:72
msgid "import_btn_download"
msgstr "ダウンロード"

#: weko_search_ui/templates/weko_search_ui/admin/import.html:71
#: weko_search_ui/templates/weko_search_ui/admin/rocrate_import.html:73
msgid "No."
msgstr "No."

#: weko_search_ui/templates/weko_search_ui/admin/import.html:72
#: weko_search_ui/templates/weko_search_ui/admin/rocrate_import.html:74
msgid "Item Id"
msgstr ""

#: weko_search_ui/templates/weko_search_ui/admin/import.html:74
msgid "DOI"
msgstr ""

#: weko_search_ui/templates/weko_search_ui/admin/import.html:75
#: weko_search_ui/templates/weko_search_ui/admin/rocrate_import.html:76
msgid "Check Result"
msgstr "チェック結果"

#: weko_search_ui/templates/weko_search_ui/admin/import.html:76
#: weko_search_ui/templates/weko_search_ui/admin/rocrate_import.html:77
msgid "Error"
msgstr "エラー"

#: weko_search_ui/templates/weko_search_ui/admin/import.html:77
#: weko_search_ui/templates/weko_search_ui/admin/rocrate_import.html:78
msgid "Warning"
msgstr "警告"

#: weko_search_ui/templates/weko_search_ui/admin/import.html:78
#: weko_search_ui/templates/weko_search_ui/admin/rocrate_import.html:79
msgid "Not match"
msgstr "一致しない"

#: weko_search_ui/templates/weko_search_ui/admin/import.html:79
#: weko_search_ui/templates/weko_search_ui/admin/rocrate_import.html:80
msgid "Register"
msgstr "登録"

#: weko_search_ui/templates/weko_search_ui/admin/import.html:80
#: weko_search_ui/templates/weko_search_ui/admin/rocrate_import.html:81
msgid "Keep Version"
msgstr "バージョンの維持"

#: weko_search_ui/templates/weko_search_ui/admin/import.html:81
#: weko_search_ui/templates/weko_search_ui/admin/rocrate_import.html:82
msgid "Upgrade Version"
msgstr "バージョンの変更"

#: weko_search_ui/templates/weko_search_ui/admin/import.html:82
#: weko_search_ui/templates/weko_search_ui/admin/rocrate_import.html:83
msgid "Register with [Change Identifier Mode]."
msgstr "「識別子変更モード」で登録します。"

#: weko_search_ui/templates/weko_search_ui/admin/import.html:84
#: weko_search_ui/templates/weko_search_ui/admin/rocrate_import.html:85
msgid "Start Date"
msgstr "開始日"

#: weko_search_ui/templates/weko_search_ui/admin/import.html:85
#: weko_search_ui/templates/weko_search_ui/admin/rocrate_import.html:86
msgid "End Date"
msgstr "終了日"

#: weko_search_ui/templates/weko_search_ui/admin/import.html:86
#: weko_search_ui/templates/weko_search_ui/admin/rocrate_import.html:87
msgid "Action"
msgstr "アクション"

#: weko_search_ui/templates/weko_search_ui/admin/import.html:87
#: weko_search_ui/templates/weko_search_ui/admin/rocrate_import.html:88
msgid "End"
msgstr "End"

#: weko_search_ui/templates/weko_search_ui/admin/import.html:88
#: weko_search_ui/templates/weko_search_ui/admin/rocrate_import.html:89
msgid "Work Flow Status"
msgstr "ワークフローステータス"

#: weko_search_ui/templates/weko_search_ui/admin/import.html:89
#: weko_search_ui/templates/weko_search_ui/admin/rocrate_import.html:90
msgid "Done"
msgstr "作業済"

#: weko_search_ui/templates/weko_search_ui/admin/import.html:90
#: weko_search_ui/templates/weko_search_ui/admin/rocrate_import.html:91
msgid "To Do"
msgstr ""

#: weko_search_ui/templates/weko_search_ui/admin/import.html:91
#: weko_search_ui/templates/weko_search_ui/admin/rocrate_import.html:92
msgid "Result"
msgstr "結果"

#: weko_search_ui/templates/weko_search_ui/admin/import.html:92
#: weko_search_ui/templates/weko_search_ui/admin/rocrate_import.html:93
msgid "Next"
msgstr "次へ"

#: weko_search_ui/templates/weko_search_ui/admin/import.html:93
msgid "Item Type Template"
msgstr "アイテムタイプのテンプレート"

#: weko_search_ui/templates/weko_search_ui/admin/import.html:94
#: weko_search_ui/templates/weko_search_ui/admin/rocrate_import.html:95
msgid "Failed to download."
msgstr "ダウンロードに失敗しました。"

#: weko_search_ui/templates/weko_search_ui/admin/import.html:97
#: weko_search_ui/templates/weko_search_ui/admin/rocrate_import.html:98
msgid "Import is in progress on another device."
msgstr "他の端末でインポートを実行中です。"

#: weko_search_ui/templates/weko_search_ui/admin/import.html:98
#: weko_search_ui/templates/weko_search_ui/admin/rocrate_import.html:99
msgid "Import is in progress."
msgstr "インポートを実行中です。"

#: weko_search_ui/templates/weko_search_ui/admin/import.html:100
#: weko_search_ui/templates/weko_search_ui/admin/rocrate_import.html:101
msgid ""
"This DOI has been already grant for another item. Please specify another "
"DOI."
msgstr "このDOIは既に別のアイテムに付与されています。別のDOIを指定してください。"

#: weko_search_ui/templates/weko_search_ui/admin/import.html:101
#: weko_search_ui/templates/weko_search_ui/admin/rocrate_import.html:102
msgid "import_error_msg_is_withdraw_doi"
msgstr "このDOIは取り下げられました。別のDOIを指定してください。"

#: weko_search_ui/templates/weko_search_ui/admin/import.html:102
#: weko_search_ui/templates/weko_search_ui/admin/rocrate_import.html:103
msgid "The corresponding item has been deleted."
msgstr "該当アイテムは削除済です。"

#: weko_search_ui/templates/weko_search_ui/admin/import.html:103
#: weko_search_ui/templates/weko_search_ui/admin/rocrate_import.html:104
msgid "Cannot update because the corresponding item is being edited."
msgstr "該当アイテムが編集中のため更新できません。"

#: weko_search_ui/templates/weko_search_ui/admin/item_list_display.html:88
msgid "Edit"
msgstr "編集"

#: weko_search_ui/templates/weko_search_ui/admin/item_list_display.html:93
msgid "Save"
msgstr "保存"

#: weko_search_ui/templates/weko_search_ui/admin/item_list_display.html:112
msgid "Is the input contents discarded ?"
msgstr "入力内容を破棄してもよろしいですか？"

#: weko_search_ui/templates/weko_search_ui/admin/rocrate_import.html:58
#: weko_search_ui/templates/weko_search_ui/admin/rocrate_import.html:94
msgid "Mapping"
msgstr "マッピング"

#: weko_search_ui/templates/weko_search_ui/admin/rocrate_import.html:96
msgid "Failed to get mapping list."
msgstr "マッピング定義リストの取得に失敗しました。"
<|MERGE_RESOLUTION|>--- conflicted
+++ resolved
@@ -206,7 +206,7 @@
 msgid ""
 "The csv/tsv file was not found in the specified file {}. Check if the "
 "directory structure is correct."
-msgstr "指定されたファイル{}にtsv/csvファイルが見つかりませんでした。ディレクトリ構成が正しいか確認してください。"
+msgstr "指定されたファイル{}にcsv/tsvファイルが見つかりませんでした。ディレクトリ構成が正しいか確認してください。"
 
 #: weko_search_ui/utils.py:649
 msgid ""
@@ -390,13 +390,6 @@
 msgid "Linking item already deleted in the system."
 msgstr "リンク先アイテムは削除済です。"
 
-<<<<<<< HEAD
-# weko_search_ui/utils.py:1915
-msgid "If there is a info of content file, terms of use cannot be set"
-msgstr "コンテンツファイル情報がある場合、利用規約は設定できません。"
-
-#: weko_search_ui/utils.py:1955
-=======
 #: weko_search_ui/utils.py:3067
 msgid "It is not allowed to create links to the item itself."
 msgstr "自身へのアイテムリンクを作成することはできません。"
@@ -423,14 +416,13 @@
 
 #: weko_search_ui/utils.py:3462
 msgid "The following metadata are required.<br/>{}"
-msgstr ""
+msgstr "{}は必須項目です。"
 
 #: weko_search_ui/utils.py:3467
 msgid "One of the following metadata is required.<br/>{}<br/>"
-msgstr "{}は必須項目です。"
+msgstr "{}のいずれかを設定してください。"
 
 #: weko_search_ui/utils.py:3530 weko_search_ui/utils.py:3542
->>>>>>> 4da1cee2
 msgid "Please specify the date with any format of YYYY-MM-DD, YYYY-MM, YYYY."
 msgstr "日付はYYYY-MM-DD、YYYY-MM、YYYYのいずれかで指定してください。"
 
@@ -497,19 +489,9 @@
 msgid "The file name specified in {} and {} do not match."
 msgstr "{}に指定されたファイル名と{}が一致しません。"
 
-<<<<<<< HEAD
-#: weko_search_ui/utils.py:3900
-msgid "The specified provinding method does not exist in the system"
-msgstr "指定する提供方法はシステムに存在しません。"
-
-#: weko_search_ui/utils.py:3910
-msgid "The specified terms does not exist in the system"
-msgstr "指定する利用規約はシステムに存在しません。"
-=======
 #: weko_search_ui/views.py:137
 msgid "\"<\" and \">\" cannot be used for searching."
-msgstr ""
->>>>>>> 4da1cee2
+msgstr "'<' , '>' は検索に使用できません。"
 
 #: weko_search_ui/static/js/weko_search_ui/moment.min.js:1
 msgid ": , "
@@ -1075,3 +1057,43 @@
 #: weko_search_ui/templates/weko_search_ui/admin/rocrate_import.html:96
 msgid "Failed to get mapping list."
 msgstr "マッピング定義リストの取得に失敗しました。"
+
+# weko_search_ui/utils.py:1915
+msgid "If there is a info of content file, terms of use cannot be set"
+msgstr "コンテンツファイル情報がある場合、利用規約は設定できません。"
+
+#: weko_search_ui/utils.py:3900
+msgid "The specified provinding method does not exist in the system"
+msgstr "指定する提供方法はシステムに存在しません。"
+
+#: weko_search_ui/utils.py:3910
+msgid "The specified terms does not exist in the system"
+msgstr "指定する利用規約はシステムに存在しません。"
+
+#: weko_search_ui/templates/weko_search_ui/body_facet_search.html:33
+msgid "Chinese"
+msgstr "中国語"
+
+#: weko_search_ui/templates/weko_search_ui/body_facet_search.html:35
+msgid "English"
+msgstr "英語"
+
+#: weko_search_ui/templates/weko_search_ui/body_facet_search.html:36
+msgid "French"
+msgstr "フランス語"
+
+#: weko_search_ui/templates/weko_search_ui/body_facet_search.html:37
+msgid "German"
+msgstr "ドイツ語"
+
+#: weko_search_ui/templates/weko_search_ui/body_facet_search.html:38
+msgid "Japanese"
+msgstr "日本語"
+
+#: weko_search_ui/templates/weko_search_ui/body_facet_search.html:39
+msgid "Korean"
+msgstr "韓国語"
+
+#: weko_search_ui/templates/weko_search_ui/body_facet_search.html:40
+msgid "Russian"
+msgstr "ロシア語"
