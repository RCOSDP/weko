# English translations for weko-search-ui.
# Copyright (C) 2025 National Institute of Informatics
# This file is distributed under the same license as the weko-search-ui
# project.
# FIRST AUTHOR <EMAIL@ADDRESS>, 2025.
#
msgid ""
msgstr ""
"Project-Id-Version: weko-search-ui 0.1.0.dev20170000\n"
"Report-Msgid-Bugs-To: wekosoftware@nii.ac.jp\n"
"POT-Creation-Date: 2025-05-27 19:16+0900\n"
"PO-Revision-Date: 2025-04-09 23:22+0900\n"
"Last-Translator: FULL NAME <EMAIL@ADDRESS>\n"
"Language: en\n"
"Language-Team: en <LL@li.org>\n"
"Plural-Forms: nplurals=2; plural=(n != 1)\n"
"MIME-Version: 1.0\n"
"Content-Type: text/plain; charset=utf-8\n"
"Content-Transfer-Encoding: 8bit\n"
"Generated-By: Babel 2.5.1\n"

#: tests/conftest.py:399
msgid "write your own license"
msgstr ""

#: tests/conftest.py:404
msgid "Creative Commons CC0 1.0 Universal Public Domain Designation"
msgstr ""

#: tests/conftest.py:420
msgid "Creative Commons Attribution 3.0 Unported (CC BY 3.0)"
msgstr ""

#: tests/conftest.py:432
msgid "Creative Commons Attribution-ShareAlike 3.0 Unported (CC BY-SA 3.0)"
msgstr ""

#: tests/conftest.py:447
msgid "Creative Commons Attribution-NoDerivs 3.0 Unported (CC BY-ND 3.0)"
msgstr ""

#: tests/conftest.py:461
msgid "Creative Commons Attribution-NonCommercial 3.0 Unported (CC BY-NC 3.0)"
msgstr ""

#: tests/conftest.py:476
msgid ""
"Creative Commons Attribution-NonCommercial-ShareAlike 3.0 Unported (CC "
"BY-NC-SA 3.0)"
msgstr ""

#: tests/conftest.py:491
msgid ""
"Creative Commons Attribution-NonCommercial-NoDerivs 3.0 Unported (CC BY-"
"NC-ND 3.0)"
msgstr ""

#: tests/conftest.py:507
msgid "Creative Commons Attribution 4.0 International (CC BY 4.0)"
msgstr ""

#: tests/conftest.py:519
msgid "Creative Commons Attribution-ShareAlike 4.0 International (CC BY-SA 4.0)"
msgstr ""

#: tests/conftest.py:534
msgid ""
"Creative Commons Attribution-NoDerivatives 4.0 International (CC BY-ND "
"4.0)"
msgstr ""

#: tests/conftest.py:549
msgid ""
"Creative Commons Attribution-NonCommercial 4.0 International (CC BY-NC "
"4.0)"
msgstr ""

#: tests/conftest.py:564
msgid ""
"Creative Commons Attribution-NonCommercial-ShareAlike 4.0 International "
"(CC BY-NC-SA 4.0)"
msgstr ""

#: tests/conftest.py:579
msgid ""
"Creative Commons Attribution-NonCommercial-NoDerivatives 4.0 "
"International (CC BY-NC-ND 4.0)"
msgstr ""

#: weko_search_ui/admin.py:158
msgid "The following item(s) cannot be deleted."
msgstr ""

#: weko_search_ui/admin.py:163
msgid "DOI granting item(s):"
msgstr ""

#: weko_search_ui/admin.py:168
msgid "Editing item(s):"
msgstr ""

#: weko_search_ui/admin.py:171
msgid "Success"
msgstr ""

#: weko_search_ui/admin.py:204
msgid "Index Delete is in progress on another device."
msgstr ""

#: weko_search_ui/admin.py:207
msgid ""
"DOI granting item(s) are including in the deletion items.<br/>DOI "
"granting item(s) cannot be deleted without withdrawing the DOI.<br/>Do "
"you want to continue deleting items that are not grant DOI?"
msgstr ""

#: weko_search_ui/admin.py:216
msgid "Are you sure you want to delete it?"
msgstr "Are you sure you want to discard the input contents?"

#: weko_search_ui/admin.py:219
msgid "No such index."
msgstr ""

#: weko_search_ui/admin.py:310 weko_search_ui/admin.py:1243
msgid "Custom Sort"
msgstr ""

#: weko_search_ui/admin.py:312 weko_search_ui/admin.py:1234
msgid "Bulk Delete"
msgstr ""

#: weko_search_ui/admin.py:325
msgid "Bulk Update"
msgstr ""

#: weko_search_ui/admin.py:440 weko_search_ui/admin.py:868
#: weko_search_ui/templates/weko_search_ui/admin/export.html:53
#: weko_search_ui/templates/weko_search_ui/admin/import.html:96
#: weko_search_ui/templates/weko_search_ui/admin/rocrate_import.html:97
#: weko_search_ui/utils.py:590 weko_search_ui/utils.py:726
msgid "Internal server error"
msgstr ""

#: weko_search_ui/admin.py:1225 weko_search_ui/admin.py:1242
#: weko_search_ui/templates/weko_search_ui/admin/import.html:53
#: weko_search_ui/templates/weko_search_ui/admin/rocrate_import.html:54
msgid "Index Tree"
msgstr ""

#: weko_search_ui/admin.py:1233 weko_search_ui/admin.py:1251
#: weko_search_ui/admin.py:1260 weko_search_ui/admin.py:1270
msgid "Items"
msgstr ""

#: weko_search_ui/admin.py:1252
#: weko_search_ui/templates/weko_search_ui/admin/import.html:42
#: weko_search_ui/templates/weko_search_ui/admin/rocrate_import.html:43
msgid "Import"
msgstr ""

#: weko_search_ui/admin.py:1261
#: weko_search_ui/templates/weko_search_ui/admin/rocrate_import.html:42
msgid "RO-Crate Import"
msgstr ""

#: weko_search_ui/admin.py:1271
msgid "Bulk Export"
msgstr ""

#: weko_search_ui/api.py:209
msgid "contents"
msgstr ""

#: weko_search_ui/mapper.py:1360
msgid "\"{key}\" is required."
msgstr ""

#: weko_search_ui/mapper.py:1381
msgid "\"{key}\" is not in itemtype."
msgstr ""

#: weko_search_ui/mapper.py:1383
msgid "\"{key}\" is not in itemtype, did you mean \"{similar_key}\"?"
msgstr ""

#: weko_search_ui/tasks.py:328
msgid "`wk:metadata_replace` flag cannot be used in RO-Crate Import."
msgstr ""

#: weko_search_ui/tasks.py:343
msgid "`wk:isSplited` flag cannot be used in RO-Crate Import."
msgstr ""

#: weko_search_ui/utils.py:541
msgid "The same item may have been registered."
msgstr ""

#: weko_search_ui/utils.py:592 weko_search_ui/utils.py:708
msgid ""
"The format of the specified file {} does not support import. Please "
"specify one of the following formats: zip, tar, gztar, bztar, xztar."
msgstr ""

#: weko_search_ui/utils.py:600
msgid ""
"The csv/tsv file was not found in the specified file {}. Check if the "
"directory structure is correct."
msgstr ""

#: weko_search_ui/utils.py:649
msgid ""
"The item type of the item to be imported is missing or has already been "
"deleted."
msgstr ""

#: weko_search_ui/utils.py:715
msgid ""
"The xml file was not found in the specified file {}. Check if the "
"directory structure is correct."
msgstr ""

#: weko_search_ui/utils.py:793
msgid "The item type ID specified in the XML file does not exist."
msgstr ""

#: weko_search_ui/utils.py:1215
msgid ""
"There is an error in the format of the first line of the header of the {}"
" file."
msgstr ""

#: weko_search_ui/utils.py:1234
msgid "The item type ID specified in the {} file does not exist."
msgstr ""

#: weko_search_ui/utils.py:1243
msgid "Cannot register because the specified item type is not the latest version."
msgstr ""

#: weko_search_ui/utils.py:1258
msgid "The following metadata keys are duplicated.<br/>{}"
msgstr ""

#: weko_search_ui/utils.py:1281
msgid "The item does not consistent with the specified item type.<br/>{}"
msgstr ""

#: weko_search_ui/utils.py:1311
msgid "Cannot read {} file correctly."
msgstr ""

#: weko_search_ui/utils.py:1331
msgid ""
"The following items are not registered because they do not exist in the "
"specified item type. {}"
msgstr ""

#: weko_search_ui/utils.py:1341
msgid ""
"The {} file could not be read. Make sure the file format is {} and that "
"the file is UTF-8 encoded."
msgstr ""

#: weko_search_ui/utils.py:1372
msgid ""
"The XML file could not be read. Make sure the file format is XML and that"
" the file is UTF-8 encoded."
msgstr ""

#: weko_search_ui/utils.py:1444
msgid "Please specify item ID by half-width number."
msgstr ""

#: weko_search_ui/utils.py:1459
msgid "Specified item type does not exist."
msgstr ""

#: weko_search_ui/utils.py:1533
msgid "Specified URI and system URI do not match."
msgstr ""

#: weko_search_ui/utils.py:1545
msgid "Item does not exist in the system."
msgstr ""

#: weko_search_ui/utils.py:1552
msgid "Item already DELETED in the system."
msgstr ""

#: weko_search_ui/utils.py:1569
msgid "Please specify either \"Keep\" or \"Upgrade\"."
msgstr ""

#: weko_search_ui/utils.py:2472
msgid "Title is required item."
msgstr ""

#: weko_search_ui/utils.py:2489
msgid "{} is required item."
msgstr ""

#: weko_search_ui/utils.py:2492
msgid "Please set \"public\" or \"private\" for {}."
msgstr ""

#: weko_search_ui/utils.py:2533
msgid "The specified {} does not exist in system."
msgstr ""

#: weko_search_ui/utils.py:2543
msgid "Specified {} does not match with existing index."
msgstr ""

#: weko_search_ui/utils.py:2587
msgid "Your role cannot register items in this index."
msgstr ""

#: weko_search_ui/utils.py:2608
msgid "Both of IndexID and POS_INDEX are not being set."
msgstr ""

#: weko_search_ui/utils.py:2654 weko_search_ui/utils.py:2679
msgid "Specified {} is invalid."
msgstr ""

#: weko_search_ui/utils.py:2721 weko_search_ui/utils.py:2754
#: weko_search_ui/utils.py:2846 weko_search_ui/utils.py:2916
#: weko_search_ui/utils.py:2920 weko_search_ui/utils.py:2942
#: weko_search_ui/utils.py:2966
msgid "Please specify {}."
msgstr ""

#: weko_search_ui/utils.py:2724 weko_search_ui/utils.py:2923
msgid "The specified {} exceeds the maximum length."
msgstr ""

#: weko_search_ui/utils.py:2739 weko_search_ui/utils.py:2897
#: weko_search_ui/utils.py:2907 weko_search_ui/utils.py:2938
msgid "Specified Prefix of {} is incorrect."
msgstr ""

#: weko_search_ui/utils.py:2747 weko_search_ui/utils.py:2891
#: weko_search_ui/utils.py:2900
msgid "{} cannot be set."
msgstr ""

#: weko_search_ui/utils.py:2756 weko_search_ui/utils.py:2760
#: weko_search_ui/utils.py:2829 weko_search_ui/utils.py:2968
msgid "Specified {} is different from existing {}."
msgstr ""

#: weko_search_ui/utils.py:2780
msgid ""
"When assigning a DOI to an item, it must be associated with an index "
"whose index status is \"Public\" and Harvest Publishing is \"Public\"."
msgstr ""

#: weko_search_ui/utils.py:2785
msgid ""
"Since the item has a DOI, it must be associated with an index whose index"
" status is \"Public\" and whose Harvest Publishing is \"Public\"."
msgstr ""

#: weko_search_ui/utils.py:2796
msgid "You cannot keep an item private because it has a DOI."
msgstr ""

#: weko_search_ui/utils.py:2850 weko_search_ui/utils.py:4070
msgid "DOI_RA should be set by one of JaLC, Crossref, DataCite, NDL JaLC."
msgstr ""

#: weko_search_ui/utils.py:3001
msgid "Item Link type: '{}' is not one of {}."
msgstr ""

#: weko_search_ui/utils.py:3005
msgid "Please specify Item URL for item link."
msgstr ""

#: weko_search_ui/utils.py:3019
msgid "Specified Item Link URI and system URI do not match."
msgstr ""

#: weko_search_ui/utils.py:3025
msgid "Linking item does not exist in the system."
msgstr ""

#: weko_search_ui/utils.py:3028
msgid "Linking item already deleted in the system."
msgstr ""

#: weko_search_ui/utils.py:3067
msgid "It is not allowed to create links to the item itself."
msgstr ""

#: weko_search_ui/utils.py:3072
msgid "It is not allowed to create links other than {} between split items."
msgstr ""

#: weko_search_ui/utils.py:3108
msgid "Duplicate Item Link."
msgstr ""

#: weko_search_ui/utils.py:3447
msgid ""
"One of the following required values ​​has not been "
"registered.<br/>{}<br/>"
msgstr ""

#: weko_search_ui/utils.py:3452
msgid ""
"The mapping of required items for DOI validation is not set. Please "
"recheck the following mapping settings.<br/>{}"
msgstr ""

#: weko_search_ui/utils.py:3462
msgid "The following metadata are required.<br/>{}"
msgstr ""

#: weko_search_ui/utils.py:3467
msgid "One of the following metadata is required.<br/>{}<br/>"
msgstr ""

#: weko_search_ui/utils.py:3530 weko_search_ui/utils.py:3542
msgid "Please specify the date with any format of YYYY-MM-DD, YYYY-MM, YYYY."
msgstr ""

#: weko_search_ui/utils.py:3536
msgid "Replace value of {} from {} to {}."
msgstr ""

#: weko_search_ui/utils.py:3559
msgid "Please specify PubDate with YYYY-MM-DD."
msgstr ""

#: weko_search_ui/utils.py:3589
msgid "ID is specified for the newly registered item. Ignore the ID and register."
msgstr ""

#: weko_search_ui/utils.py:3672
msgid "Please specify Open Access Date with YYYY-MM-DD."
msgstr ""

#: weko_search_ui/utils.py:3909 weko_search_ui/utils.py:4055
#: weko_search_ui/utils.py:4061
msgid "Please specify DOI prefix/suffix."
msgstr ""

#: weko_search_ui/utils.py:4047
msgid "The specified DOI is wrong and fixed with the registered DOI."
msgstr ""

#: weko_search_ui/utils.py:4050
msgid ""
"The specified DOI RA is wrong and fixed with the correct DOI RA of the "
"registered DOI."
msgstr ""

#: weko_search_ui/utils.py:4057 weko_search_ui/utils.py:4063
msgid "Please specify DOI suffix."
msgstr ""

#: weko_search_ui/utils.py:4066
msgid "Do not specify DOI suffix."
msgstr ""

#: weko_search_ui/utils.py:4072
msgid "Specified Prefix of DOI is incorrect."
msgstr ""

#: weko_search_ui/utils.py:4104
msgid ""
"Please specify the image file(gif, jpg, jpe, jpeg, png, bmp, tiff, tif) "
"for the thumbnail."
msgstr ""

#: weko_search_ui/utils.py:5220
msgid "The file specified in ({}) does not exist."
msgstr ""

#: weko_search_ui/utils.py:5224
msgid ""
"The file specified in ({}) does not exist.<br/>The file will not be "
"updated. Update only the metadata with csv/tsv contents."
msgstr ""

#: weko_search_ui/utils.py:5511
msgid "The file name specified in {} and {} do not match."
msgstr ""

<<<<<<< HEAD
#: weko_search_ui/utils.py:3900
msgid "The specified provinding method does not exist in the system"
msgstr ""

#: weko_search_ui/utils.py:3910
msgid "The specified terms does not exist in the system"
=======
#: weko_search_ui/views.py:137
msgid "\"<\" and \">\" cannot be used for searching."
>>>>>>> b05094e8
msgstr ""

#: weko_search_ui/static/js/weko_search_ui/moment.min.js:1
msgid ": , "
msgstr ""

#: weko_search_ui/templates/weko_search_ui/body_contents.html:21
msgid "is_permission"
msgstr ""

#: weko_search_ui/templates/weko_search_ui/body_contents.html:24
msgid "is_login"
msgstr ""

#: weko_search_ui/templates/weko_search_ui/admin/import.html:73
#: weko_search_ui/templates/weko_search_ui/admin/rocrate_import.html:75
#: weko_search_ui/templates/weko_search_ui/body_contents.html:32
#: weko_search_ui/templates/weko_search_ui/body_contents.html:72
msgid "Title"
msgstr ""

#: weko_search_ui/templates/weko_search_ui/body_contents.html:44
#: weko_search_ui/templates/weko_search_ui/body_contents.html:73
msgid "Details"
msgstr ""

#: weko_search_ui/templates/weko_search_ui/body_contents.html:103
msgid "Items to Export"
msgstr ""

#: weko_search_ui/templates/weko_search_ui/body_contents.html:105
msgid "Item Lists"
msgstr ""

#: weko_search_ui/templates/weko_search_ui/body_contents.html:107
msgid "Search Results"
msgstr ""

#: weko_search_ui/templates/weko_search_ui/body_contents.html:124
msgid "Export Checked Items"
msgstr ""

#: weko_search_ui/templates/weko_search_ui/body_contents.html:125
msgid "Export All Displayed Items"
msgstr ""

#: weko_search_ui/templates/weko_search_ui/body_contents.html:126
msgid "Export All Items Of This Index"
msgstr ""

#: weko_search_ui/templates/weko_search_ui/body_contents.html:127
msgid "Print Checked Items"
msgstr ""

#: weko_search_ui/templates/weko_search_ui/body_contents.html:128
msgid "Print All Displayed Items"
msgstr ""

#: weko_search_ui/templates/weko_search_ui/body_contents.html:129
msgid "Print All Items Of This Index"
msgstr ""

#: weko_search_ui/templates/weko_search_ui/body_contents.html:131
msgid "Execution"
msgstr ""

#: weko_search_ui/templates/weko_search_ui/admin/export.html:49
#: weko_search_ui/templates/weko_search_ui/body_contents.html:134
msgid "Export"
msgstr ""

#: weko_search_ui/templates/weko_search_ui/body_contents.html:139
#: weko_search_ui/templates/weko_search_ui/body_contents.html:169
msgid "Display Order"
msgstr ""

#: weko_search_ui/templates/weko_search_ui/body_contents.html:141
msgid "Title(Ascending)"
msgstr ""

#: weko_search_ui/templates/weko_search_ui/body_contents.html:142
msgid "Title(Descending)"
msgstr ""

#: weko_search_ui/templates/weko_search_ui/body_contents.html:143
msgid "Registrant(Ascending)"
msgstr ""

#: weko_search_ui/templates/weko_search_ui/body_contents.html:144
msgid "Registrant(Descending)"
msgstr ""

#: weko_search_ui/templates/weko_search_ui/body_contents.html:145
msgid "Item Types(Asending)"
msgstr ""

#: weko_search_ui/templates/weko_search_ui/body_contents.html:146
msgid "Item Types(Descending)"
msgstr ""

#: weko_search_ui/templates/weko_search_ui/body_contents.html:147
msgid "ID(Ascending)"
msgstr ""

#: weko_search_ui/templates/weko_search_ui/body_contents.html:148
msgid "ID(Descending)"
msgstr ""

#: weko_search_ui/templates/weko_search_ui/body_contents.html:149
msgid "Modified Date and Time(Ascending)"
msgstr ""

#: weko_search_ui/templates/weko_search_ui/body_contents.html:150
msgid "Modified Date and Time(Descending)"
msgstr ""

#: weko_search_ui/templates/weko_search_ui/body_contents.html:151
msgid "Created Date and Time(Ascending)"
msgstr ""

#: weko_search_ui/templates/weko_search_ui/body_contents.html:152
msgid "Created Date and Time(Descending)"
msgstr ""

#: weko_search_ui/templates/weko_search_ui/body_contents.html:153
msgid "Review Date and Time(Ascending)"
msgstr ""

#: weko_search_ui/templates/weko_search_ui/body_contents.html:154
msgid "Review Date and Time(Descending)"
msgstr ""

#: weko_search_ui/templates/weko_search_ui/body_contents.html:155
msgid "Published Year(Ascending)"
msgstr ""

#: weko_search_ui/templates/weko_search_ui/body_contents.html:156
msgid "Published Year(Descending)"
msgstr ""

#: weko_search_ui/templates/weko_search_ui/body_contents.html:157
msgid "Custom(Ascending)"
msgstr ""

#: weko_search_ui/templates/weko_search_ui/body_contents.html:158
msgid "Custom(Descending)"
msgstr ""

#: weko_search_ui/templates/weko_search_ui/body_contents.html:159
msgid "Relevance(Ascending)"
msgstr ""

#: weko_search_ui/templates/weko_search_ui/body_contents.html:160
msgid "Relevance(Descending)"
msgstr ""

#: weko_search_ui/templates/weko_search_ui/body_contents.html:189
msgid "Display Number"
msgstr ""

#: weko_search_ui/templates/weko_search_ui/admin/item_list_display.html:57
#: weko_search_ui/templates/weko_search_ui/body_contents.html:205
msgid "Search failed."
msgstr ""

#: weko_search_ui/templates/weko_search_ui/admin/item_list_display.html:63
#: weko_search_ui/templates/weko_search_ui/body_contents.html:211
msgid "Loading..."
msgstr ""

#: weko_search_ui/templates/weko_search_ui/body_facet_search.html:26
msgid "Go to"
msgstr "Go to"

#: weko_search_ui/templates/weko_search_ui/body_facet_search.html:27
msgid "search"
msgstr ""

#: weko_search_ui/templates/weko_search_ui/body_facet_search.html:28
msgid "cancel"
msgstr ""

#: weko_search_ui/templates/weko_search_ui/body_facet_search.html:29
msgid "facet slider required validation"
msgstr "Set the value."

#: weko_search_ui/templates/weko_search_ui/body_facet_search.html:30
msgid "facet slider value Validation"
msgstr "Set the correct value."

#: weko_search_ui/templates/weko_search_ui/body_facet_search.html:31
msgid "facet slider correlation validation"
msgstr "The range from should be less than or equal to the range to."

#: weko_search_ui/templates/weko_search_ui/admin/bulk_delete_display.html:36
#: weko_search_ui/templates/weko_search_ui/admin/item_list_display.html:37
msgid "Target Index"
msgstr ""

#: weko_search_ui/templates/weko_search_ui/admin/bulk_delete_display.html:49
msgid "Delete items of child recursively"
msgstr "Delete items of child index recursively"

#: weko_search_ui/templates/weko_search_ui/admin/bulk_delete_display.html:63
msgid "Delete"
msgstr ""

#: weko_search_ui/templates/weko_search_ui/admin/bulk_delete_display.html:82
#: weko_search_ui/templates/weko_search_ui/admin/item_list_display.html:115
msgid "Continue"
msgstr ""

#: weko_search_ui/templates/weko_search_ui/admin/bulk_delete_display.html:84
#: weko_search_ui/templates/weko_search_ui/admin/export.html:52
#: weko_search_ui/templates/weko_search_ui/admin/import.html:59
#: weko_search_ui/templates/weko_search_ui/admin/item_list_display.html:96
#: weko_search_ui/templates/weko_search_ui/admin/item_list_display.html:116
#: weko_search_ui/templates/weko_search_ui/admin/rocrate_import.html:61
msgid "Cancel"
msgstr ""

#: weko_search_ui/templates/weko_search_ui/admin/export.html:40
msgid "The last item ID"
msgstr ""

#: weko_search_ui/templates/weko_search_ui/admin/export.html:41
msgid "Filter"
msgstr ""

#: weko_search_ui/templates/weko_search_ui/admin/export.html:42
#: weko_search_ui/templates/weko_search_ui/admin/import.html:56
#: weko_search_ui/templates/weko_search_ui/admin/rocrate_import.html:57
msgid "Item Type"
msgstr ""

#: weko_search_ui/templates/weko_search_ui/admin/export.html:43
msgid "Item ID"
msgstr ""

#: weko_search_ui/templates/weko_search_ui/admin/export.html:44
msgid "Export item"
msgstr ""

#: weko_search_ui/templates/weko_search_ui/admin/export.html:45
msgid "Download URL"
msgstr ""

#: weko_search_ui/templates/weko_search_ui/admin/export.html:47
msgid "Export Start Time"
msgstr ""

#: weko_search_ui/templates/weko_search_ui/admin/export.html:48
msgid "Export Finish Time"
msgstr ""

#: weko_search_ui/templates/weko_search_ui/admin/export.html:50
msgid "Export message"
msgstr ""

#: weko_search_ui/templates/weko_search_ui/admin/export.html:51
msgid "Execute"
msgstr ""

#: weko_search_ui/templates/weko_search_ui/admin/export.html:54
msgid "Cancel export message"
msgstr ""

#: weko_search_ui/templates/weko_search_ui/admin/export.html:55
#: weko_search_ui/templates/weko_search_ui/admin/import.html:99
#: weko_search_ui/templates/weko_search_ui/admin/rocrate_import.html:100
msgid "Celery is not running."
msgstr ""

#: weko_search_ui/templates/weko_search_ui/admin/export.html:56
msgid "Session lifetime is not one day."
msgstr ""

#: weko_search_ui/templates/weko_search_ui/admin/export.html:57
#: weko_search_ui/templates/weko_search_ui/admin/import.html:95
msgid "Failed to get item type list."
msgstr ""

#: weko_search_ui/templates/weko_search_ui/admin/export.html:58
msgid "Failed to get last item ID."
msgstr ""

#: weko_search_ui/templates/weko_search_ui/admin/import.html:43
#: weko_search_ui/templates/weko_search_ui/admin/rocrate_import.html:44
msgid "List"
msgstr ""

#: weko_search_ui/templates/weko_search_ui/admin/import.html:44
#: weko_search_ui/templates/weko_search_ui/admin/rocrate_import.html:45
msgid "Import File"
msgstr ""

#: weko_search_ui/templates/weko_search_ui/admin/import.html:45
#: weko_search_ui/templates/weko_search_ui/admin/rocrate_import.html:46
msgid "Import Index"
msgstr ""

#: weko_search_ui/templates/weko_search_ui/admin/import.html:46
#: weko_search_ui/templates/weko_search_ui/admin/rocrate_import.html:47
msgid "WorkFlow"
msgstr ""

#: weko_search_ui/templates/weko_search_ui/admin/import.html:47
#: weko_search_ui/templates/weko_search_ui/admin/rocrate_import.html:48
msgid "Select File"
msgstr ""

#: weko_search_ui/templates/weko_search_ui/admin/import.html:48
#: weko_search_ui/templates/weko_search_ui/admin/rocrate_import.html:49
msgid "Select Index"
msgstr ""

#: weko_search_ui/templates/weko_search_ui/admin/import.html:49
#: weko_search_ui/templates/weko_search_ui/admin/rocrate_import.html:50
msgid "Select WorkFlow"
msgstr ""

#: weko_search_ui/templates/weko_search_ui/admin/import.html:50
#: weko_search_ui/templates/weko_search_ui/admin/rocrate_import.html:51
msgid "Selected file name"
msgstr ""

#: weko_search_ui/templates/weko_search_ui/admin/import.html:51
#: weko_search_ui/templates/weko_search_ui/admin/rocrate_import.html:52
msgid "Selected index"
msgstr ""

#: weko_search_ui/templates/weko_search_ui/admin/import.html:52
#: weko_search_ui/templates/weko_search_ui/admin/rocrate_import.html:53
msgid "Selected workflow"
msgstr ""

#: weko_search_ui/templates/weko_search_ui/admin/import.html:54
#: weko_search_ui/templates/weko_search_ui/admin/rocrate_import.html:55
msgid "Designate Index"
msgstr ""

#: weko_search_ui/templates/weko_search_ui/admin/import.html:55
#: weko_search_ui/templates/weko_search_ui/admin/rocrate_import.html:56
msgid "Workflow"
msgstr ""

#: weko_search_ui/templates/weko_search_ui/admin/import.html:57
#: weko_search_ui/templates/weko_search_ui/admin/rocrate_import.html:59
msgid "Flow"
msgstr ""

#: weko_search_ui/templates/weko_search_ui/admin/import.html:58
#: weko_search_ui/templates/weko_search_ui/admin/rocrate_import.html:60
msgid "Select"
msgstr ""

#: weko_search_ui/templates/weko_search_ui/admin/import.html:60
#: weko_search_ui/templates/weko_search_ui/admin/rocrate_import.html:62
msgid "Check"
msgstr ""

#: weko_search_ui/templates/weko_search_ui/admin/import.html:61
#: weko_search_ui/templates/weko_search_ui/admin/rocrate_import.html:63
msgid "Change Identifier Mode."
msgstr ""

#: weko_search_ui/templates/weko_search_ui/admin/import.html:62
#: weko_search_ui/templates/weko_search_ui/admin/rocrate_import.html:64
msgid "I agree to the terms of use."
msgstr ""

#: weko_search_ui/templates/weko_search_ui/admin/import.html:63
#: weko_search_ui/templates/weko_search_ui/admin/rocrate_import.html:65
msgid "Change DOI Mode"
msgstr ""

#: weko_search_ui/templates/weko_search_ui/admin/import.html:65
#: weko_search_ui/templates/weko_search_ui/admin/rocrate_import.html:67
msgid "Summary"
msgstr ""

#: weko_search_ui/templates/weko_search_ui/admin/import.html:66
#: weko_search_ui/templates/weko_search_ui/admin/rocrate_import.html:68
msgid "Total"
msgstr ""

#: weko_search_ui/templates/weko_search_ui/admin/import.html:67
#: weko_search_ui/templates/weko_search_ui/admin/rocrate_import.html:69
msgid "New Item"
msgstr ""

#: weko_search_ui/templates/weko_search_ui/admin/import.html:68
#: weko_search_ui/templates/weko_search_ui/admin/rocrate_import.html:70
msgid "Update Item"
msgstr ""

#: weko_search_ui/templates/weko_search_ui/admin/import.html:69
#: weko_search_ui/templates/weko_search_ui/admin/rocrate_import.html:71
msgid "Check Error"
msgstr ""

#: weko_search_ui/templates/weko_search_ui/admin/import.html:70
#: weko_search_ui/templates/weko_search_ui/admin/rocrate_import.html:72
msgid "import_btn_download"
msgstr "Download"

#: weko_search_ui/templates/weko_search_ui/admin/import.html:71
#: weko_search_ui/templates/weko_search_ui/admin/rocrate_import.html:73
msgid "No."
msgstr ""

#: weko_search_ui/templates/weko_search_ui/admin/import.html:72
#: weko_search_ui/templates/weko_search_ui/admin/rocrate_import.html:74
msgid "Item Id"
msgstr ""

#: weko_search_ui/templates/weko_search_ui/admin/import.html:74
msgid "DOI"
msgstr ""

#: weko_search_ui/templates/weko_search_ui/admin/import.html:75
#: weko_search_ui/templates/weko_search_ui/admin/rocrate_import.html:76
msgid "Check Result"
msgstr ""

#: weko_search_ui/templates/weko_search_ui/admin/import.html:76
#: weko_search_ui/templates/weko_search_ui/admin/rocrate_import.html:77
msgid "Error"
msgstr ""

#: weko_search_ui/templates/weko_search_ui/admin/import.html:77
#: weko_search_ui/templates/weko_search_ui/admin/rocrate_import.html:78
msgid "Warning"
msgstr ""

#: weko_search_ui/templates/weko_search_ui/admin/import.html:78
#: weko_search_ui/templates/weko_search_ui/admin/rocrate_import.html:79
msgid "Not match"
msgstr ""

#: weko_search_ui/templates/weko_search_ui/admin/import.html:79
#: weko_search_ui/templates/weko_search_ui/admin/rocrate_import.html:80
msgid "Register"
msgstr ""

#: weko_search_ui/templates/weko_search_ui/admin/import.html:80
#: weko_search_ui/templates/weko_search_ui/admin/rocrate_import.html:81
msgid "Keep Version"
msgstr ""

#: weko_search_ui/templates/weko_search_ui/admin/import.html:81
#: weko_search_ui/templates/weko_search_ui/admin/rocrate_import.html:82
msgid "Upgrade Version"
msgstr ""

#: weko_search_ui/templates/weko_search_ui/admin/import.html:82
#: weko_search_ui/templates/weko_search_ui/admin/rocrate_import.html:83
msgid "Register with [Change Identifier Mode]."
msgstr ""

#: weko_search_ui/templates/weko_search_ui/admin/import.html:84
#: weko_search_ui/templates/weko_search_ui/admin/rocrate_import.html:85
msgid "Start Date"
msgstr ""

#: weko_search_ui/templates/weko_search_ui/admin/import.html:85
#: weko_search_ui/templates/weko_search_ui/admin/rocrate_import.html:86
msgid "End Date"
msgstr ""

#: weko_search_ui/templates/weko_search_ui/admin/import.html:86
#: weko_search_ui/templates/weko_search_ui/admin/rocrate_import.html:87
msgid "Action"
msgstr ""

#: weko_search_ui/templates/weko_search_ui/admin/import.html:87
#: weko_search_ui/templates/weko_search_ui/admin/rocrate_import.html:88
msgid "End"
msgstr ""

#: weko_search_ui/templates/weko_search_ui/admin/import.html:88
#: weko_search_ui/templates/weko_search_ui/admin/rocrate_import.html:89
msgid "Work Flow Status"
msgstr ""

#: weko_search_ui/templates/weko_search_ui/admin/import.html:89
#: weko_search_ui/templates/weko_search_ui/admin/rocrate_import.html:90
msgid "Done"
msgstr ""

#: weko_search_ui/templates/weko_search_ui/admin/import.html:90
#: weko_search_ui/templates/weko_search_ui/admin/rocrate_import.html:91
msgid "To Do"
msgstr ""

#: weko_search_ui/templates/weko_search_ui/admin/import.html:91
#: weko_search_ui/templates/weko_search_ui/admin/rocrate_import.html:92
msgid "Result"
msgstr ""

#: weko_search_ui/templates/weko_search_ui/admin/import.html:92
#: weko_search_ui/templates/weko_search_ui/admin/rocrate_import.html:93
msgid "Next"
msgstr ""

#: weko_search_ui/templates/weko_search_ui/admin/import.html:93
msgid "Item Type Template"
msgstr ""

#: weko_search_ui/templates/weko_search_ui/admin/import.html:94
#: weko_search_ui/templates/weko_search_ui/admin/rocrate_import.html:95
msgid "Failed to download."
msgstr ""

#: weko_search_ui/templates/weko_search_ui/admin/import.html:97
#: weko_search_ui/templates/weko_search_ui/admin/rocrate_import.html:98
msgid "Import is in progress on another device."
msgstr ""

#: weko_search_ui/templates/weko_search_ui/admin/import.html:98
#: weko_search_ui/templates/weko_search_ui/admin/rocrate_import.html:99
msgid "Import is in progress."
msgstr ""

#: weko_search_ui/templates/weko_search_ui/admin/import.html:100
#: weko_search_ui/templates/weko_search_ui/admin/rocrate_import.html:101
msgid ""
"This DOI has been already grant for another item. Please specify another "
"DOI."
msgstr ""

#: weko_search_ui/templates/weko_search_ui/admin/import.html:101
#: weko_search_ui/templates/weko_search_ui/admin/rocrate_import.html:102
msgid "import_error_msg_is_withdraw_doi"
msgstr "This DOI was withdrawn. Please input another DOI."

#: weko_search_ui/templates/weko_search_ui/admin/import.html:102
#: weko_search_ui/templates/weko_search_ui/admin/rocrate_import.html:103
msgid "The corresponding item has been deleted."
msgstr ""

#: weko_search_ui/templates/weko_search_ui/admin/import.html:103
#: weko_search_ui/templates/weko_search_ui/admin/rocrate_import.html:104
msgid "Cannot update because the corresponding item is being edited."
msgstr ""

#: weko_search_ui/templates/weko_search_ui/admin/item_list_display.html:88
msgid "Edit"
msgstr ""

#: weko_search_ui/templates/weko_search_ui/admin/item_list_display.html:93
msgid "Save"
msgstr ""

#: weko_search_ui/templates/weko_search_ui/admin/item_list_display.html:112
msgid "Is the input contents discarded ?"
msgstr ""

#: weko_search_ui/templates/weko_search_ui/admin/rocrate_import.html:58
#: weko_search_ui/templates/weko_search_ui/admin/rocrate_import.html:94
msgid "Mapping"
msgstr ""

#: weko_search_ui/templates/weko_search_ui/admin/rocrate_import.html:96
msgid "Failed to get mapping list."
msgstr ""

#: weko_search_ui/templates/weko_search_ui/admin/rocrate_import.html:58
#: weko_search_ui/templates/weko_search_ui/admin/rocrate_import.html:94
msgid "Mapping"
msgstr ""

#: weko_search_ui/templates/weko_search_ui/admin/rocrate_import.html:96
msgid "Failed to get mapping list."
msgstr ""

#: weko_search_ui/utils.py:1915
msgid "If there is a info of content file, terms of use cannot be set."
msgstr "If there is a info of content file, terms of use cannot be set."

#: weko_search_ui/utils.py:3900
msgid "The specified provinding method does not exist in the system"
msgstr ""

#: weko_search_ui/utils.py:3910
msgid "The specified terms does not exist in the system"
msgstr ""

#: weko_search_ui/templates/weko_search_ui/body_facet_search.html:33
msgid "Chinese"
msgstr ""

#: weko_search_ui/templates/weko_search_ui/body_facet_search.html:35
msgid "English"
msgstr ""

#: weko_search_ui/templates/weko_search_ui/body_facet_search.html:36
msgid "French"
msgstr ""

#: weko_search_ui/templates/weko_search_ui/body_facet_search.html:37
msgid "German"
msgstr ""

#: weko_search_ui/templates/weko_search_ui/body_facet_search.html:38
msgid "Japanese"
msgstr ""

#: weko_search_ui/templates/weko_search_ui/body_facet_search.html:39
msgid "Korean"
msgstr ""

#: weko_search_ui/templates/weko_search_ui/body_facet_search.html:40
msgid "Russian"
msgstr ""
<|MERGE_RESOLUTION|>--- conflicted
+++ resolved
@@ -489,17 +489,8 @@
 msgid "The file name specified in {} and {} do not match."
 msgstr ""
 
-<<<<<<< HEAD
-#: weko_search_ui/utils.py:3900
-msgid "The specified provinding method does not exist in the system"
-msgstr ""
-
-#: weko_search_ui/utils.py:3910
-msgid "The specified terms does not exist in the system"
-=======
 #: weko_search_ui/views.py:137
 msgid "\"<\" and \">\" cannot be used for searching."
->>>>>>> b05094e8
 msgstr ""
 
 #: weko_search_ui/static/js/weko_search_ui/moment.min.js:1
@@ -1067,15 +1058,6 @@
 msgid "Failed to get mapping list."
 msgstr ""
 
-#: weko_search_ui/templates/weko_search_ui/admin/rocrate_import.html:58
-#: weko_search_ui/templates/weko_search_ui/admin/rocrate_import.html:94
-msgid "Mapping"
-msgstr ""
-
-#: weko_search_ui/templates/weko_search_ui/admin/rocrate_import.html:96
-msgid "Failed to get mapping list."
-msgstr ""
-
 #: weko_search_ui/utils.py:1915
 msgid "If there is a info of content file, terms of use cannot be set."
 msgstr "If there is a info of content file, terms of use cannot be set."
@@ -1114,4 +1096,4 @@
 
 #: weko_search_ui/templates/weko_search_ui/body_facet_search.html:40
 msgid "Russian"
-msgstr ""
+msgstr ""