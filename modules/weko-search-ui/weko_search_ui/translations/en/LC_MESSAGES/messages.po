# English translations for weko-search-ui.
# Copyright (C) 2025 National Institute of Informatics
# This file is distributed under the same license as the weko-search-ui
# project.
# FIRST AUTHOR <EMAIL@ADDRESS>, 2025.
#
msgid ""
msgstr ""
"Project-Id-Version: weko-search-ui 0.1.0.dev20170000\n"
"Report-Msgid-Bugs-To: wekosoftware@nii.ac.jp\n"
"POT-Creation-Date: 2025-05-27 19:16+0900\n"
"PO-Revision-Date: 2025-04-09 23:22+0900\n"
"Last-Translator: FULL NAME <EMAIL@ADDRESS>\n"
"Language: en\n"
"Language-Team: en <LL@li.org>\n"
"Plural-Forms: nplurals=2; plural=(n != 1)\n"
"MIME-Version: 1.0\n"
"Content-Type: text/plain; charset=utf-8\n"
"Content-Transfer-Encoding: 8bit\n"
"Generated-By: Babel 2.5.1\n"

#: tests/conftest.py:399
msgid "write your own license"
msgstr ""

#: tests/conftest.py:404
msgid "Creative Commons CC0 1.0 Universal Public Domain Designation"
msgstr ""

#: tests/conftest.py:420
msgid "Creative Commons Attribution 3.0 Unported (CC BY 3.0)"
msgstr ""

#: tests/conftest.py:432
msgid "Creative Commons Attribution-ShareAlike 3.0 Unported (CC BY-SA 3.0)"
msgstr ""

#: tests/conftest.py:447
msgid "Creative Commons Attribution-NoDerivs 3.0 Unported (CC BY-ND 3.0)"
msgstr ""

#: tests/conftest.py:461
msgid "Creative Commons Attribution-NonCommercial 3.0 Unported (CC BY-NC 3.0)"
msgstr ""

#: tests/conftest.py:476
msgid ""
"Creative Commons Attribution-NonCommercial-ShareAlike 3.0 Unported (CC "
"BY-NC-SA 3.0)"
msgstr ""

#: tests/conftest.py:491
msgid ""
"Creative Commons Attribution-NonCommercial-NoDerivs 3.0 Unported (CC BY-"
"NC-ND 3.0)"
msgstr ""

#: tests/conftest.py:507
msgid "Creative Commons Attribution 4.0 International (CC BY 4.0)"
msgstr ""

#: tests/conftest.py:519
msgid "Creative Commons Attribution-ShareAlike 4.0 International (CC BY-SA 4.0)"
msgstr ""

#: tests/conftest.py:534
msgid ""
"Creative Commons Attribution-NoDerivatives 4.0 International (CC BY-ND "
"4.0)"
msgstr ""

#: tests/conftest.py:549
msgid ""
"Creative Commons Attribution-NonCommercial 4.0 International (CC BY-NC "
"4.0)"
msgstr ""

#: tests/conftest.py:564
msgid ""
"Creative Commons Attribution-NonCommercial-ShareAlike 4.0 International "
"(CC BY-NC-SA 4.0)"
msgstr ""

#: tests/conftest.py:579
msgid ""
"Creative Commons Attribution-NonCommercial-NoDerivatives 4.0 "
"International (CC BY-NC-ND 4.0)"
msgstr ""

#: weko_search_ui/admin.py:158
msgid "The following item(s) cannot be deleted."
msgstr ""

#: weko_search_ui/admin.py:163
msgid "DOI granting item(s):"
msgstr ""

#: weko_search_ui/admin.py:168
msgid "Editing item(s):"
msgstr ""

#: weko_search_ui/admin.py:171
msgid "Success"
msgstr ""

#: weko_search_ui/admin.py:204
msgid "Index Delete is in progress on another device."
msgstr ""

#: weko_search_ui/admin.py:207
msgid ""
"DOI granting item(s) are including in the deletion items.<br/>DOI "
"granting item(s) cannot be deleted without withdrawing the DOI.<br/>Do "
"you want to continue deleting items that are not grant DOI?"
msgstr ""

#: weko_search_ui/admin.py:216
msgid "Are you sure you want to delete it?"
msgstr "Are you sure you want to discard the input contents?"

#: weko_search_ui/admin.py:219
msgid "No such index."
msgstr ""

#: weko_search_ui/admin.py:310 weko_search_ui/admin.py:1243
msgid "Custom Sort"
msgstr ""

#: weko_search_ui/admin.py:312 weko_search_ui/admin.py:1234
msgid "Bulk Delete"
msgstr ""

#: weko_search_ui/admin.py:325
msgid "Bulk Update"
msgstr ""

#: weko_search_ui/admin.py:440 weko_search_ui/admin.py:868
#: weko_search_ui/templates/weko_search_ui/admin/export.html:53
#: weko_search_ui/templates/weko_search_ui/admin/import.html:96
#: weko_search_ui/templates/weko_search_ui/admin/rocrate_import.html:97
#: weko_search_ui/utils.py:590 weko_search_ui/utils.py:726
msgid "Internal server error"
msgstr ""

#: weko_search_ui/admin.py:1225 weko_search_ui/admin.py:1242
#: weko_search_ui/templates/weko_search_ui/admin/import.html:53
#: weko_search_ui/templates/weko_search_ui/admin/rocrate_import.html:54
msgid "Index Tree"
msgstr ""

#: weko_search_ui/admin.py:1233 weko_search_ui/admin.py:1251
#: weko_search_ui/admin.py:1260 weko_search_ui/admin.py:1270
msgid "Items"
msgstr ""

#: weko_search_ui/admin.py:1252
#: weko_search_ui/templates/weko_search_ui/admin/import.html:42
#: weko_search_ui/templates/weko_search_ui/admin/rocrate_import.html:43
msgid "Import"
msgstr ""

#: weko_search_ui/admin.py:1261
#: weko_search_ui/templates/weko_search_ui/admin/rocrate_import.html:42
msgid "RO-Crate Import"
msgstr ""

#: weko_search_ui/admin.py:1271
msgid "Bulk Export"
msgstr ""

#: weko_search_ui/api.py:209
msgid "contents"
msgstr ""

#: weko_search_ui/mapper.py:1360
msgid "\"{key}\" is required."
msgstr ""

#: weko_search_ui/mapper.py:1381
msgid "\"{key}\" is not in itemtype."
msgstr ""

#: weko_search_ui/mapper.py:1383
msgid "\"{key}\" is not in itemtype, did you mean \"{similar_key}\"?"
msgstr ""

#: weko_search_ui/tasks.py:328
msgid "`wk:metadata_replace` flag cannot be used in RO-Crate Import."
msgstr ""

#: weko_search_ui/tasks.py:343
msgid "`wk:isSplited` flag cannot be used in RO-Crate Import."
msgstr ""

#: weko_search_ui/utils.py:541
msgid "The same item may have been registered."
msgstr ""

#: weko_search_ui/utils.py:592 weko_search_ui/utils.py:708
msgid ""
"The format of the specified file {} does not support import. Please "
"specify one of the following formats: zip, tar, gztar, bztar, xztar."
msgstr ""

#: weko_search_ui/utils.py:600
msgid ""
"The csv/tsv file was not found in the specified file {}. Check if the "
"directory structure is correct."
msgstr ""

#: weko_search_ui/utils.py:649
msgid ""
"The item type of the item to be imported is missing or has already been "
"deleted."
msgstr ""

#: weko_search_ui/utils.py:715
msgid ""
"The xml file was not found in the specified file {}. Check if the "
"directory structure is correct."
msgstr ""

#: weko_search_ui/utils.py:793
msgid "The item type ID specified in the XML file does not exist."
msgstr ""

#: weko_search_ui/utils.py:1215
msgid ""
"There is an error in the format of the first line of the header of the {}"
" file."
msgstr ""

#: weko_search_ui/utils.py:1234
msgid "The item type ID specified in the {} file does not exist."
msgstr ""

#: weko_search_ui/utils.py:1243
msgid "Cannot register because the specified item type is not the latest version."
msgstr ""

#: weko_search_ui/utils.py:1258
msgid "The following metadata keys are duplicated.<br/>{}"
msgstr ""

#: weko_search_ui/utils.py:1281
msgid "The item does not consistent with the specified item type.<br/>{}"
msgstr ""

#: weko_search_ui/utils.py:1311
msgid "Cannot read {} file correctly."
msgstr ""

#: weko_search_ui/utils.py:1331
msgid ""
"The following items are not registered because they do not exist in the "
"specified item type. {}"
msgstr ""

#: weko_search_ui/utils.py:1341
msgid ""
"The {} file could not be read. Make sure the file format is {} and that "
"the file is UTF-8 encoded."
msgstr ""

#: weko_search_ui/utils.py:1372
msgid ""
"The XML file could not be read. Make sure the file format is XML and that"
" the file is UTF-8 encoded."
msgstr ""

#: weko_search_ui/utils.py:1444
msgid "Please specify item ID by half-width number."
msgstr ""

#: weko_search_ui/utils.py:1459
msgid "Specified item type does not exist."
msgstr ""

#: weko_search_ui/utils.py:1533
msgid "Specified URI and system URI do not match."
msgstr ""

#: weko_search_ui/utils.py:1545
msgid "Item does not exist in the system."
msgstr ""

#: weko_search_ui/utils.py:1552
msgid "Item already DELETED in the system."
msgstr ""

#: weko_search_ui/utils.py:1569
msgid "Please specify either \"Keep\" or \"Upgrade\"."
msgstr ""

#: weko_search_ui/utils.py:2472
msgid "Title is required item."
msgstr ""

#: weko_search_ui/utils.py:2489
msgid "{} is required item."
msgstr ""

#: weko_search_ui/utils.py:2492
msgid "Please set \"public\" or \"private\" for {}."
msgstr ""

#: weko_search_ui/utils.py:2533
msgid "The specified {} does not exist in system."
msgstr ""

#: weko_search_ui/utils.py:2543
msgid "Specified {} does not match with existing index."
msgstr ""

#: weko_search_ui/utils.py:2587
msgid "Your role cannot register items in this index."
msgstr ""

#: weko_search_ui/utils.py:2608
msgid "Both of IndexID and POS_INDEX are not being set."
msgstr ""

#: weko_search_ui/utils.py:2654 weko_search_ui/utils.py:2679
msgid "Specified {} is invalid."
msgstr ""

#: weko_search_ui/utils.py:2721 weko_search_ui/utils.py:2754
#: weko_search_ui/utils.py:2846 weko_search_ui/utils.py:2916
#: weko_search_ui/utils.py:2920 weko_search_ui/utils.py:2942
#: weko_search_ui/utils.py:2966
msgid "Please specify {}."
msgstr ""

#: weko_search_ui/utils.py:2724 weko_search_ui/utils.py:2923
msgid "The specified {} exceeds the maximum length."
msgstr ""

#: weko_search_ui/utils.py:2739 weko_search_ui/utils.py:2897
#: weko_search_ui/utils.py:2907 weko_search_ui/utils.py:2938
msgid "Specified Prefix of {} is incorrect."
msgstr ""

#: weko_search_ui/utils.py:2747 weko_search_ui/utils.py:2891
#: weko_search_ui/utils.py:2900
msgid "{} cannot be set."
msgstr ""

#: weko_search_ui/utils.py:2756 weko_search_ui/utils.py:2760
#: weko_search_ui/utils.py:2829 weko_search_ui/utils.py:2968
msgid "Specified {} is different from existing {}."
msgstr ""

#: weko_search_ui/utils.py:2780
msgid ""
"When assigning a DOI to an item, it must be associated with an index "
"whose index status is \"Public\" and Harvest Publishing is \"Public\"."
msgstr ""

#: weko_search_ui/utils.py:2785
msgid ""
"Since the item has a DOI, it must be associated with an index whose index"
" status is \"Public\" and whose Harvest Publishing is \"Public\"."
msgstr ""

#: weko_search_ui/utils.py:2796
msgid "You cannot keep an item private because it has a DOI."
msgstr ""

#: weko_search_ui/utils.py:2850 weko_search_ui/utils.py:4070
msgid "DOI_RA should be set by one of JaLC, Crossref, DataCite, NDL JaLC."
msgstr ""

#: weko_search_ui/utils.py:3001
msgid "Item Link type: '{}' is not one of {}."
msgstr ""

#: weko_search_ui/utils.py:3005
msgid "Please specify Item URL for item link."
msgstr ""

#: weko_search_ui/utils.py:3019
msgid "Specified Item Link URI and system URI do not match."
msgstr ""

#: weko_search_ui/utils.py:3025
msgid "Linking item does not exist in the system."
msgstr ""

<<<<<<< HEAD
#: weko_search_ui/utils.py:1915
msgid "If there is a info of content file, terms of use cannot be set."
msgstr "If there is a info of content file, terms of use cannot be set."

#: weko_search_ui/utils.py:1955
=======
#: weko_search_ui/utils.py:3028
msgid "Linking item already deleted in the system."
msgstr ""

#: weko_search_ui/utils.py:3067
msgid "It is not allowed to create links to the item itself."
msgstr ""

#: weko_search_ui/utils.py:3072
msgid "It is not allowed to create links other than {} between split items."
msgstr ""

#: weko_search_ui/utils.py:3108
msgid "Duplicate Item Link."
msgstr ""

#: weko_search_ui/utils.py:3447
msgid ""
"One of the following required values ​​has not been "
"registered.<br/>{}<br/>"
msgstr ""

#: weko_search_ui/utils.py:3452
msgid ""
"The mapping of required items for DOI validation is not set. Please "
"recheck the following mapping settings.<br/>{}"
msgstr ""

#: weko_search_ui/utils.py:3462
msgid "The following metadata are required.<br/>{}"
msgstr ""

#: weko_search_ui/utils.py:3467
msgid "One of the following metadata is required.<br/>{}<br/>"
msgstr ""

#: weko_search_ui/utils.py:3530 weko_search_ui/utils.py:3542
>>>>>>> 4da1cee2
msgid "Please specify the date with any format of YYYY-MM-DD, YYYY-MM, YYYY."
msgstr ""

#: weko_search_ui/utils.py:3536
msgid "Replace value of {} from {} to {}."
msgstr ""

#: weko_search_ui/utils.py:3559
msgid "Please specify PubDate with YYYY-MM-DD."
msgstr ""

#: weko_search_ui/utils.py:3589
msgid "ID is specified for the newly registered item. Ignore the ID and register."
msgstr ""

#: weko_search_ui/utils.py:3672
msgid "Please specify Open Access Date with YYYY-MM-DD."
msgstr ""

#: weko_search_ui/utils.py:3909 weko_search_ui/utils.py:4055
#: weko_search_ui/utils.py:4061
msgid "Please specify DOI prefix/suffix."
msgstr ""

#: weko_search_ui/utils.py:4047
msgid "The specified DOI is wrong and fixed with the registered DOI."
msgstr ""

#: weko_search_ui/utils.py:4050
msgid ""
"The specified DOI RA is wrong and fixed with the correct DOI RA of the "
"registered DOI."
msgstr ""

#: weko_search_ui/utils.py:4057 weko_search_ui/utils.py:4063
msgid "Please specify DOI suffix."
msgstr ""

#: weko_search_ui/utils.py:4066
msgid "Do not specify DOI suffix."
msgstr ""

#: weko_search_ui/utils.py:4072
msgid "Specified Prefix of DOI is incorrect."
msgstr ""

#: weko_search_ui/utils.py:4104
msgid ""
"Please specify the image file(gif, jpg, jpe, jpeg, png, bmp, tiff, tif) "
"for the thumbnail."
msgstr ""

#: weko_search_ui/utils.py:5220
msgid "The file specified in ({}) does not exist."
msgstr ""

#: weko_search_ui/utils.py:5224
msgid ""
"The file specified in ({}) does not exist.<br/>The file will not be "
"updated. Update only the metadata with csv/tsv contents."
msgstr ""

#: weko_search_ui/utils.py:5511
msgid "The file name specified in {} and {} do not match."
msgstr ""

<<<<<<< HEAD
#: weko_search_ui/utils.py:3900
msgid "The specified provinding method does not exist in the system"
msgstr ""

#: weko_search_ui/utils.py:3910
msgid "The specified terms does not exist in the system"
=======
#: weko_search_ui/views.py:137
msgid "\"<\" and \">\" cannot be used for searching."
>>>>>>> 4da1cee2
msgstr ""

#: weko_search_ui/static/js/weko_search_ui/moment.min.js:1
msgid ": , "
msgstr ""

#: weko_search_ui/templates/weko_search_ui/body_contents.html:21
msgid "is_permission"
msgstr ""

#: weko_search_ui/templates/weko_search_ui/body_contents.html:24
msgid "is_login"
msgstr ""

#: weko_search_ui/templates/weko_search_ui/admin/import.html:73
#: weko_search_ui/templates/weko_search_ui/admin/rocrate_import.html:75
#: weko_search_ui/templates/weko_search_ui/body_contents.html:32
#: weko_search_ui/templates/weko_search_ui/body_contents.html:72
msgid "Title"
msgstr ""

#: weko_search_ui/templates/weko_search_ui/body_contents.html:44
#: weko_search_ui/templates/weko_search_ui/body_contents.html:73
msgid "Details"
msgstr ""

#: weko_search_ui/templates/weko_search_ui/body_contents.html:103
msgid "Items to Export"
msgstr ""

#: weko_search_ui/templates/weko_search_ui/body_contents.html:105
msgid "Item Lists"
msgstr ""

#: weko_search_ui/templates/weko_search_ui/body_contents.html:107
msgid "Search Results"
msgstr ""

#: weko_search_ui/templates/weko_search_ui/body_contents.html:124
msgid "Export Checked Items"
msgstr ""

#: weko_search_ui/templates/weko_search_ui/body_contents.html:125
msgid "Export All Displayed Items"
msgstr ""

#: weko_search_ui/templates/weko_search_ui/body_contents.html:126
msgid "Export All Items Of This Index"
msgstr ""

#: weko_search_ui/templates/weko_search_ui/body_contents.html:127
msgid "Print Checked Items"
msgstr ""

#: weko_search_ui/templates/weko_search_ui/body_contents.html:128
msgid "Print All Displayed Items"
msgstr ""

#: weko_search_ui/templates/weko_search_ui/body_contents.html:129
msgid "Print All Items Of This Index"
msgstr ""

#: weko_search_ui/templates/weko_search_ui/body_contents.html:131
msgid "Execution"
msgstr ""

#: weko_search_ui/templates/weko_search_ui/admin/export.html:49
#: weko_search_ui/templates/weko_search_ui/body_contents.html:134
msgid "Export"
msgstr ""

#: weko_search_ui/templates/weko_search_ui/body_contents.html:139
#: weko_search_ui/templates/weko_search_ui/body_contents.html:169
msgid "Display Order"
msgstr ""

#: weko_search_ui/templates/weko_search_ui/body_contents.html:141
msgid "Title(Ascending)"
msgstr ""

#: weko_search_ui/templates/weko_search_ui/body_contents.html:142
msgid "Title(Descending)"
msgstr ""

#: weko_search_ui/templates/weko_search_ui/body_contents.html:143
msgid "Registrant(Ascending)"
msgstr ""

#: weko_search_ui/templates/weko_search_ui/body_contents.html:144
msgid "Registrant(Descending)"
msgstr ""

#: weko_search_ui/templates/weko_search_ui/body_contents.html:145
msgid "Item Types(Asending)"
msgstr ""

#: weko_search_ui/templates/weko_search_ui/body_contents.html:146
msgid "Item Types(Descending)"
msgstr ""

#: weko_search_ui/templates/weko_search_ui/body_contents.html:147
msgid "ID(Ascending)"
msgstr ""

#: weko_search_ui/templates/weko_search_ui/body_contents.html:148
msgid "ID(Descending)"
msgstr ""

#: weko_search_ui/templates/weko_search_ui/body_contents.html:149
msgid "Modified Date and Time(Ascending)"
msgstr ""

#: weko_search_ui/templates/weko_search_ui/body_contents.html:150
msgid "Modified Date and Time(Descending)"
msgstr ""

#: weko_search_ui/templates/weko_search_ui/body_contents.html:151
msgid "Created Date and Time(Ascending)"
msgstr ""

#: weko_search_ui/templates/weko_search_ui/body_contents.html:152
msgid "Created Date and Time(Descending)"
msgstr ""

#: weko_search_ui/templates/weko_search_ui/body_contents.html:153
msgid "Review Date and Time(Ascending)"
msgstr ""

#: weko_search_ui/templates/weko_search_ui/body_contents.html:154
msgid "Review Date and Time(Descending)"
msgstr ""

#: weko_search_ui/templates/weko_search_ui/body_contents.html:155
msgid "Published Year(Ascending)"
msgstr ""

#: weko_search_ui/templates/weko_search_ui/body_contents.html:156
msgid "Published Year(Descending)"
msgstr ""

#: weko_search_ui/templates/weko_search_ui/body_contents.html:157
msgid "Custom(Ascending)"
msgstr ""

#: weko_search_ui/templates/weko_search_ui/body_contents.html:158
msgid "Custom(Descending)"
msgstr ""

#: weko_search_ui/templates/weko_search_ui/body_contents.html:159
msgid "Relevance(Ascending)"
msgstr ""

#: weko_search_ui/templates/weko_search_ui/body_contents.html:160
msgid "Relevance(Descending)"
msgstr ""

#: weko_search_ui/templates/weko_search_ui/body_contents.html:189
msgid "Display Number"
msgstr ""

#: weko_search_ui/templates/weko_search_ui/admin/item_list_display.html:57
#: weko_search_ui/templates/weko_search_ui/body_contents.html:205
msgid "Search failed."
msgstr ""

#: weko_search_ui/templates/weko_search_ui/admin/item_list_display.html:63
#: weko_search_ui/templates/weko_search_ui/body_contents.html:211
msgid "Loading..."
msgstr ""

#: weko_search_ui/templates/weko_search_ui/body_facet_search.html:26
msgid "Go to"
msgstr ""

#: weko_search_ui/templates/weko_search_ui/body_facet_search.html:27
msgid "search"
msgstr ""

#: weko_search_ui/templates/weko_search_ui/body_facet_search.html:28
msgid "cancel"
msgstr ""

#: weko_search_ui/templates/weko_search_ui/body_facet_search.html:29
msgid "facet slider required validation"
msgstr "Set the value."

#: weko_search_ui/templates/weko_search_ui/body_facet_search.html:30
msgid "facet slider value Validation"
msgstr "Set the correct value."

#: weko_search_ui/templates/weko_search_ui/body_facet_search.html:31
msgid "facet slider correlation validation"
msgstr "The range from should be less than or equal to the range to."

#: weko_search_ui/templates/weko_search_ui/admin/bulk_delete_display.html:36
#: weko_search_ui/templates/weko_search_ui/admin/item_list_display.html:37
msgid "Target Index"
msgstr ""

#: weko_search_ui/templates/weko_search_ui/admin/bulk_delete_display.html:49
msgid "Delete items of child recursively"
msgstr ""

#: weko_search_ui/templates/weko_search_ui/admin/bulk_delete_display.html:63
msgid "Delete"
msgstr ""

#: weko_search_ui/templates/weko_search_ui/admin/bulk_delete_display.html:82
#: weko_search_ui/templates/weko_search_ui/admin/item_list_display.html:115
msgid "Continue"
msgstr ""

#: weko_search_ui/templates/weko_search_ui/admin/bulk_delete_display.html:84
#: weko_search_ui/templates/weko_search_ui/admin/export.html:52
#: weko_search_ui/templates/weko_search_ui/admin/import.html:59
#: weko_search_ui/templates/weko_search_ui/admin/item_list_display.html:96
#: weko_search_ui/templates/weko_search_ui/admin/item_list_display.html:116
#: weko_search_ui/templates/weko_search_ui/admin/rocrate_import.html:61
msgid "Cancel"
msgstr ""

#: weko_search_ui/templates/weko_search_ui/admin/export.html:40
msgid "The last item ID"
msgstr ""

#: weko_search_ui/templates/weko_search_ui/admin/export.html:41
msgid "Filter"
msgstr ""

#: weko_search_ui/templates/weko_search_ui/admin/export.html:42
#: weko_search_ui/templates/weko_search_ui/admin/import.html:56
#: weko_search_ui/templates/weko_search_ui/admin/rocrate_import.html:57
msgid "Item Type"
msgstr ""

#: weko_search_ui/templates/weko_search_ui/admin/export.html:43
msgid "Item ID"
msgstr ""

#: weko_search_ui/templates/weko_search_ui/admin/export.html:44
msgid "Export item"
msgstr ""

#: weko_search_ui/templates/weko_search_ui/admin/export.html:45
msgid "Download URL"
msgstr ""

#: weko_search_ui/templates/weko_search_ui/admin/export.html:47
msgid "Export Start Time"
msgstr ""

#: weko_search_ui/templates/weko_search_ui/admin/export.html:48
msgid "Export Finish Time"
msgstr ""

#: weko_search_ui/templates/weko_search_ui/admin/export.html:50
msgid "Export message"
msgstr ""

#: weko_search_ui/templates/weko_search_ui/admin/export.html:51
msgid "Execute"
msgstr ""

#: weko_search_ui/templates/weko_search_ui/admin/export.html:54
msgid "Cancel export message"
msgstr ""

#: weko_search_ui/templates/weko_search_ui/admin/export.html:55
#: weko_search_ui/templates/weko_search_ui/admin/import.html:99
#: weko_search_ui/templates/weko_search_ui/admin/rocrate_import.html:100
msgid "Celery is not running."
msgstr ""

#: weko_search_ui/templates/weko_search_ui/admin/export.html:56
msgid "Session lifetime is not one day."
msgstr ""

#: weko_search_ui/templates/weko_search_ui/admin/export.html:57
#: weko_search_ui/templates/weko_search_ui/admin/import.html:95
msgid "Failed to get item type list."
msgstr ""

#: weko_search_ui/templates/weko_search_ui/admin/export.html:58
msgid "Failed to get last item ID."
msgstr ""

#: weko_search_ui/templates/weko_search_ui/admin/import.html:43
#: weko_search_ui/templates/weko_search_ui/admin/rocrate_import.html:44
msgid "List"
msgstr ""

#: weko_search_ui/templates/weko_search_ui/admin/import.html:44
#: weko_search_ui/templates/weko_search_ui/admin/rocrate_import.html:45
msgid "Import File"
msgstr ""

#: weko_search_ui/templates/weko_search_ui/admin/import.html:45
#: weko_search_ui/templates/weko_search_ui/admin/rocrate_import.html:46
msgid "Import Index"
msgstr ""

#: weko_search_ui/templates/weko_search_ui/admin/import.html:46
#: weko_search_ui/templates/weko_search_ui/admin/rocrate_import.html:47
msgid "WorkFlow"
msgstr ""

#: weko_search_ui/templates/weko_search_ui/admin/import.html:47
#: weko_search_ui/templates/weko_search_ui/admin/rocrate_import.html:48
msgid "Select File"
msgstr ""

#: weko_search_ui/templates/weko_search_ui/admin/import.html:48
#: weko_search_ui/templates/weko_search_ui/admin/rocrate_import.html:49
msgid "Select Index"
msgstr ""

#: weko_search_ui/templates/weko_search_ui/admin/import.html:49
#: weko_search_ui/templates/weko_search_ui/admin/rocrate_import.html:50
msgid "Select WorkFlow"
msgstr ""

#: weko_search_ui/templates/weko_search_ui/admin/import.html:50
#: weko_search_ui/templates/weko_search_ui/admin/rocrate_import.html:51
msgid "Selected file name"
msgstr ""

#: weko_search_ui/templates/weko_search_ui/admin/import.html:51
#: weko_search_ui/templates/weko_search_ui/admin/rocrate_import.html:52
msgid "Selected index"
msgstr ""

#: weko_search_ui/templates/weko_search_ui/admin/import.html:52
#: weko_search_ui/templates/weko_search_ui/admin/rocrate_import.html:53
msgid "Selected workflow"
msgstr ""

#: weko_search_ui/templates/weko_search_ui/admin/import.html:54
#: weko_search_ui/templates/weko_search_ui/admin/rocrate_import.html:55
msgid "Designate Index"
msgstr ""

#: weko_search_ui/templates/weko_search_ui/admin/import.html:55
#: weko_search_ui/templates/weko_search_ui/admin/rocrate_import.html:56
msgid "Workflow"
msgstr ""

#: weko_search_ui/templates/weko_search_ui/admin/import.html:57
#: weko_search_ui/templates/weko_search_ui/admin/rocrate_import.html:59
msgid "Flow"
msgstr ""

#: weko_search_ui/templates/weko_search_ui/admin/import.html:58
#: weko_search_ui/templates/weko_search_ui/admin/rocrate_import.html:60
msgid "Select"
msgstr ""

#: weko_search_ui/templates/weko_search_ui/admin/import.html:60
#: weko_search_ui/templates/weko_search_ui/admin/rocrate_import.html:62
msgid "Check"
msgstr ""

#: weko_search_ui/templates/weko_search_ui/admin/import.html:61
#: weko_search_ui/templates/weko_search_ui/admin/rocrate_import.html:63
msgid "Change Identifier Mode."
msgstr ""

#: weko_search_ui/templates/weko_search_ui/admin/import.html:62
#: weko_search_ui/templates/weko_search_ui/admin/rocrate_import.html:64
msgid "I agree to the terms of use."
msgstr ""

#: weko_search_ui/templates/weko_search_ui/admin/import.html:63
#: weko_search_ui/templates/weko_search_ui/admin/rocrate_import.html:65
msgid "Change DOI Mode"
msgstr ""

#: weko_search_ui/templates/weko_search_ui/admin/import.html:65
#: weko_search_ui/templates/weko_search_ui/admin/rocrate_import.html:67
msgid "Summary"
msgstr ""

#: weko_search_ui/templates/weko_search_ui/admin/import.html:66
#: weko_search_ui/templates/weko_search_ui/admin/rocrate_import.html:68
msgid "Total"
msgstr ""

#: weko_search_ui/templates/weko_search_ui/admin/import.html:67
#: weko_search_ui/templates/weko_search_ui/admin/rocrate_import.html:69
msgid "New Item"
msgstr ""

#: weko_search_ui/templates/weko_search_ui/admin/import.html:68
#: weko_search_ui/templates/weko_search_ui/admin/rocrate_import.html:70
msgid "Update Item"
msgstr ""

#: weko_search_ui/templates/weko_search_ui/admin/import.html:69
#: weko_search_ui/templates/weko_search_ui/admin/rocrate_import.html:71
msgid "Check Error"
msgstr ""

#: weko_search_ui/templates/weko_search_ui/admin/import.html:70
#: weko_search_ui/templates/weko_search_ui/admin/rocrate_import.html:72
msgid "import_btn_download"
msgstr "Download"

#: weko_search_ui/templates/weko_search_ui/admin/import.html:71
#: weko_search_ui/templates/weko_search_ui/admin/rocrate_import.html:73
msgid "No."
msgstr ""

#: weko_search_ui/templates/weko_search_ui/admin/import.html:72
#: weko_search_ui/templates/weko_search_ui/admin/rocrate_import.html:74
msgid "Item Id"
msgstr ""

#: weko_search_ui/templates/weko_search_ui/admin/import.html:74
msgid "DOI"
msgstr ""

#: weko_search_ui/templates/weko_search_ui/admin/import.html:75
#: weko_search_ui/templates/weko_search_ui/admin/rocrate_import.html:76
msgid "Check Result"
msgstr ""

#: weko_search_ui/templates/weko_search_ui/admin/import.html:76
#: weko_search_ui/templates/weko_search_ui/admin/rocrate_import.html:77
msgid "Error"
msgstr ""

#: weko_search_ui/templates/weko_search_ui/admin/import.html:77
#: weko_search_ui/templates/weko_search_ui/admin/rocrate_import.html:78
msgid "Warning"
msgstr ""

#: weko_search_ui/templates/weko_search_ui/admin/import.html:78
#: weko_search_ui/templates/weko_search_ui/admin/rocrate_import.html:79
msgid "Not match"
msgstr ""

#: weko_search_ui/templates/weko_search_ui/admin/import.html:79
#: weko_search_ui/templates/weko_search_ui/admin/rocrate_import.html:80
msgid "Register"
msgstr ""

#: weko_search_ui/templates/weko_search_ui/admin/import.html:80
#: weko_search_ui/templates/weko_search_ui/admin/rocrate_import.html:81
msgid "Keep Version"
msgstr ""

#: weko_search_ui/templates/weko_search_ui/admin/import.html:81
#: weko_search_ui/templates/weko_search_ui/admin/rocrate_import.html:82
msgid "Upgrade Version"
msgstr ""

#: weko_search_ui/templates/weko_search_ui/admin/import.html:82
#: weko_search_ui/templates/weko_search_ui/admin/rocrate_import.html:83
msgid "Register with [Change Identifier Mode]."
msgstr ""

#: weko_search_ui/templates/weko_search_ui/admin/import.html:84
#: weko_search_ui/templates/weko_search_ui/admin/rocrate_import.html:85
msgid "Start Date"
msgstr ""

#: weko_search_ui/templates/weko_search_ui/admin/import.html:85
#: weko_search_ui/templates/weko_search_ui/admin/rocrate_import.html:86
msgid "End Date"
msgstr ""

#: weko_search_ui/templates/weko_search_ui/admin/import.html:86
#: weko_search_ui/templates/weko_search_ui/admin/rocrate_import.html:87
msgid "Action"
msgstr ""

#: weko_search_ui/templates/weko_search_ui/admin/import.html:87
#: weko_search_ui/templates/weko_search_ui/admin/rocrate_import.html:88
msgid "End"
msgstr ""

#: weko_search_ui/templates/weko_search_ui/admin/import.html:88
#: weko_search_ui/templates/weko_search_ui/admin/rocrate_import.html:89
msgid "Work Flow Status"
msgstr ""

#: weko_search_ui/templates/weko_search_ui/admin/import.html:89
#: weko_search_ui/templates/weko_search_ui/admin/rocrate_import.html:90
msgid "Done"
msgstr ""

#: weko_search_ui/templates/weko_search_ui/admin/import.html:90
#: weko_search_ui/templates/weko_search_ui/admin/rocrate_import.html:91
msgid "To Do"
msgstr ""

#: weko_search_ui/templates/weko_search_ui/admin/import.html:91
#: weko_search_ui/templates/weko_search_ui/admin/rocrate_import.html:92
msgid "Result"
msgstr ""

#: weko_search_ui/templates/weko_search_ui/admin/import.html:92
#: weko_search_ui/templates/weko_search_ui/admin/rocrate_import.html:93
msgid "Next"
msgstr ""

#: weko_search_ui/templates/weko_search_ui/admin/import.html:93
msgid "Item Type Template"
msgstr ""

#: weko_search_ui/templates/weko_search_ui/admin/import.html:94
#: weko_search_ui/templates/weko_search_ui/admin/rocrate_import.html:95
msgid "Failed to download."
msgstr ""

#: weko_search_ui/templates/weko_search_ui/admin/import.html:97
#: weko_search_ui/templates/weko_search_ui/admin/rocrate_import.html:98
msgid "Import is in progress on another device."
msgstr ""

#: weko_search_ui/templates/weko_search_ui/admin/import.html:98
#: weko_search_ui/templates/weko_search_ui/admin/rocrate_import.html:99
msgid "Import is in progress."
msgstr ""

#: weko_search_ui/templates/weko_search_ui/admin/import.html:100
#: weko_search_ui/templates/weko_search_ui/admin/rocrate_import.html:101
msgid ""
"This DOI has been already grant for another item. Please specify another "
"DOI."
msgstr ""

#: weko_search_ui/templates/weko_search_ui/admin/import.html:101
#: weko_search_ui/templates/weko_search_ui/admin/rocrate_import.html:102
msgid "import_error_msg_is_withdraw_doi"
msgstr "This DOI was withdrawn. Please input another DOI."

#: weko_search_ui/templates/weko_search_ui/admin/import.html:102
#: weko_search_ui/templates/weko_search_ui/admin/rocrate_import.html:103
msgid "The corresponding item has been deleted."
msgstr ""

#: weko_search_ui/templates/weko_search_ui/admin/import.html:103
#: weko_search_ui/templates/weko_search_ui/admin/rocrate_import.html:104
msgid "Cannot update because the corresponding item is being edited."
msgstr ""

#: weko_search_ui/templates/weko_search_ui/admin/item_list_display.html:88
msgid "Edit"
msgstr ""

#: weko_search_ui/templates/weko_search_ui/admin/item_list_display.html:93
msgid "Save"
msgstr ""

#: weko_search_ui/templates/weko_search_ui/admin/item_list_display.html:112
msgid "Is the input contents discarded ?"
msgstr ""

#: weko_search_ui/templates/weko_search_ui/admin/rocrate_import.html:58
#: weko_search_ui/templates/weko_search_ui/admin/rocrate_import.html:94
msgid "Mapping"
msgstr ""

#: weko_search_ui/templates/weko_search_ui/admin/rocrate_import.html:96
msgid "Failed to get mapping list."
msgstr ""
<<<<<<< HEAD

msgid "Editing item(s):"
msgstr ""

msgid ""
"DOI granting item(s) are including in the deletion items.<br/>DOI "
"granting item(s) cannot be deleted without withdrawing the DOI.<br/>Do "
"you want to continue deleting items that are not grant DOI?"
msgstr ""

msgid "Your role cannot register items in this index."
msgstr ""

#~ msgid "Search"
#~ msgstr "Search"

#~ msgid "DetailSearch"
#~ msgstr "DetailSearch"

#~ msgid "\"<\" and \">\" are cannot be used for searching."
#~ msgstr ""

#~ msgid "ERROR:The specified provinding user policy does not exist in the system"
#~ msgstr ""

#~ msgid "The last item ID"
#~ msgstr ""

#~ msgid "Filter"
#~ msgstr ""

#~ msgid "Export item"
#~ msgstr ""

#~ msgid "Download URL"
#~ msgstr ""

#~ msgid "Export message"
#~ msgstr "Are you sure you want to export all items?"

#~ msgid "Cancel export message"
#~ msgstr "Are you sure you want to cancel process of exporting all items?"

#~ msgid "Execute"
#~ msgstr ""
=======
>>>>>>> 4da1cee2
<|MERGE_RESOLUTION|>--- conflicted
+++ resolved
@@ -386,13 +386,6 @@
 msgid "Linking item does not exist in the system."
 msgstr ""
 
-<<<<<<< HEAD
-#: weko_search_ui/utils.py:1915
-msgid "If there is a info of content file, terms of use cannot be set."
-msgstr "If there is a info of content file, terms of use cannot be set."
-
-#: weko_search_ui/utils.py:1955
-=======
 #: weko_search_ui/utils.py:3028
 msgid "Linking item already deleted in the system."
 msgstr ""
@@ -430,7 +423,6 @@
 msgstr ""
 
 #: weko_search_ui/utils.py:3530 weko_search_ui/utils.py:3542
->>>>>>> 4da1cee2
 msgid "Please specify the date with any format of YYYY-MM-DD, YYYY-MM, YYYY."
 msgstr ""
 
@@ -497,17 +489,8 @@
 msgid "The file name specified in {} and {} do not match."
 msgstr ""
 
-<<<<<<< HEAD
-#: weko_search_ui/utils.py:3900
-msgid "The specified provinding method does not exist in the system"
-msgstr ""
-
-#: weko_search_ui/utils.py:3910
-msgid "The specified terms does not exist in the system"
-=======
 #: weko_search_ui/views.py:137
 msgid "\"<\" and \">\" cannot be used for searching."
->>>>>>> 4da1cee2
 msgstr ""
 
 #: weko_search_ui/static/js/weko_search_ui/moment.min.js:1
@@ -680,7 +663,7 @@
 
 #: weko_search_ui/templates/weko_search_ui/body_facet_search.html:26
 msgid "Go to"
-msgstr ""
+msgstr "Go to"
 
 #: weko_search_ui/templates/weko_search_ui/body_facet_search.html:27
 msgid "search"
@@ -709,7 +692,7 @@
 
 #: weko_search_ui/templates/weko_search_ui/admin/bulk_delete_display.html:49
 msgid "Delete items of child recursively"
-msgstr ""
+msgstr "Delete items of child index recursively"
 
 #: weko_search_ui/templates/weko_search_ui/admin/bulk_delete_display.html:63
 msgid "Delete"
@@ -1074,51 +1057,52 @@
 #: weko_search_ui/templates/weko_search_ui/admin/rocrate_import.html:96
 msgid "Failed to get mapping list."
 msgstr ""
-<<<<<<< HEAD
-
-msgid "Editing item(s):"
-msgstr ""
-
-msgid ""
-"DOI granting item(s) are including in the deletion items.<br/>DOI "
-"granting item(s) cannot be deleted without withdrawing the DOI.<br/>Do "
-"you want to continue deleting items that are not grant DOI?"
-msgstr ""
-
-msgid "Your role cannot register items in this index."
-msgstr ""
-
-#~ msgid "Search"
-#~ msgstr "Search"
-
-#~ msgid "DetailSearch"
-#~ msgstr "DetailSearch"
-
-#~ msgid "\"<\" and \">\" are cannot be used for searching."
-#~ msgstr ""
-
-#~ msgid "ERROR:The specified provinding user policy does not exist in the system"
-#~ msgstr ""
-
-#~ msgid "The last item ID"
-#~ msgstr ""
-
-#~ msgid "Filter"
-#~ msgstr ""
-
-#~ msgid "Export item"
-#~ msgstr ""
-
-#~ msgid "Download URL"
-#~ msgstr ""
-
-#~ msgid "Export message"
-#~ msgstr "Are you sure you want to export all items?"
-
-#~ msgid "Cancel export message"
-#~ msgstr "Are you sure you want to cancel process of exporting all items?"
-
-#~ msgid "Execute"
-#~ msgstr ""
-=======
->>>>>>> 4da1cee2
+
+#: weko_search_ui/templates/weko_search_ui/admin/rocrate_import.html:58
+#: weko_search_ui/templates/weko_search_ui/admin/rocrate_import.html:94
+msgid "Mapping"
+msgstr ""
+
+#: weko_search_ui/templates/weko_search_ui/admin/rocrate_import.html:96
+msgid "Failed to get mapping list."
+msgstr ""
+
+#: weko_search_ui/utils.py:1915
+msgid "If there is a info of content file, terms of use cannot be set."
+msgstr "If there is a info of content file, terms of use cannot be set."
+
+#: weko_search_ui/utils.py:3900
+msgid "The specified provinding method does not exist in the system"
+msgstr ""
+
+#: weko_search_ui/utils.py:3910
+msgid "The specified terms does not exist in the system"
+msgstr ""
+
+#: weko_search_ui/templates/weko_search_ui/body_facet_search.html:33
+msgid "Chinese"
+msgstr ""
+
+#: weko_search_ui/templates/weko_search_ui/body_facet_search.html:35
+msgid "English"
+msgstr ""
+
+#: weko_search_ui/templates/weko_search_ui/body_facet_search.html:36
+msgid "French"
+msgstr ""
+
+#: weko_search_ui/templates/weko_search_ui/body_facet_search.html:37
+msgid "German"
+msgstr ""
+
+#: weko_search_ui/templates/weko_search_ui/body_facet_search.html:38
+msgid "Japanese"
+msgstr ""
+
+#: weko_search_ui/templates/weko_search_ui/body_facet_search.html:39
+msgid "Korean"
+msgstr ""
+
+#: weko_search_ui/templates/weko_search_ui/body_facet_search.html:40
+msgid "Russian"
+msgstr ""
