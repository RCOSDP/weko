# English translations for weko-search-ui.
# Copyright (C) 2025 National Institute of Informatics
# This file is distributed under the same license as the weko-search-ui
# project.
# FIRST AUTHOR <EMAIL@ADDRESS>, 2025.
#
msgid ""
msgstr ""
"Project-Id-Version: weko-search-ui 0.1.0.dev20170000\n"
"Report-Msgid-Bugs-To: wekosoftware@nii.ac.jp\n"
"POT-Creation-Date: 2025-05-27 19:16+0900\n"
"PO-Revision-Date: 2025-04-09 23:22+0900\n"
"Last-Translator: FULL NAME <EMAIL@ADDRESS>\n"
"Language: en\n"
"Language-Team: en <LL@li.org>\n"
"Plural-Forms: nplurals=2; plural=(n != 1)\n"
"MIME-Version: 1.0\n"
"Content-Type: text/plain; charset=utf-8\n"
"Content-Transfer-Encoding: 8bit\n"
"Generated-By: Babel 2.5.1\n"

#: tests/conftest.py:399
msgid "write your own license"
msgstr ""

#: tests/conftest.py:404
msgid "Creative Commons CC0 1.0 Universal Public Domain Designation"
msgstr ""

#: tests/conftest.py:420
msgid "Creative Commons Attribution 3.0 Unported (CC BY 3.0)"
msgstr ""

#: tests/conftest.py:432
msgid "Creative Commons Attribution-ShareAlike 3.0 Unported (CC BY-SA 3.0)"
msgstr ""

#: tests/conftest.py:447
msgid "Creative Commons Attribution-NoDerivs 3.0 Unported (CC BY-ND 3.0)"
msgstr ""

#: tests/conftest.py:461
msgid "Creative Commons Attribution-NonCommercial 3.0 Unported (CC BY-NC 3.0)"
msgstr ""

#: tests/conftest.py:476
msgid ""
"Creative Commons Attribution-NonCommercial-ShareAlike 3.0 Unported (CC "
"BY-NC-SA 3.0)"
msgstr ""

#: tests/conftest.py:491
msgid ""
"Creative Commons Attribution-NonCommercial-NoDerivs 3.0 Unported (CC BY-"
"NC-ND 3.0)"
msgstr ""

#: tests/conftest.py:507
msgid "Creative Commons Attribution 4.0 International (CC BY 4.0)"
msgstr ""

#: tests/conftest.py:519
msgid "Creative Commons Attribution-ShareAlike 4.0 International (CC BY-SA 4.0)"
msgstr ""

#: tests/conftest.py:534
msgid ""
"Creative Commons Attribution-NoDerivatives 4.0 International (CC BY-ND "
"4.0)"
msgstr ""

#: tests/conftest.py:549
msgid ""
"Creative Commons Attribution-NonCommercial 4.0 International (CC BY-NC "
"4.0)"
msgstr ""

#: tests/conftest.py:564
msgid ""
"Creative Commons Attribution-NonCommercial-ShareAlike 4.0 International "
"(CC BY-NC-SA 4.0)"
msgstr ""

#: tests/conftest.py:579
msgid ""
"Creative Commons Attribution-NonCommercial-NoDerivatives 4.0 "
"International (CC BY-NC-ND 4.0)"
msgstr ""

#: weko_search_ui/admin.py:158
msgid "The following item(s) cannot be deleted."
msgstr ""

#: weko_search_ui/admin.py:163
msgid "DOI granting item(s):"
msgstr ""

#: weko_search_ui/admin.py:168
msgid "Editing item(s):"
msgstr ""

#: weko_search_ui/admin.py:171
msgid "Success"
msgstr ""

#: weko_search_ui/admin.py:204
msgid "Index Delete is in progress on another device."
msgstr ""

#: weko_search_ui/admin.py:207
msgid ""
"DOI granting item(s) are including in the deletion items.<br/>DOI "
"granting item(s) cannot be deleted without withdrawing the DOI.<br/>Do "
"you want to continue deleting items that are not grant DOI?"
msgstr ""

#: weko_search_ui/admin.py:216
msgid "Are you sure you want to delete it?"
msgstr "Are you sure you want to discard the input contents?"

#: weko_search_ui/admin.py:219
msgid "No such index."
msgstr ""

#: weko_search_ui/admin.py:310 weko_search_ui/admin.py:1243
msgid "Custom Sort"
msgstr ""

#: weko_search_ui/admin.py:312 weko_search_ui/admin.py:1234
msgid "Bulk Delete"
msgstr ""

#: weko_search_ui/admin.py:325
msgid "Bulk Update"
msgstr ""

#: weko_search_ui/admin.py:440 weko_search_ui/admin.py:868
#: weko_search_ui/templates/weko_search_ui/admin/export.html:53
#: weko_search_ui/templates/weko_search_ui/admin/import.html:96
#: weko_search_ui/templates/weko_search_ui/admin/rocrate_import.html:97
#: weko_search_ui/utils.py:590 weko_search_ui/utils.py:726
msgid "Internal server error"
msgstr ""

#: weko_search_ui/admin.py:1225 weko_search_ui/admin.py:1242
#: weko_search_ui/templates/weko_search_ui/admin/import.html:53
#: weko_search_ui/templates/weko_search_ui/admin/rocrate_import.html:54
msgid "Index Tree"
msgstr ""

#: weko_search_ui/admin.py:1233 weko_search_ui/admin.py:1251
#: weko_search_ui/admin.py:1260 weko_search_ui/admin.py:1270
msgid "Items"
msgstr ""

#: weko_search_ui/admin.py:1252
#: weko_search_ui/templates/weko_search_ui/admin/import.html:42
#: weko_search_ui/templates/weko_search_ui/admin/rocrate_import.html:43
msgid "Import"
msgstr ""

#: weko_search_ui/admin.py:1261
#: weko_search_ui/templates/weko_search_ui/admin/rocrate_import.html:42
msgid "RO-Crate Import"
msgstr ""

#: weko_search_ui/admin.py:1271
msgid "Bulk Export"
msgstr ""

#: weko_search_ui/api.py:209
msgid "contents"
msgstr ""

#: weko_search_ui/mapper.py:1360
msgid "\"{key}\" is required."
msgstr ""

#: weko_search_ui/mapper.py:1381
msgid "\"{key}\" is not in itemtype."
msgstr ""

#: weko_search_ui/mapper.py:1383
msgid "\"{key}\" is not in itemtype, did you mean \"{similar_key}\"?"
msgstr ""

#: weko_search_ui/tasks.py:328
msgid "`wk:metadata_replace` flag cannot be used in RO-Crate Import."
msgstr ""

#: weko_search_ui/tasks.py:343
msgid "`wk:isSplited` flag cannot be used in RO-Crate Import."
msgstr ""

#: weko_search_ui/utils.py:541
msgid "The same item may have been registered."
msgstr ""

#: weko_search_ui/utils.py:592 weko_search_ui/utils.py:708
msgid ""
"The format of the specified file {} does not support import. Please "
"specify one of the following formats: zip, tar, gztar, bztar, xztar."
msgstr ""

#: weko_search_ui/utils.py:600
msgid ""
"The csv/tsv file was not found in the specified file {}. Check if the "
"directory structure is correct."
msgstr ""

#: weko_search_ui/utils.py:649
msgid ""
"The item type of the item to be imported is missing or has already been "
"deleted."
msgstr ""

#: weko_search_ui/utils.py:715
msgid ""
"The xml file was not found in the specified file {}. Check if the "
"directory structure is correct."
msgstr ""

#: weko_search_ui/utils.py:793
msgid "The item type ID specified in the XML file does not exist."
msgstr ""

#: weko_search_ui/utils.py:1215
msgid ""
"There is an error in the format of the first line of the header of the {}"
" file."
msgstr ""

#: weko_search_ui/utils.py:1234
msgid "The item type ID specified in the {} file does not exist."
msgstr ""

#: weko_search_ui/utils.py:1243
msgid "Cannot register because the specified item type is not the latest version."
msgstr ""

#: weko_search_ui/utils.py:1258
msgid "The following metadata keys are duplicated.<br/>{}"
msgstr ""

#: weko_search_ui/utils.py:1281
msgid "The item does not consistent with the specified item type.<br/>{}"
msgstr ""

#: weko_search_ui/utils.py:1311
msgid "Cannot read {} file correctly."
msgstr ""

#: weko_search_ui/utils.py:1331
msgid ""
"The following items are not registered because they do not exist in the "
"specified item type. {}"
msgstr ""

#: weko_search_ui/utils.py:1341
msgid ""
"The {} file could not be read. Make sure the file format is {} and that "
"the file is UTF-8 encoded."
msgstr ""

#: weko_search_ui/utils.py:1372
msgid ""
"The XML file could not be read. Make sure the file format is XML and that"
" the file is UTF-8 encoded."
msgstr ""

#: weko_search_ui/utils.py:1444
msgid "Please specify item ID by half-width number."
msgstr ""

#: weko_search_ui/utils.py:1459
msgid "Specified item type does not exist."
msgstr ""

#: weko_search_ui/utils.py:1533
msgid "Specified URI and system URI do not match."
msgstr ""

#: weko_search_ui/utils.py:1545
msgid "Item does not exist in the system."
msgstr ""

#: weko_search_ui/utils.py:1552
msgid "Item already DELETED in the system."
msgstr ""

#: weko_search_ui/utils.py:1569
msgid "Please specify either \"Keep\" or \"Upgrade\"."
msgstr ""

#: weko_search_ui/utils.py:2472
msgid "Title is required item."
msgstr ""

#: weko_search_ui/utils.py:2489
msgid "{} is required item."
msgstr ""

#: weko_search_ui/utils.py:2492
msgid "Please set \"public\" or \"private\" for {}."
msgstr ""

#: weko_search_ui/utils.py:2533
msgid "The specified {} does not exist in system."
msgstr ""

#: weko_search_ui/utils.py:2543
msgid "Specified {} does not match with existing index."
msgstr ""

#: weko_search_ui/utils.py:2587
msgid "Your role cannot register items in this index."
msgstr ""

#: weko_search_ui/utils.py:2608
msgid "Both of IndexID and POS_INDEX are not being set."
msgstr ""

#: weko_search_ui/utils.py:2654 weko_search_ui/utils.py:2679
msgid "Specified {} is invalid."
msgstr ""

#: weko_search_ui/utils.py:2721 weko_search_ui/utils.py:2754
#: weko_search_ui/utils.py:2846 weko_search_ui/utils.py:2916
#: weko_search_ui/utils.py:2920 weko_search_ui/utils.py:2942
#: weko_search_ui/utils.py:2966
msgid "Please specify {}."
msgstr ""

#: weko_search_ui/utils.py:2724 weko_search_ui/utils.py:2923
msgid "The specified {} exceeds the maximum length."
msgstr ""

#: weko_search_ui/utils.py:2739 weko_search_ui/utils.py:2897
#: weko_search_ui/utils.py:2907 weko_search_ui/utils.py:2938
msgid "Specified Prefix of {} is incorrect."
msgstr ""

#: weko_search_ui/utils.py:2747 weko_search_ui/utils.py:2891
#: weko_search_ui/utils.py:2900
msgid "{} cannot be set."
msgstr ""

#: weko_search_ui/utils.py:2756 weko_search_ui/utils.py:2760
#: weko_search_ui/utils.py:2829 weko_search_ui/utils.py:2968
msgid "Specified {} is different from existing {}."
msgstr ""

#: weko_search_ui/utils.py:2780
msgid ""
"When assigning a DOI to an item, it must be associated with an index "
"whose index status is \"Public\" and Harvest Publishing is \"Public\"."
msgstr ""

#: weko_search_ui/utils.py:2785
msgid ""
"Since the item has a DOI, it must be associated with an index whose index"
" status is \"Public\" and whose Harvest Publishing is \"Public\"."
msgstr ""

#: weko_search_ui/utils.py:2796
msgid "You cannot keep an item private because it has a DOI."
msgstr ""

#: weko_search_ui/utils.py:2850 weko_search_ui/utils.py:4070
msgid "DOI_RA should be set by one of JaLC, Crossref, DataCite, NDL JaLC."
msgstr ""

#: weko_search_ui/utils.py:3001
msgid "Item Link type: '{}' is not one of {}."
msgstr ""

#: weko_search_ui/utils.py:3005
msgid "Please specify Item URL for item link."
msgstr ""

#: weko_search_ui/utils.py:3019
msgid "Specified Item Link URI and system URI do not match."
msgstr ""

#: weko_search_ui/utils.py:3025
msgid "Linking item does not exist in the system."
msgstr ""

<<<<<<< HEAD
#: weko_search_ui/utils.py:1915
msgid "If there is a info of content file, terms of use cannot be set."
msgstr "If there is a info of content file, terms of use cannot be set."

#: weko_search_ui/utils.py:1955
=======
#: weko_search_ui/utils.py:3028
msgid "Linking item already deleted in the system."
msgstr ""

#: weko_search_ui/utils.py:3067
msgid "It is not allowed to create links to the item itself."
msgstr ""

#: weko_search_ui/utils.py:3072
msgid "It is not allowed to create links other than {} between split items."
msgstr ""

#: weko_search_ui/utils.py:3108
msgid "Duplicate Item Link."
msgstr ""

#: weko_search_ui/utils.py:3447
msgid ""
"One of the following required values ​​has not been "
"registered.<br/>{}<br/>"
msgstr ""

#: weko_search_ui/utils.py:3452
msgid ""
"The mapping of required items for DOI validation is not set. Please "
"recheck the following mapping settings.<br/>{}"
msgstr ""

#: weko_search_ui/utils.py:3462
msgid "The following metadata are required.<br/>{}"
msgstr ""

#: weko_search_ui/utils.py:3467
msgid "One of the following metadata is required.<br/>{}<br/>"
msgstr ""

#: weko_search_ui/utils.py:3530 weko_search_ui/utils.py:3542
>>>>>>> 200885a5
msgid "Please specify the date with any format of YYYY-MM-DD, YYYY-MM, YYYY."
msgstr ""

#: weko_search_ui/utils.py:3536
msgid "Replace value of {} from {} to {}."
msgstr ""

#: weko_search_ui/utils.py:3559
msgid "Please specify PubDate with YYYY-MM-DD."
msgstr ""

#: weko_search_ui/utils.py:3589
msgid "ID is specified for the newly registered item. Ignore the ID and register."
msgstr ""

#: weko_search_ui/utils.py:3672
msgid "Please specify Open Access Date with YYYY-MM-DD."
msgstr ""

#: weko_search_ui/utils.py:3909 weko_search_ui/utils.py:4055
#: weko_search_ui/utils.py:4061
msgid "Please specify DOI prefix/suffix."
msgstr ""

#: weko_search_ui/utils.py:4047
msgid "The specified DOI is wrong and fixed with the registered DOI."
msgstr ""

#: weko_search_ui/utils.py:4050
msgid ""
"The specified DOI RA is wrong and fixed with the correct DOI RA of the "
"registered DOI."
msgstr ""

#: weko_search_ui/utils.py:4057 weko_search_ui/utils.py:4063
msgid "Please specify DOI suffix."
msgstr ""

#: weko_search_ui/utils.py:4066
msgid "Do not specify DOI suffix."
msgstr ""

#: weko_search_ui/utils.py:4072
msgid "Specified Prefix of DOI is incorrect."
msgstr ""

#: weko_search_ui/utils.py:4104
msgid ""
"Please specify the image file(gif, jpg, jpe, jpeg, png, bmp, tiff, tif) "
"for the thumbnail."
msgstr ""

#: weko_search_ui/utils.py:5220
msgid "The file specified in ({}) does not exist."
msgstr ""

#: weko_search_ui/utils.py:5224
msgid ""
"The file specified in ({}) does not exist.<br/>The file will not be "
"updated. Update only the metadata with csv/tsv contents."
msgstr ""

#: weko_search_ui/utils.py:5511
msgid "The file name specified in {} and {} do not match."
msgstr ""

<<<<<<< HEAD
#: weko_search_ui/utils.py:3900
msgid "The specified provinding method does not exist in the system"
msgstr ""

#: weko_search_ui/utils.py:3910
msgid "The specified terms does not exist in the system"
=======
#: weko_search_ui/views.py:137
msgid "\"<\" and \">\" cannot be used for searching."
>>>>>>> 200885a5
msgstr ""

#: weko_search_ui/static/js/weko_search_ui/moment.min.js:1
msgid ": , "
msgstr ""

#: weko_search_ui/templates/weko_search_ui/body_contents.html:21
msgid "is_permission"
msgstr ""

#: weko_search_ui/templates/weko_search_ui/body_contents.html:24
msgid "is_login"
msgstr ""

#: weko_search_ui/templates/weko_search_ui/admin/import.html:73
#: weko_search_ui/templates/weko_search_ui/admin/rocrate_import.html:75
#: weko_search_ui/templates/weko_search_ui/body_contents.html:32
#: weko_search_ui/templates/weko_search_ui/body_contents.html:72
msgid "Title"
msgstr ""

#: weko_search_ui/templates/weko_search_ui/body_contents.html:44
#: weko_search_ui/templates/weko_search_ui/body_contents.html:73
msgid "Details"
msgstr ""

#: weko_search_ui/templates/weko_search_ui/body_contents.html:103
msgid "Items to Export"
msgstr ""

#: weko_search_ui/templates/weko_search_ui/body_contents.html:105
msgid "Item Lists"
msgstr ""

#: weko_search_ui/templates/weko_search_ui/body_contents.html:107
msgid "Search Results"
msgstr ""

#: weko_search_ui/templates/weko_search_ui/body_contents.html:124
msgid "Export Checked Items"
msgstr ""

#: weko_search_ui/templates/weko_search_ui/body_contents.html:125
msgid "Export All Displayed Items"
msgstr ""

#: weko_search_ui/templates/weko_search_ui/body_contents.html:126
msgid "Export All Items Of This Index"
msgstr ""

#: weko_search_ui/templates/weko_search_ui/body_contents.html:127
msgid "Print Checked Items"
msgstr ""

#: weko_search_ui/templates/weko_search_ui/body_contents.html:128
msgid "Print All Displayed Items"
msgstr ""

#: weko_search_ui/templates/weko_search_ui/body_contents.html:129
msgid "Print All Items Of This Index"
msgstr ""

#: weko_search_ui/templates/weko_search_ui/body_contents.html:131
msgid "Execution"
msgstr ""

#: weko_search_ui/templates/weko_search_ui/admin/export.html:49
#: weko_search_ui/templates/weko_search_ui/body_contents.html:134
msgid "Export"
msgstr ""

#: weko_search_ui/templates/weko_search_ui/body_contents.html:139
#: weko_search_ui/templates/weko_search_ui/body_contents.html:169
msgid "Display Order"
msgstr ""

#: weko_search_ui/templates/weko_search_ui/body_contents.html:141
msgid "Title(Ascending)"
msgstr ""

#: weko_search_ui/templates/weko_search_ui/body_contents.html:142
msgid "Title(Descending)"
msgstr ""

#: weko_search_ui/templates/weko_search_ui/body_contents.html:143
msgid "Registrant(Ascending)"
msgstr ""

#: weko_search_ui/templates/weko_search_ui/body_contents.html:144
msgid "Registrant(Descending)"
msgstr ""

#: weko_search_ui/templates/weko_search_ui/body_contents.html:145
msgid "Item Types(Asending)"
msgstr ""

#: weko_search_ui/templates/weko_search_ui/body_contents.html:146
msgid "Item Types(Descending)"
msgstr ""

#: weko_search_ui/templates/weko_search_ui/body_contents.html:147
msgid "ID(Ascending)"
msgstr ""

#: weko_search_ui/templates/weko_search_ui/body_contents.html:148
msgid "ID(Descending)"
msgstr ""

#: weko_search_ui/templates/weko_search_ui/body_contents.html:149
msgid "Modified Date and Time(Ascending)"
msgstr ""

#: weko_search_ui/templates/weko_search_ui/body_contents.html:150
msgid "Modified Date and Time(Descending)"
msgstr ""

#: weko_search_ui/templates/weko_search_ui/body_contents.html:151
msgid "Created Date and Time(Ascending)"
msgstr ""

#: weko_search_ui/templates/weko_search_ui/body_contents.html:152
msgid "Created Date and Time(Descending)"
msgstr ""

#: weko_search_ui/templates/weko_search_ui/body_contents.html:153
msgid "Review Date and Time(Ascending)"
msgstr ""

#: weko_search_ui/templates/weko_search_ui/body_contents.html:154
msgid "Review Date and Time(Descending)"
msgstr ""

#: weko_search_ui/templates/weko_search_ui/body_contents.html:155
msgid "Published Year(Ascending)"
msgstr ""

#: weko_search_ui/templates/weko_search_ui/body_contents.html:156
msgid "Published Year(Descending)"
msgstr ""

#: weko_search_ui/templates/weko_search_ui/body_contents.html:157
msgid "Custom(Ascending)"
msgstr ""

#: weko_search_ui/templates/weko_search_ui/body_contents.html:158
msgid "Custom(Descending)"
msgstr ""

#: weko_search_ui/templates/weko_search_ui/body_contents.html:159
msgid "Relevance(Ascending)"
msgstr ""

#: weko_search_ui/templates/weko_search_ui/body_contents.html:160
msgid "Relevance(Descending)"
msgstr ""

#: weko_search_ui/templates/weko_search_ui/body_contents.html:189
msgid "Display Number"
msgstr ""

#: weko_search_ui/templates/weko_search_ui/admin/item_list_display.html:57
#: weko_search_ui/templates/weko_search_ui/body_contents.html:205
msgid "Search failed."
msgstr ""

#: weko_search_ui/templates/weko_search_ui/admin/item_list_display.html:63
#: weko_search_ui/templates/weko_search_ui/body_contents.html:211
msgid "Loading..."
msgstr ""

#: weko_search_ui/templates/weko_search_ui/body_facet_search.html:26
msgid "Go to"
msgstr "Go to"

#: weko_search_ui/templates/weko_search_ui/body_facet_search.html:27
msgid "search"
msgstr ""

#: weko_search_ui/templates/weko_search_ui/body_facet_search.html:28
msgid "cancel"
msgstr ""

#: weko_search_ui/templates/weko_search_ui/body_facet_search.html:29
msgid "facet slider required validation"
msgstr "Set the value."

#: weko_search_ui/templates/weko_search_ui/body_facet_search.html:30
msgid "facet slider value Validation"
msgstr "Set the correct value."

#: weko_search_ui/templates/weko_search_ui/body_facet_search.html:31
msgid "facet slider correlation validation"
msgstr "The range from should be less than or equal to the range to."

#: weko_search_ui/templates/weko_search_ui/admin/bulk_delete_display.html:36
#: weko_search_ui/templates/weko_search_ui/admin/item_list_display.html:37
msgid "Target Index"
msgstr ""

#: weko_search_ui/templates/weko_search_ui/admin/bulk_delete_display.html:49
msgid "Delete items of child recursively"
msgstr "Delete items of child index recursively"

#: weko_search_ui/templates/weko_search_ui/admin/bulk_delete_display.html:63
msgid "Delete"
msgstr ""

#: weko_search_ui/templates/weko_search_ui/admin/bulk_delete_display.html:82
#: weko_search_ui/templates/weko_search_ui/admin/item_list_display.html:115
msgid "Continue"
msgstr ""

#: weko_search_ui/templates/weko_search_ui/admin/bulk_delete_display.html:84
#: weko_search_ui/templates/weko_search_ui/admin/export.html:52
#: weko_search_ui/templates/weko_search_ui/admin/import.html:59
#: weko_search_ui/templates/weko_search_ui/admin/item_list_display.html:96
#: weko_search_ui/templates/weko_search_ui/admin/item_list_display.html:116
#: weko_search_ui/templates/weko_search_ui/admin/rocrate_import.html:61
msgid "Cancel"
msgstr ""

#: weko_search_ui/templates/weko_search_ui/admin/export.html:40
msgid "The last item ID"
msgstr ""

#: weko_search_ui/templates/weko_search_ui/admin/export.html:41
msgid "Filter"
msgstr ""

#: weko_search_ui/templates/weko_search_ui/admin/export.html:42
#: weko_search_ui/templates/weko_search_ui/admin/import.html:56
#: weko_search_ui/templates/weko_search_ui/admin/rocrate_import.html:57
msgid "Item Type"
msgstr ""

#: weko_search_ui/templates/weko_search_ui/admin/export.html:43
msgid "Item ID"
msgstr ""

#: weko_search_ui/templates/weko_search_ui/admin/export.html:44
msgid "Export item"
msgstr ""

#: weko_search_ui/templates/weko_search_ui/admin/export.html:45
msgid "Download URL"
msgstr ""

#: weko_search_ui/templates/weko_search_ui/admin/export.html:47
msgid "Export Start Time"
msgstr ""

#: weko_search_ui/templates/weko_search_ui/admin/export.html:48
msgid "Export Finish Time"
msgstr ""

#: weko_search_ui/templates/weko_search_ui/admin/export.html:50
msgid "Export message"
msgstr ""

#: weko_search_ui/templates/weko_search_ui/admin/export.html:51
msgid "Execute"
msgstr ""

#: weko_search_ui/templates/weko_search_ui/admin/export.html:54
msgid "Cancel export message"
msgstr ""

#: weko_search_ui/templates/weko_search_ui/admin/export.html:55
#: weko_search_ui/templates/weko_search_ui/admin/import.html:99
#: weko_search_ui/templates/weko_search_ui/admin/rocrate_import.html:100
msgid "Celery is not running."
msgstr ""

#: weko_search_ui/templates/weko_search_ui/admin/export.html:56
msgid "Session lifetime is not one day."
msgstr ""

#: weko_search_ui/templates/weko_search_ui/admin/export.html:57
#: weko_search_ui/templates/weko_search_ui/admin/import.html:95
msgid "Failed to get item type list."
msgstr ""

#: weko_search_ui/templates/weko_search_ui/admin/export.html:58
msgid "Failed to get last item ID."
msgstr ""

#: weko_search_ui/templates/weko_search_ui/admin/import.html:43
#: weko_search_ui/templates/weko_search_ui/admin/rocrate_import.html:44
msgid "List"
msgstr ""

#: weko_search_ui/templates/weko_search_ui/admin/import.html:44
#: weko_search_ui/templates/weko_search_ui/admin/rocrate_import.html:45
msgid "Import File"
msgstr ""

#: weko_search_ui/templates/weko_search_ui/admin/import.html:45
#: weko_search_ui/templates/weko_search_ui/admin/rocrate_import.html:46
msgid "Import Index"
msgstr ""

#: weko_search_ui/templates/weko_search_ui/admin/import.html:46
#: weko_search_ui/templates/weko_search_ui/admin/rocrate_import.html:47
msgid "WorkFlow"
msgstr ""

#: weko_search_ui/templates/weko_search_ui/admin/import.html:47
#: weko_search_ui/templates/weko_search_ui/admin/rocrate_import.html:48
msgid "Select File"
msgstr ""

#: weko_search_ui/templates/weko_search_ui/admin/import.html:48
#: weko_search_ui/templates/weko_search_ui/admin/rocrate_import.html:49
msgid "Select Index"
msgstr ""

#: weko_search_ui/templates/weko_search_ui/admin/import.html:49
#: weko_search_ui/templates/weko_search_ui/admin/rocrate_import.html:50
msgid "Select WorkFlow"
msgstr ""

#: weko_search_ui/templates/weko_search_ui/admin/import.html:50
#: weko_search_ui/templates/weko_search_ui/admin/rocrate_import.html:51
msgid "Selected file name"
msgstr ""

#: weko_search_ui/templates/weko_search_ui/admin/import.html:51
#: weko_search_ui/templates/weko_search_ui/admin/rocrate_import.html:52
msgid "Selected index"
msgstr ""

#: weko_search_ui/templates/weko_search_ui/admin/import.html:52
#: weko_search_ui/templates/weko_search_ui/admin/rocrate_import.html:53
msgid "Selected workflow"
msgstr ""

#: weko_search_ui/templates/weko_search_ui/admin/import.html:54
#: weko_search_ui/templates/weko_search_ui/admin/rocrate_import.html:55
msgid "Designate Index"
msgstr ""

#: weko_search_ui/templates/weko_search_ui/admin/import.html:55
#: weko_search_ui/templates/weko_search_ui/admin/rocrate_import.html:56
msgid "Workflow"
msgstr ""

#: weko_search_ui/templates/weko_search_ui/admin/import.html:57
#: weko_search_ui/templates/weko_search_ui/admin/rocrate_import.html:59
msgid "Flow"
msgstr ""

#: weko_search_ui/templates/weko_search_ui/admin/import.html:58
#: weko_search_ui/templates/weko_search_ui/admin/rocrate_import.html:60
msgid "Select"
msgstr ""

#: weko_search_ui/templates/weko_search_ui/admin/import.html:60
#: weko_search_ui/templates/weko_search_ui/admin/rocrate_import.html:62
msgid "Check"
msgstr ""

#: weko_search_ui/templates/weko_search_ui/admin/import.html:61
#: weko_search_ui/templates/weko_search_ui/admin/rocrate_import.html:63
msgid "Change Identifier Mode."
msgstr ""

#: weko_search_ui/templates/weko_search_ui/admin/import.html:62
#: weko_search_ui/templates/weko_search_ui/admin/rocrate_import.html:64
msgid "I agree to the terms of use."
msgstr ""

#: weko_search_ui/templates/weko_search_ui/admin/import.html:63
#: weko_search_ui/templates/weko_search_ui/admin/rocrate_import.html:65
msgid "Change DOI Mode"
msgstr ""

#: weko_search_ui/templates/weko_search_ui/admin/import.html:65
#: weko_search_ui/templates/weko_search_ui/admin/rocrate_import.html:67
msgid "Summary"
msgstr ""

#: weko_search_ui/templates/weko_search_ui/admin/import.html:66
#: weko_search_ui/templates/weko_search_ui/admin/rocrate_import.html:68
msgid "Total"
msgstr ""

#: weko_search_ui/templates/weko_search_ui/admin/import.html:67
#: weko_search_ui/templates/weko_search_ui/admin/rocrate_import.html:69
msgid "New Item"
msgstr ""

#: weko_search_ui/templates/weko_search_ui/admin/import.html:68
#: weko_search_ui/templates/weko_search_ui/admin/rocrate_import.html:70
msgid "Update Item"
msgstr ""

#: weko_search_ui/templates/weko_search_ui/admin/import.html:69
#: weko_search_ui/templates/weko_search_ui/admin/rocrate_import.html:71
msgid "Check Error"
msgstr ""

#: weko_search_ui/templates/weko_search_ui/admin/import.html:70
#: weko_search_ui/templates/weko_search_ui/admin/rocrate_import.html:72
msgid "import_btn_download"
msgstr "Download"

#: weko_search_ui/templates/weko_search_ui/admin/import.html:71
#: weko_search_ui/templates/weko_search_ui/admin/rocrate_import.html:73
msgid "No."
msgstr ""

#: weko_search_ui/templates/weko_search_ui/admin/import.html:72
#: weko_search_ui/templates/weko_search_ui/admin/rocrate_import.html:74
msgid "Item Id"
msgstr ""

#: weko_search_ui/templates/weko_search_ui/admin/import.html:74
msgid "DOI"
msgstr ""

#: weko_search_ui/templates/weko_search_ui/admin/import.html:75
#: weko_search_ui/templates/weko_search_ui/admin/rocrate_import.html:76
msgid "Check Result"
msgstr ""

#: weko_search_ui/templates/weko_search_ui/admin/import.html:76
#: weko_search_ui/templates/weko_search_ui/admin/rocrate_import.html:77
msgid "Error"
msgstr ""

#: weko_search_ui/templates/weko_search_ui/admin/import.html:77
#: weko_search_ui/templates/weko_search_ui/admin/rocrate_import.html:78
msgid "Warning"
msgstr ""

#: weko_search_ui/templates/weko_search_ui/admin/import.html:78
#: weko_search_ui/templates/weko_search_ui/admin/rocrate_import.html:79
msgid "Not match"
msgstr ""

#: weko_search_ui/templates/weko_search_ui/admin/import.html:79
#: weko_search_ui/templates/weko_search_ui/admin/rocrate_import.html:80
msgid "Register"
msgstr ""

#: weko_search_ui/templates/weko_search_ui/admin/import.html:80
#: weko_search_ui/templates/weko_search_ui/admin/rocrate_import.html:81
msgid "Keep Version"
msgstr ""

#: weko_search_ui/templates/weko_search_ui/admin/import.html:81
#: weko_search_ui/templates/weko_search_ui/admin/rocrate_import.html:82
msgid "Upgrade Version"
msgstr ""

#: weko_search_ui/templates/weko_search_ui/admin/import.html:82
#: weko_search_ui/templates/weko_search_ui/admin/rocrate_import.html:83
msgid "Register with [Change Identifier Mode]."
msgstr ""

#: weko_search_ui/templates/weko_search_ui/admin/import.html:84
#: weko_search_ui/templates/weko_search_ui/admin/rocrate_import.html:85
msgid "Start Date"
msgstr ""

#: weko_search_ui/templates/weko_search_ui/admin/import.html:85
#: weko_search_ui/templates/weko_search_ui/admin/rocrate_import.html:86
msgid "End Date"
msgstr ""

#: weko_search_ui/templates/weko_search_ui/admin/import.html:86
#: weko_search_ui/templates/weko_search_ui/admin/rocrate_import.html:87
msgid "Action"
msgstr ""

#: weko_search_ui/templates/weko_search_ui/admin/import.html:87
#: weko_search_ui/templates/weko_search_ui/admin/rocrate_import.html:88
msgid "End"
msgstr ""

#: weko_search_ui/templates/weko_search_ui/admin/import.html:88
#: weko_search_ui/templates/weko_search_ui/admin/rocrate_import.html:89
msgid "Work Flow Status"
msgstr ""

#: weko_search_ui/templates/weko_search_ui/admin/import.html:89
#: weko_search_ui/templates/weko_search_ui/admin/rocrate_import.html:90
msgid "Done"
msgstr ""

#: weko_search_ui/templates/weko_search_ui/admin/import.html:90
#: weko_search_ui/templates/weko_search_ui/admin/rocrate_import.html:91
msgid "To Do"
msgstr ""

#: weko_search_ui/templates/weko_search_ui/admin/import.html:91
#: weko_search_ui/templates/weko_search_ui/admin/rocrate_import.html:92
msgid "Result"
msgstr ""

#: weko_search_ui/templates/weko_search_ui/admin/import.html:92
#: weko_search_ui/templates/weko_search_ui/admin/rocrate_import.html:93
msgid "Next"
msgstr ""

#: weko_search_ui/templates/weko_search_ui/admin/import.html:93
msgid "Item Type Template"
msgstr ""

#: weko_search_ui/templates/weko_search_ui/admin/import.html:94
#: weko_search_ui/templates/weko_search_ui/admin/rocrate_import.html:95
msgid "Failed to download."
msgstr ""

#: weko_search_ui/templates/weko_search_ui/admin/import.html:97
#: weko_search_ui/templates/weko_search_ui/admin/rocrate_import.html:98
msgid "Import is in progress on another device."
msgstr ""

#: weko_search_ui/templates/weko_search_ui/admin/import.html:98
#: weko_search_ui/templates/weko_search_ui/admin/rocrate_import.html:99
msgid "Import is in progress."
msgstr ""

#: weko_search_ui/templates/weko_search_ui/admin/import.html:100
#: weko_search_ui/templates/weko_search_ui/admin/rocrate_import.html:101
msgid ""
"This DOI has been already grant for another item. Please specify another "
"DOI."
msgstr ""

#: weko_search_ui/templates/weko_search_ui/admin/import.html:101
#: weko_search_ui/templates/weko_search_ui/admin/rocrate_import.html:102
msgid "import_error_msg_is_withdraw_doi"
msgstr "This DOI was withdrawn. Please input another DOI."

#: weko_search_ui/templates/weko_search_ui/admin/import.html:102
#: weko_search_ui/templates/weko_search_ui/admin/rocrate_import.html:103
msgid "The corresponding item has been deleted."
msgstr ""

#: weko_search_ui/templates/weko_search_ui/admin/import.html:103
#: weko_search_ui/templates/weko_search_ui/admin/rocrate_import.html:104
msgid "Cannot update because the corresponding item is being edited."
msgstr ""

#: weko_search_ui/templates/weko_search_ui/admin/item_list_display.html:88
msgid "Edit"
msgstr ""

#: weko_search_ui/templates/weko_search_ui/admin/item_list_display.html:93
msgid "Save"
msgstr ""

#: weko_search_ui/templates/weko_search_ui/admin/item_list_display.html:112
msgid "Is the input contents discarded ?"
msgstr ""

#: weko_search_ui/templates/weko_search_ui/admin/rocrate_import.html:58
#: weko_search_ui/templates/weko_search_ui/admin/rocrate_import.html:94
msgid "Mapping"
msgstr ""

#: weko_search_ui/templates/weko_search_ui/admin/rocrate_import.html:96
msgid "Failed to get mapping list."
msgstr ""

#: weko_search_ui/utils.py:1915
msgid "If there is a info of content file, terms of use cannot be set."
msgstr "If there is a info of content file, terms of use cannot be set."

#: weko_search_ui/utils.py:3900
msgid "The specified provinding method does not exist in the system"
msgstr ""

#: weko_search_ui/utils.py:3910
msgid "The specified terms does not exist in the system"
msgstr ""

#: weko_search_ui/templates/weko_search_ui/body_facet_search.html:33
msgid "Chinese"
msgstr ""

#: weko_search_ui/templates/weko_search_ui/body_facet_search.html:35
msgid "English"
msgstr ""

#: weko_search_ui/templates/weko_search_ui/body_facet_search.html:36
msgid "French"
msgstr ""

#: weko_search_ui/templates/weko_search_ui/body_facet_search.html:37
msgid "German"
msgstr ""

#: weko_search_ui/templates/weko_search_ui/body_facet_search.html:38
msgid "Japanese"
msgstr ""

#: weko_search_ui/templates/weko_search_ui/body_facet_search.html:39
msgid "Korean"
msgstr ""

#: weko_search_ui/templates/weko_search_ui/body_facet_search.html:40
msgid "Russian"
msgstr ""<|MERGE_RESOLUTION|>--- conflicted
+++ resolved
@@ -386,13 +386,6 @@
 msgid "Linking item does not exist in the system."
 msgstr ""
 
-<<<<<<< HEAD
-#: weko_search_ui/utils.py:1915
-msgid "If there is a info of content file, terms of use cannot be set."
-msgstr "If there is a info of content file, terms of use cannot be set."
-
-#: weko_search_ui/utils.py:1955
-=======
 #: weko_search_ui/utils.py:3028
 msgid "Linking item already deleted in the system."
 msgstr ""
@@ -430,7 +423,6 @@
 msgstr ""
 
 #: weko_search_ui/utils.py:3530 weko_search_ui/utils.py:3542
->>>>>>> 200885a5
 msgid "Please specify the date with any format of YYYY-MM-DD, YYYY-MM, YYYY."
 msgstr ""
 
@@ -497,17 +489,8 @@
 msgid "The file name specified in {} and {} do not match."
 msgstr ""
 
-<<<<<<< HEAD
-#: weko_search_ui/utils.py:3900
-msgid "The specified provinding method does not exist in the system"
-msgstr ""
-
-#: weko_search_ui/utils.py:3910
-msgid "The specified terms does not exist in the system"
-=======
 #: weko_search_ui/views.py:137
 msgid "\"<\" and \">\" cannot be used for searching."
->>>>>>> 200885a5
 msgstr ""
 
 #: weko_search_ui/static/js/weko_search_ui/moment.min.js:1
