# Translations template for weko-search-ui.
<<<<<<< HEAD
# Copyright (C) 2023 National Institute of Informatics
# This file is distributed under the same license as the weko-search-ui
# project.
# FIRST AUTHOR <EMAIL@ADDRESS>, 2023.
=======
# Copyright (C) 2025 National Institute of Informatics
# This file is distributed under the same license as the weko-search-ui
# project.
# FIRST AUTHOR <EMAIL@ADDRESS>, 2025.
>>>>>>> b05094e8
#
#, fuzzy
msgid ""
msgstr ""
"Project-Id-Version: weko-search-ui 0.1.0.dev20170000\n"
"Report-Msgid-Bugs-To: wekosoftware@nii.ac.jp\n"
<<<<<<< HEAD
"POT-Creation-Date: 2023-08-19 20:46+0900\n"
=======
"POT-Creation-Date: 2025-05-27 19:16+0900\n"
>>>>>>> b05094e8
"PO-Revision-Date: YEAR-MO-DA HO:MI+ZONE\n"
"Last-Translator: FULL NAME <EMAIL@ADDRESS>\n"
"Language-Team: LANGUAGE <LL@li.org>\n"
"MIME-Version: 1.0\n"
"Content-Type: text/plain; charset=utf-8\n"
"Content-Transfer-Encoding: 8bit\n"
"Generated-By: Babel 2.5.1\n"

<<<<<<< HEAD
#: tests/conftest.py:377
msgid "write your own license"
msgstr ""

#: tests/conftest.py:382
msgid "Creative Commons CC0 1.0 Universal Public Domain Designation"
msgstr ""

#: tests/conftest.py:398
msgid "Creative Commons Attribution 3.0 Unported (CC BY 3.0)"
msgstr ""

#: tests/conftest.py:410
msgid "Creative Commons Attribution-ShareAlike 3.0 Unported (CC BY-SA 3.0)"
msgstr ""

#: tests/conftest.py:425
msgid "Creative Commons Attribution-NoDerivs 3.0 Unported (CC BY-ND 3.0)"
msgstr ""

#: tests/conftest.py:439
msgid "Creative Commons Attribution-NonCommercial 3.0 Unported (CC BY-NC 3.0)"
msgstr ""

#: tests/conftest.py:454
=======
#: tests/conftest.py:399
msgid "write your own license"
msgstr ""

#: tests/conftest.py:404
msgid "Creative Commons CC0 1.0 Universal Public Domain Designation"
msgstr ""

#: tests/conftest.py:420
msgid "Creative Commons Attribution 3.0 Unported (CC BY 3.0)"
msgstr ""

#: tests/conftest.py:432
msgid "Creative Commons Attribution-ShareAlike 3.0 Unported (CC BY-SA 3.0)"
msgstr ""

#: tests/conftest.py:447
msgid "Creative Commons Attribution-NoDerivs 3.0 Unported (CC BY-ND 3.0)"
msgstr ""

#: tests/conftest.py:461
msgid "Creative Commons Attribution-NonCommercial 3.0 Unported (CC BY-NC 3.0)"
msgstr ""

#: tests/conftest.py:476
>>>>>>> b05094e8
msgid ""
"Creative Commons Attribution-NonCommercial-ShareAlike 3.0 Unported (CC "
"BY-NC-SA 3.0)"
msgstr ""

<<<<<<< HEAD
#: tests/conftest.py:469
=======
#: tests/conftest.py:491
>>>>>>> b05094e8
msgid ""
"Creative Commons Attribution-NonCommercial-NoDerivs 3.0 Unported (CC BY-"
"NC-ND 3.0)"
msgstr ""

<<<<<<< HEAD
#: tests/conftest.py:485
msgid "Creative Commons Attribution 4.0 International (CC BY 4.0)"
msgstr ""

#: tests/conftest.py:497
msgid "Creative Commons Attribution-ShareAlike 4.0 International (CC BY-SA 4.0)"
msgstr ""

#: tests/conftest.py:512
=======
#: tests/conftest.py:507
msgid "Creative Commons Attribution 4.0 International (CC BY 4.0)"
msgstr ""

#: tests/conftest.py:519
msgid "Creative Commons Attribution-ShareAlike 4.0 International (CC BY-SA 4.0)"
msgstr ""

#: tests/conftest.py:534
>>>>>>> b05094e8
msgid ""
"Creative Commons Attribution-NoDerivatives 4.0 International (CC BY-ND "
"4.0)"
msgstr ""

<<<<<<< HEAD
#: tests/conftest.py:527
=======
#: tests/conftest.py:549
>>>>>>> b05094e8
msgid ""
"Creative Commons Attribution-NonCommercial 4.0 International (CC BY-NC "
"4.0)"
msgstr ""

<<<<<<< HEAD
#: tests/conftest.py:542
=======
#: tests/conftest.py:564
>>>>>>> b05094e8
msgid ""
"Creative Commons Attribution-NonCommercial-ShareAlike 4.0 International "
"(CC BY-NC-SA 4.0)"
msgstr ""

<<<<<<< HEAD
#: tests/conftest.py:557
=======
#: tests/conftest.py:579
>>>>>>> b05094e8
msgid ""
"Creative Commons Attribution-NonCommercial-NoDerivatives 4.0 "
"International (CC BY-NC-ND 4.0)"
msgstr ""

<<<<<<< HEAD
#: weko_search_ui/admin.py:133
msgid "The following item(s) cannot be deleted."
msgstr ""

#: weko_search_ui/admin.py:138
msgid "DOI granting item(s):"
msgstr ""

#: weko_search_ui/admin.py:143
msgid "Editing item(s):"
msgstr ""

#: weko_search_ui/admin.py:146
msgid "Success"
msgstr ""

#: weko_search_ui/admin.py:169
msgid "Index Delete is in progress on another device."
msgstr ""

#: weko_search_ui/admin.py:172
=======
#: weko_search_ui/admin.py:158
msgid "The following item(s) cannot be deleted."
msgstr ""

#: weko_search_ui/admin.py:163
msgid "DOI granting item(s):"
msgstr ""

#: weko_search_ui/admin.py:168
msgid "Editing item(s):"
msgstr ""

#: weko_search_ui/admin.py:171
msgid "Success"
msgstr ""

#: weko_search_ui/admin.py:204
msgid "Index Delete is in progress on another device."
msgstr ""

#: weko_search_ui/admin.py:207
>>>>>>> b05094e8
msgid ""
"DOI granting item(s) are including in the deletion items.<br/>DOI "
"granting item(s) cannot be deleted without withdrawing the DOI.<br/>Do "
"you want to continue deleting items that are not grant DOI?"
msgstr ""

<<<<<<< HEAD
#: weko_search_ui/admin.py:181
msgid "Are you sure you want to delete it?"
msgstr ""

#: weko_search_ui/admin.py:184
msgid "No such index."
msgstr ""

#: weko_search_ui/admin.py:268 weko_search_ui/admin.py:824
msgid "Custom Sort"
msgstr ""

#: weko_search_ui/admin.py:270 weko_search_ui/admin.py:815
msgid "Bulk Delete"
msgstr ""

#: weko_search_ui/admin.py:283
msgid "Bulk Update"
msgstr ""

#: weko_search_ui/admin.py:398
#: weko_search_ui/templates/weko_search_ui/admin/export.html:50
#: weko_search_ui/templates/weko_search_ui/admin/import.html:95
#: weko_search_ui/utils.py:594
msgid "Internal server error"
msgstr ""

#: weko_search_ui/admin.py:806 weko_search_ui/admin.py:823
#: weko_search_ui/templates/weko_search_ui/admin/import.html:53
msgid "Index Tree"
msgstr ""

#: weko_search_ui/admin.py:814 weko_search_ui/admin.py:831
#: weko_search_ui/admin.py:837
msgid "Items"
msgstr ""

#: weko_search_ui/admin.py:831
#: weko_search_ui/templates/weko_search_ui/admin/import.html:42
msgid "Import"
msgstr ""

#: weko_search_ui/admin.py:838
msgid "Bulk Export"
msgstr ""

#: weko_search_ui/api.py:208
msgid "contents"
msgstr ""

#: weko_search_ui/utils.py:596
=======
#: weko_search_ui/admin.py:216
msgid "Are you sure you want to delete it?"
msgstr ""

#: weko_search_ui/admin.py:219
msgid "No such index."
msgstr ""

#: weko_search_ui/admin.py:310 weko_search_ui/admin.py:1243
msgid "Custom Sort"
msgstr ""

#: weko_search_ui/admin.py:312 weko_search_ui/admin.py:1234
msgid "Bulk Delete"
msgstr ""

#: weko_search_ui/admin.py:325
msgid "Bulk Update"
msgstr ""

#: weko_search_ui/admin.py:440 weko_search_ui/admin.py:868
#: weko_search_ui/templates/weko_search_ui/admin/export.html:53
#: weko_search_ui/templates/weko_search_ui/admin/import.html:96
#: weko_search_ui/templates/weko_search_ui/admin/rocrate_import.html:97
#: weko_search_ui/utils.py:590 weko_search_ui/utils.py:726
msgid "Internal server error"
msgstr ""

#: weko_search_ui/admin.py:1225 weko_search_ui/admin.py:1242
#: weko_search_ui/templates/weko_search_ui/admin/import.html:53
#: weko_search_ui/templates/weko_search_ui/admin/rocrate_import.html:54
msgid "Index Tree"
msgstr ""

#: weko_search_ui/admin.py:1233 weko_search_ui/admin.py:1251
#: weko_search_ui/admin.py:1260 weko_search_ui/admin.py:1270
msgid "Items"
msgstr ""

#: weko_search_ui/admin.py:1252
#: weko_search_ui/templates/weko_search_ui/admin/import.html:42
#: weko_search_ui/templates/weko_search_ui/admin/rocrate_import.html:43
msgid "Import"
msgstr ""

#: weko_search_ui/admin.py:1261
#: weko_search_ui/templates/weko_search_ui/admin/rocrate_import.html:42
msgid "RO-Crate Import"
msgstr ""

#: weko_search_ui/admin.py:1271
msgid "Bulk Export"
msgstr ""

#: weko_search_ui/api.py:209
msgid "contents"
msgstr ""

#: weko_search_ui/mapper.py:1360
msgid "\"{key}\" is required."
msgstr ""

#: weko_search_ui/mapper.py:1381
msgid "\"{key}\" is not in itemtype."
msgstr ""

#: weko_search_ui/mapper.py:1383
msgid "\"{key}\" is not in itemtype, did you mean \"{similar_key}\"?"
msgstr ""

#: weko_search_ui/tasks.py:328
msgid "`wk:metadata_replace` flag cannot be used in RO-Crate Import."
msgstr ""

#: weko_search_ui/tasks.py:343
msgid "`wk:isSplited` flag cannot be used in RO-Crate Import."
msgstr ""

#: weko_search_ui/utils.py:541
msgid "The same item may have been registered."
msgstr ""

#: weko_search_ui/utils.py:592 weko_search_ui/utils.py:708
>>>>>>> b05094e8
msgid ""
"The format of the specified file {} does not support import. Please "
"specify one of the following formats: zip, tar, gztar, bztar, xztar."
msgstr ""

<<<<<<< HEAD
#: weko_search_ui/utils.py:603
=======
#: weko_search_ui/utils.py:600
>>>>>>> b05094e8
msgid ""
"The csv/tsv file was not found in the specified file {}. Check if the "
"directory structure is correct."
msgstr ""

<<<<<<< HEAD
#: weko_search_ui/utils.py:732
msgid ""
"There is an error in the format of the first line of the header of the {}"
" file."
msgstr ""

#: weko_search_ui/utils.py:751
msgid "The item type ID specified in the {} file does not exist."
msgstr ""

#: weko_search_ui/utils.py:760
msgid "Cannot register because the specified item type is not the latest version."
msgstr ""

#: weko_search_ui/utils.py:775
msgid "The following metadata keys are duplicated.<br/>{}"
msgstr ""

#: weko_search_ui/utils.py:797
msgid "The item does not consistent with the specified item type.<br/>{}"
msgstr ""

#: weko_search_ui/utils.py:827
msgid "Cannot read {} file correctly."
msgstr ""

#: weko_search_ui/utils.py:847
=======
#: weko_search_ui/utils.py:649
msgid ""
"The item type of the item to be imported is missing or has already been "
"deleted."
msgstr ""

#: weko_search_ui/utils.py:715
msgid ""
"The xml file was not found in the specified file {}. Check if the "
"directory structure is correct."
msgstr ""

#: weko_search_ui/utils.py:793
msgid "The item type ID specified in the XML file does not exist."
msgstr ""

#: weko_search_ui/utils.py:1215
msgid ""
"There is an error in the format of the first line of the header of the {}"
" file."
msgstr ""

#: weko_search_ui/utils.py:1234
msgid "The item type ID specified in the {} file does not exist."
msgstr ""

#: weko_search_ui/utils.py:1243
msgid "Cannot register because the specified item type is not the latest version."
msgstr ""

#: weko_search_ui/utils.py:1258
msgid "The following metadata keys are duplicated.<br/>{}"
msgstr ""

#: weko_search_ui/utils.py:1281
msgid "The item does not consistent with the specified item type.<br/>{}"
msgstr ""

#: weko_search_ui/utils.py:1311
msgid "Cannot read {} file correctly."
msgstr ""

#: weko_search_ui/utils.py:1331
>>>>>>> b05094e8
msgid ""
"The following items are not registered because they do not exist in the "
"specified item type. {}"
msgstr ""

<<<<<<< HEAD
#: weko_search_ui/utils.py:857
msgid ""
"The {} file could not be read. Make sure the file format is {} and that "
"the file is UTF-8 encoded."
msgstr ""

#: weko_search_ui/utils.py:920
msgid "Please specify item ID by half-width number."
msgstr ""

#: weko_search_ui/utils.py:932
msgid "Specified item type does not exist."
msgstr ""

#: weko_search_ui/utils.py:1006
msgid "Specified URI and system URI do not match."
msgstr ""

#: weko_search_ui/utils.py:1013
msgid "Item does not exits in the system"
msgstr ""

#: weko_search_ui/utils.py:1017
msgid "Item already DELETED in the system"
msgstr ""

#: weko_search_ui/utils.py:1030
msgid "Please specify either \"Keep\" or \"Upgrade\"."
msgstr ""

#: weko_search_ui/utils.py:1682
msgid "Title is required item."
msgstr ""

#: weko_search_ui/utils.py:2496
msgid "One of the following required values ​​has not been registered.<br/>{}<br/>"
msgstr ""

#: weko_search_ui/utils.py:1702
msgid "{} is required item."
msgstr ""

#: weko_search_ui/utils.py:1704
msgid "Please set \"public\" or \"private\" for {}."
msgstr ""

#: weko_search_ui/utils.py:1751
msgid "Specified {} does not match with existing index."
msgstr ""

#: weko_search_ui/utils.py:1758
msgid "The specified {} does not exist in system."
msgstr ""

#: weko_search_ui/utils.py:1770
msgid "Your role cannot register items in this index."
msgstr ""

#: weko_search_ui/utils.py:1787
msgid "Both of IndexID and POS_INDEX are not being set."
msgstr ""

#: weko_search_ui/utils.py:1832
msgid "Specified {} is invalid."
msgstr ""

#: weko_search_ui/utils.py:1875 weko_search_ui/utils.py:1908
#: weko_search_ui/utils.py:2000 weko_search_ui/utils.py:2060
#: weko_search_ui/utils.py:2064 weko_search_ui/utils.py:2086
#: weko_search_ui/utils.py:2110
msgid "Please specify {}."
msgstr ""

#: weko_search_ui/utils.py:1878 weko_search_ui/utils.py:2067
msgid "The specified {} exceeds the maximum length."
msgstr ""

#: weko_search_ui/utils.py:1893 weko_search_ui/utils.py:2051
#: weko_search_ui/utils.py:2082
msgid "Specified Prefix of {} is incorrect."
msgstr ""

#: weko_search_ui/utils.py:1901 weko_search_ui/utils.py:2044
msgid "{} cannot be set."
msgstr ""

#: weko_search_ui/utils.py:1910 weko_search_ui/utils.py:1914
#: weko_search_ui/utils.py:1983 weko_search_ui/utils.py:2112
msgid "Specified {} is different from existing {}."
msgstr ""

#: weko_search_ui/utils.py:1934
=======
#: weko_search_ui/utils.py:1341
msgid ""
"The {} file could not be read. Make sure the file format is {} and that "
"the file is UTF-8 encoded."
msgstr ""

#: weko_search_ui/utils.py:1372
msgid ""
"The XML file could not be read. Make sure the file format is XML and that"
" the file is UTF-8 encoded."
msgstr ""

#: weko_search_ui/utils.py:1444
msgid "Please specify item ID by half-width number."
msgstr ""

#: weko_search_ui/utils.py:1459
msgid "Specified item type does not exist."
msgstr ""

#: weko_search_ui/utils.py:1533
msgid "Specified URI and system URI do not match."
msgstr ""

#: weko_search_ui/utils.py:1545
msgid "Item does not exist in the system."
msgstr ""

#: weko_search_ui/utils.py:1552
msgid "Item already DELETED in the system."
msgstr ""

#: weko_search_ui/utils.py:1569
msgid "Please specify either \"Keep\" or \"Upgrade\"."
msgstr ""

#: weko_search_ui/utils.py:2472
msgid "Title is required item."
msgstr ""

#: weko_search_ui/utils.py:2489
msgid "{} is required item."
msgstr ""

#: weko_search_ui/utils.py:2492
msgid "Please set \"public\" or \"private\" for {}."
msgstr ""

#: weko_search_ui/utils.py:2533
msgid "The specified {} does not exist in system."
msgstr ""

#: weko_search_ui/utils.py:2543
msgid "Specified {} does not match with existing index."
msgstr ""

#: weko_search_ui/utils.py:2587
msgid "Your role cannot register items in this index."
msgstr ""

#: weko_search_ui/utils.py:2608
msgid "Both of IndexID and POS_INDEX are not being set."
msgstr ""

#: weko_search_ui/utils.py:2654 weko_search_ui/utils.py:2679
msgid "Specified {} is invalid."
msgstr ""

#: weko_search_ui/utils.py:2721 weko_search_ui/utils.py:2754
#: weko_search_ui/utils.py:2846 weko_search_ui/utils.py:2916
#: weko_search_ui/utils.py:2920 weko_search_ui/utils.py:2942
#: weko_search_ui/utils.py:2966
msgid "Please specify {}."
msgstr ""

#: weko_search_ui/utils.py:2724 weko_search_ui/utils.py:2923
msgid "The specified {} exceeds the maximum length."
msgstr ""

#: weko_search_ui/utils.py:2739 weko_search_ui/utils.py:2897
#: weko_search_ui/utils.py:2907 weko_search_ui/utils.py:2938
msgid "Specified Prefix of {} is incorrect."
msgstr ""

#: weko_search_ui/utils.py:2747 weko_search_ui/utils.py:2891
#: weko_search_ui/utils.py:2900
msgid "{} cannot be set."
msgstr ""

#: weko_search_ui/utils.py:2756 weko_search_ui/utils.py:2760
#: weko_search_ui/utils.py:2829 weko_search_ui/utils.py:2968
msgid "Specified {} is different from existing {}."
msgstr ""

#: weko_search_ui/utils.py:2780
>>>>>>> b05094e8
msgid ""
"When assigning a DOI to an item, it must be associated with an index "
"whose index status is \"Public\" and Harvest Publishing is \"Public\"."
msgstr ""

<<<<<<< HEAD
#: weko_search_ui/utils.py:1939
=======
#: weko_search_ui/utils.py:2785
>>>>>>> b05094e8
msgid ""
"Since the item has a DOI, it must be associated with an index whose index"
" status is \"Public\" and whose Harvest Publishing is \"Public\"."
msgstr ""

<<<<<<< HEAD
#: weko_search_ui/utils.py:1950
msgid "You cannot keep an item private because it has a DOI."
msgstr ""

#: weko_search_ui/utils.py:2004
msgid "DOI_RA should be set by one of JaLC, Crossref, DataCite, NDL JaLC."
msgstr ""

#: weko_search_ui/utils.py:2401
msgid "PID does not meet the conditions.<br/>"
msgstr ""

#: weko_search_ui/utils.py:2403
=======
#: weko_search_ui/utils.py:2796
msgid "You cannot keep an item private because it has a DOI."
msgstr ""

#: weko_search_ui/utils.py:2850 weko_search_ui/utils.py:4070
msgid "DOI_RA should be set by one of JaLC, Crossref, DataCite, NDL JaLC."
msgstr ""

#: weko_search_ui/utils.py:3001
msgid "Item Link type: '{}' is not one of {}."
msgstr ""

#: weko_search_ui/utils.py:3005
msgid "Please specify Item URL for item link."
msgstr ""

#: weko_search_ui/utils.py:3019
msgid "Specified Item Link URI and system URI do not match."
msgstr ""

#: weko_search_ui/utils.py:3025
msgid "Linking item does not exist in the system."
msgstr ""

#: weko_search_ui/utils.py:3028
msgid "Linking item already deleted in the system."
msgstr ""

#: weko_search_ui/utils.py:3067
msgid "It is not allowed to create links to the item itself."
msgstr ""

#: weko_search_ui/utils.py:3072
msgid "It is not allowed to create links other than {} between split items."
msgstr ""

#: weko_search_ui/utils.py:3108
msgid "Duplicate Item Link."
msgstr ""

#: weko_search_ui/utils.py:3447
msgid ""
"One of the following required values ​​has not been "
"registered.<br/>{}<br/>"
msgstr ""

#: weko_search_ui/utils.py:3452
>>>>>>> b05094e8
msgid ""
"The mapping of required items for DOI validation is not set. Please "
"recheck the following mapping settings.<br/>{}"
msgstr ""

<<<<<<< HEAD
#: weko_search_ui/utils.py:2413
msgid "The following metadata are required.<br/>{}"
msgstr ""

#: weko_search_ui/utils.py:2418
msgid "One of the following metadata is required.<br/>{}<br/>"
msgstr ""

#: weko_search_ui/utils.py:2481 weko_search_ui/utils.py:2493
msgid "Please specify the date with any format of YYYY-MM-DD, YYYY-MM, YYYY."
msgstr ""

#: weko_search_ui/utils.py:2487
msgid "Replace value of {} from {} to {}."
msgstr ""

#: weko_search_ui/utils.py:2510
msgid "Please specify PubDate with YYYY-MM-DD."
msgstr ""

#: weko_search_ui/utils.py:2540
msgid "ID is specified for the newly registered item. Ignore the ID and register."
msgstr ""

#: weko_search_ui/utils.py:2623
msgid "Please specify Open Access Date with YYYY-MM-DD."
msgstr ""

#: weko_search_ui/utils.py:2959
msgid "The specified DOI is wrong and fixed with the registered DOI."
msgstr ""

#: weko_search_ui/utils.py:2962
=======
#: weko_search_ui/utils.py:3462
msgid "The following metadata are required.<br/>{}"
msgstr ""

#: weko_search_ui/utils.py:3467
msgid "One of the following metadata is required.<br/>{}<br/>"
msgstr ""

#: weko_search_ui/utils.py:3530 weko_search_ui/utils.py:3542
msgid "Please specify the date with any format of YYYY-MM-DD, YYYY-MM, YYYY."
msgstr ""

#: weko_search_ui/utils.py:3536
msgid "Replace value of {} from {} to {}."
msgstr ""

#: weko_search_ui/utils.py:3559
msgid "Please specify PubDate with YYYY-MM-DD."
msgstr ""

#: weko_search_ui/utils.py:3589
msgid "ID is specified for the newly registered item. Ignore the ID and register."
msgstr ""

#: weko_search_ui/utils.py:3672
msgid "Please specify Open Access Date with YYYY-MM-DD."
msgstr ""

#: weko_search_ui/utils.py:3909 weko_search_ui/utils.py:4055
#: weko_search_ui/utils.py:4061
msgid "Please specify DOI prefix/suffix."
msgstr ""

#: weko_search_ui/utils.py:4047
msgid "The specified DOI is wrong and fixed with the registered DOI."
msgstr ""

#: weko_search_ui/utils.py:4050
>>>>>>> b05094e8
msgid ""
"The specified DOI RA is wrong and fixed with the correct DOI RA of the "
"registered DOI."
msgstr ""

<<<<<<< HEAD
#: weko_search_ui/utils.py:2994
=======
#: weko_search_ui/utils.py:4057 weko_search_ui/utils.py:4063
msgid "Please specify DOI suffix."
msgstr ""

#: weko_search_ui/utils.py:4066
msgid "Do not specify DOI suffix."
msgstr ""

#: weko_search_ui/utils.py:4072
msgid "Specified Prefix of DOI is incorrect."
msgstr ""

#: weko_search_ui/utils.py:4104
>>>>>>> b05094e8
msgid ""
"Please specify the image file(gif, jpg, jpe, jpeg, png, bmp, tiff, tif) "
"for the thumbnail."
msgstr ""

<<<<<<< HEAD
#: weko_search_ui/utils.py:3686
msgid "The file specified in ({}) does not exist."
msgstr ""

#: weko_search_ui/utils.py:3690
=======
#: weko_search_ui/utils.py:5220
msgid "The file specified in ({}) does not exist."
msgstr ""

#: weko_search_ui/utils.py:5224
>>>>>>> b05094e8
msgid ""
"The file specified in ({}) does not exist.<br/>The file will not be "
"updated. Update only the metadata with csv/tsv contents."
msgstr ""

<<<<<<< HEAD
#: weko_search_ui/utils.py:3860
msgid "The file name specified in {} and {} do not match."
msgstr ""

#: weko_search_ui/utils.py:3891
msgid "The specified terms does not exist in the system"
msgstr ""

#: weko_search_ui/utils.py:3896
msgid "The specified provinding method does not exist in the system"
msgstr ""

#: weko_search_ui/views.py:141
=======
#: weko_search_ui/utils.py:5511
msgid "The file name specified in {} and {} do not match."
msgstr ""

#: weko_search_ui/views.py:137
>>>>>>> b05094e8
msgid "\"<\" and \">\" cannot be used for searching."
msgstr ""

#: weko_search_ui/static/js/weko_search_ui/moment.min.js:1
msgid ": , "
msgstr ""

#: weko_search_ui/templates/weko_search_ui/body_contents.html:21
msgid "is_permission"
msgstr ""

#: weko_search_ui/templates/weko_search_ui/body_contents.html:24
msgid "is_login"
msgstr ""

#: weko_search_ui/templates/weko_search_ui/admin/import.html:73
<<<<<<< HEAD
=======
#: weko_search_ui/templates/weko_search_ui/admin/rocrate_import.html:75
>>>>>>> b05094e8
#: weko_search_ui/templates/weko_search_ui/body_contents.html:32
#: weko_search_ui/templates/weko_search_ui/body_contents.html:72
msgid "Title"
msgstr ""

#: weko_search_ui/templates/weko_search_ui/body_contents.html:44
#: weko_search_ui/templates/weko_search_ui/body_contents.html:73
msgid "Details"
msgstr ""

#: weko_search_ui/templates/weko_search_ui/body_contents.html:103
msgid "Items to Export"
msgstr ""

#: weko_search_ui/templates/weko_search_ui/body_contents.html:105
msgid "Item Lists"
msgstr ""

#: weko_search_ui/templates/weko_search_ui/body_contents.html:107
msgid "Search Results"
msgstr ""

#: weko_search_ui/templates/weko_search_ui/body_contents.html:124
msgid "Export Checked Items"
msgstr ""

#: weko_search_ui/templates/weko_search_ui/body_contents.html:125
msgid "Export All Displayed Items"
msgstr ""

#: weko_search_ui/templates/weko_search_ui/body_contents.html:126
msgid "Export All Items Of This Index"
msgstr ""

#: weko_search_ui/templates/weko_search_ui/body_contents.html:127
msgid "Print Checked Items"
msgstr ""

#: weko_search_ui/templates/weko_search_ui/body_contents.html:128
msgid "Print All Displayed Items"
msgstr ""

#: weko_search_ui/templates/weko_search_ui/body_contents.html:129
msgid "Print All Items Of This Index"
msgstr ""

#: weko_search_ui/templates/weko_search_ui/body_contents.html:131
msgid "Execution"
msgstr ""

<<<<<<< HEAD
#: weko_search_ui/templates/weko_search_ui/admin/export.html:46
=======
#: weko_search_ui/templates/weko_search_ui/admin/export.html:49
>>>>>>> b05094e8
#: weko_search_ui/templates/weko_search_ui/body_contents.html:134
msgid "Export"
msgstr ""

#: weko_search_ui/templates/weko_search_ui/body_contents.html:139
#: weko_search_ui/templates/weko_search_ui/body_contents.html:169
msgid "Display Order"
msgstr ""

#: weko_search_ui/templates/weko_search_ui/body_contents.html:141
msgid "Title(Ascending)"
msgstr ""

#: weko_search_ui/templates/weko_search_ui/body_contents.html:142
msgid "Title(Descending)"
msgstr ""

#: weko_search_ui/templates/weko_search_ui/body_contents.html:143
msgid "Registrant(Ascending)"
msgstr ""

#: weko_search_ui/templates/weko_search_ui/body_contents.html:144
msgid "Registrant(Descending)"
msgstr ""

#: weko_search_ui/templates/weko_search_ui/body_contents.html:145
msgid "Item Types(Asending)"
msgstr ""

#: weko_search_ui/templates/weko_search_ui/body_contents.html:146
msgid "Item Types(Descending)"
msgstr ""

#: weko_search_ui/templates/weko_search_ui/body_contents.html:147
msgid "ID(Ascending)"
msgstr ""

#: weko_search_ui/templates/weko_search_ui/body_contents.html:148
msgid "ID(Descending)"
msgstr ""

#: weko_search_ui/templates/weko_search_ui/body_contents.html:149
msgid "Modified Date and Time(Ascending)"
msgstr ""

#: weko_search_ui/templates/weko_search_ui/body_contents.html:150
msgid "Modified Date and Time(Descending)"
msgstr ""

#: weko_search_ui/templates/weko_search_ui/body_contents.html:151
msgid "Created Date and Time(Ascending)"
msgstr ""

#: weko_search_ui/templates/weko_search_ui/body_contents.html:152
msgid "Created Date and Time(Descending)"
msgstr ""

#: weko_search_ui/templates/weko_search_ui/body_contents.html:153
msgid "Review Date and Time(Ascending)"
msgstr ""

#: weko_search_ui/templates/weko_search_ui/body_contents.html:154
msgid "Review Date and Time(Descending)"
msgstr ""

#: weko_search_ui/templates/weko_search_ui/body_contents.html:155
msgid "Published Year(Ascending)"
msgstr ""

#: weko_search_ui/templates/weko_search_ui/body_contents.html:156
msgid "Published Year(Descending)"
msgstr ""

#: weko_search_ui/templates/weko_search_ui/body_contents.html:157
msgid "Custom(Ascending)"
msgstr ""

#: weko_search_ui/templates/weko_search_ui/body_contents.html:158
msgid "Custom(Descending)"
msgstr ""

#: weko_search_ui/templates/weko_search_ui/body_contents.html:159
msgid "Relevance(Ascending)"
<<<<<<< HEAD
msgstr ""

#: weko_search_ui/templates/weko_search_ui/body_contents.html:160
msgid "Relevance(Descending)"
msgstr ""

#: weko_search_ui/templates/weko_search_ui/body_contents.html:190
msgid "Display Number"
msgstr ""

#: weko_search_ui/templates/weko_search_ui/admin/item_list_display.html:57
#: weko_search_ui/templates/weko_search_ui/body_contents.html:211
msgid "Search failed."
msgstr ""

#: weko_search_ui/templates/weko_search_ui/admin/item_list_display.html:63
#: weko_search_ui/templates/weko_search_ui/body_contents.html:217
msgid "Loading..."
msgstr ""

#: weko_search_ui/templates/weko_search_ui/body_facet_search.html:26
msgid "Go to"
msgstr ""

#: weko_search_ui/templates/weko_search_ui/admin/bulk_delete_display.html:36
#: weko_search_ui/templates/weko_search_ui/admin/item_list_display.html:37
msgid "Target Index"
msgstr ""

#: weko_search_ui/templates/weko_search_ui/admin/bulk_delete_display.html:49
msgid "Delete items of child recursively"
msgstr ""

#: weko_search_ui/templates/weko_search_ui/admin/bulk_delete_display.html:63
msgid "Delete"
msgstr ""

#: weko_search_ui/templates/weko_search_ui/admin/bulk_delete_display.html:82
#: weko_search_ui/templates/weko_search_ui/admin/item_list_display.html:115
msgid "Continue"
msgstr ""

#: weko_search_ui/templates/weko_search_ui/admin/bulk_delete_display.html:84
#: weko_search_ui/templates/weko_search_ui/admin/export.html:49
#: weko_search_ui/templates/weko_search_ui/admin/import.html:59
#: weko_search_ui/templates/weko_search_ui/admin/item_list_display.html:96
#: weko_search_ui/templates/weko_search_ui/admin/item_list_display.html:116
msgid "Cancel"
msgstr ""

#: weko_search_ui/templates/weko_search_ui/admin/export.html:40
msgid "The last item ID"
msgstr ""

#: weko_search_ui/templates/weko_search_ui/admin/export.html:41
msgid "Filter"
msgstr ""

#: weko_search_ui/templates/weko_search_ui/admin/export.html:42
#: weko_search_ui/templates/weko_search_ui/admin/import.html:56
msgid "Item Type"
msgstr ""

#: weko_search_ui/templates/weko_search_ui/admin/export.html:43
msgid "Item ID"
msgstr ""

#: weko_search_ui/templates/weko_search_ui/admin/export.html:44
msgid "Export item"
msgstr ""

#: weko_search_ui/templates/weko_search_ui/admin/export.html:45
msgid "Download URL"
msgstr ""

#: weko_search_ui/templates/weko_search_ui/admin/export.html:47
msgid "Export message"
msgstr ""

#: weko_search_ui/templates/weko_search_ui/admin/export.html:48
msgid "Execute"
msgstr ""

#: weko_search_ui/templates/weko_search_ui/admin/export.html:51
msgid "Cancel export message"
msgstr ""

#: weko_search_ui/templates/weko_search_ui/admin/export.html:52
#: weko_search_ui/templates/weko_search_ui/admin/import.html:98
msgid "Celery is not running."
msgstr ""

#: weko_search_ui/templates/weko_search_ui/admin/export.html:53
#: weko_search_ui/templates/weko_search_ui/admin/import.html:94
msgid "Failed to get item type list."
msgstr ""

#: weko_search_ui/templates/weko_search_ui/admin/export.html:54
=======
msgstr ""

#: weko_search_ui/templates/weko_search_ui/body_contents.html:160
msgid "Relevance(Descending)"
msgstr ""

#: weko_search_ui/templates/weko_search_ui/body_contents.html:189
msgid "Display Number"
msgstr ""

#: weko_search_ui/templates/weko_search_ui/admin/item_list_display.html:57
#: weko_search_ui/templates/weko_search_ui/body_contents.html:205
msgid "Search failed."
msgstr ""

#: weko_search_ui/templates/weko_search_ui/admin/item_list_display.html:63
#: weko_search_ui/templates/weko_search_ui/body_contents.html:211
msgid "Loading..."
msgstr ""

#: weko_search_ui/templates/weko_search_ui/body_facet_search.html:26
msgid "Go to"
msgstr ""

#: weko_search_ui/templates/weko_search_ui/body_facet_search.html:27
msgid "search"
msgstr ""

#: weko_search_ui/templates/weko_search_ui/body_facet_search.html:28
msgid "cancel"
msgstr ""

#: weko_search_ui/templates/weko_search_ui/body_facet_search.html:29
msgid "facet slider required validation"
msgstr ""

#: weko_search_ui/templates/weko_search_ui/body_facet_search.html:30
msgid "facet slider value Validation"
msgstr ""

#: weko_search_ui/templates/weko_search_ui/body_facet_search.html:31
msgid "facet slider correlation validation"
msgstr ""

#: weko_search_ui/templates/weko_search_ui/admin/bulk_delete_display.html:36
#: weko_search_ui/templates/weko_search_ui/admin/item_list_display.html:37
msgid "Target Index"
msgstr ""

#: weko_search_ui/templates/weko_search_ui/admin/bulk_delete_display.html:49
msgid "Delete items of child recursively"
msgstr ""

#: weko_search_ui/templates/weko_search_ui/admin/bulk_delete_display.html:63
msgid "Delete"
msgstr ""

#: weko_search_ui/templates/weko_search_ui/admin/bulk_delete_display.html:82
#: weko_search_ui/templates/weko_search_ui/admin/item_list_display.html:115
msgid "Continue"
msgstr ""

#: weko_search_ui/templates/weko_search_ui/admin/bulk_delete_display.html:84
#: weko_search_ui/templates/weko_search_ui/admin/export.html:52
#: weko_search_ui/templates/weko_search_ui/admin/import.html:59
#: weko_search_ui/templates/weko_search_ui/admin/item_list_display.html:96
#: weko_search_ui/templates/weko_search_ui/admin/item_list_display.html:116
#: weko_search_ui/templates/weko_search_ui/admin/rocrate_import.html:61
msgid "Cancel"
msgstr ""

#: weko_search_ui/templates/weko_search_ui/admin/export.html:40
msgid "The last item ID"
msgstr ""

#: weko_search_ui/templates/weko_search_ui/admin/export.html:41
msgid "Filter"
msgstr ""

#: weko_search_ui/templates/weko_search_ui/admin/export.html:42
#: weko_search_ui/templates/weko_search_ui/admin/import.html:56
#: weko_search_ui/templates/weko_search_ui/admin/rocrate_import.html:57
msgid "Item Type"
msgstr ""

#: weko_search_ui/templates/weko_search_ui/admin/export.html:43
msgid "Item ID"
msgstr ""

#: weko_search_ui/templates/weko_search_ui/admin/export.html:44
msgid "Export item"
msgstr ""

#: weko_search_ui/templates/weko_search_ui/admin/export.html:45
msgid "Download URL"
msgstr ""

#: weko_search_ui/templates/weko_search_ui/admin/export.html:47
msgid "Export Start Time"
msgstr ""

#: weko_search_ui/templates/weko_search_ui/admin/export.html:48
msgid "Export Finish Time"
msgstr ""

#: weko_search_ui/templates/weko_search_ui/admin/export.html:50
msgid "Export message"
msgstr ""

#: weko_search_ui/templates/weko_search_ui/admin/export.html:51
msgid "Execute"
msgstr ""

#: weko_search_ui/templates/weko_search_ui/admin/export.html:54
msgid "Cancel export message"
msgstr ""

#: weko_search_ui/templates/weko_search_ui/admin/export.html:55
#: weko_search_ui/templates/weko_search_ui/admin/import.html:99
#: weko_search_ui/templates/weko_search_ui/admin/rocrate_import.html:100
msgid "Celery is not running."
msgstr ""

#: weko_search_ui/templates/weko_search_ui/admin/export.html:56
msgid "Session lifetime is not one day."
msgstr ""

#: weko_search_ui/templates/weko_search_ui/admin/export.html:57
#: weko_search_ui/templates/weko_search_ui/admin/import.html:95
msgid "Failed to get item type list."
msgstr ""

#: weko_search_ui/templates/weko_search_ui/admin/export.html:58
>>>>>>> b05094e8
msgid "Failed to get last item ID."
msgstr ""

#: weko_search_ui/templates/weko_search_ui/admin/import.html:43
<<<<<<< HEAD
=======
#: weko_search_ui/templates/weko_search_ui/admin/rocrate_import.html:44
>>>>>>> b05094e8
msgid "List"
msgstr ""

#: weko_search_ui/templates/weko_search_ui/admin/import.html:44
<<<<<<< HEAD
=======
#: weko_search_ui/templates/weko_search_ui/admin/rocrate_import.html:45
>>>>>>> b05094e8
msgid "Import File"
msgstr ""

#: weko_search_ui/templates/weko_search_ui/admin/import.html:45
<<<<<<< HEAD
=======
#: weko_search_ui/templates/weko_search_ui/admin/rocrate_import.html:46
>>>>>>> b05094e8
msgid "Import Index"
msgstr ""

#: weko_search_ui/templates/weko_search_ui/admin/import.html:46
<<<<<<< HEAD
=======
#: weko_search_ui/templates/weko_search_ui/admin/rocrate_import.html:47
>>>>>>> b05094e8
msgid "WorkFlow"
msgstr ""

#: weko_search_ui/templates/weko_search_ui/admin/import.html:47
<<<<<<< HEAD
=======
#: weko_search_ui/templates/weko_search_ui/admin/rocrate_import.html:48
>>>>>>> b05094e8
msgid "Select File"
msgstr ""

#: weko_search_ui/templates/weko_search_ui/admin/import.html:48
<<<<<<< HEAD
=======
#: weko_search_ui/templates/weko_search_ui/admin/rocrate_import.html:49
>>>>>>> b05094e8
msgid "Select Index"
msgstr ""

#: weko_search_ui/templates/weko_search_ui/admin/import.html:49
<<<<<<< HEAD
=======
#: weko_search_ui/templates/weko_search_ui/admin/rocrate_import.html:50
>>>>>>> b05094e8
msgid "Select WorkFlow"
msgstr ""

#: weko_search_ui/templates/weko_search_ui/admin/import.html:50
<<<<<<< HEAD
=======
#: weko_search_ui/templates/weko_search_ui/admin/rocrate_import.html:51
>>>>>>> b05094e8
msgid "Selected file name"
msgstr ""

#: weko_search_ui/templates/weko_search_ui/admin/import.html:51
<<<<<<< HEAD
=======
#: weko_search_ui/templates/weko_search_ui/admin/rocrate_import.html:52
>>>>>>> b05094e8
msgid "Selected index"
msgstr ""

#: weko_search_ui/templates/weko_search_ui/admin/import.html:52
<<<<<<< HEAD
=======
#: weko_search_ui/templates/weko_search_ui/admin/rocrate_import.html:53
>>>>>>> b05094e8
msgid "Selected workflow"
msgstr ""

#: weko_search_ui/templates/weko_search_ui/admin/import.html:54
<<<<<<< HEAD
=======
#: weko_search_ui/templates/weko_search_ui/admin/rocrate_import.html:55
>>>>>>> b05094e8
msgid "Designate Index"
msgstr ""

#: weko_search_ui/templates/weko_search_ui/admin/import.html:55
<<<<<<< HEAD
=======
#: weko_search_ui/templates/weko_search_ui/admin/rocrate_import.html:56
>>>>>>> b05094e8
msgid "Workflow"
msgstr ""

#: weko_search_ui/templates/weko_search_ui/admin/import.html:57
<<<<<<< HEAD
=======
#: weko_search_ui/templates/weko_search_ui/admin/rocrate_import.html:59
>>>>>>> b05094e8
msgid "Flow"
msgstr ""

#: weko_search_ui/templates/weko_search_ui/admin/import.html:58
<<<<<<< HEAD
=======
#: weko_search_ui/templates/weko_search_ui/admin/rocrate_import.html:60
>>>>>>> b05094e8
msgid "Select"
msgstr ""

#: weko_search_ui/templates/weko_search_ui/admin/import.html:60
<<<<<<< HEAD
=======
#: weko_search_ui/templates/weko_search_ui/admin/rocrate_import.html:62
>>>>>>> b05094e8
msgid "Check"
msgstr ""

#: weko_search_ui/templates/weko_search_ui/admin/import.html:61
<<<<<<< HEAD
=======
#: weko_search_ui/templates/weko_search_ui/admin/rocrate_import.html:63
>>>>>>> b05094e8
msgid "Change Identifier Mode."
msgstr ""

#: weko_search_ui/templates/weko_search_ui/admin/import.html:62
<<<<<<< HEAD
=======
#: weko_search_ui/templates/weko_search_ui/admin/rocrate_import.html:64
>>>>>>> b05094e8
msgid "I agree to the terms of use."
msgstr ""

#: weko_search_ui/templates/weko_search_ui/admin/import.html:63
<<<<<<< HEAD
=======
#: weko_search_ui/templates/weko_search_ui/admin/rocrate_import.html:65
>>>>>>> b05094e8
msgid "Change DOI Mode"
msgstr ""

#: weko_search_ui/templates/weko_search_ui/admin/import.html:65
<<<<<<< HEAD
=======
#: weko_search_ui/templates/weko_search_ui/admin/rocrate_import.html:67
>>>>>>> b05094e8
msgid "Summary"
msgstr ""

#: weko_search_ui/templates/weko_search_ui/admin/import.html:66
<<<<<<< HEAD
=======
#: weko_search_ui/templates/weko_search_ui/admin/rocrate_import.html:68
>>>>>>> b05094e8
msgid "Total"
msgstr ""

#: weko_search_ui/templates/weko_search_ui/admin/import.html:67
<<<<<<< HEAD
=======
#: weko_search_ui/templates/weko_search_ui/admin/rocrate_import.html:69
>>>>>>> b05094e8
msgid "New Item"
msgstr ""

#: weko_search_ui/templates/weko_search_ui/admin/import.html:68
<<<<<<< HEAD
=======
#: weko_search_ui/templates/weko_search_ui/admin/rocrate_import.html:70
>>>>>>> b05094e8
msgid "Update Item"
msgstr ""

#: weko_search_ui/templates/weko_search_ui/admin/import.html:69
<<<<<<< HEAD
=======
#: weko_search_ui/templates/weko_search_ui/admin/rocrate_import.html:71
>>>>>>> b05094e8
msgid "Check Error"
msgstr ""

#: weko_search_ui/templates/weko_search_ui/admin/import.html:70
<<<<<<< HEAD
=======
#: weko_search_ui/templates/weko_search_ui/admin/rocrate_import.html:72
>>>>>>> b05094e8
msgid "import_btn_download"
msgstr ""

#: weko_search_ui/templates/weko_search_ui/admin/import.html:71
<<<<<<< HEAD
=======
#: weko_search_ui/templates/weko_search_ui/admin/rocrate_import.html:73
>>>>>>> b05094e8
msgid "No."
msgstr ""

#: weko_search_ui/templates/weko_search_ui/admin/import.html:72
<<<<<<< HEAD
=======
#: weko_search_ui/templates/weko_search_ui/admin/rocrate_import.html:74
>>>>>>> b05094e8
msgid "Item Id"
msgstr ""

#: weko_search_ui/templates/weko_search_ui/admin/import.html:74
<<<<<<< HEAD
msgid "Check Result"
msgstr ""

#: weko_search_ui/templates/weko_search_ui/admin/import.html:75
msgid "Error"
msgstr ""

#: weko_search_ui/templates/weko_search_ui/admin/import.html:76
msgid "Warning"
msgstr ""

#: weko_search_ui/templates/weko_search_ui/admin/import.html:77
msgid "Not match"
msgstr ""

#: weko_search_ui/templates/weko_search_ui/admin/import.html:78
msgid "Register"
msgstr ""

#: weko_search_ui/templates/weko_search_ui/admin/import.html:79
msgid "Keep Version"
msgstr ""

#: weko_search_ui/templates/weko_search_ui/admin/import.html:80
msgid "Upgrade Version"
msgstr ""

#: weko_search_ui/templates/weko_search_ui/admin/import.html:81
msgid "Register with [Change Identifier Mode]."
msgstr ""

#: weko_search_ui/templates/weko_search_ui/admin/import.html:83
msgid "Start Date"
msgstr ""

#: weko_search_ui/templates/weko_search_ui/admin/import.html:84
msgid "End Date"
msgstr ""

#: weko_search_ui/templates/weko_search_ui/admin/import.html:85
msgid "Action"
msgstr ""

#: weko_search_ui/templates/weko_search_ui/admin/import.html:86
msgid "End"
msgstr ""

#: weko_search_ui/templates/weko_search_ui/admin/import.html:87
msgid "Work Flow Status"
msgstr ""

#: weko_search_ui/templates/weko_search_ui/admin/import.html:88
msgid "Done"
msgstr ""

#: weko_search_ui/templates/weko_search_ui/admin/import.html:89
msgid "To Do"
msgstr ""

#: weko_search_ui/templates/weko_search_ui/admin/import.html:90
msgid "Result"
msgstr ""

#: weko_search_ui/templates/weko_search_ui/admin/import.html:91
msgid "Next"
msgstr ""

#: weko_search_ui/templates/weko_search_ui/admin/import.html:92
msgid "Item Type Template"
msgstr ""

#: weko_search_ui/templates/weko_search_ui/admin/import.html:93
msgid "Failed to download."
msgstr ""

#: weko_search_ui/templates/weko_search_ui/admin/import.html:96
msgid "Import is in progress on another device."
msgstr ""

#: weko_search_ui/templates/weko_search_ui/admin/import.html:97
msgid "Import is in progress."
msgstr ""

#: weko_search_ui/templates/weko_search_ui/admin/import.html:99
=======
msgid "DOI"
msgstr ""

#: weko_search_ui/templates/weko_search_ui/admin/import.html:75
#: weko_search_ui/templates/weko_search_ui/admin/rocrate_import.html:76
msgid "Check Result"
msgstr ""

#: weko_search_ui/templates/weko_search_ui/admin/import.html:76
#: weko_search_ui/templates/weko_search_ui/admin/rocrate_import.html:77
msgid "Error"
msgstr ""

#: weko_search_ui/templates/weko_search_ui/admin/import.html:77
#: weko_search_ui/templates/weko_search_ui/admin/rocrate_import.html:78
msgid "Warning"
msgstr ""

#: weko_search_ui/templates/weko_search_ui/admin/import.html:78
#: weko_search_ui/templates/weko_search_ui/admin/rocrate_import.html:79
msgid "Not match"
msgstr ""

#: weko_search_ui/templates/weko_search_ui/admin/import.html:79
#: weko_search_ui/templates/weko_search_ui/admin/rocrate_import.html:80
msgid "Register"
msgstr ""

#: weko_search_ui/templates/weko_search_ui/admin/import.html:80
#: weko_search_ui/templates/weko_search_ui/admin/rocrate_import.html:81
msgid "Keep Version"
msgstr ""

#: weko_search_ui/templates/weko_search_ui/admin/import.html:81
#: weko_search_ui/templates/weko_search_ui/admin/rocrate_import.html:82
msgid "Upgrade Version"
msgstr ""

#: weko_search_ui/templates/weko_search_ui/admin/import.html:82
#: weko_search_ui/templates/weko_search_ui/admin/rocrate_import.html:83
msgid "Register with [Change Identifier Mode]."
msgstr ""

#: weko_search_ui/templates/weko_search_ui/admin/import.html:84
#: weko_search_ui/templates/weko_search_ui/admin/rocrate_import.html:85
msgid "Start Date"
msgstr ""

#: weko_search_ui/templates/weko_search_ui/admin/import.html:85
#: weko_search_ui/templates/weko_search_ui/admin/rocrate_import.html:86
msgid "End Date"
msgstr ""

#: weko_search_ui/templates/weko_search_ui/admin/import.html:86
#: weko_search_ui/templates/weko_search_ui/admin/rocrate_import.html:87
msgid "Action"
msgstr ""

#: weko_search_ui/templates/weko_search_ui/admin/import.html:87
#: weko_search_ui/templates/weko_search_ui/admin/rocrate_import.html:88
msgid "End"
msgstr ""

#: weko_search_ui/templates/weko_search_ui/admin/import.html:88
#: weko_search_ui/templates/weko_search_ui/admin/rocrate_import.html:89
msgid "Work Flow Status"
msgstr ""

#: weko_search_ui/templates/weko_search_ui/admin/import.html:89
#: weko_search_ui/templates/weko_search_ui/admin/rocrate_import.html:90
msgid "Done"
msgstr ""

#: weko_search_ui/templates/weko_search_ui/admin/import.html:90
#: weko_search_ui/templates/weko_search_ui/admin/rocrate_import.html:91
msgid "To Do"
msgstr ""

#: weko_search_ui/templates/weko_search_ui/admin/import.html:91
#: weko_search_ui/templates/weko_search_ui/admin/rocrate_import.html:92
msgid "Result"
msgstr ""

#: weko_search_ui/templates/weko_search_ui/admin/import.html:92
#: weko_search_ui/templates/weko_search_ui/admin/rocrate_import.html:93
msgid "Next"
msgstr ""

#: weko_search_ui/templates/weko_search_ui/admin/import.html:93
msgid "Item Type Template"
msgstr ""

#: weko_search_ui/templates/weko_search_ui/admin/import.html:94
#: weko_search_ui/templates/weko_search_ui/admin/rocrate_import.html:95
msgid "Failed to download."
msgstr ""

#: weko_search_ui/templates/weko_search_ui/admin/import.html:97
#: weko_search_ui/templates/weko_search_ui/admin/rocrate_import.html:98
msgid "Import is in progress on another device."
msgstr ""

#: weko_search_ui/templates/weko_search_ui/admin/import.html:98
#: weko_search_ui/templates/weko_search_ui/admin/rocrate_import.html:99
msgid "Import is in progress."
msgstr ""

#: weko_search_ui/templates/weko_search_ui/admin/import.html:100
#: weko_search_ui/templates/weko_search_ui/admin/rocrate_import.html:101
>>>>>>> b05094e8
msgid ""
"This DOI has been already grant for another item. Please specify another "
"DOI."
msgstr ""

<<<<<<< HEAD
#: weko_search_ui/templates/weko_search_ui/admin/import.html:100
msgid "import_error_msg_is_withdraw_doi"
msgstr ""

#: weko_search_ui/templates/weko_search_ui/admin/import.html:101
msgid "The corresponding item has been deleted."
msgstr ""

#: weko_search_ui/templates/weko_search_ui/admin/import.html:102
=======
#: weko_search_ui/templates/weko_search_ui/admin/import.html:101
#: weko_search_ui/templates/weko_search_ui/admin/rocrate_import.html:102
msgid "import_error_msg_is_withdraw_doi"
msgstr ""

#: weko_search_ui/templates/weko_search_ui/admin/import.html:102
#: weko_search_ui/templates/weko_search_ui/admin/rocrate_import.html:103
msgid "The corresponding item has been deleted."
msgstr ""

#: weko_search_ui/templates/weko_search_ui/admin/import.html:103
#: weko_search_ui/templates/weko_search_ui/admin/rocrate_import.html:104
>>>>>>> b05094e8
msgid "Cannot update because the corresponding item is being edited."
msgstr ""

#: weko_search_ui/templates/weko_search_ui/admin/item_list_display.html:88
msgid "Edit"
msgstr ""

#: weko_search_ui/templates/weko_search_ui/admin/item_list_display.html:93
msgid "Save"
msgstr ""

#: weko_search_ui/templates/weko_search_ui/admin/item_list_display.html:112
msgid "Is the input contents discarded ?"
<<<<<<< HEAD
msgstr ""
=======
msgstr ""

#: weko_search_ui/templates/weko_search_ui/admin/rocrate_import.html:58
#: weko_search_ui/templates/weko_search_ui/admin/rocrate_import.html:94
msgid "Mapping"
msgstr ""

#: weko_search_ui/templates/weko_search_ui/admin/rocrate_import.html:96
msgid "Failed to get mapping list."
msgstr ""

#: weko_search_ui/utils.py:3891
msgid "The specified terms does not exist in the system"
msgstr ""

#: weko_search_ui/utils.py:3896
msgid "The specified provinding method does not exist in the system"
msgstr ""
>>>>>>> b05094e8
<|MERGE_RESOLUTION|>--- conflicted
+++ resolved
@@ -1,26 +1,15 @@
 # Translations template for weko-search-ui.
-<<<<<<< HEAD
-# Copyright (C) 2023 National Institute of Informatics
-# This file is distributed under the same license as the weko-search-ui
-# project.
-# FIRST AUTHOR <EMAIL@ADDRESS>, 2023.
-=======
 # Copyright (C) 2025 National Institute of Informatics
 # This file is distributed under the same license as the weko-search-ui
 # project.
 # FIRST AUTHOR <EMAIL@ADDRESS>, 2025.
->>>>>>> b05094e8
 #
 #, fuzzy
 msgid ""
 msgstr ""
 "Project-Id-Version: weko-search-ui 0.1.0.dev20170000\n"
 "Report-Msgid-Bugs-To: wekosoftware@nii.ac.jp\n"
-<<<<<<< HEAD
-"POT-Creation-Date: 2023-08-19 20:46+0900\n"
-=======
 "POT-Creation-Date: 2025-05-27 19:16+0900\n"
->>>>>>> b05094e8
 "PO-Revision-Date: YEAR-MO-DA HO:MI+ZONE\n"
 "Last-Translator: FULL NAME <EMAIL@ADDRESS>\n"
 "Language-Team: LANGUAGE <LL@li.org>\n"
@@ -29,33 +18,6 @@
 "Content-Transfer-Encoding: 8bit\n"
 "Generated-By: Babel 2.5.1\n"
 
-<<<<<<< HEAD
-#: tests/conftest.py:377
-msgid "write your own license"
-msgstr ""
-
-#: tests/conftest.py:382
-msgid "Creative Commons CC0 1.0 Universal Public Domain Designation"
-msgstr ""
-
-#: tests/conftest.py:398
-msgid "Creative Commons Attribution 3.0 Unported (CC BY 3.0)"
-msgstr ""
-
-#: tests/conftest.py:410
-msgid "Creative Commons Attribution-ShareAlike 3.0 Unported (CC BY-SA 3.0)"
-msgstr ""
-
-#: tests/conftest.py:425
-msgid "Creative Commons Attribution-NoDerivs 3.0 Unported (CC BY-ND 3.0)"
-msgstr ""
-
-#: tests/conftest.py:439
-msgid "Creative Commons Attribution-NonCommercial 3.0 Unported (CC BY-NC 3.0)"
-msgstr ""
-
-#: tests/conftest.py:454
-=======
 #: tests/conftest.py:399
 msgid "write your own license"
 msgstr ""
@@ -81,33 +43,17 @@
 msgstr ""
 
 #: tests/conftest.py:476
->>>>>>> b05094e8
 msgid ""
 "Creative Commons Attribution-NonCommercial-ShareAlike 3.0 Unported (CC "
 "BY-NC-SA 3.0)"
 msgstr ""
 
-<<<<<<< HEAD
-#: tests/conftest.py:469
-=======
 #: tests/conftest.py:491
->>>>>>> b05094e8
 msgid ""
 "Creative Commons Attribution-NonCommercial-NoDerivs 3.0 Unported (CC BY-"
 "NC-ND 3.0)"
 msgstr ""
 
-<<<<<<< HEAD
-#: tests/conftest.py:485
-msgid "Creative Commons Attribution 4.0 International (CC BY 4.0)"
-msgstr ""
-
-#: tests/conftest.py:497
-msgid "Creative Commons Attribution-ShareAlike 4.0 International (CC BY-SA 4.0)"
-msgstr ""
-
-#: tests/conftest.py:512
-=======
 #: tests/conftest.py:507
 msgid "Creative Commons Attribution 4.0 International (CC BY 4.0)"
 msgstr ""
@@ -117,65 +63,29 @@
 msgstr ""
 
 #: tests/conftest.py:534
->>>>>>> b05094e8
 msgid ""
 "Creative Commons Attribution-NoDerivatives 4.0 International (CC BY-ND "
 "4.0)"
 msgstr ""
 
-<<<<<<< HEAD
-#: tests/conftest.py:527
-=======
 #: tests/conftest.py:549
->>>>>>> b05094e8
 msgid ""
 "Creative Commons Attribution-NonCommercial 4.0 International (CC BY-NC "
 "4.0)"
 msgstr ""
 
-<<<<<<< HEAD
-#: tests/conftest.py:542
-=======
 #: tests/conftest.py:564
->>>>>>> b05094e8
 msgid ""
 "Creative Commons Attribution-NonCommercial-ShareAlike 4.0 International "
 "(CC BY-NC-SA 4.0)"
 msgstr ""
 
-<<<<<<< HEAD
-#: tests/conftest.py:557
-=======
 #: tests/conftest.py:579
->>>>>>> b05094e8
 msgid ""
 "Creative Commons Attribution-NonCommercial-NoDerivatives 4.0 "
 "International (CC BY-NC-ND 4.0)"
 msgstr ""
 
-<<<<<<< HEAD
-#: weko_search_ui/admin.py:133
-msgid "The following item(s) cannot be deleted."
-msgstr ""
-
-#: weko_search_ui/admin.py:138
-msgid "DOI granting item(s):"
-msgstr ""
-
-#: weko_search_ui/admin.py:143
-msgid "Editing item(s):"
-msgstr ""
-
-#: weko_search_ui/admin.py:146
-msgid "Success"
-msgstr ""
-
-#: weko_search_ui/admin.py:169
-msgid "Index Delete is in progress on another device."
-msgstr ""
-
-#: weko_search_ui/admin.py:172
-=======
 #: weko_search_ui/admin.py:158
 msgid "The following item(s) cannot be deleted."
 msgstr ""
@@ -197,66 +107,12 @@
 msgstr ""
 
 #: weko_search_ui/admin.py:207
->>>>>>> b05094e8
 msgid ""
 "DOI granting item(s) are including in the deletion items.<br/>DOI "
 "granting item(s) cannot be deleted without withdrawing the DOI.<br/>Do "
 "you want to continue deleting items that are not grant DOI?"
 msgstr ""
 
-<<<<<<< HEAD
-#: weko_search_ui/admin.py:181
-msgid "Are you sure you want to delete it?"
-msgstr ""
-
-#: weko_search_ui/admin.py:184
-msgid "No such index."
-msgstr ""
-
-#: weko_search_ui/admin.py:268 weko_search_ui/admin.py:824
-msgid "Custom Sort"
-msgstr ""
-
-#: weko_search_ui/admin.py:270 weko_search_ui/admin.py:815
-msgid "Bulk Delete"
-msgstr ""
-
-#: weko_search_ui/admin.py:283
-msgid "Bulk Update"
-msgstr ""
-
-#: weko_search_ui/admin.py:398
-#: weko_search_ui/templates/weko_search_ui/admin/export.html:50
-#: weko_search_ui/templates/weko_search_ui/admin/import.html:95
-#: weko_search_ui/utils.py:594
-msgid "Internal server error"
-msgstr ""
-
-#: weko_search_ui/admin.py:806 weko_search_ui/admin.py:823
-#: weko_search_ui/templates/weko_search_ui/admin/import.html:53
-msgid "Index Tree"
-msgstr ""
-
-#: weko_search_ui/admin.py:814 weko_search_ui/admin.py:831
-#: weko_search_ui/admin.py:837
-msgid "Items"
-msgstr ""
-
-#: weko_search_ui/admin.py:831
-#: weko_search_ui/templates/weko_search_ui/admin/import.html:42
-msgid "Import"
-msgstr ""
-
-#: weko_search_ui/admin.py:838
-msgid "Bulk Export"
-msgstr ""
-
-#: weko_search_ui/api.py:208
-msgid "contents"
-msgstr ""
-
-#: weko_search_ui/utils.py:596
-=======
 #: weko_search_ui/admin.py:216
 msgid "Are you sure you want to delete it?"
 msgstr ""
@@ -340,73 +196,39 @@
 msgstr ""
 
 #: weko_search_ui/utils.py:592 weko_search_ui/utils.py:708
->>>>>>> b05094e8
 msgid ""
 "The format of the specified file {} does not support import. Please "
 "specify one of the following formats: zip, tar, gztar, bztar, xztar."
 msgstr ""
 
-<<<<<<< HEAD
-#: weko_search_ui/utils.py:603
-=======
 #: weko_search_ui/utils.py:600
->>>>>>> b05094e8
 msgid ""
 "The csv/tsv file was not found in the specified file {}. Check if the "
 "directory structure is correct."
 msgstr ""
 
-<<<<<<< HEAD
-#: weko_search_ui/utils.py:732
+#: weko_search_ui/utils.py:649
+msgid ""
+"The item type of the item to be imported is missing or has already been "
+"deleted."
+msgstr ""
+
+#: weko_search_ui/utils.py:715
+msgid ""
+"The xml file was not found in the specified file {}. Check if the "
+"directory structure is correct."
+msgstr ""
+
+#: weko_search_ui/utils.py:793
+msgid "The item type ID specified in the XML file does not exist."
+msgstr ""
+
+#: weko_search_ui/utils.py:1215
 msgid ""
 "There is an error in the format of the first line of the header of the {}"
 " file."
 msgstr ""
 
-#: weko_search_ui/utils.py:751
-msgid "The item type ID specified in the {} file does not exist."
-msgstr ""
-
-#: weko_search_ui/utils.py:760
-msgid "Cannot register because the specified item type is not the latest version."
-msgstr ""
-
-#: weko_search_ui/utils.py:775
-msgid "The following metadata keys are duplicated.<br/>{}"
-msgstr ""
-
-#: weko_search_ui/utils.py:797
-msgid "The item does not consistent with the specified item type.<br/>{}"
-msgstr ""
-
-#: weko_search_ui/utils.py:827
-msgid "Cannot read {} file correctly."
-msgstr ""
-
-#: weko_search_ui/utils.py:847
-=======
-#: weko_search_ui/utils.py:649
-msgid ""
-"The item type of the item to be imported is missing or has already been "
-"deleted."
-msgstr ""
-
-#: weko_search_ui/utils.py:715
-msgid ""
-"The xml file was not found in the specified file {}. Check if the "
-"directory structure is correct."
-msgstr ""
-
-#: weko_search_ui/utils.py:793
-msgid "The item type ID specified in the XML file does not exist."
-msgstr ""
-
-#: weko_search_ui/utils.py:1215
-msgid ""
-"There is an error in the format of the first line of the header of the {}"
-" file."
-msgstr ""
-
 #: weko_search_ui/utils.py:1234
 msgid "The item type ID specified in the {} file does not exist."
 msgstr ""
@@ -428,106 +250,11 @@
 msgstr ""
 
 #: weko_search_ui/utils.py:1331
->>>>>>> b05094e8
 msgid ""
 "The following items are not registered because they do not exist in the "
 "specified item type. {}"
 msgstr ""
 
-<<<<<<< HEAD
-#: weko_search_ui/utils.py:857
-msgid ""
-"The {} file could not be read. Make sure the file format is {} and that "
-"the file is UTF-8 encoded."
-msgstr ""
-
-#: weko_search_ui/utils.py:920
-msgid "Please specify item ID by half-width number."
-msgstr ""
-
-#: weko_search_ui/utils.py:932
-msgid "Specified item type does not exist."
-msgstr ""
-
-#: weko_search_ui/utils.py:1006
-msgid "Specified URI and system URI do not match."
-msgstr ""
-
-#: weko_search_ui/utils.py:1013
-msgid "Item does not exits in the system"
-msgstr ""
-
-#: weko_search_ui/utils.py:1017
-msgid "Item already DELETED in the system"
-msgstr ""
-
-#: weko_search_ui/utils.py:1030
-msgid "Please specify either \"Keep\" or \"Upgrade\"."
-msgstr ""
-
-#: weko_search_ui/utils.py:1682
-msgid "Title is required item."
-msgstr ""
-
-#: weko_search_ui/utils.py:2496
-msgid "One of the following required values ​​has not been registered.<br/>{}<br/>"
-msgstr ""
-
-#: weko_search_ui/utils.py:1702
-msgid "{} is required item."
-msgstr ""
-
-#: weko_search_ui/utils.py:1704
-msgid "Please set \"public\" or \"private\" for {}."
-msgstr ""
-
-#: weko_search_ui/utils.py:1751
-msgid "Specified {} does not match with existing index."
-msgstr ""
-
-#: weko_search_ui/utils.py:1758
-msgid "The specified {} does not exist in system."
-msgstr ""
-
-#: weko_search_ui/utils.py:1770
-msgid "Your role cannot register items in this index."
-msgstr ""
-
-#: weko_search_ui/utils.py:1787
-msgid "Both of IndexID and POS_INDEX are not being set."
-msgstr ""
-
-#: weko_search_ui/utils.py:1832
-msgid "Specified {} is invalid."
-msgstr ""
-
-#: weko_search_ui/utils.py:1875 weko_search_ui/utils.py:1908
-#: weko_search_ui/utils.py:2000 weko_search_ui/utils.py:2060
-#: weko_search_ui/utils.py:2064 weko_search_ui/utils.py:2086
-#: weko_search_ui/utils.py:2110
-msgid "Please specify {}."
-msgstr ""
-
-#: weko_search_ui/utils.py:1878 weko_search_ui/utils.py:2067
-msgid "The specified {} exceeds the maximum length."
-msgstr ""
-
-#: weko_search_ui/utils.py:1893 weko_search_ui/utils.py:2051
-#: weko_search_ui/utils.py:2082
-msgid "Specified Prefix of {} is incorrect."
-msgstr ""
-
-#: weko_search_ui/utils.py:1901 weko_search_ui/utils.py:2044
-msgid "{} cannot be set."
-msgstr ""
-
-#: weko_search_ui/utils.py:1910 weko_search_ui/utils.py:1914
-#: weko_search_ui/utils.py:1983 weko_search_ui/utils.py:2112
-msgid "Specified {} is different from existing {}."
-msgstr ""
-
-#: weko_search_ui/utils.py:1934
-=======
 #: weko_search_ui/utils.py:1341
 msgid ""
 "The {} file could not be read. Make sure the file format is {} and that "
@@ -623,37 +350,17 @@
 msgstr ""
 
 #: weko_search_ui/utils.py:2780
->>>>>>> b05094e8
 msgid ""
 "When assigning a DOI to an item, it must be associated with an index "
 "whose index status is \"Public\" and Harvest Publishing is \"Public\"."
 msgstr ""
 
-<<<<<<< HEAD
-#: weko_search_ui/utils.py:1939
-=======
 #: weko_search_ui/utils.py:2785
->>>>>>> b05094e8
 msgid ""
 "Since the item has a DOI, it must be associated with an index whose index"
 " status is \"Public\" and whose Harvest Publishing is \"Public\"."
 msgstr ""
 
-<<<<<<< HEAD
-#: weko_search_ui/utils.py:1950
-msgid "You cannot keep an item private because it has a DOI."
-msgstr ""
-
-#: weko_search_ui/utils.py:2004
-msgid "DOI_RA should be set by one of JaLC, Crossref, DataCite, NDL JaLC."
-msgstr ""
-
-#: weko_search_ui/utils.py:2401
-msgid "PID does not meet the conditions.<br/>"
-msgstr ""
-
-#: weko_search_ui/utils.py:2403
-=======
 #: weko_search_ui/utils.py:2796
 msgid "You cannot keep an item private because it has a DOI."
 msgstr ""
@@ -701,47 +408,11 @@
 msgstr ""
 
 #: weko_search_ui/utils.py:3452
->>>>>>> b05094e8
 msgid ""
 "The mapping of required items for DOI validation is not set. Please "
 "recheck the following mapping settings.<br/>{}"
 msgstr ""
 
-<<<<<<< HEAD
-#: weko_search_ui/utils.py:2413
-msgid "The following metadata are required.<br/>{}"
-msgstr ""
-
-#: weko_search_ui/utils.py:2418
-msgid "One of the following metadata is required.<br/>{}<br/>"
-msgstr ""
-
-#: weko_search_ui/utils.py:2481 weko_search_ui/utils.py:2493
-msgid "Please specify the date with any format of YYYY-MM-DD, YYYY-MM, YYYY."
-msgstr ""
-
-#: weko_search_ui/utils.py:2487
-msgid "Replace value of {} from {} to {}."
-msgstr ""
-
-#: weko_search_ui/utils.py:2510
-msgid "Please specify PubDate with YYYY-MM-DD."
-msgstr ""
-
-#: weko_search_ui/utils.py:2540
-msgid "ID is specified for the newly registered item. Ignore the ID and register."
-msgstr ""
-
-#: weko_search_ui/utils.py:2623
-msgid "Please specify Open Access Date with YYYY-MM-DD."
-msgstr ""
-
-#: weko_search_ui/utils.py:2959
-msgid "The specified DOI is wrong and fixed with the registered DOI."
-msgstr ""
-
-#: weko_search_ui/utils.py:2962
-=======
 #: weko_search_ui/utils.py:3462
 msgid "The following metadata are required.<br/>{}"
 msgstr ""
@@ -780,15 +451,11 @@
 msgstr ""
 
 #: weko_search_ui/utils.py:4050
->>>>>>> b05094e8
 msgid ""
 "The specified DOI RA is wrong and fixed with the correct DOI RA of the "
 "registered DOI."
 msgstr ""
 
-<<<<<<< HEAD
-#: weko_search_ui/utils.py:2994
-=======
 #: weko_search_ui/utils.py:4057 weko_search_ui/utils.py:4063
 msgid "Please specify DOI suffix."
 msgstr ""
@@ -802,51 +469,26 @@
 msgstr ""
 
 #: weko_search_ui/utils.py:4104
->>>>>>> b05094e8
 msgid ""
 "Please specify the image file(gif, jpg, jpe, jpeg, png, bmp, tiff, tif) "
 "for the thumbnail."
 msgstr ""
 
-<<<<<<< HEAD
-#: weko_search_ui/utils.py:3686
-msgid "The file specified in ({}) does not exist."
-msgstr ""
-
-#: weko_search_ui/utils.py:3690
-=======
 #: weko_search_ui/utils.py:5220
 msgid "The file specified in ({}) does not exist."
 msgstr ""
 
 #: weko_search_ui/utils.py:5224
->>>>>>> b05094e8
 msgid ""
 "The file specified in ({}) does not exist.<br/>The file will not be "
 "updated. Update only the metadata with csv/tsv contents."
 msgstr ""
 
-<<<<<<< HEAD
-#: weko_search_ui/utils.py:3860
-msgid "The file name specified in {} and {} do not match."
-msgstr ""
-
-#: weko_search_ui/utils.py:3891
-msgid "The specified terms does not exist in the system"
-msgstr ""
-
-#: weko_search_ui/utils.py:3896
-msgid "The specified provinding method does not exist in the system"
-msgstr ""
-
-#: weko_search_ui/views.py:141
-=======
 #: weko_search_ui/utils.py:5511
 msgid "The file name specified in {} and {} do not match."
 msgstr ""
 
 #: weko_search_ui/views.py:137
->>>>>>> b05094e8
 msgid "\"<\" and \">\" cannot be used for searching."
 msgstr ""
 
@@ -863,10 +505,7 @@
 msgstr ""
 
 #: weko_search_ui/templates/weko_search_ui/admin/import.html:73
-<<<<<<< HEAD
-=======
 #: weko_search_ui/templates/weko_search_ui/admin/rocrate_import.html:75
->>>>>>> b05094e8
 #: weko_search_ui/templates/weko_search_ui/body_contents.html:32
 #: weko_search_ui/templates/weko_search_ui/body_contents.html:72
 msgid "Title"
@@ -917,11 +556,7 @@
 msgid "Execution"
 msgstr ""
 
-<<<<<<< HEAD
-#: weko_search_ui/templates/weko_search_ui/admin/export.html:46
-=======
 #: weko_search_ui/templates/weko_search_ui/admin/export.html:49
->>>>>>> b05094e8
 #: weko_search_ui/templates/weko_search_ui/body_contents.html:134
 msgid "Export"
 msgstr ""
@@ -1005,106 +640,6 @@
 
 #: weko_search_ui/templates/weko_search_ui/body_contents.html:159
 msgid "Relevance(Ascending)"
-<<<<<<< HEAD
-msgstr ""
-
-#: weko_search_ui/templates/weko_search_ui/body_contents.html:160
-msgid "Relevance(Descending)"
-msgstr ""
-
-#: weko_search_ui/templates/weko_search_ui/body_contents.html:190
-msgid "Display Number"
-msgstr ""
-
-#: weko_search_ui/templates/weko_search_ui/admin/item_list_display.html:57
-#: weko_search_ui/templates/weko_search_ui/body_contents.html:211
-msgid "Search failed."
-msgstr ""
-
-#: weko_search_ui/templates/weko_search_ui/admin/item_list_display.html:63
-#: weko_search_ui/templates/weko_search_ui/body_contents.html:217
-msgid "Loading..."
-msgstr ""
-
-#: weko_search_ui/templates/weko_search_ui/body_facet_search.html:26
-msgid "Go to"
-msgstr ""
-
-#: weko_search_ui/templates/weko_search_ui/admin/bulk_delete_display.html:36
-#: weko_search_ui/templates/weko_search_ui/admin/item_list_display.html:37
-msgid "Target Index"
-msgstr ""
-
-#: weko_search_ui/templates/weko_search_ui/admin/bulk_delete_display.html:49
-msgid "Delete items of child recursively"
-msgstr ""
-
-#: weko_search_ui/templates/weko_search_ui/admin/bulk_delete_display.html:63
-msgid "Delete"
-msgstr ""
-
-#: weko_search_ui/templates/weko_search_ui/admin/bulk_delete_display.html:82
-#: weko_search_ui/templates/weko_search_ui/admin/item_list_display.html:115
-msgid "Continue"
-msgstr ""
-
-#: weko_search_ui/templates/weko_search_ui/admin/bulk_delete_display.html:84
-#: weko_search_ui/templates/weko_search_ui/admin/export.html:49
-#: weko_search_ui/templates/weko_search_ui/admin/import.html:59
-#: weko_search_ui/templates/weko_search_ui/admin/item_list_display.html:96
-#: weko_search_ui/templates/weko_search_ui/admin/item_list_display.html:116
-msgid "Cancel"
-msgstr ""
-
-#: weko_search_ui/templates/weko_search_ui/admin/export.html:40
-msgid "The last item ID"
-msgstr ""
-
-#: weko_search_ui/templates/weko_search_ui/admin/export.html:41
-msgid "Filter"
-msgstr ""
-
-#: weko_search_ui/templates/weko_search_ui/admin/export.html:42
-#: weko_search_ui/templates/weko_search_ui/admin/import.html:56
-msgid "Item Type"
-msgstr ""
-
-#: weko_search_ui/templates/weko_search_ui/admin/export.html:43
-msgid "Item ID"
-msgstr ""
-
-#: weko_search_ui/templates/weko_search_ui/admin/export.html:44
-msgid "Export item"
-msgstr ""
-
-#: weko_search_ui/templates/weko_search_ui/admin/export.html:45
-msgid "Download URL"
-msgstr ""
-
-#: weko_search_ui/templates/weko_search_ui/admin/export.html:47
-msgid "Export message"
-msgstr ""
-
-#: weko_search_ui/templates/weko_search_ui/admin/export.html:48
-msgid "Execute"
-msgstr ""
-
-#: weko_search_ui/templates/weko_search_ui/admin/export.html:51
-msgid "Cancel export message"
-msgstr ""
-
-#: weko_search_ui/templates/weko_search_ui/admin/export.html:52
-#: weko_search_ui/templates/weko_search_ui/admin/import.html:98
-msgid "Celery is not running."
-msgstr ""
-
-#: weko_search_ui/templates/weko_search_ui/admin/export.html:53
-#: weko_search_ui/templates/weko_search_ui/admin/import.html:94
-msgid "Failed to get item type list."
-msgstr ""
-
-#: weko_search_ui/templates/weko_search_ui/admin/export.html:54
-=======
 msgstr ""
 
 #: weko_search_ui/templates/weko_search_ui/body_contents.html:160
@@ -1238,305 +773,140 @@
 msgstr ""
 
 #: weko_search_ui/templates/weko_search_ui/admin/export.html:58
->>>>>>> b05094e8
 msgid "Failed to get last item ID."
 msgstr ""
 
 #: weko_search_ui/templates/weko_search_ui/admin/import.html:43
-<<<<<<< HEAD
-=======
 #: weko_search_ui/templates/weko_search_ui/admin/rocrate_import.html:44
->>>>>>> b05094e8
 msgid "List"
 msgstr ""
 
 #: weko_search_ui/templates/weko_search_ui/admin/import.html:44
-<<<<<<< HEAD
-=======
 #: weko_search_ui/templates/weko_search_ui/admin/rocrate_import.html:45
->>>>>>> b05094e8
 msgid "Import File"
 msgstr ""
 
 #: weko_search_ui/templates/weko_search_ui/admin/import.html:45
-<<<<<<< HEAD
-=======
 #: weko_search_ui/templates/weko_search_ui/admin/rocrate_import.html:46
->>>>>>> b05094e8
 msgid "Import Index"
 msgstr ""
 
 #: weko_search_ui/templates/weko_search_ui/admin/import.html:46
-<<<<<<< HEAD
-=======
 #: weko_search_ui/templates/weko_search_ui/admin/rocrate_import.html:47
->>>>>>> b05094e8
 msgid "WorkFlow"
 msgstr ""
 
 #: weko_search_ui/templates/weko_search_ui/admin/import.html:47
-<<<<<<< HEAD
-=======
 #: weko_search_ui/templates/weko_search_ui/admin/rocrate_import.html:48
->>>>>>> b05094e8
 msgid "Select File"
 msgstr ""
 
 #: weko_search_ui/templates/weko_search_ui/admin/import.html:48
-<<<<<<< HEAD
-=======
 #: weko_search_ui/templates/weko_search_ui/admin/rocrate_import.html:49
->>>>>>> b05094e8
 msgid "Select Index"
 msgstr ""
 
 #: weko_search_ui/templates/weko_search_ui/admin/import.html:49
-<<<<<<< HEAD
-=======
 #: weko_search_ui/templates/weko_search_ui/admin/rocrate_import.html:50
->>>>>>> b05094e8
 msgid "Select WorkFlow"
 msgstr ""
 
 #: weko_search_ui/templates/weko_search_ui/admin/import.html:50
-<<<<<<< HEAD
-=======
 #: weko_search_ui/templates/weko_search_ui/admin/rocrate_import.html:51
->>>>>>> b05094e8
 msgid "Selected file name"
 msgstr ""
 
 #: weko_search_ui/templates/weko_search_ui/admin/import.html:51
-<<<<<<< HEAD
-=======
 #: weko_search_ui/templates/weko_search_ui/admin/rocrate_import.html:52
->>>>>>> b05094e8
 msgid "Selected index"
 msgstr ""
 
 #: weko_search_ui/templates/weko_search_ui/admin/import.html:52
-<<<<<<< HEAD
-=======
 #: weko_search_ui/templates/weko_search_ui/admin/rocrate_import.html:53
->>>>>>> b05094e8
 msgid "Selected workflow"
 msgstr ""
 
 #: weko_search_ui/templates/weko_search_ui/admin/import.html:54
-<<<<<<< HEAD
-=======
 #: weko_search_ui/templates/weko_search_ui/admin/rocrate_import.html:55
->>>>>>> b05094e8
 msgid "Designate Index"
 msgstr ""
 
 #: weko_search_ui/templates/weko_search_ui/admin/import.html:55
-<<<<<<< HEAD
-=======
 #: weko_search_ui/templates/weko_search_ui/admin/rocrate_import.html:56
->>>>>>> b05094e8
 msgid "Workflow"
 msgstr ""
 
 #: weko_search_ui/templates/weko_search_ui/admin/import.html:57
-<<<<<<< HEAD
-=======
 #: weko_search_ui/templates/weko_search_ui/admin/rocrate_import.html:59
->>>>>>> b05094e8
 msgid "Flow"
 msgstr ""
 
 #: weko_search_ui/templates/weko_search_ui/admin/import.html:58
-<<<<<<< HEAD
-=======
 #: weko_search_ui/templates/weko_search_ui/admin/rocrate_import.html:60
->>>>>>> b05094e8
 msgid "Select"
 msgstr ""
 
 #: weko_search_ui/templates/weko_search_ui/admin/import.html:60
-<<<<<<< HEAD
-=======
 #: weko_search_ui/templates/weko_search_ui/admin/rocrate_import.html:62
->>>>>>> b05094e8
 msgid "Check"
 msgstr ""
 
 #: weko_search_ui/templates/weko_search_ui/admin/import.html:61
-<<<<<<< HEAD
-=======
 #: weko_search_ui/templates/weko_search_ui/admin/rocrate_import.html:63
->>>>>>> b05094e8
 msgid "Change Identifier Mode."
 msgstr ""
 
 #: weko_search_ui/templates/weko_search_ui/admin/import.html:62
-<<<<<<< HEAD
-=======
 #: weko_search_ui/templates/weko_search_ui/admin/rocrate_import.html:64
->>>>>>> b05094e8
 msgid "I agree to the terms of use."
 msgstr ""
 
 #: weko_search_ui/templates/weko_search_ui/admin/import.html:63
-<<<<<<< HEAD
-=======
 #: weko_search_ui/templates/weko_search_ui/admin/rocrate_import.html:65
->>>>>>> b05094e8
 msgid "Change DOI Mode"
 msgstr ""
 
 #: weko_search_ui/templates/weko_search_ui/admin/import.html:65
-<<<<<<< HEAD
-=======
 #: weko_search_ui/templates/weko_search_ui/admin/rocrate_import.html:67
->>>>>>> b05094e8
 msgid "Summary"
 msgstr ""
 
 #: weko_search_ui/templates/weko_search_ui/admin/import.html:66
-<<<<<<< HEAD
-=======
 #: weko_search_ui/templates/weko_search_ui/admin/rocrate_import.html:68
->>>>>>> b05094e8
 msgid "Total"
 msgstr ""
 
 #: weko_search_ui/templates/weko_search_ui/admin/import.html:67
-<<<<<<< HEAD
-=======
 #: weko_search_ui/templates/weko_search_ui/admin/rocrate_import.html:69
->>>>>>> b05094e8
 msgid "New Item"
 msgstr ""
 
 #: weko_search_ui/templates/weko_search_ui/admin/import.html:68
-<<<<<<< HEAD
-=======
 #: weko_search_ui/templates/weko_search_ui/admin/rocrate_import.html:70
->>>>>>> b05094e8
 msgid "Update Item"
 msgstr ""
 
 #: weko_search_ui/templates/weko_search_ui/admin/import.html:69
-<<<<<<< HEAD
-=======
 #: weko_search_ui/templates/weko_search_ui/admin/rocrate_import.html:71
->>>>>>> b05094e8
 msgid "Check Error"
 msgstr ""
 
 #: weko_search_ui/templates/weko_search_ui/admin/import.html:70
-<<<<<<< HEAD
-=======
 #: weko_search_ui/templates/weko_search_ui/admin/rocrate_import.html:72
->>>>>>> b05094e8
 msgid "import_btn_download"
 msgstr ""
 
 #: weko_search_ui/templates/weko_search_ui/admin/import.html:71
-<<<<<<< HEAD
-=======
 #: weko_search_ui/templates/weko_search_ui/admin/rocrate_import.html:73
->>>>>>> b05094e8
 msgid "No."
 msgstr ""
 
 #: weko_search_ui/templates/weko_search_ui/admin/import.html:72
-<<<<<<< HEAD
-=======
 #: weko_search_ui/templates/weko_search_ui/admin/rocrate_import.html:74
->>>>>>> b05094e8
 msgid "Item Id"
 msgstr ""
 
 #: weko_search_ui/templates/weko_search_ui/admin/import.html:74
-<<<<<<< HEAD
-msgid "Check Result"
-msgstr ""
-
-#: weko_search_ui/templates/weko_search_ui/admin/import.html:75
-msgid "Error"
-msgstr ""
-
-#: weko_search_ui/templates/weko_search_ui/admin/import.html:76
-msgid "Warning"
-msgstr ""
-
-#: weko_search_ui/templates/weko_search_ui/admin/import.html:77
-msgid "Not match"
-msgstr ""
-
-#: weko_search_ui/templates/weko_search_ui/admin/import.html:78
-msgid "Register"
-msgstr ""
-
-#: weko_search_ui/templates/weko_search_ui/admin/import.html:79
-msgid "Keep Version"
-msgstr ""
-
-#: weko_search_ui/templates/weko_search_ui/admin/import.html:80
-msgid "Upgrade Version"
-msgstr ""
-
-#: weko_search_ui/templates/weko_search_ui/admin/import.html:81
-msgid "Register with [Change Identifier Mode]."
-msgstr ""
-
-#: weko_search_ui/templates/weko_search_ui/admin/import.html:83
-msgid "Start Date"
-msgstr ""
-
-#: weko_search_ui/templates/weko_search_ui/admin/import.html:84
-msgid "End Date"
-msgstr ""
-
-#: weko_search_ui/templates/weko_search_ui/admin/import.html:85
-msgid "Action"
-msgstr ""
-
-#: weko_search_ui/templates/weko_search_ui/admin/import.html:86
-msgid "End"
-msgstr ""
-
-#: weko_search_ui/templates/weko_search_ui/admin/import.html:87
-msgid "Work Flow Status"
-msgstr ""
-
-#: weko_search_ui/templates/weko_search_ui/admin/import.html:88
-msgid "Done"
-msgstr ""
-
-#: weko_search_ui/templates/weko_search_ui/admin/import.html:89
-msgid "To Do"
-msgstr ""
-
-#: weko_search_ui/templates/weko_search_ui/admin/import.html:90
-msgid "Result"
-msgstr ""
-
-#: weko_search_ui/templates/weko_search_ui/admin/import.html:91
-msgid "Next"
-msgstr ""
-
-#: weko_search_ui/templates/weko_search_ui/admin/import.html:92
-msgid "Item Type Template"
-msgstr ""
-
-#: weko_search_ui/templates/weko_search_ui/admin/import.html:93
-msgid "Failed to download."
-msgstr ""
-
-#: weko_search_ui/templates/weko_search_ui/admin/import.html:96
-msgid "Import is in progress on another device."
-msgstr ""
-
-#: weko_search_ui/templates/weko_search_ui/admin/import.html:97
-msgid "Import is in progress."
-msgstr ""
-
-#: weko_search_ui/templates/weko_search_ui/admin/import.html:99
-=======
 msgid "DOI"
 msgstr ""
 
@@ -1646,23 +1016,11 @@
 
 #: weko_search_ui/templates/weko_search_ui/admin/import.html:100
 #: weko_search_ui/templates/weko_search_ui/admin/rocrate_import.html:101
->>>>>>> b05094e8
 msgid ""
 "This DOI has been already grant for another item. Please specify another "
 "DOI."
 msgstr ""
 
-<<<<<<< HEAD
-#: weko_search_ui/templates/weko_search_ui/admin/import.html:100
-msgid "import_error_msg_is_withdraw_doi"
-msgstr ""
-
-#: weko_search_ui/templates/weko_search_ui/admin/import.html:101
-msgid "The corresponding item has been deleted."
-msgstr ""
-
-#: weko_search_ui/templates/weko_search_ui/admin/import.html:102
-=======
 #: weko_search_ui/templates/weko_search_ui/admin/import.html:101
 #: weko_search_ui/templates/weko_search_ui/admin/rocrate_import.html:102
 msgid "import_error_msg_is_withdraw_doi"
@@ -1675,7 +1033,6 @@
 
 #: weko_search_ui/templates/weko_search_ui/admin/import.html:103
 #: weko_search_ui/templates/weko_search_ui/admin/rocrate_import.html:104
->>>>>>> b05094e8
 msgid "Cannot update because the corresponding item is being edited."
 msgstr ""
 
@@ -1689,9 +1046,6 @@
 
 #: weko_search_ui/templates/weko_search_ui/admin/item_list_display.html:112
 msgid "Is the input contents discarded ?"
-<<<<<<< HEAD
-msgstr ""
-=======
 msgstr ""
 
 #: weko_search_ui/templates/weko_search_ui/admin/rocrate_import.html:58
@@ -1709,5 +1063,4 @@
 
 #: weko_search_ui/utils.py:3896
 msgid "The specified provinding method does not exist in the system"
-msgstr ""
->>>>>>> b05094e8
+msgstr ""