# -*- coding: utf-8 -*-
#
# This file is part of WEKO3.
# Copyright (C) 2017 National Institute of Informatics.
#
# WEKO3 is free software; you can redistribute it
# and/or modify it under the terms of the GNU General Public License as
# published by the Free Software Foundation; either version 2 of the
# License, or (at your option) any later version.
#
# WEKO3 is distributed in the hope that it will be
# useful, but WITHOUT ANY WARRANTY; without even the implied warranty of
# MERCHANTABILITY or FITNESS FOR A PARTICULAR PURPOSE.  See the GNU
# General Public License for more details.
#
# You should have received a copy of the GNU General Public License
# along with WEKO3; if not, write to the
# Free Software Foundation, Inc., 59 Temple Place, Suite 330, Boston,
# MA 02111-1307, USA.

"""Blueprint for weko-search-ui."""

import time
from xml.etree import ElementTree

from blinker import Namespace
<<<<<<< HEAD
from flask import Blueprint, current_app, flash, jsonify, render_template, \
    request
=======
from flask import Blueprint, current_app, flash, jsonify, render_template, request
>>>>>>> f982443f
from flask_babelex import gettext as _
from flask_login import login_required
from flask_security import current_user
from flask_wtf import FlaskForm
from invenio_db import db
from invenio_pidstore.models import PIDStatus, PersistentIdentifier
from invenio_i18n.ext import current_i18n
from sqlalchemy.sql.expression import func
from weko_admin.models import AdminSettings
from weko_admin.utils import get_search_setting
from weko_gridlayout.utils import (
    get_widget_design_page_with_main,
    main_design_has_main_widget,
)
from weko_index_tree.api import Indexes
from weko_index_tree.models import IndexStyle
from weko_index_tree.utils import get_index_link_list
from weko_records.api import ItemLink
from weko_records_ui.ipaddr import check_site_license_permission
from weko_theme.utils import get_design_layout
from weko_workflow.utils import (
    get_allow_multi_thumbnail,
    get_record_by_root_ver,
    get_thumbnails,
)

from weko_search_ui.api import get_search_detail_keyword

from .api import SearchSetting
from .config import WEKO_SEARCH_TYPE_DICT
from .utils import (
    check_index_access_permissions,
    check_permission,
    get_feedback_mail_list,
    get_journal_info,
)

_signals = Namespace()
searched = _signals.signal("searched")

blueprint = Blueprint(
    "weko_search_ui",
    __name__,
    template_folder="templates",
    static_folder="static",
)

blueprint_api = Blueprint(
    "weko_search_api",
    __name__,
    template_folder="templates",
    static_folder="static",
)


@blueprint.route("/search/index")
@check_index_access_permissions
def search():
    """Index Search page ui."""
    search_type = request.args.get("search_type", WEKO_SEARCH_TYPE_DICT["FULL_TEXT"])
    get_args = request.args
    community_id = ""
    ctx = {"community": None}
    cur_index_id = (
        search_type
        if search_type
        not in (
            WEKO_SEARCH_TYPE_DICT["FULL_TEXT"],
            WEKO_SEARCH_TYPE_DICT["KEYWORD"],
        )
        else None
    )
    if "community" in get_args:
        from weko_workflow.api import GetCommunity

        comm = GetCommunity.get_community_by_id(request.args.get("community"))
        ctx = {"community": comm}
        if comm is not None:
            community_id = comm.id

    # Get the design for widget rendering
    page, render_widgets = get_design_layout(
        community_id or current_app.config["WEKO_THEME_DEFAULT_COMMUNITY"]
    )

    # Get index style
    style = IndexStyle.get(current_app.config["WEKO_INDEX_TREE_STYLE_OPTIONS"]["id"])
    width = style.width if style else "3"

    # add at 1206 for search management
    sort_options, display_number = SearchSetting.get_results_setting()

    ts = time.time()
    # disply_setting = dict(size=display_number, timestamp=ts)
    disply_setting = dict(size=display_number)

    detail_condition = get_search_detail_keyword("")

    export_settings = AdminSettings.get(
        "item_export_settings"
    ) or AdminSettings.Dict2Obj(
        current_app.config["WEKO_ADMIN_DEFAULT_ITEM_EXPORT_SETTINGS"]
    )

    height = style.height if style else None
<<<<<<< HEAD
    if request.values.get('search_type') in (
        WEKO_SEARCH_TYPE_DICT['FULL_TEXT'],
            WEKO_SEARCH_TYPE_DICT['KEYWORD']):
        for _key in request.values:
            _val = request.values.get(_key)
            if '<' in _val or '>' in _val:
                flash(
                    _('"<" and ">" cannot be used for searching.'),
                    category='warning'
                )
                break
    if 'item_link' in get_args:
=======
    if request.values.get("search_type") in (
        WEKO_SEARCH_TYPE_DICT["FULL_TEXT"],
        WEKO_SEARCH_TYPE_DICT["KEYWORD"],
    ):
        for _key in request.values:
            _val = request.values.get(_key)
            if "<" in _val or ">" in _val:
                flash(
                    _('"<" and ">" cannot be used for searching.'), category="warning"
                )
                break
    if "item_link" in get_args:
>>>>>>> f982443f
        from weko_workflow.api import WorkActivity
        from weko_workflow.views import get_main_record_detail

        activity_id = request.args.get("item_link")
        workflow_activity = WorkActivity()
        (
            activity_detail,
            item,
            steps,
            action_id,
            cur_step,
            temporary_comment,
            approval_record,
            step_item_login_url,
            histories,
            res_check,
            pid,
            community_id,
            ctx,
        ) = workflow_activity.get_activity_index_search(activity_id=activity_id)

        recid = approval_record.get("control_number", None)
        if recid:
            pid_without_ver = recid.split(".")[0]
            item_link = ItemLink.get_item_link_info(pid_without_ver)
            ctx["item_link"] = item_link
        # Get files and thumbnail to set and show popup item link.
        item_link, files = get_record_by_root_ver(recid)
        is_multi_thumbnails = get_allow_multi_thumbnail(
            approval_record.get("item_type_id"), None
        )
        files_thumbnail = get_thumbnails(files, is_multi_thumbnails)

        # Get item link info.
        record_detail_alt = get_main_record_detail(activity_id, activity_detail)

        ctx.update(
            dict(
                record_org=record_detail_alt.get("record"),
                files_org=record_detail_alt.get("files"),
                thumbnails_org=record_detail_alt.get("files_thumbnail"),
            )
        )
        form = FlaskForm(request.form)
        return render_template(
            "weko_workflow/activity_detail.html",
            action_id=action_id,
            activity=activity_detail,
            allow_item_exporting=export_settings.allow_item_exporting,
            community_id=community_id,
            cur_step=cur_step,
            files_thumbnail=files_thumbnail,
            files=files,
            height=height,
            histories=histories,
            index_id=cur_index_id,
            is_enable_item_name_link=True,
            is_login=bool(current_user.get_id()),
            is_permission=check_permission(),
            item=item,
            page=page,
            pid=pid,
            form=form,
            record=approval_record,
            render_widgets=render_widgets,
            res_check=res_check,
            step_item_login_url=step_item_login_url,
            steps=steps,
            temporary_comment=temporary_comment,
            width=width,
            **ctx
        )
    else:
        journal_info = None
        index_display_format = "1"
        check_site_license_permission()
        send_info = dict()
        send_info["site_license_flag"] = (
            True if hasattr(current_user, "site_license_flag") else False
        )
        send_info["site_license_name"] = (
            current_user.site_license_name
            if hasattr(current_user, "site_license_name")
            else ""
        )
        if search_type in WEKO_SEARCH_TYPE_DICT.values():
            if (
                not search_type == WEKO_SEARCH_TYPE_DICT["INDEX"]
                and get_args.get("q", "").strip()
            ):
                searched.send(
                    current_app._get_current_object(),
                    search_args=get_args,
                    info=send_info,
                )
            if search_type == WEKO_SEARCH_TYPE_DICT["INDEX"]:
                cur_index_id = request.args.get("q", "")
                journal_info = get_journal_info(cur_index_id)
                index_info = Indexes.get_index(cur_index_id)
                if index_info:
                    index_display_format = index_info.display_format
                    if index_display_format == "2":
                        disply_setting = dict(size=100)
                        # disply_setting = dict(size=100, timestamp=ts)

        index_link_list = get_index_link_list()
        # Get Facet search setting.
        display_facet_search = (
            get_search_setting()
            .get("display_control", {})
            .get("display_facet_search", {})
            .get("status", False)
        )
        ctx.update(
            {
                "display_facet_search": display_facet_search,
            }
        )

        # Get index tree setting.
        display_index_tree = (
            get_search_setting()
            .get("display_control", {})
            .get("display_index_tree", {})
            .get("status", False)
        )
        ctx.update(
            {
                "display_index_tree": display_index_tree,
            }
        )

        # Get display_community setting.
        display_community = (
            get_search_setting()
            .get("display_control", {})
            .get("display_community", {})
            .get("status", False)
        )
        ctx.update({"display_community": display_community})

        return render_template(
            current_app.config["SEARCH_UI_SEARCH_TEMPLATE"],
            page=page,
            render_widgets=render_widgets,
            index_id=cur_index_id,
            community_id=community_id,
            sort_option=sort_options,
            disply_setting=disply_setting,
            detail_condition=detail_condition,
            width=width,
            height=height,
            index_link_enabled=style.index_link_enabled,
            index_link_list=index_link_list,
            journal_info=journal_info,
            index_display_format=index_display_format,
            allow_item_exporting=export_settings.allow_item_exporting,
            is_permission=check_permission(),
            is_login=bool(current_user.get_id()),
            **ctx
        )


@blueprint_api.route("/opensearch/description.xml", methods=["GET"])
def opensearch_description():
    """Returns WEKO3 opensearch description document.

    :return:
    """
    # create a response
    response = current_app.response_class()

    # set the returned data, which will just contain the title
    ns_opensearch = "http://a9.com/-/spec/opensearch/1.1/"

    ElementTree.register_namespace("", ns_opensearch)
    # ElementTree.register_namespace('jairo', ns_jairo)

    root = ElementTree.Element("OpenSearchDescription")

    sname = ElementTree.SubElement(root, "{" + ns_opensearch + "}ShortName")
    sname.text = current_app.config["WEKO_OPENSEARCH_SYSTEM_SHORTNAME"]

    des = ElementTree.SubElement(root, "{" + ns_opensearch + "}Description")
    des.text = current_app.config["WEKO_OPENSEARCH_SYSTEM_DESCRIPTION"]

    img = ElementTree.SubElement(root, "{" + ns_opensearch + "}Image")
    img.set("height", "16")
    img.set("width", "16")
    img.set("type", "image/x-icon")
    img.text = request.host_url + current_app.config["WEKO_OPENSEARCH_IMAGE_URL"]

    url = ElementTree.SubElement(root, "{" + ns_opensearch + "}Url")
    url.set("type", "application/atom+xml")
    url.set("template", request.host_url + "api/opensearch/search?q={searchTerms}")

    url = ElementTree.SubElement(root, "{" + ns_opensearch + "}Url")
    url.set("type", "application/atom+xml")
    url.set(
        "template",
        request.host_url + "api/opensearch/search?q={searchTerms}&amp;format=atom",
    )

    response.data = ElementTree.tostring(root)

    # update headers
    response.headers["Content-Type"] = "application/xml"
    return response


@blueprint.route("/journal_info/<int:index_id>", methods=["GET"])
def journal_detail(index_id=0):
    """Render a check view."""
    result = get_journal_info(index_id)
    return jsonify(result)


<<<<<<< HEAD
@blueprint.route("/search/feedback_mail_list", methods=['GET'])
=======
@blueprint.route("/search/feedback_mail_list", methods=["GET"])
>>>>>>> f982443f
@login_required
def search_feedback_mail_list():
    """Render a check view."""
    result = get_feedback_mail_list()
    return jsonify(result)


@blueprint.route("/get_child_list/<int:index_id>", methods=["GET"])
def get_child_list(index_id=0):
    """Get child id list to index list display."""
    return jsonify(Indexes.get_child_id_list(index_id))


@blueprint.route("/get_path_name_dict/<string:path_str>", methods=["GET"])
def get_path_name_dict(path_str=""):
    """Get path and name."""
    path_name_dict = {}
    path_arr = path_str.split("_")
    for path in path_arr:
        index = Indexes.get_index(index_id=path)
        idx_name = index.index_name
        idx_name_en = index.index_name_english
        if current_i18n.language == "ja" and idx_name:
            path_name_dict[path] = idx_name.replace("\n", r"<br\>").replace(
                "&EMPTY&", ""
            )
        else:
            path_name_dict[path] = idx_name_en.replace("\n", r"<br\>").replace(
                "&EMPTY&", ""
            )
    return jsonify(path_name_dict)


@blueprint.route("/facet-search/get-title-and-order", methods=["POST"])
def gettitlefacet():
    """Soft getname Facet Search."""
    from weko_admin.utils import get_title_facets

    titles, order = get_title_facets()
    result = {"status": True, "data": {"titles": titles, "order": order}}
    return jsonify(result), 200


@blueprint_api.route('/get_last_item_id', methods=['GET'])
def get_last_item_id():
    """Get last item id."""
    result = {"last_id": ""}
    try:
        data = db.session.query(
            func.max(
                func.to_number(
                    PersistentIdentifier.pid_value,
                    current_app.config["WEKO_SEARCH_UI_TO_NUMBER_FORMAT"]
                )
            )
        ).filter(
            PersistentIdentifier.status == PIDStatus.REGISTERED,
            PersistentIdentifier.pid_type == 'recid',
            PersistentIdentifier.pid_value.notlike("%.%")
        ).one_or_none()
        if data[0]:
            result["last_id"] = str(data[0])
    except Exception as ex:
        current_app.logger.error(ex)
    return jsonify(data=result), 200

@blueprint.teardown_request
@blueprint_api.teardown_request
def dbsession_clean(exception):
    current_app.logger.debug("weko_search_ui dbsession_clean: {}".format(exception))
    if exception is None:
        try:
            db.session.commit()
        except:
            db.session.rollback()
    db.session.remove()<|MERGE_RESOLUTION|>--- conflicted
+++ resolved
@@ -24,12 +24,7 @@
 from xml.etree import ElementTree
 
 from blinker import Namespace
-<<<<<<< HEAD
-from flask import Blueprint, current_app, flash, jsonify, render_template, \
-    request
-=======
 from flask import Blueprint, current_app, flash, jsonify, render_template, request
->>>>>>> f982443f
 from flask_babelex import gettext as _
 from flask_login import login_required
 from flask_security import current_user
@@ -135,20 +130,6 @@
     )
 
     height = style.height if style else None
-<<<<<<< HEAD
-    if request.values.get('search_type') in (
-        WEKO_SEARCH_TYPE_DICT['FULL_TEXT'],
-            WEKO_SEARCH_TYPE_DICT['KEYWORD']):
-        for _key in request.values:
-            _val = request.values.get(_key)
-            if '<' in _val or '>' in _val:
-                flash(
-                    _('"<" and ">" cannot be used for searching.'),
-                    category='warning'
-                )
-                break
-    if 'item_link' in get_args:
-=======
     if request.values.get("search_type") in (
         WEKO_SEARCH_TYPE_DICT["FULL_TEXT"],
         WEKO_SEARCH_TYPE_DICT["KEYWORD"],
@@ -161,7 +142,6 @@
                 )
                 break
     if "item_link" in get_args:
->>>>>>> f982443f
         from weko_workflow.api import WorkActivity
         from weko_workflow.views import get_main_record_detail
 
@@ -379,11 +359,7 @@
     return jsonify(result)
 
 
-<<<<<<< HEAD
-@blueprint.route("/search/feedback_mail_list", methods=['GET'])
-=======
 @blueprint.route("/search/feedback_mail_list", methods=["GET"])
->>>>>>> f982443f
 @login_required
 def search_feedback_mail_list():
     """Render a check view."""
