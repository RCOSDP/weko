# -*- coding: utf-8 -*-
#
# This file is part of WEKO3.
# Copyright (C) 2017 National Institute of Informatics.
#
# WEKO3 is free software; you can redistribute it
# and/or modify it under the terms of the GNU General Public License as
# published by the Free Software Foundation; either version 2 of the
# License, or (at your option) any later version.
#
# WEKO3 is distributed in the hope that it will be
# useful, but WITHOUT ANY WARRANTY; without even the implied warranty of
# MERCHANTABILITY or FITNESS FOR A PARTICULAR PURPOSE.  See the GNU
# General Public License for more details.
#
# You should have received a copy of the GNU General Public License
# along with WEKO3; if not, write to the
# Free Software Foundation, Inc., 59 Temple Place, Suite 330, Boston,
# MA 02111-1307, USA.

"""Blueprint for weko-search-ui."""

import json
import os
import sys
from xml.etree import ElementTree as ET

from blinker import Namespace
from flask import Blueprint, abort, current_app, jsonify, make_response, \
    redirect, render_template, request, url_for
from invenio_i18n.ext import current_i18n
from invenio_indexer.api import RecordIndexer
from weko_index_tree.api import Indexes
from weko_index_tree.models import Index, IndexStyle
from weko_indextree_journal.api import Journals
from weko_deposit.api import WekoIndexer

from weko_search_ui.api import get_search_detail_keyword
from invenio_search import RecordsSearch
from invenio_records.api import Record
from invenio_db import db
from invenio_pidstore.models import PersistentIdentifier

from .api import SearchSetting
from .query import item_path_search_factory

_signals = Namespace()
searched = _signals.signal('searched')

blueprint = Blueprint(
    'weko_search_ui',
    __name__,
    template_folder='templates',
    static_folder='static',
)

blueprint_api = Blueprint(
    'weko_search_ui',
    __name__,
    # url_prefix='/',
    template_folder='templates',
    static_folder='static',
)


@blueprint.route("/search/index")
def search():
    """Index Search page ui."""
    search_type = request.args.get('search_type', '0')
    getArgs = request.args
    community_id = ""
    ctx = {'community': None}
    cur_index_id = search_type if search_type not in ('0', '1', ) else None
    if 'community' in getArgs:
        from weko_workflow.api import GetCommunity
        comm = GetCommunity.get_community_by_id(request.args.get('community'))
        ctx = {'community': comm}
        community_id = comm.id

    # Get index style
    style = IndexStyle.get(
        current_app.config['WEKO_INDEX_TREE_STYLE_OPTIONS']['id'])
    width = style.width if style else '3'

    # add at 1206 for search management
    sort_options, display_number = SearchSetting.get_results_setting()
    disply_setting = dict(size=display_number)

    detail_condition = get_search_detail_keyword('')

    height = style.height if style else None

    index_link_list = []
    for index in Index.query.all():
        if index.index_link_enabled and index.public_state:
            if hasattr(current_i18n, 'language'):
                if current_i18n.language == 'ja' and index.index_link_name:
                    index_link_list.append((index.id, index.index_link_name))
                else:
                    index_link_list.append(
                        (index.id, index.index_link_name_english))
            else:
                index_link_list.append(
                    (index.id, index.index_link_name_english))

    if 'item_management' in getArgs:
        management_type = request.args.get('item_management', 'sort')

        has_items = False
        has_child_trees = False
        if management_type == 'delete':
            # Does this tree has items or children?
            q = request.args.get('q')
            if q is not None and q.isdigit():
                    current_tree = Indexes.get_index(q)
                    recursive_tree = Indexes.get_recursive_tree(q)

                    if current_tree is not None:
                        tree_items = get_tree_items(current_tree.id)
                        has_items = len(tree_items) > 0
                        if recursive_tree is not None:
                            has_child_trees = len(recursive_tree) > 1

        return render_template(current_app.config['WEKO_ITEM_MANAGEMENT_TEMPLATE'],
                               index_id=cur_index_id, community_id=community_id,
                               width=width, height=height, management_type=management_type,
                               fields=current_app.config['WEKO_RECORDS_UI_BULK_UPDATE_FIELDS']['fields'],
                               licences=current_app.config['WEKO_RECORDS_UI_BULK_UPDATE_FIELDS']['licences'],
<<<<<<< HEAD
=======
                               has_items=has_items,
                               has_child_trees=has_child_trees,
>>>>>>> 0d8559b8
                               detail_condition=detail_condition, **ctx)

    elif 'item_link' in getArgs:
        activity_id = request.args.get('item_link')
        from weko_workflow.api import WorkActivity
        workFlowActivity = WorkActivity()
        activity_detail, item, steps, action_id, cur_step, temporary_comment, approval_record, \
            step_item_login_url, histories, res_check, pid, community_id, ctx \
            = workFlowActivity.get_activity_index_search(activity_id=activity_id)
        return render_template(
            'weko_workflow/activity_detail.html',
            activity=activity_detail,
            item=item,
            steps=steps,
            action_id=action_id,
            cur_step=cur_step,
            temporary_comment=temporary_comment,
            record=approval_record,
            step_item_login_url=step_item_login_url,
            histories=histories,
            res_check=res_check,
            pid=pid,
            index_id=cur_index_id,
            community_id=community_id,
            width=width,
            height=height,
            **ctx)
    else:
        journal_info = None
        if search_type in ('0', '1', '2'):
            searched.send(
                current_app._get_current_object(),
                search_args=getArgs)
            if search_type == '2':
                cur_index_id = request.args.get('q', '0')
                journal_info = get_journal_info(cur_index_id)
        return render_template(
            current_app.config['SEARCH_UI_SEARCH_TEMPLATE'],
            index_id=cur_index_id,
            community_id=community_id,
            sort_option=sort_options,
            disply_setting=disply_setting,
            detail_condition=detail_condition,
            width=width,
            height=height,
            index_link_enabled=style.index_link_enabled,
            index_link_list=index_link_list,
            journal_info=journal_info,
            **ctx)


@blueprint_api.route('/opensearch/description.xml', methods=['GET'])
def opensearch_description():
    """Returns WEKO3 opensearch description document.

    :return:
    """
    # create a response
    response = current_app.response_class()

    # set the returned data, which will just contain the title
    ns_opensearch = "http://a9.com/-/spec/opensearch/1.1/"
    # ns_jairo = "jairo.nii.ac.jp/opensearch/1.0/"

    ET.register_namespace('', ns_opensearch)
    # ET.register_namespace('jairo', ns_jairo)

    root = ET.Element('OpenSearchDescription')

    sname = ET.SubElement(root, '{' + ns_opensearch + '}ShortName')
    sname.text = current_app.config['WEKO_OPENSEARCH_SYSTEM_SHORTNAME']

    des = ET.SubElement(root, '{' + ns_opensearch + '}Description')
    des.text = current_app.config['WEKO_OPENSEARCH_SYSTEM_DESCRIPTION']

    img = ET.SubElement(root, '{' + ns_opensearch + '}Image')
    img.set('height', '16')
    img.set('width', '16')
    img.set('type', 'image/x-icon')
    img.text = request.host_url + \
        current_app.config['WEKO_OPENSEARCH_IMAGE_URL']

    url = ET.SubElement(root, '{' + ns_opensearch + '}Url')
    url.set('type', 'application/atom+xml')
    url.set('template', request.host_url +
            'api/opensearch/search?q={searchTerms}')

    url = ET.SubElement(root, '{' + ns_opensearch + '}Url')
    url.set('type', 'application/atom+xml')
    url.set('template', request.host_url +
            'api/opensearch/search?q={searchTerms}&amp;format=atom')

    response.data = ET.tostring(root)

    # update headers
    response.headers['Content-Type'] = 'application/xml'
    return response


def get_tree_items(index_tree_id):
    """Get tree items."""
    records_search = RecordsSearch()
    records_search = records_search.with_preference_param().params(version=False)
    records_search._index[0] = current_app.config['SEARCH_UI_SEARCH_INDEX']
    search_instance, qs_kwargs = item_path_search_factory(None,
                                                          records_search,
                                                          index_id=index_tree_id)
    search_result = search_instance.execute()
    rd = search_result.to_dict()

    return rd.get('hits').get('hits')


@blueprint.route("/item_management/bulk_delete", methods=['GET', 'PUT'])
def bulk_delete():
    """Bulk delete items and index trees."""

    def delete_records(index_tree_id):
        record_indexer = RecordIndexer()
        hits = get_tree_items(index_tree_id)
        for hit in hits:
            recid = hit.get('_id')
            record = Record.get_record(recid)
            if record is not None and record['path'] is not None:
                paths = record['path']
                if len(paths) > 0:
                    # Remove the element which matches the index_tree_id
                    removed_path = None
                    for path in paths:
                        if path.endswith(str(index_tree_id)):
                            removed_path = path
                            paths.remove(path)
                            break

                    # Do update the path on record
                    record.update({'path': paths})
                    record.commit()
                    db.session.commit()

                    # Indexing
                    indexer = WekoIndexer()
                    indexer.update_path(record, update_revision=False)

                    if len(paths) == 0 and removed_path is not None:
                        from weko_deposit.api import WekoDeposit
                        WekoDeposit.delete_by_index_tree_id(removed_path)
                        Record.get_record(recid).delete()  # flag as deleted
                        db.session.commit()  # terminate the transaction

    if request.method == 'PUT':
        # Do delete items inside the current index tree (maybe root tree)
        q = request.values.get('q')
        if q is not None and q.isdigit():
            current_tree = Indexes.get_index(q)
            recursive_tree = Indexes.get_recursive_tree(q)

            if current_tree is not None:

                # Delete items in current_tree
                delete_records(current_tree.id)

                # If recursively, then delete all child index trees and theirs items
                if request.values.get('recursively') == 'true' and recursive_tree is not None:
                    # Delete recursively
                    direct_child_trees = []
                    for index, obj in enumerate(recursive_tree):
                        if obj[1] != current_tree.id:
                            child_tree = Indexes.get_index(obj[1])

                            # Do delete items in child_tree
                            delete_records(child_tree.id)

                            # Add the level 1 child into the current_tree
                            if obj[0] == current_tree.id:
                                direct_child_trees.append(child_tree.id)
                    # Then do delete child_tree inside current_tree
                    for cid in direct_child_trees:
                        # Delete this tree and children
                        Indexes.delete(cid)

                return jsonify({'status': 1})
        else:
            return jsonify({'status': 0, 'msg': 'Invalid tree'})

    """Render view."""
    detail_condition = get_search_detail_keyword('')
    return render_template(current_app.config['WEKO_ITEM_MANAGEMENT_TEMPLATE'],
                           management_type='delete',
                           detail_condition=detail_condition)


@blueprint.route("/item_management/save", methods=['POST'])
def save_sort():
    """Save custom sort."""
    try:
        data = request.get_json()
        index_id = data.get("q_id")
        sort_data = data.get("sort")

        # save data to DB
        item_sort = {}
        for sort in sort_data:
            item_sort[sort.get('id')] = sort.get('custom_sort').get(index_id)

        Indexes.set_item_sort_custom(index_id, item_sort)

        # update es
        fp = Indexes.get_self_path(index_id)
        Indexes.update_item_sort_custom_es(fp.path, sort_data)

        jfy = {}
        jfy['status'] = 200
        jfy['message'] = 'Data is successfully updated.'
        return make_response(jsonify(jfy), jfy['status'])
    except Exception as ex:
        jfy['status'] = 405
        jfy['message'] = 'Error'
        return make_response(jsonify(jfy), jfy['status'])


def get_journal_info(index_id=0):
    """Get journal information.

    :return: The object.
    """
    try:
        if index_id == 0:
            return None
        schema_file = os.path.join(
            os.path.abspath(__file__ + "/../../../"),
            'weko-indextree-journal/weko_indextree_journal',
            current_app.config['WEKO_INDEXTREE_JOURNAL_FORM_JSON_FILE'])
        schema_data = json.load(open(schema_file))

        cur_lang = current_i18n.language
        journal = Journals.get_journal_by_index_id(index_id)
        if len(journal) <= 0 or journal.get('is_output') is False:
            return None

        result = {}
        for value in schema_data:
            title = value.get('title_i18n')
            if title is not None:
                data = journal.get(value['key'])
                dataMap = value.get('titleMap')
                if dataMap is not None:
                    res = [x['name'] for x in dataMap if x['value'] == data]
                    data = res[0]
                val = title.get(cur_lang) + '{0}{1}'.format(': ', data)
                result.update({value['key']: val})
        # real url: ?action=repository_opensearch&index_id=
        result.update({'openSearchUrl': request.url_root +
                       "search?search_type=2&q={}".format(index_id)})

    except BaseException:
        current_app.logger.error('Unexpected error: ', sys.exc_info()[0])
        abort(500)
    return result


@blueprint.route("/journal_info/<int:index_id>", methods=['GET'])
def journal_detail(index_id=0):
    """Render a check view."""
    result = get_journal_info(index_id)
    return jsonify(result)


@blueprint.route("/item_management/custom_sort", methods=['GET'])
def custom_sort():
    """Render view."""
    return render_template(current_app.config['WEKO_ITEM_MANAGEMENT_TEMPLATE'],
                           management_type='sort')<|MERGE_RESOLUTION|>--- conflicted
+++ resolved
@@ -126,11 +126,8 @@
                                width=width, height=height, management_type=management_type,
                                fields=current_app.config['WEKO_RECORDS_UI_BULK_UPDATE_FIELDS']['fields'],
                                licences=current_app.config['WEKO_RECORDS_UI_BULK_UPDATE_FIELDS']['licences'],
-<<<<<<< HEAD
-=======
                                has_items=has_items,
                                has_child_trees=has_child_trees,
->>>>>>> 0d8559b8
                                detail_condition=detail_condition, **ctx)
 
     elif 'item_link' in getArgs:
