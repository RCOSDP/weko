--- conflicted
+++ resolved
@@ -28,13 +28,10 @@
 from invenio_indexer.api import RecordIndexer
 from .api import SearchSetting
 from weko_search_ui.api import get_search_detail_keyword
-<<<<<<< HEAD
 from invenio_i18n.ext import current_i18n
-=======
 from blinker import Namespace
 _signals = Namespace()
 searched = _signals.signal('searched')
->>>>>>> bfed5b19
 
 blueprint = Blueprint(
     'weko_search_ui',
