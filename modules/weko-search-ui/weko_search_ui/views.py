# -*- coding: utf-8 -*-
#
# This file is part of WEKO3.
# Copyright (C) 2017 National Institute of Informatics.
#
# WEKO3 is free software; you can redistribute it
# and/or modify it under the terms of the GNU General Public License as
# published by the Free Software Foundation; either version 2 of the
# License, or (at your option) any later version.
#
# WEKO3 is distributed in the hope that it will be
# useful, but WITHOUT ANY WARRANTY; without even the implied warranty of
# MERCHANTABILITY or FITNESS FOR A PARTICULAR PURPOSE.  See the GNU
# General Public License for more details.
#
# You should have received a copy of the GNU General Public License
# along with WEKO3; if not, write to the
# Free Software Foundation, Inc., 59 Temple Place, Suite 330, Boston,
# MA 02111-1307, USA.

"""Blueprint for weko-search-ui."""

import json
import os
import sys
from xml.etree import ElementTree as ET

from blinker import Namespace
from flask import Blueprint, abort, current_app, jsonify, make_response, \
    redirect, render_template, request, url_for
from invenio_i18n.ext import current_i18n
from invenio_indexer.api import RecordIndexer
from weko_index_tree.api import Indexes
from weko_index_tree.models import Index, IndexStyle
from weko_indextree_journal.api import Journals

from weko_search_ui.api import get_search_detail_keyword

from .api import SearchSetting

_signals = Namespace()
searched = _signals.signal('searched')

blueprint = Blueprint(
    'weko_search_ui',
    __name__,
    template_folder='templates',
    static_folder='static',
)

blueprint_api = Blueprint(
    'weko_search_ui',
    __name__,
    # url_prefix='/',
    template_folder='templates',
    static_folder='static',
)


@blueprint.route("/search/index")
def search():
    """ Index Search page ui."""
    search_type = request.args.get('search_type', '0')
    getArgs= request.args
    community_id = ""
    ctx = {'community': None}
    cur_index_id = search_type if search_type not in ('0', '1', ) else None
    if 'community' in getArgs:
        from weko_workflow.api import GetCommunity
        comm = GetCommunity.get_community_by_id(request.args.get('community'))
        ctx = {'community': comm}
        community_id = comm.id

    # Get index style
    style = IndexStyle.get(current_app.config['WEKO_INDEX_TREE_STYLE_OPTIONS']['id'])
    width = style.width if style else '3'

    # add at 1206 for search management
    sort_options, display_number = SearchSetting.get_results_setting()
    disply_setting =dict(size=display_number)

    detail_condition = get_search_detail_keyword('')

    height = style.height if style else None

    index_link_list = []
    for index in Index.query.all():
        if index.index_link_enabled == True and index.public_state == True:
            if hasattr(current_i18n, 'language'):
                if current_i18n.language == 'ja' and index.index_link_name:
                    index_link_list.append((index.id, index.index_link_name))
                else:
                    index_link_list.append((index.id, index.index_link_name_english))
            else:
                index_link_list.append((index.id, index.index_link_name_english))

    if 'item_management' in getArgs:
        management_type = request.args.get('item_management', 'sort')
        return render_template(current_app.config['WEKO_ITEM_MANAGEMENT_TEMPLATE'],
                               index_id=cur_index_id, community_id=community_id,
                               width=width, height=height,management_type=management_type,
                               fields=current_app.config['WEKO_RECORDS_UI_BULK_UPDATE_FIELDS']['fields'],
                               licences = current_app.config['WEKO_RECORDS_UI_BULK_UPDATE_FIELDS']['licences'],
                               detail_condition=detail_condition, **ctx)

    elif 'item_link' in getArgs:
        activity_id=request.args.get('item_link')
        from weko_workflow.api import WorkActivity
        workFlowActivity = WorkActivity()
        activity_detail, item, steps, action_id, cur_step, temporary_comment, approval_record, step_item_login_url, histories, res_check, pid, community_id, ctx \
            = workFlowActivity.get_activity_index_search(activity_id=activity_id)
        return render_template('weko_workflow/activity_detail.html',
                               activity=activity_detail,
                               item=item,
                               steps=steps,
                               action_id=action_id,
                               cur_step=cur_step,
                               temporary_comment=temporary_comment,
                               record=approval_record,
                               step_item_login_url=step_item_login_url,
                               histories=histories,
                               res_check=res_check,
                               pid=pid,
                               index_id=cur_index_id, community_id=community_id,
                               width=width, height=height, **ctx)
    else:
        journal_info = None
        if search_type in ('0', '1', '2'):
            searched.send(current_app._get_current_object(), search_args=getArgs)
            if search_type == '2':
                cur_index_id = request.args.get('q', '0')
                journal_info = get_journal_info(cur_index_id)
        return render_template(current_app.config['SEARCH_UI_SEARCH_TEMPLATE'],
                               index_id=cur_index_id, community_id=community_id,
                               sort_option=sort_options, disply_setting=disply_setting,
                               detail_condition=detail_condition, width=width, height=height,
                               index_link_enabled=style.index_link_enabled,
                               index_link_list=index_link_list,
                               journal_info=journal_info, **ctx)



@blueprint_api.route('/opensearch/description.xml', methods=['GET'])
def opensearch_description():
    """
    Returns WEKO3 opensearch description document.
    :return:
    """

    # create a response
    response = current_app.response_class()

    # set the returned data, which will just contain the title
    ns_opensearch = "http://a9.com/-/spec/opensearch/1.1/"
    # ns_jairo = "jairo.nii.ac.jp/opensearch/1.0/"

    ET.register_namespace('', ns_opensearch)
    # ET.register_namespace('jairo', ns_jairo)

    root = ET.Element('OpenSearchDescription')

    sname = ET.SubElement(root, '{'+ ns_opensearch + '}ShortName')
    sname.text = current_app.config['WEKO_OPENSEARCH_SYSTEM_SHORTNAME']

    des = ET.SubElement(root, '{'+ ns_opensearch + '}Description')
    des.text = current_app.config['WEKO_OPENSEARCH_SYSTEM_DESCRIPTION']

    img = ET.SubElement(root, '{'+ ns_opensearch + '}Image')
    img.set('height', '16')
    img.set('width', '16')
    img.set('type', 'image/x-icon')
    img.text = request.host_url + \
               current_app.config['WEKO_OPENSEARCH_IMAGE_URL']

    url = ET.SubElement(root, '{'+ ns_opensearch + '}Url')
    url.set('type', 'application/atom+xml')
    url.set('template', request.host_url +
            'api/opensearch/search?q={searchTerms}')

    url = ET.SubElement(root, '{'+ ns_opensearch + '}Url')
    url.set('type', 'application/atom+xml')
    url.set('template', request.host_url +
            'api/opensearch/search?q={searchTerms}&amp;format=atom')

    response.data = ET.tostring(root)

    # update headers
    response.headers['Content-Type'] = 'application/xml'
    return response


@blueprint.route("/item_management/save", methods=['POST'])
def save_sort():
    """ Save custom sort"""
    try:
        data = request.get_json()
        index_id = data.get("q_id")
        sort_data = data.get("sort")

        # save data to DB
        item_sort={}
        for sort in sort_data:
            item_sort[sort.get('id')]=sort.get('custom_sort').get(index_id)

        Indexes.set_item_sort_custom(index_id, item_sort)

        # update es
        fp = Indexes.get_self_path(index_id)
        Indexes.update_item_sort_custom_es(fp.path, sort_data)

        jfy = {}
        jfy['status'] = 200
        jfy['message'] = 'Data is successfully updated.'
        return make_response(jsonify(jfy), jfy['status'])
    except Exception as ex:
        jfy['status'] = 405
        jfy['message'] = 'Error'
        return make_response(jsonify(jfy), jfy['status'])

<<<<<<< HEAD

def get_journal_info(index_id = 0):
    """Get journal information.
    :return: The object.
    """
    try:
        if index_id == 0:
            return None
        schema_file = os.path.join(
            os.path.abspath(__file__ + "/../../../"),
            'weko-indextree-journal/weko_indextree_journal',
            current_app.config['WEKO_INDEXTREE_JOURNAL_FORM_JSON_FILE'])
        schema_data = json.load(open(schema_file))

        cur_lang = current_i18n.language
        journal = Journals.get_journal_by_index_id(index_id)
        if len(journal) <= 0 or journal.get('is_output') is False:
            return None

        result = {}
        for value in schema_data:
            title = value.get('title_i18n')
            if title is not None:
                data = journal.get(value['key'])
                dataMap = value.get('titleMap')
                if dataMap is not None:
                    res = [x['name'] for x in dataMap if x['value'] == data]
                    data = res[0]
                val = title.get(cur_lang) + '{0}{1}'.format(': ', data)
                result.update({value['key']: val})
        # real url: ?action=repository_opensearch&index_id=
        result.update({'openSearchUrl': request.url_root + "search?search_type=2&q={}".format(index_id)})

    except:
        current_app.logger.error('Unexpected error: ', sys.exc_info()[0])
        abort(500)
    return result

@blueprint.route("/journal_info/<int:index_id>", methods=['GET'])
def journal_detail(index_id=0):
    """Render a check view."""
    result = get_journal_info(index_id)
    return jsonify(result)
=======
@blueprint.route("/item_management/custom_sort", methods=['GET'])
def custom_sort():
    """Render view."""
    return render_template(current_app.config['WEKO_ITEM_MANAGEMENT_TEMPLATE'],
                           management_type='sort')
>>>>>>> c804a425
<|MERGE_RESOLUTION|>--- conflicted
+++ resolved
@@ -217,7 +217,6 @@
         jfy['message'] = 'Error'
         return make_response(jsonify(jfy), jfy['status'])
 
-<<<<<<< HEAD
 
 def get_journal_info(index_id = 0):
     """Get journal information.
@@ -261,10 +260,10 @@
     """Render a check view."""
     result = get_journal_info(index_id)
     return jsonify(result)
-=======
+
+
 @blueprint.route("/item_management/custom_sort", methods=['GET'])
 def custom_sort():
     """Render view."""
     return render_template(current_app.config['WEKO_ITEM_MANAGEMENT_TEMPLATE'],
-                           management_type='sort')
->>>>>>> c804a425
+                           management_type='sort')