--- conflicted
+++ resolved
@@ -195,21 +195,6 @@
                   </select>
                 </div>
               {%- endblock search_sort %}
-<<<<<<< HEAD
-              <!-- hide for JDCat 2021-07-14 -->
-              <!--
-              <div class="form-group">
-                <label for="page_count">{{_('Display Number')}}</label>
-                <select class="form-control" id="page_count">
-                  <option value="20">20</option>
-                  <option value="50">50</option>
-                  <option value="75">75</option>
-                  <option value="100">100</option>
-                </select>
-              </div>
-              -->
-=======
->>>>>>> 467d2786
             {%- endif %}
           </div>
         </div>
