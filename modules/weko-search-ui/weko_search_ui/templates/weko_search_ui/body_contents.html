{#
  # This file is part of WEKO3.
  # Copyright (C) 2017 National Institute of Informatics.
  #
  # WEKO3 is free software; you can redistribute it
  # and/or modify it under the terms of the GNU General Public License as
  # published by the Free Software Foundation; either version 2 of the
  # License, or (at your option) any later version.
  #
  # WEKO3 is distributed in the hope that it will be
  # useful, but WITHOUT ANY WARRANTY; without even the implied warranty of
  # MERCHANTABILITY or FITNESS FOR A PARTICULAR PURPOSE.  See the GNU
  # General Public License for more details.
  #
  # You should have received a copy of the GNU General Public License
  # along with WEKO3; if not, write to the
  # Free Software Foundation, Inc., 59 Temple Place, Suite 330, Boston,
  # MA 02111-1307, USA.
  #}
  {%- set is_permission = is_permission or False -%}
  <label for="is_permission" hidden>{{_('is_permission')}}</label>
  <input type="text" value="{{is_permission}}" id="is_permission" style="display: none;">
  {%- set is_login = is_login or False -%}
  <label for="is_login" hidden>{{_('is_login')}}</label>
  <input type="text" value="{{is_login}}" id="is_login" style="display: none;">
  {%- if journal_info%}
    <div id="journal_info" class="panel panel-default" style="display: none;">
      <div class="panel-body">
        <div class="col-xs-4" id="journal_info_img" style="padding:0 0 15px; display:none;">
        </div>
        <div class="col-xs-6">
          <p style="font-size: 20px;">{{_('Title')}}</p>
          <div style="padding-left: 10px;">
            <p>{{journal_info.publication_title}}</p>
            <p>{{journal_info.publisher_name}}</p>
            <p>{{journal_info.language}}</p>
            <p>{{journal_info.online_identifier}}</p>
            <p id="index_comment"></p>
            <p style="margin: 20px 0;">URL: <a href="{{journal_info.openSearchUrl}}">{{journal_info.openSearchUrl}}</a></p>
          </div>
          <p>
            <a href="javascript:;" id="display_details" class="collapsed-link">
              <span class="icon-right pull-left"></span>
              <span class="icon-down pull-left collapse"></span>{{_('Details')}}</a>
          </p>
          <div id="collapsed_details" class="collapse" style="padding-left: 15px;">
            <p>{{journal_info.coverage_depth}}</p>
            <p>{{journal_info.preceding_publication_title_id}}</p>
            <p>{{journal_info.ncid}}</p>
            <p>{{journal_info.print_identifier}}</p>
            <p>{{journal_info.date_first_issue_online}}</p>
            <p>{{journal_info.ndl_callno}}</p>
            <p>{{journal_info.num_first_issue_online}}</p>
            <p>{{journal_info.publication_type}}</p>
            <p>{{journal_info.num_last_issue_online}}</p>
            <p>{{journal_info.num_last_vol_online}}</p>
            <p>{{journal_info.title_transcription}}</p>
            <p>{{journal_info.ndl_bibid}}</p>
            <p>{{journal_info.num_first_vol_online}}</p>
            <p>{{journal_info.coverage_notes}}</p>
            <p>{{journal_info.parent_publication_title_id}}</p>
            <p>{{journal_info.jstage_code}}</p>
            <p>{{journal_info.title_alternative}}</p>
            <p>{{journal_info.date_last_issue_online}}</p>
            <p>{{journal_info.ichushi_code}}</p>
            <p>{{journal_info.embargo_info}}</p>
            <p>{{journal_info.access_type}}</p>
          </div>
        </div>
      </div>
    </div>
    <input type="hidden" value="{{_('Title')}}" id="journal_title_i18n">
    <input type="hidden" value="{{_('Details')}}" id="journal_details_i18n">
  {%- endif%}
  <div id="invenio-search">
    <invenio-search
     {%- if index_id %}
       search-endpoint="{{ config.WEKO_SEARCH_UI_SEARCH_INDEX_API }}"
     {%- else %}
       search-endpoint="{{ config.SEARCH_UI_SEARCH_API }}"
     {%- endif %}
     search-extra-params='{{disply_setting|tojson}}'
     search-hidden-params='{% if search_hidden_params %}{{search_hidden_params|tojson}}{% endif %}'
     search-headers='{"Accept": "{{ config.SEARCH_UI_SEARCH_MIMETYPE|default('application/json')}}"}'
    >
    <div id="search_res" ng-controller="searchResCtrl">
  
    {%- block search_index_results %}
    {% if display_index_tree or (current_user.is_authenticated and config.WEKO_SHOW_INDEX_FOR_AUTHENTICATED_USER) %}
    <div id="body_indexlist">
  
    <invenio-search-results
     template="{{ url_for('static', filename=config.WEKO_SEARCH_UI_JSTEMPLATE_INDEX) }}">
    </invenio-search-results>
  
    </div>
    {% endif %}
    {%- endblock search_index_results %}
    <div class="panel panel-default" ng-if="typeIndexList() != 'root'">
      <div class="panel-heading clearfix">
        <span class="panel-title">
          {%- if item_export %}
            {{_('Items to Export')}}
          {%- elif index_id %}
            {{_('Item Lists')}}
          {%- else %}
            {{_('Search Results')}}
          {%- endif %}
        </span>
        {%- block search_count %}
        <div class="pull-right">
          <invenio-search-count
           template="{{ url_for('static', filename=config.SEARCH_UI_JSTEMPLATE_COUNT) }}">
          </invenio-search-count>
        </div>
        {%- endblock search_count %}
      </div>
  
      <div id="search-result-body" class="panel-body" >
          <div id="index_item_list" ng-if="vm.invenioSearchResults.hits.total">
          <div class="form-inline flow-root">
            <label for="goExportORPrint" hidden>{{_(goExportORPrint)}}</label>
            <select class="form-control hide" id="goExportORPrint">
              <option value="check_Export">{{_('Export Checked Items')}}</option>
              <option value="view_Export">{{_('Export All Displayed Items')}}</option>
              <option value="all_Export">{{_('Export All Items Of This Index')}}</option>
              <option value="check_print">{{_('Print Checked Items')}}</option>
              <option value="view_print">{{_('Print All Displayed Items')}}</option>
              <option value="all_print">{{_('Print All Items Of This Index')}}</option>
            </select>
            <button type="button" class="btn btn-primary hide">{{_('Execution')}}</button>
            {%- if not item_export and allow_item_exporting %}
              <a href="{{ url_for('weko_items_ui.export', **request.args) }}" class="btn btn-primary">
                <i class="fa fa-download"></i> {{ _('Export') }}
              </a>
            {%- endif %}
            <div class="pull-right">
              <div class="form-group hide">
                <label for="sort_item">{{_('Display Order')}}</label>
                <select class="form-control" id="sort_item">
                  <option value="1">{{_('Title(Ascending)')}}</option>
                  <option value="2">{{_('Title(Descending)')}}</option>
                  <option value="3">{{_('Registrant(Ascending)')}}</option>
                  <option value="4">{{_('Registrant(Descending)')}}</option>
                  <option value="5">{{_('Item Types(Asending)')}}</option>
                  <option value="6">{{_('Item Types(Descending)')}}</option>
                  <option value="7" selected="selected">{{_('ID(Ascending)')}}</option>
                  <option value="8">{{_('ID(Descending)')}}</option>
                  <option value="9">{{_('Modified Date and Time(Ascending)')}}</option>
                  <option value="10">{{_('Modified Date and Time(Descending)')}}</option>
                  <option value="11">{{_('Created Date and Time(Ascending)')}}</option>
                  <option value="12">{{_('Created Date and Time(Descending)')}}</option>
                  <option value="13">{{_('Review Date and Time(Ascending)')}}</option>
                  <option value="14">{{_('Review Date and Time(Descending)')}}</option>
                  <option value="15">{{_('Published Year(Ascending)')}}</option>
                  <option value="16">{{_('Published Year(Descending)')}}</option>
                  <option value="17">{{_('Custom(Ascending)')}}</option>
                  <option value="18">{{_('Custom(Descending)')}}</option>
                  <option value="19">{{_('Relevance(Ascending)')}}</option>
                  <option value="20">{{_('Relevance(Descending)')}}</option>
                </select>
              </div>
              {%- if index_display_format == '1' %}
                {%- block search_sort %}
                  {%- set sort_options = sort_option.get(config.SEARCH_UI_SEARCH_INDEX) %}
                  {%- if sort_options %}
                  <div class="form-group">
                    {%- block search_sort_select scoped %}
                    {{_('Display Order')}}:
                    <invenio-search-select-box
                       sort-key="sort"
                       available-options='{{ sort_options|format_sortoptions|safe }}'
                       template="{{ url_for('static', filename=config.SEARCH_UI_JSTEMPLATE_SELECT_BOX) }}"
                      >
                    </invenio-search-select-box>
  
                    {%- endblock search_sort_select %}
                    {%- block search_sort_order scoped %}
                    <invenio-search-sort-order
                     sort-key="sort"
                     template="{{ url_for('static', filename=config.SEARCH_UI_JSTEMPLATE_SORT_ORDER) }}"
                    >
<<<<<<< HEAD
                    </invenio-search-sort-order>
                    {%- endblock search_sort_order %}
  
                  </div>
                  {%- endif %}
                  <div class="form-group">
                    <label for="size">{{_('Display Number')}}</label>
                    <select class="form-control" id="pagesize" onchange="changesize();">
                      <option value="20" {% if request.args.get('size')=='20' %} selected {% endif %} >20</option>
                      <option value="50" {% if request.args.get('size')=='50' %} selected {% endif %}>50</option>
                      <option value="75"  {% if request.args.get('size')=='75' %} selected {% endif %} >75</option>
                      <option value="100"  {% if request.args.get('size')=='100' %} selected {% endif %} >100</option>
                    </select>
                  </div>
                {%- endblock search_sort %}
              {%- endif %}
            </div>
          </div>
          <div class="panel-group m-top-5">
  
                <div class="row row-10">
                  {%- block search_item_result %}
                    <div class="col-xs-12 col-md-12">
                      {%- block search_error %}
                        <invenio-search-error
                         template="{{ url_for('static', filename=config.SEARCH_UI_JSTEMPLATE_ERROR) }}"
                         message="{{ _('Search failed.') }}">
                        </invenio-search-error>
                      {%- endblock search_error %}
                      {%- block search_loading %}
                        <invenio-search-loading
                         template="{{ url_for('static', filename=config.SEARCH_UI_JSTEMPLATE_LOADING) }}"
                         message="{{ _('Loading...') }}">
                        </invenio-search-loading>
                      {%- endblock search_loading %}
                      {%- block search_results %}
                        {%- if index_display_format == '1' %}
                        <invenio-search-results
                         template="{{ url_for('static', filename=(custom_results_template or config.SEARCH_UI_JSTEMPLATE_LIST_RESULTS)) }}">
                        </invenio-search-results>
                        {% else %}
                        <invenio-search-results
                         template="{{ url_for('static', filename=(custom_results_template or config.SEARCH_UI_JSTEMPLATE_TABLE_RESULTS)) }}">
                        </invenio-search-results>
                        {%- endif %}
                      {%- endblock search_results %}
                    </div>
                  {%- endblock search_item_result %}
                </div>
  
=======
                  </invenio-search-select-box>

                  {%- endblock search_sort_select %}
                  {%- block search_sort_order scoped %}
                  <invenio-search-sort-order
                   sort-key="sort"
                   template="{{ url_for('static', filename=config.SEARCH_UI_JSTEMPLATE_SORT_ORDER) }}"
                  >
                  </invenio-search-sort-order>
                  {%- endblock search_sort_order %}

                </div>
                {%- endif %}
		
                <div class="form-group">
                  <label for="size">{{_('Display Number')}}</label>
                  <select class="form-control" id="pagesize" onchange="changesize();">
                    <option value="20" {% if request.args.get('size')=='20' %} selected {% endif %} >20</option>
                    <option value="50" {% if request.args.get('size')=='50' %} selected {% endif %}>50</option>
                    <option value="75"  {% if request.args.get('size')=='75' %} selected {% endif %} >75</option>
                    <option value="100"  {% if request.args.get('size')=='100' %} selected {% endif %} >100</option>
                  </select>
                </div>
		          {%- endblock search_sort %}
            {%- endif %}
>>>>>>> d1f5de7f
          </div>
        </div>
        <div class="text-center">
          {%- block search_pagination_top %}
          <invenio-search-pagination
           max-result-window="{{ config.WEKO_SEARCH_MAX_RESULT }}"
           adjacent-size="4"
           show-go-to-first-last="false"
           template="{{ url_for('static', filename=config.SEARCH_UI_JSTEMPLATE_PAGINATION) }}">
          </invenio-search-pagination>
          {%- endblock search_pagination_top %}
        </div>
  
        {%- if item_export %}
          {%- include 'weko_items_ui/macros/export_controls.html' %}
        {%- endif %}
  
      </div>
  
    </div>
    </div>
    </invenio-search>
    <script language="javascript" type="text/javascript">
      function changesize() {
        var pagesize = document.getElementById('pagesize');
        var url = new URL(location.href);
        var params = new URLSearchParams(url.search.slice(1));
        params.set('size', pagesize.value);
        if(params.get('search_type') == null){
          params.set('search_type', 2);
        }
        if(params.get('q') == null){
          var index_id_q= document.getElementById('index_id_q').value;
          params.set('q', index_id_q);
        }
        newpath = location.pathname
        if(location.pathname=="/"){
          newpath="/search"
        }
        location.href=newpath+"?"+params;
      };
    </script>
  </div>
<<<<<<< HEAD
  
=======
  </invenio-search>
  <script language="javascript" type="text/javascript">
    function changesize() {
      var pagesize = document.getElementById('pagesize');
      var url = new URL(location.href);
      var params = new URLSearchParams(url.search.slice(1));
      params.set('size', pagesize.value);
      if(params.get('search_type') == null){
        params.set('search_type', 2);
      }
      if(params.get('q') == null){
        var index_id_q= document.getElementById('index_id_q').value;
        params.set('q', index_id_q);
      }
      newpath = location.pathname;
      if(location.pathname=="/"){
        newpath="/search";
      }
      location.href=newpath+"?"+params;
    };
  </script>
</div>
>>>>>>> d1f5de7f
<|MERGE_RESOLUTION|>--- conflicted
+++ resolved
@@ -180,7 +180,6 @@
                      sort-key="sort"
                      template="{{ url_for('static', filename=config.SEARCH_UI_JSTEMPLATE_SORT_ORDER) }}"
                     >
-<<<<<<< HEAD
                     </invenio-search-sort-order>
                     {%- endblock search_sort_order %}
   
@@ -231,33 +230,6 @@
                   {%- endblock search_item_result %}
                 </div>
   
-=======
-                  </invenio-search-select-box>
-
-                  {%- endblock search_sort_select %}
-                  {%- block search_sort_order scoped %}
-                  <invenio-search-sort-order
-                   sort-key="sort"
-                   template="{{ url_for('static', filename=config.SEARCH_UI_JSTEMPLATE_SORT_ORDER) }}"
-                  >
-                  </invenio-search-sort-order>
-                  {%- endblock search_sort_order %}
-
-                </div>
-                {%- endif %}
-		
-                <div class="form-group">
-                  <label for="size">{{_('Display Number')}}</label>
-                  <select class="form-control" id="pagesize" onchange="changesize();">
-                    <option value="20" {% if request.args.get('size')=='20' %} selected {% endif %} >20</option>
-                    <option value="50" {% if request.args.get('size')=='50' %} selected {% endif %}>50</option>
-                    <option value="75"  {% if request.args.get('size')=='75' %} selected {% endif %} >75</option>
-                    <option value="100"  {% if request.args.get('size')=='100' %} selected {% endif %} >100</option>
-                  </select>
-                </div>
-		          {%- endblock search_sort %}
-            {%- endif %}
->>>>>>> d1f5de7f
           </div>
         </div>
         <div class="text-center">
@@ -300,30 +272,4 @@
         location.href=newpath+"?"+params;
       };
     </script>
-  </div>
-<<<<<<< HEAD
-  
-=======
-  </invenio-search>
-  <script language="javascript" type="text/javascript">
-    function changesize() {
-      var pagesize = document.getElementById('pagesize');
-      var url = new URL(location.href);
-      var params = new URLSearchParams(url.search.slice(1));
-      params.set('size', pagesize.value);
-      if(params.get('search_type') == null){
-        params.set('search_type', 2);
-      }
-      if(params.get('q') == null){
-        var index_id_q= document.getElementById('index_id_q').value;
-        params.set('q', index_id_q);
-      }
-      newpath = location.pathname;
-      if(location.pathname=="/"){
-        newpath="/search";
-      }
-      location.href=newpath+"?"+params;
-    };
-  </script>
-</div>
->>>>>>> d1f5de7f
+  </div>