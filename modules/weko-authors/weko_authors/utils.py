# -*- coding: utf-8 -*-
#
# This file is part of WEKO3.
# Copyright (C) 2017 National Institute of Informatics.
#
# WEKO3 is free software; you can redistribute it
# and/or modify it under the terms of the GNU General Public License as
# published by the Free Software Foundation; either version 2 of the
# License, or (at your option) any later version.
#
# WEKO3 is distributed in the hope that it will be
# useful, but WITHOUT ANY WARRANTY; without even the implied warranty of
# MERCHANTABILITY or FITNESS FOR A PARTICULAR PURPOSE.  See the GNU
# General Public License for more details.
#
# You should have received a copy of the GNU General Public License
# along with WEKO3; if not, write to the
# Free Software Foundation, Inc., 59 Temple Place, Suite 330, Boston,
# MA 02111-1307, USA.

"""Utils for weko-authors."""

import base64
import csv
import chardet
import io
import sys
import tempfile
import traceback
<<<<<<< HEAD
import re
import copy 
=======
from time import sleep
>>>>>>> 09ce99fa
from copy import deepcopy
from functools import reduce
from operator import getitem
from sys import stdout
from sqlalchemy.exc import SQLAlchemyError
from redis.exceptions import RedisError

from flask import current_app, jsonify
from flask_babelex import gettext as _
from invenio_cache import current_cache
from invenio_db import db
from invenio_files_rest.models import FileInstance, Location
from invenio_indexer.api import RecordIndexer

from weko_authors.contrib.validation import validate_by_extend_validator, \
    validate_external_author_identifier, validate_map, validate_required, \
        check_weko_id_is_exits_for_import

from .api import WekoAuthors
from .config import WEKO_AUTHORS_FILE_MAPPING, \
    WEKO_AUTHORS_EXPORT_CACHE_STATUS_KEY, WEKO_AUTHORS_EXPORT_CACHE_URL_KEY
from .models import AuthorsPrefixSettings, AuthorsAffiliationSettings, Authors


def get_author_prefix_obj(scheme):
    """Check item Scheme exist in DB."""
    try:
        return db.session.query(AuthorsPrefixSettings).filter(
            AuthorsPrefixSettings.scheme == scheme).one_or_none()
    except Exception as ex:
        current_app.logger.debug(ex)
    return None

def get_author_affiliation_obj(scheme):
    """Check item Scheme exist in DB."""
    try:
        return db.session.query(AuthorsAffiliationSettings).filter(
            AuthorsAffiliationSettings.scheme == scheme).one_or_none()
    except Exception as ex:
        current_app.logger.debug(ex)
    return None


def check_email_existed(email: str):
    """Check email has existed.

    :param email: email string.
    :returns: author info.
    """
    body = {
        "query": {
            "bool": {
                "must": [
                    {"term": {"gather_flg": 0}},
                    {"term": {"emailInfo.email.raw": email}}
                ]
            }
        }
    }

    indexer = RecordIndexer()
    result = indexer.client.search(
        index=current_app.config['WEKO_AUTHORS_ES_INDEX_NAME'],
        doc_type=current_app.config['WEKO_AUTHORS_ES_DOC_TYPE'],
        body=body
    )

    if result['hits']['total']:
        return {
            'email': email,
            'author_id': result['hits']['hits'][0]['_source']['pk_id']
        }
    else:
        return {
            'email': email,
            'author_id': ''
        }
        
def validate_weko_id(weko_id, pk_id = None):
    """Validate WEKO ID."""
    if not bool(re.fullmatch(r'[0-9]+', weko_id)):
        return False, "not half digit"
    # jsonify(msg=_('The author ID must be the half digit.')), 500
    
    try:
        result = check_weko_id_is_exists(weko_id, pk_id)
    except Exception as ex:
        current_app.logger.error(ex)
        raise ex
    # 存在するならエラーを返す
    if result == True:
        return False, "already exists"
    # jsonify(msg=_('The value is already in use as WEKO ID.')), 500
    return True, None

def check_weko_id_is_exists(weko_id, author_id = None):
    """
    weko_idが既に存在するかチェック
    author_idが同じ場合はスキップする
    ※weko_idはauthorIdInfo.Idtypeが1であるAuthorIdの値のことです。
    
    args:
        weko_id: weko_id
    return:
        True: weko_idが存在する
        False: weko_idが存在しない
    """
    # 同じweko_idが存在するかチェック
    query = {
        "_source": ["pk_id", "authorIdInfo"],  # authorIdInfoフィールドのみを取得
        "query": {
            "bool": {
                "must": [
                    {
                        "term": {
                            "authorIdInfo.authorId": weko_id
                        }
                    }
                ]
            }
        }
    }

    # 検索
    indexer = RecordIndexer()
    result = indexer.client.search(
        index=current_app.config['WEKO_AUTHORS_ES_INDEX_NAME'],
        body=query
    )
    
    # 同じweko_idが存在する場合はエラー
    for res in result['hits']['hits']:
        # 同じauthor_idの場合はスキップ
        if author_id and author_id == res['_source']['pk_id']:
            continue
        author_id_info_from_es = res['_source']['authorIdInfo']
        for info in author_id_info_from_es:
            if info.get('idType') == '1':
                author_id = info.get('authorId')
                if author_id == weko_id:
                    return True
    return False


def check_period_date(data):
    """
        dataのperiodを確認します。
        args:
            data: dict, 著者DBのjsonカラムのデータ
        return:
            True or False: 期間が正しいかどうか
            String: エラーの種別
    """
    from datetime import datetime
    if data.get("affiliationInfo"):
        for affiliation in data.get("affiliationInfo"):
            if affiliation.get("affiliationPeriodInfo"):
                for periodinfo in affiliation.get("affiliationPeriodInfo"):
                    if periodinfo.get("periodStart") or periodinfo.get("periodEnd"):
                        if periodinfo.get("periodStart"):
                            date_str = periodinfo.get("periodStart")
                            if not bool(re.fullmatch(r'[0-9]{4}-[0-9]{2}-[0-9]{2}', date_str)):
                                return False, "not date format"
                        if periodinfo.get("periodEnd"):
                            date_str = periodinfo.get("periodEnd")
                            if not bool(re.fullmatch(r'[0-9]{4}-[0-9]{2}-[0-9]{2}', date_str)):
                                return False, "not date format"
                        if periodinfo.get("periodStart") and periodinfo.get("periodEnd"):
                            period_start = datetime.strptime(periodinfo.get("periodStart"), "%Y-%m-%d")
                            period_end = datetime.strptime(periodinfo.get("periodEnd"), "%Y-%m-%d")
                            if period_start > period_end:
                                return False, "start is after end"
    return True, None

def get_export_status():
    """Get export status from cache."""
    return current_cache.get(WEKO_AUTHORS_EXPORT_CACHE_STATUS_KEY) or {}


def set_export_status(start_time=None, task_id=None):
    """Set export status into cache."""
    data = get_export_status() or dict()
    if start_time:
        data['start_time'] = start_time
    if task_id:
        data['task_id'] = task_id

    current_cache.set(WEKO_AUTHORS_EXPORT_CACHE_STATUS_KEY, data, timeout=0)
    return data


def delete_export_status():
    """Delete export status."""
    current_cache.delete(WEKO_AUTHORS_EXPORT_CACHE_STATUS_KEY)


def get_export_url():
    """Get exported info from cache."""
    return current_cache.get(WEKO_AUTHORS_EXPORT_CACHE_URL_KEY) or {}


def save_export_url(start_time, end_time, file_uri):
    """Save exported info into cache."""
    data = dict(
        start_time=start_time,
        end_time=end_time,
        file_uri=file_uri
    )

    current_cache.set(WEKO_AUTHORS_EXPORT_CACHE_URL_KEY, data, timeout=0)
    return data

def handle_exception(ex, attempt, retrys, interval):
    """Handle exceptions during the export process."""
    current_app.logger.error(ex)
    # 最後のリトライの場合は例外をraise
    if attempt == retrys - 1:
        return 0
    current_app.logger.info(f"Connection failed, retrying in {interval} seconds...")
    sleep(interval)

def export_authors():
    """Export all authors."""
    file_uri = None
    try:
        mappings = deepcopy(WEKO_AUTHORS_FILE_MAPPING)
        affiliation_mappings = deepcopy(current_app.config["WEKO_AUTHORS_FILE_MAPPING_FOR_AFFILIATION"])
        authors = WekoAuthors.get_all(with_deleted=False, with_gather=False)
        schemes = WekoAuthors.get_identifier_scheme_info()
        aff_schemes = WekoAuthors.get_affiliation_identifier_scheme_info()
        row_header, row_label_en, row_label_jp, row_data = \
            WekoAuthors.prepare_export_data(mappings, affiliation_mappings, authors, schemes, aff_schemes)

        # write file data to a stream
        file_io = io.StringIO()
        if current_app.config.get('WEKO_ADMIN_OUTPUT_FORMAT', 'tsv').lower() == 'csv':
            writer = csv.writer(file_io, delimiter=',',
                                quotechar='"', quoting=csv.QUOTE_MINIMAL,
                                lineterminator='\n')
        else:
            writer = csv.writer(file_io, delimiter='\t',
                                quotechar='"', quoting=csv.QUOTE_MINIMAL)
        writer.writerows([row_header, row_label_en, row_label_jp, *row_data])
        reader = io.BufferedReader(io.BytesIO(
            file_io.getvalue().encode("utf-8-sig")))

        # save data into location
        cache_url = get_export_url()
        if not cache_url:
            file = FileInstance.create()
            file.set_contents(
                reader, default_location=Location.get_default().uri)
        else:
            file = FileInstance.get_by_uri(cache_url['file_uri'])
            file.writable = True
            file.set_contents(reader)

        file_uri = file.uri if file else None
        db.session.commit()
    except Exception as ex:
        db.session.rollback()
        current_app.logger.error(ex)
        traceback.print_exc(file=stdout)
    current_cache.set(
        current_app.config.get("WEKO_AUTHORS_EXPORT_TARGET_CACHE_KEY"),
        "author_db",
        timeout=0
    )
    
    return file_uri

def export_prefix(target):
    file_uri = None
    retrys = current_app.config["WEKO_AUTHORS_BULK_EXPORT_MAX_RETRY"]
    interval = current_app.config["WEKO_AUTHORS_BULK_EXPORT_RETRY_INTERVAL"]
    target_db_name = "author_prefix_settings" if target == "id_prefix" else "author_affiliation_settings"
    row_first = [f"#{target_db_name}"]
    row_header = ["#scheme", "name", "url", "is_deleted"]
    row_label_en = ["#Scheme", "Name", "URL", "Delete Flag"]
    row_label_jp = ["#スキーム", "名前", "URL", "削除フラグ"]

    for attempt in range(retrys):
        try:
            if target == "id_prefix":
                prefix = WekoAuthors.get_id_prefix_all()
            elif target == "affiliation_id":
                prefix = WekoAuthors.get_affiliation_id_all()
            row_data = WekoAuthors.prepare_export_prefix(target, prefix)
            # write file data to a stream
            file_io = io.StringIO()
            if current_app.config.get('WEKO_ADMIN_OUTPUT_FORMAT', 'tsv').lower() == 'csv':
                writer = csv.writer(file_io, delimiter=',',
                                    quotechar='"', quoting=csv.QUOTE_MINIMAL,
                                    lineterminator='\n')
            else:
                writer = csv.writer(file_io, delimiter='\t',
                                    quotechar='"', quoting=csv.QUOTE_MINIMAL)
            writer.writerows([row_first, row_header, row_label_en, row_label_jp, *row_data])
            reader = io.BufferedReader(io.BytesIO(
                file_io.getvalue().encode("utf-8-sig")))

            # save data into location
            cache_url = get_export_url()
            if not cache_url:
                file = FileInstance.create()
                file.set_contents(
                    reader, default_location=Location.get_default().uri)
            else:
                file = FileInstance.get_by_uri(cache_url['file_uri'])
                file.writable = True
                file.set_contents(reader)
            file_uri = file.uri if file else None
            db.session.commit()
            current_cache.set(
                current_app.config.get("WEKO_AUTHORS_EXPORT_TARGET_CACHE_KEY"),
                target,
                timeout=0
            )
            break
        except SQLAlchemyError as ex:
            handle_exception(ex, attempt, retrys, interval)
        except RedisError as ex:
            handle_exception(ex, attempt, retrys, interval)
        except TimeoutError as ex:
            handle_exception(ex, attempt, retrys, interval)
    return file_uri

def check_file_name(export_target):
    file_base_name = ""
    if export_target == "author_db":
        file_base_name = current_app.config.get('WEKO_AUTHORS_EXPORT_FILE_NAME')
    elif export_target == "id_prefix":
        file_base_name = current_app.config.get('WEKO_AUTHORS_ID_PREFIX_EXPORT_FILE_NAME')
    elif export_target == "affiliation_id":
        file_base_name = current_app.config.get('WEKO_AUTHORS_AFFILIATION_EXPORT_FILE_NAME')
    return file_base_name

def check_import_data(file_name: str, file_content: str):
    """Validation importing tsv/csv file.

    :argument
        file_name -- file name.
        file_content -- content file's name.
    :return
        return       -- check information.
    """
    tmp_prefix = current_app.config['WEKO_AUTHORS_IMPORT_TMP_PREFIX']
    temp_file = tempfile.NamedTemporaryFile(prefix=tmp_prefix)
    result = {}

    try:
        temp_file.write(base64.b64decode(file_content))
        temp_file.flush()
        affiliation_mappings = deepcopy(current_app.config["WEKO_AUTHORS_FILE_MAPPING_FOR_AFFILIATION"])
        mapping = deepcopy(WEKO_AUTHORS_FILE_MAPPING)
        mapping.append(affiliation_mappings)
        flat_mapping_all, flat_mapping_ids = flatten_authors_mapping(
            mapping)
        file_format = file_name.split('.')[-1].lower()
        file_data = unpackage_and_check_import_file(
            file_format, file_name, temp_file.name, flat_mapping_ids)
        
        result['list_import_data'] = validate_import_data(
            file_format, file_data, flat_mapping_ids, flat_mapping_all)
    except Exception as ex:
        error = _('Internal server error')
        if isinstance(ex, UnicodeDecodeError):
            error = ex.reason
        elif ex.args and len(ex.args) and isinstance(ex.args[0], dict) \
                and ex.args[0].get('error_msg'):
            error = ex.args[0].get('error_msg')
        result['error'] = error
        current_app.logger.error('-' * 60)
        traceback.print_exc(file=sys.stdout)
        current_app.logger.error('-' * 60)

    return result

def check_import_data_for_prefix(target, file_name: str, file_content: str):
    """id_prefixかaffiliation_idのインポート用 tsv/csvファイルをバリデーションチェックする.
    :argument
        file_name -- file name.
        file_content -- content file's name.
    :return
        return       -- check information.
    """
    tmp_prefix = current_app.config['WEKO_AUTHORS_IMPORT_TMP_PREFIX']
    temp_file = tempfile.NamedTemporaryFile(prefix=tmp_prefix)
    result = {}
    print("check_import_data_for_prefix")
    try:
        temp_file.write(base64.b64decode(file_content))
        temp_file.flush()

        file_format = file_name.split('.')[-1].lower()
        file_data = unpackage_and_check_import_file_for_prefix(
            file_format, file_name, temp_file.name)
        result['list_import_data'] = validate_import_data_for_prefix(file_data, target)
    except Exception as ex:
        error = _('Internal server error')
        if isinstance(ex, UnicodeDecodeError):
            error = ex.reason
        elif ex.args and len(ex.args) and isinstance(ex.args[0], dict) \
                and ex.args[0].get('error_msg'):
            error = ex.args[0].get('error_msg')
        result['error'] = error
        current_app.logger.error('-' * 60)
        traceback.print_exc(file=sys.stdout)
        current_app.logger.error('-' * 60)

    return result

def getEncode(filepath):
    """
    getEncode [summary]

    [extended_summary]

    Args:
        filepath ([type]): [description]

    Returns:
        [type]: [description]
    """
    with open(filepath, mode='rb') as fr:
        b = fr.read()
    enc = chardet.detect(b)
    return enc.get('encoding', 'utf-8-sig')


def unpackage_and_check_import_file(file_format, file_name, temp_file, mapping_ids):
    """Unpackage and check format of import file.

    Args:
        file_format (str): File format.
        file_name (str): File uploaded name.
        temp_file (str): Temp file path.
        mapping_ids (list): List only mapping ids.

    Returns:
        list: Tsv data.

    """
    from weko_search_ui.utils import handle_check_consistence_with_mapping, \
        handle_check_duplication_item_id, parse_to_json_form
    header = []
    file_data = []
    current_app.logger.debug("temp_file:{}".format(temp_file))
    enc = getEncode(temp_file)
    with open(temp_file, 'r', newline="", encoding=enc) as file:
        if file_format == 'csv':
            file_reader = csv.reader(file, dialect='excel', delimiter=',')
        else:
            file_reader = csv.reader(file, dialect='excel', delimiter='\t')
        try:
            for num, data_row in enumerate(file_reader, start=1):
                if num == 1:
                    header = data_row
                    header[0] = header[0].replace('#', '', 1)
                    # remove BOM
                    # header[0] = header[0].replace('\ufeff', '')
                    duplication_item_ids = \
                        handle_check_duplication_item_id(header)
                    if duplication_item_ids:
                        msg = _(
                            'The following metadata keys are duplicated.'
                            '<br/>{}')
                        raise Exception({
                            'error_msg':
                                msg.format('<br/>'.join(duplication_item_ids))
                        })

                    not_consistent_list = \
                        handle_check_consistence_with_mapping(
                            mapping_ids, header)
                    if not_consistent_list:
                        msg = _('Specified item does not consistency '
                                'with DB item.<br/>{}')
                        raise Exception({
                            'error_msg': msg.format(
                                '<br/>'.join(not_consistent_list))
                        })
                elif num in [2, 3] and data_row[0].startswith('#'):
                    continue
                elif num > 3:
                    data_parse_metadata = parse_to_json_form(
                        zip(header, data_row),
                        include_empty=True
                    )

                    if not data_parse_metadata:
                        raise Exception({
                            'error_msg': _('Cannot read {} file correctly.').format(file_format.upper())
                        })

                    file_data.append(dict(**data_parse_metadata))

            if not file_data:
                raise Exception({
                    'error_msg': _('There is no data to import.')
                })
        except UnicodeDecodeError as ex:
            ex.reason = _('{} could not be read. Make sure the file'
                          + ' format is {} and that the file is'
                          + ' UTF-8 encoded.').format(file_name, file_format.upper())
            raise ex
        except Exception as ex:
            raise ex

    return file_data


def validate_import_data(file_format, file_data, mapping_ids, mapping):
    """Validate import data.

    Args:
        file_format (str): File format.
        file_data (list): Author data from tsv/csv.
        mapping_ids (list): List only mapping ids.
        mapping (list): List mapping.
    """
    authors_prefix = {}
    affilaition_id_prefix = {}
    with db.session.no_autoflush:
        authors_prefix = AuthorsPrefixSettings.query.all()
        authors_prefix = {
            prefix.scheme: prefix.id for prefix in authors_prefix}
        affilaition_id_prefix = AuthorsAffiliationSettings.query.all()
        affilaition_id_prefix = {
            prefix.scheme: prefix.id for prefix in affilaition_id_prefix}

    list_import_id = []
    existed_authors_id, existed_external_authors_id = \
        WekoAuthors.get_author_for_validation()
    for item in file_data:
        errors = []
        warnings = []

        pk_id = item.get('pk_id')
        weko_id = item.get("weko_id")
        current_weko_id = WekoAuthors.get_weko_id_by_pk_id(pk_id)
        item["current_weko_id"] = current_weko_id
        errors_msg = check_weko_id_is_exits_for_import(pk_id, weko_id, existed_external_authors_id) 
        if errors_msg:
            errors.extend(errors_msg)
    
        # check duplication WEKO ID
        if pk_id and pk_id not in list_import_id:
            list_import_id.append(pk_id)
        elif pk_id:
            errors.append(_('There is duplicated data in the {} file.').format(file_format))

        # set status
        set_record_status(file_format, existed_authors_id, item, errors, warnings)

        # get data folow by mapping
        data_by_mapping = {}
        for _key in mapping_ids:
            data_by_mapping[_key] = get_values_by_mapping(
                _key.split('.'), item)

        # Validation
        for field in mapping:
            _key = field['key']
            values = data_by_mapping[_key]
            validation = field['validation']

            # check required
            if validation.get('required'):
                errors_key = validate_required(
                    item, values, validation.get('required'))
                if errors_key:
                    errors.extend(list(map(
                        lambda k: _('{} is required item.').format(k),
                        errors_key
                    )))

            # check allow data
            if validation.get('map'):
                errors_key = validate_map(
                    values, validation.get('map'))
                if errors_key:
                    error_msg = _('{} should be set by one of {}.')
                    errors.extend(list(map(
                        lambda k: error_msg.format(k, validation.get('map')),
                        errors_key
                    )))

            # check by extend validator
            if validation.get('validator'):
                errors_msg = validate_by_extend_validator(
                    item, values, validation.get('validator'))
                if errors_msg:
                    errors.extend(errors_msg)

            # autofill data if empty
            if not errors and field.get('autofill'):
                autofill_data(item, values, field.get('autofill'))

            # convert mask data
            if not errors and field.get('mask'):
                convert_data_by_mask(item, values, field.get('mask'))

            if _key == 'authorIdInfo[0].idType':
                # convert scheme data
                convert_scheme_to_id(item, values, authors_prefix)
                # check external author identifier exist
                warning = validate_external_author_identifier(
                    item, values, existed_external_authors_id)
                if warning:
                    warnings.append(warning)
            if _key == "affiliationInfo[0].identifierInfo[0].affiliationIdType":
                convert_scheme_to_id(item, values, affilaition_id_prefix)

        if errors:
            item['errors'] = item['errors'] + errors \
                if item.get('errors') else errors
        if warnings:
            item['warnings'] = item['warnings'] + warnings \
                if item.get('warnings') else warnings

    return file_data


def unpackage_and_check_import_file_for_prefix(file_format, file_name, temp_file):
    from weko_search_ui.utils import handle_check_consistence_with_mapping, \
        handle_check_duplication_item_id, parse_to_json_form
    header = []
    file_data = []
    current_app.logger.debug("temp_file:{}".format(temp_file))
    prefix_mapping_key = current_app.config['WEKO_AUTHORS_FILE_MAPPING_FOR_PREFIX']
    enc = getEncode(temp_file)
    with open(temp_file, 'r', newline="", encoding=enc) as file:
        if file_format == 'csv':
            file_reader = csv.reader(file, dialect='excel', delimiter=',')
        else:
            file_reader = csv.reader(file, dialect='excel', delimiter='\t')
        try:
            for num, data_row in enumerate(file_reader, start=1):
                if num ==2:
                    header = data_row
                    header[0] = header[0].replace('#', '', 1)
                    duplication_ids = \
                        handle_check_duplication_item_id(header)
                    if duplication_ids:
                        msg = _(
                            'The following metadata keys are duplicated.'
                            '<br/>{}')
                        raise Exception({
                            'error_msg':
                                msg.format('<br/>'.join(duplication_ids))
                        })
                    not_consistent_list = \
                        handle_check_consistence_with_mapping_for_prefix(
                            prefix_mapping_key, header)
                    if not_consistent_list:
                        msg = _('Specified item does not consistency '
                                'with DB item.<br/>{}')
                        raise Exception({
                            'error_msg': msg.format(
                                '<br/>'.join(not_consistent_list))
                        })
                elif num in [3, 4] and data_row[0].startswith('#'):
                    continue
                elif num > 4:
                    pass
                    tmp_data ={}
                    try:
                        for num, data in enumerate(data_row, start=0):
                            tmp_data[header[num]] = data
                        print(tmp_data)
                    except Exception({
                            'error_msg': _('Cannot read {} file correctly.').format(file_format.upper())
                        }) as ex:
                        raise ex
                    file_data.append(tmp_data)
        except UnicodeDecodeError as ex:
            ex.reason = _('{} could not be read. Make sure the file'
                          + ' format is {} and that the file is'
                          + ' UTF-8 encoded.').format(file_name, file_format.upper())
            raise ex
        except Exception as ex:
            raise ex
    return file_data
            

def handle_check_consistence_with_mapping_for_prefix(keys, header):
    """Check consistence with mapping."""
    not_consistent_list = []
    for item in header:
        if item not in keys:
            not_consistent_list.append(item)
    return not_consistent_list

def validate_import_data_for_prefix(file_data, target):
    """
    tsvからのデータを以下の観点でチェックする。
    ・キーschemeが空かどうか
    ・キーnameが空かどうか
    ・urlがURLの記述でない
    ・作成か更新か削除か
        ・schemeが既に存在する場合、更新
        ・存在しないschemeの場合、作成
        ・is_deletedがDの場合、削除
    ・targetがid_prefixの時、schemeにWEKOが入力がされているか
    ・schemeで同じ値が二回出てきているか
    ・削除の際に、そのschemeが存在するかどうか
    ・削除の際に、その指定されたschemeが使用されているかどうか

    Args:
        file_data (json): unpackage_and_check_import_file_for_prefixの戻り値
        target (str): id_prefix or affiliation_id
    """
    if target == "id_prefix":
        existed_prefix = WekoAuthors.get_scheme_of_id_prefix()
        used_scheme, id_type_and_scheme = WekoAuthors.get_used_scheme_of_id_prefix()
    elif target == "affiliation_id":
        existed_prefix = WekoAuthors.get_scheme_of_affiliaiton_id()
        used_scheme, id_type_and_scheme = WekoAuthors.get_used_scheme_of_affiliation_id()

    list_import_scheme = []
    
    for item in file_data:
        errors = []
        scheme = item.get('scheme', "")
        name = item.get('name', "")
        url = item.get('url', "")
        is_deleted = item.get('is_deleted')
        # キーschemeが空かどうか
        if not scheme:
            errors.append(_("Scheme is required item."))
        # targetがid_prefixの時、schemeにWEKOが入力がされているか
        if target == "id_prefix" and scheme == "WEKO":
            errors.append(_("The scheme WEKO cannot be used."))
        # キーnameが空かどうか
        if not name:
            errors.append(_("Name is required item."))
        # urlがあるとき、urlがURLの記述でない
        if url and not url.startswith("http"):
            errors.append(_("URL is not URL format."))
        if is_deleted == "D":
            if scheme not in existed_prefix:
                errors.append(_("The specified scheme does not exist."))
            else:
                # schemeが著者DBで使用されている場合、削除しない
                if scheme in used_scheme:
                    errors.append(_("The specified scheme is used in the author ID."))
                id = [k for k, v in id_type_and_scheme.items() if v == scheme]
                item['id'] = id[0]
                item['status'] = 'deleted'
        else:
            # existed_prefixに含まれていれば更新、ないなら作成
            if scheme in existed_prefix:
                id = [k for k, v in id_type_and_scheme.items() if v == scheme]
                item['id'] = id[0]
                item['status'] = 'update'
            else:
                item['status'] = 'new'
        
        # schemeで同じ値が二回出てきているか
        if scheme in list_import_scheme:
            errors.append(_("The specified scheme is duplicated."))
        else: 
            list_import_scheme.append(scheme)
        if errors:
            item['errors'] = item['errors'] + errors \
                if item.get('errors') else errors
    return file_data
        

def get_values_by_mapping(keys, data, parent_key=None):
    """Get values folow by mapping."""
    result = []
    current_key = keys[0].replace('[0]', '')
    current_key_with_parent = parent_key + '.' + \
        current_key if parent_key else current_key
    current_data = data.get(current_key)

    if isinstance(current_data, list):
        for idx, item in enumerate(current_data):
            result.extend(get_values_by_mapping(
                keys[1:],
                item,
                current_key_with_parent + '[{}]'.format(idx)
            ))
    elif isinstance(current_data, dict):
        result.extend(get_values_by_mapping(
            keys[1:], current_data, current_key_with_parent))
    else:
        reduce_keys = [
            (int(k.replace(']', '')) if k.endswith(']') else k)
            for k in current_key_with_parent.replace('[', '.').split('.')
        ]
        result = [{
            'key': current_key_with_parent,
            'reduce_keys': reduce_keys,
            'value': current_data
        }]
    return result


def autofill_data(item, values, autofill_data):
    """Autofill data if empty."""
    for value in values:
        if not value['value']:
            reduce_keys = value['reduce_keys']
            uplevel_data = reduce(getitem, reduce_keys[:-1], item)

            # check either required
            either_required = autofill_data.get('condition', {}) \
                .get('either_required', [])
            if either_required:
                check = [cond for cond in either_required
                         if uplevel_data.get(cond)]
                autofill_val = ''
                if check:
                    autofill_val = autofill_data.get('value', '')
                uplevel_data[reduce_keys[-1]] = autofill_val


def convert_data_by_mask(item, values, mask):
    """Convert data if have mask."""
    for value in values:
        if value['value']:
            import_value = [key for key, val in mask.items()
                            if val == value['value']]
            import_value = import_value[0] if import_value else None
            reduce_keys = value['reduce_keys']
            reduce(getitem, reduce_keys[:-1],
                   item)[reduce_keys[-1]] = import_value


def convert_scheme_to_id(item, values, authors_prefix):
    """Convert scheme to id."""
    for value in values:
        if value['value']:
            reduce_keys = value['reduce_keys']
            reduce(getitem, reduce_keys[:-1], item)[reduce_keys[-1]] = \
                str(authors_prefix.get(value['value'], None))


def set_record_status(file_format, list_existed_author_id, item, errors, warnings):
    """Set status to import data."""
    item['status'] = 'new'
    pk_id = item.get('pk_id')
    err_msg = _("Specified WEKO ID does not exist.")
    if item.get('is_deleted', '') == 'D':
        item['status'] = 'deleted'
        if not pk_id or list_existed_author_id.get(pk_id) is None:
            errors.append(err_msg)
        elif get_count_item_link(pk_id) > 0:
            errors.append(
                _('The author is linked to items and cannot be deleted.'))
    elif pk_id:
        if list_existed_author_id.get(pk_id) is not None:
            item['status'] = 'update'
            if not list_existed_author_id.get(pk_id):
                warnings.append(_('The specified author has been deleted.'
                                  ' Update author information with {} content'
                                  ', but author remains deleted as it is.').format(file_format))
        else:
            errors.append(err_msg)


def flatten_authors_mapping(mapping, parent_key=None):
    """Flatten author mappings."""
    result_all = []
    result_keys = []
    for item in mapping:
        current_key = parent_key + '[0].' + item['json_id'] \
            if parent_key else item['json_id']
        if item.get('child'):
            child_result_all, child_result_keys = flatten_authors_mapping(
                item['child'], current_key)
            result_all.extend(child_result_all)
            result_keys.extend(child_result_keys)
        else:
            result_all.append(dict(
                key=current_key,
                label=dict(
                    en=item['label_en'],
                    jp=item['label_jp']
                ),
                mask=item.get('mask', {}),
                validation=item.get('validation', {}),
                autofill=item.get('autofill', '')
            ))
            result_keys.append(current_key)
    return result_all, result_keys


def import_author_to_system(author, force_change_mode):
    """Import author to DB and ES.

    Args:
        author (object): Author metadata from tsv/csv.
    """
    if author:
        try:
            status = author['status']
            weko_id = author['weko_id']
            del author['status']
            del author["weko_id"]
            del author["current_weko_id"]
            check_weko_id = check_weko_id_is_exists(weko_id, author.get('pk_id'))

            author["is_deleted"] = True if author.get("is_deleted") else False
            if not author.get('authorIdInfo'):
                author["authorIdInfo"] = []

            if not author.get('emailInfo'):
                author['emailInfo'] = []

            for nameInfo in author.get('authorNameInfo', []):
                if "fullName" not in nameInfo:
                    fullName = nameInfo.get("familyName", "") + " " + nameInfo.get("firstName", "")
                    nameInfo["fullName"] = fullName

            if status == 'new':
                if not check_weko_id:
                    raise Exception({'error_id': "WekoID is duplicated"})
                WekoAuthors.create(author)
            else:
                if status == 'deleted' \
                        and get_count_item_link(author['pk_id']) > 0:
                    raise Exception({'error_id': 'delete_author_link'})
                
                if not check_weko_id:
                    raise Exception({'error_id': "WekoID is duplicated"})
                author["authorIdInfo"].insert(
                    0,
                    {
                        "idType": "1",
                        "authorId": weko_id,
                        "authorIdShowFlg": "true"
                    }
                )
                WekoAuthors.update(author['pk_id'], author, force_change_mode)
            db.session.commit()
        except Exception as ex:
            db.session.rollback()
            current_app.logger.error(
                'Author id: %s import error.' % author['pk_id'])
            traceback.print_exc(file=sys.stdout)
            raise ex


def get_count_item_link(pk_id):
    """Get count of item link of author."""
    count = 0
    query_q = {
        "query": {"term": {"author_link.raw": pk_id}},
        "_source": ["control_number"]
    }
    result_itemCnt = RecordIndexer().client.search(
        index=current_app.config['SEARCH_UI_SEARCH_INDEX'],
        body=query_q
    )

    if result_itemCnt \
            and 'hits' in result_itemCnt \
            and 'total' in result_itemCnt['hits'] \
            and result_itemCnt['hits']['total'] > 0:
        count = result_itemCnt['hits']['total']
    return count

<<<<<<< HEAD
def update_data_for_weko_link(data, weko_link):
    """
        authorsテーブルを元にweko_linkを更新し、
        違いがある場合は、dataをauthorsテーブルのweko_idを元に更新します。
        args:
            data: dict メタデータ、特にworkflowactivityのtemp_dataカラムのもの
            weko_link: list weko_link
        
    """
    old_weko_link = weko_link
    weko_link = copy.deepcopy(old_weko_link)
    # weko_linkを新しくする。
    for pk_id in weko_link.keys():
        author = Authors.get_author_by_id(pk_id)
        if author:
            # weko_idを取得する。
            author_id_info = author["authorIdInfo"]
            for i in author_id_info:
                # idTypeが1の場合、weko_idを取得し、weko_linkを更新する。
                if i.get('idType') == '1':
                    weko_link[pk_id] = i.get('authorId')
                    break
    # weko_linkが変更された場合、メタデータを更新する。
    if weko_link != old_weko_link:
        for x_key, x_value in data.items():
            if isinstance(x_value, list):
                for y_index, y in enumerate(x_value, start=0):
                    if isinstance(y, str):
                        continue
                    for y_key, y_value in y.items():
                        if y_key == "nameIdentifiers":
                            for z_index, z in enumerate(y_value, start=0):
                                if z.get("nameIdentifierScheme","") == "WEKO":
                                    if z.get("nameIdentifier") in old_weko_link.values():
                                        # weko_linkから値がweko_idと一致するpk_idを取得する。
                                        pk_id = [k for k, v in old_weko_link.items() if v == z.get("nameIdentifier")][0]
                                        data[x_key][y_index][y_key][z_index]["nameIdentifier"] = weko_link.get(pk_id)
=======
def import_id_prefix_to_system(id_prefix):
    """
    tsv/csvからのid_prefixをDBにインポートする.
    Args:
        id_prefix (object): id_prefix metadata from tsv/csv.
    """
    if id_prefix:
        retrys = current_app.config["WEKO_AUTHORS_BULK_IMPORT_MAX_RETRY"]
        interval = current_app.config["WEKO_AUTHORS_BULK_IMPORT_RETRY_INTERVAL"]
        try:
            status = id_prefix.pop('status')
            for attempt in range(5):
                try:
                    if not id_prefix.get('url'):
                        id_prefix['url'] = ""
                    check = get_author_prefix_obj(id_prefix['scheme'])
                    if status == 'new':
                        if check is None:
                            AuthorsPrefixSettings.create(**id_prefix)
                    elif status == 'update':
                        if check is None or check.id == id_prefix['id']:
                            AuthorsPrefixSettings.update(**id_prefix)
                    elif status == 'deleted':
                        used_external_id_prefix,_ = WekoAuthors.get_used_scheme_of_id_prefix()
                        if id_prefix["scheme"] in used_external_id_prefix:
                            raise Exception({'error_id': 'delete_author_link'})
                        else:
                            if check is None or check.id == id_prefix['id']:
                                AuthorsPrefixSettings.delete(id_prefix['id'])
                    else:
                        raise Exception({'error_id': 'status_error'})
                    db.session.commit()
                    break
                except SQLAlchemyError as ex:
                    handle_exception(ex, attempt, retrys, interval)
                except TimeoutError as ex:
                    handle_exception(ex, attempt, retrys, interval)
        except Exception as ex:
            db.session.rollback()
            current_app.logger.error(
                f'Id prefix: {id_prefix["scheme"]} import error.')
            traceback.print_exc(file=sys.stdout)
            raise ex

def import_affiliation_id_to_system(affiliation_id):
    """
    tsv/csvからのaffiliation_idをDBにインポートする.
    Args:
        affiliation_id (object): affiliation_id metadata from tsv/csv.
    """
    if affiliation_id:
        retrys = current_app.config["WEKO_AUTHORS_BULK_IMPORT_MAX_RETRY"]
        interval = current_app.config["WEKO_AUTHORS_BULK_IMPORT_RETRY_INTERVAL"]
        try:
            status = affiliation_id.pop('status')
            for attempt in range(5):
                try:
                    if not affiliation_id.get('url'):
                        affiliation_id['url'] = ""
                    check = get_author_affiliation_obj(affiliation_id['scheme'])
                    if status == 'new':
                        if check is None:
                            AuthorsAffiliationSettings.create(**affiliation_id)
                    elif status == 'update':
                        if check is None or check.id == affiliation_id['id']:
                            AuthorsAffiliationSettings.update(**affiliation_id)
                    elif status == 'deleted':
                        used_external_id_prefix,_ = WekoAuthors.get_used_scheme_of_affiliation_id()
                        if affiliation_id["scheme"] in used_external_id_prefix:
                            raise Exception({'error_id': 'delete_author_link'})
                        else:
                            if check is None or check.id == affiliation_id['id']:
                                AuthorsAffiliationSettings.delete(affiliation_id['id'])
                    else:
                        raise Exception({'error_id': 'status_error'})
                    db.session.commit()
                    break
                except SQLAlchemyError as ex:
                    handle_exception(ex, attempt, retrys, interval)
                except TimeoutError as ex:
                    handle_exception(ex, attempt, retrys, interval)
        except Exception as ex:
            db.session.rollback()
            current_app.logger.error(
                f'Affiliation Id: {affiliation_id["scheme"]} import error.')
            traceback.print_exc(file=sys.stdout)
            raise ex
>>>>>>> 09ce99fa
<|MERGE_RESOLUTION|>--- conflicted
+++ resolved
@@ -27,12 +27,9 @@
 import sys
 import tempfile
 import traceback
-<<<<<<< HEAD
+from time import sleep
 import re
 import copy 
-=======
-from time import sleep
->>>>>>> 09ce99fa
 from copy import deepcopy
 from functools import reduce
 from operator import getitem
@@ -999,45 +996,6 @@
         count = result_itemCnt['hits']['total']
     return count
 
-<<<<<<< HEAD
-def update_data_for_weko_link(data, weko_link):
-    """
-        authorsテーブルを元にweko_linkを更新し、
-        違いがある場合は、dataをauthorsテーブルのweko_idを元に更新します。
-        args:
-            data: dict メタデータ、特にworkflowactivityのtemp_dataカラムのもの
-            weko_link: list weko_link
-        
-    """
-    old_weko_link = weko_link
-    weko_link = copy.deepcopy(old_weko_link)
-    # weko_linkを新しくする。
-    for pk_id in weko_link.keys():
-        author = Authors.get_author_by_id(pk_id)
-        if author:
-            # weko_idを取得する。
-            author_id_info = author["authorIdInfo"]
-            for i in author_id_info:
-                # idTypeが1の場合、weko_idを取得し、weko_linkを更新する。
-                if i.get('idType') == '1':
-                    weko_link[pk_id] = i.get('authorId')
-                    break
-    # weko_linkが変更された場合、メタデータを更新する。
-    if weko_link != old_weko_link:
-        for x_key, x_value in data.items():
-            if isinstance(x_value, list):
-                for y_index, y in enumerate(x_value, start=0):
-                    if isinstance(y, str):
-                        continue
-                    for y_key, y_value in y.items():
-                        if y_key == "nameIdentifiers":
-                            for z_index, z in enumerate(y_value, start=0):
-                                if z.get("nameIdentifierScheme","") == "WEKO":
-                                    if z.get("nameIdentifier") in old_weko_link.values():
-                                        # weko_linkから値がweko_idと一致するpk_idを取得する。
-                                        pk_id = [k for k, v in old_weko_link.items() if v == z.get("nameIdentifier")][0]
-                                        data[x_key][y_index][y_key][z_index]["nameIdentifier"] = weko_link.get(pk_id)
-=======
 def import_id_prefix_to_system(id_prefix):
     """
     tsv/csvからのid_prefixをDBにインポートする.
@@ -1125,4 +1083,129 @@
                 f'Affiliation Id: {affiliation_id["scheme"]} import error.')
             traceback.print_exc(file=sys.stdout)
             raise ex
->>>>>>> 09ce99fa
+
+def import_id_prefix_to_system(id_prefix):
+    """
+    tsv/csvからのid_prefixをDBにインポートする.
+    Args:
+        id_prefix (object): id_prefix metadata from tsv/csv.
+    """
+    if id_prefix:
+        retrys = current_app.config["WEKO_AUTHORS_BULK_IMPORT_MAX_RETRY"]
+        interval = current_app.config["WEKO_AUTHORS_BULK_IMPORT_RETRY_INTERVAL"]
+        try:
+            status = id_prefix.pop('status')
+            for attempt in range(5):
+                try:
+                    if not id_prefix.get('url'):
+                        id_prefix['url'] = ""
+                    check = get_author_prefix_obj(id_prefix['scheme'])
+                    if status == 'new':
+                        if check is None:
+                            AuthorsPrefixSettings.create(**id_prefix)
+                    elif status == 'update':
+                        if check is None or check.id == id_prefix['id']:
+                            AuthorsPrefixSettings.update(**id_prefix)
+                    elif status == 'deleted':
+                        used_external_id_prefix,_ = WekoAuthors.get_used_scheme_of_id_prefix()
+                        if id_prefix["scheme"] in used_external_id_prefix:
+                            raise Exception({'error_id': 'delete_author_link'})
+                        else:
+                            if check is None or check.id == id_prefix['id']:
+                                AuthorsPrefixSettings.delete(id_prefix['id'])
+                    else:
+                        raise Exception({'error_id': 'status_error'})
+                    db.session.commit()
+                    break
+                except SQLAlchemyError as ex:
+                    handle_exception(ex, attempt, retrys, interval)
+                except TimeoutError as ex:
+                    handle_exception(ex, attempt, retrys, interval)
+        except Exception as ex:
+            db.session.rollback()
+            current_app.logger.error(
+                f'Id prefix: {id_prefix["scheme"]} import error.')
+            traceback.print_exc(file=sys.stdout)
+            raise ex
+
+def import_affiliation_id_to_system(affiliation_id):
+    """
+    tsv/csvからのaffiliation_idをDBにインポートする.
+    Args:
+        affiliation_id (object): affiliation_id metadata from tsv/csv.
+    """
+    if affiliation_id:
+        retrys = current_app.config["WEKO_AUTHORS_BULK_IMPORT_MAX_RETRY"]
+        interval = current_app.config["WEKO_AUTHORS_BULK_IMPORT_RETRY_INTERVAL"]
+        try:
+            status = affiliation_id.pop('status')
+            for attempt in range(5):
+                try:
+                    if not affiliation_id.get('url'):
+                        affiliation_id['url'] = ""
+                    check = get_author_affiliation_obj(affiliation_id['scheme'])
+                    if status == 'new':
+                        if check is None:
+                            AuthorsAffiliationSettings.create(**affiliation_id)
+                    elif status == 'update':
+                        if check is None or check.id == affiliation_id['id']:
+                            AuthorsAffiliationSettings.update(**affiliation_id)
+                    elif status == 'deleted':
+                        used_external_id_prefix,_ = WekoAuthors.get_used_scheme_of_affiliation_id()
+                        if affiliation_id["scheme"] in used_external_id_prefix:
+                            raise Exception({'error_id': 'delete_author_link'})
+                        else:
+                            if check is None or check.id == affiliation_id['id']:
+                                AuthorsAffiliationSettings.delete(affiliation_id['id'])
+                    else:
+                        raise Exception({'error_id': 'status_error'})
+                    db.session.commit()
+                    break
+                except SQLAlchemyError as ex:
+                    handle_exception(ex, attempt, retrys, interval)
+                except TimeoutError as ex:
+                    handle_exception(ex, attempt, retrys, interval)
+        except Exception as ex:
+            db.session.rollback()
+            current_app.logger.error(
+                f'Affiliation Id: {affiliation_id["scheme"]} import error.')
+            traceback.print_exc(file=sys.stdout)
+            raise ex
+
+def update_data_for_weko_link(data, weko_link):
+    """
+        authorsテーブルを元にweko_linkを更新し、
+        違いがある場合は、dataをauthorsテーブルのweko_idを元に更新します。
+        args:
+            data: dict メタデータ、特にworkflowactivityのtemp_dataカラムのもの
+            weko_link: list weko_link
+        
+    """
+    old_weko_link = weko_link
+    weko_link = copy.deepcopy(old_weko_link)
+    # weko_linkを新しくする。
+    for pk_id in weko_link.keys():
+        author = Authors.get_author_by_id(pk_id)
+        if author:
+            # weko_idを取得する。
+            author_id_info = author["authorIdInfo"]
+            for i in author_id_info:
+                # idTypeが1の場合、weko_idを取得し、weko_linkを更新する。
+                if i.get('idType') == '1':
+                    weko_link[pk_id] = i.get('authorId')
+                    break
+    # weko_linkが変更された場合、メタデータを更新する。
+    if weko_link != old_weko_link:
+        for x_key, x_value in data.items():
+            if isinstance(x_value, list):
+                for y_index, y in enumerate(x_value, start=0):
+                    if isinstance(y, str):
+                        continue
+                    for y_key, y_value in y.items():
+                        if y_key == "nameIdentifiers":
+                            for z_index, z in enumerate(y_value, start=0):
+                                if z.get("nameIdentifierScheme","") == "WEKO":
+                                    if z.get("nameIdentifier") in old_weko_link.values():
+                                        # weko_linkから値がweko_idと一致するpk_idを取得する。
+                                        pk_id = [k for k, v in old_weko_link.items() if v == z.get("nameIdentifier")][0]
+                                        data[x_key][y_index][y_key][z_index]["nameIdentifier"] = weko_link.get(pk_id)