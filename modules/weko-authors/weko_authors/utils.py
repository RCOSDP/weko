# -*- coding: utf-8 -*-
#
# This file is part of WEKO3.
# Copyright (C) 2017 National Institute of Informatics.
#
# WEKO3 is free software; you can redistribute it
# and/or modify it under the terms of the GNU General Public License as
# published by the Free Software Foundation; either version 2 of the
# License, or (at your option) any later version.
#
# WEKO3 is distributed in the hope that it will be
# useful, but WITHOUT ANY WARRANTY; without even the implied warranty of
# MERCHANTABILITY or FITNESS FOR A PARTICULAR PURPOSE.  See the GNU
# General Public License for more details.
#
# You should have received a copy of the GNU General Public License
# along with WEKO3; if not, write to the
# Free Software Foundation, Inc., 59 Temple Place, Suite 330, Boston,
# MA 02111-1307, USA.

"""Utils for weko-authors."""

import base64
import csv
import os
import chardet
import io
import re
import sys
import tempfile
import traceback
import re
import copy
import json
import math
import datetime
from time import sleep
from copy import deepcopy
from functools import reduce
from operator import getitem
from sys import stdout
from sqlalchemy.exc import SQLAlchemyError
from redis.exceptions import RedisError

from flask import current_app, jsonify
from flask_babelex import gettext as _
from invenio_cache import current_cache
from invenio_db import db
from invenio_indexer.api import RecordIndexer

from weko_authors.contrib.validation import validate_by_extend_validator, \
    validate_external_author_identifier, validate_map, validate_required, \
        check_weko_id_is_exits_for_import

from .api import WekoAuthors
<<<<<<< HEAD
from .models import AuthorsPrefixSettings, AuthorsAffiliationSettings

=======
from .config import WEKO_AUTHORS_FILE_MAPPING, \
    WEKO_AUTHORS_EXPORT_CACHE_STATUS_KEY, WEKO_AUTHORS_EXPORT_CACHE_URL_KEY
from .models import AuthorsPrefixSettings, AuthorsAffiliationSettings, Authors

def update_cache_data(key: str, value: str, timeout=None):
    """Create or Update cache data.

    :param key: Cache key.
    :param value: Cache value.
    :param timeout: Cache expired.
    """
    if timeout is not None:
        current_cache.set(key, value, timeout=timeout)
    else:
        current_cache.set(key, value)

>>>>>>> c0a1d015
def get_author_prefix_obj(scheme):
    """Check item Scheme exist in DB."""
    try:
        return db.session.query(AuthorsPrefixSettings).filter(
            AuthorsPrefixSettings.scheme == scheme).one_or_none()
    except Exception as ex:
        current_app.logger.debug(ex)
    return None

def get_author_prefix_obj_by_id(id):
    """Check item Scheme exist in DB."""
    try:
        return db.session.query(AuthorsPrefixSettings).filter(
            AuthorsPrefixSettings.id == id).one_or_none()
    except Exception as ex:
        current_app.logger.debug(ex)
    return None

def get_author_affiliation_obj(scheme):
    """Check item Scheme exist in DB."""
    try:
        return db.session.query(AuthorsAffiliationSettings).filter(
            AuthorsAffiliationSettings.scheme == scheme).one_or_none()
    except Exception as ex:
        current_app.logger.debug(ex)
    return None

def get_author_affiliation_obj_by_id(id):
    """Check item Scheme exist in DB."""
    try:
        return db.session.query(AuthorsAffiliationSettings).filter(
            AuthorsAffiliationSettings.id == id).one_or_none()
    except Exception as ex:
        current_app.logger.debug(ex)
    return None


def check_email_existed(email: str):
    """Check email has existed.

    :param email: email string.
    :returns: author info.
    """
    body = {
        "query": {
            "bool": {
                "must": [
                    {"term": {"gather_flg": 0}},
                    {"term": {"emailInfo.email.raw": email}}
                ]
            }
        }
    }

    indexer = RecordIndexer()
    result = indexer.client.search(
        index=current_app.config['WEKO_AUTHORS_ES_INDEX_NAME'],
        doc_type=current_app.config['WEKO_AUTHORS_ES_DOC_TYPE'],
        body=body
    )

    if result['hits']['total']:
        return {
            'email': email,
            'author_id': result['hits']['hits'][0]['_source']['pk_id']
        }
    else:
        return {
            'email': email,
            'author_id': ''
        }
        
def validate_weko_id(weko_id, pk_id = None):
    """Validate WEKO ID."""
    if not bool(re.fullmatch(r'[0-9]+', weko_id)):
        return False, "not half digit"
    # jsonify(msg=_('The author ID must be the half digit.')), 500
    
    try:
        result = check_weko_id_is_exists(weko_id, pk_id)
    except Exception as ex:
        current_app.logger.error(ex)
        raise ex
    # 存在するならエラーを返す
    if result == True:
        return False, "already exists"
    # jsonify(msg=_('The value is already in use as WEKO ID.')), 500
    return True, None

def check_weko_id_is_exists(weko_id, pk_id = None):
    """
    weko_idが既に存在するかチェック
    author_idが同じ場合はスキップする
    ※weko_idはauthorIdInfo.Idtypeが1であるAuthorIdの値のことです。
    
    args:
        weko_id: weko_id
    return:
        True: weko_idが存在する
        False: weko_idが存在しない
    """
    # 同じweko_idが存在するかチェック
    query = {
        "_source": ["pk_id", "authorIdInfo"],  # authorIdInfoフィールドのみを取得
        "query": {
            "bool": {
                "must": [
                    {
                        "term": {
                            "authorIdInfo.authorId": weko_id
                        }
                    },
                    {"term": {"gather_flg": {"value": 0}}}
                ],
                "must_not": [
                    {"term": {"is_deleted": True}}
                ]
            }
        }
    }

    # 検索
    indexer = RecordIndexer()
    result = indexer.client.search(
        index=current_app.config['WEKO_AUTHORS_ES_INDEX_NAME'],
        body=query
    )
    
    # 同じweko_idが存在する場合はエラー
    for res in result['hits']['hits']:
        # 同じauthor_idの場合はスキップ
        if pk_id and pk_id == res['_source']['pk_id']:
            continue
        author_id_info_from_es = res['_source']['authorIdInfo']
        for info in author_id_info_from_es:
            if info.get('idType') == '1':
                author_id = info.get('authorId')
                if author_id == weko_id:
                    return True
    return False


def check_period_date(data):
    """
        dataのperiodを確認します。
        args:
            data: dict, 著者DBのjsonカラムのデータ
        return:
            True or False: 期間が正しいかどうか
            String: エラーの種別
    """
    from datetime import datetime
    if data.get("affiliationInfo"):
        for affiliation in data.get("affiliationInfo"):
            if affiliation.get("affiliationPeriodInfo"):
                for periodinfo in affiliation.get("affiliationPeriodInfo"):
                    if periodinfo.get("periodStart") or periodinfo.get("periodEnd"):
                        if periodinfo.get("periodStart"):
                            date_str = periodinfo.get("periodStart")
                            if not bool(re.fullmatch(r'[0-9]{4}-[0-9]{2}-[0-9]{2}', date_str)):
                                return False, "not date format"
                        if periodinfo.get("periodEnd"):
                            date_str = periodinfo.get("periodEnd")
                            if not bool(re.fullmatch(r'[0-9]{4}-[0-9]{2}-[0-9]{2}', date_str)):
                                return False, "not date format"
                        if periodinfo.get("periodStart") and periodinfo.get("periodEnd"):
                            period_start = datetime.strptime(periodinfo.get("periodStart"), "%Y-%m-%d")
                            period_end = datetime.strptime(periodinfo.get("periodEnd"), "%Y-%m-%d")
                            if period_start > period_end:
                                return False, "start is after end"
    return True, None

def get_export_status():
    """Get export status from cache."""
    return current_cache.get(current_app.config.get("WEKO_AUTHORS_EXPORT_CACHE_STATUS_KEY")) or {}


def set_export_status(start_time=None, task_id=None):
    """Set export status into cache."""
    data = get_export_status() or dict()
    if start_time:
        data['start_time'] = start_time
    if task_id:
        data['task_id'] = task_id

    current_cache.set(current_app.config.get("WEKO_AUTHORS_EXPORT_CACHE_STATUS_KEY"), data, timeout=0)
    return data


def delete_export_status():
    """Delete export status."""
    current_cache.delete(current_app.config.get("WEKO_AUTHORS_EXPORT_CACHE_STATUS_KEY"))


def get_export_url():
    """Get exported info from cache."""
    return current_cache.get(current_app.config.get("WEKO_AUTHORS_EXPORT_CACHE_URL_KEY")) or {}


def save_export_url(start_time, end_time, file_uri):
    """Save exported info into cache."""
    data = dict(
        start_time=start_time,
        end_time=end_time,
        file_uri=file_uri
    )

    current_cache.set(current_app.config.get("WEKO_AUTHORS_EXPORT_CACHE_URL_KEY"), data, timeout=0)
    return data

def delete_export_url():
    """Delete exported url."""
    current_cache.delete(WEKO_AUTHORS_EXPORT_CACHE_URL_KEY)
    
def handle_exception(ex, attempt, retrys, interval, stop_point=0):
    """
    エラーをログで流し、スリープとリトライ回数の管理を行います.
    args:
        ex(Exception): Exception object
        attempt(int): Number of attempts
        retrys(int): Number of retries
        interval(int): Retry interval
        stop_point(int): Stop point
        
    """
    current_app.logger.error(ex)
    # 最後のリトライの場合は例外をraise
    if attempt == retrys - 1:
        current_app.logger.info(f"Connection failed, Stop export.")
        if stop_point != 0:
            update_cache_data(
                current_app.config["WEKO_AUTHORS_EXPORT_CACHE_STOP_POINT_KEY"],
                stop_point,
                current_app.config["WEKO_AUTHORS_CACHE_TTL"]
                )
        raise ex
    current_app.logger.info(f"Connection failed, retrying in {interval} seconds...")
    sleep(interval)
    
def export_authors():
    """Export all authors."""
    file_uri = None
<<<<<<< HEAD
    try:
        mapping = current_app.config.get("WEKO_AUTHORS_FILE_MAPPING")
        mappings = deepcopy(mapping)
        authors = WekoAuthors.get_all(with_deleted=False, with_gather=False)
        schemes = WekoAuthors.get_identifier_scheme_info()
        row_header, row_label_en, row_label_jp, row_data = \
            WekoAuthors.prepare_export_data(mappings, authors, schemes)

        # write file data to a stream
        file_io = io.StringIO()
        if current_app.config.get('WEKO_ADMIN_OUTPUT_FORMAT', 'tsv').lower() == 'csv':
            writer = csv.writer(file_io, delimiter=',',
                                quotechar='"', quoting=csv.QUOTE_MINIMAL,
                                lineterminator='\n')
        else:
            writer = csv.writer(file_io, delimiter='\t',
                                quotechar='"', quoting=csv.QUOTE_MINIMAL)
        writer.writerows([row_header, row_label_en, row_label_jp, *row_data])
        reader = io.BufferedReader(io.BytesIO(
            file_io.getvalue().encode("utf-8-sig")))

        # save data into location
        from invenio_files_rest.models import FileInstance, Location
        cache_url = get_export_url()
        if not cache_url:
            file = FileInstance.create()
            file.set_contents(
                reader, default_location=Location.get_default().uri)
        else:
            file = FileInstance.get_by_uri(cache_url['file_uri'])
            file.writable = True
            file.set_contents(reader)
=======
    retrys = current_app.config["WEKO_AUTHORS_BULK_EXPORT_MAX_RETRY"]
    interval = current_app.config["WEKO_AUTHORS_BULK_EXPORT_RETRY_INTERVAL"]
    size =  current_app.config.get("WEKO_AUTHORS_EXPORT_BATCH_SIZE", 1000)
    stop_point = current_cache.get(\
        current_app.config["WEKO_AUTHORS_EXPORT_CACHE_STOP_POINT_KEY"])
    mappings = []
    schemes = {}
    records_count = 0
    temp_file_path = ""
>>>>>>> c0a1d015

    try:
        
    # ある程度の処理をまとめてリトライ処理
        for attempt in range(retrys):
            try:
                # マッピングを取得
                mappings = deepcopy(current_app.config["WEKO_AUTHORS_FILE_MAPPING"])
                affiliation_mappings = deepcopy(current_app.config["WEKO_AUTHORS_FILE_MAPPING_FOR_AFFILIATION"])

                # 著者の数を取得（削除、統合された著者は除く）
                records_count = WekoAuthors.get_records_count(False, False)
                
                # マッピング上の複数が可能となる項目の最大値を取得
                mappings, affiliation_mappings = \
                    WekoAuthors.mapping_max_item(mappings, affiliation_mappings, records_count)

                # 著者識別子の対応を取得
                schemes = WekoAuthors.get_identifier_scheme_info()
                
                # 所属機関識別子の対応を取得
                aff_schemes = WekoAuthors.get_affiliation_identifier_scheme_info()
                
                # 一時ファイルのパスを取得
                temp_file_path=current_cache.get(\
                    current_app.config["WEKO_AUTHORS_EXPORT_CACHE_TEMP_FILE_PATH_KEY"])
                break
            except SQLAlchemyError as ex:
                handle_exception(ex, attempt, retrys, interval)
            except RedisError as ex:
                handle_exception(ex, attempt, retrys, interval)
            except TimeoutError as ex:
                handle_exception(ex, attempt, retrys, interval)
                
        # stop_pointがあればstart_pointに代入
        start_point = stop_point if stop_point else 0
        # 読み込み後削除
        current_cache.delete(\
            current_app.config["WEKO_AUTHORS_EXPORT_CACHE_STOP_POINT_KEY"])
        # 1000ずつ著者を取得し、データを書き込む
        for i in range(start_point, records_count-1, size):
            current_app.logger.info(f"Export authors start_point：{start_point}")
            row_header = []
            row_label_en = []
            row_label_jp = []
            row_data = []

            # 著者情報取得のリトライ処理
            for attempt in range(retrys):
                current_app.logger.info(f"Export authors retry count：{attempt}")
                try:
                    # 著者情報をstartからWEKO_EXPORT_BATCH_SIZE分取得
                    authors = WekoAuthors.get_by_range(i, size, False, False)
                    row_header, row_label_en, row_label_jp, row_data =\
                        WekoAuthors.prepare_export_data(mappings, affiliation_mappings, authors, schemes, aff_schemes, i, size)
                    break
                except SQLAlchemyError as ex:
                    handle_exception(ex, attempt, retrys, interval, stop_point=i)
                except RedisError as ex:
                    handle_exception(ex, attempt, retrys, interval, stop_point=i)
                except TimeoutError as ex:
                    handle_exception(ex, attempt, retrys, interval, stop_point=i)
            # 一時ファイルに書き込み
            write_to_tempfile(i, row_header, row_label_en, row_label_jp, row_data)
        # 完成した一時ファイルをファイルインスタンスに保存
        with open(temp_file_path, 'rb') as f:
            reader = io.BufferedReader(f)
            # save data into location
            cache_url = get_export_url()
            if not cache_url:
                file = FileInstance.create()
                file.set_contents(
                    reader, default_location=Location.get_default().uri)
            else:
                file = FileInstance.get_by_uri(cache_url['file_uri'])
                file.writable = True
                file.set_contents(reader)
        file_uri = file.uri if file else None
        # 完了時一時ファイルを削除
        os.remove(temp_file_path)
        db.session.commit()
    except Exception as ex:
        db.session.rollback()
        if not current_cache.get(current_app.config["WEKO_AUTHORS_EXPORT_CACHE_STOP_POINT_KEY"]):
            os.remove(temp_file_path)
        current_app.logger.error(ex)
        traceback.print_exc(file=stdout)
    current_cache.set(
        current_app.config.get("WEKO_AUTHORS_EXPORT_TARGET_CACHE_KEY"),
        "author_db",
        timeout=0
    )
    
    return file_uri

def export_prefix(target):
    """
    id_prefixまたはaffiliation_idをエクスポートする
    args:
        target(str): エクスポート対象
    return:
        file_uri(str): ファイルURI
    """
    file_uri = None
    retrys = current_app.config["WEKO_AUTHORS_BULK_EXPORT_MAX_RETRY"]
    interval = current_app.config["WEKO_AUTHORS_BULK_EXPORT_RETRY_INTERVAL"]
    target_db_name = "author_prefix_settings" if target == "id_prefix" else "author_affiliation_settings"
    row_first = [f"#{target_db_name}"]
    row_header = ["#scheme", "name", "url", "is_deleted"]
    row_label_en = ["#Scheme", "Name", "URL", "Delete Flag"]
    row_label_jp = ["#スキーム", "名前", "URL", "削除フラグ"]

    for attempt in range(retrys):
        try:
            if target == "id_prefix":
                prefix = WekoAuthors.get_id_prefix_all()
            elif target == "affiliation_id":
                prefix = WekoAuthors.get_affiliation_id_all()
            row_data = WekoAuthors.prepare_export_prefix(target, prefix)
            # write file data to a stream
            file_io = io.StringIO()
            if current_app.config.get('WEKO_ADMIN_OUTPUT_FORMAT', 'tsv').lower() == 'csv':
                writer = csv.writer(file_io, delimiter=',',
                                    quotechar='"', quoting=csv.QUOTE_MINIMAL,
                                    lineterminator='\n')
            else:
                writer = csv.writer(file_io, delimiter='\t',
                                    quotechar='"', quoting=csv.QUOTE_MINIMAL)
            writer.writerows([row_first, row_header, row_label_en, row_label_jp, *row_data])
            reader = io.BufferedReader(io.BytesIO(
                file_io.getvalue().encode("utf-8-sig")))

            # save data into location
            cache_url = get_export_url()
            if not cache_url:
                file = FileInstance.create()
                file.set_contents(
                    reader, default_location=Location.get_default().uri)
            else:
                file = FileInstance.get_by_uri(cache_url['file_uri'])
                file.writable = True
                file.set_contents(reader)
            file_uri = file.uri if file else None
            db.session.commit()
            current_cache.set(
                current_app.config.get("WEKO_AUTHORS_EXPORT_TARGET_CACHE_KEY"),
                target,
                timeout=0
            )
            break
        except SQLAlchemyError as ex:
            handle_exception(ex, attempt, retrys, interval)
        except RedisError as ex:
            handle_exception(ex, attempt, retrys, interval)
        except TimeoutError as ex:
            handle_exception(ex, attempt, retrys, interval)
    return file_uri

def check_file_name(export_target):
    """
    ファイル名を取得する
    args:
        export_target(str): エクスポート対象
    return:
        file_base_name(str): ファイル名
    """
    file_base_name = ""
    if export_target == "author_db":
        file_base_name = current_app.config.get('WEKO_AUTHORS_EXPORT_FILE_NAME')
    elif export_target == "id_prefix":
        file_base_name = current_app.config.get('WEKO_AUTHORS_ID_PREFIX_EXPORT_FILE_NAME')
    elif export_target == "affiliation_id":
        file_base_name = current_app.config.get('WEKO_AUTHORS_AFFILIATION_EXPORT_FILE_NAME')
    return file_base_name

def write_to_tempfile(start, row_header, row_label_en, row_label_jp, row_data):
    """
    一時ファイルにデータを書き込む
    args:
        start(int): データの開始位置
        row_header(array): ヘッダー
        row_label_en(array): ラベル(英語)
        row_label_jp(array): ラベル(日本語)
        row_data(array): データ
    """
    # 一時ファイルのパスを取得
    temp_file_path=current_cache.get( \
        current_app.config["WEKO_AUTHORS_EXPORT_CACHE_TEMP_FILE_PATH_KEY"])

    # ファイルを開いてデータを書き込む
    try:
        with open(temp_file_path, 'a', newline='', encoding='utf-8-sig') as file:
            writer = csv.writer(file, delimiter='\t', quotechar='"', quoting=csv.QUOTE_MINIMAL)
            # 1行目のみヘッダー、ラベルを書き込む
            if start == 0:
                writer.writerow(row_header)
                writer.writerow(row_label_en)
                writer.writerow(row_label_jp)
            writer.writerows(row_data)
    except Exception as ex:
        current_app.logger.error(ex)

def check_import_data(file_name: str):
    """Validation importing tsv/csv file.

    :argument
        file_name(str) -- file name.
    :return
        return       -- check information.
    """
    result = {}
    temp_file_path = current_cache.get(\
        current_app.config["WEKO_AUTHORS_IMPORT_CACHE_USER_TSV_FILE_KEY"])
    try:
        affiliation_mappings = deepcopy(current_app.config["WEKO_AUTHORS_FILE_MAPPING_FOR_AFFILIATION"])
        mapping = deepcopy(WEKO_AUTHORS_FILE_MAPPING)
        mapping.append(affiliation_mappings)
        flat_mapping_all, flat_mapping_ids = flatten_authors_mapping(
            mapping)
        file_format = file_name.split('.')[-1].lower()
        max_part_num = unpackage_and_check_import_file(
            file_format, file_name, temp_file_path, flat_mapping_ids)
        list_import_id=[]
        temp_folder_path = current_app.config.get("WEKO_AUTHORS_IMPORT_TEMP_FOLDER_PATH")
        base_file_name = os.path.splitext(os.path.basename(temp_file_path))[0]
        check_file_name = f"{base_file_name}-check"
        num_total = 0
        num_new = 0
        num_update = 0
        num_delete = 0
        num_error = 0
        for i in range(1, max_part_num+1):
            part_file_name = f'{base_file_name}-part{i}'
            part_file_path = os.path.join(temp_folder_path, part_file_name)
            with open(part_file_path, "r", encoding="utf-8-sig") as pf:
                data = json.load(pf)
                result_part = validate_import_data(
                    file_format, data, flat_mapping_ids, flat_mapping_all, list_import_id)
                num_total += len(result_part)
                num_new += len([item for item in result_part\
                    if item['status'] == 'new' and not item.get('errors')])
                num_update += len([item for item in result_part\
                    if item['status'] == 'update' and not item.get('errors')])
                num_delete += len([item for item in result_part\
                    if item['status'] == 'deleted' and not item.get('errors')])
                num_error += len([item for item in result_part\
                    if item.get('errors')])
            write_tmp_part_file(i, result_part, check_file_name)
            try:
                os.remove(part_file_path)
                current_app.logger.info(f"Deleted: {part_file_path}")
            except Exception as e:
                current_app.logger.error(f"Error deleting {part_file_path}: {e}")
        part1_check_file_name = f"{check_file_name}-part1"
        check_file_part1_path = os.path.join(temp_folder_path, part1_check_file_name)
        with open(check_file_part1_path, "r", encoding="utf-8-sig") as check_part1:
            result['list_import_data'] = json.load(check_part1)
        result["max_page"] = max_part_num
        result["counts"]={}
        result["counts"]["num_total"] = num_total
        result["counts"]["num_new"] = num_new
        result["counts"]["num_update"] = num_update
        result["counts"]["num_delete"] = num_delete
        result["counts"]["num_error"] = num_error
        
    except Exception as ex:
        error = _('Internal server error')
        if isinstance(ex, UnicodeDecodeError):
            error = ex.reason
        elif ex.args and len(ex.args) and isinstance(ex.args[0], dict) \
                and ex.args[0].get('error_msg'):
            error = ex.args[0].get('error_msg')
        result['error'] = error
        current_app.logger.error('-' * 60)
        traceback.print_exc(file=sys.stdout)
        current_app.logger.error('-' * 60)
    try:
        os.remove(temp_file_path)
        current_app.logger.debug(f"Deleted: {temp_file_path}")
    except Exception as e:
        current_app.logger.error(f"Error deleting {temp_file_path}: {e}")

    return result

def check_import_data_for_prefix(target, file_name: str, file_content: str):
    """id_prefixかaffiliation_idのインポート用 tsv/csvファイルをバリデーションチェックする.
    :argument
        file_name(str) -- file name.
        file_content(b64) -- content file.
    :return
        return       -- check information.
    """
    tmp_prefix = current_app.config['WEKO_AUTHORS_IMPORT_TMP_PREFIX']
    temp_file = tempfile.NamedTemporaryFile(prefix=tmp_prefix)
    result = {}
    
    try:
        temp_file.write(base64.b64decode(file_content))
        temp_file.flush()
<<<<<<< HEAD
        mapping = current_app.config.get("WEKO_AUTHORS_FILE_MAPPING")
        flat_mapping_all, flat_mapping_ids = flatten_authors_mapping(
            mapping)
=======

>>>>>>> c0a1d015
        file_format = file_name.split('.')[-1].lower()
        file_data = unpackage_and_check_import_file_for_prefix(
            file_format, file_name, temp_file.name)
        result['list_import_data'] = validate_import_data_for_prefix(file_data, target)
    except Exception as ex:
        error = _('Internal server error')
        if isinstance(ex, UnicodeDecodeError):
            error = ex.reason
        elif ex.args and len(ex.args) and isinstance(ex.args[0], dict) \
                and ex.args[0].get('error_msg'):
            error = ex.args[0].get('error_msg')
        result['error'] = error
        current_app.logger.error('-' * 60)
        traceback.print_exc(file=sys.stdout)
        current_app.logger.error('-' * 60)

    return result

def getEncode(filepath):
    """
    getEncode [summary]

    [extended_summary]

    Args:
        filepath ([type]): [description]

    Returns:
        [type]: [description]
    """
    with open(filepath, mode='rb') as fr:
        b = fr.read()
    enc = chardet.detect(b)
    return enc.get('encoding', 'utf-8-sig')

def clean_deep(data):
    """
    dataをクリーニングします。
    例えば{'fullname': 'Jane Doe',
        'warnings': None, 
        'email': {"test":"","test2":"test2"},
        'test': [{"test":""},{"test2":"test2"}]}
    のようなデータを
    {'fullname': 'Jane Doe', 'email': {"test2":"test2"},
    'test': [{"test2":"test2"}]}に変換します。
    args:
        data (dict): data to clean
    return:
        data (dict): cleaned data
    """
    if isinstance(data, dict):
        return {k: clean_deep(v) for k, v in data.items() if v is not None and v != ''}
    elif isinstance(data, list):
        cleaned_list = [clean_deep(v) for v in data if v is not None and v != '']
        return [item for item in cleaned_list if item != {}]
    else:
        return data

def unpackage_and_check_import_file(file_format, file_name, temp_file_path, mapping_ids):
    """Unpackage and check format of import file.

    Args:
        file_format (str): File format.
        file_name (str): File uploaded name.
        temp_file_path (str): Temp file path.
        mapping_ids (list): List only mapping ids.

    Returns:
        list: Tsv data.

    """
    from weko_search_ui.utils import handle_check_consistence_with_mapping, \
        handle_check_duplication_item_id, parse_to_json_form
    header = []
    file_data = []
    current_app.logger.debug("temp_file_path:{}".format(temp_file_path))
    enc = getEncode(temp_file_path)
    json_size=current_app.config.get("WEKO_AUTHORS_IMPORT_BATCH_SIZE")
    with open(temp_file_path, 'r', newline="", encoding=enc) as file:
        if file_format == 'csv':
            file_reader = csv.reader(file, dialect='excel', delimiter=',')
        else:
            file_reader = csv.reader(file, dialect='excel', delimiter='\t')
        count = 0
        try:
            for num, data_row in enumerate(file_reader, start=1):
                count += 1
                if num == 1:
                    header = data_row
                    header[0] = header[0].replace('#', '', 1)
                    # remove BOM
                    # header[0] = header[0].replace('\ufeff', '')
                    duplication_item_ids = \
                        handle_check_duplication_item_id(header)
                    if duplication_item_ids:
                        msg = _(
                            'The following metadata keys are duplicated.'
                            '<br/>{}')
                        raise Exception({
                            'error_msg':
                                msg.format('<br/>'.join(duplication_item_ids))
                        })

                    not_consistent_list = \
                        handle_check_consistence_with_mapping(
                            mapping_ids, header)
                    if not_consistent_list:
                        msg = _('Specified item does not consistency '
                                'with DB item.<br/>{}')
                        raise Exception({
                            'error_msg': msg.format(
                                '<br/>'.join(not_consistent_list))
                        })
                elif num in [2, 3] and data_row[0].startswith('#'):
                    continue
                elif num > 3:
                    data_parse_metadata = clean_deep(parse_to_json_form(
                        zip(header, data_row),
                        include_empty=True
                    ))

                    if not data_parse_metadata:
                        raise Exception({
                            'error_msg': _('Cannot read {} file correctly.').format(file_format.upper())
                        })

                    file_data.append(dict(**data_parse_metadata))
                    # file_dataがjson_sizeと同じになったら一時ファイルに書き込む
                    if len(file_data) == json_size:
                        write_tmp_part_file(math.ceil((num-3)/json_size), file_data, temp_file_path)
                        file_data = []
            # 書き込まれていないfile_dataを書き込む
            if len(file_data) != 0:
                write_tmp_part_file(math.ceil((count-3)/json_size), file_data, temp_file_path)
            # ファイルの行数が3行未満の場合エラー
            elif not file_data and count <= 3:
                raise Exception({
                    'error_msg': _('There is no data to import.')
                })
        except UnicodeDecodeError as ex:
            ex.reason = _('{} could not be read. Make sure the file'
                          + ' format is {} and that the file is'
                          + ' UTF-8 encoded.').format(file_name, file_format.upper())
            raise ex
        except Exception as ex:
            raise ex

    return math.ceil((count-3)/json_size)

def write_tmp_part_file(part_num, file_data, temp_file_path):
    """Write data to temp file for Import.
    Args:
        part_num(int): count of list
        file_data(list): Author data from tsv/csv.
        temp_file_path(str): path of basefile 
    """
    temp_folder_path = current_app.config.get("WEKO_AUTHORS_IMPORT_TEMP_FOLDER_PATH")
    base_name = os.path.splitext(os.path.basename(temp_file_path))[0]
    part_file_name = f"{base_name}-part{part_num}"
    part_file_path = os.path.join(temp_folder_path, part_file_name)
    with open(part_file_path, 'w', encoding='utf-8-sig') as part_file:
        json.dump(file_data, part_file)

def validate_import_data(file_format, file_data, mapping_ids, mapping, list_import_id):
    """Validate import data.

    Args:
        file_format (str): File format.
        file_data (list): Author data from tsv/csv.
        mapping_ids (list): List only mapping ids.
        mapping (list): List mapping.
        list_import_id (list): List import id.
    return:
        list: Author data after validation.
    """
    authors_prefix = {}
    affilaition_id_prefix = {}
    with db.session.no_autoflush:
        authors_prefix = AuthorsPrefixSettings.query.all()
        authors_prefix = {
            prefix.scheme: prefix.id for prefix in authors_prefix}
        affilaition_id_prefix = AuthorsAffiliationSettings.query.all()
        affilaition_id_prefix = {
            prefix.scheme: prefix.id for prefix in affilaition_id_prefix}

    existed_authors_id, existed_external_authors_id = \
        WekoAuthors.get_author_for_validation()
    for item in file_data:
        errors = []
        warnings = []

        pk_id = item.get('pk_id')
        weko_id = item.get("weko_id")
        current_weko_id = WekoAuthors.get_weko_id_by_pk_id(pk_id)
        item["current_weko_id"] = current_weko_id
        errors_msg = check_weko_id_is_exits_for_import(pk_id, weko_id, existed_external_authors_id) 
        if errors_msg:
            errors.extend(errors_msg)
    
        # check duplication WEKO ID
        if pk_id and pk_id not in list_import_id:
            list_import_id.append(pk_id)
        elif pk_id:
            errors.append(_('There is duplicated data in the {} file.').format(file_format))

        # set status
        set_record_status(file_format, existed_authors_id, item, errors, warnings)

        # get data folow by mapping
        data_by_mapping = {}
        for _key in mapping_ids:
            data_by_mapping[_key] = get_values_by_mapping(
                _key.split('.'), item)

        # Validation
        for field in mapping:
            _key = field['key']
            values = data_by_mapping[_key]
            validation = field['validation']

            # check required
            if validation.get('required'):
                errors_key = validate_required(
                    item, values, validation.get('required'))
                if errors_key:
                    errors.extend(list(map(
                        lambda k: _('{} is required item.').format(k),
                        errors_key
                    )))

            # check allow data
            if validation.get('map'):
                errors_key = validate_map(
                    values, validation.get('map'))
                if errors_key:
                    error_msg = _('{} should be set by one of {}.')
                    errors.extend(list(map(
                        lambda k: error_msg.format(k, validation.get('map')),
                        errors_key
                    )))

            # check by extend validator
            if validation.get('validator'):
                errors_msg = validate_by_extend_validator(
                    item, values, validation.get('validator'))
                if errors_msg:
                    errors.extend(errors_msg)

            # autofill data if empty
            if not errors and field.get('autofill'):
                autofill_data(item, values, field.get('autofill'))

            # convert mask data
            if not errors and field.get('mask'):
                convert_data_by_mask(item, values, field.get('mask'))

            if _key == 'authorIdInfo[0].idType':
                # convert scheme data
                convert_scheme_to_id(item, values, authors_prefix)
                # check external author identifier exist
                warning = validate_external_author_identifier(
                    item, values, existed_external_authors_id)
                if warning:
                    warnings.append(warning)
            if _key == "affiliationInfo[0].identifierInfo[0].affiliationIdType":
                convert_scheme_to_id(item, values, affilaition_id_prefix)

        if errors:
            item['errors'] = item['errors'] + errors \
                if item.get('errors') else errors
        if warnings:
            item['warnings'] = item['warnings'] + warnings \
                if item.get('warnings') else warnings

    return file_data


def unpackage_and_check_import_file_for_prefix(file_format, file_name, temp_file):
    """Unpackage and check format of import file for prefix.

    Args:
        file_format (str): File format.
        file_name (str): File uploaded name.
        temp_file (str): Temp file path.

    Returns:
        list: Tsv data.
    """
    from weko_search_ui.utils import handle_check_duplication_item_id
    header = []
    file_data = []
    current_app.logger.debug("temp_file:{}".format(temp_file))
    prefix_mapping_key = current_app.config['WEKO_AUTHORS_FILE_MAPPING_FOR_PREFIX']
    enc = getEncode(temp_file)
    with open(temp_file, 'r', newline="", encoding=enc) as file:
        if file_format == 'csv':
            file_reader = csv.reader(file, dialect='excel', delimiter=',')
        else:
            file_reader = csv.reader(file, dialect='excel', delimiter='\t')
        try:
            for num, data_row in enumerate(file_reader, start=1):
                if num ==2:
                    header = data_row
                    header[0] = header[0].replace('#', '', 1)
                    duplication_ids = \
                        handle_check_duplication_item_id(header)
                    if duplication_ids:
                        msg = _(
                            'The following metadata keys are duplicated.'
                            '<br/>{}')
                        raise Exception({
                            'error_msg':
                                msg.format('<br/>'.join(duplication_ids))
                        })
                    not_consistent_list = \
                        handle_check_consistence_with_mapping_for_prefix(
                            prefix_mapping_key, header)
                    if not_consistent_list:
                        msg = _('Specified item does not consistency '
                                'with DB item.<br/>{}')
                        raise Exception({
                            'error_msg': msg.format(
                                '<br/>'.join(not_consistent_list))
                        })
                elif num in [3, 4] and data_row[0].startswith('#'):
                    continue
                elif num > 4:
                    pass
                    tmp_data ={}
                    try:
                        for num, data in enumerate(data_row, start=0):
                            tmp_data[header[num]] = data
                        print(tmp_data)
                    except Exception({
                            'error_msg': _('Cannot read {} file correctly.').format(file_format.upper())
                        }) as ex:
                        raise ex
                    file_data.append(tmp_data)
        except UnicodeDecodeError as ex:
            ex.reason = _('{} could not be read. Make sure the file'
                          + ' format is {} and that the file is'
                          + ' UTF-8 encoded.').format(file_name, file_format.upper())
            raise ex
        except Exception as ex:
            raise ex
    return file_data
            

def handle_check_consistence_with_mapping_for_prefix(keys, header):
    """Check consistence with mapping."""
    not_consistent_list = []
    for item in header:
        if item not in keys:
            not_consistent_list.append(item)
    return not_consistent_list

def validate_import_data_for_prefix(file_data, target):
    """
    tsvからのデータを以下の観点でチェックする。
    ・キーschemeが空かどうか
    ・キーnameが空かどうか
    ・urlがURLの記述でない
    ・作成か更新か削除か
        ・schemeが既に存在する場合、更新
        ・存在しないschemeの場合、作成
        ・is_deletedがDの場合、削除
    ・targetがid_prefixの時、schemeにWEKOが入力がされているか
    ・schemeで同じ値が二回出てきているか
    ・削除の際に、そのschemeが存在するかどうか
    ・削除の際に、その指定されたschemeが使用されているかどうか

    Args:
        file_data (json): unpackage_and_check_import_file_for_prefixの戻り値
        target (str): id_prefix or affiliation_id
    """
    if target == "id_prefix":
        existed_prefix = WekoAuthors.get_scheme_of_id_prefix()
        used_scheme, id_type_and_scheme = WekoAuthors.get_used_scheme_of_id_prefix()
    elif target == "affiliation_id":
        existed_prefix = WekoAuthors.get_scheme_of_affiliaiton_id()
        used_scheme, id_type_and_scheme = WekoAuthors.get_used_scheme_of_affiliation_id()

    list_import_scheme = []
    
    for item in file_data:
        errors = []
        scheme = item.get('scheme', "")
        name = item.get('name', "")
        url = item.get('url', "")
        is_deleted = item.get('is_deleted')
        # キーschemeが空かどうか
        if not scheme:
            errors.append(_("Scheme is required item."))
        # targetがid_prefixの時、schemeにWEKOが入力がされているか
        if target == "id_prefix" and scheme == "WEKO":
            errors.append(_("The scheme WEKO cannot be used."))
        # キーnameが空かどうか
        if not name:
            errors.append(_("Name is required item."))
        # urlがあるとき、urlがURLの記述でない
        if url and not url.startswith("http"):
            errors.append(_("URL is not URL format."))
        if is_deleted == "D":
            if scheme not in existed_prefix:
                errors.append(_("The specified scheme does not exist."))
            else:
                # schemeが著者DBで使用されている場合、削除しない
                if scheme in used_scheme:
                    errors.append(_("The specified scheme is used in the author ID."))
                id = [k for k, v in id_type_and_scheme.items() if v == scheme]
                item['id'] = id[0]
                item['status'] = 'deleted'
        else:
            # existed_prefixに含まれていれば更新、ないなら作成
            if scheme in existed_prefix:
                id = [k for k, v in id_type_and_scheme.items() if v == scheme]
                item['id'] = id[0]
                item['status'] = 'update'
            else:
                item['status'] = 'new'
        
        # schemeで同じ値が二回出てきているか
        if scheme in list_import_scheme:
            errors.append(_("The specified scheme is duplicated."))
        else: 
            list_import_scheme.append(scheme)
        if errors:
            item['errors'] = item['errors'] + errors \
                if item.get('errors') else errors
    return file_data
        
def band_check_file_for_user(max_page):
    """
    分割されているチェック結果をユーザー用に編集した後くっつけます。
    """
    
    # checkファイルパスの作成
    check_file_name = get_check_base_name()
    temp_folder_path = current_app.config.get("WEKO_AUTHORS_IMPORT_TEMP_FOLDER_PATH")
    check_file_download_name = "{}_{}.{}".format(
        "import_author_check_result",
        datetime.datetime.now().strftime("%Y%m%d%H%M"),
        "tsv"
    )
    check_file_path = os.path.join(temp_folder_path, check_file_download_name)
    try:
        with open(check_file_path, 'w', newline='', encoding='utf-8') as file:
            writer = csv.writer(file, delimiter='\t')
            writer.writerow(["No.", "Current WEKO ID", "New WEKO ID", "full_name", "MailAddress", "Check Result"])
            for i in range(1, max_page+1):
                part_check_file_name = f"{check_file_name}-part{i}"
                check_file_part_path = os.path.join(temp_folder_path, part_check_file_name)
                with open(check_file_part_path, "r", encoding="utf-8-sig") as check_part_file:
                    data = json.load(check_part_file)
                batch_size = current_app.config.get("WEKO_AUTHORS_IMPORT_BATCH_SIZE")
                for index, entry in enumerate(data, start=(i-1)*batch_size+1):
                    pk_id = entry.get("pk_id", "")
                    full_name_info =""
                    for author_name_info in entry.get("authorNameInfo", [{}]):
                        family_name = author_name_info.get("familyName", "")
                        first_name = author_name_info.get("firstName", "")
                        full_name = f"{family_name},{first_name}"
                        if len(full_name)!=1:
                            if len(full_name_info)==0:
                                full_name_info += full_name
                            else:
                                full_name_info += f"\n{full_name}"
                                
                    current_weko_id = entry.get("current_weko_id", "")
                    new_weko_id = entry.get("weko_id", "")
                    email = ""
                    if entry.get("emailInfo", [{}]):
                        email_info = entry.get("emailInfo", [{}])[0]
                        email = email_info.get("email", "")
                    check_result = get_check_result(entry)

                    writer.writerow([index, current_weko_id, new_weko_id, full_name_info, email, check_result])
    except Exception as ex:
        raise ex
    
    update_cache_data(
        current_app.config["WEKO_AUTHORS_IMPORT_CACHE_BAND_CHECK_USER_FILE_PATH_KEY"],
        check_file_path,
        current_app.config["WEKO_AUTHORS_CACHE_TTL"]
        )
    return check_file_path

def get_check_result(entry):
    """jsonのstatus,errorsをチェックし、それに合ったラベルを返します。"""
    errors = entry.get("errors", [])
    status = entry.get("status", "")
    
    if errors:
        return "Error: " + " ".join(errors)
    else:
        if status == "new":
            return _('Register')
        elif status == "update":
            return _('Update')
        elif status == "deleted":
            return _('Delete')
        else:
            return status

def get_values_by_mapping(keys, data, parent_key=None):
    """Get values folow by mapping."""
    result = []
    current_key = keys[0].replace('[0]', '')
    current_key_with_parent = parent_key + '.' + \
        current_key if parent_key else current_key
    current_data = data.get(current_key)

    if isinstance(current_data, list):
        for idx, item in enumerate(current_data):
            result.extend(get_values_by_mapping(
                keys[1:],
                item,
                current_key_with_parent + '[{}]'.format(idx)
            ))
    elif isinstance(current_data, dict):
        result.extend(get_values_by_mapping(
            keys[1:], current_data, current_key_with_parent))
    else:
        reduce_keys = [
            (int(k.replace(']', '')) if k.endswith(']') else k)
            for k in current_key_with_parent.replace('[', '.').split('.')
        ]
        result = [{
            'key': current_key_with_parent,
            'reduce_keys': reduce_keys,
            'value': current_data
        }]
    return result


def autofill_data(item, values, autofill_data):
    """Autofill data if empty."""
    for value in values:
        if not value['value']:
            reduce_keys = value['reduce_keys']
            uplevel_data = reduce(getitem, reduce_keys[:-1], item)

            # check either required
            either_required = autofill_data.get('condition', {}) \
                .get('either_required', [])
            if either_required:
                check = [cond for cond in either_required
                         if uplevel_data.get(cond)]
                autofill_val = ''
                if check:
                    autofill_val = autofill_data.get('value', '')
                uplevel_data[reduce_keys[-1]] = autofill_val


def convert_data_by_mask(item, values, mask):
    """Convert data if have mask."""
    for value in values:
        if value['value']:
            import_value = [key for key, val in mask.items()
                            if val == value['value']]
            import_value = import_value[0] if import_value else None
            reduce_keys = value['reduce_keys']
            reduce(getitem, reduce_keys[:-1],
                   item)[reduce_keys[-1]] = import_value


def convert_scheme_to_id(item, values, authors_prefix):
    """Convert scheme to id."""
    for value in values:
        if value['value']:
            reduce_keys = value['reduce_keys']
            reduce(getitem, reduce_keys[:-1], item)[reduce_keys[-1]] = \
                str(authors_prefix.get(value['value'], None))


def set_record_status(file_format, list_existed_author_id, item, errors, warnings):
    """Set status to import data."""
    item['status'] = 'new'
    pk_id = item.get('pk_id')
    err_msg = _("Specified WEKO ID does not exist.")
    if item.get('is_deleted', '') == 'D':
        item['status'] = 'deleted'
        if not pk_id or list_existed_author_id.get(pk_id) is None:
            errors.append(err_msg)
        elif get_count_item_link(pk_id) > 0:
            errors.append(
                _('The author is linked to items and cannot be deleted.'))
    elif pk_id:
        if list_existed_author_id.get(pk_id) is not None:
            item['status'] = 'update'
            if not list_existed_author_id.get(pk_id):
                warnings.append(_('The specified author has been deleted.'
                                  ' Update author information with {} content'
                                  ', but author remains deleted as it is.').format(file_format))
        else:
            errors.append(err_msg)


def flatten_authors_mapping(mapping, parent_key=None):
    """Flatten author mappings."""
    result_all = []
    result_keys = []
    for item in mapping:
        current_key = parent_key + '[0].' + item['json_id'] \
            if parent_key else item['json_id']
        if item.get('child'):
            child_result_all, child_result_keys = flatten_authors_mapping(
                item['child'], current_key)
            result_all.extend(child_result_all)
            result_keys.extend(child_result_keys)
        else:
            result_all.append(dict(
                key=current_key,
                label=dict(
                    en=item['label_en'],
                    jp=item['label_jp']
                ),
                mask=item.get('mask', {}),
                validation=item.get('validation', {}),
                autofill=item.get('autofill', '')
            ))
            result_keys.append(current_key)
    return result_all, result_keys

def prepare_import_data(max_page_for_import_tab):
    """
    Prepare import data.
    
    """
    
    # checkファイルパスの作成
    check_file_name = get_check_base_name()
    
    max_display = current_app.config.get("WEKO_AUTHORS_IMPORT_MAX_NUM_OF_DISPLAYS")
    temp_folder_path = current_app.config.get("WEKO_AUTHORS_IMPORT_TEMP_FOLDER_PATH")

    # フロント表示用の著者データ
    authors = []
    # インポートが実行される総数用の変数
    count = 0
    # フロントに表示される著者データの最大数に達したポイントを記録
    reached_point = {}
    for i in range(1, max_page_for_import_tab+1):
        part_check_file_name = f"{check_file_name}-part{i}"
        check_file_part_path = os.path.join(temp_folder_path, part_check_file_name)
        with open(check_file_part_path, "r", encoding="utf-8-sig") as check_part_file:
            data = json.load(check_part_file)
            # jsonの中で何番目のデータかをカウント
            count_for_json = 0
            for item in data:
                check_result = False if item.get("errors", []) else True
                if check_result:
                    if count < max_display:
                        item.pop("warnings", None)
                        item.pop("is_deleted", None)
                        authors.append(item)
                    elif count == max_display:
                        reached_point["part_number"] = i
                        reached_point["count"] = count_for_json
                    else:
                        pass
                    count += 1
                count_for_json += 1
    return authors, reached_point, count
                    
def import_author_to_system(author, status, weko_id, force_change_mode):
    """Import author to DB and ES.

    Args:
        author (object): Author metadata from tsv/csv.
    """
    if author:
        try:
            check_weko_id = check_weko_id_is_exists(weko_id, author.get('pk_id'))

            author["is_deleted"] = True if author.get("is_deleted") else False
            if not author.get('authorIdInfo'):
                author["authorIdInfo"] = []

            if not author.get('emailInfo'):
                author['emailInfo'] = []

            for nameInfo in author.get('authorNameInfo', []):
                if "fullName" not in nameInfo:
                    fullName = nameInfo.get("familyName", "") + " " + nameInfo.get("firstName", "")
                    nameInfo["fullName"] = fullName

            if status == 'new':
                if check_weko_id:
                    raise Exception({'error_id': "WekoID is duplicated"})
                WekoAuthors.create(author)
            else:
                if status == 'deleted' \
                        and get_count_item_link(author['pk_id']) > 0:
                    raise Exception({'error_id': 'delete_author_link'})
                
                if check_weko_id:
                    raise Exception({'error_id': "WekoID is duplicated"})
                author["authorIdInfo"].insert(
                    0,
                    {
                        "idType": "1",
                        "authorId": weko_id,
                        "authorIdShowFlg": "true"
                    }
                )
                WekoAuthors.update(author['pk_id'], author, force_change_mode)
            db.session.commit()
        except Exception as ex:
            db.session.rollback()
            current_app.logger.error(
                'Author id: %s import error.' % author['pk_id'])
            traceback.print_exc(file=sys.stdout)
            raise ex

def create_result_file_for_user(json):
    """
    ユーザー用の結果ファイルを作成します。
    フロントに表示されている分とバックエンドで管理されている部分を別々に持ってきて合体させます。
    args:
        json (dict): フロントに表示される著者データ
    """
    temp_folder_path = current_app.config.get("WEKO_AUTHORS_IMPORT_TEMP_FOLDER_PATH")
    result_over_max_file_path = current_cache.get(\
            current_app.config["WEKO_AUTHORS_IMPORT_CACHE_RESULT_OVER_MAX_FILE_PATH_KEY"])
    result_file_name = "{}_{}.{}".format(
        "import_author_result",
        datetime.datetime.now().strftime("%Y%m%d%H%M"),
        "tsv"
    )
    result_file_path = os.path.join(temp_folder_path, result_file_name)
    
    if not result_over_max_file_path:
        return None
    try :
        with open(result_file_path, "w", encoding="utf-8") as result_file:
            writer = csv.writer(result_file, delimiter='\t')
            # write header
            writer.writerow(["No.", "Start Date", "End Date", "Previous WEKO ID", "New WEKO ID", "full_name", "Status"])
            # まずフロントから送られてきたjsonを書き込む
            for data in json:
                number = data.get("No.", "")
                start_date = data.get("Start Date", "")
                end_date = data.get("End Date", "")
                prev_weko_id = data.get("Previous WEKO ID", "")
                new_weko_id = data.get("New WEKO ID", "")
                full_name = data.get("full_name", "")
                status = data.get("Status", "")
                writer.writerow([number, start_date, end_date, prev_weko_id, new_weko_id, full_name, status])
            count = len(json) + 1
            with open(result_over_max_file_path, "r", encoding="utf-8") as file:
                file_reader = csv.reader(file, dialect='excel', delimiter='\t')
                for row in file_reader:
                    row[0] = count
                    writer.writerow(row)
                    count += 1
    except Exception as e:
        current_app.logger.error(e)
    update_cache_data(
        current_app.config["WEKO_AUTHORS_IMPORT_CACHE_RESULT_FILE_PATH_KEY"],
        result_file_path,
        current_app.config["WEKO_AUTHORS_CACHE_TTL"]
        )
    return result_file_path

def get_count_item_link(pk_id):
    """Get count of item link of author."""
    count = 0
    query_q = {
        "query": {"term": {"author_link.raw": pk_id}},
        "_source": ["control_number"]
    }
    result_itemCnt = RecordIndexer().client.search(
        index=current_app.config['SEARCH_UI_SEARCH_INDEX'],
        body=query_q
    )

    if result_itemCnt \
            and 'hits' in result_itemCnt \
            and 'total' in result_itemCnt['hits'] \
            and result_itemCnt['hits']['total'] > 0:
        count = result_itemCnt['hits']['total']
    return count


def count_authors():
    """Count authors from Elasticsearch."""
    should = [
        {'bool': {'must': [{'term': {'is_deleted': {'value': 'false'}}}]}},
        {'bool': {'must_not': {'exists': {'field': 'is_deleted'}}}}
    ]
    match = [{'term': {'gather_flg': 0}}, {'bool': {'should': should}}]

    query = {'bool': {'must': match}}

    indexer = RecordIndexer()
    result = indexer.client.count(
        index=current_app.config['WEKO_AUTHORS_ES_INDEX_NAME'],
        doc_type=current_app.config['WEKO_AUTHORS_ES_DOC_TYPE'],
        body={'query': query}
    )

    return result

<<<<<<< HEAD
        
def validate_weko_id(weko_id, pk_id = None):
    """Validate WEKO ID."""
    if not bool(re.fullmatch(r'[0-9]+', weko_id)):
        return False, "not half digit"
    # jsonify(msg=_('The author ID must be the half digit.')), 500
    
    try:
        result = check_weko_id_is_exists(weko_id, pk_id)
    except Exception as ex:
        current_app.logger.error(ex)
        raise ex
    # 存在するならエラーを返す
    if result == True:
        return False, "already exists"
    # jsonify(msg=_('The value is already in use as WEKO ID.')), 500
    return True, None

def check_weko_id_is_exists(weko_id, pk_id = None):
    """
    weko_idが既に存在するかチェック
    author_idが同じ場合はスキップする
    ※weko_idはauthorIdInfo.Idtypeが1であるAuthorIdの値のことです。
    
    args:
        weko_id: weko_id
    return:
        True: weko_idが存在する
        False: weko_idが存在しない
    """
    # 同じweko_idが存在するかチェック
    query = {
        "_source": ["pk_id", "authorIdInfo"],  # authorIdInfoフィールドのみを取得
        "query": {
            "bool": {
                "must": [
                    {
                        "term": {
                            "authorIdInfo.authorId": weko_id
                        }
                    },
                    {"term": {"gather_flg": {"value": 0}}}
                ],
                "must_not": [
                    {"term": {"is_deleted": True}}
                ]
            }
        }
    }

    # 検索
    indexer = RecordIndexer()
    result = indexer.client.search(
        index=current_app.config['WEKO_AUTHORS_ES_INDEX_NAME'],
        body=query
    )
    
    # 同じweko_idが存在する場合はエラー
    for res in result['hits']['hits']:
        # 同じauthor_idの場合はスキップ
        if pk_id and pk_id == res['_source']['pk_id']:
            continue
        author_id_info_from_es = res['_source']['authorIdInfo']
        for info in author_id_info_from_es:
            if info.get('idType') == '1':
                author_id = info.get('authorId')
                if author_id == weko_id:
                    return True
    return False


def check_period_date(data):
    """
        dataのperiodを確認します。
        args:
            data: dict, 著者DBのjsonカラムのデータ
        return:
            True or False: 期間が正しいかどうか
            String: エラーの種別
    """
    from datetime import datetime
    if data.get("affiliationInfo"):
        for affiliation in data.get("affiliationInfo"):
            if affiliation.get("affiliationPeriodInfo"):
                for periodinfo in affiliation.get("affiliationPeriodInfo"):
                    if periodinfo.get("periodStart") or periodinfo.get("periodEnd"):
                        if periodinfo.get("periodStart"):
                            date_str = periodinfo.get("periodStart")
                            if not bool(re.fullmatch(r'[0-9]{4}-[0-9]{2}-[0-9]{2}', date_str)):
                                return False, "not date format"
                        if periodinfo.get("periodEnd"):
                            date_str = periodinfo.get("periodEnd")
                            if not bool(re.fullmatch(r'[0-9]{4}-[0-9]{2}-[0-9]{2}', date_str)):
                                return False, "not date format"
                        if periodinfo.get("periodStart") and periodinfo.get("periodEnd"):
                            period_start = datetime.strptime(periodinfo.get("periodStart"), "%Y-%m-%d")
                            period_end = datetime.strptime(periodinfo.get("periodEnd"), "%Y-%m-%d")
                            if period_start > period_end:
                                return False, "start is after end"
    return True, None
=======
def import_id_prefix_to_system(id_prefix):
    """
    tsv/csvからのid_prefixをDBにインポートする.
    Args:
        id_prefix (object): id_prefix metadata from tsv/csv.
    """
    if id_prefix:
        retrys = current_app.config["WEKO_AUTHORS_BULK_IMPORT_MAX_RETRY"]
        interval = current_app.config["WEKO_AUTHORS_BULK_IMPORT_RETRY_INTERVAL"]
        try:
            status = id_prefix.pop('status')
            for attempt in range(retrys):
                try:
                    if not id_prefix.get('url'):
                        id_prefix['url'] = ""
                    check = get_author_prefix_obj(id_prefix['scheme'])
                    if status == 'new':
                        if check is None:
                            AuthorsPrefixSettings.create(**id_prefix)
                    elif status == 'update':
                        if check is None or check.id == id_prefix['id']:
                            AuthorsPrefixSettings.update(**id_prefix)
                    elif status == 'deleted':
                        used_external_id_prefix,_ = WekoAuthors.get_used_scheme_of_id_prefix()
                        if id_prefix["scheme"] in used_external_id_prefix:
                            raise Exception({'error_id': 'delete_author_link'})
                        else:
                            if check is None or check.id == id_prefix['id']:
                                AuthorsPrefixSettings.delete(id_prefix['id'])
                    else:
                        raise Exception({'error_id': 'status_error'})
                    db.session.commit()
                    break
                except SQLAlchemyError as ex:
                    handle_exception(ex, attempt, retrys, interval)
                except TimeoutError as ex:
                    handle_exception(ex, attempt, retrys, interval)
        except Exception as ex:
            db.session.rollback()
            current_app.logger.error(
                f'Id prefix: {id_prefix["scheme"]} import error.')
            traceback.print_exc(file=sys.stdout)
            raise ex

def import_affiliation_id_to_system(affiliation_id):
    """
    tsv/csvからのaffiliation_idをDBにインポートする.
    Args:
        affiliation_id (object): affiliation_id metadata from tsv/csv.
    """
    if affiliation_id:
        retrys = current_app.config["WEKO_AUTHORS_BULK_IMPORT_MAX_RETRY"]
        interval = current_app.config["WEKO_AUTHORS_BULK_IMPORT_RETRY_INTERVAL"]
        try:
            status = affiliation_id.pop('status')
            for attempt in range(5):
                try:
                    if not affiliation_id.get('url'):
                        affiliation_id['url'] = ""
                    check = get_author_affiliation_obj(affiliation_id['scheme'])
                    if status == 'new':
                        if check is None:
                            AuthorsAffiliationSettings.create(**affiliation_id)
                    elif status == 'update':
                        if check is None or check.id == affiliation_id['id']:
                            AuthorsAffiliationSettings.update(**affiliation_id)
                    elif status == 'deleted':
                        used_external_id_prefix,_ = WekoAuthors.get_used_scheme_of_affiliation_id()
                        if affiliation_id["scheme"] in used_external_id_prefix:
                            raise Exception({'error_id': 'delete_author_link'})
                        else:
                            if check is None or check.id == affiliation_id['id']:
                                AuthorsAffiliationSettings.delete(affiliation_id['id'])
                    else:
                        raise Exception({'error_id': 'status_error'})
                    db.session.commit()
                    break
                except SQLAlchemyError as ex:
                    handle_exception(ex, attempt, retrys, interval)
                except TimeoutError as ex:
                    handle_exception(ex, attempt, retrys, interval)
        except Exception as ex:
            db.session.rollback()
            current_app.logger.error(
                f'Affiliation Id: {affiliation_id["scheme"]} import error.')
            traceback.print_exc(file=sys.stdout)
            raise ex

def import_id_prefix_to_system(id_prefix):
    """
    tsv/csvからのid_prefixをDBにインポートする.
    Args:
        id_prefix (object): id_prefix metadata from tsv/csv.
    """
    if id_prefix:
        retrys = current_app.config["WEKO_AUTHORS_BULK_IMPORT_MAX_RETRY"]
        interval = current_app.config["WEKO_AUTHORS_BULK_IMPORT_RETRY_INTERVAL"]
        try:
            status = id_prefix.pop('status')
            for attempt in range(5):
                try:
                    if not id_prefix.get('url'):
                        id_prefix['url'] = ""
                    check = get_author_prefix_obj(id_prefix['scheme'])
                    if status == 'new':
                        if check is None:
                            AuthorsPrefixSettings.create(**id_prefix)
                    elif status == 'update':
                        if check is None or check.id == id_prefix['id']:
                            AuthorsPrefixSettings.update(**id_prefix)
                    elif status == 'deleted':
                        used_external_id_prefix,_ = WekoAuthors.get_used_scheme_of_id_prefix()
                        if id_prefix["scheme"] in used_external_id_prefix:
                            raise Exception({'error_id': 'delete_author_link'})
                        else:
                            if check is None or check.id == id_prefix['id']:
                                AuthorsPrefixSettings.delete(id_prefix['id'])
                    else:
                        raise Exception({'error_id': 'status_error'})
                    db.session.commit()
                    break
                except SQLAlchemyError as ex:
                    handle_exception(ex, attempt, retrys, interval)
                except TimeoutError as ex:
                    handle_exception(ex, attempt, retrys, interval)
        except Exception as ex:
            db.session.rollback()
            current_app.logger.error(
                f'Id prefix: {id_prefix["scheme"]} import error.')
            traceback.print_exc(file=sys.stdout)
            raise ex

def import_affiliation_id_to_system(affiliation_id):
    """
    tsv/csvからのaffiliation_idをDBにインポートする.
    Args:
        affiliation_id (object): affiliation_id metadata from tsv/csv.
    """
    if affiliation_id:
        retrys = current_app.config["WEKO_AUTHORS_BULK_IMPORT_MAX_RETRY"]
        interval = current_app.config["WEKO_AUTHORS_BULK_IMPORT_RETRY_INTERVAL"]
        try:
            status = affiliation_id.pop('status')
            for attempt in range(5):
                try:
                    if not affiliation_id.get('url'):
                        affiliation_id['url'] = ""
                    check = get_author_affiliation_obj(affiliation_id['scheme'])
                    if status == 'new':
                        if check is None:
                            AuthorsAffiliationSettings.create(**affiliation_id)
                    elif status == 'update':
                        if check is None or check.id == affiliation_id['id']:
                            AuthorsAffiliationSettings.update(**affiliation_id)
                    elif status == 'deleted':
                        used_external_id_prefix,_ = WekoAuthors.get_used_scheme_of_affiliation_id()
                        if affiliation_id["scheme"] in used_external_id_prefix:
                            raise Exception({'error_id': 'delete_author_link'})
                        else:
                            if check is None or check.id == affiliation_id['id']:
                                AuthorsAffiliationSettings.delete(affiliation_id['id'])
                    else:
                        raise Exception({'error_id': 'status_error'})
                    db.session.commit()
                    break
                except SQLAlchemyError as ex:
                    handle_exception(ex, attempt, retrys, interval)
                except TimeoutError as ex:
                    handle_exception(ex, attempt, retrys, interval)
        except Exception as ex:
            db.session.rollback()
            current_app.logger.error(
                f'Affiliation Id: {affiliation_id["scheme"]} import error.')
            traceback.print_exc(file=sys.stdout)
            raise ex

def update_data_for_weko_link(data, weko_link):
    """
        authorsテーブルを元にweko_linkを更新し、
        違いがある場合は、dataをauthorsテーブルのweko_idを元に更新します。
        args:
            data: dict メタデータ、特にworkflowactivityのtemp_dataカラムのもの
            weko_link: list weko_link
        
    """
    old_weko_link = weko_link
    weko_link = copy.deepcopy(old_weko_link)
    # weko_linkを新しくする。
    for pk_id in weko_link.keys():
        author = Authors.get_author_by_id(pk_id)
        if author:
            # weko_idを取得する。
            author_id_info = author["authorIdInfo"]
            for i in author_id_info:
                # idTypeが1の場合、weko_idを取得し、weko_linkを更新する。
                if i.get('idType') == '1':
                    weko_link[pk_id] = i.get('authorId')
                    break
    # weko_linkが変更された場合、メタデータを更新する。
    if weko_link != old_weko_link:
        for x_key, x_value in data.items():
            if not isinstance(x_value, list):
                continue
            for y_index, y in enumerate(x_value, start=0):
                if isinstance(y, str):
                    continue
                for y_key, y_value in y.items():
                    if not y_key == "nameIdentifiers":
                        continue
                    for z_index, z in enumerate(y_value, start=0):
                        if z.get("nameIdentifierScheme","") == "WEKO":
                            if z.get("nameIdentifier") in old_weko_link.values():
                                # weko_linkから値がweko_idと一致するpk_idを取得する。
                                pk_id = [k for k, v in old_weko_link.items() if v == z.get("nameIdentifier")][0]
                                data[x_key][y_index][y_key][z_index]["nameIdentifier"] = weko_link.get(pk_id)
                                    
def get_check_base_name():
    temp_file_path = current_cache.get(\
        current_app.config["WEKO_AUTHORS_IMPORT_CACHE_USER_TSV_FILE_KEY"])
    base_file_name = os.path.splitext(os.path.basename(temp_file_path))[0]
    return f"{base_file_name}-check"
>>>>>>> c0a1d015
<|MERGE_RESOLUTION|>--- conflicted
+++ resolved
@@ -53,10 +53,6 @@
         check_weko_id_is_exits_for_import
 
 from .api import WekoAuthors
-<<<<<<< HEAD
-from .models import AuthorsPrefixSettings, AuthorsAffiliationSettings
-
-=======
 from .config import WEKO_AUTHORS_FILE_MAPPING, \
     WEKO_AUTHORS_EXPORT_CACHE_STATUS_KEY, WEKO_AUTHORS_EXPORT_CACHE_URL_KEY
 from .models import AuthorsPrefixSettings, AuthorsAffiliationSettings, Authors
@@ -73,7 +69,6 @@
     else:
         current_cache.set(key, value)
 
->>>>>>> c0a1d015
 def get_author_prefix_obj(scheme):
     """Check item Scheme exist in DB."""
     try:
@@ -316,40 +311,6 @@
 def export_authors():
     """Export all authors."""
     file_uri = None
-<<<<<<< HEAD
-    try:
-        mapping = current_app.config.get("WEKO_AUTHORS_FILE_MAPPING")
-        mappings = deepcopy(mapping)
-        authors = WekoAuthors.get_all(with_deleted=False, with_gather=False)
-        schemes = WekoAuthors.get_identifier_scheme_info()
-        row_header, row_label_en, row_label_jp, row_data = \
-            WekoAuthors.prepare_export_data(mappings, authors, schemes)
-
-        # write file data to a stream
-        file_io = io.StringIO()
-        if current_app.config.get('WEKO_ADMIN_OUTPUT_FORMAT', 'tsv').lower() == 'csv':
-            writer = csv.writer(file_io, delimiter=',',
-                                quotechar='"', quoting=csv.QUOTE_MINIMAL,
-                                lineterminator='\n')
-        else:
-            writer = csv.writer(file_io, delimiter='\t',
-                                quotechar='"', quoting=csv.QUOTE_MINIMAL)
-        writer.writerows([row_header, row_label_en, row_label_jp, *row_data])
-        reader = io.BufferedReader(io.BytesIO(
-            file_io.getvalue().encode("utf-8-sig")))
-
-        # save data into location
-        from invenio_files_rest.models import FileInstance, Location
-        cache_url = get_export_url()
-        if not cache_url:
-            file = FileInstance.create()
-            file.set_contents(
-                reader, default_location=Location.get_default().uri)
-        else:
-            file = FileInstance.get_by_uri(cache_url['file_uri'])
-            file.writable = True
-            file.set_contents(reader)
-=======
     retrys = current_app.config["WEKO_AUTHORS_BULK_EXPORT_MAX_RETRY"]
     interval = current_app.config["WEKO_AUTHORS_BULK_EXPORT_RETRY_INTERVAL"]
     size =  current_app.config.get("WEKO_AUTHORS_EXPORT_BATCH_SIZE", 1000)
@@ -359,7 +320,6 @@
     schemes = {}
     records_count = 0
     temp_file_path = ""
->>>>>>> c0a1d015
 
     try:
         
@@ -659,13 +619,7 @@
     try:
         temp_file.write(base64.b64decode(file_content))
         temp_file.flush()
-<<<<<<< HEAD
-        mapping = current_app.config.get("WEKO_AUTHORS_FILE_MAPPING")
-        flat_mapping_all, flat_mapping_ids = flatten_authors_mapping(
-            mapping)
-=======
-
->>>>>>> c0a1d015
+
         file_format = file_name.split('.')[-1].lower()
         file_data = unpackage_and_check_import_file_for_prefix(
             file_format, file_name, temp_file.name)
@@ -1470,108 +1424,6 @@
 
     return result
 
-<<<<<<< HEAD
-        
-def validate_weko_id(weko_id, pk_id = None):
-    """Validate WEKO ID."""
-    if not bool(re.fullmatch(r'[0-9]+', weko_id)):
-        return False, "not half digit"
-    # jsonify(msg=_('The author ID must be the half digit.')), 500
-    
-    try:
-        result = check_weko_id_is_exists(weko_id, pk_id)
-    except Exception as ex:
-        current_app.logger.error(ex)
-        raise ex
-    # 存在するならエラーを返す
-    if result == True:
-        return False, "already exists"
-    # jsonify(msg=_('The value is already in use as WEKO ID.')), 500
-    return True, None
-
-def check_weko_id_is_exists(weko_id, pk_id = None):
-    """
-    weko_idが既に存在するかチェック
-    author_idが同じ場合はスキップする
-    ※weko_idはauthorIdInfo.Idtypeが1であるAuthorIdの値のことです。
-    
-    args:
-        weko_id: weko_id
-    return:
-        True: weko_idが存在する
-        False: weko_idが存在しない
-    """
-    # 同じweko_idが存在するかチェック
-    query = {
-        "_source": ["pk_id", "authorIdInfo"],  # authorIdInfoフィールドのみを取得
-        "query": {
-            "bool": {
-                "must": [
-                    {
-                        "term": {
-                            "authorIdInfo.authorId": weko_id
-                        }
-                    },
-                    {"term": {"gather_flg": {"value": 0}}}
-                ],
-                "must_not": [
-                    {"term": {"is_deleted": True}}
-                ]
-            }
-        }
-    }
-
-    # 検索
-    indexer = RecordIndexer()
-    result = indexer.client.search(
-        index=current_app.config['WEKO_AUTHORS_ES_INDEX_NAME'],
-        body=query
-    )
-    
-    # 同じweko_idが存在する場合はエラー
-    for res in result['hits']['hits']:
-        # 同じauthor_idの場合はスキップ
-        if pk_id and pk_id == res['_source']['pk_id']:
-            continue
-        author_id_info_from_es = res['_source']['authorIdInfo']
-        for info in author_id_info_from_es:
-            if info.get('idType') == '1':
-                author_id = info.get('authorId')
-                if author_id == weko_id:
-                    return True
-    return False
-
-
-def check_period_date(data):
-    """
-        dataのperiodを確認します。
-        args:
-            data: dict, 著者DBのjsonカラムのデータ
-        return:
-            True or False: 期間が正しいかどうか
-            String: エラーの種別
-    """
-    from datetime import datetime
-    if data.get("affiliationInfo"):
-        for affiliation in data.get("affiliationInfo"):
-            if affiliation.get("affiliationPeriodInfo"):
-                for periodinfo in affiliation.get("affiliationPeriodInfo"):
-                    if periodinfo.get("periodStart") or periodinfo.get("periodEnd"):
-                        if periodinfo.get("periodStart"):
-                            date_str = periodinfo.get("periodStart")
-                            if not bool(re.fullmatch(r'[0-9]{4}-[0-9]{2}-[0-9]{2}', date_str)):
-                                return False, "not date format"
-                        if periodinfo.get("periodEnd"):
-                            date_str = periodinfo.get("periodEnd")
-                            if not bool(re.fullmatch(r'[0-9]{4}-[0-9]{2}-[0-9]{2}', date_str)):
-                                return False, "not date format"
-                        if periodinfo.get("periodStart") and periodinfo.get("periodEnd"):
-                            period_start = datetime.strptime(periodinfo.get("periodStart"), "%Y-%m-%d")
-                            period_end = datetime.strptime(periodinfo.get("periodEnd"), "%Y-%m-%d")
-                            if period_start > period_end:
-                                return False, "start is after end"
-    return True, None
-=======
 def import_id_prefix_to_system(id_prefix):
     """
     tsv/csvからのid_prefixをDBにインポートする.
@@ -1792,5 +1644,4 @@
     temp_file_path = current_cache.get(\
         current_app.config["WEKO_AUTHORS_IMPORT_CACHE_USER_TSV_FILE_KEY"])
     base_file_name = os.path.splitext(os.path.basename(temp_file_path))[0]
-    return f"{base_file_name}-check"
->>>>>>> c0a1d015
+    return f"{base_file_name}-check"