# -*- coding: utf-8 -*-
#
# This file is part of WEKO3.
# Copyright (C) 2017 National Institute of Informatics.
#
# WEKO3 is free software; you can redistribute it
# and/or modify it under the terms of the GNU General Public License as
# published by the Free Software Foundation; either version 2 of the
# License, or (at your option) any later version.
#
# WEKO3 is distributed in the hope that it will be
# useful, but WITHOUT ANY WARRANTY; without even the implied warranty of
# MERCHANTABILITY or FITNESS FOR A PARTICULAR PURPOSE.  See the GNU
# General Public License for more details.
#
# You should have received a copy of the GNU General Public License
# along with WEKO3; if not, write to the
# Free Software Foundation, Inc., 59 Temple Place, Suite 330, Boston,
# MA 02111-1307, USA.

"""Utils for weko-authors."""

import base64
import csv
import os
import chardet
import io
import sys
import tempfile
import traceback
import re
import copy
import json
import math
import datetime
from time import sleep
from copy import deepcopy
from functools import reduce
from operator import getitem
from sys import stdout
from sqlalchemy.exc import SQLAlchemyError
from redis.exceptions import RedisError

from flask import current_app, jsonify
from flask_babelex import gettext as _
from invenio_cache import current_cache
from invenio_db import db
from invenio_files_rest.models import FileInstance, Location
from invenio_indexer.api import RecordIndexer

from weko_authors.contrib.validation import validate_by_extend_validator, \
    validate_external_author_identifier, validate_map, validate_required, \
        check_weko_id_is_exits_for_import

from .api import WekoAuthors
from .config import WEKO_AUTHORS_FILE_MAPPING, \
    WEKO_AUTHORS_EXPORT_CACHE_STATUS_KEY, WEKO_AUTHORS_EXPORT_CACHE_URL_KEY
from .models import AuthorsPrefixSettings, AuthorsAffiliationSettings, Authors

def update_cache_data(key: str, value: str, timeout=None):
    """Create or Update cache data.

    :param key: Cache key.
    :param value: Cache value.
    :param timeout: Cache expired.
    """
    if timeout is not None:
        current_cache.set(key, value, timeout=timeout)
    else:
        current_cache.set(key, value)

def get_author_prefix_obj(scheme):
    """Check item Scheme exist in DB."""
    try:
        return db.session.query(AuthorsPrefixSettings).filter(
            AuthorsPrefixSettings.scheme == scheme).one_or_none()
    except Exception as ex:
        current_app.logger.debug(ex)
    return None

def get_author_affiliation_obj(scheme):
    """Check item Scheme exist in DB."""
    try:
        return db.session.query(AuthorsAffiliationSettings).filter(
            AuthorsAffiliationSettings.scheme == scheme).one_or_none()
    except Exception as ex:
        current_app.logger.debug(ex)
    return None


def check_email_existed(email: str):
    """Check email has existed.

    :param email: email string.
    :returns: author info.
    """
    body = {
        "query": {
            "bool": {
                "must": [
                    {"term": {"gather_flg": 0}},
                    {"term": {"emailInfo.email.raw": email}}
                ]
            }
        }
    }

    indexer = RecordIndexer()
    result = indexer.client.search(
        index=current_app.config['WEKO_AUTHORS_ES_INDEX_NAME'],
        doc_type=current_app.config['WEKO_AUTHORS_ES_DOC_TYPE'],
        body=body
    )

    if result['hits']['total']:
        return {
            'email': email,
            'author_id': result['hits']['hits'][0]['_source']['pk_id']
        }
    else:
        return {
            'email': email,
            'author_id': ''
        }
        
def validate_weko_id(weko_id, pk_id = None):
    """Validate WEKO ID."""
    if not bool(re.fullmatch(r'[0-9]+', weko_id)):
        return False, "not half digit"
    # jsonify(msg=_('The author ID must be the half digit.')), 500
    
    try:
        result = check_weko_id_is_exists(weko_id, pk_id)
    except Exception as ex:
        current_app.logger.error(ex)
        raise ex
    # 存在するならエラーを返す
    if result == True:
        return False, "already exists"
    # jsonify(msg=_('The value is already in use as WEKO ID.')), 500
    return True, None

def check_weko_id_is_exists(weko_id, pk_id = None):
    """
    weko_idが既に存在するかチェック
    author_idが同じ場合はスキップする
    ※weko_idはauthorIdInfo.Idtypeが1であるAuthorIdの値のことです。
    
    args:
        weko_id: weko_id
    return:
        True: weko_idが存在する
        False: weko_idが存在しない
    """
    # 同じweko_idが存在するかチェック
    query = {
        "_source": ["pk_id", "authorIdInfo"],  # authorIdInfoフィールドのみを取得
        "query": {
            "bool": {
                "must": [
                    {
                        "term": {
                            "authorIdInfo.authorId": weko_id
                        }
                    },
                    {"term": {"gather_flg": {"value": 0}}}
                ],
                "must_not": [
                    {"term": {"is_deleted": True}}
                ]
            }
        }
    }

    # 検索
    indexer = RecordIndexer()
    result = indexer.client.search(
        index=current_app.config['WEKO_AUTHORS_ES_INDEX_NAME'],
        body=query
    )
    
    # 同じweko_idが存在する場合はエラー
    for res in result['hits']['hits']:
        # 同じauthor_idの場合はスキップ
        if pk_id and pk_id == res['_source']['pk_id']:
            continue
        author_id_info_from_es = res['_source']['authorIdInfo']
        for info in author_id_info_from_es:
            if info.get('idType') == '1':
                author_id = info.get('authorId')
                if author_id == weko_id:
                    return True
    return False


def check_period_date(data):
    """
        dataのperiodを確認します。
        args:
            data: dict, 著者DBのjsonカラムのデータ
        return:
            True or False: 期間が正しいかどうか
            String: エラーの種別
    """
    from datetime import datetime
    if data.get("affiliationInfo"):
        for affiliation in data.get("affiliationInfo"):
            if affiliation.get("affiliationPeriodInfo"):
                for periodinfo in affiliation.get("affiliationPeriodInfo"):
                    if periodinfo.get("periodStart") or periodinfo.get("periodEnd"):
                        if periodinfo.get("periodStart"):
                            date_str = periodinfo.get("periodStart")
                            if not bool(re.fullmatch(r'[0-9]{4}-[0-9]{2}-[0-9]{2}', date_str)):
                                return False, "not date format"
                        if periodinfo.get("periodEnd"):
                            date_str = periodinfo.get("periodEnd")
                            if not bool(re.fullmatch(r'[0-9]{4}-[0-9]{2}-[0-9]{2}', date_str)):
                                return False, "not date format"
                        if periodinfo.get("periodStart") and periodinfo.get("periodEnd"):
                            period_start = datetime.strptime(periodinfo.get("periodStart"), "%Y-%m-%d")
                            period_end = datetime.strptime(periodinfo.get("periodEnd"), "%Y-%m-%d")
                            if period_start > period_end:
                                return False, "start is after end"
    return True, None

def get_export_status():
    """Get export status from cache."""
    return current_cache.get(WEKO_AUTHORS_EXPORT_CACHE_STATUS_KEY) or {}


def set_export_status(start_time=None, task_id=None):
    """Set export status into cache."""
    data = get_export_status() or dict()
    if start_time:
        data['start_time'] = start_time
    if task_id:
        data['task_id'] = task_id

    current_cache.set(WEKO_AUTHORS_EXPORT_CACHE_STATUS_KEY, data, timeout=0)
    return data


def delete_export_status():
    """Delete export status."""
    current_cache.delete(WEKO_AUTHORS_EXPORT_CACHE_STATUS_KEY)


def get_export_url():
    """Get exported info from cache."""
    return current_cache.get(WEKO_AUTHORS_EXPORT_CACHE_URL_KEY) or {}


def save_export_url(start_time, end_time, file_uri):
    """Save exported info into cache."""
    data = dict(
        start_time=start_time,
        end_time=end_time,
        file_uri=file_uri
    )

    current_cache.set(WEKO_AUTHORS_EXPORT_CACHE_URL_KEY, data, timeout=0)
    return data

def delete_export_url():
    """Delete exported url."""
    current_cache.delete(WEKO_AUTHORS_EXPORT_CACHE_URL_KEY)
    
def handle_exception(ex, attempt, retrys, interval, stop_point=0):
    """Handle exceptions during the export process."""
    current_app.logger.error(ex)
    # 最後のリトライの場合は例外をraise
    if attempt == retrys - 1:
        current_app.logger.info(f"Connection failed, Stop export.")
        if stop_point != 0:
            update_cache_data(
                current_app.config["WEKO_AUTHORS_EXPORT_CACHE_STOP_POINT_KEY"],
                stop_point,
                current_app.config["WEKO_AUTHORS_CACHE_TTL"]
                )
        raise ex
    current_app.logger.info(f"Connection failed, retrying in {interval} seconds...")
    sleep(interval)
    
def export_authors():
    """Export all authors."""
    file_uri = None
    retrys = current_app.config["WEKO_AUTHORS_BULK_EXPORT_MAX_RETRY"]
    interval = current_app.config["WEKO_AUTHORS_BULK_EXPORT_RETRY_INTERVAL"]
    size =  current_app.config.get("WEKO_AUTHORS_EXPORT_BATCH_SIZE", 1000)
    stop_point = current_cache.get(\
        current_app.config["WEKO_AUTHORS_EXPORT_CACHE_STOP_POINT_KEY"])
    mappings = []
    schemes = {}
    records_count = 0
    temp_file_path = ""

    try:
        mappings = deepcopy(WEKO_AUTHORS_FILE_MAPPING)
        affiliation_mappings = deepcopy(current_app.config["WEKO_AUTHORS_FILE_MAPPING_FOR_AFFILIATION"])

    # ある程度の処理をまとめてリトライ処理
        for attempt in range(retrys):
            try:
                # マッピングを取得
                mappings = deepcopy(current_app.config["WEKO_AUTHORS_FILE_MAPPING"])
                # マッピング上の複数が可能となる項目の最大値を取得
                mappings, affiliation_mappings = WekoAuthors.mapping_max_item(mappings, affiliation_mappings)

                # 著者識別子の対応を取得
                schemes = WekoAuthors.get_identifier_scheme_info()
                
                # 所属機関識別子の対応を取得
                aff_schemes = WekoAuthors.get_affiliation_identifier_scheme_info()
                
                # 著者の数を取得（削除、統合された著者は除く）
                records_count = WekoAuthors.get_records_count(False, False)
                
                # 一時ファイルのパスを取得
                temp_file_path=current_cache.get(\
                    current_app.config["WEKO_AUTHORS_EXPORT_CACHE_TEMP_FILE_PATH_KEY"])
                break
            except SQLAlchemyError as ex:
                handle_exception(ex, attempt, retrys, interval)
            except RedisError as ex:
                handle_exception(ex, attempt, retrys, interval)
            except TimeoutError as ex:
                handle_exception(ex, attempt, retrys, interval)
                
        # stop_pointがあればstart_pointに代入
        start_point = stop_point if stop_point else 0
        # 読み込み後削除
        current_cache.delete(\
            current_app.config["WEKO_AUTHORS_EXPORT_CACHE_STOP_POINT_KEY"])
        # 1000ずつ著者を取得し、データを書き込む
        for i in range(start_point, records_count-1, size):
            current_app.logger.info(f"Export authors start_point：{start_point}")
            row_header = []
            row_label_en = []
            row_label_jp = []
            row_data = []

            # 著者情報取得のリトライ処理
            for attempt in range(retrys):
                current_app.logger.info(f"Export authors retry count：{attempt}")
                try:
                    # 著者情報をstartからWEKO_EXPORT_BATCH_SIZE分取得
                    authors = WekoAuthors.get_by_range(i, size, False, False)
                    row_header, row_label_en, row_label_jp, row_data =\
                        WekoAuthors.prepare_export_data(mappings, affiliation_mappings, authors, schemes, aff_schemes, i, size)
                    break
                except SQLAlchemyError as ex:
                    handle_exception(ex, attempt, retrys, interval, stop_point=i)
                except RedisError as ex:
                    handle_exception(ex, attempt, retrys, interval, stop_point=i)
                except TimeoutError as ex:
                    handle_exception(ex, attempt, retrys, interval, stop_point=i)
            # 一時ファイルに書き込み
            write_to_tempfile(i, row_header, row_label_en, row_label_jp, row_data)
        # 完成した一時ファイルをファイルインスタンスに保存
        with open(temp_file_path, 'rb') as f:
            reader = io.BufferedReader(f)
            # save data into location
            cache_url = get_export_url()
            if not cache_url:
                file = FileInstance.create()
                file.set_contents(
                    reader, default_location=Location.get_default().uri)
            else:
                file = FileInstance.get_by_uri(cache_url['file_uri'])
                file.writable = True
                file.set_contents(reader)
        file_uri = file.uri if file else None
        # 完了時一時ファイルを削除
        os.remove(temp_file_path)
        db.session.commit()
    except Exception as ex:
        db.session.rollback()
        if not current_cache.get(current_app.config["WEKO_AUTHORS_EXPORT_CACHE_STOP_POINT_KEY"]):
            os.remove(temp_file_path)
        current_app.logger.error(ex)
        traceback.print_exc(file=stdout)
    current_cache.set(
        current_app.config.get("WEKO_AUTHORS_EXPORT_TARGET_CACHE_KEY"),
        "author_db",
        timeout=0
    )
    
    return file_uri

def export_prefix(target):
    file_uri = None
    retrys = current_app.config["WEKO_AUTHORS_BULK_EXPORT_MAX_RETRY"]
    interval = current_app.config["WEKO_AUTHORS_BULK_EXPORT_RETRY_INTERVAL"]
    target_db_name = "author_prefix_settings" if target == "id_prefix" else "author_affiliation_settings"
    row_first = [f"#{target_db_name}"]
    row_header = ["#scheme", "name", "url", "is_deleted"]
    row_label_en = ["#Scheme", "Name", "URL", "Delete Flag"]
    row_label_jp = ["#スキーム", "名前", "URL", "削除フラグ"]

    for attempt in range(retrys):
        try:
            if target == "id_prefix":
                prefix = WekoAuthors.get_id_prefix_all()
            elif target == "affiliation_id":
                prefix = WekoAuthors.get_affiliation_id_all()
            row_data = WekoAuthors.prepare_export_prefix(target, prefix)
            # write file data to a stream
            file_io = io.StringIO()
            if current_app.config.get('WEKO_ADMIN_OUTPUT_FORMAT', 'tsv').lower() == 'csv':
                writer = csv.writer(file_io, delimiter=',',
                                    quotechar='"', quoting=csv.QUOTE_MINIMAL,
                                    lineterminator='\n')
            else:
                writer = csv.writer(file_io, delimiter='\t',
                                    quotechar='"', quoting=csv.QUOTE_MINIMAL)
            writer.writerows([row_first, row_header, row_label_en, row_label_jp, *row_data])
            reader = io.BufferedReader(io.BytesIO(
                file_io.getvalue().encode("utf-8-sig")))

            # save data into location
            cache_url = get_export_url()
            if not cache_url:
                file = FileInstance.create()
                file.set_contents(
                    reader, default_location=Location.get_default().uri)
            else:
                file = FileInstance.get_by_uri(cache_url['file_uri'])
                file.writable = True
                file.set_contents(reader)
            file_uri = file.uri if file else None
            db.session.commit()
            current_cache.set(
                current_app.config.get("WEKO_AUTHORS_EXPORT_TARGET_CACHE_KEY"),
                target,
                timeout=0
            )
            break
        except SQLAlchemyError as ex:
            handle_exception(ex, attempt, retrys, interval)
        except RedisError as ex:
            handle_exception(ex, attempt, retrys, interval)
        except TimeoutError as ex:
            handle_exception(ex, attempt, retrys, interval)
    return file_uri

def check_file_name(export_target):
    file_base_name = ""
    if export_target == "author_db":
        file_base_name = current_app.config.get('WEKO_AUTHORS_EXPORT_FILE_NAME')
    elif export_target == "id_prefix":
        file_base_name = current_app.config.get('WEKO_AUTHORS_ID_PREFIX_EXPORT_FILE_NAME')
    elif export_target == "affiliation_id":
        file_base_name = current_app.config.get('WEKO_AUTHORS_AFFILIATION_EXPORT_FILE_NAME')
    return file_base_name

def write_to_tempfile(start, row_header, row_label_en, row_label_jp, row_data):
    
    # 一時ファイルのパスを取得
    temp_file_path=current_cache.get( \
        current_app.config["WEKO_AUTHORS_EXPORT_CACHE_TEMP_FILE_PATH_KEY"])

    # ファイルを開いてデータを書き込む
    try:
        with open(temp_file_path, 'a', newline='', encoding='utf-8-sig') as file:
            writer = csv.writer(file, delimiter='\t', quotechar='"', quoting=csv.QUOTE_MINIMAL)
            # 1行目のみヘッダー、ラベルを書き込む
            if start == 0:
                writer.writerow(row_header)
                writer.writerow(row_label_en)
                writer.writerow(row_label_jp)
            writer.writerows(row_data)
    except Exception as ex:
        current_app.logger.error(ex)

def check_import_data(file_name: str):
    """Validation importing tsv/csv file.

    :argument
        file_name -- file name.
        file_content -- content file's name.
    :return
        return       -- check information.
    """
    result = {}
    temp_file_path = current_cache.get(\
        current_app.config["WEKO_AUTHORS_IMPORT_CACHE_USER_TSV_FILE_KEY"])
    try:
        affiliation_mappings = deepcopy(current_app.config["WEKO_AUTHORS_FILE_MAPPING_FOR_AFFILIATION"])
        mapping = deepcopy(WEKO_AUTHORS_FILE_MAPPING)
        mapping.append(affiliation_mappings)
        flat_mapping_all, flat_mapping_ids = flatten_authors_mapping(
            mapping)
        file_format = file_name.split('.')[-1].lower()
        max_part_num = unpackage_and_check_import_file(
            file_format, file_name, temp_file_path, flat_mapping_ids)
        list_import_id=[]
        temp_folder_path = current_app.config.get("WEKO_AUTHORS_IMPORT_TEMP_FOLDER_PATH")
        base_file_name = os.path.splitext(os.path.basename(temp_file_path))[0]
        check_file_name = f"{base_file_name}-check"
        num_total = 0
        num_new = 0
        num_update = 0
        num_delete = 0
        num_error = 0
        for i in range(1, max_part_num+1):
            part_file_name = f'{base_file_name}-part{i}'
            part_file_path = os.path.join(temp_folder_path, part_file_name)
            with open(part_file_path, "r", encoding="utf-8-sig") as pf:
                data = json.load(pf)
                result_part = validate_import_data(
                    file_format, data, flat_mapping_ids, flat_mapping_all, list_import_id)
                num_total += len(result_part)
                num_new += len([item for item in result_part\
                    if item['status'] == 'new' and not item.get('errors')])
                num_update += len([item for item in result_part\
                    if item['status'] == 'update' and not item.get('errors')])
                num_delete += len([item for item in result_part\
                    if item['status'] == 'deleted' and not item.get('errors')])
                num_error += len([item for item in result_part\
                    if item.get('errors')])
            write_tmp_part_file(i, result_part, check_file_name)
            try:
                os.remove(part_file_path)
                current_app.logger.info(f"Deleted: {part_file_path}")
            except Exception as e:
                current_app.logger.error(f"Error deleting {part_file_path}: {e}")
        part1_check_file_name = f"{check_file_name}-part1"
        check_file_part1_path = os.path.join(temp_folder_path, part1_check_file_name)
        with open(check_file_part1_path, "r", encoding="utf-8-sig") as check_part1:
            result['list_import_data'] = json.load(check_part1)
        result["max_page"] = max_part_num
        result["counts"]={}
        result["counts"]["num_total"] = num_total
        result["counts"]["num_new"] = num_new
        result["counts"]["num_update"] = num_update
        result["counts"]["num_delete"] = num_delete
        result["counts"]["num_error"] = num_error
        
    except Exception as ex:
        error = _('Internal server error')
        if isinstance(ex, UnicodeDecodeError):
            error = ex.reason
        elif ex.args and len(ex.args) and isinstance(ex.args[0], dict) \
                and ex.args[0].get('error_msg'):
            error = ex.args[0].get('error_msg')
        result['error'] = error
        current_app.logger.error('-' * 60)
        traceback.print_exc(file=sys.stdout)
        current_app.logger.error('-' * 60)
    try:
        os.remove(temp_file_path)
        current_app.logger.debug(f"Deleted: {temp_file_path}")
    except Exception as e:
        current_app.logger.error(f"Error deleting {temp_file_path}: {e}")

    return result

def check_import_data_for_prefix(target, file_name: str, file_content: str):
    """id_prefixかaffiliation_idのインポート用 tsv/csvファイルをバリデーションチェックする.
    :argument
        file_name -- file name.
        file_content -- content file's name.
    :return
        return       -- check information.
    """
    tmp_prefix = current_app.config['WEKO_AUTHORS_IMPORT_TMP_PREFIX']
    temp_file = tempfile.NamedTemporaryFile(prefix=tmp_prefix)
    result = {}
    
    try:
        temp_file.write(base64.b64decode(file_content))
        temp_file.flush()

        file_format = file_name.split('.')[-1].lower()
        file_data = unpackage_and_check_import_file_for_prefix(
            file_format, file_name, temp_file.name)
        result['list_import_data'] = validate_import_data_for_prefix(file_data, target)
    except Exception as ex:
        error = _('Internal server error')
        if isinstance(ex, UnicodeDecodeError):
            error = ex.reason
        elif ex.args and len(ex.args) and isinstance(ex.args[0], dict) \
                and ex.args[0].get('error_msg'):
            error = ex.args[0].get('error_msg')
        result['error'] = error
        current_app.logger.error('-' * 60)
        traceback.print_exc(file=sys.stdout)
        current_app.logger.error('-' * 60)

    return result

def getEncode(filepath):
    """
    getEncode [summary]

    [extended_summary]

    Args:
        filepath ([type]): [description]

    Returns:
        [type]: [description]
    """
    with open(filepath, mode='rb') as fr:
        b = fr.read()
    enc = chardet.detect(b)
    return enc.get('encoding', 'utf-8-sig')

def clean_deep(data):
    """
    dataをクリーニングします。
    例えば{'fullname': 'Jane Doe',
        'warnings': None, 
        'email': {"test":"","test2":"test2"},
        'test': [{"test":""},{"test2":"test2"}]}
    のようなデータを
    {'fullname': 'Jane Doe', 'email': {"test2":"test2"},
    'test': [{"test2":"test2"}]}に変換します。
    args:
        data: data to clean
    return:
        data: cleaned data
    """
    if isinstance(data, dict):
        return {k: clean_deep(v) for k, v in data.items() if v is not None and v != ''}
    elif isinstance(data, list):
        cleaned_list = [clean_deep(v) for v in data if v is not None and v != '']
        return [item for item in cleaned_list if item != {}]
    else:
        return data

def unpackage_and_check_import_file(file_format, file_name, temp_file_path, mapping_ids):
    """Unpackage and check format of import file.

    Args:
        file_format (str): File format.
        file_name (str): File uploaded name.
        temp_file_path (str): Temp file path.
        mapping_ids (list): List only mapping ids.

    Returns:
        list: Tsv data.

    """
    from weko_search_ui.utils import handle_check_consistence_with_mapping, \
        handle_check_duplication_item_id, parse_to_json_form
    header = []
    file_data = []
    current_app.logger.debug("temp_file_path:{}".format(temp_file_path))
    enc = getEncode(temp_file_path)
    json_size=current_app.config.get("WEKO_AUTHORS_IMPORT_BATCH_SIZE")
    with open(temp_file_path, 'r', newline="", encoding=enc) as file:
        if file_format == 'csv':
            file_reader = csv.reader(file, dialect='excel', delimiter=',')
        else:
            file_reader = csv.reader(file, dialect='excel', delimiter='\t')
        count = 0
        try:
            for num, data_row in enumerate(file_reader, start=1):
                count += 1
                if num == 1:
                    header = data_row
                    header[0] = header[0].replace('#', '', 1)
                    # remove BOM
                    # header[0] = header[0].replace('\ufeff', '')
                    duplication_item_ids = \
                        handle_check_duplication_item_id(header)
                    if duplication_item_ids:
                        msg = _(
                            'The following metadata keys are duplicated.'
                            '<br/>{}')
                        raise Exception({
                            'error_msg':
                                msg.format('<br/>'.join(duplication_item_ids))
                        })

                    not_consistent_list = \
                        handle_check_consistence_with_mapping(
                            mapping_ids, header)
                    if not_consistent_list:
                        msg = _('Specified item does not consistency '
                                'with DB item.<br/>{}')
                        raise Exception({
                            'error_msg': msg.format(
                                '<br/>'.join(not_consistent_list))
                        })
                elif num in [2, 3] and data_row[0].startswith('#'):
                    continue
                elif num > 3:
                    data_parse_metadata = clean_deep(parse_to_json_form(
                        zip(header, data_row),
                        include_empty=True
                    ))

                    if not data_parse_metadata:
                        raise Exception({
                            'error_msg': _('Cannot read {} file correctly.').format(file_format.upper())
                        })

                    file_data.append(dict(**data_parse_metadata))
                    if (num - 3)% json_size == 0:
                        write_tmp_part_file(math.ceil((num-3)/json_size), file_data, temp_file_path)
                        file_data = []
            if len(file_data) != 0:
                write_tmp_part_file(math.ceil((count-3)/json_size), file_data, temp_file_path)
                
            elif not file_data and (count-3) % json_size != 0:
                raise Exception({
                    'error_msg': _('There is no data to import.')
                })
        except UnicodeDecodeError as ex:
            ex.reason = _('{} could not be read. Make sure the file'
                          + ' format is {} and that the file is'
                          + ' UTF-8 encoded.').format(file_name, file_format.upper())
            raise ex
        except Exception as ex:
            raise ex

    return math.ceil((count-3)/json_size)

def write_tmp_part_file(part_num, file_data, temp_file_path):
    """Write data to temp file for Import.
    Args:
        part_num(int): count of list
        file_data(list): Author data from tsv/csv.
        temp_file_path(str): path of basefile 
    """
    temp_folder_path = current_app.config.get("WEKO_AUTHORS_IMPORT_TEMP_FOLDER_PATH")
    base_name = os.path.splitext(os.path.basename(temp_file_path))[0]
    part_file_name = f"{base_name}-part{part_num}"
    part_file_path = os.path.join(temp_folder_path, part_file_name)
    with open(part_file_path, 'w', encoding='utf-8-sig') as part_file:
        json.dump(file_data, part_file)

def validate_import_data(file_format, file_data, mapping_ids, mapping, list_import_id):
    """Validate import data.

    Args:
        file_format (str): File format.
        file_data (list): Author data from tsv/csv.
        mapping_ids (list): List only mapping ids.
        mapping (list): List mapping.
    """
    authors_prefix = {}
    affilaition_id_prefix = {}
    with db.session.no_autoflush:
        authors_prefix = AuthorsPrefixSettings.query.all()
        authors_prefix = {
            prefix.scheme: prefix.id for prefix in authors_prefix}
        affilaition_id_prefix = AuthorsAffiliationSettings.query.all()
        affilaition_id_prefix = {
            prefix.scheme: prefix.id for prefix in affilaition_id_prefix}

    existed_authors_id, existed_external_authors_id = \
        WekoAuthors.get_author_for_validation()
    for item in file_data:
        errors = []
        warnings = []

        pk_id = item.get('pk_id')
        weko_id = item.get("weko_id")
        current_weko_id = WekoAuthors.get_weko_id_by_pk_id(pk_id)
        item["current_weko_id"] = current_weko_id
        errors_msg = check_weko_id_is_exits_for_import(pk_id, weko_id, existed_external_authors_id) 
        if errors_msg:
            errors.extend(errors_msg)
    
        # check duplication WEKO ID
        if pk_id and pk_id not in list_import_id:
            list_import_id.append(pk_id)
        elif pk_id:
            errors.append(_('There is duplicated data in the {} file.').format(file_format))

        # set status
        set_record_status(file_format, existed_authors_id, item, errors, warnings)

        # get data folow by mapping
        data_by_mapping = {}
        for _key in mapping_ids:
            data_by_mapping[_key] = get_values_by_mapping(
                _key.split('.'), item)

        # Validation
        for field in mapping:
            _key = field['key']
            values = data_by_mapping[_key]
            validation = field['validation']

            # check required
            if validation.get('required'):
                errors_key = validate_required(
                    item, values, validation.get('required'))
                if errors_key:
                    errors.extend(list(map(
                        lambda k: _('{} is required item.').format(k),
                        errors_key
                    )))

            # check allow data
            if validation.get('map'):
                errors_key = validate_map(
                    values, validation.get('map'))
                if errors_key:
                    error_msg = _('{} should be set by one of {}.')
                    errors.extend(list(map(
                        lambda k: error_msg.format(k, validation.get('map')),
                        errors_key
                    )))

            # check by extend validator
            if validation.get('validator'):
                errors_msg = validate_by_extend_validator(
                    item, values, validation.get('validator'))
                if errors_msg:
                    errors.extend(errors_msg)

            # autofill data if empty
            if not errors and field.get('autofill'):
                autofill_data(item, values, field.get('autofill'))

            # convert mask data
            if not errors and field.get('mask'):
                convert_data_by_mask(item, values, field.get('mask'))

            if _key == 'authorIdInfo[0].idType':
                # convert scheme data
                convert_scheme_to_id(item, values, authors_prefix)
                # check external author identifier exist
                warning = validate_external_author_identifier(
                    item, values, existed_external_authors_id)
                if warning:
                    warnings.append(warning)
            if _key == "affiliationInfo[0].identifierInfo[0].affiliationIdType":
                convert_scheme_to_id(item, values, affilaition_id_prefix)

        if errors:
            item['errors'] = item['errors'] + errors \
                if item.get('errors') else errors
        if warnings:
            item['warnings'] = item['warnings'] + warnings \
                if item.get('warnings') else warnings

    return file_data


def unpackage_and_check_import_file_for_prefix(file_format, file_name, temp_file):
    from weko_search_ui.utils import handle_check_consistence_with_mapping, \
        handle_check_duplication_item_id, parse_to_json_form
    header = []
    file_data = []
    current_app.logger.debug("temp_file:{}".format(temp_file))
    prefix_mapping_key = current_app.config['WEKO_AUTHORS_FILE_MAPPING_FOR_PREFIX']
    enc = getEncode(temp_file)
    with open(temp_file, 'r', newline="", encoding=enc) as file:
        if file_format == 'csv':
            file_reader = csv.reader(file, dialect='excel', delimiter=',')
        else:
            file_reader = csv.reader(file, dialect='excel', delimiter='\t')
        try:
            for num, data_row in enumerate(file_reader, start=1):
                if num ==2:
                    header = data_row
                    header[0] = header[0].replace('#', '', 1)
                    duplication_ids = \
                        handle_check_duplication_item_id(header)
                    if duplication_ids:
                        msg = _(
                            'The following metadata keys are duplicated.'
                            '<br/>{}')
                        raise Exception({
                            'error_msg':
                                msg.format('<br/>'.join(duplication_ids))
                        })
                    not_consistent_list = \
                        handle_check_consistence_with_mapping_for_prefix(
                            prefix_mapping_key, header)
                    if not_consistent_list:
                        msg = _('Specified item does not consistency '
                                'with DB item.<br/>{}')
                        raise Exception({
                            'error_msg': msg.format(
                                '<br/>'.join(not_consistent_list))
                        })
                elif num in [3, 4] and data_row[0].startswith('#'):
                    continue
                elif num > 4:
                    pass
                    tmp_data ={}
                    try:
                        for num, data in enumerate(data_row, start=0):
                            tmp_data[header[num]] = data
                        print(tmp_data)
                    except Exception({
                            'error_msg': _('Cannot read {} file correctly.').format(file_format.upper())
                        }) as ex:
                        raise ex
                    file_data.append(tmp_data)
        except UnicodeDecodeError as ex:
            ex.reason = _('{} could not be read. Make sure the file'
                          + ' format is {} and that the file is'
                          + ' UTF-8 encoded.').format(file_name, file_format.upper())
            raise ex
        except Exception as ex:
            raise ex
    return file_data
            

def handle_check_consistence_with_mapping_for_prefix(keys, header):
    """Check consistence with mapping."""
    not_consistent_list = []
    for item in header:
        if item not in keys:
            not_consistent_list.append(item)
    return not_consistent_list

def validate_import_data_for_prefix(file_data, target):
    """
    tsvからのデータを以下の観点でチェックする。
    ・キーschemeが空かどうか
    ・キーnameが空かどうか
    ・urlがURLの記述でない
    ・作成か更新か削除か
        ・schemeが既に存在する場合、更新
        ・存在しないschemeの場合、作成
        ・is_deletedがDの場合、削除
    ・targetがid_prefixの時、schemeにWEKOが入力がされているか
    ・schemeで同じ値が二回出てきているか
    ・削除の際に、そのschemeが存在するかどうか
    ・削除の際に、その指定されたschemeが使用されているかどうか

    Args:
        file_data (json): unpackage_and_check_import_file_for_prefixの戻り値
        target (str): id_prefix or affiliation_id
    """
    if target == "id_prefix":
        existed_prefix = WekoAuthors.get_scheme_of_id_prefix()
        used_scheme, id_type_and_scheme = WekoAuthors.get_used_scheme_of_id_prefix()
    elif target == "affiliation_id":
        existed_prefix = WekoAuthors.get_scheme_of_affiliaiton_id()
        used_scheme, id_type_and_scheme = WekoAuthors.get_used_scheme_of_affiliation_id()

    list_import_scheme = []
    
    for item in file_data:
        errors = []
        scheme = item.get('scheme', "")
        name = item.get('name', "")
        url = item.get('url', "")
        is_deleted = item.get('is_deleted')
        # キーschemeが空かどうか
        if not scheme:
            errors.append(_("Scheme is required item."))
        # targetがid_prefixの時、schemeにWEKOが入力がされているか
        if target == "id_prefix" and scheme == "WEKO":
            errors.append(_("The scheme WEKO cannot be used."))
        # キーnameが空かどうか
        if not name:
            errors.append(_("Name is required item."))
        # urlがあるとき、urlがURLの記述でない
        if url and not url.startswith("http"):
            errors.append(_("URL is not URL format."))
        if is_deleted == "D":
            if scheme not in existed_prefix:
                errors.append(_("The specified scheme does not exist."))
            else:
                # schemeが著者DBで使用されている場合、削除しない
                if scheme in used_scheme:
                    errors.append(_("The specified scheme is used in the author ID."))
                id = [k for k, v in id_type_and_scheme.items() if v == scheme]
                item['id'] = id[0]
                item['status'] = 'deleted'
        else:
            # existed_prefixに含まれていれば更新、ないなら作成
            if scheme in existed_prefix:
                id = [k for k, v in id_type_and_scheme.items() if v == scheme]
                item['id'] = id[0]
                item['status'] = 'update'
            else:
                item['status'] = 'new'
        
        # schemeで同じ値が二回出てきているか
        if scheme in list_import_scheme:
            errors.append(_("The specified scheme is duplicated."))
        else: 
            list_import_scheme.append(scheme)
        if errors:
            item['errors'] = item['errors'] + errors \
                if item.get('errors') else errors
    return file_data
        
def band_check_file_for_user(max_page):
    """
    分割されているチェック結果をユーザー用に編集した後くっつけます。
    """
    
    # checkファイルパスの作成
    check_file_name = get_check_base_name()
    temp_folder_path = current_app.config.get("WEKO_AUTHORS_IMPORT_TEMP_FOLDER_PATH")
    check_file_download_name = "{}_{}.{}".format(
        "import_author_check_result",
        datetime.datetime.now().strftime("%Y%m%d%H%M"),
        "tsv"
    )
    check_file_path = os.path.join(temp_folder_path, check_file_download_name)
    try:
        with open(check_file_path, 'w', newline='', encoding='utf-8') as file:
            writer = csv.writer(file, delimiter='\t')
            writer.writerow(["No.", "Current WEKO ID", "New WEKO ID", "full_name", "MailAddress", "Check Result"])
            for i in range(1, max_page+1):
                part_check_file_name = f"{check_file_name}-part{i}"
                check_file_part_path = os.path.join(temp_folder_path, part_check_file_name)
                with open(check_file_part_path, "r", encoding="utf-8-sig") as check_part_file:
                    data = json.load(check_part_file)
                batch_size = current_app.config.get("WEKO_AUTHORS_IMPORT_BATCH_SIZE")
                for index, entry in enumerate(data, start=(i-1)*batch_size+1):
                    pk_id = entry.get("pk_id", "")
                    full_name_info =""
                    for author_name_info in entry.get("authorNameInfo", [{}]):
                        family_name = author_name_info.get("familyName", "")
                        first_name = author_name_info.get("firstName", "")
                        full_name = f"{family_name},{first_name}"
                        if len(full_name)!=1:
                            if len(full_name_info)==0:
                                full_name_info += full_name
                            else:
                                full_name_info += f"\n{full_name}"
                                
                    current_weko_id = entry.get("current_weko_id", "")
                    new_weko_id = entry.get("weko_id", "")
                    email = ""
                    if entry.get("emailInfo", [{}]):
                        email_info = entry.get("emailInfo", [{}])[0]
                        email = email_info.get("email", "")
                    check_result = get_check_result(entry)

                    writer.writerow([index, current_weko_id, new_weko_id, full_name_info, email, check_result])
    except Exception as ex:
        raise ex
    
    update_cache_data(
        current_app.config["WEKO_AUTHORS_IMPORT_CACHE_BAND_CHECK_USER_FILE_PATH_KEY"],
        check_file_path,
        current_app.config["WEKO_AUTHORS_CACHE_TTL"]
        )
    return check_file_path

def get_check_result(entry):
    """jsonのstatus,errorsをチェックし、それに合ったラベルを返します。"""
    errors = entry.get("errors", [])
    status = entry.get("status", "")
    
    if errors:
        return "Error: " + " ".join(errors)
    else:
        if status == "new":
            return _('Register')
        elif status == "update":
            return _('Update')
        elif status == "deleted":
            return _('Delete')
        else:
            return status

def get_values_by_mapping(keys, data, parent_key=None):
    """Get values folow by mapping."""
    result = []
    current_key = keys[0].replace('[0]', '')
    current_key_with_parent = parent_key + '.' + \
        current_key if parent_key else current_key
    current_data = data.get(current_key)

    if isinstance(current_data, list):
        for idx, item in enumerate(current_data):
            result.extend(get_values_by_mapping(
                keys[1:],
                item,
                current_key_with_parent + '[{}]'.format(idx)
            ))
    elif isinstance(current_data, dict):
        result.extend(get_values_by_mapping(
            keys[1:], current_data, current_key_with_parent))
    else:
        reduce_keys = [
            (int(k.replace(']', '')) if k.endswith(']') else k)
            for k in current_key_with_parent.replace('[', '.').split('.')
        ]
        result = [{
            'key': current_key_with_parent,
            'reduce_keys': reduce_keys,
            'value': current_data
        }]
    return result


def autofill_data(item, values, autofill_data):
    """Autofill data if empty."""
    for value in values:
        if not value['value']:
            reduce_keys = value['reduce_keys']
            uplevel_data = reduce(getitem, reduce_keys[:-1], item)

            # check either required
            either_required = autofill_data.get('condition', {}) \
                .get('either_required', [])
            if either_required:
                check = [cond for cond in either_required
                         if uplevel_data.get(cond)]
                autofill_val = ''
                if check:
                    autofill_val = autofill_data.get('value', '')
                uplevel_data[reduce_keys[-1]] = autofill_val


def convert_data_by_mask(item, values, mask):
    """Convert data if have mask."""
    for value in values:
        if value['value']:
            import_value = [key for key, val in mask.items()
                            if val == value['value']]
            import_value = import_value[0] if import_value else None
            reduce_keys = value['reduce_keys']
            reduce(getitem, reduce_keys[:-1],
                   item)[reduce_keys[-1]] = import_value


def convert_scheme_to_id(item, values, authors_prefix):
    """Convert scheme to id."""
    for value in values:
        if value['value']:
            reduce_keys = value['reduce_keys']
            reduce(getitem, reduce_keys[:-1], item)[reduce_keys[-1]] = \
                str(authors_prefix.get(value['value'], None))


def set_record_status(file_format, list_existed_author_id, item, errors, warnings):
    """Set status to import data."""
    item['status'] = 'new'
    pk_id = item.get('pk_id')
    err_msg = _("Specified WEKO ID does not exist.")
    if item.get('is_deleted', '') == 'D':
        item['status'] = 'deleted'
        if not pk_id or list_existed_author_id.get(pk_id) is None:
            errors.append(err_msg)
        elif get_count_item_link(pk_id) > 0:
            errors.append(
                _('The author is linked to items and cannot be deleted.'))
    elif pk_id:
        if list_existed_author_id.get(pk_id) is not None:
            item['status'] = 'update'
            if not list_existed_author_id.get(pk_id):
                warnings.append(_('The specified author has been deleted.'
                                  ' Update author information with {} content'
                                  ', but author remains deleted as it is.').format(file_format))
        else:
            errors.append(err_msg)


def flatten_authors_mapping(mapping, parent_key=None):
    """Flatten author mappings."""
    result_all = []
    result_keys = []
    for item in mapping:
        current_key = parent_key + '[0].' + item['json_id'] \
            if parent_key else item['json_id']
        if item.get('child'):
            child_result_all, child_result_keys = flatten_authors_mapping(
                item['child'], current_key)
            result_all.extend(child_result_all)
            result_keys.extend(child_result_keys)
        else:
            result_all.append(dict(
                key=current_key,
                label=dict(
                    en=item['label_en'],
                    jp=item['label_jp']
                ),
                mask=item.get('mask', {}),
                validation=item.get('validation', {}),
                autofill=item.get('autofill', '')
            ))
            result_keys.append(current_key)
    return result_all, result_keys

def prepare_import_data(max_page_for_import_tab):
    """
    Prepare import data.
    
    """
    
    # checkファイルパスの作成
    check_file_name = get_check_base_name()
    
    max_display = current_app.config.get("WEKO_AUTHORS_IMPORT_MAX_NUM_OF_DISPLAYS")
    temp_folder_path = current_app.config.get("WEKO_AUTHORS_IMPORT_TEMP_FOLDER_PATH")

    # フロント表示用の著者データ
    authors = []
    # インポートが実行される総数用の変数
    count = 0
    # フロントに表示される著者データの最大数に達したポイントを記録
    reached_point = {}
    for i in range(1, max_page_for_import_tab+1):
        part_check_file_name = f"{check_file_name}-part{i}"
        check_file_part_path = os.path.join(temp_folder_path, part_check_file_name)
        with open(check_file_part_path, "r", encoding="utf-8-sig") as check_part_file:
            data = json.load(check_part_file)
            # jsonの中で何番目のデータかをカウント
            count_for_json = 0
            for item in data:
                check_result = False if item.get("errors", []) else True
                if check_result:
                    if count < max_display:
                        item.pop("warnings", None)
                        item.pop("is_deleted", None)
                        authors.append(item)
                    elif count == max_display:
                        reached_point["part_number"] = i
                        reached_point["count"] = count_for_json
                    else:
                        pass
                    count += 1
                count_for_json += 1
    return authors, reached_point, count
                    
def import_author_to_system(author, status, weko_id, force_change_mode):
    """Import author to DB and ES.

    Args:
        author (object): Author metadata from tsv/csv.
    """
    if author:
        try:
            check_weko_id = check_weko_id_is_exists(weko_id, author.get('pk_id'))

            author["is_deleted"] = True if author.get("is_deleted") else False
            if not author.get('authorIdInfo'):
                author["authorIdInfo"] = []

            if not author.get('emailInfo'):
                author['emailInfo'] = []

            for nameInfo in author.get('authorNameInfo', []):
                if "fullName" not in nameInfo:
                    fullName = nameInfo.get("familyName", "") + " " + nameInfo.get("firstName", "")
                    nameInfo["fullName"] = fullName

            if status == 'new':
                if check_weko_id:
                    raise Exception({'error_id': "WekoID is duplicated"})
                WekoAuthors.create(author)
            else:
                if status == 'deleted' \
                        and get_count_item_link(author['pk_id']) > 0:
                    raise Exception({'error_id': 'delete_author_link'})
                
                if check_weko_id:
                    raise Exception({'error_id': "WekoID is duplicated"})
                author["authorIdInfo"].insert(
                    0,
                    {
                        "idType": "1",
                        "authorId": weko_id,
                        "authorIdShowFlg": "true"
                    }
                )
                WekoAuthors.update(author['pk_id'], author, force_change_mode)
            db.session.commit()
        except Exception as ex:
            db.session.rollback()
            current_app.logger.error(
                'Author id: %s import error.' % author['pk_id'])
            traceback.print_exc(file=sys.stdout)
            raise ex

def create_result_file_for_user(json):
    """
    ユーザー用の結果ファイルを作成します。
    フロントに表示されている分とバックエンドで管理されている部分を別々に持ってきて合体させます。
    args:
        json: フロントに表示される著者データ
    """
    temp_folder_path = current_app.config.get("WEKO_AUTHORS_IMPORT_TEMP_FOLDER_PATH")
    result_over_max_file_path = current_cache.get(\
            current_app.config["WEKO_AUTHORS_IMPORT_CACHE_RESULT_OVER_MAX_FILE_PATH_KEY"])
    result_file_name = "{}_{}.{}".format(
        "import_author_result",
        datetime.datetime.now().strftime("%Y%m%d%H%M"),
        "tsv"
    )
    result_file_path = os.path.join(temp_folder_path, result_file_name)
    
    if not result_over_max_file_path:
        return None
    try :
        with open(result_file_path, "w", encoding="utf-8") as result_file:
            writer = csv.writer(result_file, delimiter='\t')
            # write header
            writer.writerow(["No.", "Start Date", "End Date", "Previous WEKO ID", "New WEKO ID", "full_name", "Status"])
            # まずフロントから送られてきたjsonを書き込む
            for data in json:
                number = data.get("No.", "")
                start_date = data.get("Start Date", "")
                end_date = data.get("End Date", "")
                prev_weko_id = data.get("Previous WEKO ID", "")
                new_weko_id = data.get("New WEKO ID", "")
                full_name = data.get("full_name", "")
                status = data.get("Status", "")
                writer.writerow([number, start_date, end_date, prev_weko_id, new_weko_id, full_name, status])
            count = len(json) + 1
            with open(result_over_max_file_path, "r", encoding="utf-8") as file:
                file_reader = csv.reader(file, dialect='excel', delimiter='\t')
                for row in file_reader:
                    row[0] = count
                    writer.writerow(row)
                    count += 1
    except Exception as e:
        current_app.logger.error(e)
    update_cache_data(
        current_app.config["WEKO_AUTHORS_IMPORT_CACHE_RESULT_FILE_PATH_KEY"],
        result_file_path,
        current_app.config["WEKO_AUTHORS_CACHE_TTL"]
        )
    return result_file_path

def get_count_item_link(pk_id):
    """Get count of item link of author."""
    count = 0
    query_q = {
        "query": {"term": {"author_link.raw": pk_id}},
        "_source": ["control_number"]
    }
    result_itemCnt = RecordIndexer().client.search(
        index=current_app.config['SEARCH_UI_SEARCH_INDEX'],
        body=query_q
    )

    if result_itemCnt \
            and 'hits' in result_itemCnt \
            and 'total' in result_itemCnt['hits'] \
            and result_itemCnt['hits']['total'] > 0:
        count = result_itemCnt['hits']['total']
    return count

<<<<<<< HEAD

def count_authors():
    """Count authors from Elasticsearch."""
    should = [
        {'bool': {'must': [{'term': {'is_deleted': {'value': 'false'}}}]}},
        {'bool': {'must_not': {'exists': {'field': 'is_deleted'}}}}
    ]
    match = [{'term': {'gather_flg': 0}}, {'bool': {'should': should}}]

    query = {'bool': {'must': match}}

    indexer = RecordIndexer()
    result = indexer.client.count(
        index=current_app.config['WEKO_AUTHORS_ES_INDEX_NAME'],
        doc_type=current_app.config['WEKO_AUTHORS_ES_DOC_TYPE'],
        body={'query': query}
    )

    return result
=======
def import_id_prefix_to_system(id_prefix):
    """
    tsv/csvからのid_prefixをDBにインポートする.
    Args:
        id_prefix (object): id_prefix metadata from tsv/csv.
    """
    if id_prefix:
        retrys = current_app.config["WEKO_AUTHORS_BULK_IMPORT_MAX_RETRY"]
        interval = current_app.config["WEKO_AUTHORS_BULK_IMPORT_RETRY_INTERVAL"]
        try:
            status = id_prefix.pop('status')
            for attempt in range(retrys):
                try:
                    if not id_prefix.get('url'):
                        id_prefix['url'] = ""
                    check = get_author_prefix_obj(id_prefix['scheme'])
                    if status == 'new':
                        if check is None:
                            AuthorsPrefixSettings.create(**id_prefix)
                    elif status == 'update':
                        if check is None or check.id == id_prefix['id']:
                            AuthorsPrefixSettings.update(**id_prefix)
                    elif status == 'deleted':
                        used_external_id_prefix,_ = WekoAuthors.get_used_scheme_of_id_prefix()
                        if id_prefix["scheme"] in used_external_id_prefix:
                            raise Exception({'error_id': 'delete_author_link'})
                        else:
                            if check is None or check.id == id_prefix['id']:
                                AuthorsPrefixSettings.delete(id_prefix['id'])
                    else:
                        raise Exception({'error_id': 'status_error'})
                    db.session.commit()
                    break
                except SQLAlchemyError as ex:
                    handle_exception(ex, attempt, retrys, interval)
                except TimeoutError as ex:
                    handle_exception(ex, attempt, retrys, interval)
        except Exception as ex:
            db.session.rollback()
            current_app.logger.error(
                f'Id prefix: {id_prefix["scheme"]} import error.')
            traceback.print_exc(file=sys.stdout)
            raise ex

def import_affiliation_id_to_system(affiliation_id):
    """
    tsv/csvからのaffiliation_idをDBにインポートする.
    Args:
        affiliation_id (object): affiliation_id metadata from tsv/csv.
    """
    if affiliation_id:
        retrys = current_app.config["WEKO_AUTHORS_BULK_IMPORT_MAX_RETRY"]
        interval = current_app.config["WEKO_AUTHORS_BULK_IMPORT_RETRY_INTERVAL"]
        try:
            status = affiliation_id.pop('status')
            for attempt in range(5):
                try:
                    if not affiliation_id.get('url'):
                        affiliation_id['url'] = ""
                    check = get_author_affiliation_obj(affiliation_id['scheme'])
                    if status == 'new':
                        if check is None:
                            AuthorsAffiliationSettings.create(**affiliation_id)
                    elif status == 'update':
                        if check is None or check.id == affiliation_id['id']:
                            AuthorsAffiliationSettings.update(**affiliation_id)
                    elif status == 'deleted':
                        used_external_id_prefix,_ = WekoAuthors.get_used_scheme_of_affiliation_id()
                        if affiliation_id["scheme"] in used_external_id_prefix:
                            raise Exception({'error_id': 'delete_author_link'})
                        else:
                            if check is None or check.id == affiliation_id['id']:
                                AuthorsAffiliationSettings.delete(affiliation_id['id'])
                    else:
                        raise Exception({'error_id': 'status_error'})
                    db.session.commit()
                    break
                except SQLAlchemyError as ex:
                    handle_exception(ex, attempt, retrys, interval)
                except TimeoutError as ex:
                    handle_exception(ex, attempt, retrys, interval)
        except Exception as ex:
            db.session.rollback()
            current_app.logger.error(
                f'Affiliation Id: {affiliation_id["scheme"]} import error.')
            traceback.print_exc(file=sys.stdout)
            raise ex

def import_id_prefix_to_system(id_prefix):
    """
    tsv/csvからのid_prefixをDBにインポートする.
    Args:
        id_prefix (object): id_prefix metadata from tsv/csv.
    """
    if id_prefix:
        retrys = current_app.config["WEKO_AUTHORS_BULK_IMPORT_MAX_RETRY"]
        interval = current_app.config["WEKO_AUTHORS_BULK_IMPORT_RETRY_INTERVAL"]
        try:
            status = id_prefix.pop('status')
            for attempt in range(5):
                try:
                    if not id_prefix.get('url'):
                        id_prefix['url'] = ""
                    check = get_author_prefix_obj(id_prefix['scheme'])
                    if status == 'new':
                        if check is None:
                            AuthorsPrefixSettings.create(**id_prefix)
                    elif status == 'update':
                        if check is None or check.id == id_prefix['id']:
                            AuthorsPrefixSettings.update(**id_prefix)
                    elif status == 'deleted':
                        used_external_id_prefix,_ = WekoAuthors.get_used_scheme_of_id_prefix()
                        if id_prefix["scheme"] in used_external_id_prefix:
                            raise Exception({'error_id': 'delete_author_link'})
                        else:
                            if check is None or check.id == id_prefix['id']:
                                AuthorsPrefixSettings.delete(id_prefix['id'])
                    else:
                        raise Exception({'error_id': 'status_error'})
                    db.session.commit()
                    break
                except SQLAlchemyError as ex:
                    handle_exception(ex, attempt, retrys, interval)
                except TimeoutError as ex:
                    handle_exception(ex, attempt, retrys, interval)
        except Exception as ex:
            db.session.rollback()
            current_app.logger.error(
                f'Id prefix: {id_prefix["scheme"]} import error.')
            traceback.print_exc(file=sys.stdout)
            raise ex

def import_affiliation_id_to_system(affiliation_id):
    """
    tsv/csvからのaffiliation_idをDBにインポートする.
    Args:
        affiliation_id (object): affiliation_id metadata from tsv/csv.
    """
    if affiliation_id:
        retrys = current_app.config["WEKO_AUTHORS_BULK_IMPORT_MAX_RETRY"]
        interval = current_app.config["WEKO_AUTHORS_BULK_IMPORT_RETRY_INTERVAL"]
        try:
            status = affiliation_id.pop('status')
            for attempt in range(5):
                try:
                    if not affiliation_id.get('url'):
                        affiliation_id['url'] = ""
                    check = get_author_affiliation_obj(affiliation_id['scheme'])
                    if status == 'new':
                        if check is None:
                            AuthorsAffiliationSettings.create(**affiliation_id)
                    elif status == 'update':
                        if check is None or check.id == affiliation_id['id']:
                            AuthorsAffiliationSettings.update(**affiliation_id)
                    elif status == 'deleted':
                        used_external_id_prefix,_ = WekoAuthors.get_used_scheme_of_affiliation_id()
                        if affiliation_id["scheme"] in used_external_id_prefix:
                            raise Exception({'error_id': 'delete_author_link'})
                        else:
                            if check is None or check.id == affiliation_id['id']:
                                AuthorsAffiliationSettings.delete(affiliation_id['id'])
                    else:
                        raise Exception({'error_id': 'status_error'})
                    db.session.commit()
                    break
                except SQLAlchemyError as ex:
                    handle_exception(ex, attempt, retrys, interval)
                except TimeoutError as ex:
                    handle_exception(ex, attempt, retrys, interval)
        except Exception as ex:
            db.session.rollback()
            current_app.logger.error(
                f'Affiliation Id: {affiliation_id["scheme"]} import error.')
            traceback.print_exc(file=sys.stdout)
            raise ex

def update_data_for_weko_link(data, weko_link):
    """
        authorsテーブルを元にweko_linkを更新し、
        違いがある場合は、dataをauthorsテーブルのweko_idを元に更新します。
        args:
            data: dict メタデータ、特にworkflowactivityのtemp_dataカラムのもの
            weko_link: list weko_link
        
    """
    old_weko_link = weko_link
    weko_link = copy.deepcopy(old_weko_link)
    # weko_linkを新しくする。
    for pk_id in weko_link.keys():
        author = Authors.get_author_by_id(pk_id)
        if author:
            # weko_idを取得する。
            author_id_info = author["authorIdInfo"]
            for i in author_id_info:
                # idTypeが1の場合、weko_idを取得し、weko_linkを更新する。
                if i.get('idType') == '1':
                    weko_link[pk_id] = i.get('authorId')
                    break
    # weko_linkが変更された場合、メタデータを更新する。
    if weko_link != old_weko_link:
        for x_key, x_value in data.items():
            if isinstance(x_value, list):
                for y_index, y in enumerate(x_value, start=0):
                    if isinstance(y, str):
                        continue
                    for y_key, y_value in y.items():
                        if y_key == "nameIdentifiers":
                            for z_index, z in enumerate(y_value, start=0):
                                if z.get("nameIdentifierScheme","") == "WEKO":
                                    if z.get("nameIdentifier") in old_weko_link.values():
                                        # weko_linkから値がweko_idと一致するpk_idを取得する。
                                        pk_id = [k for k, v in old_weko_link.items() if v == z.get("nameIdentifier")][0]
                                        data[x_key][y_index][y_key][z_index]["nameIdentifier"] = weko_link.get(pk_id)
def get_check_base_name():
    temp_file_path = current_cache.get(\
        current_app.config["WEKO_AUTHORS_IMPORT_CACHE_USER_TSV_FILE_KEY"])
    base_file_name = os.path.splitext(os.path.basename(temp_file_path))[0]
    return f"{base_file_name}-check"
>>>>>>> bde47833
<|MERGE_RESOLUTION|>--- conflicted
+++ resolved
@@ -1341,7 +1341,6 @@
         count = result_itemCnt['hits']['total']
     return count
 
-<<<<<<< HEAD
 
 def count_authors():
     """Count authors from Elasticsearch."""
@@ -1361,7 +1360,7 @@
     )
 
     return result
-=======
+
 def import_id_prefix_to_system(id_prefix):
     """
     tsv/csvからのid_prefixをDBにインポートする.
@@ -1579,5 +1578,4 @@
     temp_file_path = current_cache.get(\
         current_app.config["WEKO_AUTHORS_IMPORT_CACHE_USER_TSV_FILE_KEY"])
     base_file_name = os.path.splitext(os.path.basename(temp_file_path))[0]
-    return f"{base_file_name}-check"
->>>>>>> bde47833
+    return f"{base_file_name}-check"