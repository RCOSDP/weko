# English translations for weko-groups.
# Copyright (C) 2018 National Institute of Informatics
# This file is distributed under the same license as the weko-authors
# project.
# FIRST AUTHOR <EMAIL@ADDRESS>, 2018.
#
msgid ""
msgstr ""
"Project-Id-Version: weko-groups 0.1.0.dev20170000\n"
"Report-Msgid-Bugs-To: wekosoftware@nii.ac.jp\n"
"POT-Creation-Date: 2022-02-08 06:26+0000\n"
"PO-Revision-Date: 2018-01-17 15:20+0900\n"
"Last-Translator: FULL NAME <EMAIL@ADDRESS>\n"
"Language: en\n"
"Language-Team: en <LL@li.org>\n"
"Plural-Forms: nplurals=2; plural=(n != 1)\n"
"MIME-Version: 1.0\n"
"Content-Type: text/plain; charset=utf-8\n"
"Content-Transfer-Encoding: 8bit\n"
"Generated-By: Babel 2.5.1\n"

#: weko_authors/admin.py:292 weko_authors/admin.py:301
#: weko_authors/admin.py:310
msgid "Author Management"
msgstr ""

#: weko_authors/admin.py:293
msgid "Edit"
msgstr ""

#: weko_authors/admin.py:302
msgid "Export"
msgstr ""

#: weko_authors/admin.py:311
msgid "Import"
msgstr ""

#: weko_authors/utils.py:198
msgid "Internal server error"
msgstr ""

#: weko_authors/utils.py:240
msgid "The following metadata keys are duplicated.<br/>{}"
msgstr ""

#: weko_authors/utils.py:252
msgid "Specified item does not consistency with DB item.<br/>{}"
msgstr ""

#: weko_authors/utils.py:268
msgid "Cannot read {} file correctly."
msgstr ""

#: weko_authors/utils.py:275
msgid "There is no data to import."
msgstr ""

#: weko_authors/utils.py:278
msgid ""
"{} could not be read. Make sure the file format is {} and that"
" the file is UTF-8 encoded."
msgstr ""

#: weko_authors/utils.py:315
msgid "There is duplicated data in the {} file."
msgstr ""

#: weko_authors/utils.py:338
msgid "{} is required item."
msgstr ""

#: weko_authors/utils.py:347
msgid "{} should be set by one of {}."
msgstr ""

#: weko_authors/utils.py:462
msgid "Specified WEKO ID does not exist."
msgstr ""

#: weko_authors/utils.py:470 weko_authors/views.py:140
msgid "The author is linked to items and cannot be deleted."
msgstr ""

#: weko_authors/utils.py:475
msgid ""
"The specified author has been deleted. Update author information with {}"
" content, but author remains deleted as it is."
msgstr ""

#: weko_authors/views.py:59 weko_authors/views.py:102 weko_authors/views.py:135
msgid "Header Error"
msgstr ""

#: weko_authors/views.py:91 weko_authors/views.py:125 weko_authors/views.py:164
#: weko_authors/views.py:576 weko_authors/views.py:619
msgid "Success"
msgstr ""

#: weko_authors/contrib/validation.py:106
msgid "Specified Identifier Scheme '{}' does not exist."
msgstr ""

#: weko_authors/contrib/validation.py:132
msgid "External author identifier exists in DB.<br/>{}"
msgstr ""

#: weko_authors/templates/weko_authors/macros/tabs_selector.html:22
msgid "Author ID"
msgstr ""

#: weko_authors/templates/weko_authors/macros/tabs_selector.html:23
msgid "ID Prefix"
msgstr ""

#: weko_authors/templates/weko_authors/macros/tabs_selector.html:24
msgid "Affiliation ID"
msgstr ""

#~ msgid "Author_Add_New_Author"
#~ msgstr "Author"

#~ msgid "Author_Name"
#~ msgstr "Name"

#~ msgid "Author_Display"
#~ msgstr "Display"

#~ msgid "Author_Hide"
#~ msgstr "Hide"

#~ msgid "Author_Add_Author_Item"
#~ msgstr "Add author item"

#~ msgid "Author_ID"
#~ msgstr "Author ID"

#~ msgid "Author_Placeholder_authorId"
#~ msgstr "Author ID"

#~ msgid "Author_Confirm"
#~ msgstr "Confirm"

#~ msgid "Author_Add_Author_ID"
#~ msgstr "Add a new ID"

#~ msgid "Author_EMail"
#~ msgstr "E-Mail"

#~ msgid "Author_Add_EMail"
#~ msgstr "Add E-mail"

#~ msgid "Author_Button_Clear"
#~ msgstr "Clear"

#~ msgid "Author_Button_Save"
#~ msgstr "Save"

#~ msgid "Author_familyNmAndNm"
#~ msgstr "First and Last Name"

#~ msgid "Author_fullNm"
#~ msgstr "Full Name"

#~ msgid "Author_Add_Organization"
#~ msgstr "Add Organization"

#~ msgid "Author_Add_Author"
#~ msgstr "Add Author"

#~ msgid "Author_Search"
#~ msgstr "Search"

#~ msgid "Author_Mail_Address"
#~ msgstr "Mail Address"

#~ msgid "Author_Edit"
#~ msgstr "Edit"

#~ msgid "Author_Search_No_Result"
#~ msgstr "Sorry，No results."

#~ msgid "Author_Page_Previous"
#~ msgstr "Previous"

#~ msgid "Author_Page_Next"
#~ msgstr "Next"

#~ msgid "Author_On_1_Page"
#~ msgstr "On 1 Page:"

#~ msgid "Export target"
#~ msgstr ""

#~ msgid "Export all"
#~ msgstr ""

#~ msgid "Download URL"
#~ msgstr ""

#~ msgid "Are you sure you want to export all?"
#~ msgstr ""

#~ msgid "Confirm"
#~ msgstr ""

#~ msgid "Execute"
#~ msgstr ""

#~ msgid "Cancel"
#~ msgstr ""

#~ msgid "Are you sure you want to cancel process of exporting all?"
#~ msgstr ""

#~ msgid "Failed to cancel export."
#~ msgstr ""

#~ msgid "Export is in progress on another device."
#~ msgstr ""

#~ msgid "Export is failed."
#~ msgstr ""

# Import authors
#~ msgid "Select"
#~ msgstr ""

#~ msgid "Result"
#~ msgstr ""

#~ msgid "Download"
#~ msgstr ""

#~ msgid "No."
#~ msgstr ""

#~ msgid "WEKO ID"
#~ msgstr ""

#~ msgid "full_name"
#~ msgstr "Name"

#~ msgid "Select File"
#~ msgstr ""

#~ msgid "Selected file name"
#~ msgstr ""

#~ msgid "Next"
#~ msgstr ""

#~ msgid "Summary"
#~ msgstr ""

#~ msgid "Total"
#~ msgstr ""

#~ msgid "New Creator"
#~ msgstr ""

#~ msgid "Update Creator"
#~ msgstr ""

#~ msgid "Delete Creator"
#~ msgstr ""

#~ msgid "Result Error"
#~ msgstr ""

#~ msgid "Mail Address"
#~ msgstr ""

#~ msgid "Check Result"
#~ msgstr ""

#~ msgid "Start Date"
#~ msgstr ""

#~ msgid "End Date"
#~ msgstr ""

#~ msgid "Status"
#~ msgstr ""

#~ msgid "To Do"
#~ msgstr ""

#~ msgid "Error"
#~ msgstr ""

#~ msgid "Warning"
#~ msgstr ""

#~ msgid "Register"
#~ msgstr ""

#~ msgid "Update"
#~ msgstr ""

#~ msgid "Delete"
#~ msgstr ""

#~ msgid "Celery is not running."
#~ msgstr ""

#~ msgid "Import is in progress."
#~ msgstr ""

#~ msgid "Import is in progress on another device."
#~ msgstr ""

#~ msgid "Register Success"
#~ msgstr ""

#~ msgid "Update Success"
#~ msgstr ""

#~ msgid "Delete Success"
#~ msgstr ""

#~ msgid "Failed to import."
#~ msgstr ""

#~ msgid "Cannot read tsv file correctly."
#~ msgstr ""

#~ msgid ""
#~ "The TSV file could not be read."
#~ " Make sure the file format is "
#~ "TSV and that the file is UTF-8 "
#~ "encoded."
#~ msgstr ""

#~ msgid "There is duplicated data in the TSV file."
#~ msgstr ""

#~ msgid "The selected target table and the import file format are different."
#~ msgstr ""

#~ msgid ""
#~ "The specified author has been deleted."
#~ " Update author information with tsv "
#~ "content, but author remains deleted as"
#~ " it is."
#~ msgstr ""

<<<<<<< HEAD
#~ msgid "Force Change Mode"
#~ msgstr ""

#~ msgid "Disclaimer:"
#~ msgstr ""

#~ msgid "- When using this function, all metadata using author information is forcibly changed to match the author DB when updating."
#~ msgstr ""

#~ msgid "- If not used, only the author and affiliation identifiers are changed when updating."
#~ msgstr ""

#~ msgid "- Before starting this operation, you need fully understand the contents and metadata using AuthorDB at your institution."
#~ msgstr ""

#~ msgid "- Use this function on your own responsibility."
#~ msgstr ""

#~ msgid "- National Institute of Informatics (NII) does not take any responsibility for damages caused by using this function."
#~ msgstr ""

#~ msgid "I agree to the terms of use."
=======
#~ msgid "The selected target table and the import file format are different."
#~ msgstr ""

#~ msgid "Scheme is required item."
#~ msgstr ""

#~ msgid "Name is required item."
#~ msgstr ""

#~ msgid "url is not URL format."
#~ msgstr ""

#~ msgid "Specified identifier does not exist."
#~ msgstr ""

#~ msgid "The scheme WEKO cannot be used."
#~ msgstr ""

#~ msgid "The specified scheme is used in the author ID."
>>>>>>> 09ce99fa
#~ msgstr ""<|MERGE_RESOLUTION|>--- conflicted
+++ resolved
@@ -345,7 +345,6 @@
 #~ " it is."
 #~ msgstr ""
 
-<<<<<<< HEAD
 #~ msgid "Force Change Mode"
 #~ msgstr ""
 
@@ -368,7 +367,6 @@
 #~ msgstr ""
 
 #~ msgid "I agree to the terms of use."
-=======
 #~ msgid "The selected target table and the import file format are different."
 #~ msgstr ""
 
@@ -388,5 +386,4 @@
 #~ msgstr ""
 
 #~ msgid "The specified scheme is used in the author ID."
->>>>>>> 09ce99fa
 #~ msgstr ""