--- conflicted
+++ resolved
@@ -378,7 +378,6 @@
 #~ " it is."
 #~ msgstr "指定された著者は削除済です。{}の内容で著者情報を更新しますが、著者は削除されたままです。"
 
-<<<<<<< HEAD
 #~ msgid "Force Change Mode"
 #~ msgstr "強制変更モード"
 
@@ -402,7 +401,6 @@
 
 #~ msgid "I agree to the terms of use."
 #~ msgstr "利用規約に同意します。"
-=======
 #~ msgid "The selected target table and the import file format are different."
 #~ msgstr "選択された登録対象テーブルとインポートファイルの形式が違います。"
 
@@ -422,5 +420,4 @@
 #~ msgstr "著者識別子WEKOは編集できません。"
 
 #~ msgid "The specified scheme is used in the author ID."
-#~ msgstr "著者DBで使用されているため、指定された識別子は削除できません。"
->>>>>>> 09ce99fa
+#~ msgstr "著者DBで使用されているため、指定された識別子は削除できません。"