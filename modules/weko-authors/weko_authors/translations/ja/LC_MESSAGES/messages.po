# Japanese translations for weko-authors.
# Copyright (C) 2018 National Institute of Informatics
# This file is distributed under the same license as the weko-authors
# project.
# FIRST AUTHOR <EMAIL@ADDRESS>, 2018.
#
msgid ""
msgstr ""
"Project-Id-Version: weko-authors 0.1.0.dev20170000\n"
"Report-Msgid-Bugs-To: wekosoftware@nii.ac.jp\n"
"POT-Creation-Date: 2022-02-08 06:26+0000\n"
"PO-Revision-Date: 2018-04-12 10:22+0900\n"
"Last-Translator: FULL NAME <EMAIL@ADDRESS>\n"
"Language: ja\n"
"Language-Team: ja <LL@li.org>\n"
"Plural-Forms: nplurals=1; plural=0\n"
"MIME-Version: 1.0\n"
"Content-Type: text/plain; charset=utf-8\n"
"Content-Transfer-Encoding: 8bit\n"
"Generated-By: Babel 2.5.1\n"

#: weko_authors/admin.py:292 weko_authors/admin.py:301
#: weko_authors/admin.py:310
msgid "Author Management"
msgstr "著者管理"

#: weko_authors/admin.py:293
msgid "Edit"
msgstr "編集"

#: weko_authors/admin.py:302
msgid "Export"
msgstr "エクスポート"

#: weko_authors/admin.py:311
msgid "Import"
msgstr "インポート"

#: weko_authors/utils.py:198
msgid "Internal server error"
msgstr "サーバ内部エラー"

#: weko_authors/utils.py:240
msgid "The following metadata keys are duplicated.<br/>{}"
msgstr "以下のメタデータキーが重複しています。<br/>{}"

#: weko_authors/utils.py:252
msgid "Specified item does not consistency with DB item.<br/>{}"
msgstr "指定された項目とDBの項目が一致しません。<br/>{}"

#: weko_authors/utils.py:268
msgid "Cannot read {} file correctly."
msgstr "{}ファイルが正しく読み込めません。"

#: weko_authors/utils.py:275
msgid "There is no data to import."
msgstr " インポートのデータがありません。"

#: weko_authors/utils.py:278
msgid ""
"{} could not be read. Make sure the file format is {} and that"
" the file is UTF-8 encoded."
msgstr "{}を読み込めませんでした。ファイル形式が{}であること、またそのファイルがUTF-8でエンコードされているかを確認してください。"

#: weko_authors/utils.py:315
msgid "There is duplicated data in the {} file."
msgstr "{}ファイルの中に重複するデータがあります。"

#: weko_authors/utils.py:338
msgid "{} is required item."
msgstr "{}は必須項目です。"

#: weko_authors/utils.py:347
msgid "{} should be set by one of {}."
msgstr "{}は{}のいずれかを設定してください。"

#: weko_authors/utils.py:462
msgid "Specified WEKO ID does not exist."
msgstr "指定されたWEKO IDが存在していません。"

#: weko_authors/utils.py:470 weko_authors/views.py:140
msgid "The author is linked to items and cannot be deleted."
msgstr "アイテムがリンクしているため、指定された著者は削除できません。"

#: weko_authors/utils.py:475
msgid ""
"The specified author has been deleted. Update author information with csv"
" content, but author remains deleted as it is."
msgstr "指定された著者は削除済です。csvの内容で著者情報を更新しますが、著者は削除されたままです。"

#: weko_authors/views.py:59 weko_authors/views.py:102 weko_authors/views.py:135
msgid "Header Error"
msgstr "ヘッダエラー"

#: weko_authors/views.py:91 weko_authors/views.py:125 weko_authors/views.py:164
#: weko_authors/views.py:576 weko_authors/views.py:619
msgid "Success"
msgstr "成功"

#: weko_authors/contrib/validation.py:106
msgid "Specified Identifier Scheme '{}' does not exist."
msgstr "指定された外部著者ID 識別子'{}'が存在していません。"

#: weko_authors/contrib/validation.py:132
msgid "External author identifier exists in DB.<br/>{}"
msgstr "外部著者識別子がDBに存在しています。<br/>{}"

#: weko_authors/templates/weko_authors/macros/tabs_selector.html:22
msgid "Author ID"
msgstr ""

#: weko_authors/templates/weko_authors/macros/tabs_selector.html:23
msgid "ID Prefix"
msgstr ""

#: weko_authors/templates/weko_authors/macros/tabs_selector.html:24
msgid "Affiliation ID"
msgstr ""

#~ msgid "Author_Add_New_Author"
#~ msgstr "著者追加"

#~ msgid "Author_Name"
#~ msgstr "氏名"

#~ msgid "Author_Display"
#~ msgstr "表示"

#~ msgid "Author_Hide"
#~ msgstr "非表示"

#~ msgid "Author_Add_Author_Item"
#~ msgstr "著者項目を追加"

#~ msgid "Author_ID"
#~ msgstr "著者ID"

#~ msgid "Author_Placeholder_authorId"
#~ msgstr "著者ID"

#~ msgid "Author_Confirm"
#~ msgstr "確認"

#~ msgid "Author_Add_Author_ID"
#~ msgstr "著者IDを追加"

#~ msgid "Author_EMail"
#~ msgstr "E-Mail"

#~ msgid "Author_Add_EMail"
#~ msgstr "e-mailを追加"

#~ msgid "Author_Identifier"
#~ msgstr "所属機関識別子"

#~ msgid "Author_Add_Identifier"
#~ msgstr "所属機関識別子を追加"

#~ msgid "Author_Affiliation_Name"
#~ msgstr "所属機関名"

#~ msgid "Author_Add_Affiliation_Name"
#~ msgstr "所属機関名を追加"

#~ msgid "Author_Affiliation"
#~ msgstr "所属情報"

#~ msgid "Author_Add_Affiliation"
#~ msgstr "所属情報を追加"

#~ msgid "Author_Button_Clear"
#~ msgstr "取消"

#~ msgid "Author_Button_Save"
#~ msgstr "保存"

#~ msgid "Author_familyNmAndNm"
#~ msgstr "姓・名"

#~ msgid "Author_fullNm"
#~ msgstr "姓名"

#~ msgid "Author_Add_Organization"
#~ msgstr "組織追加"

#~ msgid "Author_Add_Author"
#~ msgstr "著者追加"

#~ msgid "Author_Search"
#~ msgstr "検索"

#~ msgid "Author_Mail_Address"
#~ msgstr "メールアドレス"

#~ msgid "Author_Edit"
#~ msgstr "編集"

#~ msgid "Author_Search_No_Result"
#~ msgstr "検索結果は0件です。"

#~ msgid "Author_Page_Previous"
#~ msgstr "前"

#~ msgid "Author_Page_Next"
#~ msgstr "次"

#~ msgid "Author_On_1_Page"
#~ msgstr "1ページに:"

#~ msgid "Setting"
#~ msgstr "設定"

#~ msgid "Export target"
#~ msgstr "エクスポート対象"

#~ msgid "Export all"
#~ msgstr "全件エクスポート"

#~ msgid "Author DB"
#~ msgstr "著者DB"

#~ msgid "ID Prefix"
#~ msgstr "著者識別子"

#~ msgid "Affiliation ID"
#~ msgstr "機関識別子"

#~ msgid "Download URL"
#~ msgstr "ダウンロードURL"

#~ msgid "Are you sure you want to export all?"
#~ msgstr "全件エクスポートを実行してよいですか？"

#~ msgid "Confirm"
#~ msgstr "確認"

#~ msgid "Execute"
#~ msgstr "実行"

#~ msgid "Cancel"
#~ msgstr "キャンセル"

<<<<<<< HEAD
#~ msgid "Are you sure you want to cancel process of exporting all?"
#~ msgstr "全件エクスポートの処理をキャンセルしてよいですか？"
=======
#~ msgid "Resume"
#~ msgstr "再開"

#~ msgid "Author DB"
#~ msgstr "著者DB"

#~ msgid "Are you sure you want to cancel process of exporting all creator?"
#~ msgstr "著者DBの全件エクスポートの処理をキャンセルしてよいですか？"
>>>>>>> fd670d2c

#~ msgid "Failed to cancel export."
#~ msgstr "エクスポートのキャンセルに失敗しました。"

#~ msgid "Export is in progress on another device."
#~ msgstr "他の端末でエクスポートを実行中です。"

#~ msgid "Export is failed."
#~ msgstr "エクスポートに失敗しました。"

# Import authors
#~ msgid "Select"
#~ msgstr "選択"

#~ msgid "Import target"
#~ msgstr "インポート対象"

#~ msgid "Result"
#~ msgstr "結果"

#~ msgid "Download"
#~ msgstr "ダウンロード"

#~ msgid "No."
#~ msgstr "No."

#~ msgid "WEKO ID"
#~ msgstr "WEKO著者ID"

#~ msgid "full_name"
#~ msgstr "姓名"

#~ msgid "Select File"
#~ msgstr "ファイル選択"

#~ msgid "Selected file name"
#~ msgstr "選択したファイル名"

#~ msgid "Next"
#~ msgstr "次へ"

#~ msgid "Summary"
#~ msgstr "サマリー"

#~ msgid "Total"
#~ msgstr "総計"

#~ msgid "New Creator"
#~ msgstr "新規登録の著者"

#~ msgid "Update Creator"
#~ msgstr "更新の著者"

#~ msgid "Delete Creator"
#~ msgstr "削除する著者"

#~ msgid "Result Error"
#~ msgstr "チェックエラー"

#~ msgid "Mail Address"
#~ msgstr "メールアドレス"

#~ msgid "Check Result"
#~ msgstr "チェック結果"

#~ msgid "Start Date"
#~ msgstr "開始日"

#~ msgid "End Date"
#~ msgstr "終了日"

#~ msgid "Status"
#~ msgstr "ステータス"

#~ msgid "To Do"
#~ msgstr "To Do"

#~ msgid "Success"
#~ msgstr "成功"

#~ msgid "Failure"
#~ msgstr "失敗"

#~ msgid "Pending"
#~ msgstr "処理待ち"

#~ msgid "Error"
#~ msgstr "エラー"

#~ msgid "Warning"
#~ msgstr "警告"

#~ msgid "Register"
#~ msgstr "登録"

#~ msgid "Update"
#~ msgstr "更新"

#~ msgid "Delete"
#~ msgstr "削除"

#~ msgid "Celery is not running."
#~ msgstr "Celeryは動いていません。"

#~ msgid "Import is in progress."
#~ msgstr "インポートを実行中です。"

#~ msgid "Import is in progress on another device."
#~ msgstr "他の端末でインポートを実行中です。"

#~ msgid "Register Success"
#~ msgstr "登録成功"

#~ msgid "Update Success"
#~ msgstr "更新成功"

#~ msgid "Delete Success"
#~ msgstr "削除成功"

#~ msgid "Failed to import."
#~ msgstr "インポートに失敗しました。"

#~ msgid "Cannot read tsv file correctly."
#~ msgstr ""

#~ msgid ""
#~ "The {} file could not be read."
#~ " Make sure the file format is "
#~ "{} and that the file is UTF-8 "
#~ "encoded."
#~ msgstr "{}ファイルを読み込めませんでした。ファイル形式が{}であること、またそのファイルがUTF-8でエンコードされているかを確認してください。"

#~ msgid "There is duplicated data in the {} file."
#~ msgstr "{}ファイルの中に重複するデータがあります。"

#~ msgid "The selected target table and the import file format are different."
#~ msgstr "選択された登録対象テーブルとインポートファイルの形式が違います。"

#~ msgid ""
#~ "The specified author has been deleted."
#~ " Update author information with {} "
#~ "content, but author remains deleted as"
#~ " it is."
#~ msgstr "指定された著者は削除済です。{}の内容で著者情報を更新しますが、著者は削除されたままです。"

#~ msgid "Force Change Mode"
#~ msgstr "強制変更モード"

#~ msgid "Disclaimer:"
#~ msgstr "免責事項："

#~ msgid "- When using this function, all metadata using author information is forcibly changed to match the author DB when updating."
#~ msgstr "・本機能を使用する場合、更新時に著者情報を使ったメタデータを著者DBに合わせて強制的に全て変更します。"

#~ msgid "- If not used, only the author and affiliation identifiers are changed when updating."
#~ msgstr "・使用しない場合、更新時に著者識別子、機関識別子のみ変更します。"

#~ msgid "- Before starting this operation, you need fully understand the contents and metadata using AuthorDB at your institution."
#~ msgstr "・本機能は内容及び自機関で登録されている著者情報を使ったメタデータについて十分に理解した上で作業を行なってください。"

#~ msgid "- Use this function on your own responsibility."
#~ msgstr "・本機能の利用は、自機関の責任で行なってください。"

#~ msgid "- National Institute of Informatics (NII) does not take any responsibility for damages caused by using this function."
#~ msgstr "・本機能の利用により負った損害などについては、国立情報学研究所は一切の責任を追いません。"

#~ msgid "I agree to the terms of use."
#~ msgstr "利用規約に同意します。"
#~ msgid "The selected target table and the import file format are different."
#~ msgstr "選択された登録対象テーブルとインポートファイルの形式が違います。"

#~ msgid "Scheme is required item."
#~ msgstr "schemeを設定してください。"

#~ msgid "Name is required item."
#~ msgstr "nameを設定してください。"

#~ msgid "url is not URL format."
#~ msgstr "urlをURLの形式にしてください。"

#~ msgid "Specified identifier does not exist."
#~ msgstr "指定された識別子が存在していません。"

#~ msgid "The scheme WEKO cannot be used."
#~ msgstr "著者識別子WEKOは編集できません。"

#~ msgid "The specified scheme is used in the author ID."
#~ msgstr "著者DBで使用されているため、指定された識別子は削除できません。"<|MERGE_RESOLUTION|>--- conflicted
+++ resolved
@@ -240,10 +240,9 @@
 #~ msgid "Cancel"
 #~ msgstr "キャンセル"
 
-<<<<<<< HEAD
 #~ msgid "Are you sure you want to cancel process of exporting all?"
 #~ msgstr "全件エクスポートの処理をキャンセルしてよいですか？"
-=======
+
 #~ msgid "Resume"
 #~ msgstr "再開"
 
@@ -252,7 +251,6 @@
 
 #~ msgid "Are you sure you want to cancel process of exporting all creator?"
 #~ msgstr "著者DBの全件エクスポートの処理をキャンセルしてよいですか？"
->>>>>>> fd670d2c
 
 #~ msgid "Failed to cancel export."
 #~ msgstr "エクスポートのキャンセルに失敗しました。"
