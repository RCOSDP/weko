{#
# This file is part of WEKO3.
# Copyright (C) 2017 National Institute of Informatics.
#
# WEKO3 is free software; you can redistribute it
# and/or modify it under the terms of the GNU General Public License as
# published by the Free Software Foundation; either version 2 of the
# License, or (at your option) any later version.
#
# WEKO3 is distributed in the hope that it will be
# useful, but WITHOUT ANY WARRANTY; without even the implied warranty of
# MERCHANTABILITY or FITNESS FOR A PARTICULAR PURPOSE. See the GNU
# General Public License for more details.
#
# You should have received a copy of the GNU General Public License
# along with WEKO3; if not, write to the
# Free Software Foundation, Inc., 59 Temple Place, Suite 330, Boston,
# MA 02111-1307, USA.
#}

{%- extends admin_base_template %}

{%- block css %}
  {{ super() }}
  {{ webpack['theme-css-buttons.css']}}
  {{ webpack['admin_css_css.css']}}
  {{ webpack['authors_css_author_import_css.css']}}
{%- endblock css %}

{%- block javascript %}
  {{ super() }}
<<<<<<< HEAD
  {{ webpack['theme-js-widget.js']}}
  {{ webpack['authors_js_author_import_js.js']}}
=======
  {% assets "weko_theme_js_widget" %}<script src="{{ ASSET_URL }}"></script>{% endassets %}
  <script src="{{ url_for('static', filename = 'js/weko_authors/app-author-import.runtime-main.js') }}"></script>
  <script src="{{ url_for('static', filename = 'js/weko_authors/app-author-import.chunk.js') }}"></script>
  <script src="{{ url_for('static', filename = 'js/weko_authors/app-author-import.main.chunk.js') }}"></script>
>>>>>>> c3c285ed
{%- endblock javascript %}

{%- block body %}
  <noscript>You need to enable JavaScript to run this app.</noscript>
  <div id="app-author-import"></div>

  <!-- all -->
  <input id="select" type="hidden" value="{{ _('Select') }}" />
  <input id="import" type="hidden" value="{{ _('Import') }}" />
  <input id="result" type="hidden" value="{{ _('Result') }}" />
  <input id="download" type="hidden" value="{{ _('Download') }}" />
  <input id="no" type="hidden" value="{{ _('No.') }}" />
  <input id="weko_id" type="hidden" value="{{ _('WEKO ID') }}" />
  <input id="name" type="hidden" value="{{ _('full_name') }}" />

  <!-- select -->
  <input id="select_file" type="hidden" value="{{ _('Select File') }}" />
  <input id="selected_file_name" type="hidden" value="{{ _('Selected file name') }}" />
  <input id="next" type="hidden" value="{{ _('Next') }}" />

  <!-- import -->
  <input id="summary" type="hidden" value="{{ _('Summary') }}" />
  <input id="total" type="hidden" value="{{ _('Total') }}" />
  <input id="new_creator" type="hidden" value="{{ _('New Creator') }}" />
  <input id="update_creator" type="hidden" value="{{ _('Update Creator') }}" />
  <input id="delete_creator" type="hidden" value="{{ _('Delete Creator') }}" />
  <input id="check_error" type="hidden" value="{{ _('Result Error') }}" />
  <input id="mail_address" type="hidden" value="{{ _('Mail Address') }}" />
  <input id="check_result" type="hidden" value="{{ _('Check Result') }}" />

  <!-- result -->
  <input id="start_date" type="hidden" value="{{ _('Start Date') }}" />
  <input id="end_date" type="hidden" value="{{ _('End Date') }}" />
  <input id="status" type="hidden" value="{{ _('Status') }}" />
  <input id="to_do" type="hidden" value="{{ _('To Do') }}" />
  <input id="register_success" type="hidden" value="{{ _('Register Success') }}" />
  <input id="update_success" type="hidden" value="{{ _('Update Success') }}" />
  <input id="delete_success" type="hidden" value="{{ _('Delete Success') }}" />

  <!--label check-->
  <input id="error" type="hidden" value="{{ _('Error') }}" />
  <input id="warning" type="hidden" value="{{ _('Warning') }}" />
  <input id="register" type="hidden" value="{{ _('Register') }}" />
  <input id="update" type="hidden" value="{{ _('Update') }}" />
  <input id="deleted" type="hidden" value="{{ _('Delete') }}" />

  <!-- error -->
  <input id="import_fail_error" type="hidden" value="{{ _('Failed to import.') }}" />
  <input id="delete_author_link" type="hidden" value="{{ _('The author is linked to items and cannot be deleted.') }}" />
  <input id="internal_server_error" type="hidden" value="{{ _('Internal server error') }}" />
  <input id="celery_not_run" type="hidden" value="{{ _('Celery is not running.') }}" />
  <input id="not_available_error" type="hidden" value="{{ _('Import is in progress.') }}" />
  <input id="not_available_error_another" type="hidden" value="{{ _('Import is in progress on another device.') }}" />

  <input id="import_authors_entrypoints" type="hidden" value='{{ config.WEKO_AUTHORS_IMPORT_ENTRYPOINTS | tojson }}' />
{%- endblock body %}<|MERGE_RESOLUTION|>--- conflicted
+++ resolved
@@ -29,15 +29,10 @@
 
 {%- block javascript %}
   {{ super() }}
-<<<<<<< HEAD
   {{ webpack['theme-js-widget.js']}}
-  {{ webpack['authors_js_author_import_js.js']}}
-=======
-  {% assets "weko_theme_js_widget" %}<script src="{{ ASSET_URL }}"></script>{% endassets %}
   <script src="{{ url_for('static', filename = 'js/weko_authors/app-author-import.runtime-main.js') }}"></script>
   <script src="{{ url_for('static', filename = 'js/weko_authors/app-author-import.chunk.js') }}"></script>
   <script src="{{ url_for('static', filename = 'js/weko_authors/app-author-import.main.chunk.js') }}"></script>
->>>>>>> c3c285ed
 {%- endblock javascript %}
 
 {%- block body %}
