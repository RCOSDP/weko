{#
# This file is part of WEKO3.
# Copyright (C) 2017 National Institute of Informatics.
#
# WEKO3 is free software; you can redistribute it
# and/or modify it under the terms of the GNU General Public License as
# published by the Free Software Foundation; either version 2 of the
# License, or (at your option) any later version.
#
# WEKO3 is distributed in the hope that it will be
# useful, but WITHOUT ANY WARRANTY; without even the implied warranty of
# MERCHANTABILITY or FITNESS FOR A PARTICULAR PURPOSE. See the GNU
# General Public License for more details.
#
# You should have received a copy of the GNU General Public License
# along with WEKO3; if not, write to the
# Free Software Foundation, Inc., 59 Temple Place, Suite 330, Boston,
# MA 02111-1307, USA.
#}

{%- extends admin_base_template %}

{%- block css %}
  {{ super() }}
  {% assets "weko_theme_css_buttons" %}<link href="{{ ASSET_URL }}" rel="stylesheet">{% endassets %}
  {% assets "weko_admin_css" %}<link href="{{ ASSET_URL }}" rel="stylesheet">{% endassets %}
  {% assets "weko_authors_import_css" %}<link href="{{ ASSET_URL }}" rel="stylesheet">{% endassets %}
{%- endblock css %}

{%- block javascript %}
  {{ super() }}
  {% assets "weko_theme_js_widget" %}<script src="{{ ASSET_URL }}"></script>{% endassets %}
  {% assets "weko_authors_import_js" %}<script src="{{ ASSET_URL }}"></script>{% endassets %}
{%- endblock javascript %}

{%- block body %}
  <noscript>You need to enable JavaScript to run this app.</noscript>
  <div id="app-author-import"></div>

  <!-- all -->
  <input id="select" type="hidden" value="{{ _('Select') }}" />
  <input id="import" type="hidden" value="{{ _('Import') }}" />
  <input id="result" type="hidden" value="{{ _('Result') }}" />
  <input id="download" type="hidden" value="{{ _('Download') }}" />
  <input id="no" type="hidden" value="{{ _('No.') }}" />
  <input id="pk_id" type="hidden" value="{{ _('Author ID') }}" />
  <input id="current_weko_id" type="hidden" value="{{ _('Current WEKO ID') }}" />
  <input id="new_weko_id" type="hidden" value="{{ _('New WEKO ID') }}" />
  <input id="previous_weko_id" type="hidden" value="{{ _('Previous WEKO ID') }}" />
  <input id="name" type="hidden" value="{{ _('full_name') }}" />

  <!-- select -->
  <input id="select_file" type="hidden" value="{{ _('Select File') }}" />
  <input id="selected_file_name" type="hidden" value="{{ _('Selected file name') }}" />
  <input id="next" type="hidden" value="{{ _('Next') }}" />
<<<<<<< HEAD
  <input id="cancel" type="hidden" value="{{_('Cancel')}}" />
  <input id="force_change_mode" type="hidden" value="{{_('Force Change Mode')}}" />
  <input id="disclaimer_1" type="hidden" value="{{_('Disclaimer:')}}" />
  <input id="disclaimer_2" type="hidden" value="{{_('- When using this function, all metadata using author information is forcibly changed to match the author DB when updating.')}}" />
  <input id="disclaimer_3" type="hidden" value="{{_('- If not used, only the author and affiliation identifiers are changed when updating.')}}" />
  <input id="disclaimer_4" type="hidden" value="{{_('- Before starting this operation, you need fully understand the contents and metadata using AuthorDB at your institution.')}}" />
  <input id="disclaimer_5" type="hidden" value="{{_('- Use this function on your own responsibility.')}}" />
  <input id="disclaimer_6" type="hidden" value="{{_('- National Institute of Informatics (NII) does not take any responsibility for damages caused by using this function.')}}" />
  <input id="i_agree" type="hidden" value="{{_('I agree to the terms of use.')}}" />
=======
  <input id="import_target" type="hidden" value="{{_('Import target')}}" />
  <input id="author_db_label" type="hidden" value="{{_('Author DB')}}" />
  <input id="id_prefix_label" type="hidden" value="{{_('ID Prefix')}}" />
  <input id="affiliation_id_label" type="hidden" value="{{_('Affiliation ID')}}" />

>>>>>>> 09ce99fa
  <!-- import -->
  <input id="summary" type="hidden" value="{{ _('Summary') }}" />
  <input id="total" type="hidden" value="{{ _('Total') }}" />
  <input id="new_creator" type="hidden" value="{{ _('New Creator') }}" />
  <input id="update_creator" type="hidden" value="{{ _('Update Creator') }}" />
  <input id="delete_creator" type="hidden" value="{{ _('Delete Creator') }}" />
  <input id="check_error" type="hidden" value="{{ _('Result Error') }}" />
  <input id="mail_address" type="hidden" value="{{ _('Mail Address') }}" />
  <input id="check_result" type="hidden" value="{{ _('Check Result') }}" />
  <input id="scheme" type="hidden" value="{{ _('Scheme') }}" />
  <input id="scheme_name" type="hidden" value="{{ _('Scheme Name') }}" />
  <input id="scheme_url" type="hidden" value="{{ _('URL') }}" />

  <!-- result -->
  <input id="start_date" type="hidden" value="{{ _('Start Date') }}" />
  <input id="end_date" type="hidden" value="{{ _('End Date') }}" />
  <input id="status" type="hidden" value="{{ _('Status') }}" />
  <input id="to_do" type="hidden" value="{{ _('To Do') }}" />
  <input id="register_success" type="hidden" value="{{ _('Register Success') }}" />
  <input id="update_success" type="hidden" value="{{ _('Update Success') }}" />
  <input id="delete_success" type="hidden" value="{{ _('Delete Success') }}" />

  <!--label check-->
  <input id="error" type="hidden" value="{{ _('Error') }}" />
  <input id="warning" type="hidden" value="{{ _('Warning') }}" />
  <input id="register" type="hidden" value="{{ _('Register') }}" />
  <input id="update" type="hidden" value="{{ _('Update') }}" />
  <input id="deleted" type="hidden" value="{{ _('Delete') }}" />

  <!-- error -->
  <input id="different_format_file_for_target" type="hidden" value="{{ _('The selected target table and the import file format are different.') }}" />
  <input id="import_fail_error" type="hidden" value="{{ _('Failed to import.') }}" />
  <input id="delete_author_link" type="hidden" value="{{ _('The author is linked to items and cannot be deleted.') }}" />
  <input id="internal_server_error" type="hidden" value="{{ _('Internal server error') }}" />
  <input id="celery_not_run" type="hidden" value="{{ _('Celery is not running.') }}" />
  <input id="not_available_error" type="hidden" value="{{ _('Import is in progress.') }}" />
  <input id="not_available_error_another" type="hidden" value="{{ _('Import is in progress on another device.') }}" />

  <input id="import_authors_entrypoints" type="hidden" value='{{ config.WEKO_AUTHORS_IMPORT_ENTRYPOINTS | tojson }}' />
{%- endblock body %}<|MERGE_RESOLUTION|>--- conflicted
+++ resolved
@@ -53,7 +53,6 @@
   <input id="select_file" type="hidden" value="{{ _('Select File') }}" />
   <input id="selected_file_name" type="hidden" value="{{ _('Selected file name') }}" />
   <input id="next" type="hidden" value="{{ _('Next') }}" />
-<<<<<<< HEAD
   <input id="cancel" type="hidden" value="{{_('Cancel')}}" />
   <input id="force_change_mode" type="hidden" value="{{_('Force Change Mode')}}" />
   <input id="disclaimer_1" type="hidden" value="{{_('Disclaimer:')}}" />
@@ -63,13 +62,11 @@
   <input id="disclaimer_5" type="hidden" value="{{_('- Use this function on your own responsibility.')}}" />
   <input id="disclaimer_6" type="hidden" value="{{_('- National Institute of Informatics (NII) does not take any responsibility for damages caused by using this function.')}}" />
   <input id="i_agree" type="hidden" value="{{_('I agree to the terms of use.')}}" />
-=======
   <input id="import_target" type="hidden" value="{{_('Import target')}}" />
   <input id="author_db_label" type="hidden" value="{{_('Author DB')}}" />
   <input id="id_prefix_label" type="hidden" value="{{_('ID Prefix')}}" />
   <input id="affiliation_id_label" type="hidden" value="{{_('Affiliation ID')}}" />
 
->>>>>>> 09ce99fa
   <!-- import -->
   <input id="summary" type="hidden" value="{{ _('Summary') }}" />
   <input id="total" type="hidden" value="{{ _('Total') }}" />
