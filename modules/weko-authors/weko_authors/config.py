# -*- coding: utf-8 -*-
#
# This file is part of WEKO3.
# Copyright (C) 2017 National Institute of Informatics.
#
# WEKO3 is free software; you can redistribute it
# and/or modify it under the terms of the GNU General Public License as
# published by the Free Software Foundation; either version 2 of the
# License, or (at your option) any later version.
#
# WEKO3 is distributed in the hope that it will be
# useful, but WITHOUT ANY WARRANTY; without even the implied warranty of
# MERCHANTABILITY or FITNESS FOR A PARTICULAR PURPOSE.  See the GNU
# General Public License for more details.
#
# You should have received a copy of the GNU General Public License
# along with WEKO3; if not, write to the
# Free Software Foundation, Inc., 59 Temple Place, Suite 330, Boston,
# MA 02111-1307, USA.

"""Configuration for weko-authors."""
# from invenio_stats.config import SEARCH_INDEX_PREFIX as index_prefix
import os
from .rest import Authors

WEKO_AUTHORS_LIST_SCHEME = ['e-Rad', 'NRID', 'ORCID', 'ISNI', 'VIAF', 'AID',
                            'kakenhi', 'Ringgold', 'GRID', 'ROR', 'Other']
""" List of Author Name Identifier Scheme """

WEKO_AUTHORS_INDEX_ITEM_OTHER = 10
""" Item other index """

WEKO_AUTHORS_LIST_SCHEME_AFFILIATION = [
    'ISNI', 'GRID', 'Ringgold', 'kakenhi', 'Other']
""" List of Affiliation Name Identifier Scheme """

WEKO_AUTHORS_AFFILIATION_IDENTIFIER_ITEM_OTHER = 4
""" Item other index """

WEKO_AUTHORS_BASE_TEMPLATE = 'weko_authors/base.html'
"""Default base template for the author page."""

WEKO_AUTHORS_ADMIN_LIST_TEMPLATE = 'weko_authors/admin/author_list.html'
"""List template for the admin author page."""

WEKO_AUTHORS_ADMIN_EDIT_TEMPLATE = 'weko_authors/admin/author_edit.html'
"""Edit template for the admin author page."""

WEKO_AUTHORS_ADMIN_PREFIX_TEMPLATE = 'weko_authors/admin/prefix_list.html'
"""Template for the id prefix settings page."""

WEKO_AUTHORS_ADMIN_AFFILIATION_TEMPLATE = \
    'weko_authors/admin/affiliation_list.html'
"""Template for the id affiliation settings page."""

WEKO_AUTHORS_ADMIN_EXPORT_TEMPLATE = 'weko_authors/admin/author_export.html'
"""Template for the export page."""

WEKO_AUTHORS_EXPORT_ENTRYPOINTS = {
    'export': '/admin/authors/export/export',
    'cancel': '/admin/authors/export/cancel',
    'check_status': '/admin/authors/export/check_status'
}

WEKO_AUTHORS_EXPORT_FILE_NAME = 'Creator_export_all'
WEKO_AUTHORS_EXPORT_CACHE_STATUS_KEY = 'weko_authors_export_status'
WEKO_AUTHORS_EXPORT_CACHE_URL_KEY = 'weko_authors_exported_url'

WEKO_AUTHORS_FILE_MAPPING = [
    {
        'label_en': 'WEKO ID',
        'label_jp': 'WEKO ID',
        'json_id': 'pk_id'
    },
    {
        'json_id': 'authorNameInfo',
        'child': [
            {
                'label_en': 'Family Name',
                'label_jp': '姓',
                'json_id': 'familyName'
            },
            {
                'label_en': 'Given Name',
                'label_jp': '名',
                'json_id': 'firstName'
            },
            {
                'label_en': 'Language',
                'label_jp': '言語',
                'json_id': 'language',
                'validation': {
                    'map': ['ja', 'ja-Kana', 'en', 'fr',
                            'it', 'de', 'es', 'zh-cn', 'zh-tw',
                            'ru', 'la', 'ms', 'eo', 'ar', 'el', 'ko']
                }
            },
            {
                'label_en': 'Name Format',
                'label_jp': 'フォーマット',
                'json_id': 'nameFormat',
                'validation': {
                    'map': ['familyNmAndNm']
                },
                'autofill': {
                    'condition': {
                        'either_required': ['familyName', 'firstName']
                    },
                    'value': 'familyNmAndNm'
                }
            },
            {
                'label_en': 'Name Display',
                'label_jp': '姓名・言語 表示／非表示',
                'json_id': 'nameShowFlg',
                'mask': {
                    'true': 'Y',
                    'false': 'N'
                },
                'validation': {
                    'map': ['Y', 'N']
                }
            }
        ]
    },
    {
        'json_id': 'authorIdInfo',
        'child': [
            {
                'label_en': 'Identifier Scheme',
                'label_jp': '外部著者ID 識別子',
                'json_id': 'idType',
                'validation': {
                    'validator': {
                        'class_name': 'weko_authors.contrib.validation',
                        'func_name': 'validate_identifier_scheme'
                    },
                    'required': {
                        'if': ['authorId']
                    }
                }
            },
            {
                'label_en': 'Identifier',
                'label_jp': '外部著者ID',
                'json_id': 'authorId',
                'validation': {
                    'required': {
                        'if': ['idType']
                    }
                }
            },
            {
                'label_en': 'Identifier Display',
                'label_jp': '外部著者ID 表示／非表示',
                'json_id': 'authorIdShowFlg',
                'mask': {
                    'true': 'Y',
                    'false': 'N'
                },
                'validation': {
                    'map': ['Y', 'N']
                }
            }
        ]
    },
    {
        'json_id': 'emailInfo',
        'child': [
            {
                'label_en': 'Mail Address',
                'label_jp': 'メールアドレス',
                'json_id': 'email'
            }
        ]
    },
    {
        'label_en': 'Delete Flag',
        'label_jp': '削除フラグ',
        'json_id': 'is_deleted',
        'mask': {
            'true': 'D',
            'false': ''
        },
        'validation': {
            'map': ['D']
        }
    }
]

WEKO_AUTHORS_ADMIN_IMPORT_TEMPLATE = 'weko_authors/admin/author_import.html'
"""Template for the import page."""

WEKO_AUTHORS_IMPORT_TMP_PREFIX = 'weko_authors_import_'

WEKO_AUTHORS_IMPORT_ENTRYPOINTS = {
    'is_import_available': '/admin/authors/import/is_import_available',
    'check_import_file': '/admin/authors/import/check_import_file',
    'import': '/admin/authors/import/import',
    'check_import_status': '/admin/authors/import/check_import_status'
}

WEKO_AUTHORS_IMPORT_CACHE_KEY = 'author_import_cache'

WEKO_AUTHORS_NUM_OF_PAGE = 25
"""Default number of author search results that display in one page."""

<<<<<<< HEAD


WEKO_AUTHORS_ES_INDEX_NAME = "{}-authors".format(os.environ.get("SEARCH_INDEX_PREFIX", ""))
"""Elasticsearch index alias for author."""
=======
WEKO_AUTHORS_ES_INDEX_NAME = "{}-authors".format(index_prefix)
"""Search engine index alias for author."""
>>>>>>> 0d5c2be3

WEKO_AUTHORS_ES_DOC_TYPE = "author-v1.0.0"
"""Search engine document type for author."""

WEKO_AUTHORS_IMPORT_KEY = {
    'author_name': {
        'contributorNames': ['contributorName', 'lang'],
        'creatorNames': ['creatorName', 'creatorNameLang'],
        'names': ['name', 'nameLang']
    },
    'author_mail': {
        'contributorMails': 'contributorMail',
        'creatorMails': 'creatorMail',
        'mails': 'mail'
    },
    'author_affiliation': {
        'contributorAffiliations': {
            'names': {
                'key': 'contributorAffiliationNames',
                'values': {
                    'name': 'contributorAffiliationName',
                    'lang': 'contributorAffiliationNameLang'
                }
            },
            'identifiers': {
                'key': 'contributorAffiliationNameIdentifiers',
                'values': {
                    'identifier': 'contributorAffiliationNameIdentifier',
                    'uri': 'contributorAffiliationURI',
                    'scheme': 'contributorAffiliationScheme'
                }
            }
        },
        'creatorAffiliations': {
            'names': {
                'key': 'affiliationNames',
                'values': {
                    'name': 'affiliationName',
                    'lang': 'affiliationNameLang'
                }
            },
            'identifiers': {
                'key': 'affiliationNameIdentifiers',
                'values': {
                    'identifier': 'affiliationNameIdentifier',
                    'uri': 'affiliationNameIdentifierURI',
                    'scheme': 'affiliationNameIdentifierScheme'
                }
            }
        },
        'affiliations': {
            'names': {
                'key': 'affiliationNames',
                'values': {
                    'name': 'affiliationName',
                    'lang': 'lang'
                }
            },
            'identifiers': {
                'key': 'nameIdentifiers',
                'values': {
                    'identifier': 'nameIdentifier',
                    'uri': 'nameIdentifierURI',
                    'scheme': 'nameIdentifierScheme'
                }
            }
        }
    }
}
"""Key of author get fill import data."""

WEKO_AUTHORS_IDENTIFIER_REG = {
    "ISNI": {
        "minLength": 0,
        "maxLength": 30,
        "reg": "^.*$"
    },
    "GRID": {
        "minLength": 0,
        "maxLength": 30,
        "reg": "^.*$"
    },
    "Ringgold": {
        "minLength": 0,
        "maxLength": 30,
        "reg": "^.*$"
    },
    "kakenhi": {
        "minLength": 0,
        "maxLength": 30,
        "reg": "^.*$"
    }
}
"""
Key of author affiliation nameidentifier regulations.
length: "minLength" <= nameidentifier's length <= "maxLength"
"reg": string pattern, excluding first and last slashes from literal notation
"""

WEKO_AUTHORS_REST_ENDPOINTS = {
    'authors': {
        'route': '/<string:version>/authors/count',
        'default_media_type': 'application/json',
    },
}

WEKO_AUTHORS_COUNT_API_VERSION = {
    'get-v1': Authors.get_v1
}
"""API version."""<|MERGE_RESOLUTION|>--- conflicted
+++ resolved
@@ -205,15 +205,10 @@
 WEKO_AUTHORS_NUM_OF_PAGE = 25
 """Default number of author search results that display in one page."""
 
-<<<<<<< HEAD
-
 
 WEKO_AUTHORS_ES_INDEX_NAME = "{}-authors".format(os.environ.get("SEARCH_INDEX_PREFIX", ""))
 """Elasticsearch index alias for author."""
-=======
-WEKO_AUTHORS_ES_INDEX_NAME = "{}-authors".format(index_prefix)
-"""Search engine index alias for author."""
->>>>>>> 0d5c2be3
+
 
 WEKO_AUTHORS_ES_DOC_TYPE = "author-v1.0.0"
 """Search engine document type for author."""
