--- conflicted
+++ resolved
@@ -207,7 +207,8 @@
     }
 ]
 
-<<<<<<< HEAD
+WEKO_AUTHORS_FILE_MAPPING_FOR_PREFIX =["scheme", "name", "url", "is_deleted"]
+
 WEKO_AUTHORS_FILE_MAPPING_FOR_AFFILIATION ={
         "json_id": "affiliationInfo",
         "child": [
@@ -333,9 +334,6 @@
         ]
     }
 
-=======
-WEKO_AUTHORS_FILE_MAPPING_FOR_PREFIX =["scheme", "name", "url", "is_deleted"]
->>>>>>> 09ce99fa
 
 WEKO_AUTHORS_ADMIN_IMPORT_TEMPLATE = 'weko_authors/admin/author_import.html'
 """Template for the import page."""
