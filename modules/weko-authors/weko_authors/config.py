--- conflicted
+++ resolved
@@ -21,25 +21,16 @@
 """Configuration for weko-authors."""
 from invenio_stats.config import SEARCH_INDEX_PREFIX as index_prefix
 
-<<<<<<< HEAD
-WEKO_AUTHORS_LIST_SCHEME = ['e-Rad', 'NRID', 'ORCID', 'ISNI', 'VIAF', 'AID',
+WEKO_AUTHORS_LIST_SCHEME = ['e-Rad', 'e-Rad_Researcher', 'NRID', 'ORCID', 'ISNI', 'VIAF', 'AID',
                             'kakenhi', 'Ringgold', 'GRID', 'ROR', 'researchmap', 'Other']
-=======
-WEKO_AUTHORS_LIST_SCHEME = ['e-Rad_Researcher', 'NRID', 'ORCID', 'ISNI', 'VIAF', 'AID',
-                            'kakenhi', 'Ringgold', 'GRID', 'ROR', 'Other']
->>>>>>> 744140e0
 """ List of Author Name Identifier Scheme """
 
 WEKO_AUTHORS_INDEX_ITEM_OTHER = 10
 """ Item other index """
 
 WEKO_AUTHORS_LIST_SCHEME_AFFILIATION = [
-<<<<<<< HEAD
-    'ISNI', 'GRID', 'Ringgold', 'kakenhi', 'Other'
+    'ISNI', 'GRID', 'Ringgold', 'kakenhi', 'ROR', 'Other'
 ]
-=======
-    'ISNI', 'GRID', 'Ringgold', 'kakenhi', 'ROR', 'Other']
->>>>>>> 744140e0
 """ List of Affiliation Name Identifier Scheme """
 
 WEKO_AUTHORS_AFFILIATION_IDENTIFIER_ITEM_OTHER = 4
