--- conflicted
+++ resolved
@@ -39,12 +39,8 @@
 from weko_authors.config import WEKO_AUTHORS_IMPORT_CACHE_KEY
 
 from .utils import export_authors, import_author_to_system, save_export_url, \
-<<<<<<< HEAD
-    set_export_status, export_prefix, import_id_prefix_to_system, import_affiliation_id_to_system
-=======
-    set_export_status, get_check_base_name, handle_exception
->>>>>>> fd670d2c
-
+    set_export_status, export_prefix, import_id_prefix_to_system, import_affiliation_id_to_system, \
+    get_check_base_name, handle_exception
 
 @shared_task
 def export_all(export_target):
@@ -73,15 +69,15 @@
     retrys = current_app.config["WEKO_AUTHORS_BULK_EXPORT_MAX_RETRY"]
     interval = current_app.config["WEKO_AUTHORS_BULK_EXPORT_RETRY_INTERVAL"]
     status = author['status']
+    weko_id = author['weko_id']
     del author['status']
-    try:
-<<<<<<< HEAD
-        import_author_to_system(author, force_change_mode)
-=======
+    del author["weko_id"]
+    del author["current_weko_id"]
+    try:
         # コネクションエラー時にリトライ処理を行う
         for attempt in range(retrys):
             try:
-                import_author_to_system(author, status)
+                import_author_to_system(author, status, weko_id, force_change_mode)
                 result['status'] = states.SUCCESS
                 break
             except SQLAlchemyError as ex:
@@ -102,6 +98,41 @@
     return result
 
 @shared_task
+def import_id_prefix(prefix):
+    """Import ID Prefix."""
+    result = {'start_date': datetime.now().strftime("%Y-%m-%d %H:%M:%S")}
+    try:
+        import_id_prefix_to_system(prefix)
+        result['status'] = states.SUCCESS
+    except Exception as ex:
+        current_app.logger.error(ex)
+        result['status'] = states.FAILURE
+        if ex.args and len(ex.args) and isinstance(ex.args[0], dict) \
+                and ex.args[0].get('error_id'):
+            error_msg = ex.args[0].get('error_id')
+            result['error_id'] = error_msg
+
+    result['end_date'] = datetime.now().strftime("%Y-%m-%d %H:%M:%S")
+    return result
+
+@shared_task
+def import_affiliation_id(affiliation_id):
+    """Import Affiliation ID."""
+    result = {'start_date': datetime.now().strftime("%Y-%m-%d %H:%M:%S")}
+    try:
+        import_affiliation_id_to_system(affiliation_id)
+        result['status'] = states.SUCCESS
+    except Exception as ex:
+        current_app.logger.error(ex)
+        result['status'] = states.FAILURE
+        if ex.args and len(ex.args) and isinstance(ex.args[0], dict) \
+                and ex.args[0].get('error_id'):
+            error_msg = ex.args[0].get('error_id')
+            result['error_id'] = error_msg
+
+    result['end_date'] = datetime.now().strftime("%Y-%m-%d %H:%M:%S")
+    return result
+
 def import_author_over_max(reached_point, item_count, task_ids ,max_part):
     """
     WEKO_AUTHORS_IMPORT_MAX_NUM_OF_DISPLAYSを超えた著者をインポートする場合の処理です。
@@ -124,7 +155,6 @@
     result = {'start_date': datetime.now().strftime("%Y-%m-%d %H:%M:%S")}
     try:
         import_authors_from_temp_files(reached_point, max_part)
->>>>>>> fd670d2c
         result['status'] = states.SUCCESS
     except Exception as ex:
         current_app.logger.error(ex)
@@ -137,8 +167,8 @@
     result['end_date'] = datetime.now().strftime("%Y-%m-%d %H:%M:%S")
     current_app.logger.info('import_author_over_max is end')
     return result
-    
-    
+
+
 def import_authors_from_temp_files(reached_point, max_part):
     """
     一時ファイルから著者データを読み込み、インポートする処理を行います。
@@ -342,43 +372,6 @@
         )
     return 0
 
-<<<<<<< HEAD
-@shared_task
-def import_id_prefix(prefix):
-    """Import ID Prefix."""
-    result = {'start_date': datetime.now().strftime("%Y-%m-%d %H:%M:%S")}
-    try:
-        import_id_prefix_to_system(prefix)
-        result['status'] = states.SUCCESS
-    except Exception as ex:
-        current_app.logger.error(ex)
-        result['status'] = states.FAILURE
-        if ex.args and len(ex.args) and isinstance(ex.args[0], dict) \
-                and ex.args[0].get('error_id'):
-            error_msg = ex.args[0].get('error_id')
-            result['error_id'] = error_msg
-
-    result['end_date'] = datetime.now().strftime("%Y-%m-%d %H:%M:%S")
-    return result
-
-@shared_task
-def import_affiliation_id(affiliation_id):
-    """Import Affiliation ID."""
-    result = {'start_date': datetime.now().strftime("%Y-%m-%d %H:%M:%S")}
-    try:
-        import_affiliation_id_to_system(affiliation_id)
-        result['status'] = states.SUCCESS
-    except Exception as ex:
-        current_app.logger.error(ex)
-        result['status'] = states.FAILURE
-        if ex.args and len(ex.args) and isinstance(ex.args[0], dict) \
-                and ex.args[0].get('error_id'):
-            error_msg = ex.args[0].get('error_id')
-            result['error_id'] = error_msg
-
-    result['end_date'] = datetime.now().strftime("%Y-%m-%d %H:%M:%S")
-    return result
-=======
 def prepare_display_status(status, type, error_id):
     msg = ""
     if status == states.SUCCESS:
@@ -415,7 +408,6 @@
         else:
             sleep(3)
     return 0
->>>>>>> fd670d2c
 
 def check_is_import_available(group_task_id=None):
     """Is import available."""
