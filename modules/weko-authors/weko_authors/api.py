--- conflicted
+++ resolved
@@ -168,7 +168,6 @@
         return existed_authors_id, existed_external_authors_id
 
     @classmethod
-<<<<<<< HEAD
     def get_pk_id_by_weko_id(cls, weko_id):
         """
         Get author by weko_id.
@@ -229,7 +228,7 @@
         except Exception as ex:
             raise ex
 
-=======
+    @classmethod
     def get_used_scheme_of_id_prefix(cls):
         """get used scheme of id prefix."""
         id_prefixes = cls.get_id_prefix_all()
@@ -265,7 +264,6 @@
                     used_external_id.append(idtype_and_scheme.get(int(idType)))
         return used_external_id, idtype_and_scheme
     
->>>>>>> 09ce99fa
     @classmethod
     def get_identifier_scheme_info(cls):
         """Get all Author Identifier Scheme informations."""
@@ -281,6 +279,46 @@
         return result
     
     @classmethod
+    def get_id_prefix_all(cls):
+        """Get all id_prefix."""
+        with db.session.no_autoflush:
+            query = AuthorsPrefixSettings.query
+            query = query.order_by(AuthorsPrefixSettings.id)
+
+            return query.all()
+        
+    @classmethod
+    def get_scheme_of_id_prefix(cls):
+        """Get all _id_prefix scheme."""
+        result = []
+        id_prefixes = cls.get_id_prefix_all()
+        if id_prefixes:
+            for id_prefix in id_prefixes:
+                result.append(id_prefix.scheme)
+        return result
+        
+    @classmethod
+    def get_affiliation_id_all(cls):
+        """Get all affiliation_id."""
+        with db.session.no_autoflush:
+            query = AuthorsAffiliationSettings.query
+            query = query.order_by(AuthorsAffiliationSettings.id)
+
+            return query.all()
+        
+    @classmethod
+    def get_scheme_of_affiliaiton_id(cls):
+        """Get all affiliation_id scheme."""
+        result = []
+        affiliaiton_ids = cls.get_affiliation_id_all()
+        if affiliaiton_ids:
+            for affiliation_id in affiliaiton_ids:
+                result.append(affiliation_id.scheme)
+        return result
+
+
+
+    @classmethod
     def get_affiliation_identifier_scheme_info(cls):
         result = {}
         with db.session.no_autoflush:
@@ -294,51 +332,7 @@
         return result
 
     @classmethod
-<<<<<<< HEAD
     def prepare_export_data(cls, mappings, affiliation_mappings, authors, schemes, aff_schemes):
-=======
-    def get_id_prefix_all(cls):
-        """Get all id_prefix."""
-        with db.session.no_autoflush:
-            query = AuthorsPrefixSettings.query
-            query = query.order_by(AuthorsPrefixSettings.id)
-
-            return query.all()
-        
-    @classmethod
-    def get_scheme_of_id_prefix(cls):
-        """Get all _id_prefix scheme."""
-        result = []
-        id_prefixes = cls.get_id_prefix_all()
-        if id_prefixes:
-            for id_prefix in id_prefixes:
-                result.append(id_prefix.scheme)
-        return result
-        
-    @classmethod
-    def get_affiliation_id_all(cls):
-        """Get all affiliation_id."""
-        with db.session.no_autoflush:
-            query = AuthorsAffiliationSettings.query
-            query = query.order_by(AuthorsAffiliationSettings.id)
-
-            return query.all()
-        
-    @classmethod
-    def get_scheme_of_affiliaiton_id(cls):
-        """Get all affiliation_id scheme."""
-        result = []
-        affiliaiton_ids = cls.get_affiliation_id_all()
-        if affiliaiton_ids:
-            for affiliation_id in affiliaiton_ids:
-                result.append(affiliation_id.scheme)
-        return result
-
-
-
-    @classmethod
-    def prepare_export_data(cls, mappings, authors, schemes):
->>>>>>> 09ce99fa
         """Prepare export data of all authors."""
         row_header = []
         row_label_en = []
