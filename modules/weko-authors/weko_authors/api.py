# -*- coding: utf-8 -*-
#
# This file is part of WEKO3.
# Copyright (C) 2017 National Institute of Informatics.
#
# WEKO3 is free software; you can redistribute it
# and/or modify it under the terms of the GNU General Public License as
# published by the Free Software Foundation; either version 2 of the
# License, or (at your option) any later version.
#
# WEKO3 is distributed in the hope that it will be
# useful, but WITHOUT ANY WARRANTY; without even the implied warranty of
# MERCHANTABILITY or FITNESS FOR A PARTICULAR PURPOSE.  See the GNU
# General Public License for more details.
#
# You should have received a copy of the GNU General Public License
# along with WEKO3; if not, write to the
# Free Software Foundation, Inc., 59 Temple Place, Suite 330, Boston,
# MA 02111-1307, USA.

"""Weko Authors API."""
import json
from copy import deepcopy
import uuid

from flask import current_app, json
from flask_security import current_user
from invenio_db import db
from invenio_indexer.api import RecordIndexer
from sqlalchemy.sql.functions import func
from sqlalchemy.exc import SQLAlchemyError
from time import sleep


from .models import Authors, AuthorsPrefixSettings, AuthorsAffiliationSettings


class WekoAuthors(object):
    """Weko Authors API for import/export."""

    @classmethod
    def create(cls, data):
        """Create new author."""
        session = db.session
        config_index = current_app.config['WEKO_AUTHORS_ES_INDEX_NAME']
        config_doc_type = current_app.config['WEKO_AUTHORS_ES_DOC_TYPE']

        new_id = Authors.get_sequence(session)
        data["pk_id"] = str(new_id)
        data["gather_flg"] = 0

        es_id = str(uuid.uuid4())
        es_data = json.loads(json.dumps(data))
        try:
            with session.begin_nested():
                data['id'] = es_id
                author = Authors(id=new_id, json=data)
                session.add(author)
        except Exception as ex:
            session.rollback()
            raise ex
        else:
            RecordIndexer().client.index(
                index=config_index,
                doc_type=config_doc_type,
                id=es_id,
                body=es_data
            )

    @classmethod
    def update(cls, author_id, data, force_change=False):
        """Update author."""
        def update_es_data(data, es_id):
            """Update author data in ES."""
            es_author = RecordIndexer().client.search(
                index=config_index,
                doc_type=config_doc_type,
                body={
                    "query": {
                        'term': {
                            'pk_id': {'value': author_id}
                        }
                    },
                    "size": 1
                }
            )
            exist_flg = False
            if es_author['hits']['total'] > 0:
                if es_author['hits']['hits'][0].get('_id') == es_id:
                    exist_flg = True
                    
            if exist_flg:
                RecordIndexer().client.update(
                    index=config_index,
                    doc_type=config_doc_type,
                    id=es_id,
                    body={'doc': data}
                )
                return False
            else:
                RecordIndexer().client.index(
                    index=config_index,
                    doc_type=config_doc_type,
                    id=es_id,
                    body=data
                )
                return True
            
        es_id = None
        config_index = current_app.config['WEKO_AUTHORS_ES_INDEX_NAME']
        config_doc_type = current_app.config['WEKO_AUTHORS_ES_DOC_TYPE']

        try:
            with db.session.begin_nested():
                author = Authors.query.filter_by(id=author_id).one()
                if data.get('is_deleted'):
                    author.is_deleted = data.get('is_deleted', False)
                else:
                    data['is_deleted'] = author.is_deleted
                es_id = author.json["id"] if author.json.get("id") else str(uuid.uuid4())
                es_data = json.loads(json.dumps(data))
                data['id'] = es_id
                author.json = data
                db.session.merge(author)
        except Exception as ex:
            db.session.rollback()
            raise ex
        else:
            update_es_data(es_data, es_id)
        from weko_deposit.tasks import update_items_by_authorInfo
        if not current_user:
            user_id = None
        else:
            user_id = current_user.get_id()
        
        update_items_by_authorInfo.delay(
            user_id, data, [author_id], [data["id"]], force_change=force_change)

    @classmethod
    def get_all(cls, with_deleted=True, with_gather=True):
        """Get all authors."""
        filters = []
        with db.session.no_autoflush:
            if not with_deleted:
                filters.append(Authors.is_deleted.is_(False))
            if not with_gather:
                filters.append(Authors.gather_flg == 0)
            query = Authors.query.filter(*filters)
            query = query.order_by(Authors.id)
            query.count()

            return query.all()

    @classmethod
    def get_by_range(cls,  start_point, sum, with_deleted=True, with_gather=True):
        """Get authors by range."""
        filters = []
        try:
            with db.session.no_autoflush:
                if not with_deleted:
                    filters.append(Authors.is_deleted.is_(False))
                if not with_gather:
                    filters.append(Authors.gather_flg == 0)
                query = Authors.query.filter(*filters)
                query = query.order_by(Authors.id)
                query = query.offset(start_point).limit(sum)
                return query.all()
        except Exception as ex:
            current_app.logger.error(ex)
            raise ex
        
    @classmethod
    def get_records_count(cls, with_deleted=True, with_gather=True):
        """Get authors's count."""
        filters = []
        try:
            with db.session.no_autoflush:
                if not with_deleted:
                    filters.append(Authors.is_deleted.is_(False))
                if not with_gather:
                    filters.append(Authors.gather_flg == 0)
                query = Authors.query.filter(*filters)
                query = query.order_by(Authors.id)
                return query.count()
        except Exception as ex:
            current_app.logger.error(ex)
            raise ex
    

    @classmethod
    def get_author_for_validation(cls):
        """Get new author id."""
        existed_authors_id = {}
        existed_external_authors_id = {}
        for author in cls.get_all():
            not_deleted_and_gather = not author.is_deleted and author.gather_flg == 0
            existed_authors_id[str(author.id)] = not_deleted_and_gather
            metadata = author.json
            if not not_deleted_and_gather:
                continue
            for authorIdInfo in metadata.get('authorIdInfo', {}):
                idType = authorIdInfo.get('idType')
                if idType:
                    author_ids = existed_external_authors_id.get(idType, {})
                    weko_ids = author_ids.get(authorIdInfo.get('authorId'), [])
                    weko_ids.append(str(author.id))
                    author_ids[authorIdInfo.get('authorId')] = weko_ids
                    existed_external_authors_id[idType] = author_ids

        return existed_authors_id, existed_external_authors_id

    @classmethod
    def get_pk_id_by_weko_id(cls, weko_id):
        """
        Get pk_id by weko_id.
        """
        query = {
            "_source": ["pk_id", "authorIdInfo"],
            "query": {
                "bool": {
                    "must": [
                        {"term": {"authorIdInfo.authorId": weko_id}},
                        {"term": {"gather_flg": {"value": 0}}}
                    ],
                    "must_not": [
                        {"term": {"is_deleted": True}}
                    ]
                }
            }
        }

        # 検索
        indexer = RecordIndexer()
        result = indexer.client.search(
            index=current_app.config['WEKO_AUTHORS_ES_INDEX_NAME'],
            body=query
        )
    
        for res in result['hits']['hits']:
            author_id_info_from_es = res['_source']['authorIdInfo']
            for info in author_id_info_from_es:
                if info.get('idType') == '1':
                    author_id = info.get('authorId')
                    if author_id == weko_id:
                        pk_id = res['_source']['pk_id']
                        return pk_id
        return -1

    @classmethod
    def get_weko_id_by_pk_id(cls, pk_id):
        """pk_idからweko_idを取得します。

        Args:
            pk_id (str): pk_id

        Returns:
            weko_id :str 
        """
        try:
            with db.session.begin_nested():
                author = Authors.query.filter_by(id=pk_id).one_or_none()
                if not author:
                    return None
                json = author.json
                for author_id_info in json["authorIdInfo"]:
                    if author_id_info["idType"] == "1":
                        weko_id = author_id_info["authorId"]
                        break
            return weko_id
        except Exception as ex:
            raise ex

    @classmethod
    def get_used_scheme_of_id_prefix(cls):
        """get used scheme of id prefix."""
        id_prefixes = cls.get_id_prefix_all()
        idtype_and_scheme ={}
        if id_prefixes:
            for id_prefix in id_prefixes:
                idtype_and_scheme[id_prefix.id] = id_prefix.scheme
        used_external_id_prefix = []
        for author in cls.get_all():
            metadata = author.json
            for authorIdInfo in metadata.get('authorIdInfo', {}):
                idType = authorIdInfo.get('idType')
                if idType and idType != '1' \
                    and idtype_and_scheme.get(int(idType)) not in used_external_id_prefix:
                    used_external_id_prefix.append(idtype_and_scheme.get(int(idType)))
        return used_external_id_prefix, idtype_and_scheme
    
    @classmethod
    def get_used_scheme_of_affiliation_id(cls):
        """get used scheme of affiliation id."""
        affiliaiton_ids = cls.get_affiliation_id_all()
        idtype_and_scheme ={}
        if affiliaiton_ids:
            for affiliaiton_id in affiliaiton_ids:
                idtype_and_scheme[affiliaiton_id.id] = affiliaiton_id.scheme
        used_external_id = []
        for author in cls.get_all():
            metadata = author.json
            for affiliationInfo in metadata.get('affiliationInfo', {}):
                idType = affiliationInfo.get('idType')
                if idType \
                    and idtype_and_scheme.get(int(idType)) not in used_external_id:
                    used_external_id.append(idtype_and_scheme.get(int(idType)))
        return used_external_id, idtype_and_scheme
    

    
    @classmethod
    def get_id_prefix_all(cls):
        """Get all id_prefix."""
        with db.session.no_autoflush:
            query = AuthorsPrefixSettings.query
            query = query.order_by(AuthorsPrefixSettings.id)

            return query.all()
        
    @classmethod
    def get_scheme_of_id_prefix(cls):
        """Get all _id_prefix scheme."""
        result = []
        id_prefixes = cls.get_id_prefix_all()
        if id_prefixes:
            for id_prefix in id_prefixes:
                result.append(id_prefix.scheme)
        return result
    
    @classmethod
    def get_identifier_scheme_info(cls):
        """Get all Author Identifier Scheme informations."""
        result = {}
        with db.session.no_autoflush:
            schemes = AuthorsPrefixSettings.query.order_by(
                AuthorsPrefixSettings.id).all()
            if schemes:
                for scheme in schemes:
                    result[str(scheme.id)] = dict(
                        scheme=scheme.scheme, url=scheme.url)
        return result
    
    @classmethod
    def get_affiliation_id_all(cls):
        """Get all affiliation_id."""
        with db.session.no_autoflush:
            query = AuthorsAffiliationSettings.query
            query = query.order_by(AuthorsAffiliationSettings.id)

            return query.all()
        
    @classmethod
    def get_scheme_of_affiliaiton_id(cls):
        """Get all affiliation_id scheme."""
        result = []
        affiliaiton_ids = cls.get_affiliation_id_all()
        if affiliaiton_ids:
            for affiliation_id in affiliaiton_ids:
                result.append(affiliation_id.scheme)
        return result

    @classmethod
    def get_affiliation_identifier_scheme_info(cls):
        result = {}
        with db.session.no_autoflush:
            schemes = AuthorsAffiliationSettings.query.order_by(
                AuthorsAffiliationSettings.id).all()
            if schemes:
                for scheme in schemes:
                    result[str(scheme.id)] = dict(
                        scheme=scheme.scheme, url=scheme.url)
        return result

    @classmethod
    def mapping_max_item(cls, mappings, affiliation_mappings, records_count, retrys=0):
        """Mapping max item of multiple case."""
        try: 
            size = current_app.config["WEKO_AUTHORS_EXPORT_BATCH_SIZE"]
            if not mappings:
                mappings = deepcopy(WEKO_AUTHORS_FILE_MAPPING)
            if not affiliation_mappings:
                affiliation_mappings = deepcopy(current_app.config["WEKO_AUTHORS_FILE_MAPPING_FOR_AFFILIATION"])
            if not records_count:
                records_count = cls.get_records_count(False, False)
            # 削除されておらず、統合されていない著者の合計を取得
            affiliation_mappings["max"] = []
            
            # AUTHOR_EXPORT_BATCH_SIZE分の数だけauthorを取得して、maxを計算する
            for i in range(0,records_count-1, size):
                authors = cls.get_by_range(i, size, False, False)
                # 通常のマッピングの処理
                for mapping in mappings:
                    if mapping.get('child'):
                        if not authors:
                            mapping['max'] = max(mapping.get('max', 1), 1)
                        else:
                            mapping['max'] = max(
                                    mapping.get('max', 1),
                                    max(
                                    list(map(lambda x: len(x.json.get(mapping['json_id'], [])), authors))
                                    )
                                )
                            if mapping['max'] == 0:
                                mapping['max'] = 1
                
                # 所属情報のマッピングの処理
                mapping_max = affiliation_mappings["max"]
                # 著者DBの所属情報の最大値をそれぞれとる
                for author in authors:
                    json_data = author.json
                    # affiliation_mappings配下に以下を作る。
                    # affiliationInfoの列数だけこれが作られるものとする。
                    # max:[
                    #       {
                    #         "identifierInfo" : affiliationInfo[i]identifierInfoの長さ,
                    #         "affiliationNameInfo" : affiliationInfo[i]affiliationNameInfoの長さ,
                    #         "affiliationPeriodInfo" : affiliationInfo[i]affiliationPeriodInfoの長さ
                    #       },
                    #     ]
                    for index, affiliation in enumerate(json_data[affiliation_mappings["json_id"]]):
                        if len(mapping_max) < index+1 :
                            mapping_max.append({
                                "identifierInfo" : 1,
                                "affiliationNameInfo" : 1,
                                "affiliationPeriodInfo" : 1,
                                })
                        for child in affiliation_mappings["child"]:
                            child_length = len(affiliation.get(child["json_id"], []))
                            if child_length > mapping_max[index][child["json_id"]]:
                                mapping_max[index][child["json_id"]] = child_length
            
            # 最後にWEKOIDの分を最大値から引く
            for mapping in mappings:
                if mapping['json_id'] == 'authorIdInfo':
                    if mapping['max'] > 1:
                        mapping['max'] -= 1           

        except SQLAlchemyError as ex:
            current_app.logger.error(ex)
            _num_retry = current_app.config["WEKO_AUTHORS_BULK_EXPORT_MAX_RETRY"]
            sleep_time = current_app.config["WEKO_AUTHORS_BULK_EXPORT_RETRY_INTERVAL"]
            if retrys < _num_retry:
                retrys += 1
                current_app.logger.info("mapping_max_item retry count: {}".format(retrys))
                db.session.rollback()
                sleep(sleep_time)
                result = cls.mapping_max_item(
                    mappings=None, affiliation_mappings=None, \
                    records_count=records_count, retrys=retrys
                )
                return result
            else:
                raise ex
        except Exception as ex:
            current_app.logger.error(ex)
            raise ex
        return mappings, affiliation_mappings

    @classmethod
    def prepare_export_data(cls, mappings, affiliation_mappings, authors, schemes, aff_schemes, start, size):
        """Prepare export data of all authors."""
        row_header = []
        row_label_en = []
        row_label_jp = []
        row_data = []
<<<<<<< HEAD

        mapping = current_app.config.get("WEKO_AUTHORS_FILE_MAPPING")
        if not mappings:
            mappings = deepcopy(mapping)
=======
        
        if not mappings or not affiliation_mappings:
            mappings, affiliation_mappings = WekoAuthors.mapping_max_item(\
                deepcopy(WEKO_AUTHORS_FILE_MAPPING),
                deepcopy(current_app.config["WEKO_AUTHORS_FILE_MAPPING_FOR_AFFILIATION"]),
                WekoAuthors.get_records_count(False, False)
                )
>>>>>>> c0a1d015
        if not authors:
            authors = cls.get_by_range(start, size, False, False)
        if not schemes:
            schemes = cls.get_identifier_scheme_info()
        if not aff_schemes:
            aff_schemes = cls.get_affiliation_identifier_scheme_info()
        # calc max item of multiple case and prepare header, label
        for mapping in mappings:
            if mapping.get('child'):
                for i in range(0, mapping['max']):
                    for child in mapping.get('child'):
                        row_header.append('{}[{}].{}'.format(
                            mapping['json_id'], i, child['json_id']))
                        row_label_en.append(
                            '{}[{}]'.format(child['label_en'], i))
                        row_label_jp.append(
                            '{}[{}]'.format(child['label_jp'], i))
            else:
                row_header.append(mapping['json_id'])
                row_label_en.append(mapping['label_en'])
                row_label_jp.append(mapping['label_jp'])
                
        # 所属情報のマッピングの処理
        aff_mapping_max = affiliation_mappings["max"]
        # tsv用に修正
        for index, m_max in enumerate(aff_mapping_max):
            for child in affiliation_mappings.get('child'):
                child_json_id = child["json_id"]
                for i in range(m_max[child_json_id]):
                    for c in child["child"]:
                        # for child in mapping.get:
                        row_header.append('{}[{}].{}[{}].{}'.format(
                            affiliation_mappings["json_id"], index, child_json_id, i, c['json_id']))
                        row_label_en.append(
                            '{}[{}][{}]'.format(c['label_en'], index, i))
                        row_label_jp.append(
                            '{}[{}][{}]'.format(c['label_jp'], index, i))
                        
        row_header[0] = '#' + row_header[0]
        row_label_en[0] = '#' + row_label_en[0]
        row_label_jp[0] = '#' + row_label_jp[0]

        # handle data rows
        for author in authors:
            json_data = author.json
            row = []
            for mapping in mappings:
                if mapping.get('child'):
                    data = json_data.get(mapping['json_id'], [])
                    idx_start = 0
                    idx_size = mapping['max']
                    # ignore WEKO id
                    if mapping['json_id'] == 'authorIdInfo':
                        idx_start = 1
                        idx_size += 1

                    for i in range(idx_start, idx_size):
                        for child in mapping.get('child'):
                            if i >= len(data):
                                row.append(None)
                            elif 'mask' in child:
                                row.append(
                                    child['mask'].get(
                                        str(data[i].get(
                                            child['json_id'])).lower(),
                                        None
                                    )
                                )
                            else:
                                val = data[i].get(child['json_id'])
                                if child['json_id'] == 'idType':
                                    scheme = schemes.get(str(val))
                                    row.append(
                                        scheme['scheme'] if scheme else val)
                                else:
                                    row.append(val)
                else:
                    if 'mask' in mapping:
                        row.append(
                            mapping['mask'].get(
                                str(json_data.get(
                                    mapping['json_id'])).lower(),
                                None
                            )
                        )
                    elif mapping["json_id"] == "weko_id":
                        id_info = json_data["authorIdInfo"][0]
                        if id_info["idType"] == "1": 
                            row.append(id_info["authorId"])
                        else:
                            row.append(None)
                    else:
                        row.append(json_data.get(mapping['json_id']))

            # 各affilitionInfo
            aff_data = json_data.get(affiliation_mappings['json_id'], [])
            affiliation_idx_start = 0
            affiliation_idx_size = len(aff_mapping_max)
            # affilaitionのマックスだけ繰り返す
            for i in range(affiliation_idx_start, affiliation_idx_size):
                for child in affiliation_mappings.get('child'):
                    aff_child_idx_start = 0
                    aff_child_idx_size = aff_mapping_max[i][child["json_id"]]
                    for j in range(aff_child_idx_start, aff_child_idx_size):
                        for c in child.get("child"):
                            if i >= len(aff_data):
                                row.append(None)
                                continue
                            aff_d = aff_data[i].get(child["json_id"], [])
                            if j >= len(aff_d):
                                row.append(None)
                                continue
                            if "mask" in c:
                                row.append(
                                    c['mask'].get(
                                        str(aff_d[j].get(
                                            c["json_id"])).lower(),
                                        None
                                    )
                                )
                            else:
                                val = aff_d[j].get(c["json_id"])
                                if c["json_id"] == "affiliationIdType":
                                    aff_scheme = aff_schemes.get(val)
                                    row.append(
                                        aff_scheme["scheme"] if aff_scheme else val
                                    )
                                else:
                                    row.append(val)

            row_data.append(row)

        return row_header, row_label_en, row_label_jp, row_data

    @classmethod
    def prepare_export_prefix(cls, target_prefix, prefixes):
        """Prepare export data of id_prefix, affiliation_id."""
        row_data = []

        for prefix in prefixes:
            # 著者識別子のプレフィックスはWEKOのものは除外
            if target_prefix == "id_prefix" and prefix.scheme == "WEKO":
                continue
            row = [prefix.scheme, prefix.name, prefix.url]
            row_data.append(row)

        return row_data<|MERGE_RESOLUTION|>--- conflicted
+++ resolved
@@ -463,20 +463,13 @@
         row_label_en = []
         row_label_jp = []
         row_data = []
-<<<<<<< HEAD
-
-        mapping = current_app.config.get("WEKO_AUTHORS_FILE_MAPPING")
-        if not mappings:
-            mappings = deepcopy(mapping)
-=======
-        
+       
         if not mappings or not affiliation_mappings:
             mappings, affiliation_mappings = WekoAuthors.mapping_max_item(\
                 deepcopy(WEKO_AUTHORS_FILE_MAPPING),
                 deepcopy(current_app.config["WEKO_AUTHORS_FILE_MAPPING_FOR_AFFILIATION"]),
                 WekoAuthors.get_records_count(False, False)
                 )
->>>>>>> c0a1d015
         if not authors:
             authors = cls.get_by_range(start, size, False, False)
         if not schemes:
