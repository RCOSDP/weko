--- conflicted
+++ resolved
@@ -9,11 +9,8 @@
 from elasticsearch.exceptions import NotFoundError
 from invenio_indexer.api import RecordIndexer
 from invenio_search import current_search_client
-<<<<<<< HEAD
-from unittest.mock import patch, MagicMock
-=======
-from mock import MagicMock
->>>>>>> 49b46afe
+from mock import patch, MagicMock
+
 
 from weko_authors.api import WekoAuthors
 from weko_authors.models import Authors, AuthorsPrefixSettings, AuthorsAffiliationSettings
@@ -86,50 +83,6 @@
     @pytest.mark.parametrize('base_app',[dict(
         is_es=True
     )],indirect=['base_app'])
-<<<<<<< HEAD
-    # def test_update(self,app,db,esindex,create_author,mocker):
-    #     test_data = {
-    #         "authorNameInfo": [{"familyName": "テスト","firstName": "ハナコ","fullName": "","language": "ja-Kana","nameFormat": "familyNmAndNm","nameShowFlg": "true"}],
-    #         "authorIdInfo": [{"idType": "2","authorId": "01234","authorIdShowFlg": "true"}],
-    #         "emailInfo": [{"email": "example@com"}],
-    #         "is_deleted":"false"
-    #     }
-        
-    #     author_id=1
-    #     es_id = create_author(json.loads(json.dumps(test_data)), author_id)
-        
-    #     # is_deleted is false, 
-    #     data={
-    #         "authorNameInfo": [{"familyName": "テスト","firstName": "ハナコ","fullName": "","language": "ja-Kana","nameFormat": "familyNmAndNm","nameShowFlg": "true"}],
-    #         "authorIdInfo": [{"idType": "2","authorId": "01234","authorIdShowFlg": "true"}],
-    #         "emailInfo": [{"email": "example@com"}],
-    #         "is_deleted":False
-    #     }
-    #     WekoAuthors.update(author_id,data)
-    #     db.session.commit()
-    #     author = Authors.query.filter_by(id=author_id).one()
-    #     assert author.json["is_deleted"] == False
-    #     res = current_search_client.get(index=current_app.config["WEKO_AUTHORS_ES_INDEX_NAME"],doc_type=current_app.config['WEKO_AUTHORS_ES_DOC_TYPE'],id=es_id)
-    #     assert res["_source"]["is_deleted"] == False
-
-    #     # is_deleted is true
-    #     data={
-    #         "authorNameInfo": [{"familyName": "テスト","firstName": "ハナコ","fullName": "","language": "ja-Kana","nameFormat": "familyNmAndNm","nameShowFlg": "true"}],
-    #         "authorIdInfo": [{"idType": "2","authorId": "01234","authorIdShowFlg": "true"}],
-    #         "emailInfo": [{"email": "example@com"}],
-    #         "is_deleted":True
-    #     }
-    #     WekoAuthors.update(author_id,data)
-    #     db.session.commit()
-    #     author = Authors.query.filter_by(id=author_id).one()
-    #     assert author.json["is_deleted"] == True
-    #     res = current_search_client.get(index=current_app.config["WEKO_AUTHORS_ES_INDEX_NAME"],doc_type=current_app.config['WEKO_AUTHORS_ES_DOC_TYPE'],id=es_id)
-    #     assert res["_source"]["is_deleted"] == True
-        
-    #     author_id=2
-    #     es_id = create_author(json.loads(json.dumps(test_data)), author_id)
-    #     with patch("weko_authors.api.db.session.merge",side_effect=Exception("test_error")):
-=======
     def test_update(self,app,db,esindex,create_author,mocker):
         mocker.patch("weko_deposit.tasks.update_items_by_authorInfo.delay")
         test_data = {
@@ -173,7 +126,6 @@
         author_id=2
         es_id = create_author(json.loads(json.dumps(test_data)), author_id)
         with patch("weko_authors.api.db.session.merge",side_effect=Exception("test_error")):
->>>>>>> 49b46afe
             
     #         with pytest.raises(Exception):
     #             WekoAuthors.update(author_id,data)
@@ -183,71 +135,6 @@
     #         res = current_search_client.get(index=current_app.config["WEKO_AUTHORS_ES_INDEX_NAME"],doc_type=current_app.config['WEKO_AUTHORS_ES_DOC_TYPE'],id=es_id)
     #         assert res["_source"]["is_deleted"] == "false"
                 
-<<<<<<< HEAD
-    #     # not hit in es
-    #     author_id=3
-    #     es_id = str(uuid.uuid4())
-    #     test_data = {
-    #         "authorNameInfo": [{"familyName": "テスト","firstName": "ハナコ","fullName": "","language": "ja-Kana","nameFormat": "familyNmAndNm","nameShowFlg": "true"}],
-    #         "authorIdInfo": [{"idType": "2","authorId": "01234","authorIdShowFlg": "true"}],
-    #         "emailInfo": [{"email": "example@com"}],
-    #         "is_deleted":"false",
-    #         "pk_id":str(author_id),
-    #         "id":es_id
-    #     }
-    #     author = Authors(id=author_id,json=test_data)
-    #     db.session.add(author)
-    #     db.session.commit()
-    #     with pytest.raises(NotFoundError):
-    #         res = current_search_client.get(index=current_app.config["WEKO_AUTHORS_ES_INDEX_NAME"],doc_type=current_app.config['WEKO_AUTHORS_ES_DOC_TYPE'],id=str(es_id))
-    #     data={
-    #         "authorNameInfo": [{"familyName": "テスト","firstName": "ハナコ","fullName": "","language": "ja-Kana","nameFormat": "familyNmAndNm","nameShowFlg": "true"}],
-    #         "authorIdInfo": [{"idType": "2","authorId": "01234","authorIdShowFlg": "true"}],
-    #         "emailInfo": [{"email": "example@com"}],
-    #         "is_deleted":True
-    #     }
-    #     WekoAuthors.update(author_id,data)
-    #     db.session.commit()
-    #     assert Authors.query.filter_by(id=author_id).one().is_deleted==True
-    #     res = current_search_client.get(index=current_app.config["WEKO_AUTHORS_ES_INDEX_NAME"],doc_type=current_app.config['WEKO_AUTHORS_ES_DOC_TYPE'],id=str(es_id))
-    #     assert res["_source"]["is_deleted"] == True
-        
-    #     # not es_id in data
-    #     es_id1 = str(uuid.uuid4())
-    #     es_id2 = str(uuid.uuid4())
-    #     author_id=4
-    #     test_data = {
-    #         "authorNameInfo": [{"familyName": "テスト","firstName": "ハナコ","fullName": "","language": "ja-Kana","nameFormat": "familyNmAndNm","nameShowFlg": "true"}],
-    #         "authorIdInfo": [{"idType": "2","authorId": "01234","authorIdShowFlg": "true"}],
-    #         "emailInfo": [{"email": "example@com"}],
-    #         "is_deleted":"false",
-    #         "pk_id":str(author_id),
-    #         "id":""
-    #     }
-    #     es_data = json.loads(json.dumps(test_data))
-    #     test_data["id"] = es_id1
-    #     author = Authors(id=author_id,json=test_data)
-    #     db.session.add(author)
-    #     db.session.commit()
-    #     current_search_client.index(
-    #         index=app.config["WEKO_AUTHORS_ES_INDEX_NAME"],
-    #         doc_type=app.config['WEKO_AUTHORS_ES_DOC_TYPE'],
-    #         id=es_id2,
-    #         body=es_data,
-    #         refresh='true')
-    #     data={
-    #         "authorNameInfo": [{"familyName": "テスト","firstName": "ハナコ","fullName": "","language": "ja-Kana","nameFormat": "familyNmAndNm","nameShowFlg": "true"}],
-    #         "authorIdInfo": [{"idType": "2","authorId": "01234","authorIdShowFlg": "true"}],
-    #         "emailInfo": [{"email": "example@com"}],
-    #         "is_deleted":True
-    #     }
-    #     WekoAuthors.update(author_id,data)
-    #     db.session.commit()
-    #     assert Authors.query.filter_by(id=author_id).one().is_deleted==True
-    #     res = current_search_client.get(index=current_app.config["WEKO_AUTHORS_ES_INDEX_NAME"],doc_type=current_app.config['WEKO_AUTHORS_ES_DOC_TYPE'],id=str(es_id))
-    #     assert res["_source"]["is_deleted"] == True
-            
-=======
         # not hit in es
         author_id=3
         es_id = str(uuid.uuid4())
@@ -433,7 +320,6 @@
         }
         WekoAuthors.update(author_id,data)
 
->>>>>>> 49b46afe
 #     def get_all(cls, with_deleted=True, with_gather=True):
 # .tox/c1/bin/pytest --cov=weko_authors tests/test_api.py::TestWekoAuthors::test_get_all -vv -s --cov-branch --cov-report=term --basetemp=/code/modules/weko-authors/.tox/c1/tmp
     def test_get_all(self,app,authors):
