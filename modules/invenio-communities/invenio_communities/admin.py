--- conflicted
+++ resolved
@@ -61,13 +61,9 @@
     can_delete = True
     can_view_details = True
     column_display_all_relations = True
-<<<<<<< HEAD
+
     form_columns = ('id', 'owner', 'index', 'group', 'title', 'description', 'page',
-                    'curation_policy', 'ranking', 'fixed_points', 'content_policy',)
-=======
-    form_columns = ('id', 'owner', 'index', 'title', 'description', 'page',
-                    'curation_policy', 'ranking', 'fixed_points', 'thumbnail','login_menu_enabled')
->>>>>>> 85df649d
+                    'curation_policy', 'ranking', 'fixed_points', 'content_policy', 'thumbnail', 'login_menu_enabled')
 
     column_list = (
         'id',
