--- conflicted
+++ resolved
@@ -37,13 +37,8 @@
                 </div>
                 <div class="clearfix" style="padding: 15px;" ng-model="modelArray">
                     <div class="help-block"
-<<<<<<< HEAD
-                        ng-show="(hasError() && errorMessage(schemaError()))"
-                        ng-bind-html="(hasError() && errorMessage(schemaError()))"></div>
-=======
-                         ng-show="(hasError() && errorMessage(schemaError())) || form.description"
-                         ng-bind-html="(hasError() && errorMessage(schemaError())) || form.description"></div>
->>>>>>> e0227825
+                        ng-show="(hasError() && errorMessage(schemaError())) || form.description"
+                        ng-bind-html="(hasError() && errorMessage(schemaError())) || form.description"></div>
 
                     <button ng-hide="form.readonly || form.add === null"
                             ng-click="appendToArray()"
