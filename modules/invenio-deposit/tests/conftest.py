--- conflicted
+++ resolved
@@ -30,11 +30,6 @@
 from invenio_access import InvenioAccess
 from invenio_access.models import ActionUsers
 from invenio_accounts import InvenioAccounts
-<<<<<<< HEAD
-# from invenio_accounts.views import blueprint as accounts_blueprint
-from invenio_accounts.views.rest import create_rest_blueprint
-=======
->>>>>>> 1779e740
 from invenio_accounts.views.settings import create_settings_blueprint
 from invenio_assets import InvenioAssets
 from invenio_db import InvenioDB, db
@@ -62,15 +57,7 @@
 from sqlalchemy import inspect
 from sqlalchemy_utils.functions import create_database, database_exists, \
     drop_database
-<<<<<<< HEAD
-
-try:
-    from werkzeug.middleware.dispatcher import DispatcherMiddleware
-except ImportError:
-    from werkzeug.wsgi import DispatcherMiddleware
-=======
 from werkzeug.middleware.dispatcher import DispatcherMiddleware
->>>>>>> 1779e740
 
 from invenio_deposit import InvenioDeposit, InvenioDepositREST
 from invenio_deposit.api import Deposit
@@ -157,20 +144,6 @@
     app_ = Flask('testapp', instance_path=instance_path)
     app_.url_map.converters['pid'] = PIDConverter
     # initialize InvenioDeposit first in order to detect any invalid dependency
-<<<<<<< HEAD
-    InvenioDeposit(app_)
-    init_app(app_)
-    # app.register_blueprint(accounts_blueprint)
-    app_.register_blueprint(create_settings_blueprint(app_))
-    app_.register_blueprint(create_rest_blueprint(app_))
-    app_.register_blueprint(oauth2server_settings_blueprint)
-    InvenioAssets(app_)
-    InvenioSearchUI(app_)
-    InvenioRecordsUI(app_)
-    app_.register_blueprint(records_ui_bp(app_))
-    app_.register_blueprint(records_rest_bp(app_))
-    app_.wsgi_app = DispatcherMiddleware(app_.wsgi_app, {
-=======
     InvenioDeposit(app)
     init_app(app)
     accounts_blueprint = create_settings_blueprint(app)
@@ -182,7 +155,6 @@
     app.register_blueprint(records_ui_bp(app))
     app.register_blueprint(records_rest_bp(app))
     app.wsgi_app = DispatcherMiddleware(app.wsgi_app, {
->>>>>>> 1779e740
         '/api': api_app.wsgi_app
     })
 
