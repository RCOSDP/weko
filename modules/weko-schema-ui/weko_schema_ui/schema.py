--- conflicted
+++ resolved
@@ -1047,13 +1047,8 @@
                     else:
                         # current_app.logger.error(item_type.schema["properties"][key_item_parent])
                         atr_name = ""
-<<<<<<< HEAD
-                        if "title" in item_type.schema.get("properties", {}).get(key_item_parent, {}):
-                            atr_name = item_type.schema["properties"][key_item_parent]["title"]
-=======
-                        if self._item_type and self._item_type.schema and "title" in self._item_type.schema.get("properties", {}).get(key_item_parent):
+                        if self._item_type and self._item_type.schema and "title" in self._item_type.schema.get("properties", {}).get(key_item_parent, {}):
                              atr_name = self._item_type.schema["properties"][key_item_parent]["title"]
->>>>>>> 0baa1e53
                         vlst_child = get_mapping_value(mpdic, {},
                                                            key_item_parent,
                                                            atr_name)
