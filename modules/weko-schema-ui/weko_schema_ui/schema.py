--- conflicted
+++ resolved
@@ -1044,19 +1044,10 @@
                             if vlst_child and vlst_child[0]:
                                 vlst.extend(vlst_child)
                     else:
-<<<<<<< HEAD
-                        from weko_records.models import ItemType
-                        item_type = ItemType.query.filter_by(id=self._item_type_id).one_or_none()   
-                        # current_app.logger.error(item_type.schema["properties"][key_item_parent])
-                        atr_name = ""
-                        if "title" in item_type.schema.get("properties", {}).get(key_item_parent, {}):
-                            atr_name = item_type.schema["properties"][key_item_parent]["title"]
-=======
                         # current_app.logger.error(item_type.schema["properties"][key_item_parent])
                         atr_name = ""
                         if self._item_type and self._item_type.schema and "title" in self._item_type.schema.get("properties", {}).get(key_item_parent):
                             atr_name = self._item_type.schema["properties"][key_item_parent]["title"]
->>>>>>> aaac8d11
                         vlst_child = get_mapping_value(mpdic, {},
                                                            key_item_parent,
                                                            atr_name)
