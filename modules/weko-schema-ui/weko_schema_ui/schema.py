# -*- coding: utf-8 -*-
#
# This file is part of WEKO3.
# Copyright (C) 2017 National Institute of Informatics.
#
# WEKO3 is free software; you can redistribute it
# and/or modify it under the terms of the GNU General Public License as
# published by the Free Software Foundation; either version 2 of the
# License, or (at your option) any later version.
#
# WEKO3 is distributed in the hope that it will be
# useful, but WITHOUT ANY WARRANTY; without even the implied warranty of
# MERCHANTABILITY or FITNESS FOR A PARTICULAR PURPOSE.  See the GNU
# General Public License for more details.
#
# You should have received a copy of the GNU General Public License
# along with WEKO3; if not, write to the
# Free Software Foundation, Inc., 59 Temple Place, Suite 330, Boston,
# MA 02111-1307, USA.

"""Blueprint for schema rest."""

import copy
import json
import re
from collections import OrderedDict
from functools import partial

import redis
import xmlschema
from flask import abort, current_app, request, url_for
from lxml import etree
from lxml.builder import ElementMaker
from simplekv.memory.redisstore import RedisStore
from weko_records.api import Mapping
from xmlschema.validators import XsdAnyElement, XsdAtomicBuiltin, \
    XsdAtomicRestriction, XsdEnumerationFacet, XsdGroup, XsdPatternsFacet, \
    XsdSingleFacet, XsdUnion

from .api import WekoSchema


class SchemaConverter:
    """SchemaConverter."""

    def __init__(self, schemafile, rootname):
        """Init."""
        if schemafile is None:
            abort(400, "Error creating Schema: Invalid schema file used")
        if not rootname:
            abort(400, "Error creating Schema: Invalid root name used")

        self.rootname = rootname
        self.schema, self.namespaces, self.target_namespace = \
            self.create_schema(schemafile)

    def to_dict(self):
        """To_dict."""
        return json.dumps(self.schema)

    def create_schema(self, schema_file):
        """Creat_schema."""
        def getXSVal(element_name):  # replace prefix namespace
            if "}" in element_name:
                for k, nsp in schema_data.namespaces.items():
                    if nsp in element_name:
                        if k == "":
                            k = self.rootname.split(
                                ":")[-1] if ":" in self.rootname else self.rootname
                        return element_name.replace("{" + nsp + "}", k + ":")

            return element_name

        def get_element_type(type):
            typd = OrderedDict()

            if isinstance(type, XsdAtomicRestriction):
                rstr = typd['restriction'] = OrderedDict()
                for va in type.validators:
                    if isinstance(va, XsdEnumerationFacet):
                        rstr.update(OrderedDict(enumeration=va.enumeration))
                    if isinstance(va, XsdSingleFacet):
                        sf = OrderedDict()
                        vn = va.elem.tag.split(
                            '}')[-1] if "}" in va.elem.tag else va.elem.tag
                        sf[vn] = va.value
                        rstr.update(sf)

                if isinstance(type.patterns, XsdPatternsFacet):
                    plst = []
                    for pat in type.patterns.patterns:
                        plst.append(pat.pattern)
                    rstr.update(OrderedDict(patterns=plst))

            elif isinstance(type, XsdAtomicBuiltin):
                pass
            elif isinstance(type, XsdUnion):
                for mt in type.member_types:
                    typd.update(get_element_type(mt))
            elif isinstance(type, XsdGroup):
                pass
            else:
                atrlst = []
                if hasattr(type, 'attributes'):
                    for atrb in type.attributes._attribute_group.values():
                        attrd = OrderedDict(
                            name=getXSVal(
                                atrb.name),
                            ref=atrb.ref,
                            use=atrb.use)
                        if 'lang' not in atrb.name:
                            attrd.update(get_element_type(atrb.type))

                        atrlst.append(attrd)

                if len(atrlst):
                    typd['attributes'] = atrlst
                if hasattr(type, 'content_type'):
                    typd.update(get_element_type(type.content_type))
                pass

            return typd

        def get_elements(element):

            chdsm = OrderedDict()
            for chd in element.iterchildren():
                if not isinstance(chd, XsdAnyElement):
                    ctp = OrderedDict()
                    chn = getXSVal(chd.name)
                    ctp["type"] = OrderedDict(
                        minOccurs=chd.min_occurs,
                        maxOccurs=chd.max_occurs if chd.max_occurs else 'unbounded')
                    ctp["type"].update(get_element_type(chd.type))

                    chdsm[chn] = ctp
                    chdsm[chn].update(get_elements(chd))

            return chdsm

        # get elements as below
        try:
            schema_file = open(schema_file, encoding='utf-8')
            schema_data = xmlschema.XMLSchema(schema_file)
        except Exception as ex:
            current_app.error(ex)
            abort(
                400,
                "Error creating Schema: Can not open xsd file. Please check it!")

        # namespace
        nsp, tagns = schema_data.target_prefix, schema_data.target_namespace

        # create the xsd json schema
        schema = OrderedDict()

        try:
            # get elements by root name
            if nsp:
                path = self.rootname if ':' in self.rootname \
                    else '%s:%s' % (nsp, self.rootname)
            else:
                path = '*'
            elements = schema_data.findall(path + '/*')
        except Exception as ex:
            current_app.logger.error(str(ex))
            abort(400, "Error creating Schema: Can not find element")
        else:
            if len(elements) > 0:
                for ems in elements:
                    ename = getXSVal(ems.name)
                    tp = OrderedDict()
                    tp["type"] = OrderedDict(
                        minOccurs=ems.min_occurs,
                        maxOccurs=ems.max_occurs if ems.max_occurs else 'unbounded')

                    tp["type"].update(get_element_type(ems.type))
                    schema[ename] = tp

                    for pae in schema_data.parent_map:
                        if ems.name == pae.name:
                            schema[ename].update(get_elements(pae))
            else:
                abort(400, "Error creating Schema: No xsd element")

        return schema, schema_data.namespaces, nsp


class SchemaTree:
    """Schematree."""

    def __init__(self, record=None, schema_name=None):
        """
        Init.

        :param record: item metadata
        :param schema_name: schema name

        """
        self._record = record["metadata"] \
            if record and record.get("metadata") else None
        self._schema_name = schema_name if schema_name else None
        if self._record:
            self._root_name, self._ns, self._schema_obj = \
                self.get_mapping_data()
        self._v = "@value"
        self._atr = "@attributes"
        self._location = ''
        self._target_namespace = ''
        schemas = WekoSchema.get_all()
        for schema in schemas:
            if self._schema_name == schema.schema_name:
                self._location = schema.schema_location
                self._target_namespace = schema.target_namespace

    def get_mapping_data(self):
        """
         Get mapping info and return  schema and schema's root name namespace.

        :return: root name, namespace and schema

        """
        # Get Schema info
        rec = cache_schema(self._schema_name)

        if not rec:
            return None, None, None

        def get_mapping():

            if isinstance(self._record, dict):
                id = self._record.pop("item_type_id")
                self._record.pop("_buckets", {})
                self._record.pop("_deposit", {})
                mjson = Mapping.get_record(id)
                mp = mjson.dumps()
                if mjson:
                    for k, v in self._record.items():
                        if isinstance(v, dict) and mp.get(k) and k != "_oai":
                            v.update({self._schema_name: mp.get(
                                k).get(self._schema_name)})

        # inject mappings info to record
        get_mapping()
        return rec.get('root_name'), rec.get('namespaces'), rec.get('schema')

    def __converter(self, node):

        _need_to_nested = ('subjectScheme', 'dateType', 'identifierType',
                           'objectType',)

        def list_reduce(olst):
            if isinstance(olst, list):
                for lst in olst:
                    if isinstance(lst, str):
                        yield lst
                    else:
                        for x in list_reduce(lst):
                            yield x

        def get_attr(x):
            return x.split(':')[-1]

        def create_json(name, node1, node2):
            return {name: node1, "value": node2}

        def json_reduce(node):
            if isinstance(node, dict):
                val = node.get(self._v)
                attr = node.get(self._atr)
                if val:
                    alst = list(
                        filter(
                            lambda x: get_attr(x) in _need_to_nested,
                            attr.keys())) if attr else []
                    if attr and alst:
                        return list(map(partial(create_json, get_attr(alst[0])), list_reduce(
                            [attr.get(alst[0])]), list(list_reduce(val))))

                    return list(list_reduce(val))
                else:
                    if attr:
                        node.pop(self._atr)
                    for k, v in node.items():
                        if k != self._atr:
                            node[k] = json_reduce(v)
                    return node

        json_reduce(node)
        return node

    @classmethod
    def get_jpcoar_json(cls, records, schema_name="jpcoar_mapping"):
        """
        Find elements values and return a jpcoar json.

        :param records:
        :param schema_name: default set jpcoar_mapping
        :return: json

        """
        obj = cls(schema_name=schema_name)
        obj._record = records
        vlst = list(map(obj.__converter,
                        filter(lambda x: isinstance(x, dict),
                               obj.__get_value_list())))

        from .utils import json_merge_all
        return json_merge_all(vlst)

    def __get_value_list(self, remove_empty=False):
        """Find values to a list."""
        def analysis(field):
            exp = (',',)
            return exp[0], field.split(exp[0])

        def set_value(nd, nv):
            if isinstance(nd, dict):
                for ke, va in nd.items():
                    if ke != self._atr:
                        if isinstance(va, str):
                            nd[ke] = {self._v: nv}
                            return
                        else:
                            if len(va) == 0 or \
                                (va.get(self._atr)
                                 and not va.get(self._v) and len(va) == 1):
                                va.update({self._v: nv})
                                return

                        set_value(va, nv)

        def get_sub_item_value(atr_vm, key, p=None):
            if isinstance(atr_vm, dict):
                for ke, va in atr_vm.items():
                    if key == ke:
                        yield va, id(p)
                    else:
                        for z, w in get_sub_item_value(va, key, atr_vm):
                            yield z, w
            elif isinstance(atr_vm, list):
                for n in atr_vm:
                    for k, x in get_sub_item_value(n, key, atr_vm):
                        yield k, x

        def get_url(z, key, val):
            if key and 'filemeta' in key:
                attr = z.get(self._atr, {})
                attr = attr.get(
                    'jpcoar:objectType', '') or attr.get(
                    'objectType', '')
                if 'fulltext' in attr:
                    pid = self._record.get('control_number')
                    if pid:
                        return request.host_url[:-1] + \
                            url_for('invenio_records_ui.recid_files',
                                    pid_value=pid, filename=val)
                    else:
                        return val
                else:
                    return val
            else:
                return val

        def get_key_value(nd, key=None):
            if isinstance(nd, dict):
                for ke, va in nd.items():
                    if ke == self._v or isinstance(va, str):
                        yield nd, key
                    else:
                        for z, y in get_key_value(va, ke):
                            yield z, y

        def get_exp_value(atr_list):
            if isinstance(atr_list, list):
                for lst in atr_list:
                    if isinstance(lst, list):
                        for x, y in get_exp_value(lst):
                            yield x, y
                    elif isinstance(lst, str):
                        yield lst, atr_list

        def get_items_value_lst(atr_vm, key, z=None, kn=None):
            klst = []
            blst = []
            parent_id = 0
            for k2, p2 in get_sub_item_value(atr_vm, key):
                if parent_id != p2 and parent_id != 0:
                    klst.append(blst)
                    blst = []
                blst.append(get_url(z, kn, k2))
                parent_id = p2
            if blst:
                klst.append(blst)
            return klst

        def get_atr_value_lst(node, atr_vm):
            for k1, v1 in node.items():
                # if 'item' not in v1:
                #     continue
                klst = get_items_value_lst(atr_vm, v1)
                if klst:
                    node[k1] = klst

        def get_mapping_value(mpdic, atr_vm, k):
            def remove_empty_tag(mp):
                pattern = r'(sub)?item_\d{13}$'
                if type(mp) == str and re.match(pattern, mp):
                    return True
                elif type(mp) == dict:
                    remove_list = []
                    for it in mp:
                        if remove_empty_tag(mp[it]):
                            remove_list.append(it)
                    for it in remove_list:
                        mp.pop(it)
                elif type(mp) == list:
                    for it in mp:
                        if remove_empty_tag(it):
                            mp.remove(it)
                return False

            vlst = []
            for ky, vl in mpdic.items():
                vlc = copy.deepcopy(vl)
                for z, y in get_key_value(vlc):
                    # if it`s attributes node
                    if y == self._atr:
                        get_atr_value_lst(z, atr_vm)
                    else:
                        if not z.get(self._v):
                            continue

                        # check expression or formula
                        exp, lk = analysis(z.get(self._v))
                        # if not have expression or formula
                        if len(lk) == 1:
                            nlst = get_items_value_lst(
                                atr_vm, lk[0].strip(), z, k)
                            if nlst:
                                z[self._v] = nlst
                        else:
                            nlst = []
                            for val in lk:
                                klst = get_items_value_lst(
                                    atr_vm, val.strip(), z, k)
                                nlst.append(klst)

                            if nlst:
                                ava = ""
                                is_next = True
                                glst = []
                                for lst in nlst:
                                    glst.append(get_exp_value(lst))

                                mlst = []
                                vst = []
                                mc = 0
                                while is_next:
                                    ctp = ()
                                    cnt = 0
                                    ava = ""
                                    for g in glst:
                                        try:
                                            eval, p = next(g)
                                            ctp += (len(p),)
                                            ava = ava + exp + eval
                                        except StopIteration:
                                            cnt += 1

                                    if cnt == len(glst):
                                        is_next = False
                                        mlst.append(vst)
                                    else:
                                        mc = max(ctp)
                                        if ava:
                                            if len(vst) == mc:
                                                mlst.append(vst)
                                                vst = []
                                            vst.append(ava[1:])

                                z[self._v] = mlst
                if remove_empty:
                    remove_empty_tag(vlc)
                vlst.append({ky: vlc})
            return vlst

        vlst = []
        for k, v in self._record.items():
            if k != 'pubdate' and isinstance(v, dict):
                # Dict
                mpdic = v.get(
                    self._schema_name) if self._schema_name in v else ''
                if isinstance(mpdic, str) and len(mpdic) == 0:
                    continue
                # List or string
                atr_v = v.get('attribute_value')
                # List of dict
                atr_vm = v.get('attribute_value_mlt')
                if atr_v:
                    if isinstance(atr_v, list):
                        atr_v = [atr_v]
                    elif isinstance(atr_v, str):
                        atr_v = [[atr_v]]
                    set_value(mpdic, atr_v)
                    vlst.append(mpdic)
                elif atr_vm:
                    if isinstance(atr_vm, list) and isinstance(mpdic, dict):
                        for lst in atr_vm:
                            vlst.extend(get_mapping_value(mpdic, lst, k))
        return vlst

    def create_xml(self):
        """
        Create schema xml tree.

        :return:

        """
        def check_node(node):
            if isinstance(node, dict):
                if node.get(self._v):
                    return True
                else:
                    for ve in node.values():
                        if check_node(ve):
                            return True

        def get_prefix(str):
            if "{" in str:
                return str
            pre = str.split(":")
            if len(pre) > 1:
                if ns.get(pre[0]):
                    pre = str.replace(pre[0] + ":", "{" + ns.get(pre[0]) + "}")
                else:
                    return pre[1]
            else:
                pre = str
            return pre

        def get_atr_list(node):
            nlst = []

            def get_max_count(node):
                if isinstance(node, dict):
                    cnt = ()
                    for k, v in node.items():
                        if isinstance(v, list):
                            cnt += (len(v),)
                    if cnt:
                        return max(cnt)
                    return 0

            if isinstance(node, dict):
                cnt = get_max_count(node)
                for i in range(cnt):
                    attr = OrderedDict()
                    for k, v in node.items():
                        if isinstance(v, list):
                            if len(v) > i:
                                attr.update({k: v[i]})
                    nlst.append(attr)

            return nlst

        def set_children(kname, node, tree, index=0):
            if isinstance(node, dict):
                val = node.get(self._v)
                # the last children level
                if val:
                    if node.get(self._atr):
                        atr = get_atr_list(node.get(self._atr))
                        for altt in atr:
                            if altt:
                                # atr = get_atr_list(atr[index])
                                atrt = get_atr_list(altt)
                            for i in range(len(val[index])):
                                chld = etree.Element(kname, None, ns)
                                chld.text = val[index][i]
                                if len(atrt) > i:
                                    for k2, v2 in atrt[i].items():
                                        chld.set(get_prefix(k2), v2)
                                tree.append(chld)
                            index += 1
                    else:
                        for i in range(len(val[index])):
                            chld = etree.Element(kname, None, ns)
                            chld.text = val[index][i]
                            tree.append(chld)
                else:
                    # parents level
                    # if have any child
                    if check_node(node):
                        # @ attributes only
                        atr = get_atr_list(node.get(self._atr))
                        if atr:
                            atr = get_atr_list(atr[index])
                            for i, obj in enumerate(atr):
                                chld = etree.Element(kname, None, ns)
                                tree.append(chld)
                                for k2, v2 in obj.items():
                                    chld.set(get_prefix(k2), v2)

                                for k1, v1 in node.items():
                                    if k1 != self._atr:
                                        k1 = get_prefix(k1)
                                        set_children(k1, v1, chld, i)
                        else:
                            nodes = [node]
                            if bool(node) and not [i for i in node.values() if
                                                   i and (not i.get(
                                                       self._v) or not i.get(
                                                       self._atr))]:
                                multi = max(
<<<<<<< HEAD
                                    [len(attr) for n in node.values() if n for attr
                                     in n.get(self._atr).values()])
=======
                                    [len(attr) for n in node.values()
                                     if n and n.get(self._atr)
                                     and isinstance(n.get(self._atr), dict)
                                     for attr in n.get(self._atr).values()])
>>>>>>> 060cadc1
                                if int(multi) > 1:
                                    multi_nodes = [copy.deepcopy(node) for j in
                                                   range(int(multi))]
                                    for idx, item in enumerate(multi_nodes):
                                        for nd in item.values():
                                            nd[self._v] = [nd[self._v][idx]]
                                            for key in nd.get(self._atr):
                                                nd.get(self._atr)[key] = [
                                                    nd.get(self._atr)[key][idx]]
                                    nodes = multi_nodes
                            for val in nodes:
                                child = etree.Element(kname, None, ns)
                                tree.append(child)

                                for k1, v1 in val.items():
                                    if k1 != self._atr:
                                        k1 = get_prefix(k1)
                                        set_children(k1, v1, child)

        if not self._schema_obj:
            E = ElementMaker()
            root = E.Weko()
            root.text = "Sorry! This Item has not been mappinged."
            return root

        node_tree = self.find_nodes(self.__get_value_list(remove_empty=True))
        ns = self._ns
        xsi = 'http://www.w3.org/2001/XMLSchema-instance'
        ns.update({'xml': "http://www.w3.org/XML/1998/namespace"})
        ns.update({'xsi': xsi})
        rootname = self._root_name
        if ":" in rootname:
            rootname = rootname.split(":")[-1]
        ns.update({None: ns.pop('')})
        if not self._target_namespace:
            self._target_namespace = None
        E = ElementMaker(namespace=ns[self._target_namespace], nsmap=ns)
        # Create root element
        root = E(rootname)
        root.attrib['{{{pre}}}schemaLocation'.format(pre=xsi)] = self._location

        # Create sub element
        for lst in node_tree:
            for k, v in lst.items():
                k = get_prefix(k)
                set_children(k, v, root)

        return root

    def to_list(self):
        """Get a elementName List."""
        elst = []
        klst = []

        def get_element(str):
            return str.split(":")[-1] if ":" in str else str

        def get_key_list(nodes):
            # if no child
            if len(nodes.keys()) == 1:
                str = ""
                for lst in klst:
                    str = str + "." + get_element(lst)
                elst.append(str[1:])

                klst.pop(-1)
                return

            for k, v in nodes.items():
                if k != "type" and isinstance(v, dict):
                    klst.append(k)
                    get_key_list(v)

            if len(klst) > 0:
                klst.pop(-1)

        get_key_list(self._schema_obj)

        return elst

    def get_node(self, dc, key=None):
        """
        Create generator for get node.

        :param dc:
        :param key:
        :return: node

        """
        if key:
            yield key

        if isinstance(dc, dict):
            for k, v in dc.items():
                for x in self.get_node(v, k):
                    yield x

    def find_nodes(self, mlst):
        """Find_nodes."""
        def get_generator(nlst):
            gdc.clear()

            for lst in mlst:
                if isinstance(lst, dict):
                    gdc['g' + str(mlst.index(lst))] = items_node(lst, nlst)
            return gdc

        def del_type(nid):
            if isinstance(nid, dict):
                if nid.get("type"):
                    nid.pop("type")
                for v in nid.values():
                    del_type(v)

        def cut_pre(str):
            return str.split(':')[-1] if ':' in str else str

        def items_node(nid, nlst, index=0):
            if len(nlst) > index:
                if isinstance(nid, dict):
                    for k3, v3 in nid.items():
                        if len(nlst) > index:
                            if cut_pre(k3) == nlst[index]:
                                index = index + 1
                                yield v3
                                for x in items_node(v3, nlst, index):
                                    yield x

        def get_node_dic(key):
            for lst in mlst:
                if isinstance(lst, dict):
                    value = lst.get(key)
                    if value:
                        yield value

        def get_path_list(key):
            klst = []
            plst = self.to_list()
            for i in range(len(plst)):
                if key in plst[i].split('.')[0]:
                    klst.append(plst[i])
            return klst

        gdc = OrderedDict()
        vlst = []
        alst = []
        ndic = copy.deepcopy(self._schema_obj)
        # delete type dict
        del_type(ndic)
        tlst = self.to_list()

        # start
        # ---------------------------------------------------------------------------------------------------
        nlst = []
        for k, v in ndic.items():
            key = cut_pre(k)
            # get nested path list
            klst = get_path_list(key)
            # get mappinged list
            for x in get_node_dic(key):
                nv = copy.deepcopy(v)
                for kst in klst:
                    kst = kst.split(".")
                    gene = items_node({key: x}, kst)
                    # iter nested path(nodes)
                    for node in items_node({k: nv}, kst):
                        try:
                            d = next(gene)
                            if isinstance(d, dict):
                                val = d.get(self._v)
                                atr = d.get(self._atr)
                                # if it's the last node
                                if val:
                                    if isinstance(val, list):
                                        node.update({self._v: val})
                                    elif isinstance(val, str):
                                        node.update({self._v: [[val]]})
                                if atr:
                                    if isinstance(atr, dict):
                                        for k1, v1 in atr.items():
                                            if isinstance(v1, str):
                                                atr[k1] = [[v1]]
                                        node.update({self._atr: atr})
                        except StopIteration:
                            pass
                nlst.append({k: nv})
        return nlst
        # end
        # ---------------------------------------------------------------------------------------------------


def cache_schema(schema_name, delete=False):
    """
    Cache the schema to Redis.

    :param schema_name:
    :return:

    """
    def get_schema():
        try:
            rec = WekoSchema.get_record_by_name(schema_name)
            if rec:
                dstore = dict()
                dstore['root_name'] = rec.get('root_name')
                dstore['target_namespace'] = rec.get('target_namespace')
                dstore['schema_location'] = rec.get('schema_location')
                dstore['namespaces'] = rec.model.namespaces.copy()
                dstore['schema'] = json.loads(
                    rec.model.xsd, object_pairs_hook=OrderedDict)
                rec.model.namespaces.clear()
                del rec
                return dstore
        except BaseException:
            return None

    try:
        # schema cached on Redis by schema name
        datastore = RedisStore(redis.StrictRedis.from_url(
            current_app.config['CACHE_REDIS_URL']))
        cache_key = current_app.config[
            'WEKO_SCHEMA_CACHE_PREFIX'].format(schema_name=schema_name)
        data_str = datastore.get(cache_key)
        data = json.loads(
            data_str.decode('utf-8'),
            object_pairs_hook=OrderedDict)
        if delete:
            datastore.delete(cache_key)
    except BaseException:
        try:
            schema = get_schema()
            if schema:
                datastore.put(cache_key, json.dumps(schema))
        except BaseException:
            return get_schema()
        else:
            return schema
    return data


def delete_schema_cache(schema_name):
    """
    Delete schema cache on redis.

    :param schema_name:
    :return:

    """
    try:
        # schema cached on Redis by schema name
        datastore = RedisStore(redis.StrictRedis.from_url(
            current_app.config['CACHE_REDIS_URL']))
        cache_key = current_app.config[
            'WEKO_SCHEMA_CACHE_PREFIX'].format(schema_name=schema_name)
        datastore.delete(cache_key)
    except BaseException:
        pass


def schema_list_render(pid=None, **kwargs):
    """
    Return records for template.

    :param pid:
    :param kwargs:
    :return: records

    """
    lst = WekoSchema.get_all()

    records = []
    for r in lst:
        sc = r.form_data.copy()
        sc.update(dict(schema_name=r.schema_name))
        sc.update(dict(pid=str(r.id)))
        sc.update(dict(dis="disabled" if r.isfixed else None))
        records.append(sc)

    del lst

    return records


def delete_schema(pid):
    """
    Delete schema by pid.

    :param pid:
    :return:

    """
    return WekoSchema.delete_by_id(pid)


def get_oai_metadata_formats(app):
    """Get oai metadata formats."""
    oad = app.config.get('OAISERVER_METADATA_FORMATS', {}).copy()
    if isinstance(oad, dict):
        try:
            obj = WekoSchema.get_all()
        except BaseException:
            pass
        else:
            if isinstance(obj, list):
                sel = list(oad.values())[0].get('serializer')
                for lst in obj:
                    if lst.schema_name.endswith('_mapping'):
                        schema_name = lst.schema_name[:-8]
                    if not oad.get(schema_name):
                        scm = dict()
                        if isinstance(lst.namespaces, dict):
                            ns = lst.namespaces.get(
                                '') or lst.namespaces.get(schema_name)
                            scm.update({'namespace': ns})
                        scm.update({'schema': lst.schema_location})
                        scm.update(
                            {'serializer': (sel[0], {'schema_type': schema_name})})
                        oad.update({schema_name: scm})
                    else:
                        if isinstance(lst.namespaces, dict):
                            ns = lst.namespaces.get(
                                '') or lst.namespaces.get(schema_name)
                            if ns:
                                oad[schema_name]['namespace'] = ns
                        if lst.schema_location:
                            oad[schema_name]['schema'] = lst.schema_location
    return oad<|MERGE_RESOLUTION|>--- conflicted
+++ resolved
@@ -613,15 +613,10 @@
                                                        self._v) or not i.get(
                                                        self._atr))]:
                                 multi = max(
-<<<<<<< HEAD
-                                    [len(attr) for n in node.values() if n for attr
-                                     in n.get(self._atr).values()])
-=======
                                     [len(attr) for n in node.values()
                                      if n and n.get(self._atr)
                                      and isinstance(n.get(self._atr), dict)
                                      for attr in n.get(self._atr).values()])
->>>>>>> 060cadc1
                                 if int(multi) > 1:
                                     multi_nodes = [copy.deepcopy(node) for j in
                                                    range(int(multi))]
