# Byte-compiled / optimized / DLL files
__pycache__/
*.py[cod]

# Idea software family
.idea/

# C extensions
*.so

# Distribution / packaging
.Python
env/
build/
develop-eggs/
dist/
downloads/
eggs/
.eggs/
lib/
lib64/
parts/
sdist/
var/
*.egg-info/
.installed.cfg
*.egg

# PyInstaller
#  Usually these files are written by a python script from a template
#  before PyInstaller builds the exe, so as to inject date/other infos into it.
*.manifest
*.spec

# Installer logs
pip-log.txt
pip-delete-this-directory.txt

# Unit test / coverage reports
htmlcov/
.tox/
.coverage
.coverage.*
.cache
nosetests.xml
<<<<<<< HEAD
coverage.xml
=======
# coverage.xml
>>>>>>> 8f35eef9
*,cover

# Translations
*.mo
*.pot

# Django stuff:
*.log

# Sphinx documentation
docs/_build/

# PyBuilder
target/

# Vim swapfiles
.*.sw?

# Example app
examples/instance/

# Test DB
test.db
tests/test.db
.vscode
**.DS_Store<|MERGE_RESOLUTION|>--- conflicted
+++ resolved
@@ -43,11 +43,7 @@
 .coverage.*
 .cache
 nosetests.xml
-<<<<<<< HEAD
-coverage.xml
-=======
 # coverage.xml
->>>>>>> 8f35eef9
 *,cover
 
 # Translations
