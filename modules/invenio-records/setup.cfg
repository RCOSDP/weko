--- conflicted
+++ resolved
@@ -43,10 +43,7 @@
     pytest-invenio>=2.1.0,<3.0.0
     pytest-mock>=1.6.0
     sphinx>=4.5.0
-<<<<<<< HEAD
-=======
     responses
->>>>>>> 8f35eef9
 admin =
     invenio-admin>=1.2.1,<2.0.0
 mysql =
@@ -65,11 +62,6 @@
     invenio_records = invenio_records:InvenioRecords
 invenio_base.api_apps =
     invenio_records = invenio_records:InvenioRecords
-<<<<<<< HEAD
-#invenio_celery.tasks =
-#    invenio_records = invenio_records.tasks.api
-=======
->>>>>>> 8f35eef9
 invenio_db.alembic =
     invenio_records = invenio_records:alembic
 invenio_db.models =
