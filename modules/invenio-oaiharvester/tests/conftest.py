# -*- coding: utf-8 -*-
#
# This file is part of Invenio.
# Copyright (C) 2016 CERN.
#
# Invenio is free software; you can redistribute it
# and/or modify it under the terms of the GNU General Public License as
# published by the Free Software Foundation; either version 2 of the
# License, or (at your option) any later version.
#
# Invenio is distributed in the hope that it will be
# useful, but WITHOUT ANY WARRANTY; without even the implied warranty of
# MERCHANTABILITY or FITNESS FOR A PARTICULAR PURPOSE.  See the GNU
# General Public License for more details.
#
# You should have received a copy of the GNU General Public License
# along with Invenio; if not, write to the
# Free Software Foundation, Inc., 59 Temple Place, Suite 330, Boston,
# MA 02111-1307, USA.
#
# In applying this license, CERN does not
# waive the privileges and immunities granted to it by virtue of its status
# as an Intergovernmental Organization or submit itself to any jurisdiction.

"""Pytest configuration."""

from __future__ import absolute_import, print_function

import os
import json
import shutil
import tempfile
import uuid
from datetime import datetime
from os.path import join

import pytest
from flask import Flask
from flask.cli import ScriptInfo
from flask_celeryext import FlaskCeleryExt
<<<<<<< HEAD
from invenio_accounts import InvenioAccounts
from invenio_accounts.models import User
from invenio_accounts.testutils import create_test_user
from invenio_db import InvenioDB, db
from invenio_files_rest.models import Location
from invenio_i18n import InvenioI18N
from invenio_jsonschemas import InvenioJSONSchemas
from invenio_pidrelations import InvenioPIDRelations
from invenio_records import InvenioRecords
from sqlalchemy_utils.functions import create_database, database_exists
from weko_index_tree.models import Index
from weko_search_ui import WekoSearchUI
from weko_theme import WekoTheme
=======
from invenio_access import InvenioAccess
from invenio_accounts import InvenioAccounts
from invenio_accounts.models import User
from invenio_accounts.testutils import create_test_user
from invenio_db import InvenioDB
from invenio_db import db as db_
from invenio_files_rest import InvenioFilesREST
from invenio_files_rest.models import Location
from invenio_i18n import InvenioI18N
from invenio_jsonschemas import InvenioJSONSchemas
from invenio_pidstore import InvenioPIDStore
from invenio_pidrelations import InvenioPIDRelations
from invenio_records import InvenioRecords
from invenio_records_rest import InvenioRecordsREST
from invenio_search import InvenioSearch, current_search_client
from sqlalchemy_utils.functions import create_database, database_exists
from weko_records.models import ItemType, ItemTypeMapping, ItemTypeName
from weko_index_tree.models import Index
from weko_search_ui import WekoSearchUI
from weko_schema_ui.models import OAIServerSchema
from weko_theme import WekoTheme
from weko_deposit import WekoDeposit
from weko_records import WekoRecords
>>>>>>> f982443f

from invenio_oaiharvester import InvenioOAIHarvester
from invenio_oaiharvester.models import OAIHarvestConfig, HarvestSettings


@pytest.yield_fixture()
def instance_path():
    path = tempfile.mkdtemp()
    yield path
    shutil.rmtree(path)


@pytest.fixture()
def base_app(instance_path):
    """Flask application fixture."""
    app_ = Flask(
        "testapp",
        instance_path=instance_path,
        static_folder=join(instance_path, "static"),
    )
    app_.config.update(
        CELERY_ALWAYS_EAGER=True,
        CELERY_CACHE_BACKEND="memory",
        CELERY_EAGER_PROPAGATES_EXCEPTIONS=True,
        CELERY_RESULT_BACKEND="cache",
        SECRET_KEY="CHANGE_ME",
        SECURITY_PASSWORD_SALT="CHANGE_ME_ALSO",
        SQLALCHEMY_DATABASE_URI=os.environ.get(
            'SQLALCHEMY_DATABASE_URI',
            'sqlite:///test.db'),
        TESTING=True,
        INDEX_IMG='indextree/36466818-image.jpg',
<<<<<<< HEAD
        SEARCH_UI_SEARCH_INDEX='tenant1',
        INDEXER_DEFAULT_DOCTYPE='item-v1.0.0',
        INDEXER_FILE_DOC_TYPE='content',
    )
    FlaskCeleryExt(app)
    InvenioAccounts(app)
    InvenioDB(app)
    InvenioI18N(app)
    InvenioJSONSchemas(app)
    InvenioPIDRelations(app)
    InvenioRecords(app)
    WekoSearchUI(app)
    WekoTheme(app)
    InvenioOAIHarvester(app)

    with app.app_context():
        if str(db.engine.url) != 'sqlite://' and \
           not database_exists(str(db.engine.url)):
            create_database(str(db.engine.url))
        db.create_all()
=======
        INDEXER_DEFAULT_INDEX="{}-weko-item-v1.0.0".format("test"),
        SEARCH_UI_SEARCH_INDEX="{}-weko".format("test"),
        SERVER_NAME="TEST_SERVER",
        SEARCH_ELASTIC_HOSTS="elasticsearch",
        SEARCH_INDEX_PREFIX="test-",
        INDEXER_DEFAULT_DOCTYPE='item-v1.0.0',
        INDEXER_FILE_DOC_TYPE='content',
        WEKO_BUCKET_QUOTA_SIZE=50 * 1024 * 1024 * 1024,
        WEKO_MAX_FILE_SIZE=50 * 1024 * 1024 * 1024,
        FILES_REST_DEFAULT_STORAGE_CLASS='S',
        FILES_REST_STORAGE_CLASS_LIST={
            'S': 'Standard',
            'A': 'Archive',
        },
        DEPOSIT_DEFAULT_JSONSCHEMA='deposits/deposit-v1.0.0.json',
        WEKO_SCHEMA_JPCOAR_V1_SCHEMA_NAME='jpcoar_v1_mapping',
        WEKO_SCHEMA_DDI_SCHEMA_NAME='ddi_mapping'
    )
    FlaskCeleryExt(app_)
    InvenioAccounts(app_)
    InvenioAccess(app_)
    InvenioDB(app_)
    InvenioI18N(app_)
    InvenioPIDStore(app_)
    InvenioJSONSchemas(app_)
    InvenioPIDRelations(app_)
    InvenioFilesREST(app_)
    InvenioSearch(app_)
    InvenioRecords(app_)
    InvenioRecordsREST(app_)
    WekoSearchUI(app_)
    WekoTheme(app_)
    WekoDeposit(app_)
    WekoRecords(app_)
    InvenioOAIHarvester(app_)

    return app_

>>>>>>> f982443f

@pytest.yield_fixture()
def app(base_app):
    with base_app.app_context():
        yield base_app


@pytest.yield_fixture()
def client(app):
    with app.test_client() as client:
        yield client


@pytest.fixture()
def db(app):
    if not database_exists(str(db_.engine.url)):
        create_database(str(db_.engine.url))
    db_.create_all()
    yield db_
    db_.session.remove()
    db_.drop_all()


@pytest.fixture()
def esindex(app):
    current_search_client.indices.delete(index='test-*')
    with open("tests/data/item-v1.0.0.json","r") as f:
        mapping = json.load(f)
    try:
        current_search_client.indices.create(app.config["INDEXER_DEFAULT_INDEX"],body=mapping)
        current_search_client.indices.put_alias(index=app.config["INDEXER_DEFAULT_INDEX"], name="test-weko")
    except:
        current_search_client.indices.create("test-weko-items",body=mapping)
        current_search_client.indices.put_alias(index="test-weko-items", name="test-weko")

    try:
        yield current_search_client
    finally:
        current_search_client.indices.delete(index='test-*')


@pytest.fixture
def test_indices(app, db):
    def base_index(id, parent, position, public_date=None, coverpage_state=False, recursive_browsing_role=False,
                   recursive_contribute_role=False, recursive_browsing_group=False,
                   recursive_contribute_group=False, online_issn=''):
        _browsing_role = "3,-98,-99"
        _contribute_role = "1,2,3,4,-98,-99"
        _group = "g1,g2"
        return Index(
            id=id,
            parent=parent,
            position=position,
            index_name="Test index {}".format(id),
            index_name_english="Test index {}".format(id),
            index_link_name="Test index link {}".format(id),
            index_link_name_english="Test index link {}".format(id),
            index_link_enabled=False,
            more_check=False,
            display_no=position,
            harvest_public_state=True,
            public_state=True,
            public_date=public_date,
            recursive_public_state=True if not public_date else False,
            coverpage_state=coverpage_state,
            recursive_coverpage_check=True if coverpage_state else False,
            browsing_role=_browsing_role,
            recursive_browsing_role=recursive_browsing_role,
            contribute_role=_contribute_role,
            recursive_contribute_role=recursive_contribute_role,
            browsing_group=_group,
            recursive_browsing_group=recursive_browsing_group,
            contribute_group=_group,
            recursive_contribute_group=recursive_contribute_group,
            biblio_flag=True if not online_issn else False,
            online_issn=online_issn
        )
    
    with db.session.begin_nested():
        db.session.add(base_index(1, 0, 0, datetime(2022, 1, 1), True, True, True, True, True, '1234-5678'))
        db.session.add(base_index(2, 0, 1))
        db.session.add(base_index(3, 0, 2))
        db.session.add(base_index(11, 1, 0))
        db.session.add(base_index(21, 2, 0))
        db.session.add(base_index(22, 2, 1))
    db.session.commit()


@pytest.fixture()
def script_info(app):
    """Get ScriptInfo object for testing CLI."""
    return ScriptInfo(create_app=lambda info: app)


@pytest.fixture()
def sample_config(app, db):
    source_name = "arXiv"
    with app.app_context():
        source = OAIHarvestConfig(
            name=source_name,
            baseurl="http://export.arxiv.org/oai2",
            metadataprefix="arXiv",
            setspecs="physics",
        )
        source.save()
        db.session.commit()
    return source_name


@pytest.fixture()
def location(app, db):
    """Create default location."""
    tmppath = tempfile.mkdtemp()

    location = Location.query.filter_by(name="testloc").count()
    if location != 1:
        loc = Location(name="testloc", uri=tmppath, default=True)
        db.session.add(loc)
        db.session.commit()
    else:
        loc = Location.query.filter_by(name="testloc").first()

    yield loc

    shutil.rmtree(tmppath)


@pytest.fixture()
def harvest_setting(app, db, test_indices):
    setting_list = []

    jpcoar_setting = HarvestSettings(
        id=1,
        repository_name="jpcoar_test",
        base_url="http://export.arxiv.org/oai2",
        from_date=datetime(2022, 10, 1),
        until_date=datetime(2022, 10, 2),
        metadata_prefix="jpcoar_1.0",
        index_id=1,
        update_style="0",
        auto_distribution="1"
    )
    with db.session.begin_nested():
        db.session.add(jpcoar_setting)
    db.session.commit()
    setting_list.append(jpcoar_setting)

    ddi_setting = HarvestSettings(
        id=2,
        repository_name="ddi_test",
        base_url="http://export.arxiv.org/oai2",
        from_date=datetime(2022, 10, 1),
        until_date=datetime(2022, 10, 2),
        metadata_prefix="oai_ddi25",
        index_id=1,
        update_style="0",
        auto_distribution="1"
    )
    with db.session.begin_nested():
        db.session.add(ddi_setting)
    db.session.commit()
    setting_list.append(ddi_setting)

    return setting_list


@pytest.fixture()
def sample_record_xml():
    raw_xml = open(os.path.join(
        os.path.dirname(__file__),
        "data/sample_arxiv_response.xml"
    )).read()
    return raw_xml


@pytest.fixture()
def sample_record_xml_utf8():
    raw_xml = open(os.path.join(
        os.path.dirname(__file__),
        "data/sample_arxiv_response_utf8.xml"
    )).read()
    return raw_xml


@pytest.fixture()
def sample_record_xml_oai_dc():
    raw_xml = open(os.path.join(
        os.path.dirname(__file__),
        "data/sample_oai_dc_response.xml"
    )).read()
    return raw_xml


@pytest.fixture()
def sample_empty_set():
    raw_xml = open(os.path.join(
        os.path.dirname(__file__),
        "data/sample_empty_response.xml"
    )).read()
    return raw_xml


@pytest.fixture
def sample_list_xml():
    raw_physics_xml = open(os.path.join(
        os.path.dirname(__file__),
        "data/sample_arxiv_response_listrecords_physics.xml"
    )).read()
    return raw_physics_xml


@pytest.fixture
def sample_list_xml_cs():
    raw_cs_xml = open(os.path.join(
        os.path.dirname(__file__),
        "data/sample_arxiv_response_listrecords_cs.xml"
    )).read()
    return raw_cs_xml


@pytest.fixture
def sample_jpcoar_list_xml():
    raw_cs_xml = open(os.path.join(
        os.path.dirname(__file__),
        "data/oai.xml"
    )).read()
    return raw_cs_xml


@pytest.fixture()
<<<<<<< HEAD
def location(app):
=======
def location(app, db):
>>>>>>> f982443f
    """Create default location."""
    tmppath = tempfile.mkdtemp()
    with db.session.begin_nested():
        Location.query.delete()
        loc = Location(name='local', uri=tmppath, default=True)
        db.session.add(loc)
    db.session.commit()
<<<<<<< HEAD
    return location
=======
    return loc


@pytest.fixture()
def db_itemtype(app, db):
    # Multiple
    item_type_multiple_name = ItemTypeName(
        id=10, name="Multiple", has_site_license=True, is_active=True
    )
    item_type_multiple_schema = dict()
    with open("tests/data/itemtype_multiple_schema.json", "r") as f:
        item_type_multiple_schema = json.load(f)

    item_type_multiple_form = dict()
    with open("tests/data/itemtype_multiple_form.json", "r") as f:
        item_type_multiple_form = json.load(f)

    item_type_multiple_render = dict()
    with open("tests/data/itemtype_multiple_render.json", "r") as f:
        item_type_multiple_render = json.load(f)

    item_type_multiple_mapping = dict()
    with open("tests/data/itemtype_multiple_mapping.json", "r") as f:
        item_type_multiple_mapping = json.load(f)

    item_type_multiple = ItemType(
        id=10,
        name_id=10,
        harvesting_type=True,
        schema=item_type_multiple_schema,
        form=item_type_multiple_form,
        render=item_type_multiple_render,
        tag=1,
        version_id=1,
        is_deleted=False,
    )

    item_type_multiple_mapping = ItemTypeMapping(id=10, item_type_id=10, mapping=item_type_multiple_mapping)

    # Harvesting DDI
    item_type_ddi_name = ItemTypeName(
        id=11, name="Harvesting DDI", has_site_license=True, is_active=True
    )
    item_type_ddi_schema = dict()
    with open("tests/data/itemtype_ddi_schema.json", "r") as f:
        item_type_ddi_schema = json.load(f)

    item_type_ddi_form = dict()
    with open("tests/data/itemtype_ddi_form.json", "r") as f:
        item_type_ddi_form = json.load(f)

    item_type_ddi_render = dict()
    with open("tests/data/itemtype_ddi_render.json", "r") as f:
        item_type_ddi_render = json.load(f)

    item_type_ddi_mapping = dict()
    with open("tests/data/itemtype_ddi_mapping.json", "r") as f:
        item_type_ddi_mapping = json.load(f)

    item_type_ddi = ItemType(
        id=11,
        name_id=11,
        harvesting_type=True,
        schema=item_type_ddi_schema,
        form=item_type_ddi_form,
        render=item_type_ddi_render,
        tag=1,
        version_id=1,
        is_deleted=False,
    )

    item_type_ddi_mapping = ItemTypeMapping(id=11, item_type_id=11, mapping=item_type_ddi_mapping)

    with db.session.begin_nested():
        db.session.add(item_type_multiple_name)
        db.session.add(item_type_multiple)
        db.session.add(item_type_multiple_mapping)
        db.session.add(item_type_ddi_name)
        db.session.add(item_type_ddi)
        db.session.add(item_type_ddi_mapping)
    db.session.commit()

    return {
        "item_type_multiple_name": item_type_multiple_name,
        "item_type_multiple": item_type_multiple,
        "item_type_multiple_mapping": item_type_multiple_mapping,
        "item_type_ddi_name": item_type_ddi_name,
        "item_type_ddi": item_type_ddi,
        "item_type_ddi_mapping": item_type_ddi_mapping,
    }


@pytest.fixture()
def db_oaischema(app, db):
    schema_name = "jpcoar_mapping"
    form_data = {"name": "jpcoar", "file_name": "jpcoar_scm.xsd", "root_name": "jpcoar"}
    xsd = '{"dc:title": {"type": {"maxOccurs": "unbounded", "minOccurs": 1, "attributes": [{"use": "optional", "name": "xml:lang", "ref": "xml:lang"}]}}, "dcterms:alternative": {"type": {"maxOccurs": "unbounded", "minOccurs": 0, "attributes": [{"use": "optional", "name": "xml:lang", "ref": "xml:lang"}]}}, "jpcoar:creator": {"type": {"maxOccurs": "unbounded", "minOccurs": 0}, "jpcoar:nameIdentifier": {"type": {"maxOccurs": "unbounded", "minOccurs": 0, "attributes": [{"use": "required", "name": "nameIdentifierScheme", "ref": null, "restriction": {"enumeration": ["e-Rad", "NRID", "ORCID", "ISNI", "VIAF", "AID", "kakenhi", "Ringgold", "GRID"]}}, {"use": "optional", "name": "nameIdentifierURI", "ref": null}]}}, "jpcoar:creatorName": {"type": {"maxOccurs": "unbounded", "minOccurs": 0, "attributes": [{"use": "optional", "name": "xml:lang", "ref": "xml:lang"}]}}, "jpcoar:familyName": {"type": {"maxOccurs": "unbounded", "minOccurs": 0, "attributes": [{"use": "optional", "name": "xml:lang", "ref": "xml:lang"}]}}, "jpcoar:givenName": {"type": {"maxOccurs": "unbounded", "minOccurs": 0, "attributes": [{"use": "optional", "name": "xml:lang", "ref": "xml:lang"}]}}, "jpcoar:creatorAlternative": {"type": {"maxOccurs": "unbounded", "minOccurs": 0, "attributes": [{"use": "optional", "name": "xml:lang", "ref": "xml:lang"}]}}, "jpcoar:affiliation": {"type": {"maxOccurs": "unbounded", "minOccurs": 0}, "jpcoar:nameIdentifier": {"type": {"maxOccurs": "unbounded", "minOccurs": 0, "attributes": [{"use": "required", "name": "nameIdentifierScheme", "ref": null, "restriction": {"enumeration": ["e-Rad", "NRID", "ORCID", "ISNI", "VIAF", "AID", "kakenhi", "Ringgold", "GRID"]}}, {"use": "optional", "name": "nameIdentifierURI", "ref": null}]}}, "jpcoar:affiliationName": {"type": {"maxOccurs": "unbounded", "minOccurs": 0, "attributes": [{"use": "optional", "name": "xml:lang", "ref": "xml:lang"}]}}}}, "jpcoar:contributor": {"type": {"maxOccurs": "unbounded", "minOccurs": 0, "attributes": [{"use": "optional", "name": "contributorType", "ref": null, "restriction": {"enumeration": ["ContactPerson", "DataCollector", "DataCurator", "DataManager", "Distributor", "Editor", "HostingInstitution", "Producer", "ProjectLeader", "ProjectManager", "ProjectMember", "RegistrationAgency", "RegistrationAuthority", "RelatedPerson", "Researcher", "ResearchGroup", "Sponsor", "Supervisor", "WorkPackageLeader", "Other"]}}]}, "jpcoar:nameIdentifier": {"type": {"maxOccurs": "unbounded", "minOccurs": 0, "attributes": [{"use": "required", "name": "nameIdentifierScheme", "ref": null, "restriction": {"enumeration": ["e-Rad", "NRID", "ORCID", "ISNI", "VIAF", "AID", "kakenhi", "Ringgold", "GRID"]}}, {"use": "optional", "name": "nameIdentifierURI", "ref": null}]}}, "jpcoar:contributorName": {"type": {"maxOccurs": "unbounded", "minOccurs": 0, "attributes": [{"use": "optional", "name": "xml:lang", "ref": "xml:lang"}]}}, "jpcoar:familyName": {"type": {"maxOccurs": "unbounded", "minOccurs": 0, "attributes": [{"use": "optional", "name": "xml:lang", "ref": "xml:lang"}]}}, "jpcoar:givenName": {"type": {"maxOccurs": "unbounded", "minOccurs": 0, "attributes": [{"use": "optional", "name": "xml:lang", "ref": "xml:lang"}]}}, "jpcoar:contributorAlternative": {"type": {"maxOccurs": "unbounded", "minOccurs": 0, "attributes": [{"use": "optional", "name": "xml:lang", "ref": "xml:lang"}]}}, "jpcoar:affiliation": {"type": {"maxOccurs": "unbounded", "minOccurs": 0}, "jpcoar:nameIdentifier": {"type": {"maxOccurs": "unbounded", "minOccurs": 0, "attributes": [{"use": "required", "name": "nameIdentifierScheme", "ref": null, "restriction": {"enumeration": ["e-Rad", "NRID", "ORCID", "ISNI", "VIAF", "AID", "kakenhi", "Ringgold", "GRID"]}}, {"use": "optional", "name": "nameIdentifierURI", "ref": null}]}}, "jpcoar:affiliationName": {"type": {"maxOccurs": "unbounded", "minOccurs": 0, "attributes": [{"use": "optional", "name": "xml:lang", "ref": "xml:lang"}]}}}}, "dcterms:accessRights": {"type": {"maxOccurs": 1, "minOccurs": 0, "attributes": [{"use": "required", "name": "rdf:resource", "ref": "rdf:resource"}], "restriction": {"enumeration": ["embargoed access", "metadata only access", "open access", "restricted access"]}}}, "rioxxterms:apc": {"type": {"maxOccurs": 1, "minOccurs": 0, "restriction": {"enumeration": ["Paid", "Partially waived", "Fully waived", "Not charged", "Not required", "Unknown"]}}}, "dc:rights": {"type": {"maxOccurs": "unbounded", "minOccurs": 0, "attributes": [{"use": "optional", "name": "rdf:resource", "ref": "rdf:resource"}, {"use": "optional", "name": "xml:lang", "ref": "xml:lang"}]}}, "jpcoar:rightsHolder": {"type": {"maxOccurs": "unbounded", "minOccurs": 0}, "jpcoar:nameIdentifier": {"type": {"maxOccurs": "unbounded", "minOccurs": 0, "attributes": [{"use": "required", "name": "nameIdentifierScheme", "ref": null, "restriction": {"enumeration": ["e-Rad", "NRID", "ORCID", "ISNI", "VIAF", "AID", "kakenhi", "Ringgold", "GRID"]}}, {"use": "optional", "name": "nameIdentifierURI", "ref": null}]}}, "jpcoar:rightsHolderName": {"type": {"maxOccurs": "unbounded", "minOccurs": 0, "attributes": [{"use": "optional", "name": "xml:lang", "ref": "xml:lang"}]}}}, "jpcoar:subject": {"type": {"maxOccurs": "unbounded", "minOccurs": 0, "attributes": [{"use": "optional", "name": "xml:lang", "ref": "xml:lang"}, {"use": "optional", "name": "subjectURI", "ref": null}, {"use": "required", "name": "subjectScheme", "ref": null, "restriction": {"enumeration": ["BSH", "DDC", "LCC", "LCSH", "MeSH", "NDC", "NDLC", "NDLSH", "Sci-Val", "UDC", "Other"]}}]}}, "datacite:description": {"type": {"maxOccurs": "unbounded", "minOccurs": 0, "attributes": [{"use": "optional", "name": "xml:lang", "ref": "xml:lang"}, {"use": "required", "name": "descriptionType", "ref": null, "restriction": {"enumeration": ["Abstract", "Methods", "TableOfContents", "TechnicalInfo", "Other"]}}]}}, "dc:publisher": {"type": {"maxOccurs": "unbounded", "minOccurs": 0, "attributes": [{"use": "optional", "name": "xml:lang", "ref": "xml:lang"}]}}, "datacite:date": {"type": {"maxOccurs": "unbounded", "minOccurs": 0, "attributes": [{"use": "required", "name": "dateType", "ref": null, "restriction": {"enumeration": ["Accepted", "Available", "Collected", "Copyrighted", "Created", "Issued", "Submitted", "Updated", "Valid"]}}]}}, "dc:language": {"type": {"maxOccurs": "unbounded", "minOccurs": 0, "restriction": {"patterns": ["^[a-z]{3}$"]}}}, "dc:type": {"type": {"maxOccurs": 1, "minOccurs": 1, "attributes": [{"use": "required", "name": "rdf:resource", "ref": "rdf:resource"}], "restriction": {"enumeration": ["conference paper", "data paper", "departmental bulletin paper", "editorial", "journal article", "newspaper", "periodical", "review article", "software paper", "article", "book", "book part", "cartographic material", "map", "conference object", "conference proceedings", "conference poster", "dataset", "aggregated data", "clinical trial data", "compiled data", "encoded data", "experimental data", "genomic data", "geospatial data", "laboratory notebook", "measurement and test data", "observational data", "recorded data", "simulation data", "survey data", "interview", "image", "still image", "moving image", "video", "lecture", "patent", "internal report", "report", "research report", "technical report", "policy report", "report part", "working paper", "data management plan", "sound", "thesis", "bachelor thesis", "master thesis", "doctoral thesis", "interactive resource", "learning object", "manuscript", "musical notation", "research proposal", "software", "technical documentation", "workflow", "other"]}}}, "datacite:version": {"type": {"maxOccurs": 1, "minOccurs": 0}}, "oaire:versiontype": {"type": {"maxOccurs": 1, "minOccurs": 0, "attributes": [{"use": "required", "name": "rdf:resource", "ref": "rdf:resource"}], "restriction": {"enumeration": ["AO", "SMUR", "AM", "P", "VoR", "CVoR", "EVoR", "NA"]}}}, "jpcoar:identifier": {"type": {"maxOccurs": "unbounded", "minOccurs": 0, "attributes": [{"use": "required", "name": "identifierType", "ref": null, "restriction": {"enumeration": ["DOI", "HDL", "URI"]}}]}}, "jpcoar:identifierRegistration": {"type": {"maxOccurs": 1, "minOccurs": 0, "attributes": [{"use": "required", "name": "identifierType", "ref": null, "restriction": {"enumeration": ["JaLC", "Crossref", "DataCite", "PMID"]}}]}}, "jpcoar:relation": {"type": {"maxOccurs": "unbounded", "minOccurs": 0, "attributes": [{"use": "optional", "name": "relationType", "ref": null, "restriction": {"enumeration": ["isVersionOf", "hasVersion", "isPartOf", "hasPart", "isReferencedBy", "references", "isFormatOf", "hasFormat", "isReplacedBy", "replaces", "isRequiredBy", "requires", "isSupplementTo", "isSupplementedBy", "isIdenticalTo", "isDerivedFrom", "isSourceOf"]}}]}, "jpcoar:relatedIdentifier": {"type": {"maxOccurs": 1, "minOccurs": 0, "attributes": [{"use": "required", "name": "identifierType", "ref": null, "restriction": {"enumeration": ["ARK", "arXiv", "DOI", "HDL", "ICHUSHI", "ISBN", "J-GLOBAL", "Local", "PISSN", "EISSN", "NAID", "PMID", "PURL", "SCOPUS", "URI", "WOS"]}}]}}, "jpcoar:relatedTitle": {"type": {"maxOccurs": "unbounded", "minOccurs": 0, "attributes": [{"use": "optional", "name": "xml:lang", "ref": "xml:lang"}]}}}, "dcterms:temporal": {"type": {"maxOccurs": "unbounded", "minOccurs": 0, "attributes": [{"use": "optional", "name": "xml:lang", "ref": "xml:lang"}]}}, "datacite:geoLocation": {"type": {"maxOccurs": "unbounded", "minOccurs": 0}, "datacite:geoLocationPoint": {"type": {"maxOccurs": 1, "minOccurs": 0}, "datacite:pointLongitude": {"type": {"maxOccurs": 1, "minOccurs": 1, "restriction": {"maxInclusive": 180, "minInclusive": -180}}}, "datacite:pointLatitude": {"type": {"maxOccurs": 1, "minOccurs": 1, "restriction": {"maxInclusive": 90, "minInclusive": -90}}}}, "datacite:geoLocationBox": {"type": {"maxOccurs": 1, "minOccurs": 0}, "datacite:westBoundLongitude": {"type": {"maxOccurs": 1, "minOccurs": 1, "restriction": {"maxInclusive": 180, "minInclusive": -180}}}, "datacite:eastBoundLongitude": {"type": {"maxOccurs": 1, "minOccurs": 1, "restriction": {"maxInclusive": 180, "minInclusive": -180}}}, "datacite:southBoundLatitude": {"type": {"maxOccurs": 1, "minOccurs": 1, "restriction": {"maxInclusive": 90, "minInclusive": -90}}}, "datacite:northBoundLatitude": {"type": {"maxOccurs": 1, "minOccurs": 1, "restriction": {"maxInclusive": 90, "minInclusive": -90}}}}, "datacite:geoLocationPlace": {"type": {"maxOccurs": "unbounded", "minOccurs": 0}}}, "jpcoar:fundingReference": {"type": {"maxOccurs": "unbounded", "minOccurs": 0}, "datacite:funderIdentifier": {"type": {"maxOccurs": 1, "minOccurs": 0, "attributes": [{"use": "required", "name": "funderIdentifierType", "ref": null, "restriction": {"enumeration": ["Crossref Funder", "GRID", "ISNI", "Other"]}}]}}, "jpcoar:funderName": {"type": {"maxOccurs": "unbounded", "minOccurs": 1, "attributes": [{"use": "optional", "name": "xml:lang", "ref": "xml:lang"}]}}, "datacite:awardNumber": {"type": {"maxOccurs": 1, "minOccurs": 0, "attributes": [{"use": "optional", "name": "awardURI", "ref": null}]}}, "jpcoar:awardTitle": {"type": {"maxOccurs": "unbounded", "minOccurs": 0, "attributes": [{"use": "optional", "name": "xml:lang", "ref": "xml:lang"}]}}}, "jpcoar:sourceIdentifier": {"type": {"maxOccurs": "unbounded", "minOccurs": 0, "attributes": [{"use": "required", "name": "identifierType", "ref": null, "restriction": {"enumeration": ["PISSN", "EISSN", "ISSN", "NCID"]}}]}}, "jpcoar:sourceTitle": {"type": {"maxOccurs": "unbounded", "minOccurs": 0, "attributes": [{"use": "optional", "name": "xml:lang", "ref": "xml:lang"}]}}, "jpcoar:volume": {"type": {"maxOccurs": 1, "minOccurs": 0}}, "jpcoar:issue": {"type": {"maxOccurs": 1, "minOccurs": 0}}, "jpcoar:numPages": {"type": {"maxOccurs": 1, "minOccurs": 0}}, "jpcoar:pageStart": {"type": {"maxOccurs": 1, "minOccurs": 0}}, "jpcoar:pageEnd": {"type": {"maxOccurs": 1, "minOccurs": 0}}, "dcndl:dissertationNumber": {"type": {"maxOccurs": 1, "minOccurs": 0}}, "dcndl:degreeName": {"type": {"maxOccurs": "unbounded", "minOccurs": 0, "attributes": [{"use": "optional", "name": "xml:lang", "ref": "xml:lang"}]}}, "dcndl:dateGranted": {"type": {"maxOccurs": 1, "minOccurs": 0}}, "jpcoar:degreeGrantor": {"type": {"maxOccurs": "unbounded", "minOccurs": 0}, "jpcoar:nameIdentifier": {"type": {"maxOccurs": "unbounded", "minOccurs": 0, "attributes": [{"use": "required", "name": "nameIdentifierScheme", "ref": null, "restriction": {"enumeration": ["e-Rad", "NRID", "ORCID", "ISNI", "VIAF", "AID", "kakenhi", "Ringgold", "GRID"]}}, {"use": "optional", "name": "nameIdentifierURI", "ref": null}]}}, "jpcoar:degreeGrantorName": {"type": {"maxOccurs": "unbounded", "minOccurs": 0, "attributes": [{"use": "optional", "name": "xml:lang", "ref": "xml:lang"}]}}}, "jpcoar:conference": {"type": {"maxOccurs": "unbounded", "minOccurs": 0}, "jpcoar:conferenceName": {"type": {"maxOccurs": "unbounded", "minOccurs": 0, "attributes": [{"use": "optional", "name": "xml:lang", "ref": "xml:lang"}]}}, "jpcoar:conferenceSequence": {"type": {"maxOccurs": 1, "minOccurs": 0}}, "jpcoar:conferenceSponsor": {"type": {"maxOccurs": "unbounded", "minOccurs": 0, "attributes": [{"use": "optional", "name": "xml:lang", "ref": "xml:lang"}]}}, "jpcoar:conferenceDate": {"type": {"maxOccurs": 1, "minOccurs": 0, "attributes": [{"use": "optional", "name": "startMonth", "ref": null, "restriction": {"maxInclusive": 12, "minInclusive": 1, "totalDigits": 2}}, {"use": "optional", "name": "endYear", "ref": null, "restriction": {"maxInclusive": 2200, "minInclusive": 1400, "totalDigits": 4}}, {"use": "optional", "name": "startDay", "ref": null, "restriction": {"maxInclusive": 31, "minInclusive": 1, "totalDigits": 2}}, {"use": "optional", "name": "endDay", "ref": null, "restriction": {"maxInclusive": 31, "minInclusive": 1, "totalDigits": 2}}, {"use": "optional", "name": "endMonth", "ref": null, "restriction": {"maxInclusive": 12, "minInclusive": 1, "totalDigits": 2}}, {"use": "optional", "name": "xml:lang", "ref": "xml:lang"}, {"use": "optional", "name": "startYear", "ref": null, "restriction": {"maxInclusive": 2200, "minInclusive": 1400, "totalDigits": 4}}]}}, "jpcoar:conferenceVenue": {"type": {"maxOccurs": "unbounded", "minOccurs": 0, "attributes": [{"use": "optional", "name": "xml:lang", "ref": "xml:lang"}]}}, "jpcoar:conferencePlace": {"type": {"maxOccurs": "unbounded", "minOccurs": 0, "attributes": [{"use": "optional", "name": "xml:lang", "ref": "xml:lang"}]}}, "jpcoar:conferenceCountry": {"type": {"maxOccurs": 1, "minOccurs": 0, "restriction": {"patterns": ["^[A-Z]{3}$"]}}}}, "jpcoar:file": {"type": {"maxOccurs": "unbounded", "minOccurs": 0}, "jpcoar:URI": {"type": {"maxOccurs": 1, "minOccurs": 0, "attributes": [{"use": "optional", "name": "label", "ref": null}, {"use": "optional", "name": "objectType", "ref": null, "restriction": {"enumeration": ["abstract", "dataset", "fulltext", "software", "summary", "thumbnail", "other"]}}]}}, "jpcoar:mimeType": {"type": {"maxOccurs": 1, "minOccurs": 0}}, "jpcoar:extent": {"type": {"maxOccurs": "unbounded", "minOccurs": 0}}, "datacite:date": {"type": {"maxOccurs": "unbounded", "minOccurs": 0, "attributes": [{"use": "required", "name": "dateType", "ref": null, "restriction": {"enumeration": ["Accepted", "Available", "Collected", "Copyrighted", "Created", "Issued", "Submitted", "Updated", "Valid"]}}]}}, "datacite:version": {"type": {"maxOccurs": 1, "minOccurs": 0}}}, "custom:system_file": {"type": {"minOccurs": 0, "maxOccurs": "unbounded"}, "jpcoar:URI": {"type": {"minOccurs": 0, "maxOccurs": 1, "attributes": [{"name": "objectType", "ref": null, "use": "optional", "restriction": {"enumeration": ["abstract", "summary", "fulltext", "thumbnail", "other"]}}, {"name": "label", "ref": null, "use": "optional"}]}}, "jpcoar:mimeType": {"type": {"minOccurs": 0, "maxOccurs": 1}}, "jpcoar:extent": {"type": {"minOccurs": 0, "maxOccurs": "unbounded"}}, "datacite:date": {"type": {"minOccurs": 1, "maxOccurs": "unbounded", "attributes": [{"name": "dateType", "ref": null, "use": "required", "restriction": {"enumeration": ["Accepted", "Available", "Collected", "Copyrighted", "Created", "Issued", "Submitted", "Updated", "Valid"]}}]}}, "datacite:version": {"type": {"minOccurs": 0, "maxOccurs": 1}}}}'
    namespaces = {
        "": "https://github.com/JPCOAR/schema/blob/master/1.0/",
        "dc": "http://purl.org/dc/elements/1.1/",
        "xs": "http://www.w3.org/2001/XMLSchema",
        "rdf": "http://www.w3.org/1999/02/22-rdf-syntax-ns#",
        "xml": "http://www.w3.org/XML/1998/namespace",
        "dcndl": "http://ndl.go.jp/dcndl/terms/",
        "oaire": "http://namespace.openaire.eu/schema/oaire/",
        "jpcoar": "https://github.com/JPCOAR/schema/blob/master/1.0/",
        "dcterms": "http://purl.org/dc/terms/",
        "datacite": "https://schema.datacite.org/meta/kernel-4/",
        "rioxxterms": "http://www.rioxx.net/schema/v2.0/rioxxterms/",
    }
    schema_location = "https://github.com/JPCOAR/schema/blob/master/1.0/jpcoar_scm.xsd"
    jpcoar_mapping = OAIServerSchema(
        id=uuid.uuid4(),
        schema_name=schema_name,
        form_data=form_data,
        xsd=xsd,
        namespaces=namespaces,
        schema_location=schema_location,
        isvalid=True,
        is_mapping=False,
        isfixed=False,
        version_id=1,
    )
    jpcoar_v1_mapping = OAIServerSchema(
        id=uuid.uuid4(),
        schema_name='jpcoar_v1_mapping',
        form_data=form_data,
        xsd=xsd,
        namespaces=namespaces,
        schema_location=schema_location,
        isvalid=True,
        is_mapping=False,
        isfixed=False,
        version_id=1,
    )
    with db.session.begin_nested():
        db.session.add(jpcoar_mapping)
        db.session.add(jpcoar_v1_mapping)
>>>>>>> f982443f
<|MERGE_RESOLUTION|>--- conflicted
+++ resolved
@@ -38,7 +38,6 @@
 from flask import Flask
 from flask.cli import ScriptInfo
 from flask_celeryext import FlaskCeleryExt
-<<<<<<< HEAD
 from invenio_accounts import InvenioAccounts
 from invenio_accounts.models import User
 from invenio_accounts.testutils import create_test_user
@@ -52,7 +51,6 @@
 from weko_index_tree.models import Index
 from weko_search_ui import WekoSearchUI
 from weko_theme import WekoTheme
-=======
 from invenio_access import InvenioAccess
 from invenio_accounts import InvenioAccounts
 from invenio_accounts.models import User
@@ -76,7 +74,6 @@
 from weko_theme import WekoTheme
 from weko_deposit import WekoDeposit
 from weko_records import WekoRecords
->>>>>>> f982443f
 
 from invenio_oaiharvester import InvenioOAIHarvester
 from invenio_oaiharvester.models import OAIHarvestConfig, HarvestSettings
@@ -109,28 +106,6 @@
             'sqlite:///test.db'),
         TESTING=True,
         INDEX_IMG='indextree/36466818-image.jpg',
-<<<<<<< HEAD
-        SEARCH_UI_SEARCH_INDEX='tenant1',
-        INDEXER_DEFAULT_DOCTYPE='item-v1.0.0',
-        INDEXER_FILE_DOC_TYPE='content',
-    )
-    FlaskCeleryExt(app)
-    InvenioAccounts(app)
-    InvenioDB(app)
-    InvenioI18N(app)
-    InvenioJSONSchemas(app)
-    InvenioPIDRelations(app)
-    InvenioRecords(app)
-    WekoSearchUI(app)
-    WekoTheme(app)
-    InvenioOAIHarvester(app)
-
-    with app.app_context():
-        if str(db.engine.url) != 'sqlite://' and \
-           not database_exists(str(db.engine.url)):
-            create_database(str(db.engine.url))
-        db.create_all()
-=======
         INDEXER_DEFAULT_INDEX="{}-weko-item-v1.0.0".format("test"),
         SEARCH_UI_SEARCH_INDEX="{}-weko".format("test"),
         SERVER_NAME="TEST_SERVER",
@@ -169,7 +144,6 @@
 
     return app_
 
->>>>>>> f982443f
 
 @pytest.yield_fixture()
 def app(base_app):
@@ -400,11 +374,7 @@
 
 
 @pytest.fixture()
-<<<<<<< HEAD
-def location(app):
-=======
 def location(app, db):
->>>>>>> f982443f
     """Create default location."""
     tmppath = tempfile.mkdtemp()
     with db.session.begin_nested():
@@ -412,9 +382,6 @@
         loc = Location(name='local', uri=tmppath, default=True)
         db.session.add(loc)
     db.session.commit()
-<<<<<<< HEAD
-    return location
-=======
     return loc
 
 
@@ -553,4 +520,3 @@
     with db.session.begin_nested():
         db.session.add(jpcoar_mapping)
         db.session.add(jpcoar_v1_mapping)
->>>>>>> f982443f
