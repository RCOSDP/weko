--- conflicted
+++ resolved
@@ -29,13 +29,9 @@
 {%- endblock css %}
 
 {%- block javascript %}
-<<<<<<< HEAD
-  {{ webpack['index_tree_js_treeview.js']}}
-=======
   <script src="{{ url_for('static', filename='js/weko_index_tree/inline.bundle.js') }}"></script>
   <script src="{{ url_for('static', filename='js/weko_index_tree/polyfills.bundle.js') }}"></script>
   <script src="{{ url_for('static', filename='js/weko_index_tree/main.bundle.js') }}"></script>
->>>>>>> c3c285ed
   {{ super() }}
   {{ webpack['index_tree_js_js.js']}}
 {%- endblock javascript %}
