--- conflicted
+++ resolved
@@ -351,12 +351,12 @@
                 res = Indexes.move(22, **_data)
                 assert res['is_ok']==False
                 assert res['msg']=="The index cannot be kept private because there are links from items that have a DOI."
-            
+
             _index = dict(Indexes.get_index(1))
             assert _index["parent"] == 0
             assert _index["position"] == 0
 
-            # 
+            #
             _data = {
                 'pre_parent': "0",
                 'parent': "0",
@@ -375,7 +375,7 @@
             res = Indexes.move(1, **_data)
             assert res['is_ok']==True
             assert res['msg']==''
-            
+
             _index = dict(Indexes.get_index(1))
             assert _index["parent"] == 0
             assert _index["position"] == 3
@@ -389,7 +389,7 @@
             res = Indexes.move(1, **_data)
             assert res['is_ok']==True
             assert res['msg']==''
-            
+
             _index = dict(Indexes.get_index(1))
             assert _index["parent"] == 0
             assert _index["position"] == 0
@@ -422,7 +422,7 @@
                     }
                     res = Indexes.move(1, **_data)
                     assert res['is_ok']==False
-            
+
             with patch("weko_index_tree.api.db.session.commit", side_effect=IntegrityError(None, None, None)):
                 # move index 1 Exception
                 _data = {
@@ -485,7 +485,7 @@
                     res = Indexes.move(3, **_data)
                     assert res['is_ok']==True
                     assert res['msg']==''
-                    
+
                     _index = dict(Indexes.get_index(3))
                     assert _index["parent"] == 2
                     assert _index["position"] == 1
@@ -611,7 +611,7 @@
     index_info["index_name"] = "TEST"
     with patch("weko_index_tree.tasks.update_oaiset_setting.delay",side_effect = MagicMock()):
         Indexes.update_set_info(index_info)
-    
+
 #.tox/c1/bin/pytest --cov=weko_index_tree tests/test_api.py::test_filter_roles -v -s -vv --cov-branch --cov-report=html --cov-config=tox.ini --basetemp=/code/modules/weko-index-tree/.tox/c1/tmp
 def test_filter_roles(app, mocker):
     with app.app_context():
@@ -672,10 +672,6 @@
 
 #     def delete_set_info(cls, action, index_id, id_list):
 #     def get_public_indexes_list(cls):
-<<<<<<< HEAD
-# .tox/c1/bin/pytest --cov=weko_index_tree tests/test_api.py::test_indexes_get_index_tree -v -s -vv --cov-branch --cov-report=html --cov-config=tox.ini --basetemp=/code/modules/weko-index-tree/.tox/c1/tmp
-def test_indexes_get_index_tree(i18n_app, db, redis_connect, users, db_records, test_indices, communities, mocker):
-=======
 # .tox/c1/bin/pytest --cov=weko_index_tree tests/test_api.py::test_Indexes_get_public_indexes_list -v -s -vv --cov-branch --cov-report=term --cov-config=tox.ini --basetemp=/code/modules/weko-index-tree/.tox/c1/tmp
 def test_Indexes_get_public_indexes_list(i18n_app, db):
     def make_index(id, parent, position, index_name, index_name_english,public_state,public_date):
@@ -685,7 +681,7 @@
             index_name=index_name,index_name_english=index_name_english,
             public_state=public_state,public_date=public_date
         )
-    
+
     with db.session.begin_nested():
         db.session.add(make_index(1,0,0,'公開','publish',True,None))
         db.session.add(make_index(11,1,0,'公開_公開','publish',True,None))
@@ -700,13 +696,12 @@
         db.session.add(make_index(32,3,1,'未来公開_非公開','feature_notpublish',False,None))
         db.session.add(make_index(33,3,2,'未来公開_未来公開','feature_feature',True,datetime.strptime("2100/09/21","%Y/%m/%d")))
     db.session.commit()
-    
+
     result = Indexes.get_public_indexes_list()
     assert result == ["1", "11"]
-    
-# .tox/c1/bin/pytest --cov=weko_index_tree tests/test_api.py::test_indexes_get_index_tree -v -s -vv --cov-branch --cov-report=term --cov-config=tox.ini --basetemp=/code/modules/weko-index-tree/.tox/c1/tmp
-def test_indexes_get_index_tree(i18n_app, db, redis_connect, users, db_records, test_indices, communities):
->>>>>>> 3aa12c21
+
+# .tox/c1/bin/pytest --cov=weko_index_tree tests/test_api.py::test_indexes_get_index_tree -v -s -vv --cov-branch --cov-report=html --cov-config=tox.ini --basetemp=/code/modules/weko-index-tree/.tox/c1/tmp
+def test_indexes_get_index_tree(i18n_app, db, redis_connect, users, db_records, test_indices, communities, mocker):
     os.environ['INVENIO_WEB_HOST_NAME'] = "test"
     mocker.patch.dict(current_app.config, {
             'WEKO_ACCOUNTS_GAKUNIN_GROUP_PATTERN_DICT': {
