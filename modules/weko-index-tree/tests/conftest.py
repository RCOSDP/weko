--- conflicted
+++ resolved
@@ -762,10 +762,7 @@
         db.session.add(testIndexThreeChild)
         db.session.add(testIndexMore)
         db.session.add(testIndexPrivate)
-<<<<<<< HEAD
-=======
         db.session.add(testIndexSix)
->>>>>>> 3aa12c21
 
     return {
         'index_dict': dict(testIndexThree),
