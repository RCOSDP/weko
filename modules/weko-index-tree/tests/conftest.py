# -*- coding: utf-8 -*-
#
# This file is part of WEKO3.
# Copyright (C) 2017 National Institute of Informatics.
#
# WEKO3 is free software; you can redistribute it
# and/or modify it under the terms of the GNU General Public License as
# published by the Free Software Foundation; either version 2 of the
# License, or (at your option) any later version.
#
# WEKO3 is distributed in the hope that it will be
# useful, but WITHOUT ANY WARRANTY; without even the implied warranty of
# MERCHANTABILITY or FITNESS FOR A PARTICULAR PURPOSE.  See the GNU
# General Public License for more details.
#
# You should have received a copy of the GNU General Public License
# along with WEKO3; if not, write to the
# Free Software Foundation, Inc., 59 Temple Place, Suite 330, Boston,
# MA 02111-1307, USA.

"""Pytest configuration."""
import os
from os.path import dirname, exists, join
import shutil
import tempfile
import json
import uuid
from datetime import date, datetime, timedelta
from kombu import Exchange, Queue

import pytest
from mock import Mock, patch
from flask import Flask
from flask_babelex import Babel, lazy_gettext as _
from flask_celeryext import FlaskCeleryExt
from flask_menu import Menu
from flask_login import current_user, login_user, LoginManager
from werkzeug.local import LocalProxy
from tests.helpers import create_record, json_data, fill_oauth2_headers

from invenio_deposit.config import (
    DEPOSIT_DEFAULT_STORAGE_CLASS,
    DEPOSIT_RECORDS_UI_ENDPOINTS,
    DEPOSIT_REST_ENDPOINTS,
    DEPOSIT_DEFAULT_JSONSCHEMA,
    DEPOSIT_JSONSCHEMAS_PREFIX,
)
from invenio_stats.contrib.event_builders import (
    build_file_unique_id,
    build_record_unique_id,
    file_download_event_builder
)
from invenio_accounts import InvenioAccounts
from invenio_accounts.models import User, Role
from invenio_accounts.testutils import create_test_user, login_user_via_session
from invenio_access.models import ActionUsers
from invenio_access import InvenioAccess
from invenio_access.models import ActionUsers, ActionRoles
from invenio_assets import InvenioAssets
from invenio_cache import InvenioCache
from invenio_db import InvenioDB
from invenio_db import db as db_
from invenio_files_rest.models import Location
from invenio_i18n import InvenioI18N
from invenio_indexer import InvenioIndexer
from invenio_jsonschemas import InvenioJSONSchemas
from invenio_mail import InvenioMail
from invenio_oaiserver import InvenioOAIServer
from invenio_oaiserver.models import OAISet
from invenio_oauth2server import InvenioOAuth2Server, InvenioOAuth2ServerREST
from invenio_oauth2server.models import Client, Token
from invenio_pidrelations import InvenioPIDRelations
from invenio_records import InvenioRecords
from invenio_search import InvenioSearch
from sqlalchemy_utils.functions import create_database, database_exists, drop_database
from simplekv.memory.redisstore import RedisStore
from invenio_oaiharvester.models import HarvestSettings
from invenio_stats import InvenioStats
from invenio_admin import InvenioAdmin
from invenio_search import RecordsSearch
from invenio_pidstore import InvenioPIDStore, current_pidstore
from invenio_records_rest.utils import PIDConverter
from invenio_records.models import RecordMetadata
from invenio_deposit.api import Deposit
from invenio_communities.models import Community
from invenio_search import current_search_client, current_search
from invenio_queues.proxies import current_queues
from invenio_files_rest.permissions import bucket_listmultiparts_all, \
    bucket_read_all, bucket_read_versions_all, bucket_update_all, \
    location_update_all, multipart_delete_all, multipart_read_all, \
    object_delete_all, object_delete_version_all, object_read_all, \
    object_read_version_all
from invenio_files_rest.models import Bucket
from invenio_db.utils import drop_alembic_version_table

from weko_admin.models import AdminLangSettings
from weko_schema_ui.models import OAIServerSchema
from weko_index_tree.api import Indexes
from weko_records import WekoRecords
from weko_records.api import ItemTypes
from weko_records.config import WEKO_ITEMTYPE_EXCLUDED_KEYS
from weko_records.models import ItemTypeName, ItemType
from weko_records_ui.models import PDFCoverPageSettings
from weko_records_ui.config import WEKO_PERMISSION_SUPER_ROLE_USER, WEKO_PERMISSION_ROLE_COMMUNITY, EMAIL_DISPLAY_FLG
from weko_groups import WekoGroups
from weko_workflow import WekoWorkflow
from weko_workflow.models import Activity, ActionStatus, Action, WorkFlow, FlowDefine, FlowAction
from weko_index_tree.models import Index
from weko_index_tree import WekoIndexTree, WekoIndexTreeREST
from weko_index_tree.views import blueprint_api
from weko_index_tree.rest import create_blueprint
from weko_index_tree.scopes import create_index_scope
from weko_search_ui import WekoSearchUI, WekoSearchREST
from weko_search_ui.config import SEARCH_UI_SEARCH_INDEX
from weko_redis.redis import RedisConnection
from weko_admin.models import SessionLifetime

from sqlalchemy.engine import Engine
from sqlalchemy.orm import Session
from sqlalchemy import event


@pytest.yield_fixture()
def instance_path():
    """Temporary instance path."""
    path = tempfile.mkdtemp()
    yield path
    shutil.rmtree(path)


@pytest.fixture()
def base_app(instance_path):
    """Flask application fixture."""
    app_ = Flask('testapp', instance_path=instance_path,static_folder=join(instance_path, "static"))
    app_.config.update(
        ACCOUNTS_JWT_ENABLE=False,
        SECRET_KEY='SECRET_KEY',
        WEKO_INDEX_TREE_UPDATED=True,
        TESTING=True,
        FILES_REST_DEFAULT_QUOTA_SIZE = None,
        FILES_REST_DEFAULT_STORAGE_CLASS = 'S',
        FILES_REST_STORAGE_CLASS_LIST = {
            'S': 'Standard',
            'A': 'Archive',
        },
        CACHE_REDIS_URL=os.environ.get("CACHE_REDIS_URL", "redis://redis:6379/0"),
        CACHE_TYPE="redis",
        CACHE_REDIS_DB='0',
        CACHE_REDIS_HOST="redis",
        WEKO_INDEX_TREE_STATE_PREFIX="index_tree_expand_state",
        REDIS_PORT='6379',
        DEPOSIT_DEFAULT_JSONSCHEMA=DEPOSIT_DEFAULT_JSONSCHEMA,
        SERVER_NAME='TEST_SERVER',
        LOGIN_DISABLED=False,
        INDEXER_DEFAULT_DOCTYPE='item-v1.0.0',
        INDEXER_FILE_DOC_TYPE='content',
        INDEXER_DEFAULT_INDEX="{}-weko-item-v1.0.0".format(
            'test'
        ),
        INDEX_IMG='indextree/36466818-image.jpg',
        INDEXER_MQ_QUEUE = Queue("indexer", exchange=Exchange("indexer", type="direct"), routing_key="indexer",queue_arguments={"x-queue-type":"quorum"}),
        SQLALCHEMY_DATABASE_URI=os.getenv('SQLALCHEMY_DATABASE_URI',
                                          'postgresql+psycopg2://invenio:dbpass123@postgresql:5432/wekotest'),
        # SQLALCHEMY_DATABASE_URI=os.environ.get(
        #     'SQLALCHEMY_DATABASE_URI', 'sqlite:///test.db'),
        SEARCH_ELASTIC_HOSTS=os.environ.get(
            'SEARCH_ELASTIC_HOSTS', 'elasticsearch'),
        SQLALCHEMY_TRACK_MODIFICATIONS=True,
        JSONSCHEMAS_HOST='inveniosoftware.org',
        ACCOUNTS_USERINFO_HEADERS=True,
        I18N_LANGUAGES=[("ja", "Japanese"), ("en", "English")],
        WEKO_INDEX_TREE_INDEX_LOCK_KEY_PREFIX="lock_index_",
        WEKO_INDEX_TREE_DEFAULT_DISPLAY_NUMBER = 5,
        WEKO_PERMISSION_SUPER_ROLE_USER=WEKO_PERMISSION_SUPER_ROLE_USER,
        WEKO_PERMISSION_ROLE_COMMUNITY=WEKO_PERMISSION_ROLE_COMMUNITY,
        EMAIL_DISPLAY_FLG=EMAIL_DISPLAY_FLG,
        THEME_SITEURL="https://localhost",
        DEPOSIT_RECORDS_UI_ENDPOINTS=DEPOSIT_RECORDS_UI_ENDPOINTS,
        DEPOSIT_REST_ENDPOINTS=DEPOSIT_REST_ENDPOINTS,
        DEPOSIT_DEFAULT_STORAGE_CLASS=DEPOSIT_DEFAULT_STORAGE_CLASS,
        # SEARCH_UI_SEARCH_INDEX=SEARCH_UI_SEARCH_INDEX,
        SEARCH_UI_SEARCH_INDEX="test-weko",
        # SEARCH_ELASTIC_HOSTS=os.environ.get("INVENIO_ELASTICSEARCH_HOST"),
        SEARCH_INDEX_PREFIX="{}-".format('test'),
        SEARCH_CLIENT_CONFIG=dict(timeout=120, max_retries=10),
        OAISERVER_ID_PREFIX="oai:inveniosoftware.org:recid/",
        OAISERVER_RECORD_INDEX="_all",
        OAISERVER_REGISTER_SET_SIGNALS=True,
        OAISERVER_METADATA_FORMATS={
            "jpcoar_1.0": {
                "serializer": (
                    "weko_schema_ui.utils:dumps_oai_etree",
                    {
                        "schema_type": "jpcoar_v1",
                    },
                ),
                "namespace": "https://irdb.nii.ac.jp/schema/jpcoar/1.0/",
                "schema": "https://irdb.nii.ac.jp/schema/jpcoar/1.0/jpcoar_scm.xsd",
            }
        },
        WEKO_RECORDS_UI_LICENSE_DICT=[
            {
                'name': _('write your own license'),
                'value': 'license_free',
            },
            # version 0
            {
                'name': _(
                    'Creative Commons CC0 1.0 Universal Public Domain Designation'),
                'code': 'CC0',
                'href_ja': 'https://creativecommons.org/publicdomain/zero/1.0/deed.ja',
                'href_default': 'https://creativecommons.org/publicdomain/zero/1.0/',
                'value': 'license_12',
                'src': '88x31(0).png',
                'src_pdf': 'cc-0.png',
                'href_pdf': 'https://creativecommons.org/publicdomain/zero/1.0/'
                            'deed.ja',
                'txt': 'This work is licensed under a Public Domain Dedication '
                    'International License.'
            },
            # version 3.0
            {
                'name': _('Creative Commons Attribution 3.0 Unported (CC BY 3.0)'),
                'code': 'CC BY 3.0',
                'href_ja': 'https://creativecommons.org/licenses/by/3.0/deed.ja',
                'href_default': 'https://creativecommons.org/licenses/by/3.0/',
                'value': 'license_6',
                'src': '88x31(1).png',
                'src_pdf': 'by.png',
                'href_pdf': 'http://creativecommons.org/licenses/by/3.0/',
                'txt': 'This work is licensed under a Creative Commons Attribution'
                       ' 3.0 International License.'
            },
            {
                'name': _(
                    'Creative Commons Attribution-ShareAlike 3.0 Unported '
                    '(CC BY-SA 3.0)'),
                'code': 'CC BY-SA 3.0',
                'href_ja': 'https://creativecommons.org/licenses/by-sa/3.0/deed.ja',
                'href_default': 'https://creativecommons.org/licenses/by-sa/3.0/',
                'value': 'license_7',
                'src': '88x31(2).png',
                'src_pdf': 'by-sa.png',
                'href_pdf': 'http://creativecommons.org/licenses/by-sa/3.0/',
                'txt': 'This work is licensed under a Creative Commons Attribution'
                    '-ShareAlike 3.0 International License.'
            },
            {
                'name': _(
                    'Creative Commons Attribution-NoDerivs 3.0 Unported (CC BY-ND 3.0)'),
                'code': 'CC BY-ND 3.0',
                'href_ja': 'https://creativecommons.org/licenses/by-nd/3.0/deed.ja',
                'href_default': 'https://creativecommons.org/licenses/by-nd/3.0/',
                'value': 'license_8',
                'src': '88x31(3).png',
                'src_pdf': 'by-nd.png',
                'href_pdf': 'http://creativecommons.org/licenses/by-nd/3.0/',
                'txt': 'This work is licensed under a Creative Commons Attribution'
                    '-NoDerivatives 3.0 International License.'

            },
            {
                'name': _(
                    'Creative Commons Attribution-NonCommercial 3.0 Unported'
                    ' (CC BY-NC 3.0)'),
                'code': 'CC BY-NC 3.0',
                'href_ja': 'https://creativecommons.org/licenses/by-nc/3.0/deed.ja',
                'href_default': 'https://creativecommons.org/licenses/by-nc/3.0/',
                'value': 'license_9',
                'src': '88x31(4).png',
                'src_pdf': 'by-nc.png',
                'href_pdf': 'http://creativecommons.org/licenses/by-nc/3.0/',
                'txt': 'This work is licensed under a Creative Commons Attribution'
                    '-NonCommercial 3.0 International License.'
            },
            {
                'name': _(
                    'Creative Commons Attribution-NonCommercial-ShareAlike 3.0 '
                    'Unported (CC BY-NC-SA 3.0)'),
                'code': 'CC BY-NC-SA 3.0',
                'href_ja': 'https://creativecommons.org/licenses/by-nc-sa/3.0/deed.ja',
                'href_default': 'https://creativecommons.org/licenses/by-nc-sa/3.0/',
                'value': 'license_10',
                'src': '88x31(5).png',
                'src_pdf': 'by-nc-sa.png',
                'href_pdf': 'http://creativecommons.org/licenses/by-nc-sa/3.0/',
                'txt': 'This work is licensed under a Creative Commons Attribution'
                    '-NonCommercial-ShareAlike 3.0 International License.'
            },
            {
                'name': _(
                    'Creative Commons Attribution-NonCommercial-NoDerivs '
                    '3.0 Unported (CC BY-NC-ND 3.0)'),
                'code': 'CC BY-NC-ND 3.0',
                'href_ja': 'https://creativecommons.org/licenses/by-nc-nd/3.0/deed.ja',
                'href_default': 'https://creativecommons.org/licenses/by-nc-nd/3.0/',
                'value': 'license_11',
                'src': '88x31(6).png',
                'src_pdf': 'by-nc-nd.png',
                'href_pdf': 'http://creativecommons.org/licenses/by-nc-nd/3.0/',
                'txt': 'This work is licensed under a Creative Commons Attribution'
                    '-NonCommercial-ShareAlike 3.0 International License.'
            },
            # version 4.0
            {
                'name': _('Creative Commons Attribution 4.0 International (CC BY 4.0)'),
                'code': 'CC BY 4.0',
                'href_ja': 'https://creativecommons.org/licenses/by/4.0/deed.ja',
                'href_default': 'https://creativecommons.org/licenses/by/4.0/',
                'value': 'license_0',
                'src': '88x31(1).png',
                'src_pdf': 'by.png',
                'href_pdf': 'http://creativecommons.org/licenses/by/4.0/',
                'txt': 'This work is licensed under a Creative Commons Attribution'
                    ' 4.0 International License.'
            },
            {
                'name': _(
                    'Creative Commons Attribution-ShareAlike 4.0 International '
                    '(CC BY-SA 4.0)'),
                'code': 'CC BY-SA 4.0',
                'href_ja': 'https://creativecommons.org/licenses/by-sa/4.0/deed.ja',
                'href_default': 'https://creativecommons.org/licenses/by-sa/4.0/',
                'value': 'license_1',
                'src': '88x31(2).png',
                'src_pdf': 'by-sa.png',
                'href_pdf': 'http://creativecommons.org/licenses/by-sa/4.0/',
                'txt': 'This work is licensed under a Creative Commons Attribution'
                    '-ShareAlike 4.0 International License.'
            },
            {
                'name': _(
                    'Creative Commons Attribution-NoDerivatives 4.0 International '
                    '(CC BY-ND 4.0)'),
                'code': 'CC BY-ND 4.0',
                'href_ja': 'https://creativecommons.org/licenses/by-nd/4.0/deed.ja',
                'href_default': 'https://creativecommons.org/licenses/by-nd/4.0/',
                'value': 'license_2',
                'src': '88x31(3).png',
                'src_pdf': 'by-nd.png',
                'href_pdf': 'http://creativecommons.org/licenses/by-nd/4.0/',
                'txt': 'This work is licensed under a Creative Commons Attribution'
                    '-NoDerivatives 4.0 International License.'
            },
            {
                'name': _(
                    'Creative Commons Attribution-NonCommercial 4.0 International'
                    ' (CC BY-NC 4.0)'),
                'code': 'CC BY-NC 4.0',
                'href_ja': 'https://creativecommons.org/licenses/by-nc/4.0/deed.ja',
                'href_default': 'https://creativecommons.org/licenses/by-nc/4.0/',
                'value': 'license_3',
                'src': '88x31(4).png',
                'src_pdf': 'by-nc.png',
                'href_pdf': 'http://creativecommons.org/licenses/by-nc/4.0/',
                'txt': 'This work is licensed under a Creative Commons Attribution'
                    '-NonCommercial 4.0 International License.'
            },
            {
                'name': _(
                    'Creative Commons Attribution-NonCommercial-ShareAlike 4.0'
                    ' International (CC BY-NC-SA 4.0)'),
                'code': 'CC BY-NC-SA 4.0',
                'href_ja': 'https://creativecommons.org/licenses/by-nc-sa/4.0/deed.ja',
                'href_default': 'https://creativecommons.org/licenses/by-nc-sa/4.0/',
                'value': 'license_4',
                'src': '88x31(5).png',
                'src_pdf': 'by-nc-sa.png',
                'href_pdf': 'http://creativecommons.org/licenses/by-nc-sa/4.0/',
                'txt': 'This work is licensed under a Creative Commons Attribution'
                    '-NonCommercial-ShareAlike 4.0 International License.'
            },
            {
                'name': _(
                    'Creative Commons Attribution-NonCommercial-NoDerivatives 4.0 '
                    'International (CC BY-NC-ND 4.0)'),
                'code': 'CC BY-NC-ND 4.0',
                'href_ja': 'https://creativecommons.org/licenses/by-nc-nd/4.0/deed.ja',
                'href_default': 'https://creativecommons.org/licenses/by-nc-nd/4.0/',
                'value': 'license_5',
                'src': '88x31(6).png',
                'src_pdf': 'by-nc-nd.png',
                'href_pdf': 'http://creativecommons.org/licenses/by-nc-nd/4.0/',
                'txt': 'This work is licensed under a Creative Commons Attribution'
                    '-NonCommercial-ShareAlike 4.0 International License.'
            },
        ],
        WEKO_ITEMS_UI_OUTPUT_REGISTRATION_TITLE="",
        WEKO_ITEMS_UI_MULTIPLE_APPROVALS=True,
        WEKO_THEME_DEFAULT_COMMUNITY="Root Index",
        WEKO_SEARCH_REST_ENDPOINTS = dict(
            recid=dict(
                pid_type='recid',
                pid_minter='recid',
                pid_fetcher='recid',
                search_class=RecordsSearch,
                # search_index="test-weko",
                # search_index=SEARCH_UI_SEARCH_INDEX,
                search_index="tenant1",
                search_type='item-v1.0.0',
                search_factory_imp='weko_search_ui.query.weko_search_factory',
                # record_class='',
                record_serializers={
                    'application/json': ('invenio_records_rest.serializers'
                                        ':json_v1_response'),
                },
                search_serializers={
                    'application/json': ('weko_records.serializers'
                                        ':json_v1_search'),
                },
                index_route='/index/',
                tree_route='/index',
                get_index_tree='/<string:version>/tree/index/<int:index_id>',
                get_index_root_tree='/<string:version>/tree/index',
                item_tree_route='/index/<string:pid_value>',
                index_move_route='/index/move/<int:index_id>',
                links_factory_imp='weko_search_ui.links:default_links_factory',
                default_media_type='application/json',
                max_result_window=10000,
            ),
        ),
        WEKO_INDEX_TREE_REST_ENDPOINTS = dict(
            tid=dict(
                record_class='weko_index_tree.api:Indexes',
                index_route='/tree/index/<int:index_id>',
                get_index_tree='/<string:version>/tree/index/<int:index_id>',
                get_index_root_tree='/<string:version>/tree/index',
                get_parent_index_tree='/<string:version>/tree/index/<int:index_id>/parent',
                tree_route='/tree',
                item_tree_route='/tree/<string:pid_value>',
                index_move_route='/tree/move/<int:index_id>',
                default_media_type='application/json',
                create_permission_factory_imp='weko_index_tree.permissions:index_tree_permission',
                read_permission_factory_imp='weko_index_tree.permissions:index_tree_permission',
                update_permission_factory_imp='weko_index_tree.permissions:index_tree_permission',
                delete_permission_factory_imp='weko_index_tree.permissions:index_tree_permission',
            )
        ),
        WEKO_INDEX_TREE_STYLE_OPTIONS = {
            'id': 'weko',
            'widths': ['1', '2', '3', '4', '5', '6', '7', '8', '9', '10', '11']
        },
        WEKO_INDEX_TREE_INDEX_ADMIN_TEMPLATE = 'weko_index_tree/admin/index_edit_setting.html',
        WEKO_INDEX_TREE_LIST_API = "/api/tree",
        WEKO_INDEX_TREE_API = "/api/tree/index/",
        WEKO_THEME_INSTANCE_DATA_DIR="data"
    )
    app_.url_map.converters['pid'] = PIDConverter

    FlaskCeleryExt(app_)
    Menu(app_)
    Babel(app_)
    InvenioDB(app_)
    InvenioAccounts(app_)
    InvenioAccess(app_)
    InvenioAssets(app_)
    InvenioCache(app_)
    InvenioJSONSchemas(app_)
    InvenioSearch(app_)
    InvenioRecords(app_)
    InvenioIndexer(app_)
    InvenioI18N(app_)
    InvenioPIDRelations(app_)
    InvenioOAIServer(app_)
    InvenioMail(app_)
    InvenioStats(app_)
    InvenioAdmin(app_)
    InvenioPIDStore(app_)
    InvenioOAuth2Server(app_)
    InvenioOAuth2ServerREST(app_)
    WekoSearchUI(app_)
    WekoWorkflow(app_)
    WekoGroups(app_)
    
    current_assets = LocalProxy(lambda: app_.extensions["invenio-assets"])
    current_assets.collect.collect()

    return app_


@pytest.yield_fixture()
def app(base_app):
    """Flask application fixture."""
    with base_app.app_context():
        yield base_app


@pytest.yield_fixture()
def db(app):
    """Get setup database."""
    if not database_exists(str(db_.engine.url)):
        create_database(str(db_.engine.url))
    db_.create_all()
    yield db_
    db_.session.remove()
    db_.drop_all()
    drop_alembic_version_table()

@pytest.yield_fixture()
def without_session_remove():
    with patch("weko_search_ui.views.db.session.remove"):
        with patch("weko_search_ui.rest.db.session.remove"):
            yield

@pytest.yield_fixture()
def i18n_app(app):
    with app.test_request_context(
        headers=[('Accept-Language','ja')]):
        app.extensions['invenio-oauth2server'] = 1
        yield app


    # args=[
    #         ('index_id', 33),
    #         ('page', 1),
    #         ('count', 20),
    #         ('term', 14),
    #         ('lang', 'en'),
    #     ]


@pytest.yield_fixture()
def client_rest(app):
    app.register_blueprint(create_blueprint(app, app.config['WEKO_INDEX_TREE_REST_ENDPOINTS']))
    with app.test_client() as client:
        yield client


@pytest.yield_fixture()
def client_api(app):
    app.register_blueprint(blueprint_api, url_prefix='/api')
    with app.test_client() as client:
        yield client


@pytest.yield_fixture()
def client_request_args(app):
    app.register_blueprint(create_blueprint(app, app.config['WEKO_INDEX_TREE_REST_ENDPOINTS']))
    with app.test_client() as client:
        r = client.get('/', query_string={
            'index_id': '33',
            'page': 1,
            'count': 20,
            'term': 14,
            'lang': 'en',
            'parent_id': 33,
            'index_info': {}
            })
        yield r


@pytest.fixture()
def location(app):
    """Create default location."""
    tmppath = tempfile.mkdtemp()
    with db_.session.begin_nested():
        Location.query.delete()
        loc = Location(name='local', uri=tmppath, default=True)
        db_.session.add(loc)
    db_.session.commit()
    return location


@pytest.fixture()
def user(app, db):
    """Create a example user."""
    return create_test_user(email='test@test.org')


@pytest.fixture()
def users(app, db):
    """Create users."""
    ds = app.extensions['invenio-accounts'].datastore
    user_count = User.query.filter_by(email='user@test.org').count()
    if user_count != 1:
        user = create_test_user(email='user@test.org')
        contributor = create_test_user(email='contributor@test.org')
        comadmin = create_test_user(email='comadmin@test.org')
        repoadmin = create_test_user(email='repoadmin@test.org')
        sysadmin = create_test_user(email='sysadmin@test.org')
        generaluser = create_test_user(email='generaluser@test.org')
        originalroleuser = create_test_user(email='originalroleuser@test.org')
        originalroleuser2 = create_test_user(email='originalroleuser2@test.org')
        noroleuser = create_test_user(email='noroleuser@test.org')
    else:
        user = User.query.filter_by(email='user@test.org').first()
        contributor = User.query.filter_by(email='contributor@test.org').first()
        comadmin = User.query.filter_by(email='comadmin@test.org').first()
        repoadmin = User.query.filter_by(email='repoadmin@test.org').first()
        sysadmin = User.query.filter_by(email='sysadmin@test.org').first()
        generaluser = User.query.filter_by(email='generaluser@test.org').first()
        originalroleuser = User.query.filter_by(email='originalroleuser@test.org').first()
        originalroleuser2 = User.query.filter_by(email='originalroleuser2@test.org').first()
        noroleuser = User.query.filter_by(email='noroleuser@test.org').first()
        
    role_count = Role.query.filter_by(name='System Administrator').count()
    if role_count != 1:
        sysadmin_role = ds.create_role(name='System Administrator')
        repoadmin_role = ds.create_role(name='Repository Administrator')
        contributor_role = ds.create_role(name='Contributor')
        comadmin_role = ds.create_role(name='Community Administrator')
        general_role = ds.create_role(name='General')
        originalrole = ds.create_role(name='Original Role')
    else:
        sysadmin_role = Role.query.filter_by(name='System Administrator').first()
        repoadmin_role = Role.query.filter_by(name='Repository Administrator').first()
        contributor_role = Role.query.filter_by(name='Contributor').first()
        comadmin_role = Role.query.filter_by(name='Community Administrator').first()
        general_role = Role.query.filter_by(name='General').first()
        originalrole = Role.query.filter_by(name='Original Role').first()

    ds.add_role_to_user(sysadmin, sysadmin_role)
    ds.add_role_to_user(repoadmin, repoadmin_role)
    ds.add_role_to_user(contributor, contributor_role)
    ds.add_role_to_user(comadmin, comadmin_role)
    ds.add_role_to_user(generaluser, general_role)
    ds.add_role_to_user(originalroleuser, originalrole)
    ds.add_role_to_user(originalroleuser2, originalrole)
    ds.add_role_to_user(user, sysadmin_role)
    ds.add_role_to_user(user, repoadmin_role)
    ds.add_role_to_user(user, contributor_role)
    ds.add_role_to_user(user, comadmin_role)
    
    # Assign access authorization
    with db.session.begin_nested():
        action_users = [
            ActionUsers(action='superuser-access', user=sysadmin)
        ]
        db.session.add_all(action_users)
        action_roles = [
            ActionRoles(action='superuser-access', role=sysadmin_role),
            ActionRoles(action='admin-access', role=repoadmin_role),
            ActionRoles(action='schema-access', role=repoadmin_role),
            ActionRoles(action='index-tree-access', role=repoadmin_role),
            ActionRoles(action='indextree-journal-access', role=repoadmin_role),
            ActionRoles(action='item-type-access', role=repoadmin_role),
            ActionRoles(action='item-access', role=repoadmin_role),
            ActionRoles(action='files-rest-bucket-update', role=repoadmin_role),
            ActionRoles(action='files-rest-object-delete', role=repoadmin_role),
            ActionRoles(action='files-rest-object-delete-version', role=repoadmin_role),
            ActionRoles(action='files-rest-object-read', role=repoadmin_role),
            ActionRoles(action='search-access', role=repoadmin_role),
            ActionRoles(action='detail-page-acces', role=repoadmin_role),
            ActionRoles(action='download-original-pdf-access', role=repoadmin_role),
            ActionRoles(action='author-access', role=repoadmin_role),
            ActionRoles(action='items-autofill', role=repoadmin_role),
            ActionRoles(action='stats-api-access', role=repoadmin_role),
            ActionRoles(action='read-style-action', role=repoadmin_role),
            ActionRoles(action='update-style-action', role=repoadmin_role),
            ActionRoles(action='detail-page-acces', role=repoadmin_role),

            ActionRoles(action='admin-access', role=comadmin_role),
            ActionRoles(action='index-tree-access', role=comadmin_role),
            ActionRoles(action='indextree-journal-access', role=comadmin_role),
            ActionRoles(action='item-access', role=comadmin_role),
            ActionRoles(action='files-rest-bucket-update', role=comadmin_role),
            ActionRoles(action='files-rest-object-delete', role=comadmin_role),
            ActionRoles(action='files-rest-object-delete-version', role=comadmin_role),
            ActionRoles(action='files-rest-object-read', role=comadmin_role),
            ActionRoles(action='search-access', role=comadmin_role),
            ActionRoles(action='detail-page-acces', role=comadmin_role),
            ActionRoles(action='download-original-pdf-access', role=comadmin_role),
            ActionRoles(action='author-access', role=comadmin_role),
            ActionRoles(action='items-autofill', role=comadmin_role),
            ActionRoles(action='detail-page-acces', role=comadmin_role),
            ActionRoles(action='detail-page-acces', role=comadmin_role),

            ActionRoles(action='item-access', role=contributor_role),
            ActionRoles(action='files-rest-bucket-update', role=contributor_role),
            ActionRoles(action='files-rest-object-delete', role=contributor_role),
            ActionRoles(action='files-rest-object-delete-version', role=contributor_role),
            ActionRoles(action='files-rest-object-read', role=contributor_role),
            ActionRoles(action='search-access', role=contributor_role),
            ActionRoles(action='detail-page-acces', role=contributor_role),
            ActionRoles(action='download-original-pdf-access', role=contributor_role),
            ActionRoles(action='author-access', role=contributor_role),
            ActionRoles(action='items-autofill', role=contributor_role),
            ActionRoles(action='detail-page-acces', role=contributor_role),
            ActionRoles(action='detail-page-acces', role=contributor_role),
        ]
        db.session.add_all(action_roles)

    return [
        {'email': noroleuser.email, 'id': noroleuser.id, 'obj': noroleuser},
        {'email': contributor.email, 'id': contributor.id, 'obj': contributor},
        {'email': repoadmin.email, 'id': repoadmin.id, 'obj': repoadmin},
        {'email': sysadmin.email, 'id': sysadmin.id, 'obj': sysadmin},
        {'email': comadmin.email, 'id': comadmin.id, 'obj': comadmin},
        {'email': generaluser.email, 'id': generaluser.id, 'obj': sysadmin},
        {'email': originalroleuser.email, 'id': originalroleuser.id, 'obj': originalroleuser},
        {'email': originalroleuser2.email, 'id': originalroleuser2.id, 'obj': originalroleuser2},
        {'email': user.email, 'id': user.id, 'obj': user},
    ]


@pytest.fixture
def indices(app, db):
    with db.session.begin_nested():
        # Create a test Indices
        testIndexOne = Index(
            index_name="testIndexOne",
            browsing_role="1,2,3,4,-98,-99",
            public_state=True,
            id=11,
            position=0
        )
        testIndexTwo = Index(
            index_name="testIndexTwo",
            browsing_group="group_test1",
            public_state=True,
            id=22,
            position=1
        )
        testIndexThree = Index(
            index_name="testIndexThree",
            browsing_role="1,2,3,4,-98,-99",
            public_state=True,
            harvest_public_state=True,
            id=33,
            position=2,
            public_date=datetime.today() - timedelta(days=1)
        )
        testIndexPrivate = Index(
            index_name="testIndexPrivate",
            public_state=False,
            id=55,
            position=3
        )
        testIndexThreeChild = Index(
            index_name="testIndexThreeChild",
            browsing_role="1,2,3,4,-98,-99",
            parent=33,
            index_link_enabled=True,
            index_link_name="test_link",
            public_state=True,
            harvest_public_state=False,
            id=44,
            position=0,
            public_date=datetime.today() - timedelta(days=1)
        )
        testIndexMore = Index(
            index_name="testIndexMore",
            parent=33,
            public_state=True,
            id=45,
            position=1
        )
        testIndexSix = Index(
            index_name="testIndexSix",
            browsing_role="1,2,3,4,-98,-99",
            public_state=True,
            id=66,
            position=4
        )


        db.session.add(testIndexOne)
        db.session.add(testIndexTwo)
        db.session.add(testIndexThree)
        db.session.add(testIndexThreeChild)
        db.session.add(testIndexMore)
        db.session.add(testIndexPrivate)
        db.session.add(testIndexSix)

    return {
        'index_dict': dict(testIndexThree),
        'index_non_dict': testIndexThree,
        'index_non_dict_child': testIndexThreeChild,
        'testIndexOne':testIndexOne,
        'testIndexTwo':testIndexTwo,
        'testIndexThree':testIndexThree,
        'testIndexThreeChild':testIndexThreeChild,
        'testIndexMore':testIndexMore,
        'testIndexPrivate':testIndexPrivate,
    }


@pytest.fixture
def test_indices(app, db):
    def base_index(id, parent, position, harvest_public_state=True, public_state=True, public_date=None, coverpage_state=False, recursive_browsing_role=False,
                   recursive_contribute_role=False, recursive_browsing_group=False,
                   recursive_contribute_group=False, online_issn='', is_deleted=False):
        _browsing_role = "3,-99"
        _contribute_role = "1,2,3,4,-98,-99"
        _group = "g1,g2"
        return Index(
            id=id,
            parent=parent,
            position=position,
            index_name="テストインデックス {}".format(id),
            index_name_english="Test index {}".format(id),
            index_link_name="Test index link {}_ja".format(id),
            index_link_name_english="Test index link {}_en".format(id),
            index_link_enabled=True,
            more_check=False,
            display_no=position,
            harvest_public_state=harvest_public_state,
            public_state=public_state,
            public_date=public_date,
            recursive_public_state=True if not public_date else False,
            coverpage_state=coverpage_state,
            recursive_coverpage_check=True if coverpage_state else False,
            browsing_role=_browsing_role,
            recursive_browsing_role=recursive_browsing_role,
            contribute_role=_contribute_role,
            recursive_contribute_role=recursive_contribute_role,
            browsing_group=_group,
            recursive_browsing_group=recursive_browsing_group,
            contribute_group=_group,
            recursive_contribute_group=recursive_contribute_group,
            biblio_flag=True if not online_issn else False,
            online_issn=online_issn,
            is_deleted=is_deleted,
        )

<<<<<<< HEAD
    with db.session.begin_nested():
        db.session.query(Index).delete()
    db.session.commit()

    with db.session.begin_nested():
=======
    with db.session.begin_nested():
        db.session.query(Index).delete()
    db.session.commit()

    with db.session.begin_nested():
>>>>>>> 6a742726
        db.session.add(base_index(1, 0, 0, True, True, datetime(2022, 1, 1), True, True, True, True, True, '1234-5678'))
        db.session.add(base_index(2, 0, 1))
        db.session.add(base_index(3, 0, 2))
        db.session.add(base_index(11, 1, 0))
        db.session.add(base_index(21, 2, 0))
        db.session.add(base_index(22, 2, 1))
        db.session.add(base_index(31, 3, 0, public_state=False))
        db.session.add(base_index(32, 3, 1, is_deleted=True))
        db.session.add(base_index(33, 3, 2, harvest_public_state=False, is_deleted=True))
        db.session.add(base_index(100, 0, 3, is_deleted=True))
        db.session.add(base_index(101, 100, 0, coverpage_state=True, is_deleted=True))
    db.session.commit()

@pytest.yield_fixture
def without_oaiset_signals(app):
    """Temporary disable oaiset signals."""
    from invenio_oaiserver import current_oaiserver
    current_oaiserver.unregister_signals_oaiset()
    yield
    current_oaiserver.register_signals_oaiset()


@pytest.fixture()
def esindex(app,db_records):
    with open("tests/data/mappings/item-v1.0.0.json","r") as f:
        mapping = json.load(f)

    search = LocalProxy(lambda: app.extensions["invenio-search"])

    with app.test_request_context():
        try:
            search.client.indices.create(app.config["INDEXER_DEFAULT_INDEX"],body=mapping)
            search.client.indices.put_alias(index=app.config["INDEXER_DEFAULT_INDEX"], name="test-weko")
        except:
            search.client.indices.create("test-weko-items",body=mapping)
            search.client.indices.put_alias(index="test-weko-items", name="test-weko")
        # print(current_search_client.indices.get_alias())
    
    for depid, recid, parent, doi, record, item in db_records:
        search.client.index(index='test-weko-item-v1.0.0', doc_type='item-v1.0.0', id=record.id, body=record,refresh='true')
    

    yield search

    with app.test_request_context():
        try:
            search.client.indices.delete_alias(index=app.config["INDEXER_DEFAULT_INDEX"], name="test-weko")
            search.client.indices.delete(index=app.config["INDEXER_DEFAULT_INDEX"], ignore=[400, 404])
        except:
            search.client.indices.delete_alias(index="test-weko-items", name="test-weko")
            search.client.indices.delete(index="test-weko-items", ignore=[400, 404])


@pytest.fixture()
def db_records(db, instance_path, users):
    with db.session.begin_nested():
        Location.query.delete()
        loc = Location(name="local", uri=instance_path, default=True)
        db.session.add(loc)
    db.session.commit()

    record_data = json_data("data/test_records.json")
    item_data = json_data("data/test_items.json")
    record_num = len(record_data)
    result = []
    with db.session.begin_nested():
        for d in range(record_num):
            result.append(create_record(record_data[d], item_data[d]))
    db.session.commit()

    index_metadata = {
            'id': 1,
            'parent': 0,
            'value': 'IndexA',
        }
    with patch("flask_login.utils._get_user", return_value=users[2]["obj"]):
        Indexes.create(0, index_metadata)
    index_metadata = {
            'id': 2,
            'parent': 0,
            'value': 'IndexB',
        }
    
    with patch("flask_login.utils._get_user", return_value=users[2]["obj"]):
        Indexes.create(0, index_metadata)

 
    yield result


@pytest.fixture
def redis_connect(app):
    redis_connection = RedisConnection().connection(db=app.config['CACHE_REDIS_DB'], kv = True)
    return redis_connection


@pytest.fixture()
def db_register(app, db):
    action_datas=dict()
    with open('tests/data/actions.json', 'r') as f:
        action_datas = json.load(f)
    actions_db = list()
    with db.session.begin_nested():
        for data in action_datas:
            actions_db.append(Action(**data))
        db.session.add_all(actions_db)
    
    actionstatus_datas = dict()
    with open('tests/data/action_status.json') as f:
        actionstatus_datas = json.load(f)
    actionstatus_db = list()
    with db.session.begin_nested():
        for data in actionstatus_datas:
            actionstatus_db.append(ActionStatus(**data))
        db.session.add_all(actionstatus_db)
    
    index = Index(
        public_state=True
    )

    index_private = Index(
        id=999,
        public_state=False,
        public_date=datetime.strptime('2099/04/24 0:00:00','%Y/%m/%d %H:%M:%S')
    )

    flow_define = FlowDefine(flow_id=uuid.uuid4(),
                             flow_name='Registration Flow',
                             flow_user=1)

    item_type_name = ItemTypeName(name='test item type',
                                  has_site_license=True,
                                  is_active=True)

    item_type = ItemType(name_id=1,harvesting_type=True,
                         schema={'type':'test schema'},
                         form={'type':'test form'},
                         render={'type':'test render'},
                         tag=1,version_id=1,is_deleted=False)
    
    flow_action1 = FlowAction(status='N',
                     flow_id=flow_define.flow_id,
                     action_id=1,
                     action_version='1.0.0',
                     action_order=1,
                     action_condition='',
                     action_status='A',
                     action_date=datetime.strptime('2018/07/28 0:00:00','%Y/%m/%d %H:%M:%S'),
                     send_mail_setting={})
    flow_action2 = FlowAction(status='N',
                     flow_id=flow_define.flow_id,
                     action_id=3,
                     action_version='1.0.0',
                     action_order=2,
                     action_condition='',
                     action_status='A',
                     action_date=datetime.strptime('2018/07/28 0:00:00','%Y/%m/%d %H:%M:%S'),
                     send_mail_setting={})
    flow_action3 = FlowAction(status='N',
                     flow_id=flow_define.flow_id,
                     action_id=5,
                     action_version='1.0.0',
                     action_order=3,
                     action_condition='',
                     action_status='A',
                     action_date=datetime.strptime('2018/07/28 0:00:00','%Y/%m/%d %H:%M:%S'),
                     send_mail_setting={})

    workflow = WorkFlow(flows_id=uuid.uuid4(),
                        flows_name='test workflow1',
                        itemtype_id=1,
                        index_tree_id=1,
                        flow_id=1,
                        is_deleted=False,
                        open_restricted=False,
                        location_id=None,
                        is_gakuninrdm=False)

    activity = Activity(activity_id='1',workflow_id=1, flow_id=flow_define.id,
                    action_id=1, activity_login_user=1,
                    activity_update_user=1,
                    activity_start=datetime.strptime('2022/04/14 3:01:53.931', '%Y/%m/%d %H:%M:%S.%f'),
                    activity_community_id=3,
                    activity_confirm_term_of_use=True,
                    title='test', shared_user_id=-1, extra_info={},
                    action_order=6)
    
    with db.session.begin_nested():
        db.session.add(index)
        db.session.add(flow_define)
        db.session.add(item_type_name)
        db.session.add(item_type)
        db.session.add(flow_action1)
        db.session.add(flow_action2)
        db.session.add(flow_action3)
        db.session.add(workflow)
        db.session.add(activity)
    
    # return {'flow_define':flow_define,'item_type_name':item_type_name,'item_type':item_type,'flow_action':flow_action,'workflow':workflow,'activity':activity}
    return {
        'flow_define': flow_define,
        'item_type': item_type,
        'workflow': workflow,
        'activity': activity,
        'indices': {
            'index': index,
            'index_private': index_private,
        }
    }


@pytest.fixture()
def db_register2(app, db):
    session_lifetime = SessionLifetime(lifetime=60,is_delete=False)
    
    with db.session.begin_nested():
        db.session.add(session_lifetime)


@pytest.fixture()
def records(db):
    with db.session.begin_nested():
        id1 = uuid.UUID('b7bdc3ad-4e7d-4299-bd87-6d79a250553f')
        rec1 = RecordMetadata(
            id=id1,
            json=json_data("data/record01.json"),
            version_id=1
        )

        id2 = uuid.UUID('362e800c-08a2-425d-a2b6-bcae7d5c3701')
        rec2 = RecordMetadata(
            id=id2,
            json=json_data("data/record02.json"),
            version_id=2
        )

        id3 = uuid.UUID('3ead53d0-8e4a-489e-bb6c-d88433a029c2')
        rec3 = RecordMetadata(
            id=id3,
            json=json_data("data/record03.json"),
            version_id=3
        )

        db.session.add(rec1)
        db.session.add(rec2)
        db.session.add(rec3)
        
        search_query_result = json_data("data/search_result.json")

    return(search_query_result)


@pytest.fixture()
def pdfcoverpage(app, db):
    with db.session.begin_nested():
        pdf_cover_sample = PDFCoverPageSettings(
            avail='enable',
            header_display_type='string',
            header_output_string='test',
            header_output_image='test',
            header_display_position='center'
        )

        db.session.add(pdf_cover_sample)

    return pdf_cover_sample


@pytest.fixture()
def item_type(app, db):
    _item_type_name = ItemTypeName(name='test')

    _render = {
        'meta_list': {},
        'table_row_map': {
            'schema': {
                'properties': {
                    'item_1': {}
                }
            }
        },
        'table_row': ['1']
    }

    return ItemTypes.create(
        name='test',
        item_type_name=_item_type_name,
        schema={},
        render=_render,
        tag=1
    )


@pytest.fixture()
def item_type2(app, db):
    _item_type_name = ItemTypeName(name='test2')

    _render = {
        'meta_list': {},
        'table_row_map': {
            'schema': {
                'properties': {
                    'item_1': {}
                }
            }
        },
        'table_row': ['1']
    }

    return ItemTypes.create(
        name='test2',
        item_type_name=_item_type_name,
        schema={},
        render=_render,
        tag=1
    )


@pytest.fixture()
def mock_execute(app):
    def factory(data):
        if isinstance(data, str):
            data = json_data(data)
        dummy = response.Response(Search(), data)
        return dummy
    return factory


# @pytest.fixture()
# def records2(db):
#     record_data = json_data("data/test_records.json")
#     item_data = json_data("data/test_items.json")
#     record_num = len(record_data)
#     result = []
#     for d in range(record_num):
#         result.append(create_record(record_data[d], item_data[d]))
#     db.session.commit()
#     yield result


@pytest.fixture()
def count_json_data():
    data = [{
        "public_state": True,
        "doc_count": 99,
        "no_available": 9
    }]
    return data



    """Test of method which creates OAI-PMH response for verb GetRecord."""
    with app.app_context():
        identify = Identify(
            outPutSetting=True
        )
        index_metadata = {
            "id": 1557819692844,
            "parent": 0,
            "position": 0,
            "index_name": "コンテンツタイプ (Contents Type)",
            "index_name_english": "Contents Type",
            "index_link_name": "",
            "index_link_name_english": "New Index",
            "index_link_enabled": False,
            "more_check": False,
            "display_no": 5,
            "harvest_public_state": True,
            "display_format": 1,
            "image_name": "",
            "public_state": True,
            "recursive_public_state": True,
            "rss_status": False,
            "coverpage_state": False,
            "recursive_coverpage_check": False,
            "browsing_role": "3,-98,-99",
            "recursive_browsing_role": False,
            "contribute_role": "1,2,3,4,-98,-99",
            "recursive_contribute_role": False,
            "browsing_group": "",
            "recursive_browsing_group": False,
            "recursive_contribute_group": False,
            "owner_user_id": 1,
            "item_custom_sort": {"2": 1}
        }
        index = Index(**index_metadata)
        mapping = Mapping.create(
            item_type_id=item_type.id,
            mapping={}
        )
        with db.session.begin_nested():
            db.session.add(identify)
            db.session.add(index)
        dummy_data = {
            "hits": {
                "total": 3,
                "hits": [
                    {
                        "_source": {
                            "_oai": {"id": str(records[0][0])},
                            "_updated": "2022-01-01T10:10:10"
                        },
                        "_id": records[0][2].id,
                    },
                    {
                        "_source": {
                            "_oai": {"id": str(records[1][0])},
                            "_updated": "2022-01-01T10:10:10"
                        },
                        "_id": records[1][2].id,
                    },
                    {
                        "_source": {
                            "_oai": {"id": str(records[2][0])},
                            "_updated": "2022-01-01T10:10:10"
                        },
                        "_id": records[2][2].id,
                    },
                ]
            }
        }
        kwargs = dict(
            metadataPrefix="jpcoar_1.0",
            verb="GetRecord",
            identifier=str(records[0][0])
        )
        ns = {"root_name": "jpcoar", "namespaces":{'': 'https://github.com/JPCOAR/schema/blob/master/1.0/',
              'dc': 'http://purl.org/dc/elements/1.1/', 'xs': 'http://www.w3.org/2001/XMLSchema',
              'rdf': 'http://www.w3.org/1999/02/22-rdf-syntax-ns#', 'xml': 'http://www.w3.org/XML/1998/namespace',
              'dcndl': 'http://ndl.go.jp/dcndl/terms/', 'oaire': 'http://namespace.openaire.eu/schema/oaire/',
              'jpcoar': 'https://github.com/JPCOAR/schema/blob/master/1.0/',
              'dcterms': 'http://purl.org/dc/terms/', 'datacite': 'https://schema.datacite.org/meta/kernel-4/',
              'rioxxterms': 'http://www.rioxx.net/schema/v2.0/rioxxterms/'}}
        mocker.patch("invenio_oaiserver.response.to_utc",side_effect=lambda x:x)
        mocker.patch("weko_index_tree.utils.get_user_groups",return_value=[])
        mocker.patch("weko_index_tree.utils.check_roles",return_value=True)
        mocker.patch("invenio_oaiserver.response.get_identifier",return_value=None)
        mocker.patch("weko_schema_ui.schema.cache_schema",return_value=ns)
        with patch("invenio_oaiserver.query.OAIServerSearch.execute",return_value=mock_execute(dummy_data)):
            # return error 1
            identify = Identify(
                outPutSetting=False
            )
            with patch("invenio_oaiserver.response.OaiIdentify.get_all",return_value=identify):
                res = getrecord(**kwargs)
                assert res.xpath("/x:OAI-PMH/x:error",namespaces=NAMESPACES)[0].attrib["code"] == "noRecordsMatch"

            # return error 2
            with patch("invenio_oaiserver.response.is_output_harvest",return_value=HARVEST_PRIVATE):
                res = getrecord(**kwargs)
                assert res.xpath("/x:OAI-PMH/x:error",namespaces=NAMESPACES)[0].attrib["code"] == "noRecordsMatch"

        dummy_data = {
            "hits": {
                "total": 1,
                "hits": [
                    {
                        "_source": {
                            "_oai": {"id": str(records[3][0])},
                            "_updated": "2022-01-01T10:10:10"
                        },
                        "_id": records[3][2].id,
                    }
                ]
            }
        }
        kwargs = dict(
            metadataPrefix='jpcoar_1.0',
            verb="GetRecord",
            identifier=str(records[2][0])
        )
        # not etree_record.get("system_identifier_doi")
        with patch("invenio_oaiserver.response.is_exists_doi",return_value=False):
            with patch("invenio_oaiserver.query.OAIServerSearch.execute",return_value=mock_execute(dummy_data)):
                res = getrecord(**kwargs)
                identifier = res.xpath(
                    '/x:OAI-PMH/x:GetRecord/x:record/x:header/x:identifier/text()',
                    namespaces=NAMESPACES)
                assert identifier == [str(records[2][0])]
                datestamp = res.xpath(
                    '/x:OAI-PMH/x:GetRecord/x:record/x:header/x:datestamp/text()',
                    namespaces=NAMESPACES)
                assert datestamp == [datetime_to_datestamp(records[2][0].updated)]

            kwargs = dict(
                metadataPrefix='jpcoar_1.0',
                verb="GetRecord",
                identifier=str(records[3][0])
            )
            # etree_record.get("system_identifier_doi")
            with patch("invenio_oaiserver.response.is_exists_doi",return_value=True):
                res = getrecord(**kwargs)
                identifier = res.xpath(
                    '/x:OAI-PMH/x:GetRecord/x:record/x:header/x:identifier/text()',
                    namespaces=NAMESPACES)
                assert identifier == [str(records[3][0])]
                assert len(res.xpath('/x:OAI-PMH/x:GetRecord/x:record/x:metadata',
                                        namespaces=NAMESPACES)) == 1


@pytest.fixture()
def db_oaischema(app, db):
    schema_name = "jpcoar_mapping"
    form_data = {"name": "jpcoar", "file_name": "jpcoar_scm.xsd", "root_name": "jpcoar"}
    xsd = '{"dc:title": {"type": {"maxOccurs": "unbounded", "minOccurs": 1, "attributes": [{"use": "optional", "name": "xml:lang", "ref": "xml:lang"}]}}, "dcterms:alternative": {"type": {"maxOccurs": "unbounded", "minOccurs": 0, "attributes": [{"use": "optional", "name": "xml:lang", "ref": "xml:lang"}]}}, "jpcoar:creator": {"type": {"maxOccurs": "unbounded", "minOccurs": 0}, "jpcoar:nameIdentifier": {"type": {"maxOccurs": "unbounded", "minOccurs": 0, "attributes": [{"use": "required", "name": "nameIdentifierScheme", "ref": null, "restriction": {"enumeration": ["e-Rad", "NRID", "ORCID", "ISNI", "VIAF", "AID", "kakenhi", "Ringgold", "GRID"]}}, {"use": "optional", "name": "nameIdentifierURI", "ref": null}]}}, "jpcoar:creatorName": {"type": {"maxOccurs": "unbounded", "minOccurs": 0, "attributes": [{"use": "optional", "name": "xml:lang", "ref": "xml:lang"}]}}, "jpcoar:familyName": {"type": {"maxOccurs": "unbounded", "minOccurs": 0, "attributes": [{"use": "optional", "name": "xml:lang", "ref": "xml:lang"}]}}, "jpcoar:givenName": {"type": {"maxOccurs": "unbounded", "minOccurs": 0, "attributes": [{"use": "optional", "name": "xml:lang", "ref": "xml:lang"}]}}, "jpcoar:creatorAlternative": {"type": {"maxOccurs": "unbounded", "minOccurs": 0, "attributes": [{"use": "optional", "name": "xml:lang", "ref": "xml:lang"}]}}, "jpcoar:affiliation": {"type": {"maxOccurs": "unbounded", "minOccurs": 0}, "jpcoar:nameIdentifier": {"type": {"maxOccurs": "unbounded", "minOccurs": 0, "attributes": [{"use": "required", "name": "nameIdentifierScheme", "ref": null, "restriction": {"enumeration": ["e-Rad", "NRID", "ORCID", "ISNI", "VIAF", "AID", "kakenhi", "Ringgold", "GRID"]}}, {"use": "optional", "name": "nameIdentifierURI", "ref": null}]}}, "jpcoar:affiliationName": {"type": {"maxOccurs": "unbounded", "minOccurs": 0, "attributes": [{"use": "optional", "name": "xml:lang", "ref": "xml:lang"}]}}}}, "jpcoar:contributor": {"type": {"maxOccurs": "unbounded", "minOccurs": 0, "attributes": [{"use": "optional", "name": "contributorType", "ref": null, "restriction": {"enumeration": ["ContactPerson", "DataCollector", "DataCurator", "DataManager", "Distributor", "Editor", "HostingInstitution", "Producer", "ProjectLeader", "ProjectManager", "ProjectMember", "RegistrationAgency", "RegistrationAuthority", "RelatedPerson", "Researcher", "ResearchGroup", "Sponsor", "Supervisor", "WorkPackageLeader", "Other"]}}]}, "jpcoar:nameIdentifier": {"type": {"maxOccurs": "unbounded", "minOccurs": 0, "attributes": [{"use": "required", "name": "nameIdentifierScheme", "ref": null, "restriction": {"enumeration": ["e-Rad", "NRID", "ORCID", "ISNI", "VIAF", "AID", "kakenhi", "Ringgold", "GRID"]}}, {"use": "optional", "name": "nameIdentifierURI", "ref": null}]}}, "jpcoar:contributorName": {"type": {"maxOccurs": "unbounded", "minOccurs": 0, "attributes": [{"use": "optional", "name": "xml:lang", "ref": "xml:lang"}]}}, "jpcoar:familyName": {"type": {"maxOccurs": "unbounded", "minOccurs": 0, "attributes": [{"use": "optional", "name": "xml:lang", "ref": "xml:lang"}]}}, "jpcoar:givenName": {"type": {"maxOccurs": "unbounded", "minOccurs": 0, "attributes": [{"use": "optional", "name": "xml:lang", "ref": "xml:lang"}]}}, "jpcoar:contributorAlternative": {"type": {"maxOccurs": "unbounded", "minOccurs": 0, "attributes": [{"use": "optional", "name": "xml:lang", "ref": "xml:lang"}]}}, "jpcoar:affiliation": {"type": {"maxOccurs": "unbounded", "minOccurs": 0}, "jpcoar:nameIdentifier": {"type": {"maxOccurs": "unbounded", "minOccurs": 0, "attributes": [{"use": "required", "name": "nameIdentifierScheme", "ref": null, "restriction": {"enumeration": ["e-Rad", "NRID", "ORCID", "ISNI", "VIAF", "AID", "kakenhi", "Ringgold", "GRID"]}}, {"use": "optional", "name": "nameIdentifierURI", "ref": null}]}}, "jpcoar:affiliationName": {"type": {"maxOccurs": "unbounded", "minOccurs": 0, "attributes": [{"use": "optional", "name": "xml:lang", "ref": "xml:lang"}]}}}}, "dcterms:accessRights": {"type": {"maxOccurs": 1, "minOccurs": 0, "attributes": [{"use": "required", "name": "rdf:resource", "ref": "rdf:resource"}], "restriction": {"enumeration": ["embargoed access", "metadata only access", "open access", "restricted access"]}}}, "rioxxterms:apc": {"type": {"maxOccurs": 1, "minOccurs": 0, "restriction": {"enumeration": ["Paid", "Partially waived", "Fully waived", "Not charged", "Not required", "Unknown"]}}}, "dc:rights": {"type": {"maxOccurs": "unbounded", "minOccurs": 0, "attributes": [{"use": "optional", "name": "rdf:resource", "ref": "rdf:resource"}, {"use": "optional", "name": "xml:lang", "ref": "xml:lang"}]}}, "jpcoar:rightsHolder": {"type": {"maxOccurs": "unbounded", "minOccurs": 0}, "jpcoar:nameIdentifier": {"type": {"maxOccurs": "unbounded", "minOccurs": 0, "attributes": [{"use": "required", "name": "nameIdentifierScheme", "ref": null, "restriction": {"enumeration": ["e-Rad", "NRID", "ORCID", "ISNI", "VIAF", "AID", "kakenhi", "Ringgold", "GRID"]}}, {"use": "optional", "name": "nameIdentifierURI", "ref": null}]}}, "jpcoar:rightsHolderName": {"type": {"maxOccurs": "unbounded", "minOccurs": 0, "attributes": [{"use": "optional", "name": "xml:lang", "ref": "xml:lang"}]}}}, "jpcoar:subject": {"type": {"maxOccurs": "unbounded", "minOccurs": 0, "attributes": [{"use": "optional", "name": "xml:lang", "ref": "xml:lang"}, {"use": "optional", "name": "subjectURI", "ref": null}, {"use": "required", "name": "subjectScheme", "ref": null, "restriction": {"enumeration": ["BSH", "DDC", "LCC", "LCSH", "MeSH", "NDC", "NDLC", "NDLSH", "Sci-Val", "UDC", "Other"]}}]}}, "datacite:description": {"type": {"maxOccurs": "unbounded", "minOccurs": 0, "attributes": [{"use": "optional", "name": "xml:lang", "ref": "xml:lang"}, {"use": "required", "name": "descriptionType", "ref": null, "restriction": {"enumeration": ["Abstract", "Methods", "TableOfContents", "TechnicalInfo", "Other"]}}]}}, "dc:publisher": {"type": {"maxOccurs": "unbounded", "minOccurs": 0, "attributes": [{"use": "optional", "name": "xml:lang", "ref": "xml:lang"}]}}, "datacite:date": {"type": {"maxOccurs": "unbounded", "minOccurs": 0, "attributes": [{"use": "required", "name": "dateType", "ref": null, "restriction": {"enumeration": ["Accepted", "Available", "Collected", "Copyrighted", "Created", "Issued", "Submitted", "Updated", "Valid"]}}]}}, "dc:language": {"type": {"maxOccurs": "unbounded", "minOccurs": 0, "restriction": {"patterns": ["^[a-z]{3}$"]}}}, "dc:type": {"type": {"maxOccurs": 1, "minOccurs": 1, "attributes": [{"use": "required", "name": "rdf:resource", "ref": "rdf:resource"}], "restriction": {"enumeration": ["conference paper", "data paper", "departmental bulletin paper", "editorial", "journal article", "newspaper", "periodical", "review article", "software paper", "article", "book", "book part", "cartographic material", "map", "conference object", "conference proceedings", "conference poster", "dataset", "aggregated data", "clinical trial data", "compiled data", "encoded data", "experimental data", "genomic data", "geospatial data", "laboratory notebook", "measurement and test data", "observational data", "recorded data", "simulation data", "survey data", "interview", "image", "still image", "moving image", "video", "lecture", "patent", "internal report", "report", "research report", "technical report", "policy report", "report part", "working paper", "data management plan", "sound", "thesis", "bachelor thesis", "master thesis", "doctoral thesis", "interactive resource", "learning object", "manuscript", "musical notation", "research proposal", "software", "technical documentation", "workflow", "other"]}}}, "datacite:version": {"type": {"maxOccurs": 1, "minOccurs": 0}}, "oaire:versiontype": {"type": {"maxOccurs": 1, "minOccurs": 0, "attributes": [{"use": "required", "name": "rdf:resource", "ref": "rdf:resource"}], "restriction": {"enumeration": ["AO", "SMUR", "AM", "P", "VoR", "CVoR", "EVoR", "NA"]}}}, "jpcoar:identifier": {"type": {"maxOccurs": "unbounded", "minOccurs": 0, "attributes": [{"use": "required", "name": "identifierType", "ref": null, "restriction": {"enumeration": ["DOI", "HDL", "URI"]}}]}}, "jpcoar:identifierRegistration": {"type": {"maxOccurs": 1, "minOccurs": 0, "attributes": [{"use": "required", "name": "identifierType", "ref": null, "restriction": {"enumeration": ["JaLC", "Crossref", "DataCite", "PMID"]}}]}}, "jpcoar:relation": {"type": {"maxOccurs": "unbounded", "minOccurs": 0, "attributes": [{"use": "optional", "name": "relationType", "ref": null, "restriction": {"enumeration": ["isVersionOf", "hasVersion", "isPartOf", "hasPart", "isReferencedBy", "references", "isFormatOf", "hasFormat", "isReplacedBy", "replaces", "isRequiredBy", "requires", "isSupplementTo", "isSupplementedBy", "isIdenticalTo", "isDerivedFrom", "isSourceOf"]}}]}, "jpcoar:relatedIdentifier": {"type": {"maxOccurs": 1, "minOccurs": 0, "attributes": [{"use": "required", "name": "identifierType", "ref": null, "restriction": {"enumeration": ["ARK", "arXiv", "DOI", "HDL", "ICHUSHI", "ISBN", "J-GLOBAL", "Local", "PISSN", "EISSN", "NAID", "PMID", "PURL", "SCOPUS", "URI", "WOS"]}}]}}, "jpcoar:relatedTitle": {"type": {"maxOccurs": "unbounded", "minOccurs": 0, "attributes": [{"use": "optional", "name": "xml:lang", "ref": "xml:lang"}]}}}, "dcterms:temporal": {"type": {"maxOccurs": "unbounded", "minOccurs": 0, "attributes": [{"use": "optional", "name": "xml:lang", "ref": "xml:lang"}]}}, "datacite:geoLocation": {"type": {"maxOccurs": "unbounded", "minOccurs": 0}, "datacite:geoLocationPoint": {"type": {"maxOccurs": 1, "minOccurs": 0}, "datacite:pointLongitude": {"type": {"maxOccurs": 1, "minOccurs": 1, "restriction": {"maxInclusive": 180, "minInclusive": -180}}}, "datacite:pointLatitude": {"type": {"maxOccurs": 1, "minOccurs": 1, "restriction": {"maxInclusive": 90, "minInclusive": -90}}}}, "datacite:geoLocationBox": {"type": {"maxOccurs": 1, "minOccurs": 0}, "datacite:westBoundLongitude": {"type": {"maxOccurs": 1, "minOccurs": 1, "restriction": {"maxInclusive": 180, "minInclusive": -180}}}, "datacite:eastBoundLongitude": {"type": {"maxOccurs": 1, "minOccurs": 1, "restriction": {"maxInclusive": 180, "minInclusive": -180}}}, "datacite:southBoundLatitude": {"type": {"maxOccurs": 1, "minOccurs": 1, "restriction": {"maxInclusive": 90, "minInclusive": -90}}}, "datacite:northBoundLatitude": {"type": {"maxOccurs": 1, "minOccurs": 1, "restriction": {"maxInclusive": 90, "minInclusive": -90}}}}, "datacite:geoLocationPlace": {"type": {"maxOccurs": "unbounded", "minOccurs": 0}}}, "jpcoar:fundingReference": {"type": {"maxOccurs": "unbounded", "minOccurs": 0}, "datacite:funderIdentifier": {"type": {"maxOccurs": 1, "minOccurs": 0, "attributes": [{"use": "required", "name": "funderIdentifierType", "ref": null, "restriction": {"enumeration": ["Crossref Funder", "GRID", "ISNI", "Other"]}}]}}, "jpcoar:funderName": {"type": {"maxOccurs": "unbounded", "minOccurs": 1, "attributes": [{"use": "optional", "name": "xml:lang", "ref": "xml:lang"}]}}, "datacite:awardNumber": {"type": {"maxOccurs": 1, "minOccurs": 0, "attributes": [{"use": "optional", "name": "awardURI", "ref": null}]}}, "jpcoar:awardTitle": {"type": {"maxOccurs": "unbounded", "minOccurs": 0, "attributes": [{"use": "optional", "name": "xml:lang", "ref": "xml:lang"}]}}}, "jpcoar:sourceIdentifier": {"type": {"maxOccurs": "unbounded", "minOccurs": 0, "attributes": [{"use": "required", "name": "identifierType", "ref": null, "restriction": {"enumeration": ["PISSN", "EISSN", "ISSN", "NCID"]}}]}}, "jpcoar:sourceTitle": {"type": {"maxOccurs": "unbounded", "minOccurs": 0, "attributes": [{"use": "optional", "name": "xml:lang", "ref": "xml:lang"}]}}, "jpcoar:volume": {"type": {"maxOccurs": 1, "minOccurs": 0}}, "jpcoar:issue": {"type": {"maxOccurs": 1, "minOccurs": 0}}, "jpcoar:numPages": {"type": {"maxOccurs": 1, "minOccurs": 0}}, "jpcoar:pageStart": {"type": {"maxOccurs": 1, "minOccurs": 0}}, "jpcoar:pageEnd": {"type": {"maxOccurs": 1, "minOccurs": 0}}, "dcndl:dissertationNumber": {"type": {"maxOccurs": 1, "minOccurs": 0}}, "dcndl:degreeName": {"type": {"maxOccurs": "unbounded", "minOccurs": 0, "attributes": [{"use": "optional", "name": "xml:lang", "ref": "xml:lang"}]}}, "dcndl:dateGranted": {"type": {"maxOccurs": 1, "minOccurs": 0}}, "jpcoar:degreeGrantor": {"type": {"maxOccurs": "unbounded", "minOccurs": 0}, "jpcoar:nameIdentifier": {"type": {"maxOccurs": "unbounded", "minOccurs": 0, "attributes": [{"use": "required", "name": "nameIdentifierScheme", "ref": null, "restriction": {"enumeration": ["e-Rad", "NRID", "ORCID", "ISNI", "VIAF", "AID", "kakenhi", "Ringgold", "GRID"]}}, {"use": "optional", "name": "nameIdentifierURI", "ref": null}]}}, "jpcoar:degreeGrantorName": {"type": {"maxOccurs": "unbounded", "minOccurs": 0, "attributes": [{"use": "optional", "name": "xml:lang", "ref": "xml:lang"}]}}}, "jpcoar:conference": {"type": {"maxOccurs": "unbounded", "minOccurs": 0}, "jpcoar:conferenceName": {"type": {"maxOccurs": "unbounded", "minOccurs": 0, "attributes": [{"use": "optional", "name": "xml:lang", "ref": "xml:lang"}]}}, "jpcoar:conferenceSequence": {"type": {"maxOccurs": 1, "minOccurs": 0}}, "jpcoar:conferenceSponsor": {"type": {"maxOccurs": "unbounded", "minOccurs": 0, "attributes": [{"use": "optional", "name": "xml:lang", "ref": "xml:lang"}]}}, "jpcoar:conferenceDate": {"type": {"maxOccurs": 1, "minOccurs": 0, "attributes": [{"use": "optional", "name": "startMonth", "ref": null, "restriction": {"maxInclusive": 12, "minInclusive": 1, "totalDigits": 2}}, {"use": "optional", "name": "endYear", "ref": null, "restriction": {"maxInclusive": 2200, "minInclusive": 1400, "totalDigits": 4}}, {"use": "optional", "name": "startDay", "ref": null, "restriction": {"maxInclusive": 31, "minInclusive": 1, "totalDigits": 2}}, {"use": "optional", "name": "endDay", "ref": null, "restriction": {"maxInclusive": 31, "minInclusive": 1, "totalDigits": 2}}, {"use": "optional", "name": "endMonth", "ref": null, "restriction": {"maxInclusive": 12, "minInclusive": 1, "totalDigits": 2}}, {"use": "optional", "name": "xml:lang", "ref": "xml:lang"}, {"use": "optional", "name": "startYear", "ref": null, "restriction": {"maxInclusive": 2200, "minInclusive": 1400, "totalDigits": 4}}]}}, "jpcoar:conferenceVenue": {"type": {"maxOccurs": "unbounded", "minOccurs": 0, "attributes": [{"use": "optional", "name": "xml:lang", "ref": "xml:lang"}]}}, "jpcoar:conferencePlace": {"type": {"maxOccurs": "unbounded", "minOccurs": 0, "attributes": [{"use": "optional", "name": "xml:lang", "ref": "xml:lang"}]}}, "jpcoar:conferenceCountry": {"type": {"maxOccurs": 1, "minOccurs": 0, "restriction": {"patterns": ["^[A-Z]{3}$"]}}}}, "jpcoar:file": {"type": {"maxOccurs": "unbounded", "minOccurs": 0}, "jpcoar:URI": {"type": {"maxOccurs": 1, "minOccurs": 0, "attributes": [{"use": "optional", "name": "label", "ref": null}, {"use": "optional", "name": "objectType", "ref": null, "restriction": {"enumeration": ["abstract", "dataset", "fulltext", "software", "summary", "thumbnail", "other"]}}]}}, "jpcoar:mimeType": {"type": {"maxOccurs": 1, "minOccurs": 0}}, "jpcoar:extent": {"type": {"maxOccurs": "unbounded", "minOccurs": 0}}, "datacite:date": {"type": {"maxOccurs": "unbounded", "minOccurs": 0, "attributes": [{"use": "required", "name": "dateType", "ref": null, "restriction": {"enumeration": ["Accepted", "Available", "Collected", "Copyrighted", "Created", "Issued", "Submitted", "Updated", "Valid"]}}]}}, "datacite:version": {"type": {"maxOccurs": 1, "minOccurs": 0}}}, "custom:system_file": {"type": {"minOccurs": 0, "maxOccurs": "unbounded"}, "jpcoar:URI": {"type": {"minOccurs": 0, "maxOccurs": 1, "attributes": [{"name": "objectType", "ref": null, "use": "optional", "restriction": {"enumeration": ["abstract", "summary", "fulltext", "thumbnail", "other"]}}, {"name": "label", "ref": null, "use": "optional"}]}}, "jpcoar:mimeType": {"type": {"minOccurs": 0, "maxOccurs": 1}}, "jpcoar:extent": {"type": {"minOccurs": 0, "maxOccurs": "unbounded"}}, "datacite:date": {"type": {"minOccurs": 1, "maxOccurs": "unbounded", "attributes": [{"name": "dateType", "ref": null, "use": "required", "restriction": {"enumeration": ["Accepted", "Available", "Collected", "Copyrighted", "Created", "Issued", "Submitted", "Updated", "Valid"]}}]}}, "datacite:version": {"type": {"minOccurs": 0, "maxOccurs": 1}}}}'
    namespaces = {
        "": "https://github.com/JPCOAR/schema/blob/master/1.0/",
        "dc": "http://purl.org/dc/elements/1.1/",
        "xs": "http://www.w3.org/2001/XMLSchema",
        "rdf": "http://www.w3.org/1999/02/22-rdf-syntax-ns#",
        "xml": "http://www.w3.org/XML/1998/namespace",
        "dcndl": "http://ndl.go.jp/dcndl/terms/",
        "oaire": "http://namespace.openaire.eu/schema/oaire/",
        "jpcoar": "https://github.com/JPCOAR/schema/blob/master/1.0/",
        "dcterms": "http://purl.org/dc/terms/",
        "datacite": "https://schema.datacite.org/meta/kernel-4/",
        "rioxxterms": "http://www.rioxx.net/schema/v2.0/rioxxterms/",
    }
    schema_location = "https://github.com/JPCOAR/schema/blob/master/1.0/jpcoar_scm.xsd"
    oaischema = OAIServerSchema(
        id=uuid.uuid4(),
        schema_name=schema_name,
        form_data=form_data,
        xsd=xsd,
        namespaces=namespaces,
        schema_location=schema_location,
        isvalid=True,
        is_mapping=False,
        isfixed=False,
        version_id=1,
    )
    with db.session.begin_nested():
        db.session.add(oaischema)


@pytest.fixture()
def communities(app, db, users, test_indices):
    """Create some example communities."""
    comm1 = Community(
        id='comm1',
        id_user=users[3]['id'],
        title='Test Comm Title',
        root_node_id=1,
        id_role=users[3]['obj'].roles[0].id
    )
    comm2 = Community(
        id='comm2',
        id_user=users[1]['id'],
        title='Test Comm Title',
        root_node_id=1,
        id_role=users[1]['obj'].roles[0].id
    )
    with db.session.begin_nested():
        db.session.add(comm1)
        db.session.add(comm2)
    db.session.commit()

    return comm1


@pytest.fixture()
def mock_users():
    """Create mock users."""
    mock_auth_user = Mock()
    mock_auth_user.get_id = lambda: '123'
    mock_auth_user.is_authenticated = True

    mock_anon_user = Mock()
    mock_anon_user.is_authenticated = False
    return {
        'anonymous': mock_anon_user,
        'authenticated': mock_auth_user
    }


@pytest.yield_fixture()
def mock_user_ctx(mock_users):
    """Run in a mock authenticated user context."""
    with patch('invenio_stats.utils.current_user',
               mock_users['authenticated']):
        yield


@pytest.yield_fixture()
def es(app):
    """Provide elasticsearch access, create and clean indices.

    Don't create template so that the test or another fixture can modify the
    enabled events.
    """
    current_search_client.indices.delete(index='*')
    current_search_client.indices.delete_template('*')
    list(current_search.create())
    try:
        yield current_search_client
    finally:
        current_search_client.indices.delete(index='*')
        current_search_client.indices.delete_template('*')


def generate_events(
        app,
        index_id='33',
        page=1,
        count=20,
        term=14,
        lang='en',
        ):
    """Queued events for processing tests."""
    current_queues.declare()

    def _unique_ts_gen():
        ts = 0
        while True:
            ts += 1
            yield ts

    def generator_list():
        unique_ts = _unique_ts_gen()

        def build_event(is_robot=False):
            ts = next(unique_ts)
            return dict(
                timestamp=datetime.datetime.combine(
                    entry_date,
                    datetime.time(minute=ts % 60,
                                    second=ts % 60)).
                isoformat(),
                index_id='33',
                page=1,
                count=20,
                term=14,
                lang='en',
            )

            yield build_event(True)

    mock_queue = Mock()
    mock_queue.consume.return_value = generator_list()
    # mock_queue.routing_key = 'stats-file-download'
    mock_queue.routing_key = 'generate-sample'

    EventsIndexer(
        mock_queue,
        preprocessors=[
            build_file_unique_id
        ],
        double_click_window=0
    ).run()
    current_search_client.indices.refresh(index='*')


@pytest.yield_fixture()
def generate_request(app, es, mock_user_ctx, request):
    """Parametrized pre indexed sample events."""
    generate_events(app=app, **request.param)
    yield


@pytest.yield_fixture()
def dummy_location(db):
    """File system location."""
    tmppath = tempfile.mkdtemp()

    loc = Location(
        name='testloc',
        uri=tmppath,
        default=True
    )
    db.session.add(loc)
    db.session.commit()

    yield loc

    shutil.rmtree(tmppath)


@pytest.fixture()
def bucket(db, dummy_location):
    """File system location."""
    b1 = Bucket.create()
    db.session.commit()
    return b1


@pytest.yield_fixture()
def permissions(db, bucket):
    """Permission for users."""
    users = {
        None: None,
    }

    for user in [
            'auth', 'location', 'bucket',
            'objects', 'objects-read-version']:
        users[user] = create_test_user(
            email='{0}@invenio-software.org'.format(user),
            password='pass1',
            active=True
        )

    location_perms = [
        location_update_all,
        bucket_read_all,
        bucket_read_versions_all,
        bucket_update_all,
        bucket_listmultiparts_all,
        object_read_all,
        object_read_version_all,
        object_delete_all,
        object_delete_version_all,
        multipart_read_all,
        multipart_delete_all,
    ]

    bucket_perms = [
        bucket_read_all,
        object_read_all,
        bucket_update_all,
        object_delete_all,
        multipart_read_all,
    ]

    objects_perms = [
        object_read_all,
    ]

    for perm in location_perms:
        db.session.add(ActionUsers(
            action=perm.value,
            user=users['location']))
    for perm in bucket_perms:
        db.session.add(ActionUsers(
            action=perm.value,
            argument=str(bucket.id),
            user=users['bucket']))
    for perm in objects_perms:
        db.session.add(ActionUsers(
            action=perm.value,
            argument=str(bucket.id),
            user=users['objects']))
    db.session.commit()

    yield users


@pytest.fixture()
def client(client_api, users):
    """Create client."""
    with db_.session.begin_nested():
        # create resource_owner -> client_1
        client_ = Client(
            client_id='client_test_u1c1',
            client_secret='client_test_u1c1',
            name='client_test_u1c1',
            description='',
            is_confidential=False,
            user=users[0]['obj'],
            _redirect_uris='',
            _default_scopes='',
        )
        db_.session.add(client_)
    db_.session.commit()
    return client_


@pytest.fixture()
def create_token_user_1(client_api, client, users):
    """Create token."""
    with db_.session.begin_nested():
        token_ = Token(
            client=client,
            user=users[0]['obj'],
            token_type='u',
            access_token='dev_access_1',
            refresh_token='dev_refresh_1',
            expires=datetime.now() + timedelta(hours=10),
            is_personal=False,
            is_internal=True,
            _scopes=create_index_scope.id,
        )
        db_.session.add(token_)
    db_.session.commit()
    return token_


@pytest.fixture()
def json_headers():
    """JSON headers."""
    return [('Content-Type', 'application/json'),
            ('Accept', 'application/json')]


@pytest.fixture()
def auth_headers(client_api, json_headers, create_token_user_1):
    """Authentication headers (with a valid oauth2 token).

    It uses the token associated with the first user.
    """
    return fill_oauth2_headers(json_headers, create_token_user_1)

@pytest.fixture()
def admin_lang_setting(db):
    AdminLangSettings.create("en","English", True, 0, True)
    AdminLangSettings.create("ja","日本語", True, 1, True)
    AdminLangSettings.create("zh","中文", False, 0, True)


@pytest.fixture()
def index_thumbnail(app,instance_path):
    dir_path = os.path.join(instance_path,
    app.config['WEKO_THEME_INSTANCE_DATA_DIR'],'indextree')
    thumbnail_path = os.path.join(
                        dir_path,
                        "test_thumbnail.txt"
                    )
    if not os.path.isdir(dir_path):
        os.makedirs(dir_path)
    
    with open(thumbnail_path, "w") as f:
        f.write("test")
    
    return thumbnail_path
    <|MERGE_RESOLUTION|>--- conflicted
+++ resolved
@@ -813,19 +813,11 @@
             is_deleted=is_deleted,
         )
 
-<<<<<<< HEAD
     with db.session.begin_nested():
         db.session.query(Index).delete()
     db.session.commit()
 
     with db.session.begin_nested():
-=======
-    with db.session.begin_nested():
-        db.session.query(Index).delete()
-    db.session.commit()
-
-    with db.session.begin_nested():
->>>>>>> 6a742726
         db.session.add(base_index(1, 0, 0, True, True, datetime(2022, 1, 1), True, True, True, True, True, '1234-5678'))
         db.session.add(base_index(2, 0, 1))
         db.session.add(base_index(3, 0, 2))
