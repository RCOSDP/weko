import json
import pytest
from flask import current_app, url_for
import os
import shutil
from mock import patch, MagicMock

from invenio_accounts.testutils import login_user_via_session
from redis.exceptions import RedisError
from sqlalchemy.exc import SQLAlchemyError

from weko_admin.models import AdminLangSettings
from weko_index_tree.rest import (
    need_record_permission,
    create_blueprint
)

user_tree_action = [
    (0, 403),
    (1, 403),
    (2, 202),
    (3, 202),
    (4, 202),
    (5, 403),
    (6, 403),
]

user_tree_action2 = [
    (2, 201),
    (3, 201),
    (4, 201),
]

user_results_index = [
    (0, 403),
    (1, 403),
    (2, 200),
    (3, 200),
    (4, 200),
    (5, 403),
    (6, 403),
]

user_create_results1 = [
    (0, 403),
    (1, 403),
    (2, 400),
    (3, 400),
    (4, 400),
    (5, 403),
    (6, 403),
]

user_create_results2 = [
    (0, 403),
    (1, 403),
    (2, 201),
    (3, 201),
    (4, 201),
    (5, 403),
    (6, 403),
]

user_results_tree = [
    (0, 403),
    (1, 403),
    (2, 200),
    (3, 200),
    (4, 200),
    (5, 200),
    (6, 200),
]


# def need_record_permission(factory_name):
def test_need_record_permission(i18n_app):
    assert need_record_permission('read_permission_factory')


#     def need_record_permission_builder(f):
#         def need_record_permission_decorator(self, *args,

# def create_blueprint(app, endpoints):
#         record_class = obj_or_import_string(
#             options.get('record_class'), default=Indexes)
#             record_class=record_class,
def test_create_blueprint(i18n_app, app):
    endpoints = app.config['WEKO_SEARCH_REST_ENDPOINTS']
    assert create_blueprint(app, endpoints)


# class IndexActionResource(ContentNegotiatedMethodView):
#     def __init__(self, ctx, record_serializers=None,
#     def get(self, index_id):
#             index = self.record_class.get_index_with_role(index_id)
# .tox/c1/bin/pytest --cov=weko_index_tree tests/test_rest.py::test_index_action_get0_login -v -s -vv --cov-branch --cov-report=term --cov-config=tox.ini --basetemp=/code/modules/weko-index-tree/.tox/c1/tmp
def test_index_action_get0_login(client_rest, users, communities, test_indices):
    with patch("flask_login.utils._get_user", return_value=users[3]['obj']):
        res = client_rest.get('/tree/index/0',
                              content_type='application/json')
        assert res.status_code == 200


# .tox/c1/bin/pytest --cov=weko_index_tree tests/test_rest.py::test_index_action_get1_login -v -s -vv --cov-branch --cov-report=term --cov-config=tox.ini --basetemp=/code/modules/weko-index-tree/.tox/c1/tmp
def test_index_action_get1_login(client_rest, users, communities, test_indices):
    with patch("flask_login.utils._get_user", return_value=users[1]['obj']):
        res = client_rest.get('/tree/index/1',
                              content_type='application/json')
        assert res.status_code == 200


# .tox/c1/bin/pytest --cov=weko_index_tree tests/test_rest.py::test_index_action_get3_login -v -s -vv --cov-branch --cov-report=term --cov-config=tox.ini --basetemp=/code/modules/weko-index-tree/.tox/c1/tmp
def test_index_action_get3_login(client_rest, users, communities, test_indices):
    with patch("flask_login.utils._get_user", return_value=users[3]['obj']):
        res = client_rest.get('/tree/index/3',
                              content_type='application/json')
        assert res.status_code == 200


# .tox/c1/bin/pytest --cov=weko_index_tree tests/test_rest.py::test_index_action_get3_guest -v -s -vv --cov-branch --cov-report=term --cov-config=tox.ini --basetemp=/code/modules/weko-index-tree/.tox/c1/tmp
def test_index_action_get3_guest(client_rest, users, communities, test_indices):
    res = client_rest.get('/tree/index/3',
                          content_type='application/json')
    assert res.status_code == 200

class TestIndexActionResource:
    # .tox/c1/bin/pytest --cov=weko_index_tree tests/test_rest.py::TestIndexActionResource::test_post_acl_login -v -s -vv --cov-branch --cov-report=term --cov-config=tox.ini --basetemp=/code/modules/weko-index-tree/.tox/c1/tmp
    @pytest.mark.parametrize('id, is_permission', [
        (0, False),
        (1, False),
        (2, True),
        (3, True),
        (4, True),
        (5, False),
        (6, False),
    ])
    def test_post_acl_login(self, client_rest,users, id, is_permission):
        login_user_via_session(client=client_rest, email=users[id]['email'])
        url = url_for("weko_index_tree_rest.tid_index_action",index_id="1")
        res = client_rest.post(url,json={})
        if is_permission:
            assert res.status_code != 403
        else:
            assert res.status_code == 403

    # .tox/c1/bin/pytest --cov=weko_index_tree tests/test_rest.py::TestIndexActionResource::test_post_acl_guest -v -s -vv --cov-branch --cov-report=term --cov-config=tox.ini --basetemp=/code/modules/weko-index-tree/.tox/c1/tmp
    def test_post_acl_guest(self, client_rest, users):
        url = url_for("weko_index_tree_rest.tid_index_action",index_id="1")
        res = client_rest.post(url,json={})
        assert res.status_code == 401

    # .tox/c1/bin/pytest --cov=weko_index_tree tests/test_rest.py::TestIndexActionResource::test_post -v -s -vv --cov-branch --cov-report=term --cov-config=tox.ini --basetemp=/code/modules/weko-index-tree/.tox/c1/tmp
    def test_post(self, client_rest, users, test_indices, admin_lang_setting, redis_connect):
        os.environ['INVENIO_WEB_HOST_NAME'] = "test"
        login_user_via_session(client=client_rest, email=users[3]['email'])
        
        url = url_for("weko_index_tree_rest.tid_index_action",index_id="1")
        # not data
        res = client_rest.post(url,json={})
        assert res.status_code == 400
        
        # index is locked
        redis_connect.put("lock_index_1","test_lock".encode("UTF-8"))
        data = {"id":"12", "value":"test_new_index"}
        res = client_rest.post(url,json=data)
        assert res.status_code == 200
        assert json.loads(res.data) == {"status":200, "message":"","errors":["Index Delete is in progress on another device."]}
        redis_connect.delete("lock_index_1")
        
        # create failed
        with patch("weko_index_tree.api.Indexes.create",return_value=False):
            data = {"id":"12", "value":"test_new_index"}
            res = client_rest.post(url,json=data)
            assert res.status_code == 400
            
        with patch("weko_index_tree.api.Indexes.create",return_value=True) as mock_create:
            # create with ja, en
            data = {"id":"12", "value":"test_new_index"}
            res = client_rest.post(url,json=data)
            assert res.status_code == 201
            assert json.loads(res.data) == {"status":201, "message":"Index created successfully.","errors":[]}
            assert redis_connect.redis.exists("index_tree_view_test_ja") == True
            assert redis_connect.redis.exists("index_tree_view_test_en") == True
            redis_connect.delete("index_tree_view_test_ja")
            redis_connect.delete("index_tree_view_test_en")
            
            # create with en
            AdminLangSettings.update_lang(lang_code="ja",is_registered=False,sequence=0)
            res = client_rest.post(url,json=data)
            assert res.status_code == 201
            assert json.loads(res.data) == {"status":201, "message":"Index created successfully.","errors":[]}
            assert redis_connect.redis.exists("index_tree_view_test_ja") == False
            assert redis_connect.redis.exists("index_tree_view_test_en") == True
            redis_connect.delete("index_tree_view_test_en")

    # .tox/c1/bin/pytest --cov=weko_index_tree tests/test_rest.py::TestIndexActionResource::test_put_acl_login -v -s -vv --cov-branch --cov-report=term --cov-config=tox.ini --basetemp=/code/modules/weko-index-tree/.tox/c1/tmp
    @pytest.mark.parametrize('id, is_permission', [
        (0, False),
        (1, False),
        (2, True),
        (3, True),
        (4, True),
        (5, False),
        (6, False),
    ])
    def test_put_acl_login(self, client_rest, users, test_indices, id, is_permission):
        login_user_via_session(client=client_rest, email=users[id]['email'])
        url = url_for("weko_index_tree_rest.tid_index_action",index_id="1")
        res = client_rest.put(url,json={})
        if is_permission:
            assert res.status_code != 403
        else:
            assert res.status_code == 403

    # .tox/c1/bin/pytest --cov=weko_index_tree tests/test_rest.py::TestIndexActionResource::test_put_acl_guest -v -s -vv --cov-branch --cov-report=term --cov-config=tox.ini --basetemp=/code/modules/weko-index-tree/.tox/c1/tmp
    def test_put_acl_guest(self, client_rest, users, test_indices):
        url = url_for("weko_index_tree_rest.tid_index_action",index_id="1")
        res = client_rest.put(url,json={})
        assert res.status_code == 401

    # .tox/c1/bin/pytest --cov=weko_index_tree tests/test_rest.py::TestIndexActionResource::test_put -v -s -vv --cov-branch --cov-report=term --cov-config=tox.ini --basetemp=/code/modules/weko-index-tree/.tox/c1/tmp
<<<<<<< HEAD
    def test_put(self, client_rest, users, index_thumbnail,test_indices, admin_lang_setting,redis_connect,without_session_remove):
        login_user_via_session(client=client_rest, email=users[3]['email'])
        os.environ['INVENIO_WEB_HOST_NAME'] = "test"
        url = url_for("weko_index_tree_rest.tid_index_action",index_id="1")
        # not data
        with patch("weko_search_ui.tasks.is_import_running", return_value=None):
            res = client_rest.put(url,json={})
            assert res.status_code == 400
        
        # import running
        with patch("weko_search_ui.tasks.is_import_running", return_value="is_import_running"):
            data = {
                "public_date":"","public_state":True
=======
    @pytest.mark.timeout(300)
    def test_put(self, client_rest, users, test_indices, redis_connect, admin_lang_setting):
        login_user_via_session(client=client_rest, email=users[3]['email'])
        os.environ['INVENIO_WEB_HOST_NAME'] = "test"
        url = url_for("weko_index_tree_rest.tid_index_action",index_id="1")  
        with patch("weko_search_ui.tasks.is_import_running", return_value=None), \
             patch("weko_index_tree.rest.is_index_locked", return_value=False), \
             patch("weko_index_tree.rest.check_doi_in_index", return_value=True), \
             patch("weko_index_tree.api.Indexes.update", return_value=False), \
             patch("weko_workflow.utils.get_cache_data", return_value=True):
            data = {
                "public_date":"","public_state":False,
                "harvest_public_state":False,
            }
            AdminLangSettings.update_lang(lang_code="ja",is_registered=False,sequence=0)
            res = client_rest.put(url,json=data)
            assert res.status_code == 200
            assert json.loads(res.data)=={'delete_flag': False,'errors': ['The index cannot be kept private because there are links from items that have a DOI.'],  'message': '','status': 200}

            data = {
                "public_date":"","public_state":True,
                "harvest_public_state":False,
>>>>>>> 69741c78
            }
            AdminLangSettings.update_lang(lang_code="ja",is_registered=False,sequence=0)
            res = client_rest.put(url,json=data)
            assert res.status_code == 200
<<<<<<< HEAD
            assert json.loads(res.data) == {"status": 200, "message":"", "errors":["The index cannot be updated becase import is in progress."], "delete_flag": False}

        # # celery not run
        with patch("weko_search_ui.tasks.is_import_running", return_value="celery_not_run"):
            with patch("weko_index_tree.rest.is_index_locked", return_value=False):
                with patch("weko_index_tree.rest.check_doi_in_index", return_value=True):
                    data = {
                        "public_date":"","public_state":False,"harvest_public_state":False
                    }
                    res = client_rest.put(url,json=data)
                    assert res.status_code == 200
                    assert json.loads(res.data) == {"status": 200, "message":"", "errors":["The index cannot be kept private because there are links from items that have a DOI."], "delete_flag": False}

        with patch("weko_search_ui.tasks.is_import_running", return_value=None):
            with patch("weko_index_tree.rest.is_index_locked", return_value=False):
                with patch("weko_index_tree.rest.check_doi_in_index", return_value=True):
                    data = {
                        "public_date":"","public_state":True,"harvest_public_state":False
                    }
                    res = client_rest.put(url,json=data)
                    assert res.status_code == 200
                    assert json.loads(res.data) == {"status": 200, "message":"", "errors":["Index harvests cannot be kept private because there are links from items that have a DOI."], "delete_flag": False}

        with patch("weko_search_ui.tasks.is_import_running", return_value=None):
            with patch("weko_index_tree.rest.is_index_locked", return_value=False):
                with patch("weko_index_tree.rest.check_doi_in_index", return_value=True):
                    data = {
                        "public_date":"","public_state":False,"harvest_public_state":True
                    }
                    res = client_rest.put(url,json=data)
                    assert res.status_code == 200
                    assert json.loads(res.data) == {"status": 200, "message":"", "errors":["The index cannot be kept private because there are links from items that have a DOI."], "delete_flag": False}

        with patch("weko_search_ui.tasks.is_import_running", return_value=None):
            with patch("weko_index_tree.rest.is_index_locked", return_value=False):
                with patch("weko_index_tree.rest.check_doi_in_index", return_value=False):
                    with patch("weko_index_tree.api.Indexes.update",return_value=True):
                        data = {
                            "public_date":"",
                            "public_state":True,
                            "harvest_public_state":True,
                            "thumbnail_delete_flag":True,
                            "image_name":"test/test_thumbnail.txt"
                        }
                        assert os.path.isfile(index_thumbnail) == True
                        res = client_rest.put(url,json=data)
                        assert res.status_code == 200
                        assert json.loads(res.data) == {"status":200, "message":"Index updated successfully.","errors":[], "delete_flag":True}
                        assert os.path.isfile(index_thumbnail) == False
                    
                        # file is not existed
                        res = client_rest.put(url,json=data)
                        assert res.status_code == 200
                        assert json.loads(res.data) == {"status":200, "message":"Index updated successfully.","errors":[], "delete_flag":True}

        with patch("weko_search_ui.tasks.is_import_running", return_value=None):
            with patch("weko_index_tree.rest.is_index_locked", return_value=False):
                with patch("weko_index_tree.rest.check_doi_in_index", return_value=False):
                    with patch("weko_index_tree.api.Indexes.update",return_value=False):
                        data = {
                            "public_date":"",
                            "public_state":True,
                            "harvest_public_state":True,
                        }
                        res = client_rest.put(url,json=data)
                        assert res.status_code == 400
                        assert res.json == {'status': 400, 'message': 'Could not update data.'}
        with patch("weko_search_ui.tasks.is_import_running", return_value=None):
            with patch("weko_index_tree.rest.is_index_locked", return_value=False):
                with patch("weko_index_tree.rest.check_doi_in_index", return_value=False):
                    with patch("weko_index_tree.api.Indexes.update",return_value=True):
                        data = {
                            "public_date":"",
                            "public_state":True,
                            "harvest_public_state":True,
                        }
                        AdminLangSettings.update_lang(lang_code="ja",is_registered=False,sequence=0)
                        res = client_rest.put(url,json=data)
                        assert res.status_code == 200
                        assert res.json == {'delete_flag': False, 'errors': [],'message': 'Index updated successfully.','status': 200}

        with patch("weko_search_ui.tasks.is_import_running", return_value=None):
            with patch("weko_index_tree.rest.is_index_locked", return_value=False):
                with patch("weko_index_tree.rest.check_doi_in_index", return_value=False):
                    with patch("weko_index_tree.api.Indexes.update",return_value=True):
                        data = {
                            "public_date":"",
                            "public_state":True,
                            "harvest_public_state":True,
                        }
                        AdminLangSettings.update_lang(lang_code="en",is_registered=False,sequence=0)
                        res = client_rest.put(url,json=data)
                        assert res.status_code == 200
                        assert res.json == {'delete_flag': False, 'errors': [],'message': 'Index updated successfully.','status': 200}
                                   
=======
            assert json.loads(res.data)=={'delete_flag': False,'errors': ['Index harvests cannot be kept private because there are links from items that have a DOI.'],  'message': '','status': 200}

        with patch("weko_search_ui.tasks.is_import_running", return_value=None), \
             patch("weko_index_tree.rest.is_index_locked", return_value=False), \
             patch("weko_index_tree.rest.check_doi_in_index", return_value=False), \
             patch("weko_index_tree.api.Indexes.update", return_value=True), \
             patch("weko_workflow.utils.get_cache_data", return_value=True):
            data = {
                "public_date":"","public_state":False,
                "harvest_public_state":False,
            }
            AdminLangSettings.update_lang(lang_code="ja",is_registered=False,sequence=0)
            res = client_rest.put(url,json=data)
            assert res.status_code == 200
            assert json.loads(res.data)=={'delete_flag': False,'errors': [],  'message': 'Index updated successfully.','status': 200}

            # thumbnail_delete_flag is True, file is existed
            AdminLangSettings.update_lang(lang_code="en",is_registered=False,sequence=0)
            dir_path = os.path.join(current_app.instance_path,
                current_app.config['WEKO_THEME_INSTANCE_DATA_DIR'],
                'indextree')
            thumbnail_path = os.path.join(
                dir_path,
                "test_thumbail.txt"
            )
            if not os.path.isdir(dir_path):
                os.makedirs(dir_path)
            if not os.path.isfile(thumbnail_path):
                with open(thumbnail_path, "w") as f:
                    f.write("xxx")
            data = {
                "public_date":"","public_state":True,
                "harvest_public_state":True,
                "thumbnail_delete_flag":True,
                "image_name":"test/test_thumbail.txt"
            }
            res = client_rest.put(url,json=data)
            assert res.status_code == 200
            assert json.loads(res.data) == {"status":200, "message":'Index updated successfully.',"errors":[], "delete_flag":True}
            assert os.path.isfile(thumbnail_path) == False
        
            if not os.path.isdir(dir_path):
                os.makedirs(dir_path)
            if not os.path.isfile(thumbnail_path):
                with open(thumbnail_path, "w") as f:
                    f.write("xxx")
            data = {
                "public_date":"","public_state":True,
                "harvest_public_state":True,
                "thumbnail_delete_flag":False,
                "image_name":"test/test_thumbail.txt"
            }
            res = client_rest.put(url,json=data)
            assert res.status_code == 200
            assert json.loads(res.data) == {"status":200, "message":'Index updated successfully.',"errors":[], "delete_flag":False}
            assert os.path.isfile(thumbnail_path) == True
        
        if os.path.isdir(dir_path):
            shutil.rmtree(dir_path)
>>>>>>> 69741c78
        
# .tox/c1/bin/pytest --cov=weko_index_tree tests/test_rest.py::TestIndexActionResource::test_delete_acl_login -v -s -vv --cov-branch --cov-report=term --cov-config=tox.ini --basetemp=/code/modules/weko-index-tree/.tox/c1/tmp
    @pytest.mark.parametrize('id, is_permission', [
        (0, False),
        (1, False),
        (2, True),
        (3, True),
        (4, True),
        (5, False),
        (6, False),
    ])
    def test_delete_acl_login(self, client_rest, users, test_indices, id, is_permission):
        os.environ['INVENIO_WEB_HOST_NAME'] = "test"
        login_user_via_session(client=client_rest, email=users[id]['email'])
        url = url_for("weko_index_tree_rest.tid_index_action",index_id="0")
        res = client_rest.delete(url)
        if is_permission:
            assert res.status_code != 403
        else:
            assert res.status_code == 403
    
# .tox/c1/bin/pytest --cov=weko_index_tree tests/test_rest.py::TestIndexActionResource::test_delete_acl_guest -v -s -vv --cov-branch --cov-report=term --cov-config=tox.ini --basetemp=/code/modules/weko-index-tree/.tox/c1/tmp
    def test_delete_acl_guest(self, client_rest, users, test_indices):
        url = url_for("weko_index_tree_rest.tid_index_action",index_id="0")
        res = client_rest.delete(url)
        assert res.status_code == 401

# .tox/c1/bin/pytest --cov=weko_index_tree tests/test_rest.py::TestIndexActionResource::test_delete -v -s -vv --cov-branch --cov-report=term --cov-config=tox.ini --basetemp=/code/modules/weko-index-tree/.tox/c1/tmp
    def test_delete(self, client_rest, users, test_indices, redis_connect,admin_lang_setting,mocker):
        os.environ['INVENIO_WEB_HOST_NAME'] = "test"
        login_user_via_session(client=client_rest, email=users[3]['email'])
        url = url_for("weko_index_tree_rest.tid_index_action",index_id="0")
        # Incorrect index_id
        with patch("weko_search_ui.tasks.is_import_running", return_value="is_import_running"):  
            res = client_rest.delete(url)
            assert res.status_code == 204

        mocker.patch("weko_index_tree.rest.perform_delete_index", return_value=("test_msg","test_error"))
        url = url_for("weko_index_tree_rest.tid_index_action",index_id="1")

        # import running
<<<<<<< HEAD
        with patch("weko_search_ui.tasks.is_import_running", return_value="is_import_running"):  
=======
        with patch("weko_search_ui.tasks.is_import_running", return_value="is_import_running"),patch("weko_workflow.utils.get_cache_data",return_value=True):
>>>>>>> 69741c78
            res = client_rest.delete(url)
            assert res.status_code == 200
            assert json.loads(res.data)['errors'] == ['The index cannot be deleted becase import is in progress.']

<<<<<<< HEAD
        # delete with ja, en
        with patch("weko_search_ui.tasks.is_import_running", return_value=None):  
=======
        with patch("weko_search_ui.tasks.is_import_running", return_value=None),patch("weko_workflow.utils.get_cache_data",return_value=True):
            # delete with ja, en
>>>>>>> 69741c78
            res = client_rest.delete(url)
            assert res.status_code == 200
            assert json.loads(res.data) == {"status": 200, "message": "test_msg", "errors":"test_error"}
            redis_connect.delete("index_tree_view_test_ja")
            redis_connect.delete("index_tree_view_test_en")

<<<<<<< HEAD
        # delete with en
        with patch("weko_search_ui.tasks.is_import_running", return_value=None):  
=======
            # delete with en
>>>>>>> 69741c78
            AdminLangSettings.update_lang(lang_code="ja",is_registered=False,sequence=0)
            res = client_rest.delete(url)
            assert res.status_code == 200
            assert json.loads(res.data) == {"status": 200, "message": "test_msg", "errors":"test_error"}
            assert redis_connect.redis.exists("index_tree_view_test_ja") == False
            assert redis_connect.redis.exists("index_tree_view_test_en") == True
            redis_connect.delete("index_tree_view_test_en")

# class IndexTreeActionResource(ContentNegotiatedMethodView):
#     def __init__(self, ctx, record_serializers=None,
#     def get(self, **kwargs):
# .tox/c1/bin/pytest --cov=weko_index_tree tests/test_rest.py::test_index_tree_action_get_login -v -s -vv --cov-branch --cov-report=term --cov-config=tox.ini --basetemp=/code/modules/weko-index-tree/.tox/c1/tmp
@pytest.mark.parametrize('id, status_code', user_results_index)
def test_index_tree_action_get_login(client_rest, users, communities, id, status_code):
    login_user_via_session(client=client_rest, email=users[id]['email'])
    res = client_rest.get('/tree', content_type='application/json')
    assert res.status_code == 200

    res = client_rest.get('/tree?action=browsing', content_type='application/json')
    assert res.status_code == 200

    res = client_rest.get('/tree?action=browsing&more_ids=1', content_type='application/json')
    assert res.status_code == 200

    res = client_rest.get('/tree?action=browsing&community=comm1',
                            content_type='application/json')
    assert res.status_code == 200

    res = client_rest.get('/tree?action=browsing&community=comm1&more_ids=1',
                            content_type='application/json')
    assert res.status_code == 200

    res = client_rest.get('/tree?action=browsing&community=comm',
                            content_type='application/json')
    assert res.status_code == 200



class TestIndexTreeActionResource:
# .tox/c1/bin/pytest --cov=weko_index_tree tests/test_rest.py::TestIndexTreeActionResource::test_put_acl_login -v -s -vv --cov-branch --cov-report=term --cov-config=tox.ini --basetemp=/code/modules/weko-index-tree/.tox/c1/tmp
    @pytest.mark.parametrize('id, is_permission', [
        (0, False),
        (1, False),
        (2, True),
        (3, True),
        (4, True),
        (5, False),
        (6, False),
    ])
    def test_put_acl_login(self,client_rest, users,test_indices, id, is_permission):
        login_user_via_session(client=client_rest, email=users[id]['email'])
        data = {"pre_parent":"0","parent":"0","position":"0"}
        index_id="3"
        url = "/tree/move/{}".format(index_id)
<<<<<<< HEAD
        with patch("weko_search_ui.tasks.is_import_running", return_value="is_import_running"):
=======
        with patch("weko_search_ui.tasks.is_import_running", return_value=None), \
             patch("weko_index_tree.rest.is_index_locked", return_value=False), \
             patch("weko_index_tree.rest.check_doi_in_index", return_value=True), \
             patch("weko_index_tree.api.Indexes.update", return_value=False), \
             patch("weko_workflow.utils.get_cache_data", return_value=True):
>>>>>>> 69741c78
            res = client_rest.put(url,json=data)
            if is_permission:
                assert res.status_code != 403
            else:
                assert res.status_code == 403
<<<<<<< HEAD
        
=======
>>>>>>> 69741c78
# .tox/c1/bin/pytest --cov=weko_index_tree tests/test_rest.py::TestIndexTreeActionResource::test_put_acl_guest -v -s -vv --cov-branch --cov-report=term --cov-config=tox.ini --basetemp=/code/modules/weko-index-tree/.tox/c1/tmp
    def test_put_acl_guest(self, app,client_rest, users):
        data = {"pre_parent":"0","parent":"0","position":"0"}
        index_id="3"
        url = "/tree/move/{}".format(index_id)
        res = client_rest.put(url,json={})
        assert res.status_code == 401

    # .tox/c1/bin/pytest --cov=weko_index_tree tests/test_rest.py::TestIndexTreeActionResource::test_put -v -s -vv --cov-branch --cov-report=term --cov-config=tox.ini --basetemp=/code/modules/weko-index-tree/.tox/c1/tmp
    def test_put(self, client_rest, users, test_indices, admin_lang_setting, redis_connect, without_session_remove):
        os.environ['INVENIO_WEB_HOST_NAME'] = "test"
        with patch("flask_login.utils._get_user", return_value=users[3]['obj']):
            index_id="3"
            url = "/tree/move/{}".format(index_id)
            # not data
            res = client_rest.put(url,json={})
            assert res.json == {'status': 400, 'message': 'Could not load data.'}
            assert res.status_code == 400

<<<<<<< HEAD
        #import running
        with patch("weko_search_ui.tasks.is_import_running", return_value="is_import_running"):
            with patch("flask_login.utils._get_user", return_value=users[3]['obj']):
=======
            # import running
            with patch("weko_search_ui.tasks.is_import_running", return_value="is_import_running"), \
                patch("weko_workflow.utils.get_cache_data",return_value=True):
>>>>>>> 69741c78
                data = {"pre_parent":"0","parent":"0","position":"0"}
                index_id="3"
                url = "/tree/move/{}".format(index_id)
                res = client_rest.put(url,json=data)
                assert res.status_code == 202
                assert json.loads(res.data)['message'] == 'The index cannot be moved becase import is in progress.'

<<<<<<< HEAD
        # move with jp, en
        with patch("weko_search_ui.tasks.is_import_running", return_value=None):
            with patch("flask_login.utils._get_user", return_value=users[3]['obj']):                
=======
            with patch("weko_search_ui.tasks.is_import_running", return_value=None):
                # move with jp, en
>>>>>>> 69741c78
                data = {"pre_parent":"0","parent":"0","position":"0"}
                index_id="3"
                url = "/tree/move/{}".format(index_id)
                res = client_rest.put(url,json=data)
                assert res.status_code == 201
                assert json.loads(res.data) == {'message': 'Index moved successfully.', 'status': 201}
                assert redis_connect.redis.exists("index_tree_view_test_ja") == True
                assert redis_connect.redis.exists("index_tree_view_test_en") == True
                redis_connect.delete("index_tree_view_test_ja")
                redis_connect.delete("index_tree_view_test_en")

<<<<<<< HEAD
        # move with en
        with patch("weko_search_ui.tasks.is_import_running", return_value=None):
            with patch("flask_login.utils._get_user", return_value=users[3]['obj']): 
=======
                # move with en
>>>>>>> 69741c78
                AdminLangSettings.update_lang(lang_code="ja",is_registered=False,sequence=0)
                data = {"pre_parent":"0","parent":"0","position":"1"}
                res = client_rest.put(url,json=data)
                assert res.status_code == 201
                assert json.loads(res.data) == {'message': 'Index moved successfully.', 'status': 201}
                assert redis_connect.redis.exists("index_tree_view_test_ja") == False
                assert redis_connect.redis.exists("index_tree_view_test_en") == True
                redis_connect.delete("index_tree_view_test_en")
        
<<<<<<< HEAD
        with patch("weko_search_ui.tasks.is_import_running", return_value="celery_not_run"):
            with patch("flask_login.utils._get_user", return_value=users[3]['obj']): 
                data = {"pre_parent":"0","parent":"0","position":"0"}
                index_id="3"
                url = "/tree/move/{}".format(index_id)
                res = client_rest.put(url,json=data)
                assert res.status_code == 201
                assert json.loads(res.data) == {'message': 'Index moved successfully.', 'status': 201}
                assert redis_connect.redis.exists("index_tree_view_test_ja") == False
                assert redis_connect.redis.exists("index_tree_view_test_en") == True
                redis_connect.delete("index_tree_view_test_en")

        # move failed
        with patch("weko_search_ui.tasks.is_import_running", return_value=None):  
            with patch("flask_login.utils._get_user", return_value=users[4]['obj']):
                AdminLangSettings.update_lang(lang_code="en",is_registered=False,sequence=0)
                data = {"pre_parent":"0","parent":"0","position":"0"}
                res = client_rest.put(url,json=data)
                assert res.status_code == 202
                assert json.loads(res.data) == {'message': 'You can not move the index.', 'status': 202}
                assert redis_connect.redis.exists("index_tree_view_test_ja") == False
                assert redis_connect.redis.exists("index_tree_view_test_en") == False
=======
            # move failed
        with patch("weko_search_ui.tasks.is_import_running", return_value=None),\
            patch("flask_login.utils._get_user", return_value=users[4]['obj']):
            AdminLangSettings.update_lang(lang_code="en",is_registered=False,sequence=0)
            data = {"pre_parent":"0","parent":"0","position":"0"}
            res = client_rest.put(url,json=data)
            assert res.status_code == 202
            assert json.loads(res.data) == {'message': 'You can not move the index.', 'status': 202}
            assert redis_connect.redis.exists("index_tree_view_test_ja") == False
            assert redis_connect.redis.exists("index_tree_view_test_en") == False
>>>>>>> 69741c78


# .tox/c1/bin/pytest --cov=weko_index_tree tests/test_rest.py::test_get_parent_index_tree -vv -s --cov-branch --cov-report=term --basetemp=/code/modules/weko_index_tree/.tox/c1/tmp --full-trace
def test_get_parent_index_tree(client_rest, users, test_indices):
    os.environ['INVENIO_WEB_HOST_NAME'] = 'test'

    res = client_rest.get('/v1/tree/index/11/parent')
    assert res.status_code == 200
    data = json.loads(res.get_data())
    assert data['index']['name'] == 'Test index 11'
    assert data['index']['parent']['name'] == 'Test index 1'

    res = client_rest.get('/v1/tree/index/11/parent?pretty=true')
    assert res.status_code == 200
    str_data = res.get_data().decode('utf-8')
    assert '    ' in str_data

    headers = {}
    headers['Accept-Language'] = 'ja'
    res = client_rest.get('/v1/tree/index/11/parent', headers=headers)
    assert res.status_code == 200
    data = json.loads(res.get_data())
    assert data['index']['name'] == 'テストインデックス 11'
    assert data['index']['parent']['name'] == 'テストインデックス 1'


# .tox/c1/bin/pytest --cov=weko_index_tree tests/test_rest.py::test_get_parent_index_tree_error -vv -s --cov-branch --cov-report=term --basetemp=/code/modules/weko_index_tree/.tox/c1/tmp --full-trace
def test_get_parent_index_tree_error(client_rest, users, communities, test_indices):
    os.environ['INVENIO_WEB_HOST_NAME'] = 'test'

    res = client_rest.get('/v1/tree/index/11/parent')
    etag = res.headers['Etag']
    last_modified = res.headers['Last-Modified']

    # Check Etag
    headers = {}
    headers['If-None-Match'] = etag
    res = client_rest.get('/v1/tree/index/11/parent', headers=headers)
    assert res.status_code == 304

    # Check Last-Modified
    headers = {}
    headers['If-Modified-Since'] = last_modified
    res = client_rest.get('/v1/tree/index/11/parent', headers=headers)
    assert res.status_code == 304

    # Invalid version
    res = client_rest.get('/v0/tree/index/11/parent')
    assert res.status_code == 400

    # Access denied
    res = client_rest.get('/v1/tree/index/31/parent')
    assert res.status_code == 403

    # Index not found
    res = client_rest.get('/v1/tree/index/100/parent')
    assert res.status_code == 404

    with patch('weko_index_tree.api.Indexes.get_index_tree', MagicMock(side_effect=SQLAlchemyError())):
        res = client_rest.get('/v1/tree/index/11/parent')
        assert res.status_code == 500<|MERGE_RESOLUTION|>--- conflicted
+++ resolved
@@ -219,21 +219,6 @@
         assert res.status_code == 401
 
     # .tox/c1/bin/pytest --cov=weko_index_tree tests/test_rest.py::TestIndexActionResource::test_put -v -s -vv --cov-branch --cov-report=term --cov-config=tox.ini --basetemp=/code/modules/weko-index-tree/.tox/c1/tmp
-<<<<<<< HEAD
-    def test_put(self, client_rest, users, index_thumbnail,test_indices, admin_lang_setting,redis_connect,without_session_remove):
-        login_user_via_session(client=client_rest, email=users[3]['email'])
-        os.environ['INVENIO_WEB_HOST_NAME'] = "test"
-        url = url_for("weko_index_tree_rest.tid_index_action",index_id="1")
-        # not data
-        with patch("weko_search_ui.tasks.is_import_running", return_value=None):
-            res = client_rest.put(url,json={})
-            assert res.status_code == 400
-        
-        # import running
-        with patch("weko_search_ui.tasks.is_import_running", return_value="is_import_running"):
-            data = {
-                "public_date":"","public_state":True
-=======
     @pytest.mark.timeout(300)
     def test_put(self, client_rest, users, test_indices, redis_connect, admin_lang_setting):
         login_user_via_session(client=client_rest, email=users[3]['email'])
@@ -256,108 +241,10 @@
             data = {
                 "public_date":"","public_state":True,
                 "harvest_public_state":False,
->>>>>>> 69741c78
             }
             AdminLangSettings.update_lang(lang_code="ja",is_registered=False,sequence=0)
             res = client_rest.put(url,json=data)
             assert res.status_code == 200
-<<<<<<< HEAD
-            assert json.loads(res.data) == {"status": 200, "message":"", "errors":["The index cannot be updated becase import is in progress."], "delete_flag": False}
-
-        # # celery not run
-        with patch("weko_search_ui.tasks.is_import_running", return_value="celery_not_run"):
-            with patch("weko_index_tree.rest.is_index_locked", return_value=False):
-                with patch("weko_index_tree.rest.check_doi_in_index", return_value=True):
-                    data = {
-                        "public_date":"","public_state":False,"harvest_public_state":False
-                    }
-                    res = client_rest.put(url,json=data)
-                    assert res.status_code == 200
-                    assert json.loads(res.data) == {"status": 200, "message":"", "errors":["The index cannot be kept private because there are links from items that have a DOI."], "delete_flag": False}
-
-        with patch("weko_search_ui.tasks.is_import_running", return_value=None):
-            with patch("weko_index_tree.rest.is_index_locked", return_value=False):
-                with patch("weko_index_tree.rest.check_doi_in_index", return_value=True):
-                    data = {
-                        "public_date":"","public_state":True,"harvest_public_state":False
-                    }
-                    res = client_rest.put(url,json=data)
-                    assert res.status_code == 200
-                    assert json.loads(res.data) == {"status": 200, "message":"", "errors":["Index harvests cannot be kept private because there are links from items that have a DOI."], "delete_flag": False}
-
-        with patch("weko_search_ui.tasks.is_import_running", return_value=None):
-            with patch("weko_index_tree.rest.is_index_locked", return_value=False):
-                with patch("weko_index_tree.rest.check_doi_in_index", return_value=True):
-                    data = {
-                        "public_date":"","public_state":False,"harvest_public_state":True
-                    }
-                    res = client_rest.put(url,json=data)
-                    assert res.status_code == 200
-                    assert json.loads(res.data) == {"status": 200, "message":"", "errors":["The index cannot be kept private because there are links from items that have a DOI."], "delete_flag": False}
-
-        with patch("weko_search_ui.tasks.is_import_running", return_value=None):
-            with patch("weko_index_tree.rest.is_index_locked", return_value=False):
-                with patch("weko_index_tree.rest.check_doi_in_index", return_value=False):
-                    with patch("weko_index_tree.api.Indexes.update",return_value=True):
-                        data = {
-                            "public_date":"",
-                            "public_state":True,
-                            "harvest_public_state":True,
-                            "thumbnail_delete_flag":True,
-                            "image_name":"test/test_thumbnail.txt"
-                        }
-                        assert os.path.isfile(index_thumbnail) == True
-                        res = client_rest.put(url,json=data)
-                        assert res.status_code == 200
-                        assert json.loads(res.data) == {"status":200, "message":"Index updated successfully.","errors":[], "delete_flag":True}
-                        assert os.path.isfile(index_thumbnail) == False
-                    
-                        # file is not existed
-                        res = client_rest.put(url,json=data)
-                        assert res.status_code == 200
-                        assert json.loads(res.data) == {"status":200, "message":"Index updated successfully.","errors":[], "delete_flag":True}
-
-        with patch("weko_search_ui.tasks.is_import_running", return_value=None):
-            with patch("weko_index_tree.rest.is_index_locked", return_value=False):
-                with patch("weko_index_tree.rest.check_doi_in_index", return_value=False):
-                    with patch("weko_index_tree.api.Indexes.update",return_value=False):
-                        data = {
-                            "public_date":"",
-                            "public_state":True,
-                            "harvest_public_state":True,
-                        }
-                        res = client_rest.put(url,json=data)
-                        assert res.status_code == 400
-                        assert res.json == {'status': 400, 'message': 'Could not update data.'}
-        with patch("weko_search_ui.tasks.is_import_running", return_value=None):
-            with patch("weko_index_tree.rest.is_index_locked", return_value=False):
-                with patch("weko_index_tree.rest.check_doi_in_index", return_value=False):
-                    with patch("weko_index_tree.api.Indexes.update",return_value=True):
-                        data = {
-                            "public_date":"",
-                            "public_state":True,
-                            "harvest_public_state":True,
-                        }
-                        AdminLangSettings.update_lang(lang_code="ja",is_registered=False,sequence=0)
-                        res = client_rest.put(url,json=data)
-                        assert res.status_code == 200
-                        assert res.json == {'delete_flag': False, 'errors': [],'message': 'Index updated successfully.','status': 200}
-
-        with patch("weko_search_ui.tasks.is_import_running", return_value=None):
-            with patch("weko_index_tree.rest.is_index_locked", return_value=False):
-                with patch("weko_index_tree.rest.check_doi_in_index", return_value=False):
-                    with patch("weko_index_tree.api.Indexes.update",return_value=True):
-                        data = {
-                            "public_date":"",
-                            "public_state":True,
-                            "harvest_public_state":True,
-                        }
-                        AdminLangSettings.update_lang(lang_code="en",is_registered=False,sequence=0)
-                        res = client_rest.put(url,json=data)
-                        assert res.status_code == 200
-                        assert res.json == {'delete_flag': False, 'errors': [],'message': 'Index updated successfully.','status': 200}
-                                   
-=======
             assert json.loads(res.data)=={'delete_flag': False,'errors': ['Index harvests cannot be kept private because there are links from items that have a DOI.'],  'message': '','status': 200}
 
         with patch("weko_search_ui.tasks.is_import_running", return_value=None), \
@@ -417,7 +304,6 @@
         
         if os.path.isdir(dir_path):
             shutil.rmtree(dir_path)
->>>>>>> 69741c78
         
 # .tox/c1/bin/pytest --cov=weko_index_tree tests/test_rest.py::TestIndexActionResource::test_delete_acl_login -v -s -vv --cov-branch --cov-report=term --cov-config=tox.ini --basetemp=/code/modules/weko-index-tree/.tox/c1/tmp
     @pytest.mark.parametrize('id, is_permission', [
@@ -459,34 +345,20 @@
         url = url_for("weko_index_tree_rest.tid_index_action",index_id="1")
 
         # import running
-<<<<<<< HEAD
-        with patch("weko_search_ui.tasks.is_import_running", return_value="is_import_running"):  
-=======
         with patch("weko_search_ui.tasks.is_import_running", return_value="is_import_running"),patch("weko_workflow.utils.get_cache_data",return_value=True):
->>>>>>> 69741c78
             res = client_rest.delete(url)
             assert res.status_code == 200
             assert json.loads(res.data)['errors'] == ['The index cannot be deleted becase import is in progress.']
 
-<<<<<<< HEAD
-        # delete with ja, en
-        with patch("weko_search_ui.tasks.is_import_running", return_value=None):  
-=======
         with patch("weko_search_ui.tasks.is_import_running", return_value=None),patch("weko_workflow.utils.get_cache_data",return_value=True):
             # delete with ja, en
->>>>>>> 69741c78
             res = client_rest.delete(url)
             assert res.status_code == 200
             assert json.loads(res.data) == {"status": 200, "message": "test_msg", "errors":"test_error"}
             redis_connect.delete("index_tree_view_test_ja")
             redis_connect.delete("index_tree_view_test_en")
 
-<<<<<<< HEAD
-        # delete with en
-        with patch("weko_search_ui.tasks.is_import_running", return_value=None):  
-=======
             # delete with en
->>>>>>> 69741c78
             AdminLangSettings.update_lang(lang_code="ja",is_registered=False,sequence=0)
             res = client_rest.delete(url)
             assert res.status_code == 200
@@ -541,24 +413,16 @@
         data = {"pre_parent":"0","parent":"0","position":"0"}
         index_id="3"
         url = "/tree/move/{}".format(index_id)
-<<<<<<< HEAD
-        with patch("weko_search_ui.tasks.is_import_running", return_value="is_import_running"):
-=======
         with patch("weko_search_ui.tasks.is_import_running", return_value=None), \
              patch("weko_index_tree.rest.is_index_locked", return_value=False), \
              patch("weko_index_tree.rest.check_doi_in_index", return_value=True), \
              patch("weko_index_tree.api.Indexes.update", return_value=False), \
              patch("weko_workflow.utils.get_cache_data", return_value=True):
->>>>>>> 69741c78
             res = client_rest.put(url,json=data)
             if is_permission:
                 assert res.status_code != 403
             else:
                 assert res.status_code == 403
-<<<<<<< HEAD
-        
-=======
->>>>>>> 69741c78
 # .tox/c1/bin/pytest --cov=weko_index_tree tests/test_rest.py::TestIndexTreeActionResource::test_put_acl_guest -v -s -vv --cov-branch --cov-report=term --cov-config=tox.ini --basetemp=/code/modules/weko-index-tree/.tox/c1/tmp
     def test_put_acl_guest(self, app,client_rest, users):
         data = {"pre_parent":"0","parent":"0","position":"0"}
@@ -578,15 +442,9 @@
             assert res.json == {'status': 400, 'message': 'Could not load data.'}
             assert res.status_code == 400
 
-<<<<<<< HEAD
-        #import running
-        with patch("weko_search_ui.tasks.is_import_running", return_value="is_import_running"):
-            with patch("flask_login.utils._get_user", return_value=users[3]['obj']):
-=======
             # import running
             with patch("weko_search_ui.tasks.is_import_running", return_value="is_import_running"), \
                 patch("weko_workflow.utils.get_cache_data",return_value=True):
->>>>>>> 69741c78
                 data = {"pre_parent":"0","parent":"0","position":"0"}
                 index_id="3"
                 url = "/tree/move/{}".format(index_id)
@@ -594,14 +452,8 @@
                 assert res.status_code == 202
                 assert json.loads(res.data)['message'] == 'The index cannot be moved becase import is in progress.'
 
-<<<<<<< HEAD
-        # move with jp, en
-        with patch("weko_search_ui.tasks.is_import_running", return_value=None):
-            with patch("flask_login.utils._get_user", return_value=users[3]['obj']):                
-=======
             with patch("weko_search_ui.tasks.is_import_running", return_value=None):
                 # move with jp, en
->>>>>>> 69741c78
                 data = {"pre_parent":"0","parent":"0","position":"0"}
                 index_id="3"
                 url = "/tree/move/{}".format(index_id)
@@ -613,13 +465,7 @@
                 redis_connect.delete("index_tree_view_test_ja")
                 redis_connect.delete("index_tree_view_test_en")
 
-<<<<<<< HEAD
-        # move with en
-        with patch("weko_search_ui.tasks.is_import_running", return_value=None):
-            with patch("flask_login.utils._get_user", return_value=users[3]['obj']): 
-=======
                 # move with en
->>>>>>> 69741c78
                 AdminLangSettings.update_lang(lang_code="ja",is_registered=False,sequence=0)
                 data = {"pre_parent":"0","parent":"0","position":"1"}
                 res = client_rest.put(url,json=data)
@@ -629,30 +475,6 @@
                 assert redis_connect.redis.exists("index_tree_view_test_en") == True
                 redis_connect.delete("index_tree_view_test_en")
         
-<<<<<<< HEAD
-        with patch("weko_search_ui.tasks.is_import_running", return_value="celery_not_run"):
-            with patch("flask_login.utils._get_user", return_value=users[3]['obj']): 
-                data = {"pre_parent":"0","parent":"0","position":"0"}
-                index_id="3"
-                url = "/tree/move/{}".format(index_id)
-                res = client_rest.put(url,json=data)
-                assert res.status_code == 201
-                assert json.loads(res.data) == {'message': 'Index moved successfully.', 'status': 201}
-                assert redis_connect.redis.exists("index_tree_view_test_ja") == False
-                assert redis_connect.redis.exists("index_tree_view_test_en") == True
-                redis_connect.delete("index_tree_view_test_en")
-
-        # move failed
-        with patch("weko_search_ui.tasks.is_import_running", return_value=None):  
-            with patch("flask_login.utils._get_user", return_value=users[4]['obj']):
-                AdminLangSettings.update_lang(lang_code="en",is_registered=False,sequence=0)
-                data = {"pre_parent":"0","parent":"0","position":"0"}
-                res = client_rest.put(url,json=data)
-                assert res.status_code == 202
-                assert json.loads(res.data) == {'message': 'You can not move the index.', 'status': 202}
-                assert redis_connect.redis.exists("index_tree_view_test_ja") == False
-                assert redis_connect.redis.exists("index_tree_view_test_en") == False
-=======
             # move failed
         with patch("weko_search_ui.tasks.is_import_running", return_value=None),\
             patch("flask_login.utils._get_user", return_value=users[4]['obj']):
@@ -663,7 +485,6 @@
             assert json.loads(res.data) == {'message': 'You can not move the index.', 'status': 202}
             assert redis_connect.redis.exists("index_tree_view_test_ja") == False
             assert redis_connect.redis.exists("index_tree_view_test_en") == False
->>>>>>> 69741c78
 
 
 # .tox/c1/bin/pytest --cov=weko_index_tree tests/test_rest.py::test_get_parent_index_tree -vv -s --cov-branch --cov-report=term --basetemp=/code/modules/weko_index_tree/.tox/c1/tmp --full-trace
