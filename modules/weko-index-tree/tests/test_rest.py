import json
import pytest
from flask import current_app, url_for
import os
<<<<<<< HEAD
import shutil
=======
>>>>>>> 907c163d
from mock import patch, MagicMock

from invenio_accounts.testutils import login_user_via_session
from redis.exceptions import RedisError
from sqlalchemy.exc import SQLAlchemyError

from weko_admin.models import AdminLangSettings
from weko_index_tree.rest import (
    need_record_permission,
    create_blueprint
)

user_tree_action = [
    (0, 403),
    (1, 403),
    (2, 202),
    (3, 202),
    (4, 202),
    (5, 403),
    (6, 403),
]

user_tree_action2 = [
    (2, 201),
    (3, 201),
    (4, 201),
]

user_results_index = [
    (0, 403),
    (1, 403),
    (2, 200),
    (3, 200),
    (4, 200),
    (5, 403),
    (6, 403),
]

user_create_results1 = [
    (0, 403),
    (1, 403),
    (2, 400),
    (3, 400),
    (4, 400),
    (5, 403),
    (6, 403),
]

user_create_results2 = [
    (0, 403),
    (1, 403),
    (2, 201),
    (3, 201),
    (4, 201),
    (5, 403),
    (6, 403),
]

user_results_tree = [
    (0, 403),
    (1, 403),
    (2, 200),
    (3, 200),
    (4, 200),
    (5, 200),
    (6, 200),
]


# def need_record_permission(factory_name):
def test_need_record_permission(i18n_app):
    assert need_record_permission('read_permission_factory')


#     def need_record_permission_builder(f):
#         def need_record_permission_decorator(self, *args,

# def create_blueprint(app, endpoints):
#         record_class = obj_or_import_string(
#             options.get('record_class'), default=Indexes)
#             record_class=record_class,
def test_create_blueprint(i18n_app, app):
    endpoints = app.config['WEKO_SEARCH_REST_ENDPOINTS']
    assert create_blueprint(app, endpoints)


# class IndexActionResource(ContentNegotiatedMethodView):
#     def __init__(self, ctx, record_serializers=None,
#     def get(self, index_id):
#             index = self.record_class.get_index_with_role(index_id)
# .tox/c1/bin/pytest --cov=weko_index_tree tests/test_rest.py::test_index_action_get0_login -v -s -vv --cov-branch --cov-report=term --cov-config=tox.ini --basetemp=/code/modules/weko-index-tree/.tox/c1/tmp
def test_index_action_get0_login(client_rest, users, communities, test_indices):
    with patch("flask_login.utils._get_user", return_value=users[3]['obj']):
        res = client_rest.get('/tree/index/0',
                              content_type='application/json')
        assert res.status_code == 200


# .tox/c1/bin/pytest --cov=weko_index_tree tests/test_rest.py::test_index_action_get1_login -v -s -vv --cov-branch --cov-report=term --cov-config=tox.ini --basetemp=/code/modules/weko-index-tree/.tox/c1/tmp
def test_index_action_get1_login(client_rest, users, communities, test_indices):
    with patch("flask_login.utils._get_user", return_value=users[1]['obj']):
        res = client_rest.get('/tree/index/1',
                              content_type='application/json')
        assert res.status_code == 200


# .tox/c1/bin/pytest --cov=weko_index_tree tests/test_rest.py::test_index_action_get3_login -v -s -vv --cov-branch --cov-report=term --cov-config=tox.ini --basetemp=/code/modules/weko-index-tree/.tox/c1/tmp
def test_index_action_get3_login(client_rest, users, communities, test_indices):
    with patch("flask_login.utils._get_user", return_value=users[3]['obj']):
        res = client_rest.get('/tree/index/3',
                              content_type='application/json')
        assert res.status_code == 200


# .tox/c1/bin/pytest --cov=weko_index_tree tests/test_rest.py::test_index_action_get3_guest -v -s -vv --cov-branch --cov-report=term --cov-config=tox.ini --basetemp=/code/modules/weko-index-tree/.tox/c1/tmp
def test_index_action_get3_guest(client_rest, users, communities, test_indices):
    res = client_rest.get('/tree/index/3',
                          content_type='application/json')
    assert res.status_code == 200

class TestIndexActionResource:
    # .tox/c1/bin/pytest --cov=weko_index_tree tests/test_rest.py::TestIndexActionResource::test_post_acl_login -v -s -vv --cov-branch --cov-report=term --cov-config=tox.ini --basetemp=/code/modules/weko-index-tree/.tox/c1/tmp
    @pytest.mark.parametrize('id, is_permission', [
        (0, False),
        (1, False),
        (2, True),
        (3, True),
        (4, True),
        (5, False),
        (6, False),
    ])
    def test_post_acl_login(self, client_rest,users, id, is_permission):
        login_user_via_session(client=client_rest, email=users[id]['email'])
        url = url_for("weko_index_tree_rest.tid_index_action",index_id="1")
        res = client_rest.post(url,json={})
        if is_permission:
            assert res.status_code != 403
        else:
            assert res.status_code == 403

    # .tox/c1/bin/pytest --cov=weko_index_tree tests/test_rest.py::TestIndexActionResource::test_post_acl_guest -v -s -vv --cov-branch --cov-report=term --cov-config=tox.ini --basetemp=/code/modules/weko-index-tree/.tox/c1/tmp
    def test_post_acl_guest(self, client_rest, users):
        url = url_for("weko_index_tree_rest.tid_index_action",index_id="1")
        res = client_rest.post(url,json={})
        assert res.status_code == 401

    # .tox/c1/bin/pytest --cov=weko_index_tree tests/test_rest.py::TestIndexActionResource::test_post -v -s -vv --cov-branch --cov-report=term --cov-config=tox.ini --basetemp=/code/modules/weko-index-tree/.tox/c1/tmp
    def test_post(self, client_rest, users, test_indices, admin_lang_setting, redis_connect):
        os.environ['INVENIO_WEB_HOST_NAME'] = "test"
        login_user_via_session(client=client_rest, email=users[3]['email'])
        
        url = url_for("weko_index_tree_rest.tid_index_action",index_id="1")
        # not data
        res = client_rest.post(url,json={})
        assert res.status_code == 400
        
        # index is locked
        redis_connect.put("lock_index_1","test_lock".encode("UTF-8"))
        data = {"id":"12", "value":"test_new_index"}
        res = client_rest.post(url,json=data)
        assert res.status_code == 200
        assert json.loads(res.data) == {"status":200, "message":"","errors":["Index Delete is in progress on another device."]}
        redis_connect.delete("lock_index_1")
        
        # create failed
        with patch("weko_index_tree.api.Indexes.create",return_value=False):
            data = {"id":"12", "value":"test_new_index"}
            res = client_rest.post(url,json=data)
            assert res.status_code == 400
            
        with patch("weko_index_tree.api.Indexes.create",return_value=True) as mock_create:
            # create with ja, en
            data = {"id":"12", "value":"test_new_index"}
            res = client_rest.post(url,json=data)
            assert res.status_code == 201
            assert json.loads(res.data) == {"status":201, "message":"Index created successfully.","errors":[]}
            assert redis_connect.redis.exists("index_tree_view_test_ja") == True
            assert redis_connect.redis.exists("index_tree_view_test_en") == True
            redis_connect.delete("index_tree_view_test_ja")
            redis_connect.delete("index_tree_view_test_en")
            
            # create with en
            AdminLangSettings.update_lang(lang_code="ja",is_registered=False,sequence=0)
            res = client_rest.post(url,json=data)
            assert res.status_code == 201
            assert json.loads(res.data) == {"status":201, "message":"Index created successfully.","errors":[]}
            assert redis_connect.redis.exists("index_tree_view_test_ja") == False
            assert redis_connect.redis.exists("index_tree_view_test_en") == True
            redis_connect.delete("index_tree_view_test_en")

    # .tox/c1/bin/pytest --cov=weko_index_tree tests/test_rest.py::TestIndexActionResource::test_put_acl_login -v -s -vv --cov-branch --cov-report=term --cov-config=tox.ini --basetemp=/code/modules/weko-index-tree/.tox/c1/tmp
    @pytest.mark.parametrize('id, is_permission', [
        (0, False),
        (1, False),
        (2, True),
        (3, True),
        (4, True),
        (5, False),
        (6, False),
    ])
    def test_put_acl_login(self, client_rest, users, test_indices, id, is_permission):
        login_user_via_session(client=client_rest, email=users[id]['email'])
        url = url_for("weko_index_tree_rest.tid_index_action",index_id="1")
        res = client_rest.put(url,json={})
        if is_permission:
            assert res.status_code != 403
        else:
            assert res.status_code == 403

    # .tox/c1/bin/pytest --cov=weko_index_tree tests/test_rest.py::TestIndexActionResource::test_put_acl_guest -v -s -vv --cov-branch --cov-report=term --cov-config=tox.ini --basetemp=/code/modules/weko-index-tree/.tox/c1/tmp
    def test_put_acl_guest(self, client_rest, users, test_indices):
        url = url_for("weko_index_tree_rest.tid_index_action",index_id="1")
        res = client_rest.put(url,json={})
        assert res.status_code == 401

    # .tox/c1/bin/pytest --cov=weko_index_tree tests/test_rest.py::TestIndexActionResource::test_put -v -s -vv --cov-branch --cov-report=term --cov-config=tox.ini --basetemp=/code/modules/weko-index-tree/.tox/c1/tmp
    @pytest.mark.timeout(300)
    def test_put(self, client_rest, users, test_indices, redis_connect, admin_lang_setting):
        login_user_via_session(client=client_rest, email=users[3]['email'])
        os.environ['INVENIO_WEB_HOST_NAME'] = "test"
        url = url_for("weko_index_tree_rest.tid_index_action",index_id="1")  
        with patch("weko_search_ui.tasks.is_import_running", return_value=None), \
             patch("weko_index_tree.rest.is_index_locked", return_value=False), \
             patch("weko_index_tree.rest.check_doi_in_index", return_value=True), \
             patch("weko_index_tree.api.Indexes.update", return_value=False), \
             patch("weko_workflow.utils.get_cache_data", return_value=True):
            data = {
                "public_date":"","public_state":False,
                "harvest_public_state":False,
            }
            AdminLangSettings.update_lang(lang_code="ja",is_registered=False,sequence=0)
            res = client_rest.put(url,json=data)
            assert res.status_code == 200
            assert json.loads(res.data)=={'delete_flag': False,'errors': ['The index cannot be kept private because there are links from items that have a DOI.'],  'message': '','status': 200}

            data = {
                "public_date":"","public_state":True,
                "harvest_public_state":False,
            }
            AdminLangSettings.update_lang(lang_code="ja",is_registered=False,sequence=0)
            res = client_rest.put(url,json=data)
            assert res.status_code == 200
            assert json.loads(res.data)=={'delete_flag': False,'errors': ['Index harvests cannot be kept private because there are links from items that have a DOI.'],  'message': '','status': 200}

        with patch("weko_search_ui.tasks.is_import_running", return_value=None), \
             patch("weko_index_tree.rest.is_index_locked", return_value=False), \
             patch("weko_index_tree.rest.check_doi_in_index", return_value=False), \
             patch("weko_index_tree.api.Indexes.update", return_value=True), \
             patch("weko_workflow.utils.get_cache_data", return_value=True):
            data = {
                "public_date":"","public_state":False,
                "harvest_public_state":False,
            }
            AdminLangSettings.update_lang(lang_code="ja",is_registered=False,sequence=0)
            res = client_rest.put(url,json=data)
            assert res.status_code == 200
            assert json.loads(res.data)=={'delete_flag': False,'errors': [],  'message': 'Index updated successfully.','status': 200}

            # thumbnail_delete_flag is True, file is existed
            AdminLangSettings.update_lang(lang_code="en",is_registered=False,sequence=0)
            dir_path = os.path.join(current_app.instance_path,
                current_app.config['WEKO_THEME_INSTANCE_DATA_DIR'],
                'indextree')
            thumbnail_path = os.path.join(
                dir_path,
                "test_thumbail.txt"
            )
            if not os.path.isdir(dir_path):
                os.makedirs(dir_path)
            if not os.path.isfile(thumbnail_path):
                with open(thumbnail_path, "w") as f:
                    f.write("xxx")
            data = {
                "public_date":"","public_state":True,
                "harvest_public_state":True,
                "thumbnail_delete_flag":True,
                "image_name":"test/test_thumbail.txt"
            }
            res = client_rest.put(url,json=data)
            assert res.status_code == 200
            assert json.loads(res.data) == {"status":200, "message":'Index updated successfully.',"errors":[], "delete_flag":True}
            assert os.path.isfile(thumbnail_path) == False
        
            if not os.path.isdir(dir_path):
                os.makedirs(dir_path)
            if not os.path.isfile(thumbnail_path):
                with open(thumbnail_path, "w") as f:
                    f.write("xxx")
            data = {
                "public_date":"","public_state":True,
                "harvest_public_state":True,
                "thumbnail_delete_flag":False,
                "image_name":"test/test_thumbail.txt"
            }
            res = client_rest.put(url,json=data)
            assert res.status_code == 200
            assert json.loads(res.data) == {"status":200, "message":'Index updated successfully.',"errors":[], "delete_flag":False}
            assert os.path.isfile(thumbnail_path) == True
        
        if os.path.isdir(dir_path):
            shutil.rmtree(dir_path)
        
# .tox/c1/bin/pytest --cov=weko_index_tree tests/test_rest.py::TestIndexActionResource::test_delete_acl_login -v -s -vv --cov-branch --cov-report=term --cov-config=tox.ini --basetemp=/code/modules/weko-index-tree/.tox/c1/tmp
    @pytest.mark.parametrize('id, is_permission', [
        (0, False),
        (1, False),
        (2, True),
        (3, True),
        (4, True),
        (5, False),
        (6, False),
    ])
    def test_delete_acl_login(self, client_rest, users, test_indices, id, is_permission):
        os.environ['INVENIO_WEB_HOST_NAME'] = "test"
        login_user_via_session(client=client_rest, email=users[id]['email'])
        url = url_for("weko_index_tree_rest.tid_index_action",index_id="0")
        res = client_rest.delete(url)
        if is_permission:
            assert res.status_code != 403
        else:
            assert res.status_code == 403
    
# .tox/c1/bin/pytest --cov=weko_index_tree tests/test_rest.py::TestIndexActionResource::test_delete_acl_guest -v -s -vv --cov-branch --cov-report=term --cov-config=tox.ini --basetemp=/code/modules/weko-index-tree/.tox/c1/tmp
    def test_delete_acl_guest(self, client_rest, users, test_indices):
        url = url_for("weko_index_tree_rest.tid_index_action",index_id="0")
        res = client_rest.delete(url)
        assert res.status_code == 401

# .tox/c1/bin/pytest --cov=weko_index_tree tests/test_rest.py::TestIndexActionResource::test_delete -v -s -vv --cov-branch --cov-report=term --cov-config=tox.ini --basetemp=/code/modules/weko-index-tree/.tox/c1/tmp
    def test_delete(self, client_rest, users, test_indices, redis_connect,admin_lang_setting,mocker):
        os.environ['INVENIO_WEB_HOST_NAME'] = "test"
        login_user_via_session(client=client_rest, email=users[3]['email'])
        url = url_for("weko_index_tree_rest.tid_index_action",index_id="0")
        # Incorrect index_id
        with patch("weko_search_ui.tasks.is_import_running", return_value="is_import_running"):  
            res = client_rest.delete(url)
            assert res.status_code == 204

        mocker.patch("weko_index_tree.rest.perform_delete_index", return_value=("test_msg","test_error"))
        url = url_for("weko_index_tree_rest.tid_index_action",index_id="1")

        # import running
        with patch("weko_search_ui.tasks.is_import_running", return_value="is_import_running"),patch("weko_workflow.utils.get_cache_data",return_value=True):
            res = client_rest.delete(url)
            assert res.status_code == 200
            assert json.loads(res.data)['errors'] == ['The index cannot be deleted becase import is in progress.']

        with patch("weko_search_ui.tasks.is_import_running", return_value=None),patch("weko_workflow.utils.get_cache_data",return_value=True):
            # delete with ja, en
            res = client_rest.delete(url)
            assert res.status_code == 200
            assert json.loads(res.data) == {"status": 200, "message": "test_msg", "errors":"test_error"}
            redis_connect.delete("index_tree_view_test_ja")
            redis_connect.delete("index_tree_view_test_en")

            # delete with en
            AdminLangSettings.update_lang(lang_code="ja",is_registered=False,sequence=0)
            res = client_rest.delete(url)
            assert res.status_code == 200
            assert json.loads(res.data) == {"status": 200, "message": "test_msg", "errors":"test_error"}
            assert redis_connect.redis.exists("index_tree_view_test_ja") == False
            assert redis_connect.redis.exists("index_tree_view_test_en") == True
            redis_connect.delete("index_tree_view_test_en")

# class IndexTreeActionResource(ContentNegotiatedMethodView):
#     def __init__(self, ctx, record_serializers=None,
#     def get(self, **kwargs):
# .tox/c1/bin/pytest --cov=weko_index_tree tests/test_rest.py::test_index_tree_action_get_login -v -s -vv --cov-branch --cov-report=term --cov-config=tox.ini --basetemp=/code/modules/weko-index-tree/.tox/c1/tmp
@pytest.mark.parametrize('id, status_code', user_results_index)
def test_index_tree_action_get_login(client_rest, users, communities, id, status_code):
    login_user_via_session(client=client_rest, email=users[id]['email'])
    res = client_rest.get('/tree', content_type='application/json')
    assert res.status_code == 200

    res = client_rest.get('/tree?action=browsing', content_type='application/json')
    assert res.status_code == 200

    res = client_rest.get('/tree?action=browsing&more_ids=1', content_type='application/json')
    assert res.status_code == 200

    res = client_rest.get('/tree?action=browsing&community=comm1',
                            content_type='application/json')
    assert res.status_code == 200

    res = client_rest.get('/tree?action=browsing&community=comm1&more_ids=1',
                            content_type='application/json')
    assert res.status_code == 200

    res = client_rest.get('/tree?action=browsing&community=comm',
                            content_type='application/json')
    assert res.status_code == 200



class TestIndexTreeActionResource:
# .tox/c1/bin/pytest --cov=weko_index_tree tests/test_rest.py::TestIndexTreeActionResource::test_put_acl_login -v -s -vv --cov-branch --cov-report=term --cov-config=tox.ini --basetemp=/code/modules/weko-index-tree/.tox/c1/tmp
    @pytest.mark.parametrize('id, is_permission', [
        (0, False),
        (1, False),
        (2, True),
        (3, True),
        (4, True),
        (5, False),
        (6, False),
    ])
    def test_put_acl_login(self,client_rest, users,test_indices, id, is_permission):
        login_user_via_session(client=client_rest, email=users[id]['email'])
        data = {"pre_parent":"0","parent":"0","position":"0"}
        index_id="3"
        url = "/tree/move/{}".format(index_id)
        with patch("weko_search_ui.tasks.is_import_running", return_value=None), \
             patch("weko_index_tree.rest.is_index_locked", return_value=False), \
             patch("weko_index_tree.rest.check_doi_in_index", return_value=True), \
             patch("weko_index_tree.api.Indexes.update", return_value=False), \
             patch("weko_workflow.utils.get_cache_data", return_value=True):
            res = client_rest.put(url,json=data)
            if is_permission:
                assert res.status_code != 403
            else:
                assert res.status_code == 403
# .tox/c1/bin/pytest --cov=weko_index_tree tests/test_rest.py::TestIndexTreeActionResource::test_put_acl_guest -v -s -vv --cov-branch --cov-report=term --cov-config=tox.ini --basetemp=/code/modules/weko-index-tree/.tox/c1/tmp
    def test_put_acl_guest(self, app,client_rest, users):
        data = {"pre_parent":"0","parent":"0","position":"0"}
        index_id="3"
        url = "/tree/move/{}".format(index_id)
        res = client_rest.put(url,json={})
        assert res.status_code == 401

    # .tox/c1/bin/pytest --cov=weko_index_tree tests/test_rest.py::TestIndexTreeActionResource::test_put -v -s -vv --cov-branch --cov-report=term --cov-config=tox.ini --basetemp=/code/modules/weko-index-tree/.tox/c1/tmp
    def test_put(self, client_rest, users, test_indices, admin_lang_setting, redis_connect, without_session_remove):
        os.environ['INVENIO_WEB_HOST_NAME'] = "test"
        with patch("flask_login.utils._get_user", return_value=users[3]['obj']):
            index_id="3"
            url = "/tree/move/{}".format(index_id)
            # not data
            res = client_rest.put(url,json={})
            assert res.json == {'status': 400, 'message': 'Could not load data.'}
            assert res.status_code == 400

            # import running
            with patch("weko_search_ui.tasks.is_import_running", return_value="is_import_running"), \
                patch("weko_workflow.utils.get_cache_data",return_value=True):
                data = {"pre_parent":"0","parent":"0","position":"0"}
                index_id="3"
                url = "/tree/move/{}".format(index_id)
                res = client_rest.put(url,json=data)
                assert res.status_code == 202
                assert json.loads(res.data)['message'] == 'The index cannot be moved becase import is in progress.'

            with patch("weko_search_ui.tasks.is_import_running", return_value=None):
                # move with jp, en
                data = {"pre_parent":"0","parent":"0","position":"0"}
                index_id="3"
                url = "/tree/move/{}".format(index_id)
                res = client_rest.put(url,json=data)
                assert res.status_code == 201
                assert json.loads(res.data) == {'message': 'Index moved successfully.', 'status': 201}
                assert redis_connect.redis.exists("index_tree_view_test_ja") == True
                assert redis_connect.redis.exists("index_tree_view_test_en") == True
                redis_connect.delete("index_tree_view_test_ja")
                redis_connect.delete("index_tree_view_test_en")

                # move with en
                AdminLangSettings.update_lang(lang_code="ja",is_registered=False,sequence=0)
                data = {"pre_parent":"0","parent":"0","position":"1"}
                res = client_rest.put(url,json=data)
                assert res.status_code == 201
                assert json.loads(res.data) == {'message': 'Index moved successfully.', 'status': 201}
                assert redis_connect.redis.exists("index_tree_view_test_ja") == False
                assert redis_connect.redis.exists("index_tree_view_test_en") == True
                redis_connect.delete("index_tree_view_test_en")
        
            # move failed
        with patch("weko_search_ui.tasks.is_import_running", return_value=None),\
            patch("flask_login.utils._get_user", return_value=users[4]['obj']):
            AdminLangSettings.update_lang(lang_code="en",is_registered=False,sequence=0)
            data = {"pre_parent":"0","parent":"0","position":"0"}
            res = client_rest.put(url,json=data)
            assert res.status_code == 202
            assert json.loads(res.data) == {'message': 'You can not move the index.', 'status': 202}
            assert redis_connect.redis.exists("index_tree_view_test_ja") == False
            assert redis_connect.redis.exists("index_tree_view_test_en") == False


# .tox/c1/bin/pytest --cov=weko_index_tree tests/test_rest.py::test_get_parent_index_tree -vv -s --cov-branch --cov-report=term --basetemp=/code/modules/weko_index_tree/.tox/c1/tmp --full-trace
def test_get_parent_index_tree(client_rest, users, test_indices):
    os.environ['INVENIO_WEB_HOST_NAME'] = 'test'

    res = client_rest.get('/v1/tree/index/11/parent')
    assert res.status_code == 200
    data = json.loads(res.get_data())
    assert data['index']['name'] == 'Test index 11'
    assert data['index']['parent']['name'] == 'Test index 1'

    res = client_rest.get('/v1/tree/index/11/parent?pretty=true')
    assert res.status_code == 200
    str_data = res.get_data().decode('utf-8')
    assert '    ' in str_data

    headers = {}
    headers['Accept-Language'] = 'ja'
    res = client_rest.get('/v1/tree/index/11/parent', headers=headers)
    assert res.status_code == 200
    data = json.loads(res.get_data())
    assert data['index']['name'] == 'テストインデックス 11'
    assert data['index']['parent']['name'] == 'テストインデックス 1'


# .tox/c1/bin/pytest --cov=weko_index_tree tests/test_rest.py::test_get_parent_index_tree_error -vv -s --cov-branch --cov-report=term --basetemp=/code/modules/weko_index_tree/.tox/c1/tmp --full-trace
def test_get_parent_index_tree_error(client_rest, users, communities, test_indices):
    os.environ['INVENIO_WEB_HOST_NAME'] = 'test'

    res = client_rest.get('/v1/tree/index/11/parent')
    etag = res.headers['Etag']
    last_modified = res.headers['Last-Modified']

    # Check Etag
    headers = {}
    headers['If-None-Match'] = etag
    res = client_rest.get('/v1/tree/index/11/parent', headers=headers)
    assert res.status_code == 304

    # Check Last-Modified
    headers = {}
    headers['If-Modified-Since'] = last_modified
    res = client_rest.get('/v1/tree/index/11/parent', headers=headers)
    assert res.status_code == 304

    # Invalid version
    res = client_rest.get('/v0/tree/index/11/parent')
    assert res.status_code == 400

    # Access denied
    res = client_rest.get('/v1/tree/index/31/parent')
    assert res.status_code == 403

    # Index not found
    res = client_rest.get('/v1/tree/index/100/parent')
    assert res.status_code == 404

    with patch('weko_index_tree.api.Indexes.get_index_tree', MagicMock(side_effect=SQLAlchemyError())):
        res = client_rest.get('/v1/tree/index/11/parent')
        assert res.status_code == 500<|MERGE_RESOLUTION|>--- conflicted
+++ resolved
@@ -2,13 +2,12 @@
 import pytest
 from flask import current_app, url_for
 import os
-<<<<<<< HEAD
 import shutil
-=======
->>>>>>> 907c163d
 from mock import patch, MagicMock
 
 from invenio_accounts.testutils import login_user_via_session
+from redis.exceptions import RedisError
+from sqlalchemy.exc import SQLAlchemyError
 from redis.exceptions import RedisError
 from sqlalchemy.exc import SQLAlchemyError
 
@@ -34,6 +33,22 @@
     (4, 201),
 ]
 
+user_tree_action = [
+    (0, 403),
+    (1, 403),
+    (2, 202),
+    (3, 202),
+    (4, 202),
+    (5, 403),
+    (6, 403),
+]
+
+user_tree_action2 = [
+    (2, 201),
+    (3, 201),
+    (4, 201),
+]
+
 user_results_index = [
     (0, 403),
     (1, 403),
@@ -43,6 +58,37 @@
     (5, 403),
     (6, 403),
 ]
+
+user_create_results1 = [
+    (0, 403),
+    (1, 403),
+    (2, 400),
+    (3, 400),
+    (4, 400),
+    (5, 403),
+    (6, 403),
+]
+
+user_create_results2 = [
+    (0, 403),
+    (1, 403),
+    (2, 201),
+    (3, 201),
+    (4, 201),
+    (5, 403),
+    (6, 403),
+]
+
+user_results_tree = [
+    (0, 403),
+    (1, 403),
+    (2, 200),
+    (3, 200),
+    (4, 200),
+    (5, 200),
+    (6, 200),
+]
+
 
 user_create_results1 = [
     (0, 403),
