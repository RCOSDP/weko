# -*- coding: utf-8 -*-
#
# This file is part of WEKO3.
# Copyright (C) 2017 National Institute of Informatics.
#
# WEKO3 is free software; you can redistribute it
# and/or modify it under the terms of the GNU General Public License as
# published by the Free Software Foundation; either version 2 of the
# License, or (at your option) any later version.
#
# WEKO3 is distributed in the hope that it will be
# useful, but WITHOUT ANY WARRANTY; without even the implied warranty of
# MERCHANTABILITY or FITNESS FOR A PARTICULAR PURPOSE. See the GNU
# General Public License for more details.
#
# You should have received a copy of the GNU General Public License
# along with WEKO3; if not, write to the
# Free Software Foundation, Inc., 59 Temple Place, Suite 330, Boston,
# MA 02111-1307, USA.

"""Module of weko-items-autofill utils.."""
import copy
from functools import wraps
import json

from flask import current_app
from flask_babelex import gettext as _
from invenio_cache import current_cache
from invenio_db import db
from invenio_pidstore.models import PersistentIdentifier
from lxml import etree
from weko_admin.utils import get_current_api_certification
from weko_records.api import ItemTypes, Mapping
from weko_records.serializers.utils import get_mapping
from weko_workflow.api import WorkActivity
from weko_workflow.models import ActionJournal
from weko_workflow.utils import MappingData

from . import config
from .api import CiNiiURL, CrossRefOpenURL


def is_update_cache():
    """Return True if Autofill Api has been updated."""
    return current_app.config['WEKO_ITEMS_AUTOFILL_API_UPDATED']


def cached_api_json(timeout=50, key_prefix="cached_api_json"):
    """Cache Api response data.

    :param timeout: Cache timeout
    :param key_prefix: prefix key
    :return:
    """
    def caching(f):
        @wraps(f)
        def wrapper(*args, **kwargs):
            key = key_prefix
            for value in args:
                key += str(value)
            cache_fun = current_cache.cached(
                timeout=timeout,
                key_prefix=key,
                forced_update=is_update_cache,
            )
            if current_cache.get(key) is None:
                data = cache_fun(f)(*args, **kwargs)
                current_cache.set(key, data)
                return data
            else:
                return current_cache.get(key)

        return wrapper

    return caching


def get_item_id(item_type_id):
    """Get dictionary contain item id.

    Get from mapping between item type and jpcoar
    :param item_type_id: The item type id
    :return: dictionary
    """
    def _get_jpcoar_mapping(rtn_results, jpcoar_data):
        for u, s in jpcoar_data.items():
            if rtn_results.get(u) is not None:
                data = list()
                if isinstance(rtn_results.get(u), list):
                    data = rtn_results.get(u)
                    data.append({u: {**s, "model_id": k}})
                else:
                    rtn_results.get(u)
                    data.append({u: rtn_results.get(u)})
                    data.append({u: {**s, "model_id": k}})
                rtn_results[u] = data
            else:
                rtn_results[u] = s
                rtn_results[u]['model_id'] = k

    results = dict()
    item_type_mapping = Mapping.get_record(item_type_id)
    try:
        for k, v in item_type_mapping.items():
            if isinstance(v, dict):
                jpcoar = v.get("jpcoar_mapping")
                if isinstance(jpcoar, dict):
                    _get_jpcoar_mapping(results, jpcoar)
    except Exception as e:
        current_app.logger.debug(e)
        results['error'] = str(e)

    return results


def _get_title_data(jpcoar_data, key, rtn_title):
    """Get title data.

    @param jpcoar_data: JPCOAR data
    @param key: index key
    @param rtn_title: title list
    """
    try:
        if str(key).find('item') != -1:
            rtn_title['title_parent_key'] = key
            title_value = jpcoar_data['title']
            if '@value' in title_value.keys():
                rtn_title['title_value_lst_key'] = title_value[
                    '@value'].split('.')
            if '@attributes' in title_value.keys():
                title_lang = title_value['@attributes']
                if 'xml:lang' in title_lang.keys():
                    rtn_title['title_lang_lst_key'] = title_lang[
                        'xml:lang'].split('.')
        else:
            #current_app.logger.debug("not contain 'item' in key:{}".format(key))
            return
    except Exception as e:
        current_app.logger.debug(e)


def get_title_pubdate_path(item_type_id):
    """Get title and pubdate path.

    :param item_type_id:
    :return: result json.
    """
    result = {
        'title': '',
        'pubDate': ''
    }
    item_type_mapping = Mapping.get_record(item_type_id)
    title = dict()
    for k, v in sorted(item_type_mapping.items()):
        if isinstance(v, dict):
            jpcoar = v.get("jpcoar_mapping")
            if isinstance(jpcoar, dict) and 'title' in jpcoar.keys():
                _get_title_data(jpcoar, k, title)
                if title:
                    break
    result['title'] = title
    return result


def deep_merge(*dicts):
    """Recursively merge multiple dictionaries, supporting deep list merging"""
    merged_dict = {}
    for d in dicts:
        for key, value in d.items():
            if key in merged_dict:
                if isinstance(value, dict) and isinstance(merged_dict[key], dict):
                    # Recursively merge sub-dictionaries
                    merged_dict[key] = deep_merge(merged_dict[key], value)
                elif isinstance(value, list) and isinstance(merged_dict[key], list):
                    # Recursively merge elements in the list
                    merged_dict[key] = merge_lists(merged_dict[key], value)
                else:
                    # Do not overwrite existing values
                    pass
            else:
                # Directly add new value
                merged_dict[key] = value
    return merged_dict


def merge_lists(list1, list2):
    """Recursively merge dictionaries in the list and remove duplicates"""
    merged_list = list1[:]
<<<<<<< HEAD
    for item in list2:
        if isinstance(item, dict):
            if item not in merged_list:
                merged_list.append(item)
        elif item not in merged_list:
            merged_list.append(item)

    # TODO: what to do with list?
    # dict1 = list_to_dict(list1)
    # print("dict1:{}".format(dict1))
    # dict2 = list_to_dict(list2)
    # print("dict2:{}".format(dict2))
    # merged_dict = deep_merge(dict1, dict2)
    # print("merged_dict:{}".format(merged_dict))
    # merged_list = dict_to_list(merged_dict)
    # print("merged_list:{}".format(merged_list))
=======

    if (len(merged_list) != 1 or len(list2) != 1):
        return merged_list + list2[:]

    dict1, dict2 = merged_list[0], list2[0]
    if all(not v for v in dict1.values()) and any(v for v in dict2.values()):
        merged_list = list2[:]
>>>>>>> 0f10d713

    return merged_list


def list_to_dict(lst):
    """If all elements in the list are dictionaries, merge them into a single dictionary"""
    if isinstance(lst, list) and all(isinstance(item, dict) for item in lst):
        merged_dict = {}
        for item in lst:
            merged_dict.update(item)  # Merge dictionaries
        return merged_dict
    return lst  # If the list does not meet the conditions, return


def dict_to_list(d):
    """Convert a dictionary to a list, with each key-value pair becoming a separate dictionary"""
    if isinstance(d, dict):
        return [{k: v} for k, v in d.items()]
    return d  # If not a dictionary, return


<<<<<<< HEAD
def get_jalc_record_data(doi, item_type_id):
    """Get record data base on JaLC API. FIXME: delete after merge

    :return: The record data
    """
    # result = []
    result = [{"item_30001_title0": [{"subitem_title": "Identification of cDNA Sequences Encoding the Complement Components of Zebrafish (Danio rerio)", "subitem_title_language": "en"}]}, {"item_30001_creator2": [{"creatorNames": [{"creatorName": "Vo Kha Tam", "creatorNameLang": "en"}]}]}, {"item_30001_bibliographic_information17": {"bibliographic_titles": [{"bibliographic_title": "Journal of the Faculty of Agriculture, Kyushu University", "bibliographic_titleLang": "en"}]}}, {"item_30001_source_identifier16": [{"subitem_source_identifier": "0023-6152", "subitem_source_identifier_type": "ISSN"}]}, {"item_30001_bibliographic_information17": {"bibliographicVolumeNumber": "54"}}, {"item_30001_bibliographic_information17": {"bibliographicIssueNumber": "2"}}, {"item_30001_bibliographic_information17": {"bibliographicPageStart": "373"}}, {"item_30001_bibliographic_information17": {"bibliographicPageEnd": "387"}}, {"item_30001_bibliographic_information17": {"bibliographicIssueDates": {"bibliographicIssueDate": "2009", "bibliographicIssueDateType": "Issued"}}}, {"item_30001_relation14": [{"subitem_relation_type_id": {"subitem_relation_type_id_text": "10.5109/16119", "subitem_relation_type_select": "DOI"}}]}]
    return result


def get_ichushi_record_data(doi, item_type_id):
    """
    Get record data base on 医中誌 Web API. FIXME: delete after merge

    :return: The record data
    """
    # result = []
    result = [{"item_30001_title0": [{"subitem_title": "Identification of cDNA Sequences Encoding the Complement Components of Zebrafish (Danio rerio)", "subitem_title_language": "en"}]}, {"item_30001_creator2": [{"creatorNames": [{"creatorName": "Tsujikura Masakazu", "creatorNameLang": "en"}]}]}, {"item_30001_bibliographic_information17": {"bibliographic_titles": [{"bibliographic_title": "Journal of the Faculty of Agriculture, Kyushu University", "bibliographic_titleLang": "en"}]}}, {"item_30001_source_identifier16": [{"subitem_source_identifier": "0023-6152", "subitem_source_identifier_type": "ISSN"}]}, {"item_30001_bibliographic_information17": {"bibliographicVolumeNumber": "54"}}, {"item_30001_bibliographic_information17": {"bibliographicIssueNumber": "2"}}, {"item_30001_bibliographic_information17": {"bibliographicPageStart": "373"}}, {"item_30001_bibliographic_information17": {"bibliographicPageEnd": "387"}}, {"item_30001_bibliographic_information17": {"bibliographicIssueDates": {"bibliographicIssueDate": "2009", "bibliographicIssueDateType": "Issued"}}}, {"item_30001_relation14": [{"subitem_relation_type_id": {"subitem_relation_type_id_text": "10.5109/16119", "subitem_relation_type_select": "DOI"}}]}]
    return result


def get_crossref_record_data_without_pid(doi, item_type_id):
    """
    Get record data base on CrossRef without pid. FIXME: change after merge

    :return: The record data
    """
    # FIXME: resurrect after merge
    # pid_response = get_current_api_certification('crf')
    # pid = pid_response['cert_data']
    # result = get_crossref_record_data(pid, doi, item_type_id)
    # FIXME: delete after merge
    result = [{"item_30001_title0": [{"subitem_title": "Identification of cDNA Sequences Encoding the Complement Components of Zebrafish (Danio rerio)", "subitem_title_language": "en"}]}, {"item_30001_creator2": [{"creatorNames": [{"creatorName": "Somamoto Tomonori", "creatorNameLang": "en"}]}]}, {"item_30001_bibliographic_information17": {"bibliographic_titles": [{"bibliographic_title": "Journal of the Faculty of Agriculture, Kyushu University", "bibliographic_titleLang": "en"}]}}, {"item_30001_source_identifier16": [{"subitem_source_identifier": "0023-6152", "subitem_source_identifier_type": "ISSN"}]}, {"item_30001_bibliographic_information17": {"bibliographicVolumeNumber": "54"}}, {"item_30001_bibliographic_information17": {"bibliographicIssueNumber": "2"}}, {"item_30001_bibliographic_information17": {"bibliographicPageStart": "373"}}, {"item_30001_bibliographic_information17": {"bibliographicPageEnd": "387"}}, {"item_30001_bibliographic_information17": {"bibliographicIssueDates": {"bibliographicIssueDate": "2009", "bibliographicIssueDateType": "Issued"}}}, {"item_30001_relation14": [{"subitem_relation_type_id": {"subitem_relation_type_id_text": "10.5109/16119", "subitem_relation_type_select": "DOI"}}]}]
    return result


def get_datacite_record_data(doi, item_type_id):
    """Get record data base on DataCite. FIXME: delete after merge

    :return: The record data
    """
    # result = []
    result = [{"item_30001_title0": [{"subitem_title": "Identification of cDNA Sequences Encoding the Complement Components of Zebrafish (Danio rerio)", "subitem_title_language": "en"}]}, {"item_30001_creator2": [{"creatorNames": [{"creatorName": "Nakano Miki", "creatorNameLang": "en"}]}]}, {"item_30001_bibliographic_information17": {"bibliographic_titles": [{"bibliographic_title": "Journal of the Faculty of Agriculture, Kyushu University", "bibliographic_titleLang": "en"}]}}, {"item_30001_source_identifier16": [{"subitem_source_identifier": "0023-6152", "subitem_source_identifier_type": "ISSN"}]}, {"item_30001_bibliographic_information17": {"bibliographicVolumeNumber": "54"}}, {"item_30001_bibliographic_information17": {"bibliographicIssueNumber": "2"}}, {"item_30001_bibliographic_information17": {"bibliographicPageStart": "373"}}, {"item_30001_bibliographic_information17": {"bibliographicPageEnd": "387"}}, {"item_30001_bibliographic_information17": {"bibliographicIssueDates": {"bibliographicIssueDate": "2009", "bibliographicIssueDateType": "Issued"}}}, {"item_30001_relation14": [{"subitem_relation_type_id": {"subitem_relation_type_id_text": "10.5109/16119", "subitem_relation_type_select": "DOI"}}]}]
=======
def get_crossref_record_data_default_pid(doi, item_type_id):
    """
    Get record data base on CrossRef default pid.

    :return: The record data
    """
    pid_response = get_current_api_certification("crf")
    pid = pid_response["cert_data"]
    return get_crossref_record_data(pid, doi, item_type_id)

# FIXME: Remove this function after merge.
def get_jalc_record_data_kari(doi, item_type_id):
    """
    Get record data base on JALC.

    :return: The record data
    """
    result = [{"title": "JALC API"}]
    return result

# FIXME: Remove this function after merge.
def get_jamas_record_data_kari(doi, item_type_id):
    """
    Get record data base on JAMAS.

    :return: The record data
    """
    result = [{"title": "JAMAS API"}]
    return result

# FIXME: Remove this function after merge.
def get_crossref_record_data_kari(doi, item_type_id):
    """
    Get record data base on CROSSREF.

    :return: The record data
    """
    result = [{"title": "CROSSREF API"}]
    return result

# FIXME: Remove this function after merge.
def get_datacite_record_data_kari(doi, item_type_id):
    """
    Get record data base on DATACITE.

    :return: The record data
    """
    result = [{"title": "DATACITE API"}]
    return result

# FIXME: Remove this function after merge.
def get_cinii_record_data_kari(doi, item_type_id):
    """
    Get record data base on CINII.

    :return: The record data
    """
    result = [{"title": "CINII API"}]
>>>>>>> 0f10d713
    return result


@cached_api_json(timeout=50, key_prefix="doi_data")
def get_doi_record_data(doi, item_type_id, activity_id):
    """Get record data base on DOI API.

    :param naid: The DOI ID
    :param item_type_id: The item type ID
    :param activity_id: The activity ID
    :return: The record data
    """
    activity = WorkActivity()
    metadata = activity.get_activity_metadata(activity_id)
    metainfo = json.loads(metadata).get("metainfo", {})
    doi_response = get_doi_with_original(doi, item_type_id, metainfo)
    return doi_response


def get_doi_with_original(doi, item_type_id, original_metadeta=None):
    """Get record data base on DOI API.

    :param naid: The DOI ID
    :param item_type_id: The item type ID
    :param original_metadeta: The original metadata
    :return: doi data
    """
    result = list()
<<<<<<< HEAD
    record_funcs_map = {
        "JaLC API": get_jalc_record_data,
        # "医中誌 Web API": get_ichushi_record_data, # FIXME: add after merge
        "CrossRef": get_crossref_record_data_without_pid,
        "DataCite": get_datacite_record_data,
        "CiNii Research": get_cinii_record_data,
    }
    result_dict = {}
    for key in config.WEKO_ITEMS_AUTOFILL_TO_BE_USED:
=======
    # FIXME: fix method name after merge
    record_funcs_map = {
        "JaLC API": get_jalc_record_data_kari,
        "医中誌 Web API": get_jamas_record_data_kari,
        "CrossRef": get_crossref_record_data_kari,
        "DataCite": get_datacite_record_data_kari,
        "CiNii Research": get_cinii_record_data_kari,
    }
    result_dict = {}
    for key in current_app.config["WEKO_ITEMS_AUTOFILL_TO_BE_USED"]:
>>>>>>> 0f10d713
        record_data_dict = {}
        if key == "Original":
            if original_metadeta is not None:
                record_data_dict = original_metadeta
            else:
                continue
        else:
            record_data_list = record_funcs_map[key](doi, item_type_id)
            record_data_dict = list_to_dict(record_data_list)
        result_dict = deep_merge(result_dict, record_data_dict)
    result = dict_to_list(result_dict)
    return result


@cached_api_json(timeout=50, key_prefix="crossref_data")
def get_crossref_record_data(pid, doi, item_type_id):
    """Get record data base on CrossRef API.

    :param pid: The PID
    :param doi: The DOI ID
    :param item_type_id: The item type ID
    :return:
    """
    result = list()
    api_response = CrossRefOpenURL(pid, doi).get_data()
    current_app.logger.debug("CrossRefOpenURL.get_data():{}".format(api_response))
    if api_response["error"]:
        return result
    api_response = convert_crossref_xml_data_to_dictionary(
        api_response['response'])
    current_app.logger.debug("convert_crossref_xml_data_to_dictionary():{}".format(api_response))
    if api_response["error"]:
        return result
    api_data = get_crossref_data_by_key(api_response, 'all')
    with db.session.no_autoflush:
        items = ItemTypes.get_by_id(item_type_id)
    if items is None:
        return result
    if items.form is not None:
        autofill_key_tree = sort_by_item_type_order(
            items.form,
            get_autofill_key_tree(
                items.form,
                get_crossref_autofill_item(item_type_id)))
        result = build_record_model(autofill_key_tree, api_data)
    return result


@cached_api_json(timeout=50, key_prefix="cinii_data")
def get_cinii_record_data(naid, item_type_id):
    """Get record data base on CiNii API.

    :param naid: The CiNii ID
    :param item_type_id: The item type ID
    :return:
    """
    result = list()
    api_response = CiNiiURL(naid).get_data()
    if api_response["error"] \
            or not isinstance(api_response['response'], dict):
        return result
    api_data = get_cinii_data_by_key(api_response, 'all')
    items = ItemTypes.get_by_id(item_type_id)
    if items is None:
        return result
    elif items.form is not None:
        autofill_key_tree = get_autofill_key_tree(
            items.form, get_cinii_autofill_item(item_type_id))
        result = build_record_model(autofill_key_tree, api_data)
    return result


def get_basic_cinii_data(data):
    """Get basic data template from CiNii.

        Basic value format:
        {
            '@value': value,
            '@language': language
        }

    :param: data: CiNii data
    :return: list converted data
    """
    result = list()
    default_language = 'ja'
    for item in data:
        new_data = dict()
        new_data['@value'] = item.get('@value')
        new_data['@language'] = item['@language'] if item.get('@language') else default_language
        result.append(new_data)
    return result


def pack_single_value_as_dict(data):
    """Pack value as dictionary.

    Based on return format
    {
        '@value': value
    }

    :param: data: data need to pack
    :return: dictionary contain packed data
    """
    new_data = dict()
    new_data['@value'] = data
    return new_data


def pack_data_with_multiple_type_cinii(data, type1, type2):
    """Map CiNii multi data with type.

    Arguments:
        data1
        type1
        data2
        type2

    Returns:
        packed data

    """
    result = list()
    _data = {item["@type"]:item["@value"] for item in data}
    if type1 in _data:
        new_data = dict()
        new_data['@value'] = _data[type1]
        new_data['@type'] = type1
        result.append(new_data)
    if type2 in _data:
        new_data = dict()
        new_data['@value'] = _data[type2]
        new_data['@type'] = type2
        result.append(new_data)
    return result


def get_cinii_creator_data(data):
    """Get creator data from CiNii.

    Get creator name and form it as format:
    {
        '@value': name,
        '@language': language
    }

    :param: data: creator data
    :return: list of creator name
    """
    result = list()
    for item in data:
        name_data = item.get('foaf:name')
        if name_data:
            result.append(get_basic_cinii_data(name_data))
    return result


def get_cinii_contributor_data(data):
    """Get contributor data from CiNii.

    Get contributor name and form it as format:
    {
        '@value': name,
        '@language': language
    }

    :param: data: marker data
    :return:packed data
    """
    result = list()
    for item in data:
        name_data = item.get("foaf:name")
        if name_data:
            result.append(get_basic_cinii_data(name_data))
    return result


def get_cinii_description_data(data):
    """Get description data from CiNii.

    Get description and form it as format:
    {
        '@value': description,
        '@language': language,
        '@type': type of description
    }

    :param: description data
    :return: packed data
    """
    result = list()
    default_language = 'ja'
    default_type = 'Abstract'
    for item in data:
        notations = item.get("notation")
        if notations is None:
            continue
        for notation in notations:
            new_data = dict()
            new_data['@value'] = notation.get('@value')
            new_data['@type'] = item["type"] if item.get("type") else default_type
            new_data["@language"] = notation["@language"] if notation.get("@language") else default_language
            result.append(new_data)
    return result


def get_cinii_subject_data(data):
    """Get subject data from CiNii.

    Get subject and form it as format:
    {
        '@value': title,
        '2language': language,
        '@scheme': scheme of subject
        '@URI': source of subject
    }

    :param: data: subject data
    :return: packed data
    """
    result = list()
    default_language = 'ja'
    for sub in data:
        new_data = dict()
        new_data["@scheme"] = "Other"
        new_data["@URI"] = sub.get("@id")
        new_data["@value"] = sub.get("dc:title")
        new_data["@language"] = default_language
        result.append(new_data)
    return result


def get_cinii_page_data(data):
    """Get start page and end page data.

    Get page info and pack it:
    {
        '@value': number
    }

    :param: data: No of page
    :return: packed data
    """
    try:
        result = int(data)
        return pack_single_value_as_dict(str(result))
    except Exception as e:
        current_app.logger.debug(e)
        return pack_single_value_as_dict(None)


def get_cinii_numpage(data):
    """Get number of page.

    If CiNii have pageRange, get number of page
    If not, number of page equals distance between start and end page

    :param: data: CiNii data
    :return: number of page is packed
    """
    if data.get('jpcoar:numPages'):
        return get_cinii_page_data(data.get('jpcoar:numPages'))
    if data.get('prism:startingPage') and data.get('prism:endingPage'):
        try:
            end = int(data.get('prism:endingPage'))
            start = int(data.get('prism:startingPage'))
            num_pages = end - start + 1
            return pack_single_value_as_dict(str(num_pages))
        except Exception as e:
            current_app.logger.debug(e)
            return pack_single_value_as_dict(None)
    return {"@value": None}


def get_cinii_date_data(data):
    """Get publication date.

    Get publication date from CiNii data
    format:
    {
        '@value': date
        '@type': type of date
    }

    :param: data: date
    :return: date and date type is packed
    """
    result = dict()
    if len(data.split('-')) != 3:
        result['@value'] = None
        result['@type'] = None
    else:
        result['@value'] = data
        result['@type'] = 'Issued'
    return result

def get_cinii_product_identifier(data, type1, type2):
    _data = [item.get('identifier') for item in data]
    result = pack_data_with_multiple_type_cinii(_data, type1, type2)
    return result

def get_cinii_data_by_key(api, keyword):
    """Get data from CiNii based on keyword.

    :param: api: CiNii data
    :param: keyword: keyword for search
    :return: data for keyword
    """
    data_response = api['response']
    result = dict()
    if data_response is None:
        return result
    data = data_response
    if keyword == 'title' and data.get('dc:title'):
        result[keyword] = get_basic_cinii_data(data.get('dc:title'))
    elif keyword == 'alternative' and data.get('dcterms:alternative'):
        result[keyword] = get_basic_cinii_data(data.get('dcterms:alternative'))
    elif keyword == 'creator' and data.get('creator'):
        result[keyword] = get_cinii_creator_data(data.get('creator'))
    elif keyword == 'contributor' and data.get('contributor'):
        result[keyword] = get_cinii_contributor_data(data.get('contributor'))
    elif keyword == 'description' and data.get('description'):
        result[keyword] = get_cinii_description_data(
            data.get('description')
        )
    elif keyword == 'subject' and data.get('foaf:topic'):
        result[keyword] = get_cinii_subject_data(data.get('foaf:topic'))
    elif keyword == 'sourceTitle' and data.get('publication') \
        and data.get('publication').get('prism:publicationName'):
        result[keyword] = get_basic_cinii_data(
            data.get('publication').get('prism:publicationName')
        )
    elif keyword == 'volume' and data.get('publication') \
        and data.get("publication").get('prism:volume'):
        result[keyword] = pack_single_value_as_dict(data.get("publication").get('prism:volume'))
    elif keyword == 'issue' and data.get('publication') \
        and data.get("publication").get('prism:number'):
        result[keyword] = pack_single_value_as_dict(data.get("publication").get('prism:number'))
    elif keyword == 'pageStart' and data.get('publication') \
        and data.get("publication").get('prism:startingPage'):
        result[keyword] = get_cinii_page_data(data.get("publication").get('prism:startingPage'))
    elif keyword == 'pageEnd' and data.get('publication') \
        and data.get('publication').get('prism:endingPage'):
        result[keyword] = get_cinii_page_data(data.get("publication").get('prism:endingPage'))
    elif keyword == 'numPages' and data.get('publication'):
        result[keyword] = get_cinii_numpage(data.get('publication'))
    elif keyword == 'date' and data.get('publication') \
        and data.get('publication').get('prism:publicationDate'):
        result[keyword] = get_cinii_date_data(
            data.get('publication').get('prism:publicationDate'))
    elif keyword == 'publisher' and data.get('publication') \
        and data.get('publication').get('dc:publisher'):
        result[keyword] = get_basic_cinii_data(data.get('publication').get('dc:publisher'))
    elif keyword == 'sourceIdentifier' and data.get('publication') \
        and data.get('publication').get('publicationIdentifier'):
        result[keyword] = pack_data_with_multiple_type_cinii(
            data.get('publication').get('publicationIdentifier'),
            'ISSN',
            'NCID'
        )
    elif keyword == "relation" and data.get('productIdentifier'):
        result[keyword] = get_cinii_product_identifier(
            data.get('productIdentifier'),
            'NAID',
            'DOI'
        )
    elif keyword == 'all':
        for key in current_app.config[
                'WEKO_ITEMS_AUTOFILL_CINII_REQUIRED_ITEM']:
            result[key] = get_cinii_data_by_key(api, key).get(key)
    return result


def get_crossref_title_data(data):
    """Get title data from CrossRef.

    Arguments:
        data -- title data

    Returns:
        Packed title data

    """
    result = list()
    default_language = 'en'
    if isinstance(data, list):
        for title in data:
            new_data = dict()
            new_data['@value'] = title
            new_data['@language'] = default_language
            result.append(new_data)
    else:
        new_data = dict()
        new_data['@value'] = data
        new_data['@language'] = default_language
        result.append(new_data)
    return result


def _build_name_data(data):
    """Build name data from CrossRef data.

    @param data: CrossRef data
    @return: Name list
    """
    result = list()
    default_language = 'en'
    for name_data in data:
        family_name = name_data.get('family')
        given_name = name_data.get('given')
        full_name = ''
        if given_name and family_name:
            full_name = family_name + " " + given_name
        elif given_name:
            full_name = given_name
        elif family_name:
            full_name = family_name
        new_data = dict()
        new_data['@value'] = full_name
        new_data['@language'] = default_language
        result.append(new_data)
    return result


def get_crossref_creator_data(data):
    """Get creator name from CrossRef data.

    Arguments:
        data -- CrossRef data

    """
    return _build_name_data(data)


def get_crossref_contributor_data(data):
    """Get contributor name from CrossRef data.

    Arguments:
        data -- CrossRef data

    """
    return _build_name_data(data)


def get_start_and_end_page(data):
    """Get start page and end page data.

    Get page info and pack it:
    {
        '@value': number
    }

    :param: data: No of page
    :return: packed data
    """
    try:
        result = int(data)
        return pack_single_value_as_dict(str(result))
    except ValueError as e:
        current_app.logger.debug(e)
        return pack_single_value_as_dict(None)


def get_crossref_issue_date(data):
    """Get CrossRef issued date.

    Arguments:
        data -- issued data

    Returns:
        Issued date is packed

    """
    result = dict()
    if data:
        result['@value'] = data
        result['@type'] = 'Issued'
    else:
        result['@value'] = None
        result['@type'] = None
    return result


def get_crossref_source_title_data(data):
    """Get source title information.

    Arguments:
        data -- created data

    Returns:
        Source title  data

    """
    new_data = dict()
    default_language = 'en'
    new_data['@value'] = data
    new_data['@language'] = default_language
    return new_data


def get_crossref_publisher_data(data):
    """Get publisher information.

    Arguments:
        data -- created data

    Returns:
        Publisher packed data

    """
    new_data = dict()
    default_language = 'en'
    new_data['@value'] = data
    new_data['@language'] = default_language
    return new_data


def get_crossref_relation_data(isbn, doi):
    """Get CrossRef relation data.

    :param isbn, doi:
    :return:
    """
    result = list()
    if doi:
        new_data = dict()
        new_data['@value'] = doi
        new_data['@type'] = "DOI"
        result.append(new_data)
    if isbn and len(result) == 0:
        for element in isbn:
            new_data = dict()
            new_data['@value'] = element
            new_data['@type'] = "ISBN"
            result.append(new_data)
    if len(result) == 0:
        return pack_single_value_as_dict(None)
    return result


def get_crossref_source_data(data):
    """Get CrossRef source data.

    :param data:
    :return:
    """
    result = list()
    if data:
        new_data = dict()
        new_data['@value'] = data
        new_data['@type'] = 'ISSN'
        result.append(new_data)
    return result


def get_crossref_data_by_key(api, keyword):
    """Get CrossRef data based on keyword.

    Arguments:
        api: CrossRef data
        keyword: search keyword

    Returns:
        CrossRef data for keyword

    """
    if api['error'] or api['response'] is None:
        return None

    data = api['response']
    result = dict()
    if keyword == 'title' and data.get('article_title'):
        result[keyword] = get_crossref_title_data(data.get('article_title'))
    elif keyword == 'creator' and data.get('author'):
        result[keyword] = get_crossref_creator_data(data.get('author'))
    elif keyword == 'contributor' and data.get('contributor'):
        result[keyword] = get_crossref_contributor_data(data.get('contributor'))
    elif keyword == 'sourceTitle' and data.get('journal_title'):
        result[keyword] = get_crossref_source_title_data(
            data.get('journal_title')
        )
    elif keyword == 'volume' and data.get('volume'):
        result[keyword] = pack_single_value_as_dict(data.get('volume'))
    elif keyword == 'issue' and data.get('issue'):
        result[keyword] = pack_single_value_as_dict(data.get('issue'))
    elif keyword == 'pageStart' and data.get('first_page'):
        result[keyword] = get_start_and_end_page(data.get('first_page'))
    elif keyword == 'pageEnd' and data.get('last_page'):
        result[keyword] = get_start_and_end_page(data.get('last_page'))
    elif keyword == 'date' and data.get('year'):
        result[keyword] = get_crossref_issue_date(data.get('year'))
    elif keyword == 'relation':
        result[keyword] = get_crossref_relation_data(
            data.get('isbn'),
            data.get('doi')
        )
    elif keyword == 'sourceIdentifier':
        result[keyword] = get_crossref_source_data(data.get('issn'))
    elif keyword == 'all':
        for key in current_app.config[
                'WEKO_ITEMS_AUTOFILL_CROSSREF_REQUIRED_ITEM']:
            result[key] = get_crossref_data_by_key(api, key).get(key)
    return result


def get_cinii_autofill_item(item_id):
    """Get CiNii autofill item.

    :param item_id: Item ID.
    :return:
    """
    jpcoar_item = get_item_id(item_id)
    cinii_req_item = dict()
    for key in current_app.config['WEKO_ITEMS_AUTOFILL_CINII_REQUIRED_ITEM']:
        if jpcoar_item.get(key) is not None:
            cinii_req_item[key] = jpcoar_item.get(key)
    return cinii_req_item


def get_crossref_autofill_item(item_id):
    """Get CrossRef autofill item.

    :param item_id: Item ID
    :return:
    """
    jpcoar_item = get_item_id(item_id)
    crossref_req_item = dict()
    for key in current_app.config[
            'WEKO_ITEMS_AUTOFILL_CROSSREF_REQUIRED_ITEM']:
        if jpcoar_item.get(key) is not None:
            crossref_req_item[key] = jpcoar_item.get(key)
    return crossref_req_item


def get_autofill_key_tree(schema_form, item, result=None):
    """Get auto fill key tree.

    :param schema_form: schema form
    :param item: The mapping items
    :param result: The key result
    :return: Autofill key tree
    """
    if result is None:
        result = dict()
    if not isinstance(item, dict):
        return None

    for key, val in item.items():
        if isinstance(val, dict) and 'model_id' in val.keys():
            parent_key = val['model_id']
            key_data = dict()
            if parent_key == "pubdate":
                continue
            if key == "creator":
                creator_name_object = val.get("creatorName")
                if creator_name_object:
                    key_data = get_key_value(schema_form,
                                             creator_name_object, parent_key)
            elif key == "contributor":
                contributor_name = val.get("contributorName")
                if contributor_name:
                    key_data = get_key_value(schema_form,
                                             contributor_name, parent_key)
            elif key == "relation":
                related_identifier = val.get("relatedIdentifier")
                if related_identifier:
                    key_data = get_key_value(schema_form,
                                             related_identifier, parent_key)
            else:
                key_data = get_key_value(schema_form, val, parent_key)
            if key_data:
                if isinstance(result.get(key), list):
                    result[key].append({key: key_data})
                elif result.get(key):
                    result[key] = [{key: result.get(key)}, {key: key_data}]
                else:
                    result[key] = key_data
        elif isinstance(val, list):
            for mapping_data in val:
                get_autofill_key_tree(schema_form, mapping_data, result)

    return result


def sort_by_item_type_order(item_forms, autofill_key_tree):
    """Sort autofill_key_tree by order of item type.

    :param item_forms: List forms in order to get item order
    :param autofill_key_tree: autofill key tree
    :return: Sorted autofill_key_tree
    """
    def get_parent_key(_item):
        """Get parent key of item in sub autofill_key_tree.

        :param _item: Mapping objet
        :return: Parent key
        """
        if isinstance(_item, str):
            parent_key = _item.split('.')[0]
            return parent_key.replace('[]', '')
        if isinstance(_item, dict):
            if _item.get('@value'):
                parent_key = _item.get('@value').split('.')[0]
                return parent_key.replace('[]', '')
            values = _item.values()
            values_list = list(values)
            first_value = values_list[0]
            return get_parent_key(first_value)

    # Get all parent key of items in item type.
    item_form_key_list = [i.get('key') for i in item_forms]
    # Sort index autofill key tree by order of item type.
    for k, v in autofill_key_tree.items():
        if isinstance(v, list):
            temp = []
            for item_form_key in item_form_key_list:
                for item in v:
                    str_value = get_parent_key(item)
                    if item_form_key == str_value:
                        temp.append(item)
                        break
                if len(temp) > 0:
                    break
            # Reset sorted value.
            autofill_key_tree[k] = temp
    return autofill_key_tree


def get_key_value(schema_form, val, parent_key):
    """Get key value.

    :param schema_form: Schema form
    :param val: Schema form value
    :param parent_key: The parent key
    :return: The key value
    """
    key_data = dict()
    if val.get("@value") is not None:
        value_key = val.get('@value')
        key_data['@value'] = get_autofill_key_path(
            schema_form,
            parent_key,
            value_key
        ).get('key')

    if val.get("@attributes") is not None:
        value_key = val.get('@attributes')
        if value_key.get("xml:lang") is not None:
            key_data['@language'] = get_autofill_key_path(
                schema_form,
                parent_key,
                value_key.get("xml:lang")
            ).get('key')
        if value_key.get("identifierType") is not None:
            key_data['@type'] = get_autofill_key_path(
                schema_form,
                parent_key,
                value_key.get("identifierType")
            ).get('key')
        if value_key.get("descriptionType") is not None:
            key_data['@type'] = get_autofill_key_path(
                schema_form,
                parent_key,
                value_key.get("descriptionType")
            ).get('key')
        if value_key.get("subjectScheme") is not None:
            key_data['@scheme'] = get_autofill_key_path(
                schema_form,
                parent_key,
                value_key.get("subjectScheme")
            ).get('key')
        if value_key.get("subjectURI") is not None:
            key_data['@URI'] = get_autofill_key_path(
                schema_form,
                parent_key,
                value_key.get("subjectURI")
            ).get('key')
        if value_key.get("dateType") is not None:
            key_data['@type'] = get_autofill_key_path(
                schema_form,
                parent_key,
                value_key.get("dateType")
            ).get('key')

    return key_data


def get_autofill_key_path(schema_form, parent_key, child_key):
    """Get auto fill key path.

    :param schema_form: Schema form
    :param parent_key: Parent key
    :param child_key: Child key
    :return: The key path
    """
    result = dict()
    key_result = ''
    existed = False
    try:
        for item in schema_form:
            if item.get("key") == parent_key:
                items_list = item.get("items")
                for item_data in items_list:
                    if existed:
                        break
                    existed, key_result = get_specific_key_path(
                        child_key.split('.'), item_data)
        result['key'] = key_result
    except Exception as e:
        current_app.logger.debug(e)
        result['key'] = None
        result['error'] = str(e)

    return result


def get_specific_key_path(des_key, form):
    """Get specific path of des_key on form.

    @param des_key: Destination key
    @param form: The form key list
    @return: Existed flag and path result
    """
    existed = False
    path_result = None
    if isinstance(form, dict):
        list_keys = form.get("key", None)
        if list_keys:
            list_keys = list_keys.replace('[]', '').split('.')
            # Always remove the first element because it is parents key
            list_keys.pop(0)
            if set(list_keys) == set(des_key):
                existed = True
        if existed:
            return existed, form.get("key")
        elif not existed and form.get("items"):
            return get_specific_key_path(des_key, form.get("items"))
    elif isinstance(form, list):
        for child_form in form:
            if existed:
                break
            existed, path_result = get_specific_key_path(des_key, child_form)
    return existed, path_result


def build_record_model(item_autofill_key, api_data):
    """Build record record_model.

    :param item_autofill_key: Item auto-fill key
    :param api_data: Api data
    :return: Record model list
    """
    def _build_record_model(_api_data, _item_autofill_key, _record_model_lst,
                            _filled_key):
        """Build record model.

        @param _api_data: Api data
        @param _item_autofill_key: Item auto-fill key
        @param _record_model_lst: Record model list
        """
        for k, v in _item_autofill_key.items():
            data_model = {}
            api_autofill_data = _api_data.get(k)
            if not api_autofill_data or k in _filled_key:
                continue
            if isinstance(v, dict):
                build_form_model(data_model, v)
            elif isinstance(v, list):
                for mapping_data in v:
                    _build_record_model(_api_data, mapping_data,
                                        _record_model_lst, _filled_key)
            record_model = {}
            for key, value in data_model.items():
                merge_dict(record_model, value)
            new_record_model = fill_data(record_model, api_autofill_data)
            if new_record_model:
                _record_model_lst.append(new_record_model)
                _filled_key.append(k)

    record_model_lst = list()
    filled_key = list()
    if not api_data or not item_autofill_key:
        return record_model_lst
    _build_record_model(api_data, item_autofill_key, record_model_lst,
                        filled_key)

    return record_model_lst


def build_model(form_model, form_key):
    """Build model.

    @param form_model:
    @param form_key:
    """
    child_model = {}
    if '[]' in form_key:
        form_key = form_key.replace("[]", "")
        child_model = []
    if isinstance(form_model, dict):
        form_model[form_key] = child_model
    else:
        form_model.append({form_key: child_model})


def build_form_model(form_model, form_key, autofill_key=None):
    """Build form model.

    @param form_model:
    @param form_key:
    @param autofill_key:
    """
    if isinstance(form_key, dict):
        for k, v in form_key.items():
            if isinstance(v, str) and v:
                arr = v.split('.')
                form_model[k] = {}
                build_form_model(form_model[k], arr, k)
    elif isinstance(form_key, list):
        if len(form_key) > 1:
            key = form_key.pop(0)
            build_model(form_model, key)
            key = key.replace("[]", "")
            if isinstance(form_model, dict):
                build_form_model(form_model[key], form_key,
                                 autofill_key)
            else:
                build_form_model(form_model[0].get(key), form_key,
                                 autofill_key)
        elif len(form_key) == 1:
            key = form_key.pop(0)
            if isinstance(form_model, list):
                form_model.append({key: autofill_key})
            elif isinstance(form_model, dict):
                form_model[key] = autofill_key


def merge_dict(original_dict, merged_dict, over_write=True):
    """Merge dictionary.

    @param original_dict: the original dictionary.
    @param merged_dict: the merged dictionary.
    @param over_write: the over write flag.
    """
    if isinstance(original_dict, list) and isinstance(merged_dict, list):
        for data in merged_dict:
            for data_1 in original_dict:
                merge_dict(data_1, data)
    elif isinstance(original_dict, dict) and isinstance(merged_dict, dict):
        for key in merged_dict:
            if key in original_dict:
                if isinstance(original_dict[key], (dict, list)) and isinstance(
                        merged_dict[key], (dict, list)):
                    merge_dict(original_dict[key], merged_dict[key])
                elif original_dict[key] == merged_dict[key]:
                    continue
                else:
                    if over_write:
                        merged_dict[key] = original_dict[key]
                    else:
                        current_app.logger.error('Conflict at "{}"'.format(key))
            else:
                original_dict[key] = merged_dict[key]


def deepcopy(original_object, new_object):
    """Copy dictionary object.

    @param original_object: the original object.
    @param new_object: the new object.
    @return:
    """
    import copy
    if isinstance(original_object, dict):
        for k, v in original_object.items():
            new_object[k] = copy.deepcopy(v)
    elif isinstance(original_object, list):
        for original_data in original_object:
            if isinstance(original_data, (dict, list)):
                deepcopy(copy.deepcopy(original_data), new_object)
    else:
        return


def fill_data(form_model, autofill_data):
    """Fill data to form model.

    @param form_model: the form model.
    @param autofill_data: the autofill data
    @param is_multiple_data: multiple flag.
    """
    result = {} if isinstance(form_model, dict) else []
    is_multiple_data = is_multiple(form_model, autofill_data)
    if isinstance(autofill_data, list):
        key = list(form_model.keys())[0] if len(form_model) != 0 else None
        if is_multiple_data or (not is_multiple_data and isinstance(form_model.get(key),list)):
            model_clone = {}
            deepcopy(form_model[key][0], model_clone)
            result[key]=[]
            for data in autofill_data:
                model = {}
                deepcopy(model_clone, model)
                new_model = fill_data(model, data)
                result[key].append(new_model.copy())
        else:
            result = fill_data(form_model, autofill_data[0])
    elif isinstance(autofill_data, dict):
        if isinstance(form_model, dict):
            for k, v in form_model.items():
                if isinstance(v, str):
                    result[k] = autofill_data.get(v,'')
                else:
                    new_v = fill_data(v, autofill_data)
                    result[k] = new_v
        elif isinstance(form_model, list):
            for v in form_model:
                new_v = fill_data(v, autofill_data)
                result.append(new_v)
    else:
        return
    return result

def is_multiple(form_model, autofill_data):
    """Check form model.

    @param form_model: Form model data.
    @param autofill_data: Autofill data.
    @return: True if form model can auto-fill with multiple data.
    """
    if isinstance(autofill_data, list) and len(autofill_data) > 1:
        for key in form_model:
            return isinstance(form_model[key], list)
    else:
        return False


def get_workflow_journal(activity_id):
    """Get workflow journal data.

    :param activity_id: The identify of Activity.
    :return: Workflow journal data
    """
    journal_data = None
    with db.session.no_autoflush:
        journal = ActionJournal.query.filter_by(
            activity_id=activity_id).one_or_none()
        if journal:
            journal_data = journal.action_journal
    return journal_data


def convert_crossref_xml_data_to_dictionary(api_data, encoding='utf-8'):
    """Convert CrossRef XML data to dictionary.

    :param api_data: CrossRef xml data
    :param encoding: Encoding type
    :return: CrossRef data is converted to dictionary.
    """
    result = {}
    rtn_data = {
        'response': {},
        'error': ''
    }
    try:
        root = etree.XML(api_data.encode(encoding))
        crossref_xml_data_keys = config.WEKO_ITEMS_AUTOFILL_CROSSREF_XML_DATA_KEYS
        contributor_roles = config.WEKO_ITEMS_AUTOFILL_CROSSREF_CONTRIBUTOR
        for elem in root.getiterator():
            if etree.QName(elem).localname in crossref_xml_data_keys:
                if etree.QName(elem).localname == "contributor" or etree.QName(
                        elem).localname == "organization":
                    _get_contributor_and_author_names(elem, contributor_roles,
                                                      result)
                elif etree.QName(elem).localname == "year":
                    if 'media_type' in elem.attrib \
                            and elem.attrib['media_type'] == "print":
                        result.update({etree.QName(elem).localname: elem.text})
                elif etree.QName(elem).localname in ["issn", "isbn"]:
                    if 'type' in elem.attrib \
                            and elem.attrib['type'] == "print":
                        result.update({etree.QName(elem).localname: elem.text})
                else:
                    result.update({etree.QName(elem).localname: elem.text})
        rtn_data['response'] = result
    except Exception as e:
        rtn_data['error'] = str(e)
    return rtn_data


def _get_contributor_and_author_names(elem, contributor_roles, rtn_data):
    """Get contributor and author name from API response data.

    @param elem: API data
    @param contributor_roles: Contributor roles
    @param rtn_data: Return data
    """
    temp = {}
    for element in elem.getiterator():
        if etree.QName(element).localname == 'given_name':
            temp.update({"given": element.text})
        if etree.QName(element).localname == 'surname':
            temp.update({"family": element.text})
    if elem.attrib['contributor_role'] in contributor_roles:
        if "contributor" in rtn_data:
            rtn_data["contributor"].append(temp)
        else:
            rtn_data.update({"contributor": [temp]})
    else:
        if "author" in rtn_data:
            rtn_data["author"].append(temp)
        else:
            rtn_data.update({"author": [temp]})


def get_wekoid_record_data(recid, item_type_id):
    """Get data from this system by recid.

    @param search_data: recid
    """
    from weko_items_ui.utils import get_hide_parent_and_sub_keys, \
        has_permission_edit_item
    ignore_mapping = current_app.config['WEKO_ITEMS_AUTOFILL_IGNORE_MAPPING']
    # Get item id.
    pid = PersistentIdentifier.get('recid', recid)
    # Get source mapping info.
    mapping_src = MappingData(pid.object_uuid)
    record_src = mapping_src.record
    # Check permission.
    permission = has_permission_edit_item(record_src, recid)
    if not permission:
        raise ValueError(_("The item cannot be copied because "
                           "you do not have permission to view it."))
    # Get keys of 'Hide' items.
    item_type = mapping_src.get_data_item_type()
    hide_parent_key, hide_sub_keys = get_hide_parent_and_sub_keys(item_type)
    # Get data source and remove value of hide item.
    item_map_src = mapping_src.item_map
    item_map_data_src = {}
    for mapping_key, item_key in item_map_src.items():
        data = mapping_src.get_data_by_mapping(mapping_key, False,
                                               hide_sub_keys, hide_parent_key)
        values = [value for key, value in data.items() if value]
        if values and values[0] and mapping_key not in ignore_mapping:
            item_map_data_src[mapping_key] = values[0]
    # Get destination mapping info.
    item_map_des = get_mapping(item_type_id, "jpcoar_mapping")
    item_map_data_des = {}
    for mapping_key, item_key_str in item_map_des.items():
        for item_key in item_key_str.split(','):
            if mapping_key in item_map_data_src.keys():
                value = item_map_data_src.get(mapping_key)
                if not all(x is None for x in value):
                    item_map_data_des[item_key] = value
                    break
    # Convert structure of schema to record model.
    record_model = build_record_model_for_wekoid(
        item_type_id, item_map_data_des)
    # Set value for record model.
    result = set_val_for_record_model(record_model, item_map_data_des)
    return result


def build_record_model_for_wekoid(item_type_id, item_map_data):
    """Build record model map with structure of metadata.

    @param item_type_id: id of item type.
    @param item_map_data: is dict, key is mapping,
        value are values of item on this mapping key.
    """
    from weko_records.api import ItemTypes

    # Get parent key of item has value to improve performence.
    item_has_val = set()
    for k, v in item_map_data.items():
        item_has_val.add(k.split('.')[0])
    # Convert structure of schema to record model.
    # Default value is [] or {}.
    item_type = ItemTypes.get_by_id(item_type_id)
    properties = item_type.schema.get('properties')
    result = []
    for k, v in properties.items():
        if k not in item_has_val:
            continue
        res_temp = {k: [] if is_multiple_item(v) else {}}
        props = v.get('properties') or v.get('items', {}).get(
            'properties') or None
        if props:
            get_record_model(res_temp, k, props)
        result.append(res_temp)
    return result


def is_multiple_item(val):
    """Check current item is multiple.

    @param val:
    """
    if isinstance(val, dict):
        if val.get('items', {}).get('properties'):
            return True
    return False


def get_record_model(res_temp, key, properties):
    """Build sub record model.

    @param res_temp:
    @param key:
    @param properties:
    """
    if isinstance(res_temp, list):
        item_temp = {}
        for item in res_temp:
            if item.get(key) in [[], {}]:
                item_temp = item
                break
        index = res_temp.index(item_temp)
        temp = res_temp[index]
    else:
        temp = res_temp[key]

    if isinstance(temp, list):
        temp_1 = {}
        for k, v in properties.items():
            if isinstance(v, dict):
                temp_1[k] = [] if is_multiple_item(v) else {}
                props = v.get('properties') or v.get('items', {}).get(
                    'properties') or None
                if props:
                    get_record_model(temp_1, k, props)
        temp.append(temp_1)
    if isinstance(temp, dict):
        for k, v in properties.items():
            if isinstance(v, dict):
                temp[k] = [] if is_multiple_item(v) else {}
                props = v.get('properties') or v.get('items', {}).get(
                    'properties') or None
                if props:
                    get_record_model(temp, k, props)


def set_val_for_record_model(record_model, item_map_data):
    """Set value for record model by item_map_data.

    @param record_model:
    @param item_map_data:
    """
    the_most_levels = 0
    for k, v in item_map_data.items():
        keys = k.split('.')
        if len(keys) > the_most_levels:
            the_most_levels = len(keys)
        set_val_for_all_child(keys, record_model, v)
    # Remove item if value is empty.
    # values map with this condition => remove.
    condition = [[], {}, [{}], '']
    for item in record_model:
        for i in range(0, the_most_levels):
            remove_sub_record_model_no_value(item, condition)
    return record_model


def set_val_for_all_child(keys, models, values):
    """Set value for sub record model.

    @param keys:
    @param models:
    @param values:
    """
    import copy
    model_temp = None
    for key in keys:
        for model in models:
            if model.get(key):
                model_temp = model[key]
    if isinstance(model_temp, dict):
        for val in values:
            for k, v in model_temp.items():
                if k == keys[-1]:
                    model_temp[k] = val if val else ''
    if isinstance(model_temp, list):
        organization_item = copy.deepcopy(model_temp[0])
        for i, val in enumerate(values):
            if i < len(model_temp):
                # Set value for case multiple data.
                if not model_temp[i].get(keys[-1]) is None and model_temp[i][
                        keys[-1]].get(keys[-1]) is None:
                    model_temp[i][keys[-1]] = val if val else ''
                else:
                    for k, v in model_temp[i].items():
                        if isinstance(v, dict) and not v.get(keys[-1]) is None:
                            model_temp[i][k] = v
                            model_temp[i][k][keys[-1]] = val if val else ''
                        if isinstance(v, list) and not v[0].get(
                                keys[-1]) is None:
                            model_temp[i][k] = v
                            model_temp[i][k][0][keys[-1]] = val if val else ''
            else:
                # The first time set value for this item.
                temp = copy.deepcopy(organization_item)
                if not temp.get(keys[-1]) is None and temp[keys[-1]].get(
                        keys[-1]) is None:
                    temp[keys[-1]] = val if val else ''
                else:
                    for k, v in temp.items():
                        if isinstance(v, dict) and not v.get(keys[-1]) is None:
                            temp[k] = v
                            temp[k][keys[-1]] = val if val else ''
                        if isinstance(v, list) and not v[0].get(
                                keys[-1]) is None:
                            temp[k] = v
                            temp[k][0][keys[-1]] = val if val else ''
                model_temp.append(temp)


def remove_sub_record_model_no_value(item, condition):
    """Remove sub record model no value.

    @param keys:
    @param models:
    @param values:
    """
    if isinstance(item, dict):
        temp = copy.deepcopy(item)
        for k, v in temp.items():
            if v in condition:
                del item[k]
            else:
                remove_sub_record_model_no_value(item[k], condition)
    if isinstance(item, list):
        item = [] if item in condition else item
        for sub_item in item:
            remove_sub_record_model_no_value(sub_item, condition)
<|MERGE_RESOLUTION|>--- conflicted
+++ resolved
@@ -186,24 +186,6 @@
 def merge_lists(list1, list2):
     """Recursively merge dictionaries in the list and remove duplicates"""
     merged_list = list1[:]
-<<<<<<< HEAD
-    for item in list2:
-        if isinstance(item, dict):
-            if item not in merged_list:
-                merged_list.append(item)
-        elif item not in merged_list:
-            merged_list.append(item)
-
-    # TODO: what to do with list?
-    # dict1 = list_to_dict(list1)
-    # print("dict1:{}".format(dict1))
-    # dict2 = list_to_dict(list2)
-    # print("dict2:{}".format(dict2))
-    # merged_dict = deep_merge(dict1, dict2)
-    # print("merged_dict:{}".format(merged_dict))
-    # merged_list = dict_to_list(merged_dict)
-    # print("merged_list:{}".format(merged_list))
-=======
 
     if (len(merged_list) != 1 or len(list2) != 1):
         return merged_list + list2[:]
@@ -211,7 +193,6 @@
     dict1, dict2 = merged_list[0], list2[0]
     if all(not v for v in dict1.values()) and any(v for v in dict2.values()):
         merged_list = list2[:]
->>>>>>> 0f10d713
 
     return merged_list
 
@@ -233,7 +214,6 @@
     return d  # If not a dictionary, return
 
 
-<<<<<<< HEAD
 def get_jalc_record_data(doi, item_type_id):
     """Get record data base on JaLC API. FIXME: delete after merge
 
@@ -277,7 +257,9 @@
     """
     # result = []
     result = [{"item_30001_title0": [{"subitem_title": "Identification of cDNA Sequences Encoding the Complement Components of Zebrafish (Danio rerio)", "subitem_title_language": "en"}]}, {"item_30001_creator2": [{"creatorNames": [{"creatorName": "Nakano Miki", "creatorNameLang": "en"}]}]}, {"item_30001_bibliographic_information17": {"bibliographic_titles": [{"bibliographic_title": "Journal of the Faculty of Agriculture, Kyushu University", "bibliographic_titleLang": "en"}]}}, {"item_30001_source_identifier16": [{"subitem_source_identifier": "0023-6152", "subitem_source_identifier_type": "ISSN"}]}, {"item_30001_bibliographic_information17": {"bibliographicVolumeNumber": "54"}}, {"item_30001_bibliographic_information17": {"bibliographicIssueNumber": "2"}}, {"item_30001_bibliographic_information17": {"bibliographicPageStart": "373"}}, {"item_30001_bibliographic_information17": {"bibliographicPageEnd": "387"}}, {"item_30001_bibliographic_information17": {"bibliographicIssueDates": {"bibliographicIssueDate": "2009", "bibliographicIssueDateType": "Issued"}}}, {"item_30001_relation14": [{"subitem_relation_type_id": {"subitem_relation_type_id_text": "10.5109/16119", "subitem_relation_type_select": "DOI"}}]}]
-=======
+    return result
+
+
 def get_crossref_record_data_default_pid(doi, item_type_id):
     """
     Get record data base on CrossRef default pid.
@@ -287,57 +269,6 @@
     pid_response = get_current_api_certification("crf")
     pid = pid_response["cert_data"]
     return get_crossref_record_data(pid, doi, item_type_id)
-
-# FIXME: Remove this function after merge.
-def get_jalc_record_data_kari(doi, item_type_id):
-    """
-    Get record data base on JALC.
-
-    :return: The record data
-    """
-    result = [{"title": "JALC API"}]
-    return result
-
-# FIXME: Remove this function after merge.
-def get_jamas_record_data_kari(doi, item_type_id):
-    """
-    Get record data base on JAMAS.
-
-    :return: The record data
-    """
-    result = [{"title": "JAMAS API"}]
-    return result
-
-# FIXME: Remove this function after merge.
-def get_crossref_record_data_kari(doi, item_type_id):
-    """
-    Get record data base on CROSSREF.
-
-    :return: The record data
-    """
-    result = [{"title": "CROSSREF API"}]
-    return result
-
-# FIXME: Remove this function after merge.
-def get_datacite_record_data_kari(doi, item_type_id):
-    """
-    Get record data base on DATACITE.
-
-    :return: The record data
-    """
-    result = [{"title": "DATACITE API"}]
-    return result
-
-# FIXME: Remove this function after merge.
-def get_cinii_record_data_kari(doi, item_type_id):
-    """
-    Get record data base on CINII.
-
-    :return: The record data
-    """
-    result = [{"title": "CINII API"}]
->>>>>>> 0f10d713
-    return result
 
 
 @cached_api_json(timeout=50, key_prefix="doi_data")
@@ -365,7 +296,6 @@
     :return: doi data
     """
     result = list()
-<<<<<<< HEAD
     record_funcs_map = {
         "JaLC API": get_jalc_record_data,
         # "医中誌 Web API": get_ichushi_record_data, # FIXME: add after merge
@@ -373,20 +303,9 @@
         "DataCite": get_datacite_record_data,
         "CiNii Research": get_cinii_record_data,
     }
-    result_dict = {}
-    for key in config.WEKO_ITEMS_AUTOFILL_TO_BE_USED:
-=======
-    # FIXME: fix method name after merge
-    record_funcs_map = {
-        "JaLC API": get_jalc_record_data_kari,
-        "医中誌 Web API": get_jamas_record_data_kari,
-        "CrossRef": get_crossref_record_data_kari,
-        "DataCite": get_datacite_record_data_kari,
-        "CiNii Research": get_cinii_record_data_kari,
-    }
+
     result_dict = {}
     for key in current_app.config["WEKO_ITEMS_AUTOFILL_TO_BE_USED"]:
->>>>>>> 0f10d713
         record_data_dict = {}
         if key == "Original":
             if original_metadeta is not None:
