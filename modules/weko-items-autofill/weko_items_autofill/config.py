--- conflicted
+++ resolved
@@ -131,10 +131,7 @@
     "numPages",
     "pageStart",
     "pageEnd",
-<<<<<<< HEAD
     "conference"
-=======
-    "conference",
->>>>>>> fbd906be
+
 ]
 """CrossRef required item"""