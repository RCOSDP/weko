--- conflicted
+++ resolved
@@ -17,11 +17,7 @@
 
 WEKO_ITEMS_AUTOFILL_API_LIST = [
     "JaLC API",
-<<<<<<< HEAD
-    # "医中誌 Web API", TODO: add after weko-workspace implemented
-=======
     "医中誌 Web API",
->>>>>>> 0f10d713
     "CrossRef",
     "DataCite",
     "CiNii Research",
@@ -29,19 +25,16 @@
 """API list"""
 
 WEKO_ITEMS_AUTOFILL_TO_BE_USED = [
-<<<<<<< HEAD
     "Original",
     # "医中誌 Web API", TODO: add after weko-workspace implemented
     "JaLC API",
     "CrossRef",
     "DataCite",
-=======
     "医中誌 Web API",
     "JaLC API",
     "CrossRef",
     "DataCite",
     "Original",
->>>>>>> 0f10d713
 ]
 """API list to be used"""
 
