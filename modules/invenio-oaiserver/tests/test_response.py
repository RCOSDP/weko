# -*- coding: utf-8 -*-
#
# This file is part of Invenio.
# Copyright (C) 2015-2018 CERN.
#
# Invenio is free software; you can redistribute it and/or modify it
# under the terms of the MIT License; see LICENSE file for more details.

"""test cases."""
import pytest
import uuid
from datetime import timedelta, datetime
from mock import patch
from flask import current_app
from flask_babelex import Babel
from werkzeug.utils import cached_property
from sqlalchemy.orm.exc import NoResultFound
from lxml import etree
from lxml.etree import Element, SubElement

from invenio_records.models import RecordMetadata
from invenio_pidstore.errors import PIDDoesNotExistError
from invenio_pidstore.models import PersistentIdentifier,PIDStatus
from invenio_pidrelations.models import PIDRelation

from weko_index_tree.models import Index
from weko_records.api import ItemTypes, Mapping
from weko_records.models import ItemTypeName
from weko_deposit.api import WekoRecord
from weko_records.models import ItemMetadata, ItemTypeMapping

from invenio_oaiserver.models import Identify, OAISet
from invenio_oaiserver.utils import HARVEST_PRIVATE, OUTPUT_HARVEST, PRIVATE_INDEX, datetime_to_datestamp

from invenio_pidstore import current_pidstore
from invenio_records import Record
from invenio_oaiserver.provider import OAIIDProvider

from invenio_oaiserver.response import (
    NS_DC, NS_OAIDC, NS_OAIPMH,NS_JPCOAR,
    is_private_index,
    getrecord, 
    listrecords,
    is_pubdate_in_future, 
    listidentifiers, 
    envelope,
    resumption_token,
    listsets,
    listmetadataformats, 
    extract_paths_from_sets,
    is_private_index_by_public_list,
    get_error_code_msg,
    create_identifier_index,
    check_correct_system_props_mapping,
    combine_record_file_urls,
    create_files_url,
    get_identifier,
    header,
    identify,
    is_draft_workflow
)


NAMESPACES = {'x': NS_OAIPMH, 'y': NS_OAIDC, 'z': NS_DC}


#def test_is_private_index(app):
#    """Test of method which checks whether index of workflow is private."""
#    # 呼び出されていないメソッド
#    record = {"path": "example_path"}
#    res = is_private_index(record)

# .tox/c1/bin/pytest --cov=invenio_oaiserver tests/test_response.py::test_is_draft_workflow -vv -s -v --cov-branch --cov-report=term --basetemp=/code/modules/invenio-oaiserver/.tox/c1/tmp
def test_is_draft_workflow():
    not_draft = {
        "_oai": {"id": "oai:weko3.example.org:000000001","sets": ["1706242675706"]},
        "path": ["1706242675706"],
        "owner": "1",
        "recid": "1",
        "title": ["not_draft"],
        "pubdate": {"attribute_name": "PubDate","attribute_value": "2024-01-17"},
        "_buckets": {"deposit": "8b98e578-9cdc-47a8-bfdb-60ab6a25ccf9"},
        "_deposit": {
            "id": "1",
            "pid": {
                "type": "depid",
                "value": "1",
                "revision_id": 0
            },
            "owner": "1",
            "owners": [
                1
            ],
            "status": "published",
            "created_by": 1,
            "owners_ext": {
                "email": "wekosoftware@nii.ac.jp",
                "username": "",
                "displayname": ""
            }
        },
        "item_title": "not_draft",
        "author_link": [],
        "item_type_id": "15",
        "publish_date": "2024-01-17",
        "control_number": "139",
        "publish_status": "0",
        "weko_shared_id": -1,
        "item_1617186331708": {"attribute_name": "Title","attribute_value_mlt": [{"subitem_1551255647225": "not_draft","subitem_1551255648112": "ja"}]},
        "item_1617258105262": {"attribute_name": "Resource Type","attribute_value_mlt": [{"resourceuri": "http://purl.org/coar/resource_type/c_5794","resourcetype": "conference paper"}]},
        "relation_version_is_last": True
    }
    
    result = is_draft_workflow(not_draft)
    assert result == False
    
    draft = {
        "_oai": {"id": "oai:weko3.example.org:000000001","sets": ["1706242675706"]},
        "path": ["1706242675706"],
        "owner": "1",
        "recid": "1",
        "title": ["not_draft"],
        "pubdate": {"attribute_name": "PubDate","attribute_value": "2024-01-17"},
        "_buckets": {"deposit": "8b98e578-9cdc-47a8-bfdb-60ab6a25ccf9"},
        "_deposit": {
            "id": "1",
            "pid": {
                "type": "depid",
                "value": "1",
                "revision_id": 0
            },
            "owner": "1",
            "owners": [
                1
            ],
            "status": "draft",
            "created_by": 1
        },
        "item_title": "not_draft",
        "author_link": [],
        "item_type_id": "15",
        "publish_date": "2024-01-17",
        "control_number": "139",
        "publish_status": "0",
        "weko_shared_id": -1,
        "item_1617186331708": {"attribute_name": "Title","attribute_value_mlt": [{"subitem_1551255647225": "not_draft","subitem_1551255648112": "ja"}]},
        "item_1617258105262": {"attribute_name": "Resource Type","attribute_value_mlt": [{"resourceuri": "http://purl.org/coar/resource_type/c_5794","resourcetype": "conference paper"}]},
        "relation_version_is_last": True
    }
    
    result = is_draft_workflow(draft)
    assert result == True
    
# def getrecord
# .tox/c1/bin/pytest --cov=invenio_oaiserver tests/test_response.py::test_getrecord -vv -s -v --cov-branch --cov-report=term --basetemp=/code/modules/invenio-oaiserver/.tox/c1/tmp
def test_getrecord(app, db, item_type, mocker):
    with app.app_context():
        identify = Identify(
                outPutSetting=True
            )
        public_index_metadata = {
                "id": "1",
                "parent": 0,
                "position": 0,
                "index_name": "public_index",
                "index_name_english": "public_index",
                "display_no": 0,
                "harvest_public_state": True,
                "public_state": True,
                "browsing_role": "3,-98,-99",
                "recursive_browsing_role": False,
                "contribute_role": "1,2,3,4,-98,-99",
                "recursive_contribute_role": False,
                "browsing_group": "",
                "recursive_browsing_group": False,
                "recursive_contribute_group": False,
                "owner_user_id": 1,
                "item_custom_sort": {"2": 1}
            }
        public_index = Index(**public_index_metadata)
        private_index_metadata = {
                "id": "2",
                "parent": 0,
                "position": 1,
                "index_name": "private_index",
                "index_name_english": "private_index",
                "display_no": 0,
                "harvest_public_state": True,
                "public_state": False,
                "browsing_role": "3,-98,-99",
                "recursive_browsing_role": False,
                "contribute_role": "1,2,3,4,-98,-99",
                "recursive_contribute_role": False,
                "browsing_group": "",
                "recursive_browsing_group": False,
                "recursive_contribute_group": False,
                "owner_user_id": 1,
                "item_custom_sort": {"2": 1}
            }
        private_index = Index(**private_index_metadata)
        mapping = Mapping.create(
            item_type_id=item_type.id,
            mapping={}
        )
        with db.session.begin_nested():
            db.session.add(identify)
            db.session.add(public_index)
            db.session.add(private_index)
        db.session.commit()
        ns = {"root_name": "jpcoar", "namespaces":{'': 'https://github.com/JPCOAR/schema/blob/master/1.0/',
              'dc': 'http://purl.org/dc/elements/1.1/', 'xs': 'http://www.w3.org/2001/XMLSchema',
              'rdf': 'http://www.w3.org/1999/02/22-rdf-syntax-ns#', 'xml': 'http://www.w3.org/XML/1998/namespace',
              'dcndl': 'http://ndl.go.jp/dcndl/terms/', 'oaire': 'http://namespace.openaire.eu/schema/oaire/',
              'jpcoar': 'https://github.com/JPCOAR/schema/blob/master/1.0/',
              'dcterms': 'http://purl.org/dc/terms/', 'datacite': 'https://schema.datacite.org/meta/kernel-4/',
              'rioxxterms': 'http://www.rioxx.net/schema/v2.0/rioxxterms/'}}
        mocker.patch("weko_records_ui.utils.to_utc",side_effect=lambda x:x)
        mocker.patch("weko_index_tree.utils.get_user_groups",return_value=[])
        mocker.patch("weko_index_tree.utils.check_roles",return_value=True)
        mocker.patch("weko_schema_ui.schema.cache_schema",return_value=ns)
        mocker.patch("weko_deposit.api.get_record_without_version",side_effect=lambda x:x)
        
        def create_record(recid, title, path, pub_date, pub_status, is_draft, is_doi,is_exist_sysidt=False):
            record_data = {
                "_oai":{
                    "id":"",
                    "sets":path
                },
                "item_type_id":item_type.id,
                "path":path,
                "publish_date":pub_date,
                "publish_status":pub_status,
                "_deposit": {
                    "id": recid,
                    "pid": {
                        "type": "depid",
                        "value": "",
                        "revision_id": 0
                    },
                    "status": "published" if not is_draft else "draft",
                    "created_by": 1
                },
                "item_title": title,
                "recid":recid
            }
            if is_exist_sysidt:
                record_data["system_identifier_doi"] = {
                    "attribute_name":"Identifier",
                    "attribute_value_mlt":[
                        {
                            "subitem_systemidt_identifer":"https://test.org/records:{}".format(recid),
                            "subitem_systemidt_identifier_type":"URI"
                        }
                    ]
                }
            rec_uuid = uuid.uuid4()
            pid = current_pidstore.minters['recid'](rec_uuid, record_data)
            oai_val = "oai:weko3.example.org:{:08}".format(int(pid.pid_value))
            record_data["_oai"]["id"] = oai_val
            record_metadata = RecordMetadata(id=rec_uuid,json=record_data)
            db.session.add(record_metadata)
            oai = OAIIDProvider.create(
                object_type='oai',
                object_uuid=rec_uuid,
                pid_value=oai_val
            ).pid
            if is_doi:
                doi = PersistentIdentifier(
                    pid_type="doi",
                    pid_value="https://doi.org/2500/{:010}".format(int(pid.pid_value)),
                    status=PIDStatus.REGISTERED,
                    object_type="rec",
                    object_uuid=rec_uuid
                )
                db.session.add(doi)
            else:
                doi = None
            db.session.commit()
            return record_metadata, pid, oai, doi
            
        # identify.outPutSetting is false
        identify = Identify(
            outPutSetting=False
        )
        with patch("invenio_oaiserver.response.OaiIdentify.get_all",return_value=identify):
            kwargs = dict(
                metadataPrefix="jpcoar_1.0",
                verb="GetRecord",
                identifier="oai:test.org:000001"
            )
            res = getrecord(**kwargs)
            assert res.xpath("/x:OAI-PMH/x:error",namespaces=NAMESPACES)[0].attrib["code"] == "idDoesNotExist"
        
        # harvest is private(_is_output=2)
        record = create_record("1","harvest_is_private", ["100"], "2000-11-11", "0",False,False)
        kwargs = dict(
            metadataPrefix='jpcoar_1.0',
            verb="GetRecord",
            identifier=str(record[2].pid_value)
        )
        res = getrecord(**kwargs)
        assert res.xpath("/x:OAI-PMH/x:error",namespaces=NAMESPACES)[0].attrib["code"] == "idDoesNotExist"
        
        # pubdate is feature(record.json._source._item_metadata.system_identifier_doi.attrivute_value_mlt.subitem_systemidt_identifier_type=doi, record.publish_date is feature,)
        record = create_record("2","xx", ["1"], "2100-11-11", "0",False,True)
        kwargs = dict(
            metadataPrefix='jpcoar_1.0',
            verb="GetRecord",
            identifier=str(record[2].pid_value)
        )
        res = getrecord(**kwargs)
        assert res.xpath("/x:OAI-PMH/x:error",namespaces=NAMESPACES)[0].attrib["code"] == "idDoesNotExist"
        
        # new activity(record.publish_status=2)
        record = create_record("3","xx",["1"],"2000-11-11","2",False,False)
        kwargs = dict(
            metadataPrefix='jpcoar_1.0',
            verb="GetRecord",
            identifier=str(record[2].pid_value)
        )
        res = getrecord(**kwargs)
        assert res.xpath("/x:OAI-PMH/x:error",namespaces=NAMESPACES)[0].attrib["code"] == "idDoesNotExist"

        # draft activity(record._deposit.status=draft)
        record = create_record("4","xx",["1"],"2000-11-11","2",True,False)
        kwargs = dict(
            metadataPrefix='jpcoar_1.0',
            verb="GetRecord",
            identifier=str(record[2].pid_value)
        )
        res = getrecord(**kwargs)
        assert res.xpath("/x:OAI-PMH/x:error",namespaces=NAMESPACES)[0].attrib["code"] == "idDoesNotExist"

        ## harvest is public, item is private(record.path not in index_list)
        record = create_record("5","xx",["2"],"2000-11-11","0",False,False)
        kwargs = dict(
            metadataPrefix='jpcoar_1.0',
            verb="GetRecord",
            identifier=str(record[2].pid_value)
        )
        res = getrecord(**kwargs)
        assert res.xpath("/x:OAI-PMH/x:GetRecord/x:record/x:header",namespaces=NAMESPACES)[0].attrib["status"] == "deleted"
        assert res.xpath("/x:OAI-PMH/x:GetRecord/x:record/x:header/x:identifier/text()",namespaces=NAMESPACES) == [record[2].pid_value]

<<<<<<< HEAD
        # harvest is public, workflow is private(record.publish_status=1)
        record = create_record("6","xx",["1"],"2000-11-11","1",False,False)
=======
            kwargs = dict(
                metadataPrefix='jpcoar_1.0',
                verb="GetRecord",
                identifier=str(records[3][0])
            )
            # etree_record.get("system_identifier_doi")
            with patch("invenio_oaiserver.response.is_exists_doi",return_value=True):
                res = getrecord(**kwargs)
                identifier = res.xpath(
                    '/x:OAI-PMH/x:GetRecord/x:record/x:header/x:identifier/text()',
                    namespaces=NAMESPACES)
                assert identifier == []
                assert len(res.xpath('/x:OAI-PMH/x:GetRecord/x:record/x:metadata',
                                        namespaces=NAMESPACES)) == 0
                
                # private index
                with patch("invenio_oaiserver.response.is_output_harvest",return_value=PRIVATE_INDEX):
                    res = getrecord(**kwargs)
                    assert res.xpath("/x:OAI-PMH/x:error",namespaces=NAMESPACES)[0].attrib["code"] == "idDoesNotExist"
        
        # publish_status = 2 (new item)
        dummy_data = {
            "hits": {
                "total": 1,
                "hits": [
                    {
                        "_source": {
                            "_oai": {"id": str(records[4][0])},
                            "_updated": "2022-01-01T10:10:10"
                        },
                        "_id": records[4][2].id,
                    }
                ]
            }
        }
>>>>>>> 8c5eeaf8
        kwargs = dict(
            metadataPrefix='jpcoar_1.0',
            verb="GetRecord",
            identifier=str(record[2].pid_value)
        )
        res = getrecord(**kwargs)
        assert res.xpath("/x:OAI-PMH/x:GetRecord/x:record/x:header",namespaces=NAMESPACES)[0].attrib["status"] == "deleted"
        assert res.xpath("/x:OAI-PMH/x:GetRecord/x:record/x:header/x:identifier/text()",namespaces=NAMESPACES) == [record[2].pid_value]

        # harvest is public, workflow is deleted(record.publish_status=-1)
        record = create_record("7","xx",["1"],"2000-11-11","-1",False,False)
        kwargs = dict(
            metadataPrefix='jpcoar_1.0',
            verb="GetRecord",
            identifier=str(record[2].pid_value)
        )
        res = getrecord(**kwargs)
        assert res.xpath("/x:OAI-PMH/x:GetRecord/x:record/x:header",namespaces=NAMESPACES)[0].attrib["status"] == "deleted"
        assert res.xpath("/x:OAI-PMH/x:GetRecord/x:record/x:header/x:identifier/text()",namespaces=NAMESPACES) == [record[2].pid_value]

        # harvest is public, publish is feature(record.publish_date is feature)
        record = create_record("8","xx",["1"],"2100-11-11","0",False,False)
        kwargs = dict(
            metadataPrefix='jpcoar_1.0',
            verb="GetRecord",
            identifier=str(record[2].pid_value)
        )
        res = getrecord(**kwargs)
        assert res.xpath("/x:OAI-PMH/x:GetRecord/x:record/x:header",namespaces=NAMESPACES)[0].attrib["status"] == "deleted"
        assert res.xpath("/x:OAI-PMH/x:GetRecord/x:record/x:header/x:identifier/text()",namespaces=NAMESPACES) == [record[2].pid_value]

        # system_identifier_doi is not exists
        record = create_record("9","xx",["1"],"2000-11-11","0",False,False)
        kwargs = dict(
            metadataPrefix='jpcoar_1.0',
            verb="GetRecord",
            identifier=str(record[2].pid_value)
        )
        res = getrecord(**kwargs)
        assert res.xpath("/x:OAI-PMH/x:GetRecord/x:record/x:header/x:identifier/text()",namespaces=NAMESPACES) == [record[2].pid_value]
        assert len(res.xpath("/x:OAI-PMH/x:GetRecord/x:record/x:metadata",namespaces=NAMESPACES)) == 1
        
        # system_identifier_doi is exists
        record = create_record("10","xx",["1"],"2000-11-11","0",False,False,True)
        kwargs = dict(
            metadataPrefix='jpcoar_1.0',
            verb="GetRecord",
            identifier=str(record[2].pid_value)
        )
        res = getrecord(**kwargs)
        assert res.xpath("/x:OAI-PMH/x:GetRecord/x:record/x:header/x:identifier/text()",namespaces=NAMESPACES) == [record[2].pid_value]
        assert len(res.xpath("/x:OAI-PMH/x:GetRecord/x:record/x:metadata",namespaces=NAMESPACES)) == 1


def test_getrecord_future_item(app,records,item_type,mock_execute,db,mocker):
    """Test of method which creates OAI-PMH response for verb GetRecord."""
    # publish_status = 0 (public item)
    # pubdate is future date
    with app.app_context():
        identify = Identify(
            outPutSetting=True
        )
        index_metadata = {
            "id": 1557819692844,
            "parent": 0,
            "position": 0,
            "index_name": "コンテンツタイプ (Contents Type)",
            "index_name_english": "Contents Type",
            "index_link_name": "",
            "index_link_name_english": "New Index",
            "index_link_enabled": False,
            "more_check": False,
            "display_no": 5,
            "harvest_public_state": True,
            "display_format": 1,
            "image_name": "",
            "public_state": True,
            "recursive_public_state": True,
            "rss_status": False,
            "coverpage_state": False,
            "recursive_coverpage_check": False,
            "browsing_role": "3,-98,-99",
            "recursive_browsing_role": False,
            "contribute_role": "1,2,3,4,-98,-99",
            "recursive_contribute_role": False,
            "browsing_group": "",
            "recursive_browsing_group": False,
            "recursive_contribute_group": False,
            "owner_user_id": 1,
            "item_custom_sort": {"2": 1}
        }
        index = Index(**index_metadata)
        mapping = Mapping.create(
            item_type_id=item_type.id,
            mapping={}
        )
        with db.session.begin_nested():
            db.session.add(identify)
            db.session.add(index)
        kwargs = dict(
            metadataPrefix="jpcoar_1.0",
            verb="GetRecord",
            identifier=str(records[0][0])
        )
        ns = {"root_name": "jpcoar", "namespaces":{'': 'https://github.com/JPCOAR/schema/blob/master/1.0/',
              'dc': 'http://purl.org/dc/elements/1.1/', 'xs': 'http://www.w3.org/2001/XMLSchema',
              'rdf': 'http://www.w3.org/1999/02/22-rdf-syntax-ns#', 'xml': 'http://www.w3.org/XML/1998/namespace',
              'dcndl': 'http://ndl.go.jp/dcndl/terms/', 'oaire': 'http://namespace.openaire.eu/schema/oaire/',
              'jpcoar': 'https://github.com/JPCOAR/schema/blob/master/1.0/', 'dcterms': 'http://purl.org/dc/terms/',
              'datacite': 'https://schema.datacite.org/meta/kernel-4/', 'rioxxterms': 'http://www.rioxx.net/schema/v2.0/rioxxterms/'}}
        mocker.patch("invenio_oaiserver.response.to_utc",side_effect=lambda x:x)
        mocker.patch("weko_index_tree.utils.get_user_groups",return_value=[])
        mocker.patch("weko_index_tree.utils.check_roles",return_value=True)
        mocker.patch("invenio_oaiserver.response.get_identifier",return_value=None)
        mocker.patch("weko_schema_ui.schema.cache_schema",return_value=ns)
        dummy_data = {
            "hits": {
                "total": 1,
                "hits": [
                    {
                        "_source": {
                            "_oai": {"id": str(records[3][0])},
                            "_updated": "2022-01-01T10:10:10"
                        },
                        "_id": records[3][2].id,
                    }
                ]
            }
        }
        with patch("invenio_oaiserver.query.OAIServerSearch.execute",return_value=mock_execute(dummy_data)):
            with patch("invenio_oaiserver.response.is_exists_doi",return_value=False):
                res = getrecord(**kwargs)
                header = res.xpath(
                    '/x:OAI-PMH/x:GetRecord/x:record/x:header[@status="deleted"]',
                    namespaces=NAMESPACES)
                assert len(header) == 1
            
            with patch("invenio_oaiserver.response.is_exists_doi",return_value=True):
                res = getrecord(**kwargs)
                assert res.xpath("/x:OAI-PMH/x:error",namespaces=NAMESPACES)[0].attrib["code"] == "idDoesNotExist"

# def listidentifiers(**kwargs):
# .tox/c1/bin/pytest --cov=invenio_oaiserver tests/test_response.py::test_listidentifiers -vv -s --cov-branch --cov-report=term --basetemp=/code/modules/invenio-oaiserver/.tox/c1/tmp
def test_listidentifiers(es_app,records,item_type,mock_execute,db,mocker):
    with es_app.app_context():
        identify = Identify(
            outPutSetting=True
        )
        oaiset = OAISet(
            spec="1557819692844"
        )
        index_metadata = {
            "id":1557819692844,
            "parent":0,
            "position":0,
            "index_name":"コンテンツタイプ (Contents Type)",
            "index_name_english":"Contents Type",
            "index_link_name":"",
            "index_link_name_english":"New Index",
            "index_link_enabled":False,
            "more_check":False,
            "display_no":5,
            "harvest_public_state":True,
            "display_format":1,
            "image_name":"",
            "public_state":True,
            "recursive_public_state":True,
            "rss_status":False,
            "coverpage_state":False,
            "recursive_coverpage_check":False,
            "browsing_role":"3,-98,-99",
            "recursive_browsing_role":False,
            "contribute_role":"1,2,3,4,-98,-99",
            "recursive_contribute_role":False,
            "browsing_group":"",
            "recursive_browsing_group":False,
            "recursive_contribute_group":False,
            "owner_user_id":1,
            "item_custom_sort":{"2":1}
        }
        index = Index(**index_metadata)
        mapping = Mapping.create(
            item_type_id=item_type.id,
            mapping={}
        )
        with db.session.begin_nested():
            db.session.add(identify)
            db.session.add(index)
        kwargs = dict(
            metadataPrefix='jpcoar_1.0',
            verb="ListIdentifiers",
            set="1557819692844",
        )
        dummy_data={
            "hits":{
                "total": 7,
                "hits":[
                    {
                        "_source":{
                            "_oai":{"id":str(records[0][0])},
                            "_updated":"2022-01-01T10:10:10"
                        },
                        "_id":records[0][2].id,
                    },
                    {
                        "_source":{
                            "_oai":{"id":str(records[1][0])},
                            "_updated":"2022-01-01T10:10:10"
                        },
                        "_id":records[1][2].id,
                    },
                    {
                        "_source":{
                            "_oai":{"id":str(records[2][0])},
                            "_updated":"2022-01-01T10:10:10"
                        },
                        "_id":records[2][2].id,
                    },
                    {
                        "_source":{
                            "_oai":{"id":str(records[3][0])},
                            "_updated":"2022-01-01T10:10:10"
                        },
                        "_id":records[3][2].id,
                    },
                    {
                        "_source":{
                            "_oai":{"id":str(records[4][0])},
                            "_updated":"2022-01-01T10:10:10"
                        },
                        "_id":records[4][2].id,
                    },
                    {
                        "_source":{
                            "_oai":{"id":str(records[5][0])},
                            "_updated":"2022-01-01T10:10:10"
                        },
                        "_id":records[5][2].id,
                    },
                    {
                        "_source":{
                            "_oai":{"id":str(records[6][0])},
                            "_updated":"2022-01-01T10:10:10"
                        },
                        "_id":records[6][2].id,
                    },
                ]
            }
        }

        class MockPagenation():
            page = 1
            per_page = 100
            def __init__(self,dummy):
                self.data = dummy
                self.total = self.data["hits"]["total"]
            @cached_property
            def has_next(self):
                return self.page * self.per_page <= self.total

            @cached_property
            def next_num(self):
                return self.page + 1 if self.has_next else None
            @property
            def items(self):
                """Return iterator."""
                for result in self.data['hits']['hits']:
                    if '_oai' in result['_source']:
                        yield {
                            'id': result['_id'],
                            'json': result,
                            'updated': datetime.strptime(
                                result['_source']['_updated'][:19],
                                '%Y-%m-%dT%H:%M:%S'
                            ),
                        }
            
        ns={"root_name": "jpcoar", "namespaces":{'': 'https://github.com/JPCOAR/schema/blob/master/1.0/',
            'dc': 'http://purl.org/dc/elements/1.1/', 'xs': 'http://www.w3.org/2001/XMLSchema',
            'rdf': 'http://www.w3.org/1999/02/22-rdf-syntax-ns#', 'xml': 'http://www.w3.org/XML/1998/namespace',
            'dcndl': 'http://ndl.go.jp/dcndl/terms/', 'oaire': 'http://namespace.openaire.eu/schema/oaire/',
            'jpcoar': 'https://github.com/JPCOAR/schema/blob/master/1.0/', 'dcterms': 'http://purl.org/dc/terms/',
            'datacite': 'https://schema.datacite.org/meta/kernel-4/', 'rioxxterms': 'http://www.rioxx.net/schema/v2.0/rioxxterms/'}}
        mocker.patch("invenio_oaiserver.response.OAISet.get_set_by_spec",return_value=oaiset)
        mocker.patch("invenio_oaiserver.response.to_utc",side_effect=lambda x:x)
        mocker.patch("weko_index_tree.utils.get_user_groups",return_value=[])
        mocker.patch("weko_index_tree.utils.check_roles",return_value=True)
        mocker.patch("invenio_oaiserver.response.get_identifier",return_value=None)
        mocker.patch("weko_schema_ui.schema.cache_schema",return_value=ns)
        with patch("invenio_oaiserver.response.get_records",return_value=MockPagenation(dummy_data)):
            # private index
            with patch("invenio_oaiserver.response.is_output_harvest",return_value=PRIVATE_INDEX):
                # not etree_reocrd.get("system_identifier_doi")
                with patch("invenio_oaiserver.response.is_exists_doi", return_value=False):
                    res=listidentifiers(**kwargs)
                    # total
                    assert len(res.xpath('/x:OAI-PMH/x:ListIdentifiers/x:header', namespaces=NAMESPACES)) == 6
                    # future item
                    assert res.xpath('/x:OAI-PMH/x:ListIdentifiers/x:header[1]/x:identifier/text()', namespaces=NAMESPACES) == [str(records[0][0])]
                    assert len(res.xpath('/x:OAI-PMH/x:ListIdentifiers/x:header[1][@status="deleted"]', namespaces=NAMESPACES)) == 1
                    # path is none
                    assert res.xpath('/x:OAI-PMH/x:ListIdentifiers/x:header[2]/x:identifier/text()', namespaces=NAMESPACES) == [str(records[1][0])]
                    assert len(res.xpath('/x:OAI-PMH/x:ListIdentifiers/x:header[2][@status="deleted"]', namespaces=NAMESPACES)) == 1
                    # publish_status = 0 (public item)
                    # has sys doi data
                    assert res.xpath('/x:OAI-PMH/x:ListIdentifiers/x:header[3]/x:identifier/text()', namespaces=NAMESPACES) == [str(records[2][0])]
                    assert len(res.xpath('/x:OAI-PMH/x:ListIdentifiers/x:header[3][@status="deleted"]', namespaces=NAMESPACES)) == 1
                    # publish_status = 0 (public item)
                    # not sys doi data
                    assert res.xpath('/x:OAI-PMH/x:ListIdentifiers/x:header[4]/x:identifier/text()', namespaces=NAMESPACES) == [str(records[3][0])]
                    assert len(res.xpath('/x:OAI-PMH/x:ListIdentifiers/x:header[4][@status="deleted"]', namespaces=NAMESPACES)) == 1
                    # publish_status = -1 (delete item)
                    assert res.xpath('/x:OAI-PMH/x:ListIdentifiers/x:header[5]/x:identifier/text()', namespaces=NAMESPACES) == [str(records[5][0])]
                    assert len(res.xpath('/x:OAI-PMH/x:ListIdentifiers/x:header[5][@status="deleted"]', namespaces=NAMESPACES)) == 1
                    # publish_status = 1 (private item)
                    assert res.xpath('/x:OAI-PMH/x:ListIdentifiers/x:header[6]/x:identifier/text()', namespaces=NAMESPACES) == [str(records[6][0])]
                    assert len(res.xpath('/x:OAI-PMH/x:ListIdentifiers/x:header[6][@status="deleted"]', namespaces=NAMESPACES)) == 1

                # etree_reocrd.get("system_identifier_doi")
                with patch("invenio_oaiserver.response.is_exists_doi", return_value=True):
                    res=listidentifiers(**kwargs)
                    # total
                    assert len(res.xpath('/x:OAI-PMH/x:ListIdentifiers/x:header', namespaces=NAMESPACES)) == 1
                    # path is none
                    assert res.xpath('/x:OAI-PMH/x:ListIdentifiers/x:header[1]/x:identifier/text()', namespaces=NAMESPACES) == [str(records[1][0])]
                    assert len(res.xpath('/x:OAI-PMH/x:ListIdentifiers/x:header[1][@status="deleted"]', namespaces=NAMESPACES)) == 1

            # public index
            with patch("invenio_oaiserver.response.is_output_harvest",return_value=OUTPUT_HARVEST):
                # not etree_reocrd.get("system_identifier_doi")
                with patch("invenio_oaiserver.response.is_exists_doi",return_value=False):
                    res=listidentifiers(**kwargs)
                    # total
                    assert len(res.xpath('/x:OAI-PMH/x:ListIdentifiers/x:header', namespaces=NAMESPACES)) == 6
                    # future item
                    assert res.xpath('/x:OAI-PMH/x:ListIdentifiers/x:header[1]/x:identifier/text()', namespaces=NAMESPACES) == [str(records[0][0])]
                    assert len(res.xpath('/x:OAI-PMH/x:ListIdentifiers/x:header[1][@status="deleted"]', namespaces=NAMESPACES)) == 1
                    # path is none
                    assert res.xpath('/x:OAI-PMH/x:ListIdentifiers/x:header[2]/x:identifier/text()', namespaces=NAMESPACES) == [str(records[1][0])]
                    assert len(res.xpath('/x:OAI-PMH/x:ListIdentifiers/x:header[2][@status="deleted"]', namespaces=NAMESPACES)) == 1
                    # publish_status = 0 (public item)
                    # has sys doi data
                    assert res.xpath('/x:OAI-PMH/x:ListIdentifiers/x:header[3]/x:identifier/text()', namespaces=NAMESPACES) == [str(records[2][0])]
                    assert len(res.xpath('/x:OAI-PMH/x:ListIdentifiers/x:header[3][@status="deleted"]', namespaces=NAMESPACES)) == 1
                    # publish_status = 0 (public item)
                    # not sys doi data
                    assert res.xpath('/x:OAI-PMH/x:ListIdentifiers/x:header[4]/x:identifier/text()', namespaces=NAMESPACES) == [str(records[3][0])]
                    assert len(res.xpath('/x:OAI-PMH/x:ListIdentifiers/x:header[4][@status="deleted"]', namespaces=NAMESPACES)) == 1
                    # publish_status = -1 (delete item)
                    assert res.xpath('/x:OAI-PMH/x:ListIdentifiers/x:header[5]/x:identifier/text()', namespaces=NAMESPACES) == [str(records[5][0])]
                    assert len(res.xpath('/x:OAI-PMH/x:ListIdentifiers/x:header[5][@status="deleted"]', namespaces=NAMESPACES)) == 1
                    # publish_status = 1 (private item)
                    assert res.xpath('/x:OAI-PMH/x:ListIdentifiers/x:header[6]/x:identifier/text()', namespaces=NAMESPACES) == [str(records[6][0])]
                    assert len(res.xpath('/x:OAI-PMH/x:ListIdentifiers/x:header[6][@status="deleted"]', namespaces=NAMESPACES)) == 1

                # etree_reocrd.get("system_identifier_doi")
                with patch("invenio_oaiserver.response.is_exists_doi",return_value=True):
                    res=listidentifiers(**kwargs)
                    # total
                    assert len(res.xpath('/x:OAI-PMH/x:ListIdentifiers/x:header', namespaces=NAMESPACES)) == 1
                    # path is none
                    assert res.xpath('/x:OAI-PMH/x:ListIdentifiers/x:header[1]/x:identifier/text()', namespaces=NAMESPACES) == [str(records[1][0])]
                    assert len(res.xpath('/x:OAI-PMH/x:ListIdentifiers/x:header[1][@status="deleted"]', namespaces=NAMESPACES)) == 1
                    # publish_status = 0 (public item)
                    # has sys doi data
                    assert res.xpath('/x:OAI-PMH/x:ListIdentifiers/x:header[2]/x:identifier/text()', namespaces=NAMESPACES) == []
                    assert len(res.xpath('/x:OAI-PMH/x:ListIdentifiers/x:header[2][@status="deleted"]', namespaces=NAMESPACES)) == 0
                    # publish_status = 0 (public item)
                    # not sys doi data
                    assert res.xpath('/x:OAI-PMH/x:ListIdentifiers/x:header[3]/x:identifier/text()', namespaces=NAMESPACES) == []
                    assert len(res.xpath('/x:OAI-PMH/x:ListIdentifiers/x:header[3][@status="deleted"]', namespaces=NAMESPACES)) == 0
                    # publish_status = -1 (delete item)
                    assert res.xpath('/x:OAI-PMH/x:ListIdentifiers/x:header[4]/x:identifier/text()', namespaces=NAMESPACES) == []
                    assert len(res.xpath('/x:OAI-PMH/x:ListIdentifiers/x:header[4][@status="deleted"]', namespaces=NAMESPACES)) == 0
                    # publish_status = 1 (private item)
                    assert res.xpath('/x:OAI-PMH/x:ListIdentifiers/x:header[5]/x:identifier/text()', namespaces=NAMESPACES) == []
                    assert len(res.xpath('/x:OAI-PMH/x:ListIdentifiers/x:header[5][@status="deleted"]', namespaces=NAMESPACES)) == 0


        # not identify
        with patch("invenio_oaiserver.response.OaiIdentify.get_all",return_value=None):
            res=listidentifiers(**kwargs)
            assert res.xpath("/x:OAI-PMH/x:error",namespaces=NAMESPACES)[0].attrib["code"] == "noRecordsMatch"

        # output setting of identity = false 
        identify = Identify(
            outPutSetting=False
        )
        with patch("invenio_oaiserver.response.OaiIdentify.get_all",return_value=identify):
            res=listidentifiers(**kwargs)
            assert res.xpath("/x:OAI-PMH/x:error",namespaces=NAMESPACES)[0].attrib["code"] == "noRecordsMatch"

        # not oaiset
        with patch("invenio_oaiserver.response.OAISet.get_set_by_spec",return_value=None):
            res=listidentifiers(**kwargs)
            assert res.xpath("/x:OAI-PMH/x:error",namespaces=NAMESPACES)[0].attrib["code"] == "noRecordsMatch"

        # harvest setting of index = private
        with patch("invenio_oaiserver.response.is_output_harvest",return_value=HARVEST_PRIVATE):
            res=listidentifiers(**kwargs)
            assert res.xpath("/x:OAI-PMH/x:error",namespaces=NAMESPACES)[0].attrib["code"] == "noRecordsMatch"

        # not data
        class MockResult:
            def __init__(self):
                pass
            @property
            def total(self):
                return None
        with patch("invenio_oaiserver.response.get_records",return_value=MockResult()):
            res=listidentifiers(**kwargs)
            assert res.xpath("/x:OAI-PMH/x:error",namespaces=NAMESPACES)[0].attrib["code"] == "noRecordsMatch"

        # return Exception
        dummy_data={
            "hits":{
                "total": 1,
                "hits":[
                    {
                        "_source":{
                            "_oai":{"id":str(records[2][0])},
                            "_updated":"2022-01-01T10:10:10"
                        },
                        "_id":records[2][2].id,
                    }
                ]
            }
        }
        kwargs = dict(
            metadataPrefix='jpcoar_1.0',
            verb="ListIdentifiers",
        )
        with patch("invenio_oaiserver.response.get_records",return_value=MockPagenation(dummy_data)):
            # raise PIDDoesNotExistError
            with patch("invenio_oaiserver.response.OAIIDProvider.get",side_effect=PIDDoesNotExistError("test pid_type","test pid_value")):
                res=listidentifiers(**kwargs)
                assert res.xpath("/x:OAI-PMH/x:error",namespaces=NAMESPACES)[0].attrib["code"] == "noRecordsMatch"
            # raise NoResultFound
            with patch("invenio_oaiserver.response.WekoRecord.get_record_by_uuid",side_effect=NoResultFound()):
                res=listidentifiers(**kwargs)
                assert res.xpath("/x:OAI-PMH/x:error",namespaces=NAMESPACES)[0].attrib["code"] == "noRecordsMatch"


# .tox/c1/bin/pytest --cov=invenio_oaiserver tests/test_response.py::test_listrecords -vv -s --cov-branch --cov-report=term --basetemp=/code/modules/invenio-oaiserver/.tox/c1/tmp
def test_listrecords(es_app,records,item_type,mock_execute,db,mocker):
    with es_app.app_context():
        identify = Identify(
            outPutSetting=True
        )
        oaiset = OAISet(
            spec="1557819692844"
        )
        index_metadata = {
            "id":1557819692844,
            "parent":0,
            "position":0,
            "index_name":"コンテンツタイプ (Contents Type)",
            "index_name_english":"Contents Type",
            "index_link_name":"",
            "index_link_name_english":"New Index",
            "index_link_enabled":False,
            "more_check":False,
            "display_no":5,
            "harvest_public_state":True,
            "display_format":1,
            "image_name":"",
            "public_state":True,
            "recursive_public_state":True,
            "rss_status":False,
            "coverpage_state":False,
            "recursive_coverpage_check":False,
            "browsing_role":"3,-98,-99",
            "recursive_browsing_role":False,
            "contribute_role":"1,2,3,4,-98,-99",
            "recursive_contribute_role":False,
            "browsing_group":"",
            "recursive_browsing_group":False,
            "recursive_contribute_group":False,
            "owner_user_id":1,
            "item_custom_sort":{"2":1}
        }
        index = Index(**index_metadata)
        mapping = Mapping.create(
            item_type_id=item_type.id,
            mapping={}
        )
        with db.session.begin_nested():
            db.session.add(identify)
            db.session.add(index)
        kwargs = dict(
            metadataPrefix='jpcoar_1.0',
            verb="ListRecords",
            set="1557819692844",
        )
        dummy_data={
            "hits":{
                "total": 7,
                "hits":[
                    {
                        "_source":{
                            "_oai":{"id":str(records[0][0])},
                            "_updated":"2022-01-01T10:10:10"
                        },
                        "_id":records[0][2].id,
                    },
                    {
                        "_source":{
                            "_oai":{"id":str(records[1][0])},
                            "_updated":"2022-01-01T10:10:10"
                        },
                        "_id":records[1][2].id,
                    },
                    {
                        "_source":{
                            "_oai":{"id":str(records[2][0])},
                            "_updated":"2022-01-01T10:10:10"
                        },
                        "_id":records[2][2].id,
                    },
                    {
                        "_source":{
                            "_oai":{"id":str(records[3][0])},
                            "_updated":"2022-01-01T10:10:10"
                        },
                        "_id":records[3][2].id,
                    },
                    {
                        "_source":{
                            "_oai":{"id":str(records[4][0])},
                            "_updated":"2022-01-01T10:10:10"
                        },
                        "_id":records[4][2].id,
                    },
                    {
                        "_source":{
                            "_oai":{"id":str(records[5][0])},
                            "_updated":"2022-01-01T10:10:10"
                        },
                        "_id":records[5][2].id,
                    },
                    {
                        "_source":{
                            "_oai":{"id":str(records[6][0])},
                            "_updated":"2022-01-01T10:10:10"
                        },
                        "_id":records[6][2].id,
                    },
                ]
            }
        }

        class MockPagenation():
            page = 1
            per_page = 100
            def __init__(self,dummy):
                self.data = dummy
                self.total = self.data["hits"]["total"]
            @cached_property
            def has_next(self):
                return self.page * self.per_page <= self.total

            @cached_property
            def next_num(self):
                return self.page + 1 if self.has_next else None
            @property
            def items(self):
                """Return iterator."""
                for result in self.data['hits']['hits']:
                    if '_oai' in result['_source']:
                        yield {
                            'id': result['_id'],
                            'json': result,
                            'updated': datetime.strptime(
                                result['_source']['_updated'][:19],
                                '%Y-%m-%dT%H:%M:%S'
                            ),
                        }
            
        ns={"root_name": "jpcoar", "namespaces":{'': 'https://github.com/JPCOAR/schema/blob/master/1.0/',
            'dc': 'http://purl.org/dc/elements/1.1/', 'xs': 'http://www.w3.org/2001/XMLSchema',
            'rdf': 'http://www.w3.org/1999/02/22-rdf-syntax-ns#', 'xml': 'http://www.w3.org/XML/1998/namespace',
            'dcndl': 'http://ndl.go.jp/dcndl/terms/', 'oaire': 'http://namespace.openaire.eu/schema/oaire/',
            'jpcoar': 'https://github.com/JPCOAR/schema/blob/master/1.0/', 'dcterms': 'http://purl.org/dc/terms/',
            'datacite': 'https://schema.datacite.org/meta/kernel-4/', 'rioxxterms': 'http://www.rioxx.net/schema/v2.0/rioxxterms/'}}
        mocker.patch("invenio_oaiserver.response.OAISet.get_set_by_spec",return_value=oaiset)
        mocker.patch("invenio_oaiserver.response.to_utc",side_effect=lambda x:x)
        mocker.patch("weko_index_tree.utils.get_user_groups",return_value=[])
        mocker.patch("weko_index_tree.utils.check_roles",return_value=True)
        mocker.patch("invenio_oaiserver.response.get_identifier",return_value=None)
        mocker.patch("weko_schema_ui.schema.cache_schema",return_value=ns)
        with patch("invenio_oaiserver.response.get_records",return_value=MockPagenation(dummy_data)):
            # private index
            with patch("invenio_oaiserver.response.is_output_harvest",return_value=PRIVATE_INDEX):
                # not etree_reocrd.get("system_identifier_doi")
                with patch("invenio_oaiserver.response.is_exists_doi", return_value=False):
                    res=listrecords(**kwargs)
                    # total
                    assert len(res.xpath('/x:OAI-PMH/x:ListRecords/x:record', namespaces=NAMESPACES)) == 6
                    # future item
                    assert res.xpath('/x:OAI-PMH/x:ListRecords/x:record[1]/x:header/x:identifier/text()', namespaces=NAMESPACES) == [str(records[0][0])]
                    assert len(res.xpath('/x:OAI-PMH/x:ListRecords/x:record[1]/x:header[@status="deleted"]', namespaces=NAMESPACES)) == 1
                    # path is none
                    assert res.xpath('/x:OAI-PMH/x:ListRecords/x:record[2]/x:header/x:identifier/text()', namespaces=NAMESPACES) == [str(records[1][0])]
                    assert len(res.xpath('/x:OAI-PMH/x:ListRecords/x:record[2]/x:header[@status="deleted"]', namespaces=NAMESPACES)) == 1
                    # publish_status = 0 (public item)
                    # has sys doi data
                    assert res.xpath('/x:OAI-PMH/x:ListRecords/x:record[3]/x:header/x:identifier/text()', namespaces=NAMESPACES) == [str(records[2][0])]
                    assert len(res.xpath('/x:OAI-PMH/x:ListRecords/x:record[3]/x:header[@status="deleted"]', namespaces=NAMESPACES)) == 1
                    # publish_status = 0 (public item)
                    # not sys doi data
                    assert res.xpath('/x:OAI-PMH/x:ListRecords/x:record[4]/x:header/x:identifier/text()', namespaces=NAMESPACES) == [str(records[3][0])]
                    assert len(res.xpath('/x:OAI-PMH/x:ListRecords/x:record[4]/x:header[@status="deleted"]', namespaces=NAMESPACES)) == 1
                    # publish_status = -1 (delete item)
                    assert res.xpath('/x:OAI-PMH/x:ListRecords/x:record[5]/x:header/x:identifier/text()', namespaces=NAMESPACES) == [str(records[5][0])]
                    assert len(res.xpath('/x:OAI-PMH/x:ListRecords/x:record[5]/x:header[@status="deleted"]', namespaces=NAMESPACES)) == 1
                    # publish_status = 1 (private item)
                    assert res.xpath('/x:OAI-PMH/x:ListRecords/x:record[6]/x:header/x:identifier/text()', namespaces=NAMESPACES) == [str(records[6][0])]
                    assert len(res.xpath('/x:OAI-PMH/x:ListRecords/x:record[6]/x:header[@status="deleted"]', namespaces=NAMESPACES)) == 1

                # etree_reocrd.get("system_identifier_doi")
                with patch("invenio_oaiserver.response.is_exists_doi", return_value=True):
                    res=listrecords(**kwargs)
                    # total
                    assert len(res.xpath('/x:OAI-PMH/x:ListRecords/x:record', namespaces=NAMESPACES)) == 1
                    # path is none
                    assert res.xpath('/x:OAI-PMH/x:ListRecords/x:record[1]/x:header/x:identifier/text()', namespaces=NAMESPACES) == [str(records[1][0])]
                    assert len(res.xpath('/x:OAI-PMH/x:ListRecords/x:record[1]/x:header[@status="deleted"]', namespaces=NAMESPACES)) == 1

            # public index
            with patch("invenio_oaiserver.response.is_output_harvest",return_value=OUTPUT_HARVEST):
                # not etree_reocrd.get("system_identifier_doi")
                with patch("invenio_oaiserver.response.is_exists_doi",return_value=False):
                    res=listrecords(**kwargs)
                    # total
                    assert len(res.xpath('/x:OAI-PMH/x:ListRecords/x:record', namespaces=NAMESPACES)) == 6
                    # future item
                    assert res.xpath('/x:OAI-PMH/x:ListRecords/x:record[1]/x:header/x:identifier/text()', namespaces=NAMESPACES) == [str(records[0][0])]
                    assert len(res.xpath('/x:OAI-PMH/x:ListRecords/x:record[1]/x:header[@status="deleted"]', namespaces=NAMESPACES)) == 1
                    # path is none
                    assert res.xpath('/x:OAI-PMH/x:ListRecords/x:record[2]/x:header/x:identifier/text()', namespaces=NAMESPACES) == [str(records[1][0])]
                    assert len(res.xpath('/x:OAI-PMH/x:ListRecords/x:record[2]/x:header[@status="deleted"]', namespaces=NAMESPACES)) == 1
                    # publish_status = 0 (public item)
                    # has sys doi data
                    assert res.xpath('/x:OAI-PMH/x:ListRecords/x:record[3]/x:header/x:identifier/text()', namespaces=NAMESPACES) == [str(records[2][0])]
                    assert len(res.xpath('/x:OAI-PMH/x:ListRecords/x:record[3]/x:header[@status="deleted"]', namespaces=NAMESPACES)) == 1
                    # publish_status = 0 (public item)
                    # not sys doi data
                    assert res.xpath('/x:OAI-PMH/x:ListRecords/x:record[4]/x:header/x:identifier/text()', namespaces=NAMESPACES) == [str(records[3][0])]
                    assert len(res.xpath('/x:OAI-PMH/x:ListRecords/x:record[4]/x:header[@status="deleted"]', namespaces=NAMESPACES)) == 1
                    # publish_status = -1 (delete item)
                    assert res.xpath('/x:OAI-PMH/x:ListRecords/x:record[5]/x:header/x:identifier/text()', namespaces=NAMESPACES) == [str(records[5][0])]
                    assert len(res.xpath('/x:OAI-PMH/x:ListRecords/x:record[5]/x:header[@status="deleted"]', namespaces=NAMESPACES)) == 1
                    # publish_status = 1 (private item)
                    assert res.xpath('/x:OAI-PMH/x:ListRecords/x:record[6]/x:header/x:identifier/text()', namespaces=NAMESPACES) == [str(records[6][0])]
                    assert len(res.xpath('/x:OAI-PMH/x:ListRecords/x:record[6]/x:header[@status="deleted"]', namespaces=NAMESPACES)) == 1

                # etree_reocrd.get("system_identifier_doi")
                with patch("invenio_oaiserver.response.is_exists_doi",return_value=True):
                    res=listrecords(**kwargs)
                    # total
                    assert len(res.xpath('/x:OAI-PMH/x:ListRecords/x:record', namespaces=NAMESPACES)) == 1
                    # path is none
                    assert res.xpath('/x:OAI-PMH/x:ListRecords/x:record[1]/x:header/x:identifier/text()', namespaces=NAMESPACES) == [str(records[1][0])]
                    assert len(res.xpath('/x:OAI-PMH/x:ListRecords/x:record[1]/x:header[@status="deleted"]', namespaces=NAMESPACES)) == 1
                    # publish_status = 0 (public item)
                    # has sys doi data
                    assert res.xpath('/x:OAI-PMH/x:ListRecords/x:record[2]/x:header/x:identifier/text()', namespaces=NAMESPACES) == []
                    assert len(res.xpath('/x:OAI-PMH/x:ListRecords/x:record[2]/x:header[@status="deleted"]', namespaces=NAMESPACES)) == 0
                    # publish_status = 0 (public item)
                    # not sys doi data
                    assert res.xpath('/x:OAI-PMH/x:ListRecords/x:record[3]/x:header/x:identifier/text()', namespaces=NAMESPACES) == []
                    assert len(res.xpath('/x:OAI-PMH/x:ListRecords/x:record[3]/x:header[@status="deleted"]', namespaces=NAMESPACES)) == 0
                    # publish_status = -1 (delete item)
                    assert res.xpath('/x:OAI-PMH/x:ListRecords/x:record[4]/x:header/x:identifier/text()', namespaces=NAMESPACES) == []
                    assert len(res.xpath('/x:OAI-PMH/x:ListRecords/x:record[4]/x:header[@status="deleted"]', namespaces=NAMESPACES)) == 0
                    # publish_status = 1 (private item)
                    assert res.xpath('/x:OAI-PMH/x:ListRecords/x:record[5]/x:header/x:identifier/text()', namespaces=NAMESPACES) == []
                    assert len(res.xpath('/x:OAI-PMH/x:ListRecords/x:record[5]/x:header[@status="deleted"]', namespaces=NAMESPACES)) == 0


        # not identify
        with patch("invenio_oaiserver.response.OaiIdentify.get_all",return_value=None):
            res=listrecords(**kwargs)
            assert res.xpath("/x:OAI-PMH/x:error",namespaces=NAMESPACES)[0].attrib["code"] == "noRecordsMatch"

        # output setting of identity = false 
        identify = Identify(
            outPutSetting=False
        )
        with patch("invenio_oaiserver.response.OaiIdentify.get_all",return_value=identify):
            res=listrecords(**kwargs)
            assert res.xpath("/x:OAI-PMH/x:error",namespaces=NAMESPACES)[0].attrib["code"] == "noRecordsMatch"

        # not oaiset
        with patch("invenio_oaiserver.response.OAISet.get_set_by_spec",return_value=None):
            res=listrecords(**kwargs)
            assert res.xpath("/x:OAI-PMH/x:error",namespaces=NAMESPACES)[0].attrib["code"] == "noRecordsMatch"

        # harvest setting of index = private
        with patch("invenio_oaiserver.response.is_output_harvest",return_value=HARVEST_PRIVATE):
            res=listrecords(**kwargs)
            assert res.xpath("/x:OAI-PMH/x:error",namespaces=NAMESPACES)[0].attrib["code"] == "noRecordsMatch"

        # not data
        class MockResult:
            def __init__(self):
                pass
            @property
            def total(self):
                return None
        with patch("invenio_oaiserver.response.get_records",return_value=MockResult()):
            res=listrecords(**kwargs)
            assert res.xpath("/x:OAI-PMH/x:error",namespaces=NAMESPACES)[0].attrib["code"] == "noRecordsMatch"

        # return Exception
        dummy_data={
            "hits":{
                "total": 1,
                "hits":[
                    {
                        "_source":{
                            "_oai":{"id":str(records[2][0])},
                            "_updated":"2022-01-01T10:10:10"
                        },
                        "_id":records[2][2].id,
                    }
                ]
            }
        }
        kwargs = dict(
            metadataPrefix='jpcoar_1.0',
            verb="ListRecords",
        )
        with patch("invenio_oaiserver.response.get_records",return_value=MockPagenation(dummy_data)):
            # raise PIDDoesNotExistError
            with patch("invenio_oaiserver.response.OAIIDProvider.get",side_effect=PIDDoesNotExistError("test pid_type","test pid_value")):
                res=listrecords(**kwargs)
                assert res.xpath("/x:OAI-PMH/x:error",namespaces=NAMESPACES)[0].attrib["code"] == "noRecordsMatch"
            # raise NoResultFound
            with patch("invenio_oaiserver.response.WekoRecord.get_record_by_uuid",side_effect=NoResultFound()):
                res=listrecords(**kwargs)
                assert res.xpath("/x:OAI-PMH/x:error",namespaces=NAMESPACES)[0].attrib["code"] == "noRecordsMatch"


# def envelope(**kwargs):
# .tox/c1/bin/pytest --cov=invenio_oaiserver tests/test_response.py::test_envelope -vv -s --cov-branch --cov-report=term --basetemp=/code/modules/invenio-oaiserver/.tox/c1/tmp
def test_envelope(app):
    
    # OAISERVER_XSL_URL is None
    
    kwargs = {
        "verb":"ListRecords",
        "metadataPrefix":"jpcoar_1.0",
        "from_":datetime(2023,1,10,10,1,11),
        "until":datetime(2024,1,10,10,1,11),
        "resumptionToken":{"token":"test_token"},
        "url":"http://test.com"
    }
    tree, oaipmh = envelope(**kwargs)
    assert oaipmh
    root = tree.getroot()
    assert root.tag == "{http://www.openarchives.org/OAI/2.0/}OAI-PMH"
    request = root.xpath("//x:request",namespaces=NAMESPACES)
    test = {
        "verb":"ListRecords",
        "metadataPrefix":"jpcoar_1.0",
        "from_":"2023-01-10T10:01:11Z",
        "until":"2024-01-10T10:01:11Z",
        "resumptionToken":"test_token",
        "url":"http://test.com"
    }
    assert request[0].attrib == test
    
    # OAISERVER_XSL_URL is not None
    current_app.config.update(OAISERVER_XSL_URL="https://www.otherdomain.org/oai2.xsl")
    kwargs = {
        "verb":"ListRecords",
        "metadataPrefix":"jpcoar_1.0"
    }
    tree, oaipmh = envelope(**kwargs)
    assert oaipmh
    root = tree.getroot()
    test = {
        "verb":"ListRecords",
        "metadataPrefix":"jpcoar_1.0"
    }
    request = root.xpath("//x:request",namespaces=NAMESPACES)
    assert request[0].attrib == test
    assert request[0].text == "http://app/oai"


# def error(errors, **kwargs):
# def verb(**kwargs):
# def identify(**kwargs):
# .tox/c1/bin/pytest --cov=invenio_oaiserver tests/test_response.py::test_identify -vv -s --cov-branch --cov-report=term --basetemp=/code/modules/invenio-oaiserver/.tox/c1/tmp
def test_identify(app,db):
    tree_str = \
        '<OAI-PMH xmlns="http://www.openarchives.org/OAI/2.0/" xmlns:xsi="http://www.w3.org/2001/XMLSchema-instance" xsi:schemaLocation="http://www.openarchives.org/OAI/2.0/ http://www.openarchives.org/OAI/2.0/OAI-PMH.xsd">'\
        '<responseDate>2023-02-21T00:05:52Z</responseDate>'\
        '<request verb="ListRecords" metadataPrefix="jpcoar_1.0">http://app/oai</request>'\
        '<ListRecords />'\
        '</OAI-PMH>'
    
    # identify is none, commpression == ["identity"]
    tree = etree.fromstring(tree_str)
    e_element = SubElement(tree, etree.QName(NS_OAIPMH,"ListRecords"))
    with patch("invenio_oaiserver.response.verb",return_value=(tree, e_element)):
        result = identify()
        list_records = result.xpath("//x:ListRecords",namespaces=NAMESPACES)[1]
        assert list_records.xpath("./x:repositoryName",namespaces=NAMESPACES)[0].text == "Invenio-OAIServer"
        assert list_records.xpath("./x:baseURL",namespaces=NAMESPACES)[0].text == "http://app/oai"
        assert list_records.xpath("./x:protocolVersion",namespaces=NAMESPACES)[0].text == "2.0"
        assert list_records.xpath("./x:earliestDatestamp",namespaces=NAMESPACES)[0].text == "0001-01-01T00:00:00Z"
        assert list_records.xpath("./x:deletedRecord",namespaces=NAMESPACES)[0].text == "transient"
        assert list_records.xpath("./x:granularity",namespaces=NAMESPACES)[0].text == "YYYY-MM-DDThh:mm:ssZ"
    
    # identify is not none, commpression != ["identity"]
    current_app.config.update(OAISERVER_COMPRESSIONS=["not_identity"])
    iden = Identify(
        id=1,
        outPutSetting=True,
        emails="test@test.org",
        repositoryName="test_repository",
        earliestDatastamp=datetime(2023,1,10,10,2,33)
    )
    db.session.add(iden)
    db.session.commit()
    tree = etree.fromstring(tree_str)
    e_element = SubElement(tree, etree.QName(NS_OAIPMH,"ListRecords"))

    with patch("invenio_oaiserver.response.verb",return_value=(tree, e_element)):
        result = identify()
        list_records = result.xpath("//x:ListRecords",namespaces=NAMESPACES)[1]
        assert list_records.xpath("./x:repositoryName",namespaces=NAMESPACES)[0].text == "test_repository"
        assert list_records.xpath("./x:adminEmail",namespaces=NAMESPACES)[0].text == "test@test.org"
        assert list_records.xpath("./x:baseURL",namespaces=NAMESPACES)[0].text == "http://app/oai"
        assert list_records.xpath("./x:protocolVersion",namespaces=NAMESPACES)[0].text == "2.0"
        assert list_records.xpath("./x:earliestDatestamp",namespaces=NAMESPACES)[0].text == "2023-01-10T10:02:33Z"
        assert list_records.xpath("./x:deletedRecord",namespaces=NAMESPACES)[0].text == "transient"
        assert list_records.xpath("./x:granularity",namespaces=NAMESPACES)[0].text == "YYYY-MM-DDThh:mm:ssZ"
        assert list_records.xpath("./x:compression",namespaces=NAMESPACES)[0].text == "not_identity"
    

# def resumption_token(parent, pagination, **kwargs):
# .tox/c1/bin/pytest --cov=invenio_oaiserver tests/test_response.py::test_resumption_token -vv -s --cov-branch --cov-report=term --basetemp=/code/modules/invenio-oaiserver/.tox/c1/tmp
def test_resumption_token(app,db,without_oaiset_signals):
    kwargs = {
        "verb":"ListRecords",
        "metadataPrefix":"jpcoar_1.0"
    }
    tree_str = \
    '<OAI-PMH xmlns="http://www.openarchives.org/OAI/2.0/" xmlns:xsi="http://www.w3.org/2001/XMLSchema-instance" xsi:schemaLocation="http://www.openarchives.org/OAI/2.0/ http://www.openarchives.org/OAI/2.0/OAI-PMH.xsd">'\
    '<responseDate>2023-02-21T00:05:52Z</responseDate>'\
    '<request verb="ListRecords" metadataPrefix="jpcoar_1.0">http://app/oai</request>'\
    '<ListRecords />'\
    '</OAI-PMH>'
    
    oai = OAISet(id=1,
        spec='test',
        name='test_name',
        description='some test description',
        search_pattern='test search')
    
    db.session.add(oai)
    db.session.commit()
    # page == 1
    tree = etree.fromstring(tree_str)
    oai_sets = OAISet.query.paginate(page=1, per_page=100, error_out=False)
    result = resumption_token(tree,oai_sets,**kwargs)
    assert result == None
    
    oais = list()
    for i in range(2,101):
        oais.append(OAISet(id=i,
            spec='test{}'.format(i),
            name='test_name{}'.format(i),
            description='some test description',
            search_pattern='test search{}'.format(i)))
    db.session.add_all(oais)
    db.session.commit()
    # token is none
    with patch("invenio_oaiserver.response.serialize",return_value=None):
        tree = etree.fromstring(tree_str)
        oai_sets = OAISet.query.paginate(page=1, per_page=20, error_out=False)
        result = resumption_token(tree,oai_sets,**kwargs)
        request = tree.xpath("//x:resumptionToken",namespaces=NAMESPACES)
        assert request[0].attrib["cursor"] == "0"
        assert request[0].attrib["completeListSize"] == "100"
        assert request[0].text == None
    # token is not none
    with patch("invenio_oaiserver.response.serialize",return_value="test_token"):
        tree = etree.fromstring(tree_str)
        oai_sets = OAISet.query.paginate(page=3, per_page=20, error_out=False)
        result = resumption_token(tree,oai_sets,**kwargs)
        request = tree.xpath("//x:resumptionToken",namespaces=NAMESPACES)
        assert request[0].attrib["cursor"] == "40"
        assert request[0].attrib["completeListSize"] == "100"
        assert request[0].text == "test_token"
        
    
    # pagenation.total is false
    OAISet.query.delete()
    db.session.commit()
    with patch("invenio_oaiserver.response.serialize",return_value="test_token"):
        tree = etree.fromstring(tree_str)
        oai_sets = OAISet.query.paginate(page=3, per_page=10, error_out=False)
        result = resumption_token(tree,oai_sets,**kwargs)
        request = tree.xpath("//x:resumptionToken",namespaces=NAMESPACES)
        assert len(request[0].attrib) == 0
        assert request[0].text == "test_token"
    
# def listsets(**kwargs):
# .tox/c1/bin/pytest --cov=invenio_oaiserver tests/test_response.py::test_listsets -vv -s --cov-branch --cov-report=term --basetemp=/code/modules/invenio-oaiserver/.tox/c1/tmp
def test_listsets(app,db,without_oaiset_signals,mocker):
    mocker.patch("invenio_oaiserver.response.resumption_token")
    tree_str = \
        '<OAI-PMH xmlns="http://www.openarchives.org/OAI/2.0/" xmlns:xsi="http://www.w3.org/2001/XMLSchema-instance" xsi:schemaLocation="http://www.openarchives.org/OAI/2.0/ http://www.openarchives.org/OAI/2.0/OAI-PMH.xsd">'\
        '<responseDate>2023-02-21T00:05:52Z</responseDate>'\
        '<request verb="ListRecords" metadataPrefix="jpcoar_1.0">http://app/oai</request>'\
        '<ListRecords />'\
        '</OAI-PMH>'
        
    oai100 = OAISet(id=100, # exist description
        spec='100',
        name='test_name100',
        description='some test description',
        search_pattern='test search100')
    oai101 = OAISet(id=101, # not exist description
        spec='101',
        name='test_name101',
        search_pattern='test search101')
    db.session.add(oai100)
    db.session.add(oai101)
    db.session.commit()
    
    tree = etree.fromstring(tree_str)
    e_element = SubElement(tree, etree.QName(NS_OAIPMH,"ListRecords"))
    # is not exist index
    with patch("invenio_oaiserver.response.verb",return_value=(tree,e_element)):
        result = listsets()
        sets = result.xpath("//x:ListRecords[2]/x:set",namespaces=NAMESPACES)
        set100 = sets[0]
        assert set100.xpath("./x:setSpec[1]",namespaces=NAMESPACES)[0].text == "100"
        assert set100.xpath("./x:setName[1]",namespaces=NAMESPACES)[0].text == "test_name100"
        desc = set100.xpath("./x:setDescription[1]/y:dc[1]/z:description",namespaces=NAMESPACES)[0]
        assert desc.text == "some test description"
        set101 = sets[1]
        assert set101.xpath("./x:setSpec[1]",namespaces=NAMESPACES)[0].text == "101"
        assert set101.xpath("./x:setName[1]",namespaces=NAMESPACES)[0].text == "test_name101"
        assert set101.xpath("./x:setDescription[1]/y:dc[1]/z:description",namespaces=NAMESPACES) == []

    # exist index
    index1 = Index(
        id=1,
        parent=0,
        position=1,
        index_name_english="test_index1",
        index_link_name_english="test_index_link1",
        harvest_public_state=False,
        public_state=False,
        browsing_role="3,-99"
    )
    index2 = Index(
        id=2,
        parent=0,
        position=2,
        index_name_english="test_index2",
        index_link_name_english="test_index_link2",
        harvest_public_state=True,
        public_state=True,
        browsing_role="3,-99"
    )
    db.session.add(index1)
    db.session.add(index2)
    OAISet.query.delete()
    oai1 = OAISet(id=1,
        spec='1',
        name='test_name1',
        search_pattern='test search1')
    oai2 = OAISet(id=2,
        spec='2',
        name='test_name2',
        search_pattern='test search2')
    db.session.add_all([oai1,oai2])
    db.session.commit()
    tree = etree.fromstring(tree_str)
    e_element = SubElement(tree, etree.QName(NS_OAIPMH,"ListRecords"))
    
    with patch("invenio_oaiserver.response.verb",return_value=(tree,e_element)):
        with patch("invenio_oaiserver.response.Indexes.is_public_state",side_effect=[None,True,True,True]):
            with patch("invenio_oaiserver.response.Indexes.get_harvest_public_state",side_effect=[False,False]):
                result = listsets()
                sets = result.xpath("//x:ListRecords[2]/x:set",namespaces=NAMESPACES)
                assert len(sets) == 1
                set1 = sets[0]
                assert set1.xpath("//x:setSpec[1]",namespaces=NAMESPACES)[0].text == "1"
                assert set1.xpath("//x:setName[1]",namespaces=NAMESPACES)[0].text == "test_name1"
                assert set1.xpath("//x:setDescription[1]/y:dc[1]/z:description",namespaces=NAMESPACES) == []

# def listmetadataformats(**kwargs):
# .tox/c1/bin/pytest --cov=invenio_oaiserver tests/test_response.py::test_listmetadataformats -vv -s --cov-branch --cov-report=term --basetemp=/code/modules/invenio-oaiserver/.tox/c1/tmp
def test_listmetadataformats(app,db,mocker):
    oai_metadata_format = {'oai_dc': {'serializer': ('invenio_oaiserver.utils:dumps_etree', {'xslt_filename': '/code/modules/invenio-oaiserver/invenio_oaiserver/static/xsl/MARC21slim2OAIDC.xsl'}), 'schema': 'http://www.openarchives.org/OAI/2.0/oai_dc/ http://www.openarchives.org/OAI/2.0/oai_dc.xsd', 'namespace': 'http://www.w3.org/2001/XMLSchema'}, 'marc21': {'serializer': ('invenio_oaiserver.utils:dumps_etree', {'prefix': 'marc'}), 'schema': 'http://www.loc.gov/standards/marcxml/schema/MARC21slim.xsd', 'namespace': 'http://www.loc.gov/MARC21/slim'}, 'ddi': {'namespace': 'ddi:codebook:2_5', 'schema': 'https://ddialliance.org/Specification/DDI-Codebook/2.5/XMLSchema/codebook.xsd', 'serializer': ('invenio_oaiserver.utils:dumps_etree', {'schema_type': 'ddi'})}, 'jpcoar_v1': {'namespace': 'https://github.com/JPCOAR/schema/blob/master/1.0/', 'schema': 'https://github.com/JPCOAR/schema/blob/master/1.0/jpcoar_scm.xsd', 'serializer': ('invenio_oaiserver.utils:dumps_etree', {'schema_type': 'jpcoar_v1'})}, 'jpcoar': {'namespace': 'https://github.com/JPCOAR/schema/blob/master/2.0/', 'schema': 'https://github.com/JPCOAR/schema/blob/master/2.0/jpcoar_scm.xsd', 'serializer': ('invenio_oaiserver.utils:dumps_etree', {'schema_type': 'jpcoar'})}}
    oai_url = "http://test.oai/1"
    PersistentIdentifier.create('oai',oai_url,object_type='rec', pid_provider="oai",object_uuid=uuid.uuid4(),status=PIDStatus.REGISTERED)
    tree_str = \
        '<OAI-PMH xmlns="http://www.openarchives.org/OAI/2.0/" xmlns:xsi="http://www.w3.org/2001/XMLSchema-instance" xsi:schemaLocation="http://www.openarchives.org/OAI/2.0/ http://www.openarchives.org/OAI/2.0/OAI-PMH.xsd">'\
        '<responseDate>2023-02-21T00:05:52Z</responseDate>'\
        '<request verb="ListRecords" metadataPrefix="jpcoar_1.0">http://app/oai</request>'\
        '<ListRecords />'\
        '</OAI-PMH>'
    tree = etree.fromstring(tree_str)
    e_element = SubElement(tree, etree.QName(NS_OAIPMH,"ListRecords"))
    # is not exist index
    with patch("invenio_oaiserver.response.verb",return_value=(tree,e_element)):
        with patch("invenio_oaiserver.response.get_oai_metadata_formats",return_value=oai_metadata_format):
            kwargs = {"identifier":oai_url}
            result = listmetadataformats(**kwargs)
            metadata_format = result.xpath("//x:ListRecords[2]/x:metadataFormat",namespaces=NAMESPACES)
            for format in metadata_format:
                prefix = format.xpath("./x:metadataPrefix",namespaces=NAMESPACES)[0].text
                assert prefix in list(oai_metadata_format.keys())
                assert format.xpath("./x:schema",namespaces=NAMESPACES)[0].text == oai_metadata_format[prefix]["schema"]
                assert format.xpath("./x:metadataNamespace",namespaces=NAMESPACES)[0].text == oai_metadata_format[prefix]["namespace"]
    tree = etree.fromstring(tree_str)
    e_element = SubElement(tree, etree.QName(NS_OAIPMH,"ListRecords"))
    with patch("invenio_oaiserver.response.verb",return_value=(tree,e_element)):
        with patch("invenio_oaiserver.response.get_oai_metadata_formats",return_value={}):
            result = listmetadataformats()
            error = result.xpath("//x:error[1]",namespaces=NAMESPACES)[0]
            assert error.attrib["code"] == "noMetadataFormats"
            assert error.text == "There is no metadata format available."

# def header(parent, identifier, datestamp, sets=[], deleted=False):
# .tox/c1/bin/pytest --cov=invenio_oaiserver tests/test_response.py::test_header -vv -s --cov-branch --cov-report=term --basetemp=/code/modules/invenio-oaiserver/.tox/c1/tmp
def test_header(client,db,users):
    #client.post(url_for("security.login",data = {"email":users[0]["email"],"password":users[0]["obj"].password_plaintext}))
    with patch("flask_login.utils._get_user", return_value=users[0]['obj']):

        tree_str = \
            '<OAI-PMH xmlns="http://www.openarchives.org/OAI/2.0/" xmlns:xsi="http://www.w3.org/2001/XMLSchema-instance" xsi:schemaLocation="http://www.openarchives.org/OAI/2.0/ http://www.openarchives.org/OAI/2.0/OAI-PMH.xsd">'\
            '<responseDate>2023-02-21T00:05:52Z</responseDate>'\
            '<request verb="ListRecords" metadataPrefix="jpcoar_1.0">http://app/oai</request>'\
            '</OAI-PMH>'

        index1 = Index(
            id=2,
            parent=1,
            position=1,
            index_name_english="test_index1",
            index_link_name_english="test_index_link1",
            harvest_public_state=True,
            public_state=True,
            browsing_role="3,-99"
        )
        index2 = Index(
            id=3,
            parent=1,
            position=2,
            index_name_english="test_index2",
            index_link_name_english="test_index_link2",
            harvest_public_state=False,
            public_state=True,
            browsing_role="3,-99"
        )
        db.session.add_all([index1,index2])
        db.session.commit()
        # deleted is False, sets is exist
        tree = etree.fromstring(tree_str)
        e_element = SubElement(tree, etree.QName(NS_OAIPMH,"ListRecords"))
        sets = ["2","3","4"]
        result = header(e_element,"ListRecords",datetime(2023,1,10,1,11,11),sets,False)
        headers = tree.xpath("//x:ListRecords/x:header",namespaces=NAMESPACES)[0]
        assert headers.xpath("./x:identifier",namespaces=NAMESPACES)[0].text == "ListRecords"
        assert headers.xpath("./x:datestamp",namespaces=NAMESPACES)[0].text == "2023-01-10T01:11:11Z"
        setSpecs = headers.xpath("./x:setSpec",namespaces=NAMESPACES)
        assert setSpecs[0].text == "1:2"
        assert setSpecs[1].text == "4"
        
        # deleted is True, sets is not exist
        tree = etree.fromstring(tree_str)
        e_element = SubElement(tree, etree.QName(NS_OAIPMH,"ListRecords"))
        result = header(e_element,"ListRecords",datetime(2023,1,10,1,11,11),[],True)
        headers = tree.xpath("//x:ListRecords/x:header",namespaces=NAMESPACES)[0]
        assert headers.attrib["status"] == "deleted"
        assert headers.xpath("./x:identifier",namespaces=NAMESPACES)[0].text == "ListRecords"
        assert headers.xpath("./x:datestamp",namespaces=NAMESPACES)[0].text == "2023-01-10T01:11:11Z"
        assert len(headers.xpath("./x:setSpec",namespaces=NAMESPACES)) == 0        
        
        
# def extract_paths_from_sets(sets):
# .tox/c1/bin/pytest --cov=invenio_oaiserver tests/test_response.py::test_extract_paths_from_sets -vv -s --cov-branch --cov-report=term --basetemp=/code/modules/invenio-oaiserver/.tox/c1/tmp
def test_extract_paths_from_sets(app,db):
    index = Index(
        id=1,
        parent=0,
        position=1,
        index_name_english="test_index",
        index_link_name_english="test_index_link",
        harvest_public_state=True,
        public_state=True,
        browsing_role="3,-99"
    )
    db.session.add(index)
    db.session.commit()
    
    data = ["1","2","3"]
    
    paths, sets = extract_paths_from_sets(data)
    assert paths == ["1"]
    assert sets == ["2","3"]

# def is_deleted_workflow(pid):
# def is_private_workflow(record):

# def is_pubdate_in_future(record):

def test_is_pubdate_in_future():
    from flask import Flask, session
    app = Flask('test')
    Babel(app)
    app.config['BABEL_DEFAULT_TIMEZONE']='Asia/Tokyo'
    with app.test_request_context():
        # offset-naive
        now = datetime.utcnow()
        record = {'_oai': {'id': 'oai:weko3.example.org:00000002', 'sets': ['1658073625012']}, 'path': ['1658073625012'], 'owner': '1', 'recid': '2', 'title': ['a'], 'pubdate': {'attribute_name': 'PubDate', 'attribute_value': '2022-07-18'}, '_buckets': {'deposit': '62d9f851-3d9f-48b7-946b-38839df98d4c'}, '_deposit': {'id': '2', 'pid': {'type': 'depid', 'value': '2', 'revision_id': 0}, 'owner': '1', 'owners': [1], 'status': 'published', 'created_by': 1, 'owners_ext': {'email': 'wekosoftware@nii.ac.jp', 'username': '', 'displayname': ''}}, 'item_title': 'a', 'author_link': [], 'item_type_id': '15', 'publish_date': '2022-07-18', 'publish_status': '0', 'weko_shared_id': -1, 'item_1617186331708': {'attribute_name': 'Title', 'attribute_value_mlt': [{'subitem_1551255647225': 'a', 'subitem_1551255648112': 'ja'}]}, 'item_1617258105262': {'attribute_name': 'Resource Type', 'attribute_value_mlt': [{'resourceuri': 'http://purl.org/coar/resource_type/c_5794', 'resourcetype': 'conference paper'}]}, 'relation_version_is_last': True, 'json': {'_source': {'_item_metadata': {'system_identifier_doi': {'attribute_name': 'Identifier', 'attribute_value_mlt': [{'subitem_systemidt_identifier': 'https://localhost:8443/records/2', 'subitem_systemidt_identifier_type': 'URI'}]}}}}}
        record['publish_date'] = now.strftime('%Y-%m-%d')
        assert record['publish_date'] == now.strftime('%Y-%m-%d')
        assert is_pubdate_in_future(record)==False

        # offset-naive
        now = datetime.utcnow() + timedelta(days=1)
        record = {'_oai': {'id': 'oai:weko3.example.org:00000002', 'sets': ['1658073625012']}, 'path': ['1658073625012'], 'owner': '1', 'recid': '2', 'title': ['a'], 'pubdate': {'attribute_name': 'PubDate', 'attribute_value': '2022-07-18'}, '_buckets': {'deposit': '62d9f851-3d9f-48b7-946b-38839df98d4c'}, '_deposit': {'id': '2', 'pid': {'type': 'depid', 'value': '2', 'revision_id': 0}, 'owner': '1', 'owners': [1], 'status': 'published', 'created_by': 1, 'owners_ext': {'email': 'wekosoftware@nii.ac.jp', 'username': '', 'displayname': ''}}, 'item_title': 'a', 'author_link': [], 'item_type_id': '15', 'publish_date': '2022-07-18', 'publish_status': '0', 'weko_shared_id': -1, 'item_1617186331708': {'attribute_name': 'Title', 'attribute_value_mlt': [{'subitem_1551255647225': 'a', 'subitem_1551255648112': 'ja'}]}, 'item_1617258105262': {'attribute_name': 'Resource Type', 'attribute_value_mlt': [{'resourceuri': 'http://purl.org/coar/resource_type/c_5794', 'resourcetype': 'conference paper'}]}, 'relation_version_is_last': True, 'json': {'_source': {'_item_metadata': {'system_identifier_doi': {'attribute_name': 'Identifier', 'attribute_value_mlt': [{'subitem_systemidt_identifier': 'https://localhost:8443/records/2', 'subitem_systemidt_identifier_type': 'URI'}]}}}}}
        record['publish_date'] = now.strftime('%Y-%m-%d')
        assert record['publish_date'] == now.strftime('%Y-%m-%d')
        assert is_pubdate_in_future(record)==True

        # offset-naive
        now = datetime.utcnow() + timedelta(days=10)
        record = {'_oai': {'id': 'oai:weko3.example.org:00000002', 'sets': ['1658073625012']}, 'path': ['1658073625012'], 'owner': '1', 'recid': '2', 'title': ['a'], 'pubdate': {'attribute_name': 'PubDate', 'attribute_value': '2022-07-18'}, '_buckets': {'deposit': '62d9f851-3d9f-48b7-946b-38839df98d4c'}, '_deposit': {'id': '2', 'pid': {'type': 'depid', 'value': '2', 'revision_id': 0}, 'owner': '1', 'owners': [1], 'status': 'published', 'created_by': 1, 'owners_ext': {'email': 'wekosoftware@nii.ac.jp', 'username': '', 'displayname': ''}}, 'item_title': 'a', 'author_link': [], 'item_type_id': '15', 'publish_date': '2022-07-18', 'publish_status': '0', 'weko_shared_id': -1, 'item_1617186331708': {'attribute_name': 'Title', 'attribute_value_mlt': [{'subitem_1551255647225': 'a', 'subitem_1551255648112': 'ja'}]}, 'item_1617258105262': {'attribute_name': 'Resource Type', 'attribute_value_mlt': [{'resourceuri': 'http://purl.org/coar/resource_type/c_5794', 'resourcetype': 'conference paper'}]}, 'relation_version_is_last': True, 'json': {'_source': {'_item_metadata': {'system_identifier_doi': {'attribute_name': 'Identifier', 'attribute_value_mlt': [{'subitem_systemidt_identifier': 'https://localhost:8443/records/2', 'subitem_systemidt_identifier_type': 'URI'}]}}}}}
        record['publish_date'] = now.strftime('%Y-%m-%d')
        assert record['publish_date'] == now.strftime('%Y-%m-%d')
        assert is_pubdate_in_future(record)==True

                # offset-naive
        now = datetime.utcnow() - timedelta(days=1)
        record = {'_oai': {'id': 'oai:weko3.example.org:00000002', 'sets': ['1658073625012']}, 'path': ['1658073625012'], 'owner': '1', 'recid': '2', 'title': ['a'], 'pubdate': {'attribute_name': 'PubDate', 'attribute_value': '2022-07-18'}, '_buckets': {'deposit': '62d9f851-3d9f-48b7-946b-38839df98d4c'}, '_deposit': {'id': '2', 'pid': {'type': 'depid', 'value': '2', 'revision_id': 0}, 'owner': '1', 'owners': [1], 'status': 'published', 'created_by': 1, 'owners_ext': {'email': 'wekosoftware@nii.ac.jp', 'username': '', 'displayname': ''}}, 'item_title': 'a', 'author_link': [], 'item_type_id': '15', 'publish_date': '2022-07-18', 'publish_status': '0', 'weko_shared_id': -1, 'item_1617186331708': {'attribute_name': 'Title', 'attribute_value_mlt': [{'subitem_1551255647225': 'a', 'subitem_1551255648112': 'ja'}]}, 'item_1617258105262': {'attribute_name': 'Resource Type', 'attribute_value_mlt': [{'resourceuri': 'http://purl.org/coar/resource_type/c_5794', 'resourcetype': 'conference paper'}]}, 'relation_version_is_last': True, 'json': {'_source': {'_item_metadata': {'system_identifier_doi': {'attribute_name': 'Identifier', 'attribute_value_mlt': [{'subitem_systemidt_identifier': 'https://localhost:8443/records/2', 'subitem_systemidt_identifier_type': 'URI'}]}}}}}
        record['publish_date'] = now.strftime('%Y-%m-%d')
        assert record['publish_date'] == now.strftime('%Y-%m-%d')
        assert is_pubdate_in_future(record)==False

        # offset-naive
        now = datetime.utcnow() - timedelta(days=10)
        record = {'_oai': {'id': 'oai:weko3.example.org:00000002', 'sets': ['1658073625012']}, 'path': ['1658073625012'], 'owner': '1', 'recid': '2', 'title': ['a'], 'pubdate': {'attribute_name': 'PubDate', 'attribute_value': '2022-07-18'}, '_buckets': {'deposit': '62d9f851-3d9f-48b7-946b-38839df98d4c'}, '_deposit': {'id': '2', 'pid': {'type': 'depid', 'value': '2', 'revision_id': 0}, 'owner': '1', 'owners': [1], 'status': 'published', 'created_by': 1, 'owners_ext': {'email': 'wekosoftware@nii.ac.jp', 'username': '', 'displayname': ''}}, 'item_title': 'a', 'author_link': [], 'item_type_id': '15', 'publish_date': '2022-07-18', 'publish_status': '0', 'weko_shared_id': -1, 'item_1617186331708': {'attribute_name': 'Title', 'attribute_value_mlt': [{'subitem_1551255647225': 'a', 'subitem_1551255648112': 'ja'}]}, 'item_1617258105262': {'attribute_name': 'Resource Type', 'attribute_value_mlt': [{'resourceuri': 'http://purl.org/coar/resource_type/c_5794', 'resourcetype': 'conference paper'}]}, 'relation_version_is_last': True, 'json': {'_source': {'_item_metadata': {'system_identifier_doi': {'attribute_name': 'Identifier', 'attribute_value_mlt': [{'subitem_systemidt_identifier': 'https://localhost:8443/records/2', 'subitem_systemidt_identifier_type': 'URI'}]}}}}}
        record['publish_date'] = now.strftime('%Y-%m-%d')
        assert record['publish_date'] == now.strftime('%Y-%m-%d')
        assert is_pubdate_in_future(record)==False


# def is_private_index(record):
# .tox/c1/bin/pytest --cov=invenio_oaiserver tests/test_response.py::test_is_private_index -vv -s --cov-branch --cov-report=term --basetemp=/code/modules/invenio-oaiserver/.tox/c1/tmp
def test_is_private_index(app,db):
    with patch("invenio_oaiserver.response.Indexes.is_public_state_and_not_in_future",return_value=False):
        result = is_private_index({"path":["1","2"]})
        assert result == True
        
# def is_private_index_by_public_list(item_path, public_index_ids):
# .tox/c1/bin/pytest --cov=invenio_oaiserver tests/test_response.py::test_is_private_index_by_public_list -vv -s --cov-branch --cov-report=term --basetemp=/code/modules/invenio-oaiserver/.tox/c1/tmp
def test_is_private_index_by_public_list():
    item_path = ["1","2","3"]
    public_ids = ["2","3","4"]
    result = is_private_index_by_public_list(item_path, public_ids)
    assert result == False
    
    item_path = ["1","2","3"]
    public_ids = ["4","5","6"]
    result = is_private_index_by_public_list(item_path, public_ids)
    assert result == True

# def set_identifier(param_record, param_rec):
# def is_exists_doi(param_record):

# def get_error_code_msg(code=''):
# .tox/c1/bin/pytest --cov=invenio_oaiserver tests/test_response.py::test_get_error_code_msg -vv -s --cov-branch --cov-report=term --basetemp=/code/modules/invenio-oaiserver/.tox/c1/tmp
def test_get_error_code_msg(app):
    result = get_error_code_msg()
    assert result == [("noRecordsMatch","The combination of the values of the from, until, set and metadataPrefix arguments results in an empty list.")]
    
    result = get_error_code_msg("noMetadataFormats")
    assert result == [("noMetadataFormats","There is no metadata format available.")]
    
    result = get_error_code_msg("otherError")
    assert result == [("otherError","")]
    
# def create_identifier_index(root, **kwargs):
# .tox/c1/bin/pytest --cov=invenio_oaiserver tests/test_response.py::test_create_identifier_index -vv -s --cov-branch --cov-report=term --basetemp=/code/modules/invenio-oaiserver/.tox/c1/tmp
def test_create_identifier_index(app):
    NS = {
        "jpcoar": NS_JPCOAR
    }
    
    # jpcoar:identifierRegistration is exist
    tree = Element(etree.QName(NS_OAIPMH,"Root"),nsmap=NS)
    SubElement(tree,etree.QName(NS_JPCOAR,"identifierRegistration"),nsmap=NS)
    kwargs={"pid_type":"test","pid_value":"test_pid"}
    result = create_identifier_index(tree,**kwargs)
    identifier = result.xpath("./jpcoar:identifier",namespaces=NS)[0]
    assert identifier.attrib == {"identifierType":"TEST"}
    assert identifier.text == "test_pid"
    assert [r.tag for r in result ] == ["{https://irdb.nii.ac.jp/schema/jpcoar/1.0/}identifier","{https://irdb.nii.ac.jp/schema/jpcoar/1.0/}identifierRegistration"]

    # jpcoar:identifierRegistration is not exist
    tree = Element(etree.QName(NS_OAIPMH,"Root"),nsmap=NS)
    result = create_identifier_index(tree,**kwargs)
    identifier = result.xpath("./jpcoar:identifier",namespaces=NS)[0]
    assert identifier.attrib == {"identifierType":"TEST"}
    assert identifier.text == "test_pid"
    assert [r.tag for r in result ] == ["{https://irdb.nii.ac.jp/schema/jpcoar/1.0/}identifier"]

    # raise Exception
    with patch("invenio_oaiserver.response.Element",side_effect=Exception("test_error")):
        tree = Element(etree.QName(NS_OAIPMH,"Root"),nsmap=NS)
        result = create_identifier_index(tree,**kwargs)
        assert [r.tag for r in result ] == []

# def check_correct_system_props_mapping(object_uuid, system_mapping_config):
# .tox/c1/bin/pytest --cov=invenio_oaiserver tests/test_response.py::test_check_correct_system_props_mapping -vv -s --cov-branch --cov-report=term --basetemp=/code/modules/invenio-oaiserver/.tox/c1/tmp
def test_check_correct_system_props_mapping(app,db, item_type):
    obj_uuid = uuid.uuid4()
    item_metadata1 = ItemMetadata(id=obj_uuid,item_type_id=1,json={})
    mapping_data = {
        "ITEM1":{"jpcoar_mapping":{"item1":{"subitem1_1":"item1.subitem1_1","subitem2_1":"item1.subitem2_1"}}},
        "ITEM2":{"jpcoar_mapping":{"item2":{"subitem1_2":{"subitem1_1_2":"item2.subitem1_2.subitem1_1_2"},"subitem2_2":{"subitem1_2_2":"item2.subitem2_2.subitem1_2_2"}}}}
    }
    mapping1 = ItemTypeMapping(item_type_id=1,mapping=mapping_data)
    db.session.add_all([item_metadata1,mapping1])
    db.session.commit()
    # item_map
    #{'item1.subitem1_1': 'ITEM1.item1.subitem1_1', 
    # 'item1.subitem2_1': 'ITEM1.item1.subitem2_1', 
    # 'item2.subitem1_2.subitem1_1_2': 'ITEM2.item2.subitem1_2.subitem1_1_2', 
    # 'item2.subitem2_2.subitem1_2_2': 'ITEM2.item2.subitem2_2.subitem1_2_2'}
    
    # pass check
    system_mapping_config={"item1.subitem1_1":"ITEM1.item1.subitem1_1","item2.subitem1_2.subitem1_1_2": "ITEM2.item2.subitem1_2.subitem1_1_2"}
    result = check_correct_system_props_mapping(obj_uuid,system_mapping_config)
    assert result == False
    
    # not pass check
    system_mapping_config={"item1.subitem1_1":"ITEM1.item1.subitem1_1","item2.subitem1_2.subitem1_1_2":"not_exist_system_value"}
    result = check_correct_system_props_mapping(obj_uuid,system_mapping_config)
    assert result == False
    
    # system_mapping_config is none
    result = check_correct_system_props_mapping(obj_uuid,{})
    assert result == False
        
# def combine_record_file_urls(record, object_uuid, meta_prefix):
# .tox/c1/bin/pytest --cov=invenio_oaiserver tests/test_response.py::test_combine_record_file_urls -vv -s --cov-branch --cov-report=term --basetemp=/code/modules/invenio-oaiserver/.tox/c1/tmp
def test_combine_record_file_urls(app,db,mocker):
    metadata_formats = {
        'jpcoar_1.0': {'serializer': ('weko_schema_ui.utils:dumps_oai_etree', {'schema_type': 'jpcoar_v1'}), 'namespace': 'https://irdb.nii.ac.jp/schema/jpcoar/1.0/', 'schema': 'https://irdb.nii.ac.jp/schema/jpcoar/1.0/jpcoar_scm.xsd'},
        'jpcoar': {'serializer': ('weko_schema_ui.utils:dumps_oai_etree', {'schema_type': 'jpcoar'}), 'namespace': 'https://irdb.nii.ac.jp/schema/jpcoar/1.0/', 'schema': 'https://irdb.nii.ac.jp/schema/jpcoar/1.0/jpcoar_scm.xsd'}
    }
    mocker.patch("weko_schema_ui.schema.get_oai_metadata_formats",return_value=metadata_formats)
    
    mapping_data1 = {
        "item_1617605131499": {
            "jpcoar_mapping": {
                "file": {
                    "URI": {
                        "@value": "url.url",
                        "@attributes": {
                            "label": "url.label",
                            "objectType": "url.objectType"
                        }
                    },
                    "date": {
                        "@value": "fileDate.fileDateValue",
                        "@attributes": { "dateType": "fileDate.fileDateType" }
                    },
                    "extent": { "@value": "filesize.value" },
                    "version": { "@value": "version" },
                    "mimeType": { "@value": "format" }
                }
            },
            "jpcoar_v1_mapping": {
                "file": {
                    "URI": {
                        "@value": "url.url",
                        "@attributes": {
                            "label": "url.label",
                            "objectType": "url.objectType"
                        }
                    },
                    "date": {
                        "@value": "fileDate.fileDateValue",
                        "@attributes": { "dateType": "fileDate.fileDateType" }
                    },
                    "extent": { "@value": "filesize.value" },
                    "version": { "@value": "version" },
                    "mimeType": { "@value": "format" }
                }
            }
        }
    }
    mapping_data2 = { # len(file_keys) != 3
        "item_1617605131499": {
            "jpcoar_mapping": {
                "file": {
                    "URI": {
                        "@value": "url",
                        "@attributes": {
                            "label": "url.label",
                            "objectType": "url.objectType"
                        }
                    },
                    "date": {
                        "@value": "fileDate.fileDateValue",
                        "@attributes": { "dateType": "fileDate.fileDateType" }
                    },
                    "extent": { "@value": "filesize.value" },
                    "version": { "@value": "version" },
                    "mimeType": { "@value": "format" }
                }
            },
            "jpcoar_v1_mapping": {
                "file": {
                    "URI": {
                        "@value": "url.url",
                        "@attributes": {
                            "label": "url.label",
                            "objectType": "url.objectType"
                        }
                    },
                    "date": {
                        "@value": "fileDate.fileDateValue",
                        "@attributes": { "dateType": "fileDate.fileDateType" }
                    },
                    "extent": { "@value": "filesize.value" },
                    "version": { "@value": "version" },
                    "mimeType": { "@value": "format" }
                }
            }
        }
    }
    item_type_name=ItemTypeName(name="test")
    render={
        "meta_fix":{},
        "meta_list":{},
        "table_row": []
    }
    ItemTypes.create(
        name='test1',
        item_type_name=item_type_name,
        schema={},
        render=render,
        form={},
        tag=1
    )
    ItemTypes.create(
        name='test2',
        item_type_name=item_type_name,
        schema={},
        render=render,
        form={},
        tag=1
    )
    ItemTypes.create(
        name='test3',
        item_type_name=item_type_name,
        schema={},
        render=render,
        form={},
        tag=1
    )
    mapping1 = ItemTypeMapping(item_type_id=1,mapping=mapping_data1)
    mapping2 = ItemTypeMapping(item_type_id=2,mapping=mapping_data2)
    mapping3 = ItemTypeMapping(item_type_id=3,mapping={})

    db.session.add_all([mapping1,mapping2,mapping3])
    
    record_data1 = {
        "recid":"1",
        "item_1617605131499":{
            "attribute_name":"File",
            "attribute_type":"file",
            "attribute_value_mlt":[ # attribute_value_mlt is list
                { # not exist filename
                    "url":{"url":"https://weko3.example.org/record/1/files/sample_file1"}
                },
                { # not exist file_keys[1]
                    "filename":"sample_file2"
                },
                { # exist file_keys[1]
                    "url":{"url":"https://weko3.example.org/record/1/files/sample_file3"},
                    "filename":"sample_file3"
                }
            ]
        }
    }
    record_data2 = {
        "recid":"2",
        "item_1617605131499":{
            "attribute_name":"File",
            "attribute_type":"file",
            "attribute_value_mlt":{ # attribute_value_mlt is dict
                "filename":"sample_file" # not exist file_keys[1]
            }
        }
    }
    record_data3 = {
        "recid":"3",
        "item_1617605131499":{
            "attribute_name":"File",
            "attribute_type":"file",
            "attribute_value_mlt":{ # attribute_value_mlt is dict
                # exist file_keys[1]
                "url":{"url":"https://weko3.example.org/record/3/files/sample_file"},
                "filename":"sample_file"
            }
        }
    }
    record_data4 = {
        "recid":"4",
        "item_1617605131499":{
            "attribute_name":"File",
            "attribute_type":"file",
            "attribute_value_mlt":{ # attribute_value_mlt is dict
                # not exist filename
                "url":{"url":"https://weko3.example.org/record/4/files/sample_file"},
            }
        }
    }
    record_data5 = {
        "recid":"5",
        "item_1617605131499":{
            "attribute_name":"File",
            "attribute_type":"file",
            "attribute_value_mlt":{ # attribute_value_mlt is dict
                # not exist filename
                "url":"https://weko3.example.org/record/4/files/sample_file",
            }
        }
    }

    rec_uuid1 = uuid.uuid4()
    record1 = WekoRecord.create(record_data1, id_=rec_uuid1)
    item_metadata1 = ItemMetadata(id=rec_uuid1,item_type_id=1,json={})

    rec_uuid2 = uuid.uuid4()
    record2 = WekoRecord.create(record_data2, id_=rec_uuid2)
    item_metadata2 = ItemMetadata(id=rec_uuid2,item_type_id=1,json={})

    rec_uuid3 = uuid.uuid4()
    record3 = WekoRecord.create(record_data3, id_=rec_uuid3)
    item_metadata3 = ItemMetadata(id=rec_uuid3,item_type_id=1,json={})

    rec_uuid4 = uuid.uuid4()
    record4 = WekoRecord.create(record_data4, id_=rec_uuid4)
    item_metadata4 = ItemMetadata(id=rec_uuid4,item_type_id=1,json={})

    rec_uuid5 = uuid.uuid4()
    record5 = WekoRecord.create(record_data5, id_=rec_uuid5)
    item_metadata5 = ItemMetadata(id=rec_uuid5,item_type_id=2,json={}
                                  )
    rec_uuid6 = uuid.uuid4()
    item_metadata6 = ItemMetadata(id=rec_uuid6,item_type_id=3,json={})
    
    db.session.add_all([item_metadata1,item_metadata2,item_metadata3,item_metadata4,item_metadata5,item_metadata6])
    db.session.commit()
    
    with app.test_request_context():
        # not item_map
        result = combine_record_file_urls(record1,rec_uuid6,"jpcoar_1.0")
        assert result == record1

        # mapping_type not in file_props
        result = combine_record_file_urls(record1,rec_uuid1,"jpcoar_1.0")
        assert result == record1
        
        # attribute_value_mlt is list
        # not exist filename, url.url is not exist, url.url is exist
        test = {'recid': '1', 'item_1617605131499': {'attribute_name': 'File', 'attribute_type': 'file', 'attribute_value_mlt': [{'url': {'url': 'https://weko3.example.org/record/1/files/sample_file1'}}, {'filename': 'sample_file2'}, {'url': {'url': 'https://weko3.example.org/record/1/files/sample_file3'}, 'filename': 'sample_file3'}]}}
        result = combine_record_file_urls(record1,rec_uuid1,"jpcoar")
        assert result == test

        # len(file_keys) != 3
        test = {'recid': '5', 'item_1617605131499': {'attribute_name': 'File', 'attribute_type': 'file', 'attribute_value_mlt': {'url': 'https://weko3.example.org/record/4/files/sample_file'}}}
        result = combine_record_file_urls(record5,rec_uuid5,"jpcoar")
        assert result == test
        
        # attribute_value_mlt is list
        ## url.url is not exist
        test = {'recid': '2', 'item_1617605131499': {'attribute_name': 'File', 'attribute_type': 'file', 'attribute_value_mlt': {'filename': 'sample_file'}}}
        result = combine_record_file_urls(record2,rec_uuid2,"jpcoar")
        assert result == test
        
        ## url.url is exist
        test = {'recid': '3', 'item_1617605131499': {'attribute_name': 'File', 'attribute_type': 'file', 'attribute_value_mlt': {'url': {'url': 'https://weko3.example.org/record/3/files/sample_file'}, 'filename': 'sample_file'}}}
        result = combine_record_file_urls(record3,rec_uuid3,"jpcoar")
        assert result == test
        
        ## filename is not exist
        test = {'recid': '4', 'item_1617605131499': {'attribute_name': 'File', 'attribute_type': 'file', 'attribute_value_mlt': {'url': {'url': 'https://weko3.example.org/record/4/files/sample_file'}}}}
        result = combine_record_file_urls(record4,rec_uuid4,"jpcoar")
        assert result == test

# def create_files_url(root_url, record_id, filename):
# .tox/c1/bin/pytest --cov=invenio_oaiserver tests/test_response.py::test_create_files_url -vv -s --cov-branch --cov-report=term --basetemp=/code/modules/invenio-oaiserver/.tox/c1/tmp
def test_create_files_url():
    result = create_files_url(root_url="http://root/",record_id=1,filename="test_file")
    assert result == "http://root/record/1/files/test_file"
    
# def get_identifier(record):
# 
def test_get_identifier(app,db):

    record_data1 = {"_deposit":{"id":"1"}}
    rec_uuid1 = uuid.uuid4()
    record1 = WekoRecord.create(record_data1, id_=rec_uuid1)
    recid1 = PersistentIdentifier.create('recid', "1",object_type='rec', object_uuid=rec_uuid1,status=PIDStatus.REGISTERED)
    parent1 = PersistentIdentifier.create('parent', "parent:{}".format("1"),object_type='rec', object_uuid=rec_uuid1,status=PIDStatus.REGISTERED)
    PIDRelation.create(parent1, recid1,2,0)
    
    record_data2 = {"_deposit":{"id":"2"}}
    rec_uuid2 = uuid.uuid4()
    record2 = WekoRecord.create(record_data2, id_=rec_uuid2)
    recid2 = PersistentIdentifier.create('recid', "2",object_type='rec', object_uuid=rec_uuid2,status=PIDStatus.REGISTERED)
    parent2 = PersistentIdentifier.create('parent', "parent:{}".format("2"),object_type='rec', object_uuid=rec_uuid2,status=PIDStatus.REGISTERED)
    PIDRelation.create(parent2, recid2,2,0)
    doi_url = "http://doi:{}".format(rec_uuid2)
    hdl_url = "http://hdl:{}".format(rec_uuid2)
    PersistentIdentifier.create('doi',doi_url,object_type='rec', pid_provider="oai",object_uuid=rec_uuid2,status=PIDStatus.REGISTERED)
    PersistentIdentifier.create('hdl',hdl_url,object_type='rec', pid_provider="oai",object_uuid=rec_uuid2,status=PIDStatus.REGISTERED)
    
    with app.test_request_context():
        # all false
        test = {"attribute_name":"Identifier","attribute_value_mlt":[]}
        result = get_identifier(record1)
        assert result == test

        # all true
        current_app.config.update(WEKO_SCHEMA_RECORD_URL="{}records/{}")
        test = {
            "attribute_name":"Identifier",
            "attribute_value_mlt":[
                {"subitem_systemidt_identifier":doi_url,"subitem_systemidt_identifier_type":"DOI"},
                {"subitem_systemidt_identifier":hdl_url,"subitem_systemidt_identifier_type":"HDL"},
                {"subitem_systemidt_identifier":"http://app/records/2","subitem_systemidt_identifier_type":"URI"},
            ]
        }
        result = get_identifier(record2)

        assert result == test

# .tox/c1/bin/pytest --cov=invenio_oaiserver tests/test_response.py::test_issue34851_listrecords -v -s -vv --cov-branch --cov-report=term --cov-config=tox.ini --basetemp=/code/modules/invenio-oaiserver/.tox/c1/tmp
def test_issue34851_listrecords(es_app, records, item_type, mock_execute,db,mocker):
    with es_app.app_context():
        identify = Identify(
            outPutSetting=True
        )
        oaiset = OAISet(
            spec="1557819692844"
        )
        index_metadata = {
            "id":1557819692844,
            "parent":0,
            "position":0,
            "index_name":"コンテンツタイプ (Contents Type)",
            "index_name_english":"Contents Type",
            "index_link_name":"",
            "index_link_name_english":"New Index",
            "index_link_enabled":False,
            "more_check":False,
            "display_no":5,
            "harvest_public_state":True,
            "display_format":1,
            "image_name":"",
            "public_state":True,
            "recursive_public_state":True,
            "rss_status":False,
            "coverpage_state":False,
            "recursive_coverpage_check":False,
            "browsing_role":"3,-98,-99",
            "recursive_browsing_role":False,
            "contribute_role":"1,2,3,4,-98,-99",
            "recursive_contribute_role":False,
            "browsing_group":"",
            "recursive_browsing_group":False,
            "recursive_contribute_group":False,
            "owner_user_id":1,
            "item_custom_sort":{"2":1}
        }
        index = Index(**index_metadata)
        mapping = Mapping.create(
            item_type_id=item_type.id,
            mapping={}
        )
        with db.session.begin_nested():
            db.session.add(identify)
            db.session.add(index)
        kwargs = dict(
            metadataPrefix='jpcoar_1.0',
            verb="ListRecords",
            set="1557819692844"
        )
        dummy_data={
            "hits":{
                "total":4,
                "hits":[
                    {
                        "_source":{
                            "_oai":{"id":str(records[0][0])},
                            "_updated":"2022-01-01T10:10:10"
                        },
                        "_id":records[0][2].id,
                    },
                    {
                        "_source":{
                            "_oai":{"id":str(records[1][0])},
                            "_updated":"2022-01-01T10:10:10"
                        },
                        "_id":records[1][2].id,
                    },
                    {
                        "_source":{
                            "_oai":{"id":str(records[2][0])},
                            "_updated":"2022-01-01T10:10:10"
                        },
                        "_id":records[2][2].id,
                    },
                ]
            }
        }
        class MockPagenation():
            page = 1
            per_page = 100
            def __init__(self,dummy):
                self.data = dummy
                self.total = self.data["hits"]["total"]
            @cached_property
            def has_next(self):
                return self.page * self.per_page <= self.total

            @cached_property
            def next_num(self):
                return self.page + 1 if self.has_next else None
            @property
            def items(self):
                """Return iterator."""
                for result in self.data['hits']['hits']:
                    if '_oai' in result['_source']:
                        yield {
                            'id': result['_id'],
                            'json': result,
                            'updated': datetime.strptime(
                                result['_source']['_updated'][:19],
                                '%Y-%m-%dT%H:%M:%S'
                            ),
                        }
        ns={"root_name": "jpcoar", "namespaces":{'': 'https://github.com/JPCOAR/schema/blob/master/1.0/',
            'dc': 'http://purl.org/dc/elements/1.1/', 'xs': 'http://www.w3.org/2001/XMLSchema',
            'rdf': 'http://www.w3.org/1999/02/22-rdf-syntax-ns#', 'xml': 'http://www.w3.org/XML/1998/namespace',
            'dcndl': 'http://ndl.go.jp/dcndl/terms/', 'oaire': 'http://namespace.openaire.eu/schema/oaire/',
            'jpcoar': 'https://github.com/JPCOAR/schema/blob/master/1.0/', 'dcterms': 'http://purl.org/dc/terms/',
            'datacite': 'https://schema.datacite.org/meta/kernel-4/', 'rioxxterms': 'http://www.rioxx.net/schema/v2.0/rioxxterms/'}}
        mocker.patch("invenio_oaiserver.response.OAISet.get_set_by_spec",return_value=oaiset)
        mocker.patch("invenio_oaiserver.response.to_utc",side_effect=lambda x:x)
        mocker.patch("weko_index_tree.utils.get_user_groups",return_value=[])
        mocker.patch("weko_index_tree.utils.check_roles",return_value=True)
        mocker.patch("invenio_oaiserver.response.get_identifier",return_value=None)
        mocker.patch("weko_schema_ui.schema.cache_schema",return_value=ns)
        with patch("invenio_oaiserver.response.get_records",return_value=MockPagenation(dummy_data)):
            res=listrecords(**kwargs)
            assert res.xpath("/x:OAI-PMH/x:ListRecords/x:record[1]/x:header/x:datestamp/text()",namespaces=NAMESPACES) == [records[1][2].updated.replace(microsecond=0).isoformat()+"Z"]
            assert res.xpath("/x:OAI-PMH/x:ListRecords/x:record[2]/x:header/x:datestamp/text()",namespaces=NAMESPACES) == [records[2][2].updated.replace(microsecond=0).isoformat()+"Z"]


# .tox/c1/bin/pytest --cov=invenio_oaiserver tests/test_response.py::test_issue34851_listidentifiers -v -s -vv --cov-branch --cov-report=term --cov-config=tox.ini --basetemp=/code/modules/invenio-oaiserver/.tox/c1/tmp
def test_issue34851_listidentifiers(es_app, records, item_type, mock_execute,db,mocker):
    with es_app.app_context():
        identify = Identify(
            outPutSetting=True
        )
        oaiset = OAISet(
            spec="1557819692844"
        )
        index_metadata = {
            "id":1557819692844,
            "parent":0,
            "position":0,
            "index_name":"コンテンツタイプ (Contents Type)",
            "index_name_english":"Contents Type",
            "index_link_name":"",
            "index_link_name_english":"New Index",
            "index_link_enabled":False,
            "more_check":False,
            "display_no":5,
            "harvest_public_state":True,
            "display_format":1,
            "image_name":"",
            "public_state":True,
            "recursive_public_state":True,
            "rss_status":False,
            "coverpage_state":False,
            "recursive_coverpage_check":False,
            "browsing_role":"3,-98,-99",
            "recursive_browsing_role":False,
            "contribute_role":"1,2,3,4,-98,-99",
            "recursive_contribute_role":False,
            "browsing_group":"",
            "recursive_browsing_group":False,
            "recursive_contribute_group":False,
            "owner_user_id":1,
            "item_custom_sort":{"2":1}
        }
        index = Index(**index_metadata)
        mapping = Mapping.create(
            item_type_id=item_type.id,
            mapping={}
        )
        with db.session.begin_nested():
            db.session.add(identify)
            db.session.add(index)
        kwargs = dict(
            metadataPrefix='jpcoar_1.0',
            verb="ListIdentifiers",
            set="1557819692844"
        )
        dummy_data={
            "hits":{
                "total":4,
                "hits":[
                    {
                        "_source":{
                            "_oai":{"id":str(records[0][0])},
                            "_updated":"2022-01-01T10:10:10"
                        },
                        "_id":records[0][2].id,
                    },
                    {
                        "_source":{
                            "_oai":{"id":str(records[1][0])},
                            "_updated":"2022-01-01T10:10:10"
                        },
                        "_id":records[1][2].id,
                    },
                    {
                        "_source":{
                            "_oai":{"id":str(records[2][0])},
                            "_updated":"2022-01-01T10:10:10"
                        },
                        "_id":records[2][2].id,
                    },
                ]
            }
        }
        class MockPagenation():
            page = 1
            per_page = 100
            def __init__(self,dummy):
                self.data = dummy
                self.total = self.data["hits"]["total"]
            @cached_property
            def has_next(self):
                return self.page * self.per_page <= self.total

            @cached_property
            def next_num(self):
                return self.page + 1 if self.has_next else None
            @property
            def items(self):
                """Return iterator."""
                for result in self.data['hits']['hits']:
                    if '_oai' in result['_source']:
                        yield {
                            'id': result['_id'],
                            'json': result,
                            'updated': datetime.strptime(
                                result['_source']['_updated'][:19],
                                '%Y-%m-%dT%H:%M:%S'
                            ),
                        }
        ns={"root_name": "jpcoar", "namespaces":{'': 'https://github.com/JPCOAR/schema/blob/master/1.0/',
            'dc': 'http://purl.org/dc/elements/1.1/', 'xs': 'http://www.w3.org/2001/XMLSchema',
            'rdf': 'http://www.w3.org/1999/02/22-rdf-syntax-ns#', 'xml': 'http://www.w3.org/XML/1998/namespace',
            'dcndl': 'http://ndl.go.jp/dcndl/terms/', 'oaire': 'http://namespace.openaire.eu/schema/oaire/',
            'jpcoar': 'https://github.com/JPCOAR/schema/blob/master/1.0/', 'dcterms': 'http://purl.org/dc/terms/',
            'datacite': 'https://schema.datacite.org/meta/kernel-4/', 'rioxxterms': 'http://www.rioxx.net/schema/v2.0/rioxxterms/'}}
        mocker.patch("invenio_oaiserver.response.OAISet.get_set_by_spec",return_value=oaiset)
        mocker.patch("invenio_oaiserver.response.to_utc",side_effect=lambda x:x)
        mocker.patch("weko_index_tree.utils.get_user_groups",return_value=[])
        mocker.patch("weko_index_tree.utils.check_roles",return_value=True)
        mocker.patch("invenio_oaiserver.response.get_identifier",return_value=None)
        mocker.patch("weko_schema_ui.schema.cache_schema",return_value=ns)
        with patch("invenio_oaiserver.response.get_records",return_value=MockPagenation(dummy_data)):
            res=listidentifiers(**kwargs)
            assert res.xpath("/x:OAI-PMH/x:ListIdentifiers/x:header[1]/x:datestamp/text()",namespaces=NAMESPACES) == [records[1][2].updated.replace(microsecond=0).isoformat()+"Z"]
            assert res.xpath("/x:OAI-PMH/x:ListIdentifiers/x:header[2]/x:datestamp/text()",namespaces=NAMESPACES) == [records[2][2].updated.replace(microsecond=0).isoformat()+"Z"]<|MERGE_RESOLUTION|>--- conflicted
+++ resolved
@@ -342,46 +342,9 @@
         assert res.xpath("/x:OAI-PMH/x:GetRecord/x:record/x:header",namespaces=NAMESPACES)[0].attrib["status"] == "deleted"
         assert res.xpath("/x:OAI-PMH/x:GetRecord/x:record/x:header/x:identifier/text()",namespaces=NAMESPACES) == [record[2].pid_value]
 
-<<<<<<< HEAD
         # harvest is public, workflow is private(record.publish_status=1)
         record = create_record("6","xx",["1"],"2000-11-11","1",False,False)
-=======
-            kwargs = dict(
-                metadataPrefix='jpcoar_1.0',
-                verb="GetRecord",
-                identifier=str(records[3][0])
-            )
-            # etree_record.get("system_identifier_doi")
-            with patch("invenio_oaiserver.response.is_exists_doi",return_value=True):
-                res = getrecord(**kwargs)
-                identifier = res.xpath(
-                    '/x:OAI-PMH/x:GetRecord/x:record/x:header/x:identifier/text()',
-                    namespaces=NAMESPACES)
-                assert identifier == []
-                assert len(res.xpath('/x:OAI-PMH/x:GetRecord/x:record/x:metadata',
-                                        namespaces=NAMESPACES)) == 0
-                
-                # private index
-                with patch("invenio_oaiserver.response.is_output_harvest",return_value=PRIVATE_INDEX):
-                    res = getrecord(**kwargs)
-                    assert res.xpath("/x:OAI-PMH/x:error",namespaces=NAMESPACES)[0].attrib["code"] == "idDoesNotExist"
-        
-        # publish_status = 2 (new item)
-        dummy_data = {
-            "hits": {
-                "total": 1,
-                "hits": [
-                    {
-                        "_source": {
-                            "_oai": {"id": str(records[4][0])},
-                            "_updated": "2022-01-01T10:10:10"
-                        },
-                        "_id": records[4][2].id,
-                    }
-                ]
-            }
-        }
->>>>>>> 8c5eeaf8
+
         kwargs = dict(
             metadataPrefix='jpcoar_1.0',
             verb="GetRecord",
