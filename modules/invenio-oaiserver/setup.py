--- conflicted
+++ resolved
@@ -12,153 +12,4 @@
 
 from setuptools import setup
 
-<<<<<<< HEAD
-from setuptools import find_packages, setup
-
-readme = open('README.rst').read()
-history = open('CHANGES.rst').read()
-
-tests_require = [
-    'coverage>=4.5.3,<5.0.0',
-    'mock>=3.0.0,<4.0.0',
-    'pytest>=4.6.4,<5.0.0',
-    'pytest-cache',
-    'pytest-cov',
-    'pytest-pep8',
-    'pytest-invenio',
-    'responses',
-]
-
-invenio_search_version = '1.0.0'
-
-extras_require = {
-    'admin': [
-        'Flask-Admin>=1.3.0',
-    ],
-    'celery': [
-        'Flask-CeleryExt>=0.3.0',
-    ],
-    'docs': [
-        'Sphinx>=1.5.2',
-    ],
-    # Elasticsearch
-    'elasticsearch2': [
-        'invenio-search[elasticsearch2]>={}'.format(invenio_search_version)
-    ],
-    'elasticsearch5': [
-        'invenio-search[elasticsearch5]>={}'.format(invenio_search_version)
-    ],
-    'elasticsearch6': [
-        'invenio-search[elasticsearch6]>={}'.format(invenio_search_version)
-    ],
-    # Database
-    'mysql': [
-        'invenio-db[mysql]>=1.0.0',
-    ],
-    'postgresql': [
-        'invenio-db[postgresql]>=1.0.0',
-    ],
-    'sqlite': [
-        'invenio-db>=1.0.0',
-    ],
-    'tests': tests_require,
-}
-
-extras_require['all'] = []
-for name, reqs in extras_require.items():
-    if name[0] == ':' or name in (
-            'mysql', 'postgresql', 'sqlite',
-            'elasticsearch2', 'elasticsearch5', 'elasticsearch6'):
-        continue
-    extras_require['all'].extend(reqs)
-
-setup_requires = [
-    'Babel>=1.3',
-    'pytest-runner>=3.0.0,<5',
-]
-
-install_requires = [
-    'Flask>=0.11.1',
-    'Flask-Babel>=3.0.0',
-    'dojson>=1.2.0',
-    'invenio-pidstore>=1.0.0b2',
-    'invenio-records>=1.0.0b3',
-    'lxml>=3.5.0',
-    'marshmallow>=2.7.0',
-    'webargs>=1.3.2',
-]
-
-packages = find_packages()
-
-# Get the version string. Cannot be done with import!
-g = {}
-with open(os.path.join('invenio_oaiserver', 'version.py'), 'rt') as fp:
-    exec(fp.read(), g)
-    version = g['__version__']
-
-setup(
-    name='invenio-oaiserver',
-    version=version,
-    description=__doc__,
-    long_description=readme + '\n\n' + history,
-    keywords='invenio OAI-PMH',
-    license='MIT',
-    author='CERN',
-    author_email='info@inveniosoftware.org',
-    url='https://github.com/inveniosoftware/invenio-oaiserver',
-    packages=packages,
-    zip_safe=False,
-    include_package_data=True,
-    platforms='any',
-    entry_points={
-        'invenio_base.apps': [
-            'invenio_oaiserver = invenio_oaiserver:InvenioOAIServer',
-        ],
-        'invenio_base.blueprints': [
-            'invenio_oaiserver = invenio_oaiserver.views.server:blueprint',
-        ],
-        'invenio_base.api_apps': [
-            'invenio_oaiserver = invenio_oaiserver:InvenioOAIServer',
-        ],
-        'invenio_db.alembic': [
-            'invenio_oaiserver = invenio_oaiserver:alembic',
-        ],
-        'invenio_db.models': [
-            'invenio_oaiserver = invenio_oaiserver.models',
-        ],
-        'invenio_admin.views': [
-            'invenio_oaiserver = invenio_oaiserver.admin:set_adminview',
-            'invenio_oaiserver_aa = invenio_oaiserver.admin:set_OAIPMHview'
-        ],
-        'invenio_jsonschemas.schemas': [
-            'oaiserver = invenio_oaiserver.schemas',
-        ],
-        'invenio_pidstore.minters': [
-            'oaiid = invenio_oaiserver.minters:oaiid_minter',
-        ],
-        'invenio_pidstore.fetchers': [
-            'oaiid = invenio_oaiserver.fetchers:oaiid_fetcher',
-        ],
-    },
-    extras_require=extras_require,
-    install_requires=install_requires,
-    setup_requires=setup_requires,
-    tests_require=tests_require,
-    classifiers=[
-        'Environment :: Web Environment',
-        'Intended Audience :: Developers',
-        'License :: OSI Approved :: MIT License',
-        'Operating System :: OS Independent',
-        'Programming Language :: Python',
-        'Topic :: Internet :: WWW/HTTP :: Dynamic Content',
-        'Topic :: Software Development :: Libraries :: Python Modules',
-        'Programming Language :: Python :: 2',
-        'Programming Language :: Python :: 2.7',
-        'Programming Language :: Python :: 3',
-        'Programming Language :: Python :: 3.5',
-        'Development Status :: 5 - Production/Stable',
-    ],
-)
-=======
-setup()
->>>>>>> 8f35eef9
+setup()