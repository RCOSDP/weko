--- conflicted
+++ resolved
@@ -494,13 +494,8 @@
     item_map_ddi = get_mapping(type_mapping, "ddi_mapping")
 
     if item_map_ddi:
-<<<<<<< HEAD
-        file_keys = item_map_ddi.get(
-            "stdyDscr.dataAccs.setAvail.accsPlac.@value")
-=======
         file_keys = item_map_ddi.get(current_app.config[
             "OAISERVER_FILE_PROPS_MAPPING_DDI"])
->>>>>>> b806b6a0
     else:
         file_keys = item_map.get(current_app.config[
             "OAISERVER_FILE_PROPS_MAPPING"])
