--- conflicted
+++ resolved
@@ -468,22 +468,7 @@
     for r in result.items:
         pid = oaiid_fetcher(r['id'], r['json']['_source'])
         pid_object = OAIIDProvider.get(pid_value=pid.pid_value).pid
-<<<<<<< HEAD
         record = WekoRecord.get_record_by_uuid(pid_object.object_uuid)
-=======
-        if pid_object.status == PIDStatus.DELETED:
-            header(
-                e_listidentifiers,
-                identifier=pid.pid_value,
-                datestamp=r['updated'],
-                deleted=True
-            )
-            continue
-        else:
-            harvest_public_state, record = WekoRecord.get_record_with_hps(
-                pid_object.object_uuid)
-
->>>>>>> 52b14303
         set_identifier(record, record)
 
         path_list = record.get('path') if 'path' in record else []
@@ -529,25 +514,6 @@
 
 def listrecords(**kwargs):
     """Create OAI-PMH response for verb ListRecords."""
-<<<<<<< HEAD
-=======
-    def get_error_code_msg():
-        """Get error by type."""
-        code = current_app.config.get('OAISERVER_CODE_NO_RECORDS_MATCH')
-        msg = current_app.config.get('OAISERVER_MESSAGE_NO_RECORDS_MATCH')
-        return [(code, msg)]
-
-    def append_deleted_record(e_listrecords, pid_object, rec):
-        """Append attribute [status="deleted] for 'header' tag."""
-        e_record = SubElement(e_listrecords, etree.QName(NS_OAIPMH, 'record'))
-        header(
-            e_record,
-            identifier=pid_object.pid_value,
-            datestamp=rec.updated if rec else pid_object.updated,
-            deleted=True
-        )
-
->>>>>>> 52b14303
     record_dumper = serializer(kwargs['metadataPrefix'])
     e_tree, e_listrecords = verb(**kwargs)
 
@@ -570,7 +536,6 @@
     if not result.total:
         return error(get_error_code_msg(), **kwargs)
 
-<<<<<<< HEAD
     for r in result.items:
         pid = oaiid_fetcher(r['id'], r['json']['_source'])
         pid_object = OAIIDProvider.get(pid_value=pid.pid_value).pid
@@ -601,37 +566,6 @@
                 deleted=True
             )
         else:
-=======
-    public_index_ids = Indexes.get_public_indexes_list()
-    db_records = WekoRecord.get_records(
-        [record['id'] for record in result.items])
-    db_records = {str(record.id): record for record in db_records}
-    for record in result.items:
-        try:
-            pid = oaiid_fetcher(record['id'], record['json']['_source'])
-            pid_object = OAIIDProvider.get(pid_value=pid.pid_value).pid
-            rec = db_records.get(record['id'])
-            if not rec:
-                append_deleted_record(e_listrecords, pid_object, rec)
-                continue
-            else:
-                set_identifier(record, rec)
-            # Check output delete, noRecordsMatch
-            is_link_private_index = is_private_index_by_public_list(
-                rec.get('path', []), public_index_ids)
-            if not is_link_private_index:
-                if is_deleted_workflow(pid_object) \
-                        or is_private_workflow(rec) \
-                        or is_pubdate_in_future(rec):
-                    if not (is_pubdate_in_future(rec)
-                            and is_exists_doi(record)):
-                        append_deleted_record(e_listrecords, pid_object, rec)
-                    continue
-            else:
-                if not is_exists_doi(record):
-                    append_deleted_record(e_listrecords, pid_object, rec)
-                continue
->>>>>>> 52b14303
             e_record = SubElement(
                 e_listrecords, etree.QName(NS_OAIPMH, 'record'))
             _sets = list(set(record.get('path', []) +
