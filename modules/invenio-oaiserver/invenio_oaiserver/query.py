# -*- coding: utf-8 -*-
#
# This file is part of Invenio.
# Copyright (C) 2016-2018 CERN.
#
# Invenio is free software; you can redistribute it and/or modify it
# under the terms of the MIT License; see LICENSE file for more details.

"""Query parser."""

from datetime import datetime

import six
from elasticsearch_dsl import Q
from flask import current_app
from invenio_pidstore.models import PersistentIdentifier
from invenio_records.models import RecordMetadata
from invenio_search import RecordsSearch, current_search_client
from weko_index_tree.models import Index
from werkzeug.utils import cached_property, import_string

from . import current_oaiserver


def query_string_parser(search_pattern):
    """Elasticsearch query string parser."""
    if not hasattr(current_oaiserver, 'query_parser'):
        query_parser = current_app.config['OAISERVER_QUERY_PARSER']
        if isinstance(query_parser, six.string_types):
            query_parser = import_string(query_parser)
        current_oaiserver.query_parser = query_parser
    return current_oaiserver.query_parser('query_string', query=search_pattern)


class OAIServerSearch(RecordsSearch):
    """Define default filter for quering OAI server."""

    class Meta:
        """Configuration for OAI server search."""

        default_filter = Q('exists', field='_oai.id')


def get_affected_records(spec=None, search_pattern=None):
    """Get list of affected records.

    :param spec: The record spec.
    :param search_pattern: The search pattern.
    :returns: An iterator to lazily find results.
    """
    # spec       pattern    query
    # ---------- ---------- -------
    # None       None       None
    # None       Y          Y
    # X          None       X
    # X          ''         X
    # X          Y          X OR Y

    if spec is None and search_pattern is None:
        raise StopIteration

    queries = []

    if spec is not None:
        queries.append(Q('match', **{'_oai.sets': spec.split(':')[-1]}))

    if search_pattern:
        queries.append(query_string_parser(search_pattern=search_pattern))

    search = OAIServerSearch(
        index=current_app.config['OAISERVER_RECORD_INDEX'],
    ).query(Q('bool', should=queries))

    for result in search.scan():
        yield result.meta.id


def get_records(**kwargs):
    """Get records paginated."""
    def index_ids_has_future_date():
        """Get indexes."""
        query = Index.query.filter(
            Index.public_state.is_(True),
            Index.public_date > datetime.now(),
            Index.harvest_public_state.is_(True)
        )
        indexes = []
        indexes = query.yield_per(1000)
        index_ids = [index.id for index in indexes]
        return index_ids

    def get_records_has_doi():
        """Get object_uuid of PersistentIdentifier."""
        # Get object_uuid of PersistentIdentifier
        query = PersistentIdentifier.query.filter(
            PersistentIdentifier.pid_type == 'doi'
        )
        pids = query.all() or []
        object_uuids = [pid.object_uuid for pid in pids]
        # Get RecordMetadata
        query = RecordMetadata.query.filter(
            RecordMetadata.id.in_(object_uuids)
        )
        records = query.all() or []
        return records

    def add_condition_doi_and_future_date(query):
        """Add condition which do not get DOI."""
        index_ids = index_ids_has_future_date()
        records = get_records_has_doi()
        for record in records:
            paths = record.json.get('path', [])
            for path in paths:
                if path in index_ids:
                    query = query.post_filter(
                        'bool',
                        **{'must_not': [
                            {'term': {'_id': str(record.id)}}]})

    from weko_index_tree.api import Indexes

    page_ = kwargs.get('resumptionToken', {}).get('page', 1)
    size_ = current_app.config['OAISERVER_PAGE_SIZE']
    scroll = current_app.config['OAISERVER_RESUMPTION_TOKEN_EXPIRE_TIME']
    scroll_id = kwargs.get('resumptionToken', {}).get('scroll_id')
    indexes = Indexes.get_harverted_index_list()

    if not scroll_id:
        indexes = Indexes.get_harverted_index_list()

        search = OAIServerSearch(
            index=current_app.config['INDEXER_DEFAULT_INDEX'],
        ).params(
            scroll='{0}s'.format(scroll),
        ).extra(
            version='true',
        ).sort(
            {'control_number': {'order': 'asc'}}
        )[(page_ - 1) * size_:page_ * size_]

        if 'set' in kwargs:
            #search = search.query('match', **{'path': kwargs['set']})
            search = search.query('match', **{'_oai.sets': kwargs['set']})

        time_range = {}
        if 'from_' in kwargs:
            time_range['gte'] = kwargs['from_']
        if 'until' in kwargs:
            time_range['lte'] = kwargs['until']
        if time_range:
            search = search.filter('range', **{'_updated': time_range})

        search = search.query('match', **{'relation_version_is_last': 'true'})
<<<<<<< HEAD
        query_filter = [
            # script get deleted items.
            {"bool": {"must_not": {"exists": {"field": "path"}}}}
        ]

=======
        query_filter = []
>>>>>>> b31d3a2d
        if indexes:
            indexes_num = len(indexes)
            div_indexes = []
            max_clause_count = current_app.config.get(
                'OAISERVER_ES_MAX_CLAUSE_COUNT', 1024)
            for div in range(0, int(indexes_num / max_clause_count) + 1):
                e_right = div * max_clause_count
                e_left = (div + 1) * max_clause_count \
                    if indexes_num > (div + 1) * max_clause_count \
                    else indexes_num
                div_indexes.append({
                    "terms": {
                        "_item_metadata.path.raw": indexes[e_right:e_left]
                    }
                })
            query_filter.append({
                "bool": {
                    "should": div_indexes
                }
            })

        search = search.query(
            'bool', **{'must': [{'bool': {'should': query_filter}}]})
        add_condition_doi_and_future_date(search)

        response = search.execute().to_dict()
    else:
        response = current_search_client.scroll(
            scroll_id=scroll_id,
            scroll='{0}s'.format(scroll),
        )

    # remove deleted items link to private harvest index.
    if indexes:
        filter_data = []
        for rec in response['hits']['hits']:
            if not rec['_source'].get('path'):
                allow_show = False
                paths = rec['_source']['_item_metadata'].get('path')
                for path in paths:
                    if path in indexes:
                        allow_show = True
                        break
                if allow_show:
                    filter_data.append(rec)
            else:
                filter_data.append(rec)
        response['hits']['total'] = len(filter_data)
        response['hits']['hits'] = filter_data

    class Pagination(object):
        """Dummy pagination class."""

        page = page_
        per_page = size_

        def __init__(self, response):
            """Initilize pagination."""
            self.response = response
            self.total = response['hits']['total']
            self._scroll_id = response.get('_scroll_id')

            # clean descriptor on last page
            if not self.has_next:
                current_search_client.clear_scroll(
                    scroll_id=self._scroll_id
                )
                self._scroll_id = None

        @cached_property
        def has_next(self):
            """Return True if there is next page."""
            return self.page * self.per_page <= self.total

        @cached_property
        def next_num(self):
            """Return next page number."""
            return self.page + 1 if self.has_next else None

        @property
        def items(self):
            """Return iterator."""
            from datetime import datetime
            for result in self.response['hits']['hits']:
                if '_oai' in result['_source']:
                    yield {
                        'id': result['_id'],
                        'json': result,
                        'updated': datetime.strptime(
                            result['_source']['_updated'][:19],
                            '%Y-%m-%dT%H:%M:%S'
                        ),
                    }

    return Pagination(response)<|MERGE_RESOLUTION|>--- conflicted
+++ resolved
@@ -123,7 +123,6 @@
     size_ = current_app.config['OAISERVER_PAGE_SIZE']
     scroll = current_app.config['OAISERVER_RESUMPTION_TOKEN_EXPIRE_TIME']
     scroll_id = kwargs.get('resumptionToken', {}).get('scroll_id')
-    indexes = Indexes.get_harverted_index_list()
 
     if not scroll_id:
         indexes = Indexes.get_harverted_index_list()
@@ -151,15 +150,7 @@
             search = search.filter('range', **{'_updated': time_range})
 
         search = search.query('match', **{'relation_version_is_last': 'true'})
-<<<<<<< HEAD
-        query_filter = [
-            # script get deleted items.
-            {"bool": {"must_not": {"exists": {"field": "path"}}}}
-        ]
-
-=======
         query_filter = []
->>>>>>> b31d3a2d
         if indexes:
             indexes_num = len(indexes)
             div_indexes = []
@@ -192,24 +183,6 @@
             scroll='{0}s'.format(scroll),
         )
 
-    # remove deleted items link to private harvest index.
-    if indexes:
-        filter_data = []
-        for rec in response['hits']['hits']:
-            if not rec['_source'].get('path'):
-                allow_show = False
-                paths = rec['_source']['_item_metadata'].get('path')
-                for path in paths:
-                    if path in indexes:
-                        allow_show = True
-                        break
-                if allow_show:
-                    filter_data.append(rec)
-            else:
-                filter_data.append(rec)
-        response['hits']['total'] = len(filter_data)
-        response['hits']['hits'] = filter_data
-
     class Pagination(object):
         """Dummy pagination class."""
 
