--- conflicted
+++ resolved
@@ -17,10 +17,7 @@
 from marshmallow import ValidationError, fields, validates_schema
 from marshmallow.fields import DateTime as _DateTime
 from marshmallow.utils import isoformat
-<<<<<<< HEAD
-=======
-
->>>>>>> 8f35eef9
+
 from weko_schema_ui.schema import get_oai_metadata_formats
 
 from .resumption_token import ResumptionTokenSchema
@@ -75,15 +72,9 @@
             return parser.parse(datestring)
         else:
             # Strip off timezone info.
-<<<<<<< HEAD
-            return datetime.datetime.strptime(datestring[:19],
-                                              '%Y-%m-%dT%H:%M:%S')
-
-=======
             return datetime.datetime.strptime(datestring[:19], "%Y-%m-%dT%H:%M:%S")
 
     # Marshmallow compatibility 2->3
->>>>>>> 8f35eef9
     try:
         DATEFORMAT_DESERIALIZATION_FUNCS = dict(
             _DateTime.DATEFORMAT_DESERIALIZATION_FUNCS, permissive=from_iso_permissive
@@ -98,11 +89,7 @@
         SERIALIZATION_FUNCS = dict(_DateTime.SERIALIZATION_FUNCS, permissive=isoformat)
 
 
-<<<<<<< HEAD
-class OAISchema(Schema):
-=======
 class OAISchema(BaseSchema):
->>>>>>> 8f35eef9
     """Base OAI argument schema."""
 
     verb = fields.Str(
