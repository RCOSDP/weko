'''
/admin/indexjournal/<int:journal_id>:get,put,post,delete

'''
import os
import json
import pytest
from flask import make_response,current_app,Flask,url_for
from mock import patch

from invenio_accounts.testutils import login_user_via_session
from invenio_records_rest.utils import obj_or_import_string

from weko_indextree_journal.errors import JournalInvalidDataRESTError
from weko_indextree_journal.models import Journal_export_processing,Journal
from weko_indextree_journal.rest import need_record_permission, create_blueprint, JournalActionResource


# .tox/c1/bin/pytest --cov=weko_indextree_journal tests/test_rest.py::test_need_record_permission -vv -s --cov-branch --cov-report=term --basetemp=/code/modules/weko-indextree-journal/.tox/c1/tmp
def test_need_record_permission(client_rest,app, db, users):
    class MockSelf:
        def __init__(self):
            self.read_permission_factory = obj_or_import_string('weko_indextree_journal.permissions:indextree_journal_permission')
            self.create_permission_factory = None

    with app.test_request_context():
        # permission is None
        result = need_record_permission("create_permission_factory")(lambda self:True)(self = MockSelf())
        assert result == True

        # permission is not None
        # permission_factory.can is True
        with patch("flask_login.utils._get_user", return_value=users[0]['obj']):
            app.preprocess_request()
            result = need_record_permission("read_permission_factory")(lambda self:True)(self = MockSelf())
            assert result == True

        # permission_factory.can is False with login
        with patch("flask_login.utils._get_user", return_value=users[6]['obj']):
            app.preprocess_request()
            with patch("weko_indextree_journal.rest.abort",reutrn_value=make_response()) as mock_abort:
                need_record_permission("read_permission_factory")(lambda self:True)(self = MockSelf())
                result = [args[0] for args, kwargs in mock_abort.call_args_list]
                assert 403 in result
                assert 401 not in result

        # permission_factory.can is False without login
        with patch("weko_indextree_journal.rest.abort",reutrn_value=make_response()) as mock_abort:
            app.preprocess_request()
            need_record_permission("read_permission_factory")(lambda self:True)(self = MockSelf())
            result = [args[0] for args, kwargs in mock_abort.call_args_list]
            assert 403 in result
            assert 401 in result

def json_record(*args, **kwargs):
    """Test serializer."""
    return current_app.response_class(
        json.dumps({'json_record': 'json_record'}),
        content_type='application/json')

# .tox/c1/bin/pytest --cov=weko_indextree_journal tests/test_rest.py::test_create_blueprint -vv -s --cov-branch --cov-report=term --basetemp=/code/modules/weko-indextree-journal/.tox/c1/tmp
def test_create_blueprint(instance_path):
    app = Flask("testapp",
        instance_path=instance_path)
    app.config.update(
        SQLALCHEMY_DATABASE_URI=os.environ.get(
            "SQLALCHEMY_DATABASE_URI", "postgresql+psycopg2://invenio:dbpass123@postgresql:5432/wekotest"
        ),
        TESTING=True,
        SERVER_NAME="TEST_SERVER",
    )
    endpoints = dict(
        tid=dict(
            record_serializers={'application/json': 'test_rest.json_record'},
            record_class='weko_indextree_journal.api:Journals',
            admin_indexjournal_route='/admin/indexjournal/<int:journal_id>',
            journal_route='/admin/indexjournal',
            default_media_type='application/json',
            create_permission_factory_imp='weko_indextree_journal.permissions:indextree_journal_permission',
            read_permission_factory_imp='weko_indextree_journal.permissions:indextree_journal_permission',
            update_permission_factory_imp='weko_indextree_journal.permissions:indextree_journal_permission',
            delete_permission_factory_imp='weko_indextree_journal.permissions:indextree_journal_permission',
        )
    )
    from invenio_db import db
    from invenio_db import InvenioDB
    from sqlalchemy_utils.functions import create_database, database_exists
    InvenioDB(app)
    # test dbsession_clean
    with app.app_context():
        if not database_exists(str(db.engine.url)):
            create_database(str(db.engine.url))
        db.create_all()
        blueprint = create_blueprint(app,endpoints=endpoints)
        app.register_blueprint(blueprint)

        url = url_for("weko_indextree_journal_rest.tid_journal_action",journal_id=1)
        # sucess commit
        with app.test_request_context(url):
            processing1 = Journal_export_processing(id=1,status=False)
            db.session.add(processing1)
        assert Journal_export_processing.query.filter_by(id=1).first() is not None

        # failed commit
        with patch("weko_indextree_journal.rest.db.session.commit", side_effect=Exception("test_error")):
            with app.test_request_context(url):
                processing2 = Journal_export_processing(id=2,status=False)
                db.session.add(processing2)
            assert Journal_export_processing.query.filter_by(id=2).first() is None

        # exist exception
        with patch("weko_indextree_journal.rest.make_response",side_effect=Exception("test_error")):
            try:
                with app.test_client() as client:
                    processing3 = Journal_export_processing(id=3,status=False)
                    db.session.add(processing3)
                    res = client.get(url)
            except Exception as e:
                assert Journal_export_processing.query.filter_by(id=3).first() is None

        db.session.remove()
        db.drop_all()


class TestJournalActionResource:
# .tox/c1/bin/pytest --cov=weko_indextree_journal tests/test_rest.py::TestJournalActionResource::test_get -vv -s --cov-branch --cov-report=term --basetemp=/code/modules/weko-indextree-journal/.tox/c1/tmp
    def test_get(self, app,client_rest, db, test_journals,users):

        ctx = {
            "record_class":obj_or_import_string('weko_indextree_journal.api:Journals'),
            "read_permission_factory":obj_or_import_string('weko_indextree_journal.permissions:indextree_journal_permission')
        }
        with app.test_request_context():
            with patch("flask_login.utils._get_user", return_value=users[0]['obj']):
                app.preprocess_request()
                test = '{"access_type":"F","coverage_depth":"abstract","coverage_notes":"","date_first_issue_online":"2022-01-01","date_last_issue_online":"2022-01-01","date_monograph_published_online":"","date_monograph_published_print":"","deleted":"","embargo_info":"","first_author":"","first_editor":"","ichushi_code":"","id":1,"index_id":1,"is_output":true,"jstage_code":"","language":"en","monograph_edition":"","monograph_volume":"","ncid":"","ndl_bibid":"","ndl_callno":"","num_first_issue_online":"","num_first_vol_online":"","num_last_issue_online":"","num_last_vol_online":"","online_identifier":"","owner_user_id":0,"parent_publication_title_id":"","preceding_publication_title_id":"","print_identifier":"","publication_title":"test journal 1","publication_type":"serial","publisher_name":"","title_alternative":"","title_id":1,"title_transcription":"","title_url":"search?search_type=2&q=1","abstract":"","code_issnl":""}'
                view = JournalActionResource(ctx)
                res = view.get(1)
<<<<<<< HEAD
                assert '"title_url":"search?search_type=2&q=1"' in str(res.data,"utf-8")

=======
                data = json.loads(res.data.decode("utf-8"))
                assert "title_url" in data
                assert "search?search_type=2&q=1" in data["title_url"]
                
>>>>>>> 3aa12c21
                res = view.get(0)
                assert str(res.data,"utf-8") == "[]\n"

                with patch("weko_indextree_journal.rest.make_response",side_effect=Exception("test_error")):
                    with pytest.raises(JournalInvalidDataRESTError) as e:
                        res = view.get(0)
    user_results1 = [
        (0, True),
        (1, False),
        (2, True),
        (3, True),
        (4, False),
    ]
# .tox/c1/bin/pytest --cov=weko_indextree_journal tests/test_rest.py::TestJournalActionResource::test_post_acl -vv -s --cov-branch --cov-report=term --basetemp=/code/modules/weko-indextree-journal/.tox/c1/tmp
    @pytest.mark.parametrize('id, is_permission', user_results1)
    def test_post_acl(self,client_rest, users, test_indices, id, is_permission):
        login_user_via_session(client=client_rest, email=users[id]['email'])
        res = client_rest.post('/admin/indexjournal/1',
                               data=json.dumps({}),
                               content_type='application/json')
        if is_permission:
            assert res.status_code != 403
        else:
            assert res.status_code == 403

# .tox/c1/bin/pytest --cov=weko_indextree_journal tests/test_rest.py::TestJournalActionResource::test_post_acl_guest -vv -s --cov-branch --cov-report=term --basetemp=/code/modules/weko-indextree-journal/.tox/c1/tmp
    def test_post_acl_guest(self,client_rest, test_indices):
        res = client_rest.post('/admin/indexjournal/1',
                               data=json.dumps({}),
                               content_type='application/json')
        assert res.status_code == 401

# .tox/c1/bin/pytest --cov=weko_indextree_journal tests/test_rest.py::TestJournalActionResource::test_post -vv -s --cov-branch --cov-report=term --basetemp=/code/modules/weko-indextree-journal/.tox/c1/tmp
    def test_post(self,client_rest, users, test_indices):
        _data = dict(
            id=1,
            index_id=1,
            publication_title="test journal {}".format(1),
            date_first_issue_online="2022-01-01",
            date_last_issue_online="2022-01-01",
            title_url="search?search_type=2&q={}".format(1),
            title_id=str(1),
            coverage_depth="abstract",
            publication_type="serial",
            access_type="F",
            language="en",
            is_output=True,
            abstract='',
            code_issnl=''
        )
        login_user_via_session(client=client_rest, email=users[0]['email'])
        # success create
        res = client_rest.post('/admin/indexjournal/1',
                               data=json.dumps(_data),
                               content_type='application/json')
        assert res.status_code == 201
        assert json.loads(str(res.data,"utf-8")) == {"status": 201,"message":"Journal created successfully."}
        assert Journal.query.filter_by(id=1).one().publication_title == "test journal 1"

        # not data
        res = client_rest.post('/admin/indexjournal/1',
                               data=json.dumps({}),
                               content_type='application/json')
        assert res.status_code == 400

        # failed create
        res = client_rest.post('/admin/indexjournal/1',
                               data=json.dumps(_data),
                               content_type='application/json')
        assert res.status_code == 400

# .tox/c1/bin/pytest --cov=weko_indextree_journal tests/test_rest.py::TestJournalActionResource::test_put_acl -vv -s --cov-branch --cov-report=term --basetemp=/code/modules/weko-indextree-journal/.tox/c1/tmp
    user_results2 = [
        (0, True),
        (1, False),
        (2, True),
        (3, True),
        (4, False),
    ]
    @pytest.mark.parametrize('id, is_permission', user_results2)
    def test_put_acl(self, client_rest, users, test_indices, test_journals, id, is_permission):
        login_user_via_session(client=client_rest, email=users[id]['email'])
        res = client_rest.put('/admin/indexjournal/1',
                              data=json.dumps({}),
                              content_type='application/json')
        if is_permission:
            assert res.status_code != 403
        else:
            assert res.status_code == 403

# .tox/c1/bin/pytest --cov=weko_indextree_journal tests/test_rest.py::TestJournalActionResource::test_put_acl_guest -vv -s --cov-branch --cov-report=term --basetemp=/code/modules/weko-indextree-journal/.tox/c1/tmp
    def test_put_acl_guest(self, client_rest, users, test_indices, test_journals):
        res = client_rest.put('/admin/indexjournal/1',
                              data=json.dumps({}),
                              content_type='application/json')
        assert res.status_code == 401

# .tox/c1/bin/pytest --cov=weko_indextree_journal tests/test_rest.py::TestJournalActionResource::test_put -vv -s --cov-branch --cov-report=term --basetemp=/code/modules/weko-indextree-journal/.tox/c1/tmp
    def test_put(self, client_rest, users, test_indices, test_journals):
        _data = dict(
            id=1,
            index_id=1,
            publication_title="updated test journal {}".format(1),
            date_first_issue_online="2022-01-01",
            date_last_issue_online="2022-01-01",
            title_url="search?search_type=2&q={}".format(1),
            title_id=str(1),
            coverage_depth="abstract",
            publication_type="serial",
            access_type="F",
            language="en",
            is_output=True,
            abstract='',
            code_issnl=''
        )
        login_user_via_session(client=client_rest, email=users[0]['email'])
        # success update
        res = client_rest.put('/admin/indexjournal/1',
                              data=json.dumps(_data),
                              content_type='application/json')
        assert res.status_code == 200
        assert json.loads(str(res.data,"utf-8")) == {"status":200,"message":'Journal updated successfully.'}
        assert Journal.query.filter_by(id=1).one().publication_title == "updated test journal 1"

        # no data
        res = client_rest.put('/admin/indexjournal/1',
                              data=json.dumps({}),
                              content_type='application/json')
        assert res.status_code == 400

        # failed update
        res = client_rest.put('/admin/indexjournal/2',
                              data=json.dumps(_data),
                              content_type='application/json')
        assert res.status_code == 400

    @pytest.mark.parametrize('id, is_permission', user_results2)
    def test_delete_acl(self, client_rest, users, id, is_permission):
        login_user_via_session(client=client_rest, email=users[id]['email'])
        res = client_rest.delete('/admin/indexjournal/0')
        if is_permission:
            assert res.status_code != 403
        else:
            assert res.status_code == 403

    def test_delete_acl_guest(self,client_rest, users):
        res = client_rest.delete('/admin/indexjournal/0')
        assert res.status_code == 401

# .tox/c1/bin/pytest --cov=weko_indextree_journal tests/test_rest.py::TestJournalActionResource::test_delete -vv -s --cov-branch --cov-report=term --basetemp=/code/modules/weko-indextree-journal/.tox/c1/tmp
    def test_delete(self,app, client_rest, users, test_indices, test_journals):
        login_user_via_session(client=client_rest, email=users[0]['email'])
        # success delete
        res = client_rest.delete("/admin/indexjournal/1")
        assert Journal.query.filter_by(id=1).one_or_none() is None
        assert json.loads(str(res.data,"utf-8")) == {"status": 200, "message": "Journal deleted successfully."}
        assert res.status_code == 200

        # not journal_id
        res = client_rest.delete("/admin/indexjournal/0")
        assert res.status_code == 204

        # failed delete
        res = client_rest.delete("/admin/indexjournal/100")
        assert res.status_code == 204

<|MERGE_RESOLUTION|>--- conflicted
+++ resolved
@@ -136,15 +136,10 @@
                 test = '{"access_type":"F","coverage_depth":"abstract","coverage_notes":"","date_first_issue_online":"2022-01-01","date_last_issue_online":"2022-01-01","date_monograph_published_online":"","date_monograph_published_print":"","deleted":"","embargo_info":"","first_author":"","first_editor":"","ichushi_code":"","id":1,"index_id":1,"is_output":true,"jstage_code":"","language":"en","monograph_edition":"","monograph_volume":"","ncid":"","ndl_bibid":"","ndl_callno":"","num_first_issue_online":"","num_first_vol_online":"","num_last_issue_online":"","num_last_vol_online":"","online_identifier":"","owner_user_id":0,"parent_publication_title_id":"","preceding_publication_title_id":"","print_identifier":"","publication_title":"test journal 1","publication_type":"serial","publisher_name":"","title_alternative":"","title_id":1,"title_transcription":"","title_url":"search?search_type=2&q=1","abstract":"","code_issnl":""}'
                 view = JournalActionResource(ctx)
                 res = view.get(1)
-<<<<<<< HEAD
-                assert '"title_url":"search?search_type=2&q=1"' in str(res.data,"utf-8")
-
-=======
                 data = json.loads(res.data.decode("utf-8"))
                 assert "title_url" in data
                 assert "search?search_type=2&q=1" in data["title_url"]
-                
->>>>>>> 3aa12c21
+
                 res = view.get(0)
                 assert str(res.data,"utf-8") == "[]\n"
 
