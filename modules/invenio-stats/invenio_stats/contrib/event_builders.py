--- conflicted
+++ resolved
@@ -63,11 +63,7 @@
             file_key=obj.key,
             size=obj.file.size,
             referrer=request.referrer,
-<<<<<<< HEAD
-            accessrole=obj.file.json.get('accessrole'),
-=======
             accessrole=obj.file.json.get('accessrole', ''),
->>>>>>> f982443f
             userrole=obj.userrole,
             site_license_name=obj.site_license_name,
             site_license_flag=obj.site_license_flag,
