# -*- coding: utf-8 -*-
#
# This file is part of Invenio.
# Copyright (C) 2017-2019 CERN.
#
# Invenio is free software; you can redistribute it and/or modify it
# under the terms of the MIT License; see LICENSE file for more details.

"""Query processing classes."""

import json

from datetime import datetime

import pickle
import dateutil.parser
from flask import current_app
from invenio_search import current_search_client
from invenio_search.engine import dsl
from invenio_search.utils import build_alias_name

from .errors import InvalidRequestInputError


class Query(object):
    """Search query."""

    def __init__(self, name, index, client=None, *args, **kwargs):
        """Constructor.

        :param index: queried index.
        :param client: search client used to query.
        """
        self.name = name
        self.index = build_alias_name(index)
        self.client = client or current_search_client

    def extract_date(self, date):
        """Extract date from string if necessary.

        :returns: the extracted date.
        """
        if isinstance(date, str):
            try:
                date = dateutil.parser.parse(date)
            except ValueError:
                raise ValueError(f"Invalid date format for statistic {self.name}.")
        if not isinstance(date, datetime):
            raise TypeError(f"Invalid date type for statistic {self.name}.")
        return date

    def run(self, *args, **kwargs):
        """Run the query."""
        raise NotImplementedError()


class DateHistogramQuery(Query):
    """Search date histogram query."""

    allowed_intervals = ["year", "quarter", "month", "week", "day"]
    """Allowed intervals for the histogram aggregation."""

    def __init__(
        self,
        time_field="timestamp",
        copy_fields=None,
        query_modifiers=None,
        required_filters=None,
        metric_fields=None,
        *args,
        **kwargs,
    ):
        """Constructor.

        :param time_field: name of the timestamp field.
        :param copy_fields: list of fields to copy from the top hit document
            into the resulting aggregation.
        :param query_modifiers: List of functions accepting a ``query`` and
            ``**kwargs`` (same as provided to the ``run`` method), that will
            be applied to the aggregation query.
        :param required_filters: Dict of "mandatory query parameter" ->
            "filtered field".
        :param metric_fields: Dict of "destination field" ->
            tuple("metric type", "source field", "metric_options").
        """
        super(DateHistogramQuery, self).__init__(*args, **kwargs)
        self.time_field = time_field
        self.copy_fields = copy_fields or {}
        self.query_modifiers = query_modifiers or []
        self.required_filters = required_filters or {}
        self.metric_fields = metric_fields or {"value": ("sum", "count", {})}
        self.allowed_metrics = {
            "cardinality",
            "min",
            "max",
            "avg",
            "sum",
            "extended_stats",
            "geo_centroid",
            "percentiles",
            "stats",
        }

        if any(
            v not in self.allowed_metrics
            for k, (v, _, _) in (self.metric_fields or {}).items()
        ):
            raise (
                ValueError(
                    "Metric type should be one of [{}]".format(
                        ", ".join(self.allowed_metrics)
                    )
                )
            )

    def validate_arguments(self, interval, start_date, end_date, **kwargs):
        """Validate query arguments."""
        if interval not in self.allowed_intervals:
            raise InvalidRequestInputError(
                f"Invalid aggregation time interval for statistic {self.name}."
            )

        if not set(self.required_filters) <= set(kwargs):
            raise InvalidRequestInputError(
                "Missing one of the required parameters {0} in "
                "query {1}".format(set(self.required_filters.keys()), self.name)
            )

    def build_query(self, interval, start_date, end_date, **kwargs):
        """Build the search query."""
        agg_query = dsl.Search(using=self.client, index=self.index)[0:0]

        if start_date is not None or end_date is not None:
            time_range = {}
            if start_date is not None:
                time_range["gte"] = start_date.isoformat()
            if end_date is not None:
                time_range["lte"] = end_date.isoformat()
            agg_query = agg_query.filter("range", **{self.time_field: time_range})

        for modifier in self.query_modifiers:
            agg_query = modifier(agg_query, **kwargs)

        base_agg = agg_query.aggs.bucket(
            "histogram", "date_histogram", field=self.time_field, interval=interval, time_zone=str(current_app.config["STATS_WEKO_DEFAULT_TIMEZONE"]())
        )

        for destination, (metric, field, opts) in self.metric_fields.items():
            base_agg.metric(destination, metric, field=field, **opts)

        if self.copy_fields:
            base_agg.metric("top_hit", "top_hits", size=1, sort={"timestamp": "desc"})

        for query_param, filtered_field in self.required_filters.items():
            if query_param in kwargs:
                agg_query = agg_query.filter(
                    "term", **{filtered_field: kwargs[query_param]}
                )

        return agg_query

    def process_query_result(self, query_result, interval, start_date, end_date):
        """Build the result using the query result."""

        def build_buckets(agg):
            """Build recursively result buckets."""
            bucket_result = {
                "key": agg["key"],
                "date": agg["key_as_string"],
            }
            for metric in self.metric_fields:
                bucket_result[metric] = agg[metric]["value"]

            if self.copy_fields and agg["top_hit"]["hits"]["hits"]:
                doc = agg["top_hit"]["hits"]["hits"][0]["_source"]
                for destination, source in self.copy_fields.items():
                    if isinstance(source, str):
                        bucket_result[destination] = doc[source]
                    else:
                        bucket_result[destination] = source(bucket_result, doc)

            return bucket_result

        # Add copy_fields
        buckets = query_result["aggregations"]["histogram"]["buckets"]
        return {
            "interval": interval,
            "key_type": "date",
            "start_date": start_date.isoformat() if start_date else None,
            "end_date": end_date.isoformat() if end_date else None,
            "buckets": [build_buckets(b) for b in buckets],
        }

    def run(self, interval="day", start_date=None, end_date=None, **kwargs):
        """Run the query."""
        start_date = self.extract_date(start_date) if start_date else None
        end_date = self.extract_date(end_date) if end_date else None
        self.validate_arguments(interval, start_date, end_date, **kwargs)

        agg_query = self.build_query(interval, start_date, end_date, **kwargs)
        query_result = agg_query.execute().to_dict()
        res = self.process_query_result(query_result, interval, start_date, end_date)

        return res


class TermsQuery(Query):
    """Search sum query."""

    def __init__(
        self,
        time_field="timestamp",
        copy_fields=None,
        query_modifiers=None,
        required_filters=None,
        aggregated_fields=None,
        metric_fields=None,
        max_bucket_size=10000,
        group_fields=None,
        *args,
        **kwargs,
    ):
        """Constructor.

        :param time_field: name of the timestamp field.
        :param copy_fields: list of fields to copy from the top hit document
            into the resulting aggregation.
        :param query_modifiers: List of functions accepting a ``query`` and
            ``**kwargs`` (same as provided to the ``run`` method), that will
            be applied to the aggregation query.
        :param required_filters: Dict of "mandatory query parameter" ->
            "filtered field".
        :param aggregated_fields: List of fields which will be used in the
            terms aggregations.
        :param metric_fields: Dict of "destination field" ->
            tuple("metric type", "source field").
        :param group_fields: group fields.
        """
        super(TermsQuery, self).__init__(*args, **kwargs)
        self.time_field = time_field
        self.copy_fields = copy_fields or {}
        self.query_modifiers = query_modifiers or []
        self.required_filters = required_filters or {}
        self.aggregated_fields = aggregated_fields or []
        self.metric_fields = metric_fields or {"value": ("sum", "count", {})}
        self.max_bucket_size = max_bucket_size
        self.group_fields = group_fields or []

    def validate_arguments(self, start_date, end_date, **kwargs):
        """Validate query arguments."""
        if not set(self.required_filters) <= set(kwargs):
            raise InvalidRequestInputError(
                "Missing one of the required parameters {0} in "
                "query {1}".format(set(self.required_filters.keys()), self.name)
            )

    def build_query(self, start_date, end_date, **kwargs):
        """Build the search query."""
        agg_query = dsl.Search(using=self.client, index=self.index)[0:0]
        agg_query = agg_query.extra(track_total_hits=True)

        if start_date is not None or end_date is not None:
            time_range = {}
            if start_date is not None:
                time_range["gte"] = start_date.isoformat()
            if end_date is not None:
                time_range["lte"] = end_date.isoformat()
            time_range["time_zone"] = str(
                current_app.config["STATS_WEKO_DEFAULT_TIMEZONE"]())
            agg_query = agg_query.filter("range", **{self.time_field: time_range})

        for modifier in self.query_modifiers:
            agg_query = modifier(agg_query, **kwargs)

        base_agg = agg_query.aggs


        def _apply_metric_aggs(agg):
            for dst, (metric, field, opts) in self.metric_fields.items():
                agg.metric(dst, metric, field=field, **opts)

        size = (
            kwargs.get("agg_size")
            if kwargs.get("agg_size")
            else current_app.config["STATS_ES_INTEGER_MAX_VALUE"]
        )

        _apply_metric_aggs(base_agg)
        if self.group_fields:
            sources = []
            for f in self.group_fields:
                sources.append({f: dsl.aggs.A("terms", field=f)})
            if kwargs.get("after_key"):
                base_agg.bucket(
                    "my_buckets", "composite", size=size, sources=sources, after=kwargs.get("after_key")
                )
            else:
                base_agg.bucket(
                    "my_buckets", "composite", size=size, sources=sources
                )
        elif self.aggregated_fields:
            cur_agg = base_agg
            for term in self.aggregated_fields:
                cur_agg = cur_agg.bucket(
                    term, "terms", field=term, size=self.max_bucket_size
                )
                _apply_metric_aggs(cur_agg)

        if self.copy_fields:
            base_agg.metric("top_hit", "top_hits", size=1, sort={"timestamp": "desc"})

        for query_param, filtered_field in self.required_filters.items():
            if query_param in kwargs:
                agg_query = agg_query.filter(
                    "term", **{filtered_field: kwargs[query_param]}
                )

        return agg_query

    def process_query_result(self, query_result, start_date, end_date):
        """Build the result using the query result."""

        def build_buckets(agg, fields, bucket_result):
            """Build recursively result buckets."""
            # Add metric results for current bucket
            for metric in self.metric_fields:
                bucket_result[metric] = agg[metric].get('value')

            if self.group_fields:
                temp_data = {}
                count = 0
                for item in agg["buckets"]:
                    key_str = ""
                    for key in self.group_fields:
                        if key != "count":
                            key_str += "{}_".format(item["key"][key])
                        else:
                            count = item["key"]["count"] * item["doc_count"]
                    if key_str in temp_data:
                        temp_data[key_str]["count"] += count
                    else:
                        temp_data[key_str] = item["key"]
                        temp_data[key_str]["count"] = count
                bucket_result.update(
                    {
                        "buckets": [
                            temp_data[key_str] for key_str in temp_data.keys()
                        ],
                    }
                )
            elif fields:
                current_level = fields[0]
                bucket_result.update(
                    {
                        "type": "bucket",
                        "field": current_level,
                        "key_type": "terms",
                        "buckets": [
                            build_buckets(b, fields[1:], {"key": b["key"]})
                            for b in agg[current_level]["buckets"]
                        ],
                    }
                )

            return bucket_result

        # Add copy_fields
        aggs = query_result["aggregations"]
        result = {
            "start_date": start_date.isoformat() if start_date else None,
            "end_date": end_date.isoformat() if end_date else None,
        }
        if self.copy_fields and aggs["top_hit"]["hits"]["hits"]:
            doc = aggs["top_hit"]["hits"]["hits"][0]["_source"]
            for destination, source in self.copy_fields.items():
                if isinstance(source, str):
                    result[destination] = doc[source]
                else:
                    result[destination] = source(result, doc)

        return build_buckets(aggs, self.aggregated_fields, result)

    def run(self, start_date=None, end_date=None, **kwargs):
        """Run the query."""
        start_date = self.extract_date(start_date) if start_date else None
        end_date = self.extract_date(end_date) if end_date else None
        self.validate_arguments(start_date, end_date, **kwargs)

        if self.group_fields:
            first_search = True
            after_key = None
            total = 1
            count = 0
            query_result = {}
            res_list = []
            res_count = {}
            while count < total and (after_key or first_search):
                agg_query = self.build_query(start_date, end_date, after_key=after_key, **kwargs)
                current_app.logger.debug("agg_query: {}".format(agg_query.to_dict()))
                temp_res = agg_query.execute().to_dict()
                if "after_key" in temp_res["aggregations"]["my_buckets"]:
                    after_key = temp_res["aggregations"]["my_buckets"]["after_key"]
                else:
                    after_key = None
                if first_search:
                    first_search = False
                    total = temp_res["hits"]["total"]["value"]
                    for metric in self.metric_fields:
                        res_count[metric] = temp_res["aggregations"][metric]
                count += len(temp_res["aggregations"]["my_buckets"]["buckets"])
                res_list += pickle.loads(pickle.dumps(temp_res["aggregations"]["my_buckets"]["buckets"], -1))
            query_result["aggregations"] = {"buckets": res_list}
            for metric in self.metric_fields:
                query_result["aggregations"][metric] = res_count[metric]
        else:
            agg_query = self.build_query(start_date, end_date, **kwargs)
            current_app.logger.debug(agg_query.to_dict())
            query_result = agg_query.execute().to_dict()
        res = self.process_query_result(query_result, start_date, end_date)

        return res


class WekoFileStatsQuery(TermsQuery):
    """Weko ES Query for File Stats."""

    def __init__(self, main_fields=None, main_query=None, *args, **kwargs):
        """Constructor.

        :param main_fields: name of the timestamp field.
        :param main_query: list of fields to copy from the top hit document
            into the resulting aggregation.
        """
        super().__init__(*args, **kwargs)
        self.main_fields = main_fields or []
        self.main_query = main_query or {}

    def build_query(self, start_date, end_date, **kwargs):
<<<<<<< HEAD
        """Build the elasticsearch query."""
        agg_query = dsl.Search(
            using=self.client,
            index=self.index)[0:0]
=======
        """Build the search engine query."""
        agg_query = dsl.Search(using=self.client, index=self.index)[0:0]
                           
>>>>>>> abf0fcbe
        if self.main_query:
            query_q = self.main_query
            for _field in self.main_fields:
                query_q = json.dumps(query_q).replace(f"@{_field}", kwargs[_field])
                query_q = json.loads(query_q)
            agg_query.update_from_dict(query_q)

        if start_date is not None or end_date is not None:
            time_range = {}
            if start_date is not None:
                time_range["gte"] = start_date.isoformat()
            if end_date is not None:
                time_range["lte"] = end_date.isoformat()
            time_range["time_zone"] = str(
                current_app.config["STATS_WEKO_DEFAULT_TIMEZONE"]())
            agg_query = agg_query.filter("range", **{self.time_field: time_range})

        for modifier in self.query_modifiers:
            agg_query = modifier(agg_query, **kwargs)

        base_agg = agg_query.aggs

        def _apply_metric_aggs(agg):
            for dst, (metric, field, opts) in self.metric_fields.items():
                agg.metric(dst, metric, field=field, **opts)

        size = (
            kwargs.get("agg_size")
            if kwargs.get("agg_size")
            else current_app.config["STATS_ES_INTEGER_MAX_VALUE"]
        )

        _apply_metric_aggs(base_agg)
        if self.group_fields:
            sources = []
            for f in self.group_fields:
                sources.append({f: dsl.aggs.A("terms", field=f)})
            if kwargs.get("after_key"):
                base_agg.bucket(
                    "my_buckets", "composite", size=size, sources=sources, after=kwargs.get("after_key")
                )
            else:
                base_agg.bucket(
                    "my_buckets", "composite", size=size, sources=sources
                )
        else:
            if self.aggregated_fields:
                cur_agg = base_agg
                for term in self.aggregated_fields:
                    cur_agg = cur_agg.bucket(term, "terms", field=term, size=size)
                    _apply_metric_aggs(cur_agg)

        if self.copy_fields:
            base_agg.metric(
                "top_hit", "top_hits", size=1, sort={"timestamp": "desc"}
            )

        return agg_query


class WekoTermsQuery(TermsQuery):
    """Weko ES Terms Query."""

    def build_query(self, start_date, end_date, **kwargs):
<<<<<<< HEAD
        """Build the elasticsearch query with."""
        agg_query = dsl.Search(
            using=self.client,
            index=self.index)[0:0]
=======
        """Build the search engine query with."""
        agg_query = dsl.Search(using=self.client, index=self.index)[0:0]

>>>>>>> abf0fcbe
        if start_date is not None or end_date is not None:
            time_range = {}
            if start_date is not None:
                time_range["gte"] = start_date.isoformat()
            if end_date is not None:
                time_range["lte"] = end_date.isoformat()
            time_range["time_zone"] = current_app.config[
                "STATS_WEKO_DEFAULT_TIMEZONE"]
            agg_query = agg_query.filter("range", **{self.time_field: time_range})

        for modifier in self.query_modifiers:
            agg_query = modifier(agg_query, **kwargs)

        base_agg = agg_query.aggs

        def _apply_metric_aggs(agg):
            for dst, (metric, field, opts) in self.metric_fields.items():
                agg.metric(dst, metric, field=field, **opts)

        size = (
            kwargs.get("agg_size")
            if kwargs.get("agg_size")
            else current_app.config["STATS_ES_INTEGER_MAX_VALUE"])

        _apply_metric_aggs(base_agg)
        if self.group_fields:
            sources = []
            for f in self.group_fields:
                sources.append({f: dsl.aggs.A("terms", field=f)})
            if kwargs.get("after_key"):
                base_agg.bucket(
                    "my_buckets", "composite", size=size, sources=sources, after=kwargs.get("after_key")
                )
            else:
                base_agg.bucket(
                    "my_buckets", "composite", size=size, sources=sources
                )
        else:
            if self.aggregated_fields:
                cur_agg = base_agg
                for term in self.aggregated_fields:  # Added size and sort
                    cur_agg = cur_agg.bucket(
                        term, "terms", field=term, size=size,
                        order=kwargs.get("agg_sort", {"_count": "desc"})
                    )
                    _apply_metric_aggs(cur_agg)

        if self.copy_fields:
            base_agg.metric(
                "top_hit", "top_hits", size=1, sort={"timestamp": "desc"}
            )

        for query_param, filtered_field in self.required_filters.items():
            if query_param in kwargs:
                agg_query = agg_query.filter(
                    "term", **{filtered_field: kwargs[query_param]}
                )

        if kwargs.get("agg_filter"):
            agg_query = agg_query.filter("terms", **kwargs.get("agg_filter"))

        return agg_query


class WekoRankingQuery(TermsQuery):
    """Weko ES Query for Ranking Page."""

    def __init__(self, main_fields=None, main_query=None, *args, **kwargs):
        """Constructor.

        :param main_fields: name of the timestamp field.
        :param main_query: list of fields to copy from the top hit document
            into the resulting aggregation.
        """
        super().__init__(*args, **kwargs)
        self.main_fields = main_fields or []
        self.main_query = main_query or {}

    def build_query(self, **kwargs):
        """Build the search engine query."""
        search_index_prefix = current_app.config["SEARCH_INDEX_PREFIX"].strip("-")
        es_index = self.index.format(search_index_prefix, kwargs.get("event_type"))
<<<<<<< HEAD
        agg_query = dsl.Search(
            using=self.client,
            index=es_index)[0:0]
=======
        agg_query = dsl.Search(using=self.client, index=es_index)[0:0]

>>>>>>> abf0fcbe
        query_q = json.dumps(self.main_query)
        for _field in self.main_fields:
            query_q = query_q.replace(f"@{_field}", kwargs.get(_field, ""))

        query_q = query_q.replace(
            "@time_zone", str(current_app.config["STATS_WEKO_DEFAULT_TIMEZONE"]())
        )
        query_q = json.loads(query_q)
        if kwargs.get("must_not"):
            query_q["query"]["bool"]["must_not"] = json.loads(kwargs.get("must_not"))
        else:
            del query_q["query"]["bool"]["must_not"]
        agg_query.update_from_dict(query_q)
        return agg_query

    def run(self, start_date=None, end_date=None, **kwargs):
        """Run the query."""
        if kwargs["new_items"]:
            kwargs["start_date"] = start_date
            kwargs["end_date"] = end_date
        else:
            start_date = self.extract_date(start_date) if start_date else None
            end_date = self.extract_date(end_date) if end_date else None
            self.validate_arguments(start_date, end_date, **kwargs)

            kwargs["start_date"] = start_date.isoformat()
            kwargs["end_date"] = end_date.isoformat()
        agg_query = self.build_query(**kwargs)

        query_result = agg_query.execute().to_dict()

        return query_result


class WekoFileRankingQuery(TermsQuery):
    """Weko ES Query for File Download Ranking."""

    def __init__(self, main_fields=None, main_query=None, *args, **kwargs):
        """Constructor.

        :param main_fields: name of the timestamp field.
        :param main_query: list of fields to copy from the top hit document
            into the resulting aggregation.
        """
        super().__init__(*args, **kwargs)
        self.main_fields = main_fields or []
        self.main_query = main_query or {}

    def build_query(self, start_date, end_date, **kwargs):
<<<<<<< HEAD
        """Build the elasticsearch query."""
        agg_query = dsl.Search(
            using=self.client,
            index=self.index)[0:0]
=======
        """Build the search engine query."""
        agg_query = dsl.Search(using=self.client, index=self.index)[0:0]
>>>>>>> abf0fcbe
        if self.main_query:
            query_q = self.main_query
            for _field in self.main_fields:
                query_q = json.dumps(query_q).replace(f"@{_field}", kwargs[_field])
                query_q = json.loads(query_q)

            if 'root_file_id_list' in kwargs.keys():
                query_q['query']['bool']['filter'][1]['terms']['root_file_id'] = kwargs['root_file_id_list']

            agg_query.update_from_dict(query_q)

        if start_date is not None or end_date is not None:
            time_range = {}
            if start_date is not None:
                time_range['gte'] = start_date.isoformat()
            if end_date is not None:
                time_range['lte'] = end_date.isoformat()
            time_range['time_zone'] = str(
                current_app.config['STATS_WEKO_DEFAULT_TIMEZONE']())
            agg_query = agg_query.filter('range', **{self.time_field: time_range})

        for dst, (metric, field, opts) in self.metric_fields.items():
            agg_query.aggs.metric(dst, metric, field=field, **opts)

        return agg_query

    def process_query_result(self, query_result, start_date, end_date):
        """Build the result using the query result."""
        def build_buckets(agg, fields, bucket_result):
            """Build recursively result buckets."""
            # Add metric results for current bucket
            for metric in self.metric_fields:
                bucket_result[metric] = agg[metric]
            return bucket_result

        # Add copy_fields
        aggs = query_result['aggregations']
        result = {
            'start_date': start_date.isoformat() if start_date else None,
            'end_date': end_date.isoformat() if end_date else None,
        }

        return build_buckets(aggs, self.aggregated_fields, result)

    def run(self, start_date=None, end_date=None, **kwargs):
        """Run the query."""
        start_date = self.extract_date(start_date) if start_date else None
        end_date = self.extract_date(end_date) if end_date else None
        self.validate_arguments(start_date, end_date, **kwargs)

        agg_query = self.build_query(start_date, end_date, **kwargs)
        current_app.logger.debug(agg_query.to_dict())
        query_result = agg_query.execute().to_dict()

        return self.process_query_result(query_result, start_date, end_date)


# for backwards compatibility
ESQuery = Query
ESDateHistogramQuery = DateHistogramQuery
ESTermsQuery = TermsQuery
ESWekoFileStatsQuery = WekoFileStatsQuery
ESWekoTermsQuery = WekoTermsQuery
ESWekoRankingQuery = WekoRankingQuery
ESWekoFileRankingQuery = WekoFileRankingQuery<|MERGE_RESOLUTION|>--- conflicted
+++ resolved
@@ -436,16 +436,10 @@
         self.main_query = main_query or {}
 
     def build_query(self, start_date, end_date, **kwargs):
-<<<<<<< HEAD
         """Build the elasticsearch query."""
         agg_query = dsl.Search(
             using=self.client,
             index=self.index)[0:0]
-=======
-        """Build the search engine query."""
-        agg_query = dsl.Search(using=self.client, index=self.index)[0:0]
-                           
->>>>>>> abf0fcbe
         if self.main_query:
             query_q = self.main_query
             for _field in self.main_fields:
@@ -510,16 +504,10 @@
     """Weko ES Terms Query."""
 
     def build_query(self, start_date, end_date, **kwargs):
-<<<<<<< HEAD
         """Build the elasticsearch query with."""
         agg_query = dsl.Search(
             using=self.client,
             index=self.index)[0:0]
-=======
-        """Build the search engine query with."""
-        agg_query = dsl.Search(using=self.client, index=self.index)[0:0]
-
->>>>>>> abf0fcbe
         if start_date is not None or end_date is not None:
             time_range = {}
             if start_date is not None:
@@ -602,14 +590,9 @@
         """Build the search engine query."""
         search_index_prefix = current_app.config["SEARCH_INDEX_PREFIX"].strip("-")
         es_index = self.index.format(search_index_prefix, kwargs.get("event_type"))
-<<<<<<< HEAD
         agg_query = dsl.Search(
             using=self.client,
             index=es_index)[0:0]
-=======
-        agg_query = dsl.Search(using=self.client, index=es_index)[0:0]
-
->>>>>>> abf0fcbe
         query_q = json.dumps(self.main_query)
         for _field in self.main_fields:
             query_q = query_q.replace(f"@{_field}", kwargs.get(_field, ""))
@@ -659,15 +642,10 @@
         self.main_query = main_query or {}
 
     def build_query(self, start_date, end_date, **kwargs):
-<<<<<<< HEAD
         """Build the elasticsearch query."""
         agg_query = dsl.Search(
             using=self.client,
             index=self.index)[0:0]
-=======
-        """Build the search engine query."""
-        agg_query = dsl.Search(using=self.client, index=self.index)[0:0]
->>>>>>> abf0fcbe
         if self.main_query:
             query_q = self.main_query
             for _field in self.main_fields:
