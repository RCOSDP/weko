# -*- coding: utf-8 -*-
#
# This file is part of Invenio.
# Copyright (C) 2016-2018 CERN.
# Copyright (C)      2022 TU Wien.
#
# Invenio is free software; you can redistribute it and/or modify it
# under the terms of the MIT License; see LICENSE file for more details.

"""Proxy to the current stats module."""

import os

from flask_babel import get_timezone
from invenio_search import current_search_client
from kombu.entity import Exchange

from .aggregations import StatAggregator, filter_restricted
from .contrib.event_builders import (
    build_celery_task_unique_id,
    build_file_unique_id,
    build_item_create_unique_id,
    build_record_unique_id,
    build_search_detail_condition,
    build_search_unique_id,
    build_top_unique_id,
    copy_record_index_list,
    copy_search_keyword,
    copy_search_type,
    copy_user_group_list
)
from .processors import (
    EventsIndexer,
    anonymize_user,
    flag_restricted,
    flag_robots
)
from .utils import weko_permission_factory
<<<<<<< HEAD
from .queries import TermsQuery, WekoTermsQuery, WekoFileStatsQuery, DateHistogramQuery, WekoRankingQuery, WekoFileRankingQuery
=======
from .queries import TermsQuery, WekoTermsQuery, DateHistogramQuery, WekoFileStatsQuery, WekoRankingQuery, WekoFileRankingQuery
>>>>>>> ef8b00d8
from weko_schema_ui.models import PublishStatus

STATS_REGISTER_RECEIVERS = True
"""Enable the registration of signal receivers.

Default is ``True``.
The signal receivers are functions which will listen to the signals listed in
by the ``STATS_EVENTS`` config variable. An event will be generated for each
signal sent.
"""

PROVIDE_PERIOD_YEAR = 5

REPORTS_PER_PAGE = 10

SEARCH_INDEX_PREFIX = os.environ.get("SEARCH_INDEX_PREFIX", "")
"""Search index prefix which is set in weko config."""


STATS_EVENTS = {
    "celery-task": {
        "templates": "invenio_stats.contrib.events",
        "signal": [
            "invenio_oaiharvester.signals.oaiharvest_finished",
            "weko_sitemap.signals.sitemap_finished"
        ],
        "event_builders": [
            "invenio_stats.contrib.event_builders.celery_task_event_builder"
        ],
        "cls":EventsIndexer,
        "params": {
            "preprocessors": [
                flag_restricted,
                flag_robots,
                anonymize_user,
                build_celery_task_unique_id
            ],
            "suffix": "%Y",
        }
    },
    "file-download": {
        "templates":"invenio_stats.contrib.events",
        "signal": "invenio_files_rest.signals.file_downloaded",
        "event_builders": [
            "invenio_stats.contrib.event_builders.file_download_event_builder"
        ],
        "cls":EventsIndexer,
        "params": {
            "preprocessors": [
                flag_restricted,
                flag_robots,
                anonymize_user,
                build_file_unique_id
            ],
            "double_click_window": 30,
            "suffix": "%Y",
        },
    },
    "file-preview": {
        "templates":"invenio_stats.contrib.events",
        "signal": "invenio_files_rest.signals.file_previewed",
        "event_builders": [
            "invenio_stats.contrib.event_builders.file_preview_event_builder"
        ],
        "cls":EventsIndexer,
        "params": {
            "preprocessors": [
                flag_restricted,
                flag_robots,
                anonymize_user,
                build_file_unique_id
            ],
            "double_click_window": 30,
            "suffix": "%Y",
        }
    },
    "item-create": {
        "templates":"invenio_stats.contrib.events",
        "signal": "weko_deposit.signals.item_created",
        "event_builders": [
            "invenio_stats.contrib.event_builders.item_create_event_builder"
        ],
        "cls":EventsIndexer,
        "params":{
            "preprocessors": [
                flag_restricted,
                flag_robots,
                anonymize_user,
                build_item_create_unique_id
            ],
            "suffix": "%Y",
        }
    },
    "record-view": {
        "templates":"invenio_stats.contrib.events",
        "signal": "invenio_records_ui.signals.record_viewed",
        "event_builders": [
            "invenio_stats.contrib.event_builders.record_view_event_builder"
        ],
        "cls":EventsIndexer,
        "params": {
            "preprocessors": [
                flag_restricted,
                flag_robots,
                anonymize_user,
                build_record_unique_id
            ],
            "double_click_window": 30,
            "suffix": "%Y",
        }
    },
    "top-view": {
        "templates":"invenio_stats.contrib.events",
        "signal": "weko_theme.views.top_viewed",
        "event_builders": [
            "invenio_stats.contrib.event_builders.top_view_event_builder"
        ],
        "cls":EventsIndexer,
        "params": {
                "preprocessors": [
                    flag_restricted,
                    flag_robots,
                    anonymize_user,
                    build_top_unique_id
                ],
                "double_click_window": 30,
                "suffix": "%Y",
        }
    },
    "search": {
        "templates":"invenio_stats.contrib.events",
        "signal": "weko_search_ui.views.searched",
        "event_builders": [
            "invenio_stats.contrib.event_builders.search_event_builder"
        ],
        "cls":EventsIndexer,
        "params": {
            "preprocessors": [
                flag_restricted,
                flag_robots,
                anonymize_user,
                build_search_detail_condition,
                build_search_unique_id
            ],
            "double_click_window": 30,
            "suffix": "%Y",
        }
    }
}
"""Enabled Events.

Each key is the name of an event. A queue will be created for each event.

If the dict of an event contains the ``signal`` key, and the config variable
``STATS_REGISTER_RECEIVERS`` is ``True``, a signal receiver will be registered.
Receiver function which will be connected on a signal and emit events. The key
is the name of the emitted event.

``signal``: Signal to which the receiver will be connected to.

``event_builders``: list of functions which will create and enhance the event.
    Each function will receive the event created by the previous function and
    can update it. Keep in mind that these functions will run synchronously
    during the creation of the event, meaning that if the signal is sent during
    a request they will increase the response time.

You can find a sampe of STATS_EVENT configuration in the `registrations.py`
"""

STATS_EXCLUDED_ADDRS = []
"""Fill IP Addresses which will be excluded from stats in `[]`"""
STATS_AGGREGATIONS = {
    "celery-task-agg": {
        "templates": "invenio_stats.contrib.aggregations",
        "cls":StatAggregator,
        "name": "celery-task-agg",
        "params": {
            "client": current_search_client,
            "event": "celery-task",
            "field": "unique_id",
            "interval": "day",
            "index_interval": "year",
            "query_modifiers": [filter_restricted],
            "copy_fields": {
                "task_id": "task_id",
                "task_name": "task_name",
                "task_state": "task_state",
                "start_time": "start_time",
                "end_time": "end_time",
                "total_records": "total_records",
                "repository_name": "repository_name",
                "execution_time": "execution_time",
            },
            "metric_fields": {
                "unique_count": (
                    "cardinality", "unique_session_id",
                    {"precision_threshold": 1000}
                ),
                "volume": ("sum", "size", {}),
            }
        }
    },
    "search-agg": {
        "templates": "invenio_stats.contrib.aggregations",
        "cls":StatAggregator,
        "name": "search-agg",
        "params": {
            "client": current_search_client,
            "event": "search",
            "field": "unique_id",
            "interval": "day",
            "index_interval": "year",
            "query_modifiers": [filter_restricted],
            "copy_fields": {
                "country": "country",
                "referrer": "referrer",
                "search_key": copy_search_keyword,
                "search_type": copy_search_type,
                "site_license_name": "site_license_name",
                "site_license_flag": "site_license_flag"
            },
            "metric_fields": {
                "unique_count": (
                    "cardinality", "unique_session_id",
                    {"precision_threshold": 1000}
                ),
            }
        }
    },
    "file-download-agg": {
        "templates":"invenio_stats.contrib.aggregations",
        "cls":StatAggregator,
        "name": "file-download-agg",
        "params": {
            "client": current_search_client,
            "event": "file-download",
            "field": "unique_id",
            "interval": "day",
            "index_interval": "year",
            "query_modifiers": [filter_restricted],
            "copy_fields": {
                "country": "country",
                "item_id": "item_id",
                "item_title": "item_title",
                "file_key": "file_key",
                "bucket_id": "bucket_id",
                "file_id": "file_id",
                "root_file_id": "root_file_id",
                "accessrole": "accessrole",
                "userrole": "userrole",
                "index_list": "index_list",
                "is_billing_item": "is_billing_item",
                "billing_file_price": "billing_file_price",
                "user_group_names": copy_user_group_list,
                "site_license_name": "site_license_name",
                "site_license_flag": "site_license_flag",
                "cur_user_id": "cur_user_id",
                "hostname": "hostname",
                "remote_addr": "remote_addr",
            },
            "metric_fields": {
                "unique_count": (
                    "cardinality", "unique_session_id",
                    {"precision_threshold": 1000}
                ),
                "volume": ("sum", "size", {}),
            }
        }
    },
    "file-preview-agg": {
        "templates": "invenio_stats.contrib.aggregations",
        "cls":StatAggregator,
        "name": "file-preview-agg",
        "params": {
            "client": current_search_client,
            "event": "file-preview",
            "field": "unique_id",
            "query_modifiers": [filter_restricted],
            "interval": "day",
            "index_interval": "year",
            "copy_fields": {
                "country": "country",
                "item_id": "item_id",
                "item_title": "item_title",
                "file_key": "file_key",
                "bucket_id": "bucket_id",
                "file_id": "file_id",
                "root_file_id": "root_file_id",
                "accessrole": "accessrole",
                "userrole": "userrole",
                "index_list": "index_list",
                "is_billing_item": "is_billing_item",
                "billing_file_price": "billing_file_price",
                "user_group_names": copy_user_group_list,
                "site_license_name": "site_license_name",
                "site_license_flag": "site_license_flag",
                "cur_user_id": "cur_user_id",
                "hostname": "hostname",
                "remote_addr": "remote_addr",
            },
            "metric_fields": {
                "unique_count": ("cardinality", "unique_session_id",
                                 {"precision_threshold": 1000}),
                "volume": ("sum", "size", {}),
            }
        }
    },
    "item-create-agg": {
        "templates": "invenio_stats.contrib.aggregations",
        "cls":StatAggregator,
        "name": "item-create-agg",
        "params": {
            "client": current_search_client,
            "event": "item-create",
            "field": "unique_id",
            "interval": "day",
            "index_interval": "year",
            "query_modifiers": [filter_restricted],
            "copy_fields": {
                "country": "country",
                "hostname": "hostname",
                "cur_user_id": "cur_user_id",
                "remote_addr": "remote_addr",
                "pid_type": "pid_type",
                "pid_value": "pid_value",
                "record_name": "record_name",
            },
            "metric_fields": {
                "unique_count": (
                    "cardinality", "unique_session_id",
                    {"precision_threshold": 1000}
                ),
            }
        }
    },
    "record-view-agg": {
        "templates": "invenio_stats.contrib.aggregations",
        "cls":StatAggregator,
        "name": "record-view-agg",
        "params": {
            "client": current_search_client,
            "event": "record-view",
            "field": "unique_id",
            "interval": "day",
            "index_interval": "year",
            "query_modifiers": [filter_restricted],
            "copy_fields": {
                "country": "country",
                "hostname": "hostname",
                "remote_addr": "remote_addr",
                "record_id": "record_id",
                "record_name": "record_name",
                "record_index_names": copy_record_index_list,
                "pid_type": "pid_type",
                "pid_value": "pid_value",
                "cur_user_id": "cur_user_id",
                "site_license_name": "site_license_name",
                "site_license_flag": "site_license_flag"
            },
            "metric_fields": {
                "unique_count": (
                    "cardinality", "unique_session_id",
                    {"precision_threshold": 1000}
                ),
            },
        }
    },
    "top-view-agg": {
        "templates": "invenio_stats.contrib.aggregations",
        "cls":StatAggregator,
        "name": "top-view-agg",
        "params": {
            "client": current_search_client,
            "event": "top-view",
            "field": "unique_id",
            "interval": "day",
            "index_interval": "year",
            "query_modifiers": [filter_restricted],
            "copy_fields": {
                "country": "country",
                "hostname": "hostname",
                "remote_addr": "remote_addr",
                "site_license_name": "site_license_name",
                "site_license_flag": "site_license_flag"
            },
            "metric_fields": {
                "unique_count": (
                    "cardinality", "unique_session_id",
                    {"precision_threshold": 1000}
                ),
            },
        }
    }
}

search_index_prefix = SEARCH_INDEX_PREFIX.strip("-")
STATS_QUERIES = {
    'get-celery-task-report': {
        "cls": TermsQuery,
        "params": dict(
                index='{}-stats-celery-task'.format(search_index_prefix),
                aggregated_fields=['task_id', 'task_name', 'start_time',
                                   'end_time', 'total_records', 'task_state'],
                required_filters=dict(
                    task_name='task_name',
                ),
            )
    },
    'get-search-report': {
        "cls": WekoTermsQuery,
        "params": dict(
            index='{}-stats-search'.format(search_index_prefix),
            group_fields=['search_key', 'count'],
        )
    },

    'get-file-download-report': {
        "cls": TermsQuery,
        "params": dict(
            index='{}-stats-file-download'.format(search_index_prefix),
            group_fields=['file_key', 'index_list', 'userrole',
                        'site_license_flag', 'count'],
        )
    },

    'get-file-download-open-access-report': {
        "cls": TermsQuery,
        "params": dict(
            index='{}-stats-file-download'.format(search_index_prefix),
            group_fields=['file_key', 'index_list', 'userrole',
                        'site_license_flag', 'count'],
            required_filters=dict(
                accessrole='accessrole',
            ),
        )
    },

    'get-file-preview-report': {
        "cls": TermsQuery,
        "params": dict(
            index='{}-stats-file-preview'.format(search_index_prefix),
            group_fields=['file_key', 'index_list', 'userrole',
                        'site_license_flag', 'count'],
        )
    },

    'get-file-preview-open-access-report': {
        "cls": TermsQuery,
        "params": dict(
            index='{}-stats-file-preview'.format(search_index_prefix),
            group_fields=['file_key', 'index_list', 'userrole',
                        'site_license_flag', 'count'],
            required_filters=dict(
                accessrole='accessrole',
            ),
        )
    },

    'get-billing-file-download-report': {
        "cls": TermsQuery,
        "params": dict(
            index='{}-stats-file-download'.format(search_index_prefix),
            group_fields=['file_key', 'index_list',
                        'userrole', 'site_license_flag',
                        'user_group_names', 'count'],
            required_filters=dict(
                is_billing_item='is_billing_item',
            ),
        )
    },

    'get-billing-file-preview-report': {
        "cls": TermsQuery,
        "params": dict(
            index='{}-stats-file-preview'.format(search_index_prefix),
            group_fields=['file_key', 'index_list',
                        'userrole', 'site_license_flag',
                        'user_group_names', 'count'],
            required_filters=dict(
                is_billing_item='is_billing_item',
            ),
        )
    },

    # 'bucket-celery-task-histogram': {},
    # 'bucket-celery-task-total': {},

    'bucket-file-download-histogram': {
        "cls": DateHistogramQuery,
        "params": dict(
            index='{}-stats-file-download'.format(search_index_prefix),
            copy_fields=dict(
                bucket_id='bucket_id',
                file_key='file_key',
            ),
            required_filters=dict(
                bucket_id='bucket_id',
                file_key='file_key',
            ),
        )
    },

    'bucket-file-download-total': {
        "cls": WekoFileStatsQuery,
        "params": dict(
            index='{}-stats-file-download'.format(search_index_prefix),
            copy_fields=dict(),
            main_fields=['bucket_id', 'file_key', 'root_file_id'],
            main_query={
                "query": {
                    "bool": {
                        "should": [
                            {
                                "bool": {
                                    "filter": [
                                        {
                                            "term": {
                                                "bucket_id": {
                                                    "value": "@bucket_id",
                                                    "boost": 1
                                                }
                                            }
                                        },
                                        {
                                            "term": {
                                                "file_key": {
                                                    "value": "@file_key",
                                                    "boost": 1
                                                }
                                            }
                                        },
                                        {
                                            "bool": {
                                                "must_not": {
                                                    "exists": {
                                                        "field": "root_file_id"
                                                    }
                                                }
                                            }
                                        }
                                    ]
                                }
                            },
                            {
                                "bool": {
                                    "filter": [
                                        {
                                            "term": {
                                                "root_file_id": {
                                                    "value": "@root_file_id",
                                                    "boost": 1
                                                }
                                            }
                                        }
                                    ]
                                }
                            }
                        ],
                        "adjust_pure_negative": True,
                        "boost": 1
                    }
                }
            },
            aggregated_fields=['country'],
        )
    },

    'bucket-file-preview-histogram': {
        "cls": DateHistogramQuery,
        "params": dict(
            index='{}-stats-file-preview'.format(search_index_prefix),
            copy_fields=dict(
                bucket_id='bucket_id',
                file_key='file_key',
            ),
            required_filters=dict(
                bucket_id='bucket_id',
                file_key='file_key',
            ),
        )
    },

    'bucket-file-preview-total': {
        "cls": WekoFileStatsQuery,
        "params": dict(
            index='{}-stats-file-preview'.format(search_index_prefix),
            copy_fields=dict(),
            main_fields=['bucket_id', 'file_key', 'root_file_id'],
            main_query={
                "query": {
                    "bool": {
                        "should": [
                            {
                                "bool": {
                                    "filter": [
                                        {
                                            "term": {
                                                "bucket_id": {
                                                    "value": "@bucket_id",
                                                    "boost": 1
                                                }
                                            }
                                        },
                                        {
                                            "term": {
                                                "file_key": {
                                                    "value": "@file_key",
                                                    "boost": 1
                                                }
                                            }
                                        },
                                        {
                                            "bool": {
                                                "must_not": {
                                                    "exists": {
                                                        "field": "root_file_id"
                                                    }
                                                }
                                            }
                                        }
                                    ]
                                }
                            },
                            {
                                "bool": {
                                    "filter": [
                                        {
                                            "term": {
                                                "root_file_id": {
                                                    "value": "@root_file_id",
                                                    "boost": 1
                                                }
                                            }
                                        }
                                    ]
                                }
                            }
                        ],
                        "adjust_pure_negative": True,
                        "boost": 1
                    }
                }
            },
            aggregated_fields=['country'],
        )
    },

    'get-file-download-per-user-report': {
        "cls": TermsQuery,
        "params": dict(
            index='{}-stats-file-download'.format(search_index_prefix),
            group_fields=['cur_user_id', 'count'],
        )
    },

    'get-file-preview-per-user-report': {
        "cls": TermsQuery,
        "params": dict(
            index='{}-stats-file-preview'.format(search_index_prefix),
            group_fields=['cur_user_id', 'count'],
        )
    },

    'get-record-view-report': {
        "cls": WekoTermsQuery,
        "params": dict(
            index='{}-stats-record-view'.format(search_index_prefix),
            group_fields=['record_id', 'record_index_names',
                        'cur_user_id', 'pid_value', 'record_name', 'count'],
        )
    },

    'bucket-record-view-histogram': {
        "cls": DateHistogramQuery,
        "params": dict(
            index='{}-stats-record-view'.format(search_index_prefix),
            copy_fields=dict(
                record_id='record_id',
            ),
            required_filters=dict(
                record_id='record_id',
            ),
        )
    },

    'bucket-record-view-total': {
        "cls": TermsQuery,
        "params": dict(
            index='{}-stats-record-view'.format(search_index_prefix),
            copy_fields=dict(
                record_id='record_id',
            ),
            required_filters=dict(
                record_id='record_id',
            ),
            metric_fields=dict(
                count=('sum', 'count', {}),
                unique_count=('sum', 'unique_count', {}),
            ),
            aggregated_fields=['country'],
        )
    },

    'item-create-total': {
        "cls": WekoTermsQuery,
        "params": dict(
            index='{}-stats-item-create'.format(search_index_prefix),
            metric_fields=dict(
                count=('sum', 'count', {}),
            ),
            aggregated_fields=['remote_addr', 'hostname', 'cur_user_id'],
        )
    },

    'item-create-per-date': {
        "cls": WekoTermsQuery,
        "params": dict(
            index='{}-stats-item-create'.format(search_index_prefix),
            metric_fields=dict(
                count=('sum', 'count', {}),
            ),
            aggregated_fields=['timestamp', 'pid_value', 'record_name'],
        )
    },

    'item-create-histogram': {
        "cls": DateHistogramQuery,
        "params": dict(
            index='{}-stats-item-create'.format(search_index_prefix),
            aggregated_fields=['timestamp'],
        )
    },

    'item-detail-total': {
        "cls": TermsQuery,
        "params": dict(
            index='{}-stats-record-view'.format(search_index_prefix),
            metric_fields=dict(
                count=('sum', 'count', {}),
            ),
            aggregated_fields=['remote_addr', 'hostname'],
        )
    },

    'item-detail-item-total': {
        "cls": TermsQuery,
        "params": dict(
            index='{}-stats-record-view'.format(search_index_prefix),
            metric_fields=dict(
                count=('sum', 'count', {}),
            ),
            aggregated_fields=['pid_value', 'record_name'],
        )
    },

    'bucket-item-detail-view-histogram': {
        "cls": DateHistogramQuery,
        "params": dict(
            index='{}-stats-record-view'.format(search_index_prefix),
            aggregated_fields=['timestamp'],
        )
    },

    'get-file-download-per-host-report': {
        "cls": TermsQuery,
        "params": dict(
            index='{}-stats-file-download'.format(search_index_prefix),
            metric_fields=dict(
                count=('sum', 'count', {}),
            ),
            aggregated_fields=['remote_addr', 'hostname'],
        )
    },

    'get-file-download-per-item-report': {
        "cls": WekoTermsQuery,
        "params": dict(
            index='{}-stats-file-download'.format(search_index_prefix),
            metric_fields=dict(
                count=('sum', 'count', {}),
            ),
            aggregated_fields=['item_id', 'item_title'],
        )
    },

    'get-file-download-per-time-report': {
        "cls": DateHistogramQuery,
        "params": dict(
            index='{}-stats-file-download'.format(search_index_prefix),
            aggregated_fields=['timestamp'],
        )
    },

    'top-view-total': {
        "cls": DateHistogramQuery,
        "params": dict(
            index='{}-stats-top-view'.format(search_index_prefix),
            aggregated_fields=['remote_addr', 'hostname']
        )
    },

    'top-view-total-per-host': {
        "cls": TermsQuery,
        "params": dict(
            index='{}-stats-top-view'.format(search_index_prefix),
            group_fields=['remote_addr', 'hostname', 'count']
        )
    },

    'get-top-view-per-site-license': {
        "cls": TermsQuery,
        "params": dict(
            index='{}-stats-top-view'.format(search_index_prefix),
            group_fields=['site_license_name', 'count'],
        )
    },

    'get-record-view-per-site-license': {
        "cls": TermsQuery,
        "params": dict(
            index='{}-stats-record-view'.format(search_index_prefix),
            group_fields=['site_license_name', 'count'],
        )
    },

    'get-search-per-site-license': {
        "cls": TermsQuery,
        "params": dict(
            index='{}-stats-search'.format(search_index_prefix),
            group_fields=['site_license_name', 'count'],
        )
    },

    'get-file-download-per-site-license': {
        "cls": TermsQuery,
        "params": dict(
            index='{}-stats-file-download'.format(search_index_prefix),
            group_fields=['site_license_name', 'count'],
        )
    },

    'get-file-preview-per-site-license': {
        "cls": TermsQuery,
        "params": dict(
            index='{}-stats-file-preview'.format(search_index_prefix),
            group_fields=['site_license_name', 'count'],
        )
    },

    'get-ranking-data': {
        "cls": WekoRankingQuery,
        "params": dict(
            index='{}-stats-{}',
            main_fields=['start_date', 'end_date', 'group_field', 'agg_size', 'count_field'],
            metric_fields=dict(),
            main_query={
                "size": 0,
                "query": {
                    "bool": {
                        "must": [
                            {
                                "range": {
                                    "timestamp": {
                                        "gte": "@start_date",
                                        "lte": "@end_date",
                                        "time_zone": "@time_zone"
                                    }
                                }
                            }
                        ],
                        "must_not": "@must_not"
                    }
                },
                "aggs": {
                    "my_buckets": {
                        "terms": {
                            "field": "@group_field",
                            "size": "@agg_size",
                            "order": {
                                "my_sum": "desc" 
                            }
                        },
                        "aggs": {
                            "my_sum": {
                                "sum": {
                                    "field": "@count_field" 
                                }
                            }
                        }
                    }
                }
            }
        )
<<<<<<< HEAD
    },

    'get-new-items-data': {
        "cls": WekoRankingQuery,
        "params": dict(
            index='{}-weko',
            main_fields=['start_date', 'end_date', 'agg_size'],
            metric_fields=dict(),
            main_query={
                "size": "@agg_size",
                "sort": [
                    {
                        "publish_date":{
                            "order": "desc"
                        }
                    }
                ],
                "query":{
                    "bool":{
                        "must":[
                            {
                                "range": {
                                    "publish_date": {
                                        "gte": "@start_date",
                                        "lte": "@end_date"
                                    }
                                }
                            },
                            {
                                "term": {
                                    "relation_version_is_last": True
                                }
                            },
                            {
                                "terms": {
                                    "publish_status": [
                                        PublishStatus.PUBLIC.value,
                                        PublishStatus.PRIVATE.value
                                    ]
                                }
                            }
                        ],
                        "must_not": "@must_not"
                    }
                }
            }
        )
    },

=======
    },

    'get-new-items-data': {
        "cls": WekoRankingQuery,
        "params": dict(
            index='{}-weko',
            main_fields=['start_date', 'end_date', 'agg_size'],
            metric_fields=dict(),
            main_query={
                "size": "@agg_size",
                "sort": [
                    {
                        "publish_date":{
                            "order": "desc"
                        }
                    }
                ],
                "query":{
                    "bool":{
                        "must":[
                            {
                                "range": {
                                    "publish_date": {
                                        "gte": "@start_date",
                                        "lte": "@end_date"
                                    }
                                }
                            },
                            {
                                "term": {
                                    "relation_version_is_last": True
                                }
                            },
                            {
                                "terms": {
                                    "publish_status": [
                                        PublishStatus.PUBLIC.value,
                                        PublishStatus.PRIVATE.value
                                    ]
                                }
                            }
                        ],
                        "must_not": "@must_not"
                    }
                }
            }
        )
    },

>>>>>>> ef8b00d8
    'item-file-download-aggs': {
        "cls": WekoFileRankingQuery,
        "params": dict(
            index='{}-events-stats-file-download'.format(search_index_prefix),
            copy_fields=dict(),
            metric_fields=dict(
                download_ranking=('terms', 'file_key', {})
            ),
            main_fields=['item_id'],
            main_query={
                "query": {
                    "bool": {
                        "filter": [
                            {
                                "term": {
                                    "item_id": {
                                        "value": "@item_id",
                                        "boost": 1
                                    }
                                }
                            },
                            {
                                "terms": {
                                    "root_file_id": "@root_file_id_list"
                                }
                            }
                        ]
                    }
                },
                "size": 0
            },
        )
    },
}

STATS_PERMISSION_FACTORY = weko_permission_factory
"""Permission factory used by the statistics REST API.

This is a function which returns a permission granting or forbidding access
to a request. It is of the form ``permission_factory(query_name, params)``
where ``query_name`` is the name of the statistic requested by the user and
``params`` is a dict of parameters for this statistic. The result of the
function is a Permission.

See Invenio-access and Flask-principal for a better understanding of the
access control mechanisms.
"""


STATS_MQ_EXCHANGE = Exchange(
    "events",
    type="direct",
    delivery_mode="transient",  # in-memory queue
)
"""Default exchange used for the message queues."""

TARGET_REPORTS = {
    "Item Registration": "1",
    "Item Detail": "2",
    "Contents Download": "3",
}

STATS_ES_INTEGER_MAX_VALUE = 6000
"""Since ES2 using size=0 has been prohibited, so in order to accomplish
the same thing, Integer.MAX_VALUE is used to retrieve agg buckets.
In ES2, size=0 was internally replaced by this value, so we have effectively
mimicked the same functonality.

Changed from 2147483647 to 6000. (refs. weko#23741)
"""


WEKO_STATS_UNKNOWN_LABEL = "UNKNOWN"
"""Label using for missing of view or file-download stats."""

STATS_EVENT_STRING = "events"
"""Stats event string."""

STATS_AGGREGATION_INDEXES = []
"""Stats aggregation indexes."""


STATS_WEKO_DEFAULT_TIMEZONE = get_timezone
"""Bucketing should use a different time zone."""

STATS_WEKO_DB_BACKUP_EVENTS = True
"""Enable DB backup of events."""

STATS_WEKO_DB_BACKUP_AGGREGATION = False
"""Enable DB backup of aggregation."""

STATS_WEKO_DB_BACKUP_BOOKMARK = False
"""Enable DB backup of bookmark."""<|MERGE_RESOLUTION|>--- conflicted
+++ resolved
@@ -36,11 +36,7 @@
     flag_robots
 )
 from .utils import weko_permission_factory
-<<<<<<< HEAD
-from .queries import TermsQuery, WekoTermsQuery, WekoFileStatsQuery, DateHistogramQuery, WekoRankingQuery, WekoFileRankingQuery
-=======
 from .queries import TermsQuery, WekoTermsQuery, DateHistogramQuery, WekoFileStatsQuery, WekoRankingQuery, WekoFileRankingQuery
->>>>>>> ef8b00d8
 from weko_schema_ui.models import PublishStatus
 
 STATS_REGISTER_RECEIVERS = True
@@ -920,13 +916,13 @@
                             "field": "@group_field",
                             "size": "@agg_size",
                             "order": {
-                                "my_sum": "desc" 
+                                "my_sum": "desc"
                             }
                         },
                         "aggs": {
                             "my_sum": {
                                 "sum": {
-                                    "field": "@count_field" 
+                                    "field": "@count_field"
                                 }
                             }
                         }
@@ -934,7 +930,6 @@
                 }
             }
         )
-<<<<<<< HEAD
     },
 
     'get-new-items-data': {
@@ -984,57 +979,6 @@
         )
     },
 
-=======
-    },
-
-    'get-new-items-data': {
-        "cls": WekoRankingQuery,
-        "params": dict(
-            index='{}-weko',
-            main_fields=['start_date', 'end_date', 'agg_size'],
-            metric_fields=dict(),
-            main_query={
-                "size": "@agg_size",
-                "sort": [
-                    {
-                        "publish_date":{
-                            "order": "desc"
-                        }
-                    }
-                ],
-                "query":{
-                    "bool":{
-                        "must":[
-                            {
-                                "range": {
-                                    "publish_date": {
-                                        "gte": "@start_date",
-                                        "lte": "@end_date"
-                                    }
-                                }
-                            },
-                            {
-                                "term": {
-                                    "relation_version_is_last": True
-                                }
-                            },
-                            {
-                                "terms": {
-                                    "publish_status": [
-                                        PublishStatus.PUBLIC.value,
-                                        PublishStatus.PRIVATE.value
-                                    ]
-                                }
-                            }
-                        ],
-                        "must_not": "@must_not"
-                    }
-                }
-            }
-        )
-    },
-
->>>>>>> ef8b00d8
     'item-file-download-aggs': {
         "cls": WekoFileRankingQuery,
         "params": dict(
