# -*- coding: utf-8 -*-
#
# This file is part of Invenio.
# Copyright (C) 2016-2019 CERN.
# Copyright (C)      2022 TU Wien.
#
# Invenio is free software; you can redistribute it and/or modify it
# under the terms of the MIT License; see LICENSE file for more details.

"""Pytest configuration."""

import datetime
import os
import shutil
import tempfile
import uuid
from contextlib import contextmanager
from copy import deepcopy
import json
from mock import Mock, MagicMock, patch
from six import BytesIO
import pytest
from flask import Flask
from flask_babel import Babel
from opensearchpy import OpenSearch
<<<<<<< HEAD
=======
from invenio_search.engine import dsl
>>>>>>> 022b1bfb
from sqlalchemy_utils.functions import create_database, database_exists
from kombu import Exchange, Queue
from flask import appcontext_pushed, g
from flask_celeryext import FlaskCeleryExt
from flask.cli import ScriptInfo
from .helpers import mock_date, json_data, create_record
from invenio_access import InvenioAccess
from invenio_access.models import ActionRoles, ActionUsers
from invenio_accounts import InvenioAccounts, InvenioAccountsREST
from invenio_accounts.testutils import create_test_user
from invenio_accounts.models import Role, User
from invenio_app.factory import create_api as _create_api
from invenio_cache import InvenioCache
from invenio_db import db as db_, InvenioDB
from invenio_files_rest import InvenioFilesREST
from invenio_files_rest.models import Bucket, Location, ObjectVersion
from invenio_indexer import InvenioIndexer
from invenio_i18n import InvenioI18N
from invenio_oauth2server import InvenioOAuth2Server, InvenioOAuth2ServerREST
from invenio_oauth2server.models import Token
from invenio_pidstore import InvenioPIDStore
from invenio_pidstore.minters import recid_minter
from invenio_pidrelations.config import PIDRELATIONS_RELATION_TYPES
from invenio_queues import InvenioQueues
from invenio_queues.proxies import current_queues
from invenio_records import InvenioRecords
from invenio_records_rest import InvenioRecordsREST
from invenio_records.api import Record
from invenio_search.engine import dsl
from invenio_search import InvenioSearch, current_search, current_search_client
from werkzeug.local import LocalProxy

from invenio_stats import InvenioStats, current_stats as _current_stats
from invenio_stats.views import blueprint
from invenio_stats.contrib.registrations import register_queries
from invenio_stats.contrib.config import (
    AGGREGATIONS_CONFIG,
    EVENTS_CONFIG,
    QUERIES_CONFIG,
)
from invenio_stats.config import STATS_EVENTS, STATS_AGGREGATIONS, STATS_QUERIES
from invenio_stats.contrib.event_builders import (
    build_file_unique_id,
    build_record_unique_id,
    file_download_event_builder,
)
from invenio_stats.processors import EventsIndexer, anonymize_user
from invenio_stats.models import StatsEvents, StatsAggregation, StatsBookmark
from invenio_stats.tasks import aggregate_events, process_events

def mock_iter_entry_points_factory(data, mocked_group):
    """Create a mock iter_entry_points function."""
    from pkg_resources import iter_entry_points

    def entrypoints(group, name=None):
        if group == mocked_group:
            for entrypoint in data:
                yield entrypoint
        else:
            for x in iter_entry_points(group=group, name=name):
                yield x
    return entrypoints

@pytest.fixture()
def records(app, db):
    with app.app_context():
        record_data = json_data("data/test_records.json")
        item_data = json_data("data/test_items.json")
        record_num = len(record_data)
        result = []
        for d in range(record_num):
            result.append(create_record(record_data[d], item_data[d]))
        db.session.commit()
        yield result


@pytest.yield_fixture()
def mock_gethostbyaddr():
    with patch("invenio_stats.contrib.event_builders.gethostbyaddr", return_value="test_host"):
        yield

@pytest.yield_fixture()
def query_entrypoints(custom_permission_factory):
    """Same as event_entrypoints for queries."""
    from pkg_resources import EntryPoint
    entrypoint = EntryPoint('invenio_stats', 'queries')
    data = []
    result = []
    conf = [dict(
        query_name='test-query',
        query_class=CustomQuery,
        query_config=dict(
            index='stats-file-download',
            doc_type='file-download-day-aggregation',
            copy_fields=dict(
                bucket_id='bucket_id',
            ),
            required_filters=dict(
                bucket_id='bucket_id',
            )
        ),
        permission_factory=custom_permission_factory
    ),
        dict(
        query_name='test-query2',
        query_class=CustomQuery,
        query_config=dict(
            index='stats-file-download',
            doc_type='file-download-day-aggregation',
            copy_fields=dict(
                bucket_id='bucket_id',
            ),
            required_filters=dict(
                bucket_id='bucket_id',
            )
        ),
        permission_factory=custom_permission_factory
    )]

    result += conf
    result += register_queries()
    entrypoint.load = lambda conf=conf: (lambda: result)
    data.append(entrypoint)

    entrypoints = mock_iter_entry_points_factory(data, 'invenio_stats.queries')

    with patch('invenio_stats.ext.iter_entry_points',
               entrypoints):
        yield result


@pytest.fixture()
def mock_anonymization_salt():
    """Mock the "get_anonymization_salt" function."""
    with patch(
        "invenio_stats.processors.get_anonymization_salt", return_value="test-salt"
    ):
        yield

def date_range(start_date, end_date):
    """Get all dates in a given range."""
    if start_date >= end_date:
        for n in range((start_date - end_date).days + 1):
            yield end_date + datetime.timedelta(n)
    else:
        for n in range((end_date - start_date).days + 1):
            yield start_date + datetime.timedelta(n)


@pytest.yield_fixture()
def instance_path():
    path = tempfile.mkdtemp()
    yield path
    shutil.rmtree(path)


@pytest.fixture()
def event_queues(app):
    """Delete and declare test queues."""
    with app.app_context():
        current_queues.delete()
        try:
            current_queues.declare()
            yield
        finally:
            current_queues.delete()


@pytest.fixture(scope="module")
def events_config():
    """Events config for the tests."""
    stats_events = deepcopy(EVENTS_CONFIG)
    for idx in range(5):
        event_name = "event_{}".format(idx)
        stats_events[event_name] = {
            "cls": EventsIndexer,
            "templates": "invenio_stats.contrib.record_view",
        }
    return stats_events


@pytest.fixture(scope="module")
def aggregations_config():
    """Aggregations config for the tests."""
    return deepcopy(AGGREGATIONS_CONFIG)


@pytest.fixture(scope='function')
def base_app(instance_path, mock_gethostbyaddr):
    """Flask application fixture without InvenioStats."""
    app_ = Flask('testapp', instance_path=instance_path)
    app_.config.update(dict(
        #CELERY_ALWAYS_EAGER=True,
        always_eager=True,
        #CELERY_TASK_ALWAYS_EAGER=True,
        task_always_eager=True,
        #CELERY_CACHE_BACKEND='memory',
        cacbe_backend='memory',
        #CELERY_EAGER_PROPAGATES_EXCEPTIONS=True,
        #CELERY_TASK_EAGER_PROPAGATES=True,
        task_eager_propagates=True,
        #CELERY_RESULT_BACKEND='cache',
        result_backend='cache',
        CACHE_REDIS_URL="redis://redis:6379/0",
        CACHE_REDIS_DB=0,
        CACHE_REDIS_HOST="redis",
        QUEUES_BROKER_URL="amqp://guest:guest@rabbitmq:5672//",
        # SQLALCHEMY_DATABASE_URI=os.environ.get(
        #     'SQLALCHEMY_DATABASE_URI', 'sqlite://'),
        SQLALCHEMY_DATABASE_URI=os.getenv('SQLALCHEMY_DATABASE_URI',
                                           'postgresql+psycopg2://invenio:dbpass123@postgresql:5432/wekotest'),
<<<<<<< HEAD
        #SEARCH_ELASTIC_HOSTS=os.environ.get(
        #    'SEARCH_ELASTIC_HOSTS', 'elasticsearch'),
=======
        SEARCH_ELASTIC_HOSTS=os.environ.get('SEARCH_ELASTIC_HOSTS', 'opensearch'),
        SEARCH_HOSTS=os.environ.get(
            'SEARCH_HOST', 'opensearch'
        ),
        SEARCH_CLIENT_CONFIG={"http_auth":(os.environ['INVENIO_OPENSEARCH_USER'],os.environ['INVENIO_OPENSEARCH_PASS']),"use_ssl":True, "verify_certs":False},
>>>>>>> 022b1bfb
        SQLALCHEMY_TRACK_MODIFICATIONS=True,
        TESTING=True,
        OAUTH2SERVER_CLIENT_ID_SALT_LEN=64,
        OAUTH2SERVER_CLIENT_SECRET_SALT_LEN=60,
        OAUTH2SERVER_TOKEN_PERSONAL_SALT_LEN=60,
        OAUTH2_CACHE_TYPE="simple",
        SEARCH_INDEX_PREFIX='test-',
        STATS_MQ_EXCHANGE=Exchange(
            'test_events',
            type='direct',
            delivery_mode='transient',  # in-memory queue
            durable=True,
        ),
        SECRET_KEY='asecretkey',
        SERVER_NAME='localhost',
        PIDRELATIONS_RELATION_TYPES=PIDRELATIONS_RELATION_TYPES,
        STATS_QUERIES=STATS_QUERIES,
        STATS_AGGREGATIONS=STATS_AGGREGATIONS,
        STATS_EXCLUDED_ADDRS=[],
        STATS_EVENT_STRING='events',
        INDEXER_MQ_QUEUE=Queue("indexer", exchange=Exchange("indexer", type="direct"), routing_key="indexer",queue_arguments={"x-queue-type":"quorum"}),
        INDEXER_DEFAULT_INDEX="test-events-stats-file-download-0001",
        I18N_LANGUAGES=[('en', 'English'),('ja', 'Japanese') ],
        SEARCH_ELASTIC_HOSTS=os.environ.get(
            'SEARCH_ELASTIC_HOSTS', 'opensearch'
        ),
        SEARCH_HOSTS=os.environ.get(
            'SEARCH_HOST', 'opensearch'
        ),
        SEARCH_CLIENT_CONFIG={
            "http_auth": (
                os.environ['INVENIO_OPENSEARCH_USER'],
                os.environ['INVENIO_OPENSEARCH_PASS']
            ), 
            "use_ssl": True, 
            "verify_certs": False
        },      
    ))
    FlaskCeleryExt(app_)
    InvenioAccess(app_)
    InvenioAccounts(app_)
    InvenioAccountsREST(app_)
    InvenioDB(app_)
    InvenioRecords(app_)
    InvenioFilesREST(app_)
    InvenioPIDStore(app_)
    InvenioCache(app_)
    InvenioQueues(app_)
    InvenioIndexer(app_)
    InvenioOAuth2Server(app_)
    InvenioOAuth2ServerREST(app_)
    InvenioSearch(app_, entry_point_group=None)

    current_stats = LocalProxy(lambda: app_.extensions["invenio-stats"])
    return app_


@pytest.fixture(scope='function')
def app(base_app):
    """Flask application fixture with InvenioStats."""
    InvenioStats(base_app)
    Babel(base_app)
    with base_app.app_context():
        return base_app


@pytest.fixture(scope='function')
def client(i18n_app):
    i18n_app.register_blueprint(blueprint, url_prefix="/api/stats")
    with i18n_app.test_client() as client:
        return client


@pytest.fixture(scope='function')
def role_users(app, db):
    """Create users."""
    ds = app.extensions["invenio-accounts"].datastore
    user_count = User.query.filter_by(email="user@test.org").count()
    if user_count != 1:
        user = create_test_user(email="user@test.org")
        contributor = create_test_user(email="contributor@test.org")
        comadmin = create_test_user(email="comadmin@test.org")
        repoadmin = create_test_user(email="repoadmin@test.org")
        sysadmin = create_test_user(email="sysadmin@test.org")
        generaluser = create_test_user(email="generaluser@test.org")
        originalroleuser = create_test_user(email="originalroleuser@test.org")
        originalroleuser2 = create_test_user(email="originalroleuser2@test.org")
    else:
        user = User.query.filter_by(email="user@test.org").first()
        contributor = User.query.filter_by(email="contributor@test.org").first()
        comadmin = User.query.filter_by(email="comadmin@test.org").first()
        repoadmin = User.query.filter_by(email="repoadmin@test.org").first()
        sysadmin = User.query.filter_by(email="sysadmin@test.org").first()
        generaluser = User.query.filter_by(email="generaluser@test.org")
        originalroleuser = create_test_user(email="originalroleuser@test.org")
        originalroleuser2 = create_test_user(email="originalroleuser2@test.org")

    role_count = Role.query.filter_by(name="System Administrator").count()
    if role_count != 1:
        sysadmin_role = ds.create_role(name="System Administrator")
        repoadmin_role = ds.create_role(name="Repository Administrator")
        contributor_role = ds.create_role(name="Contributor")
        comadmin_role = ds.create_role(name="Community Administrator")
        general_role = ds.create_role(name="General")
        originalrole = ds.create_role(name="Original Role")
    else:
        sysadmin_role = Role.query.filter_by(name="System Administrator").first()
        repoadmin_role = Role.query.filter_by(name="Repository Administrator").first()
        contributor_role = Role.query.filter_by(name="Contributor").first()
        comadmin_role = Role.query.filter_by(name="Community Administrator").first()
        general_role = Role.query.filter_by(name="General").first()
        originalrole = Role.query.filter_by(name="Original Role").first()

    # Assign access authorization
    with db.session.begin_nested():
        action_users = [
            ActionUsers(action="superuser-access", user=sysadmin),
        ]
        db.session.add_all(action_users)
        action_roles = [
            ActionRoles(action="superuser-access", role=sysadmin_role),
            ActionRoles(action="admin-access", role=repoadmin_role),
            ActionRoles(action="schema-access", role=repoadmin_role),
            ActionRoles(action="index-tree-access", role=repoadmin_role),
            ActionRoles(action="indextree-journal-access", role=repoadmin_role),
            ActionRoles(action="item-type-access", role=repoadmin_role),
            ActionRoles(action="item-access", role=repoadmin_role),
            ActionRoles(action="files-rest-bucket-update", role=repoadmin_role),
            ActionRoles(action="files-rest-object-delete", role=repoadmin_role),
            ActionRoles(action="files-rest-object-delete-version", role=repoadmin_role),
            ActionRoles(action="files-rest-object-read", role=repoadmin_role),
            ActionRoles(action="search-access", role=repoadmin_role),
            ActionRoles(action="detail-page-acces", role=repoadmin_role),
            ActionRoles(action="download-original-pdf-access", role=repoadmin_role),
            ActionRoles(action="author-access", role=repoadmin_role),
            ActionRoles(action="items-autofill", role=repoadmin_role),
            ActionRoles(action="stats-api-access", role=repoadmin_role),
            ActionRoles(action="read-style-action", role=repoadmin_role),
            ActionRoles(action="update-style-action", role=repoadmin_role),
            ActionRoles(action="detail-page-acces", role=repoadmin_role),
            ActionRoles(action="admin-access", role=comadmin_role),
            ActionRoles(action="index-tree-access", role=comadmin_role),
            ActionRoles(action="indextree-journal-access", role=comadmin_role),
            ActionRoles(action="item-access", role=comadmin_role),
            ActionRoles(action="files-rest-bucket-update", role=comadmin_role),
            ActionRoles(action="files-rest-object-delete", role=comadmin_role),
            ActionRoles(action="files-rest-object-delete-version", role=comadmin_role),
            ActionRoles(action="files-rest-object-read", role=comadmin_role),
            ActionRoles(action="search-access", role=comadmin_role),
            ActionRoles(action="detail-page-acces", role=comadmin_role),
            ActionRoles(action="download-original-pdf-access", role=comadmin_role),
            ActionRoles(action="author-access", role=comadmin_role),
            ActionRoles(action="items-autofill", role=comadmin_role),
            ActionRoles(action="detail-page-acces", role=comadmin_role),
            ActionRoles(action="detail-page-acces", role=comadmin_role),
            ActionRoles(action="item-access", role=contributor_role),
            ActionRoles(action="files-rest-bucket-update", role=contributor_role),
            ActionRoles(action="files-rest-object-delete", role=contributor_role),
            ActionRoles(
                action="files-rest-object-delete-version", role=contributor_role
            ),
            ActionRoles(action="files-rest-object-read", role=contributor_role),
            ActionRoles(action="search-access", role=contributor_role),
            ActionRoles(action="detail-page-acces", role=contributor_role),
            ActionRoles(action="download-original-pdf-access", role=contributor_role),
            ActionRoles(action="author-access", role=contributor_role),
            ActionRoles(action="items-autofill", role=contributor_role),
            ActionRoles(action="detail-page-acces", role=contributor_role),
            ActionRoles(action="detail-page-acces", role=contributor_role),
        ]
        db.session.add_all(action_roles)
        ds.add_role_to_user(sysadmin, sysadmin_role)
        ds.add_role_to_user(repoadmin, repoadmin_role)
        ds.add_role_to_user(contributor, contributor_role)
        ds.add_role_to_user(comadmin, comadmin_role)
        ds.add_role_to_user(generaluser, general_role)
        ds.add_role_to_user(originalroleuser, originalrole)
        ds.add_role_to_user(originalroleuser2, originalrole)
        ds.add_role_to_user(originalroleuser2, repoadmin_role)


    return [
        {"email": contributor.email, "id": contributor.id, "obj": contributor},
        {"email": repoadmin.email, "id": repoadmin.id, "obj": repoadmin},
        {"email": sysadmin.email, "id": sysadmin.id, "obj": sysadmin},
        {"email": comadmin.email, "id": comadmin.id, "obj": comadmin},
        {"email": generaluser.email, "id": generaluser.id, "obj": sysadmin},
        {
            "email": originalroleuser.email,
            "id": originalroleuser.id,
            "obj": originalroleuser,
        },
        {
            "email": originalroleuser2.email,
            "id": originalroleuser2.id,
            "obj": originalroleuser2,
        },
        {"email": user.email, "id": user.id, "obj": user},
    ]


@pytest.fixture()
def queries_config(app, custom_permission_factory):
    """Queries config for the tests."""
    stats_queries = deepcopy(QUERIES_CONFIG)
    # stats_queries.update(
    #     {
    #         "test-query": {
    #             "cls": CustomQuery,
    #             "params": {
    #                 "index": "stats-file-download",
    #                 "copy_fields": {
    #                     "bucket_id": "bucket_id",
    #                 },
    #                 "required_filters": {
    #                     "bucket_id": "bucket_id",
    #                 },
    #             },
    #             "permission_factory": custom_permission_factory,
    #         },
    #         "test-query2": {
    #             "cls": CustomQuery,
    #             "params": {
    #                 "index": "stats-file-download",
    #                 "copy_fields": {
    #                     "bucket_id": "bucket_id",
    #                 },
    #                 "required_filters": {
    #                     "bucket_id": "bucket_id",
    #                 },
    #             },
    #             "permission_factory": custom_permission_factory,
    #         },
    #     }
    # )

    # store the original config value
    original_value = app.config.get("STATS_QUERIES")
    app.config["STATS_QUERIES"] = stats_queries
    yield stats_queries
    # set the original value back
    app.config["STATS_QUERIES"] = original_value


@pytest.fixture(scope="module")
def app_config(app_config, db_uri, events_config, aggregations_config):
    """Application configuration."""
    app_config.update(
        {
            "SQLALCHEMY_DATABASE_URI": db_uri,
            "STATS_MQ_EXCHANGE": Exchange(
                "test_events",
                type="direct",
                delivery_mode="transient",  # in-memory queue
                durable=True,
            ),
            "STATS_QUERIES": {},
            "STATS_EVENTS": events_config,
            "STATS_AGGREGATIONS": aggregations_config,
        }
    )
    return app_config


@pytest.fixture(scope="function")
def create_app(instance_path, entry_points):
    """Application factory fixture."""
    return _create_api


@pytest.fixture(scope="function")
def es(app):
    """Provide elasticsearch access, create and clean indices.

    Don't create template so that the test or another fixture can modify the
    enabled events.
    """
    with app.app_context():       
        current_search_client.indices.delete(index='test-*')
        # events
        with open("invenio_stats/contrib/events/os-v2/events-v1.json", "r") as f:
            item_create_mapping = json.load(f)
            if "index_patterns" in item_create_mapping:
                del item_create_mapping["index_patterns"]
            if "aliases" in item_create_mapping:
                del item_create_mapping["aliases"]
        current_search_client.indices.create(
            index='{}events-stats-index'.format(app.config['SEARCH_INDEX_PREFIX']),
            body=item_create_mapping
            )
        # aggregations
        with open("invenio_stats/contrib/aggregations/os-v2/aggregation-v1.json", "r") as f:
            aggr_item_create_mapping = json.load(f)
            if "index_patterns" in aggr_item_create_mapping:
                del aggr_item_create_mapping["index_patterns"]
            if "aliases" in aggr_item_create_mapping:
                del aggr_item_create_mapping["aliases"]
        current_search_client.indices.create(
        index='{}stats-index'.format(app.config['SEARCH_INDEX_PREFIX']),
        body=aggr_item_create_mapping
        )

        event_list=('celery-task', 'item-create', 'top-view', 'record-view', 'file-download', 'file-preview', 'search')
        for event_name in event_list:
            current_search_client.indices.put_alias(
                index="{}events-stats-index".format(app.config['SEARCH_INDEX_PREFIX']),
                name="{}events-stats-{}".format(app.config['SEARCH_INDEX_PREFIX'], event_name),
                body={
                    "is_write_index": True,
                    "filter": {"term": {"event_type": event_name}}
                }
            )

            current_search_client.indices.put_alias(
                index="{}stats-index".format(app.config['SEARCH_INDEX_PREFIX']),
                name="{}stats-{}".format(app.config['SEARCH_INDEX_PREFIX'], event_name),
                body={
                    "is_write_index": True,
                    "filter": {"term": {"event_type": event_name}}
                }
            )

        try:
            yield current_search_client
        finally:
            current_search_client.indices.delete(index='test-*')

@pytest.fixture(scope='function')
def db(app):
    """Database fixture."""
    if not database_exists(str(db_.engine.url)):
        create_database(str(db_.engine.url))
    with app.app_context():
        db_.create_all()
    return db_

@pytest.fixture(scope='function', autouse=True)
def teardown_db(app):
    """Teardown the database after each test."""
    yield
    with app.app_context():
        if database_exists(str(db_.engine.url)):
            db_.session.remove()
            db_.drop_all()


class MockEs():
    def __init__(self,**keywargs):
        self.indices = self.MockIndices()
<<<<<<< HEAD

        search_hosts = base_app.config["SEARCH_ELASTIC_HOSTS"]
        search_client_config = base_app.config["SEARCH_CLIENT_CONFIG"]
      
=======
        search_hosts = base_app.config["SEARCH_ELASTIC_HOSTS"]
        search_client_config = base_app.config["SEARCH_CLIENT_CONFIG"]
>>>>>>> 022b1bfb
        self.es = OpenSearch(
            hosts=[{'host': search_hosts, 'port': 9200}],
            http_auth=search_client_config['http_auth'],
            use_ssl=search_client_config['use_ssl'],
            verify_certs=search_client_config['verify_certs'],
        )

    @property
    def transport(self):
        return self.es.transport

    class MockIndices():
        def __init__(self,**keywargs):
            self.mapping = dict()
        def delete(self,index):
            pass
        def delete_template(self,index):
            pass
        def create(self,index,body,ignore):
            self.mapping[index] = body
        def put_alias(self,index, name, ignore):
            pass
        def put_template(self,name, body, ignore):
            pass
        def refresh(self,index):
            pass
        def exists(self, index, **kwargs):
            if index in self.mapping:
                return True
            else:
                return False
        def flush(self,index):
            pass
        def search(self,index,doc_type,body,**kwargs):
            pass

@pytest.fixture()
def config_with_index_prefix(app):
    """Add index prefix to the app config."""
    # set the config (store the original value as well just to be sure)
    original_value = app.config.get("SEARCH_INDEX_PREFIX")
    app.config["SEARCH_INDEX_PREFIX"] = "test-"

    yield app.config

    # set the original value back
    app.config["SEARCH_INDEX_PREFIX"] = original_value


@pytest.fixture()
def celery(app):
    """Get queueobject for testing bulk operations."""
    return app.extensions["flask-celeryext"].celery


@pytest.fixture()
def script_info(app):
    """Get ScriptInfo object for testing CLI."""
    return ScriptInfo(create_app=lambda info: app)


@contextmanager
def user_set(app, user):
    """User set."""

    def handler(sender, **kwargs):
        g.user = user

    with appcontext_pushed.connected_to(handler, app):
        yield


@pytest.fixture()
def dummy_location(app, db):
    """File system location."""
    with app.app_context():
        tmppath = tempfile.mkdtemp()

        loc = Location(name="testloc", uri=tmppath, default=True)
        db.session.add(loc)
        db.session.commit()

        yield loc

        shutil.rmtree(tmppath)


@pytest.fixture()
def record(app, db):
    with app.app_context():
        """File system location."""
        return Record.create({})


@pytest.fixture()
def pid(app, db, record):
    with app.app_context():
        """File system location."""
        return recid_minter(record.id, record)


@pytest.fixture()
def bucket(db, dummy_location):
    """File system location."""
    b1 = Bucket.create()
    return b1


@pytest.fixture()
def objects(bucket):
    """File system location."""
    # Create older versions first
    for key, content in [("LICENSE", b"old license"), ("README.rst", b"old readme")]:
        ObjectVersion.create(bucket, key, stream=BytesIO(content), size=len(content))

    # Create new versions
    objs = []
    for key, content in [("LICENSE", b"license file"), ("README.rst", b"readme file")]:
        obj = ObjectVersion.create(
            bucket, key, stream=BytesIO(content), size=len(content)
        )
        obj.userrole = "guest"
        obj.site_license_name = ""
        obj.site_license_flag = False
        obj.index_list = []
        obj.userid = 0
        obj.item_id = 1
        obj.item_title = "test title"
        obj.is_billing_item = False
        obj.billing_file_price = 0
        obj.user_group_list = []
        objs.append(obj)

    yield objs


@pytest.fixture(scope="session")
def sequential_ids():
    """Sequential uuids for files."""
    ids = [
        uuid.UUID(("0000000000000000000000000000000" + str(i))[-32:])
        for i in range(100000)
    ]
    yield ids


@pytest.fixture()
def mock_users():
    """Create mock users."""
    mock_auth_user = Mock()
    mock_auth_user.get_id = lambda: "123"
    mock_auth_user.is_authenticated = True

    mock_anon_user = Mock()
    mock_anon_user.is_authenticated = False
    return {"anonymous": mock_anon_user, "authenticated": mock_auth_user}


@pytest.fixture()
def mock_user_ctx(mock_users):
    """Run in a mock authenticated user context."""
    with patch("invenio_stats.utils.current_user", mock_users["authenticated"]):
        yield


@pytest.fixture()
def request_headers():
    """Return request headers for normal user and bot."""
    return {
        "user": {
            "USER_AGENT": "Mozilla/5.0 (Windows NT 6.1; WOW64) "
            "AppleWebKit/537.36 (KHTML, like Gecko)"
            "Chrome/45.0.2454.101 Safari/537.36"
        },
        "robot": {"USER_AGENT": "googlebot"},
        "machine": {"USER_AGENT": "Wget/1.14 (linux-gnu)"},
    }


@pytest.fixture()
def mock_datetime():
    """Mock datetime.datetime.

    Use set_utcnow to set the current utcnow time.
    """

    class NewDate(datetime.datetime):
        _utcnow = (2017, 1, 1)

        @classmethod
        def set_utcnow(cls, value):
            cls._utcnow = value

        @classmethod
        def utcnow(cls):
            return cls(*cls._utcnow)

    yield NewDate


@pytest.fixture()
def mock_event_queue(app, mock_datetime, request_headers, objects, mock_user_ctx):
    """Create a mock queue containing a few file download events."""
    mock_queue = Mock()
    mock_queue.routing_key = "stats-file-download"
    with patch("datetime.datetime", mock_datetime), app.test_request_context(
        headers=request_headers["user"]
    ):
        events = [
            build_file_unique_id(file_download_event_builder({"unique_session_id": "S0000000000000000000000000000001"}, app, objects[0]))
            for idx in range(100)
        ]
        mock_queue.consume.return_value = iter(events)
    # Save the queued events for later tests
    mock_queue.queued_events = deepcopy(events)
    return mock_queue


@pytest.fixture()
def mock_es_execute():
    def _dummy_response(data):
        if isinstance(data, str):
            with open(data, "r") as f:
                data = json.load(f)
<<<<<<< HEAD
        dummy = dsl.response.Response(dsl.Search(), data)
=======
        dummy=dsl.response.Response(Search(), data)
>>>>>>> 022b1bfb
        return dummy
    return _dummy_response


def generate_file_events(
    app,
    event_type,
    file_number=5,
    event_number=100,
    robot_event_number=0,
    start_date=datetime.date(2022, 10, 1),
    end_date=datetime.date(2022, 10, 7)
):
    """Queued events for processing tests."""
    current_queues.declare()

    def _unique_ts_gen():
        ts = 0
        while True:
            ts += 1
            yield ts

    def generator_list():
        unique_ts = _unique_ts_gen()
        res = []
        for file_idx in range(file_number):
            user_data = user_role[file_idx % 3]
            for entry_date in date_range(start_date, end_date):
                file_id = "F000000000000000000000000000000{}".format(file_idx + 1)
                bucket_id = "B000000000000000000000000000000{}".format(file_idx + 1)

                def build_event(is_robot=False):
                    ts = next(unique_ts)
                    return {
                        "timestamp": datetime.datetime.combine(
                            entry_date, datetime.time(minute=ts % 60, second=ts % 60)
                        ).isoformat(),
                        "bucket_id": bucket_id,
                        "file_id": file_id,
                        "root_file_id": file_id,
                        "file_key": "test.pdf",
                        "size": 9000,
                        "accessrole": "open_access",
                        "visitor_id": 100,
                        "is_robot": is_robot,
                        "item_id": "1",
                        "index_list": "test_index",
                        "userrole": user_data["role"],
                        "site_license_flag": False,
                        "is_restricted": False,
                        "user_goup_names": "",
                        "cur_user_id": user_data["id"],
                        "item_title": "test_item",
                        "remote_addr": "test_remote_addr",
                        "hostname": "test_hostname",
                        "unique_session_id": "xxxxxxx"
                    }

                for event_idx in range(event_number):
                    res.append(build_event())
                for event_idx in range(robot_event_number):
                    res.append(build_event(True))
        return res

    user_role = [
        {
            "id": 2,
            "role": "System Administrator"
        },
        {
            "id": 7,
            "role": ""
        },
        {
            "id": 0,
            "role": "guest"
        }
    ]
    events = generator_list()
    for e in events:
        e = build_file_unique_id(e)

    # register into elastisearch.
    event_type = "file-download"
    _current_stats.publish(event_type, events)
    process_events([event_type])


@pytest.yield_fixture()
def indexed_file_download_events(app, es, mock_user_ctx, request):
    """Parametrized pre indexed sample events."""
    generate_file_events(app=app, event_type="file-download", **request.param)
    current_search_client.indices.flush(index="test-*")
    yield


@pytest.fixture()
def aggregated_file_download_events(app, es, mock_user_ctx, request):
    with app.app_context():
        """Parametrized pre indexed sample events."""
        generate_file_events(app=app, event_type="file-download", **request.param)

        from datetime import datetime, timezone
        start_date = datetime(2022, 10, 1, tzinfo=timezone.utc).isoformat()
        end_date = datetime(2022, 10, 30, tzinfo=timezone.utc).isoformat()

        aggregate_events(
            ["file-download-agg"],
            start_date=start_date,
            end_date=end_date,
            update_bookmark=False,
            manual=True)
        current_search_client.indices.flush(index="test-*")
        yield

@pytest.yield_fixture()
def indexed_file_preview_events(app, es, mock_user_ctx, request):
    """Parametrized pre indexed sample events."""
    generate_file_events(app=app, event_type="file-preview", **request.param)
    yield


@pytest.fixture()
def aggregated_file_preview_events(app, es, mock_user_ctx, request):
    """Parametrized pre indexed sample events."""
    list(current_search.put_templates(ignore=[400]))
    generate_file_events(app=app, event_type="file-preview", **request.param)
    run_date = request.param.get("run_date", request.param["end_date"].timetuple()[:3])

    with patch("invenio_stats.aggregations.datetime", mock_date(*run_date)):
        aggregate_events(["file-preview-agg"])
    current_search_client.indices.flush(index="test-*")
    yield


@pytest.yield_fixture()
def stats_events_for_db(app, db):
    def base_event(id, event_type):
        return StatsEvents(
            source_id=str(id),
            index="test-events-stats-{}".format(event_type),
            type="stats-{}".format(event_type),
            source=json.dumps({"test": "test"}),
            date=datetime.datetime(2023, 1, 1, 1, 0, 0)
        )

    try:
        with db.session.begin_nested():
            db.session.add(base_event(1, "top-view"))
        db.session.commit()
    except:
        db.session.rollback()

        yield

@pytest.fixture()
def users(app, db):
    """Create users."""
    user1 = create_test_user(email="info@inveniosoftware.org", password="tester")
    user2 = create_test_user(email="info2@inveniosoftware.org", password="tester2")

    user1.allowed_token = Token.create_personal(
        name="allowed_token", user_id=user1.id, scopes=[]
    ).access_token
    user2.allowed_token = Token.create_personal(
        name="allowed_token", user_id=user2.id, scopes=[]
    ).access_token
    return {"authorized": user1, "unauthorized": user2}


def get_deleted_docs(index):
    """Get all deleted docs from an search index."""
    return current_search_client.indices.stats()["indices"][index]["total"]["docs"][
        "deleted"
    ]


def _create_file_download_event(
    timestamp,
    bucket_id="B0000000000000000000000000000001",
    file_id="F0000000000000000000000000000001",
    size=9000,
    file_key="test.pdf",
    visitor_id=100,
    user_id=None,
    remote_addr='192.168.0.1',
    unique_session_id='S0000000000000000000000000000001'
):
    """Create a file_download event content."""
    doc = {
        "timestamp": datetime.datetime(*timestamp).isoformat(),
        # What:
        "bucket_id": str(bucket_id),
        "file_id": str(file_id),
        "file_key": file_key,
        "size": size,
        "visitor_id": visitor_id,
        "user_id": user_id,
        "remote_addr": remote_addr,
        "unique_session_id": unique_session_id,
        "event_type": "file-download"
    }
    return build_file_unique_id(doc)


def _create_record_view_event(
    timestamp,
    record_id="R0000000000000000000000000000001",
    pid_type="recid",
    pid_value="1",
    visitor_id=100,
    user_id=None,
    remote_addr='192.168.0.1',
    unique_session_id='S0000000000000000000000000000001'
):
    """Create a file_download event content."""
    doc = {
        "timestamp": datetime.datetime(*timestamp).isoformat(),
        # What:
        "record_id": record_id,
        "pid_type": pid_type,
        "pid_value": pid_value,
        "visitor_id": visitor_id,
        "user_id": user_id,
        "remote_addr": remote_addr,
        "unique_session_id": unique_session_id,
        "event_type": "record-view"
    }
    return build_record_unique_id(doc)


@pytest.fixture()
def custom_permission_factory(users):
    """Test denying permission factory."""

    def permission_factory(query_name, params, *args, **kwargs):
        permission_factory.query_name = query_name
        permission_factory.params = params
        from flask_login import current_user

        if current_user.is_authenticated and current_user.id == users["authorized"].id:
            return type("Allow", (), {"can": lambda self: True})()
        return type("Deny", (), {"can": lambda self: False})()

    permission_factory.query_name = None
    permission_factory.params = None
    return permission_factory


@pytest.fixture()
def sample_histogram_query_data():
    """Sample query parameters."""
    yield {
        "mystat": {
            "stat": "bucket-file-download-histogram",
            "params": {
                "start_date": "2017-1-1",
                "end_date": "2017-7-1",
                "interval": "day",
                "bucket_id": "B0000000000000000000000000000001",
                "file_key": "test.pdf",
            },
        }
    }


class CustomQuery:
    """Mock query class."""

    def __init__(self, *args, **kwargs):
        """Mock constructor."""
        pass

    def run(self, *args, **kwargs):
        """Sample response."""
        return dict(bucket_id='test_bucket',
                    value=100)


@pytest.fixture()
def esindex(app):
    from invenio_search import current_search_client as client
    index_name = app.config["INDEXER_DEFAULT_INDEX"]
    alias_name = "test-events-stats-file-download"

    with open("tests/data/mappings/stats-file-download.json","r") as f:
        mapping = json.load(f)

    with app.test_request_context():
        client.indices.create(index=index_name, body=mapping)
        client.indices.put_alias(index=index_name, name=alias_name)

    yield client

    with app.test_request_context():
        client.indices.delete_alias(index=index_name, name=alias_name)
        client.indices.delete(index=index_name, ignore=[400, 404])

@pytest.fixture()
def i18n_app(app):
    with app.test_request_context(
        headers=[('Accept-Language','ja')]):
        app.extensions['invenio-oauth2server'] = 1
        app.extensions['invenio-search'] = MagicMock()
        app.extensions['invenio-i18n'] = MagicMock()
        app.extensions['invenio-i18n'].language = "ja"
        InvenioI18N(app)
        yield app

@pytest.fixture()
def indexed_events(app, db, mock_user_ctx, request):
    """Parametrized pre indexed sample events."""
    generate_events(app=app, **request.param)
    yield

def generate_events(
    app,
    file_number=5,
    event_number=100,
    robot_event_number=0,
    start_date=datetime.date(2017, 1, 1),
    end_date=datetime.date(2017, 1, 7),
):
    """Queued events for processing tests."""
    current_queues.declare()

    def _unique_ts_gen():
        ts = 0
        while True:
            ts += 1
            yield ts

    def generator_list():
        unique_ts = _unique_ts_gen()
        for file_idx in range(file_number):
            for entry_date in date_range(start_date, end_date):
                file_id = "F000000000000000000000000000000{}".format(file_idx + 1)
                bucket_id = "B000000000000000000000000000000{}".format(file_idx + 1)

                def build_event(is_robot=False):
                    ts = next(unique_ts)
                    return {
                        "timestamp": datetime.datetime.combine(
                            entry_date, datetime.time(minute=ts % 60, second=ts % 60)
                        ).isoformat(),
                        "bucket_id": bucket_id,
                        "file_id": file_id,
                        "file_key": "test.pdf",
                        "size": 9000,
                        "visitor_id": 100,
                        "is_robot": is_robot,
                    }

                for event_idx in range(event_number):
                    yield build_event()
                for event_idx in range(robot_event_number):
                    yield build_event(True)

    mock_queue = Mock()
    mock_queue.consume.return_value = generator_list()
    mock_queue.routing_key = "stats-file-download"

    EventsIndexer(
        mock_queue,
        preprocessors=[build_file_unique_id, anonymize_user],
        double_click_window=0,
    ).run()
    current_search.flush_and_refresh(index="*")<|MERGE_RESOLUTION|>--- conflicted
+++ resolved
@@ -22,11 +22,6 @@
 import pytest
 from flask import Flask
 from flask_babel import Babel
-from opensearchpy import OpenSearch
-<<<<<<< HEAD
-=======
-from invenio_search.engine import dsl
->>>>>>> 022b1bfb
 from sqlalchemy_utils.functions import create_database, database_exists
 from kombu import Exchange, Queue
 from flask import appcontext_pushed, g
@@ -55,7 +50,7 @@
 from invenio_records import InvenioRecords
 from invenio_records_rest import InvenioRecordsREST
 from invenio_records.api import Record
-from invenio_search.engine import dsl
+from invenio_search.engine import search, dsl
 from invenio_search import InvenioSearch, current_search, current_search_client
 from werkzeug.local import LocalProxy
 
@@ -77,6 +72,7 @@
 from invenio_stats.models import StatsEvents, StatsAggregation, StatsBookmark
 from invenio_stats.tasks import aggregate_events, process_events
 
+
 def mock_iter_entry_points_factory(data, mocked_group):
     """Create a mock iter_entry_points function."""
     from pkg_resources import iter_entry_points
@@ -89,6 +85,7 @@
             for x in iter_entry_points(group=group, name=name):
                 yield x
     return entrypoints
+
 
 @pytest.fixture()
 def records(app, db):
@@ -107,6 +104,7 @@
 def mock_gethostbyaddr():
     with patch("invenio_stats.contrib.event_builders.gethostbyaddr", return_value="test_host"):
         yield
+
 
 @pytest.yield_fixture()
 def query_entrypoints(custom_permission_factory):
@@ -166,6 +164,7 @@
     ):
         yield
 
+
 def date_range(start_date, end_date):
     """Get all dates in a given range."""
     if start_date >= end_date:
@@ -219,35 +218,23 @@
     """Flask application fixture without InvenioStats."""
     app_ = Flask('testapp', instance_path=instance_path)
     app_.config.update(dict(
-        #CELERY_ALWAYS_EAGER=True,
+        # CELERY_ALWAYS_EAGER=True,
         always_eager=True,
-        #CELERY_TASK_ALWAYS_EAGER=True,
+        # CELERY_TASK_ALWAYS_EAGER=True,
         task_always_eager=True,
-        #CELERY_CACHE_BACKEND='memory',
+        # CELERY_CACHE_BACKEND='memory',
         cacbe_backend='memory',
-        #CELERY_EAGER_PROPAGATES_EXCEPTIONS=True,
-        #CELERY_TASK_EAGER_PROPAGATES=True,
+        # CELERY_EAGER_PROPAGATES_EXCEPTIONS=True,
+        # CELERY_TASK_EAGER_PROPAGATES=True,
         task_eager_propagates=True,
-        #CELERY_RESULT_BACKEND='cache',
+        # CELERY_RESULT_BACKEND='cache',
         result_backend='cache',
         CACHE_REDIS_URL="redis://redis:6379/0",
         CACHE_REDIS_DB=0,
         CACHE_REDIS_HOST="redis",
         QUEUES_BROKER_URL="amqp://guest:guest@rabbitmq:5672//",
-        # SQLALCHEMY_DATABASE_URI=os.environ.get(
-        #     'SQLALCHEMY_DATABASE_URI', 'sqlite://'),
         SQLALCHEMY_DATABASE_URI=os.getenv('SQLALCHEMY_DATABASE_URI',
-                                           'postgresql+psycopg2://invenio:dbpass123@postgresql:5432/wekotest'),
-<<<<<<< HEAD
-        #SEARCH_ELASTIC_HOSTS=os.environ.get(
-        #    'SEARCH_ELASTIC_HOSTS', 'elasticsearch'),
-=======
-        SEARCH_ELASTIC_HOSTS=os.environ.get('SEARCH_ELASTIC_HOSTS', 'opensearch'),
-        SEARCH_HOSTS=os.environ.get(
-            'SEARCH_HOST', 'opensearch'
-        ),
-        SEARCH_CLIENT_CONFIG={"http_auth":(os.environ['INVENIO_OPENSEARCH_USER'],os.environ['INVENIO_OPENSEARCH_PASS']),"use_ssl":True, "verify_certs":False},
->>>>>>> 022b1bfb
+                                          'postgresql+psycopg2://invenio:dbpass123@postgresql:5432/wekotest'),
         SQLALCHEMY_TRACK_MODIFICATIONS=True,
         TESTING=True,
         OAUTH2SERVER_CLIENT_ID_SALT_LEN=64,
@@ -268,9 +255,10 @@
         STATS_AGGREGATIONS=STATS_AGGREGATIONS,
         STATS_EXCLUDED_ADDRS=[],
         STATS_EVENT_STRING='events',
-        INDEXER_MQ_QUEUE=Queue("indexer", exchange=Exchange("indexer", type="direct"), routing_key="indexer",queue_arguments={"x-queue-type":"quorum"}),
+        INDEXER_MQ_QUEUE=Queue("indexer", exchange=Exchange(
+            "indexer", type="direct"), routing_key="indexer", queue_arguments={"x-queue-type": "quorum"}),
         INDEXER_DEFAULT_INDEX="test-events-stats-file-download-0001",
-        I18N_LANGUAGES=[('en', 'English'),('ja', 'Japanese') ],
+        I18N_LANGUAGES=[('en', 'English'), ('ja', 'Japanese')],
         SEARCH_ELASTIC_HOSTS=os.environ.get(
             'SEARCH_ELASTIC_HOSTS', 'opensearch'
         ),
@@ -281,10 +269,10 @@
             "http_auth": (
                 os.environ['INVENIO_OPENSEARCH_USER'],
                 os.environ['INVENIO_OPENSEARCH_PASS']
-            ), 
-            "use_ssl": True, 
+            ),
+            "use_ssl": True,
             "verify_certs": False
-        },      
+        },
     ))
     FlaskCeleryExt(app_)
     InvenioAccess(app_)
@@ -334,16 +322,19 @@
         sysadmin = create_test_user(email="sysadmin@test.org")
         generaluser = create_test_user(email="generaluser@test.org")
         originalroleuser = create_test_user(email="originalroleuser@test.org")
-        originalroleuser2 = create_test_user(email="originalroleuser2@test.org")
+        originalroleuser2 = create_test_user(
+            email="originalroleuser2@test.org")
     else:
         user = User.query.filter_by(email="user@test.org").first()
-        contributor = User.query.filter_by(email="contributor@test.org").first()
+        contributor = User.query.filter_by(
+            email="contributor@test.org").first()
         comadmin = User.query.filter_by(email="comadmin@test.org").first()
         repoadmin = User.query.filter_by(email="repoadmin@test.org").first()
         sysadmin = User.query.filter_by(email="sysadmin@test.org").first()
         generaluser = User.query.filter_by(email="generaluser@test.org")
         originalroleuser = create_test_user(email="originalroleuser@test.org")
-        originalroleuser2 = create_test_user(email="originalroleuser2@test.org")
+        originalroleuser2 = create_test_user(
+            email="originalroleuser2@test.org")
 
     role_count = Role.query.filter_by(name="System Administrator").count()
     if role_count != 1:
@@ -354,10 +345,13 @@
         general_role = ds.create_role(name="General")
         originalrole = ds.create_role(name="Original Role")
     else:
-        sysadmin_role = Role.query.filter_by(name="System Administrator").first()
-        repoadmin_role = Role.query.filter_by(name="Repository Administrator").first()
+        sysadmin_role = Role.query.filter_by(
+            name="System Administrator").first()
+        repoadmin_role = Role.query.filter_by(
+            name="Repository Administrator").first()
         contributor_role = Role.query.filter_by(name="Contributor").first()
-        comadmin_role = Role.query.filter_by(name="Community Administrator").first()
+        comadmin_role = Role.query.filter_by(
+            name="Community Administrator").first()
         general_role = Role.query.filter_by(name="General").first()
         originalrole = Role.query.filter_by(name="Original Role").first()
 
@@ -372,16 +366,21 @@
             ActionRoles(action="admin-access", role=repoadmin_role),
             ActionRoles(action="schema-access", role=repoadmin_role),
             ActionRoles(action="index-tree-access", role=repoadmin_role),
-            ActionRoles(action="indextree-journal-access", role=repoadmin_role),
+            ActionRoles(action="indextree-journal-access",
+                        role=repoadmin_role),
             ActionRoles(action="item-type-access", role=repoadmin_role),
             ActionRoles(action="item-access", role=repoadmin_role),
-            ActionRoles(action="files-rest-bucket-update", role=repoadmin_role),
-            ActionRoles(action="files-rest-object-delete", role=repoadmin_role),
-            ActionRoles(action="files-rest-object-delete-version", role=repoadmin_role),
+            ActionRoles(action="files-rest-bucket-update",
+                        role=repoadmin_role),
+            ActionRoles(action="files-rest-object-delete",
+                        role=repoadmin_role),
+            ActionRoles(action="files-rest-object-delete-version",
+                        role=repoadmin_role),
             ActionRoles(action="files-rest-object-read", role=repoadmin_role),
             ActionRoles(action="search-access", role=repoadmin_role),
             ActionRoles(action="detail-page-acces", role=repoadmin_role),
-            ActionRoles(action="download-original-pdf-access", role=repoadmin_role),
+            ActionRoles(action="download-original-pdf-access",
+                        role=repoadmin_role),
             ActionRoles(action="author-access", role=repoadmin_role),
             ActionRoles(action="items-autofill", role=repoadmin_role),
             ActionRoles(action="stats-api-access", role=repoadmin_role),
@@ -394,25 +393,31 @@
             ActionRoles(action="item-access", role=comadmin_role),
             ActionRoles(action="files-rest-bucket-update", role=comadmin_role),
             ActionRoles(action="files-rest-object-delete", role=comadmin_role),
-            ActionRoles(action="files-rest-object-delete-version", role=comadmin_role),
+            ActionRoles(action="files-rest-object-delete-version",
+                        role=comadmin_role),
             ActionRoles(action="files-rest-object-read", role=comadmin_role),
             ActionRoles(action="search-access", role=comadmin_role),
             ActionRoles(action="detail-page-acces", role=comadmin_role),
-            ActionRoles(action="download-original-pdf-access", role=comadmin_role),
+            ActionRoles(action="download-original-pdf-access",
+                        role=comadmin_role),
             ActionRoles(action="author-access", role=comadmin_role),
             ActionRoles(action="items-autofill", role=comadmin_role),
             ActionRoles(action="detail-page-acces", role=comadmin_role),
             ActionRoles(action="detail-page-acces", role=comadmin_role),
             ActionRoles(action="item-access", role=contributor_role),
-            ActionRoles(action="files-rest-bucket-update", role=contributor_role),
-            ActionRoles(action="files-rest-object-delete", role=contributor_role),
+            ActionRoles(action="files-rest-bucket-update",
+                        role=contributor_role),
+            ActionRoles(action="files-rest-object-delete",
+                        role=contributor_role),
             ActionRoles(
                 action="files-rest-object-delete-version", role=contributor_role
             ),
-            ActionRoles(action="files-rest-object-read", role=contributor_role),
+            ActionRoles(action="files-rest-object-read",
+                        role=contributor_role),
             ActionRoles(action="search-access", role=contributor_role),
             ActionRoles(action="detail-page-acces", role=contributor_role),
-            ActionRoles(action="download-original-pdf-access", role=contributor_role),
+            ActionRoles(action="download-original-pdf-access",
+                        role=contributor_role),
             ActionRoles(action="author-access", role=contributor_role),
             ActionRoles(action="items-autofill", role=contributor_role),
             ActionRoles(action="detail-page-acces", role=contributor_role),
@@ -427,7 +432,6 @@
         ds.add_role_to_user(originalroleuser, originalrole)
         ds.add_role_to_user(originalroleuser2, originalrole)
         ds.add_role_to_user(originalroleuser2, repoadmin_role)
-
 
     return [
         {"email": contributor.email, "id": contributor.id, "obj": contributor},
@@ -525,7 +529,7 @@
     Don't create template so that the test or another fixture can modify the
     enabled events.
     """
-    with app.app_context():       
+    with app.app_context():
         current_search_client.indices.delete(index='test-*')
         # events
         with open("invenio_stats/contrib/events/os-v2/events-v1.json", "r") as f:
@@ -535,9 +539,10 @@
             if "aliases" in item_create_mapping:
                 del item_create_mapping["aliases"]
         current_search_client.indices.create(
-            index='{}events-stats-index'.format(app.config['SEARCH_INDEX_PREFIX']),
+            index='{}events-stats-index'.format(
+                app.config['SEARCH_INDEX_PREFIX']),
             body=item_create_mapping
-            )
+        )
         # aggregations
         with open("invenio_stats/contrib/aggregations/os-v2/aggregation-v1.json", "r") as f:
             aggr_item_create_mapping = json.load(f)
@@ -546,15 +551,18 @@
             if "aliases" in aggr_item_create_mapping:
                 del aggr_item_create_mapping["aliases"]
         current_search_client.indices.create(
-        index='{}stats-index'.format(app.config['SEARCH_INDEX_PREFIX']),
-        body=aggr_item_create_mapping
+            index='{}stats-index'.format(app.config['SEARCH_INDEX_PREFIX']),
+            body=aggr_item_create_mapping
         )
 
-        event_list=('celery-task', 'item-create', 'top-view', 'record-view', 'file-download', 'file-preview', 'search')
+        event_list = ('celery-task', 'item-create', 'top-view',
+                      'record-view', 'file-download', 'file-preview', 'search')
         for event_name in event_list:
             current_search_client.indices.put_alias(
-                index="{}events-stats-index".format(app.config['SEARCH_INDEX_PREFIX']),
-                name="{}events-stats-{}".format(app.config['SEARCH_INDEX_PREFIX'], event_name),
+                index="{}events-stats-index".format(
+                    app.config['SEARCH_INDEX_PREFIX']),
+                name="{}events-stats-{}".format(
+                    app.config['SEARCH_INDEX_PREFIX'], event_name),
                 body={
                     "is_write_index": True,
                     "filter": {"term": {"event_type": event_name}}
@@ -562,8 +570,10 @@
             )
 
             current_search_client.indices.put_alias(
-                index="{}stats-index".format(app.config['SEARCH_INDEX_PREFIX']),
-                name="{}stats-{}".format(app.config['SEARCH_INDEX_PREFIX'], event_name),
+                index="{}stats-index".format(
+                    app.config['SEARCH_INDEX_PREFIX']),
+                name="{}stats-{}".format(
+                    app.config['SEARCH_INDEX_PREFIX'], event_name),
                 body={
                     "is_write_index": True,
                     "filter": {"term": {"event_type": event_name}}
@@ -574,6 +584,7 @@
             yield current_search_client
         finally:
             current_search_client.indices.delete(index='test-*')
+
 
 @pytest.fixture(scope='function')
 def db(app):
@@ -584,6 +595,7 @@
         db_.create_all()
     return db_
 
+
 @pytest.fixture(scope='function', autouse=True)
 def teardown_db(app):
     """Teardown the database after each test."""
@@ -595,17 +607,12 @@
 
 
 class MockEs():
-    def __init__(self,**keywargs):
+    def __init__(self, **keywargs):
         self.indices = self.MockIndices()
-<<<<<<< HEAD
 
         search_hosts = base_app.config["SEARCH_ELASTIC_HOSTS"]
         search_client_config = base_app.config["SEARCH_CLIENT_CONFIG"]
-      
-=======
-        search_hosts = base_app.config["SEARCH_ELASTIC_HOSTS"]
-        search_client_config = base_app.config["SEARCH_CLIENT_CONFIG"]
->>>>>>> 022b1bfb
+
         self.es = OpenSearch(
             hosts=[{'host': search_hosts, 'port': 9200}],
             http_auth=search_client_config['http_auth'],
@@ -618,29 +625,39 @@
         return self.es.transport
 
     class MockIndices():
-        def __init__(self,**keywargs):
+        def __init__(self, **keywargs):
             self.mapping = dict()
-        def delete(self,index):
+
+        def delete(self, index):
             pass
-        def delete_template(self,index):
+
+        def delete_template(self, index):
             pass
-        def create(self,index,body,ignore):
+
+        def create(self, index, body, ignore):
             self.mapping[index] = body
-        def put_alias(self,index, name, ignore):
+
+        def put_alias(self, index, name, ignore):
             pass
-        def put_template(self,name, body, ignore):
+
+        def put_template(self, name, body, ignore):
             pass
-        def refresh(self,index):
+
+        def refresh(self, index):
             pass
+
         def exists(self, index, **kwargs):
             if index in self.mapping:
                 return True
             else:
                 return False
-        def flush(self,index):
+
+        def flush(self, index):
             pass
-        def search(self,index,doc_type,body,**kwargs):
+
+        def search(self, index, doc_type, body, **kwargs):
             pass
+
 
 @pytest.fixture()
 def config_with_index_prefix(app):
@@ -719,7 +736,8 @@
     """File system location."""
     # Create older versions first
     for key, content in [("LICENSE", b"old license"), ("README.rst", b"old readme")]:
-        ObjectVersion.create(bucket, key, stream=BytesIO(content), size=len(content))
+        ObjectVersion.create(bucket, key, stream=BytesIO(
+            content), size=len(content))
 
     # Create new versions
     objs = []
@@ -815,7 +833,8 @@
         headers=request_headers["user"]
     ):
         events = [
-            build_file_unique_id(file_download_event_builder({"unique_session_id": "S0000000000000000000000000000001"}, app, objects[0]))
+            build_file_unique_id(file_download_event_builder(
+                {"unique_session_id": "S0000000000000000000000000000001"}, app, objects[0]))
             for idx in range(100)
         ]
         mock_queue.consume.return_value = iter(events)
@@ -830,11 +849,7 @@
         if isinstance(data, str):
             with open(data, "r") as f:
                 data = json.load(f)
-<<<<<<< HEAD
         dummy = dsl.response.Response(dsl.Search(), data)
-=======
-        dummy=dsl.response.Response(Search(), data)
->>>>>>> 022b1bfb
         return dummy
     return _dummy_response
 
@@ -863,14 +878,17 @@
         for file_idx in range(file_number):
             user_data = user_role[file_idx % 3]
             for entry_date in date_range(start_date, end_date):
-                file_id = "F000000000000000000000000000000{}".format(file_idx + 1)
-                bucket_id = "B000000000000000000000000000000{}".format(file_idx + 1)
+                file_id = "F000000000000000000000000000000{}".format(
+                    file_idx + 1)
+                bucket_id = "B000000000000000000000000000000{}".format(
+                    file_idx + 1)
 
                 def build_event(is_robot=False):
                     ts = next(unique_ts)
                     return {
                         "timestamp": datetime.datetime.combine(
-                            entry_date, datetime.time(minute=ts % 60, second=ts % 60)
+                            entry_date, datetime.time(
+                                minute=ts % 60, second=ts % 60)
                         ).isoformat(),
                         "bucket_id": bucket_id,
                         "file_id": file_id,
@@ -935,7 +953,8 @@
 def aggregated_file_download_events(app, es, mock_user_ctx, request):
     with app.app_context():
         """Parametrized pre indexed sample events."""
-        generate_file_events(app=app, event_type="file-download", **request.param)
+        generate_file_events(
+            app=app, event_type="file-download", **request.param)
 
         from datetime import datetime, timezone
         start_date = datetime(2022, 10, 1, tzinfo=timezone.utc).isoformat()
@@ -950,6 +969,7 @@
         current_search_client.indices.flush(index="test-*")
         yield
 
+
 @pytest.yield_fixture()
 def indexed_file_preview_events(app, es, mock_user_ctx, request):
     """Parametrized pre indexed sample events."""
@@ -962,7 +982,8 @@
     """Parametrized pre indexed sample events."""
     list(current_search.put_templates(ignore=[400]))
     generate_file_events(app=app, event_type="file-preview", **request.param)
-    run_date = request.param.get("run_date", request.param["end_date"].timetuple()[:3])
+    run_date = request.param.get(
+        "run_date", request.param["end_date"].timetuple()[:3])
 
     with patch("invenio_stats.aggregations.datetime", mock_date(*run_date)):
         aggregate_events(["file-preview-agg"])
@@ -990,11 +1011,14 @@
 
         yield
 
+
 @pytest.fixture()
 def users(app, db):
     """Create users."""
-    user1 = create_test_user(email="info@inveniosoftware.org", password="tester")
-    user2 = create_test_user(email="info2@inveniosoftware.org", password="tester2")
+    user1 = create_test_user(
+        email="info@inveniosoftware.org", password="tester")
+    user2 = create_test_user(
+        email="info2@inveniosoftware.org", password="tester2")
 
     user1.allowed_token = Token.create_personal(
         name="allowed_token", user_id=user1.id, scopes=[]
@@ -1120,7 +1144,7 @@
     index_name = app.config["INDEXER_DEFAULT_INDEX"]
     alias_name = "test-events-stats-file-download"
 
-    with open("tests/data/mappings/stats-file-download.json","r") as f:
+    with open("tests/data/mappings/stats-file-download.json", "r") as f:
         mapping = json.load(f)
 
     with app.test_request_context():
@@ -1133,10 +1157,11 @@
         client.indices.delete_alias(index=index_name, name=alias_name)
         client.indices.delete(index=index_name, ignore=[400, 404])
 
+
 @pytest.fixture()
 def i18n_app(app):
     with app.test_request_context(
-        headers=[('Accept-Language','ja')]):
+            headers=[('Accept-Language', 'ja')]):
         app.extensions['invenio-oauth2server'] = 1
         app.extensions['invenio-search'] = MagicMock()
         app.extensions['invenio-i18n'] = MagicMock()
@@ -1144,11 +1169,13 @@
         InvenioI18N(app)
         yield app
 
+
 @pytest.fixture()
 def indexed_events(app, db, mock_user_ctx, request):
     """Parametrized pre indexed sample events."""
     generate_events(app=app, **request.param)
     yield
+
 
 def generate_events(
     app,
@@ -1171,14 +1198,17 @@
         unique_ts = _unique_ts_gen()
         for file_idx in range(file_number):
             for entry_date in date_range(start_date, end_date):
-                file_id = "F000000000000000000000000000000{}".format(file_idx + 1)
-                bucket_id = "B000000000000000000000000000000{}".format(file_idx + 1)
+                file_id = "F000000000000000000000000000000{}".format(
+                    file_idx + 1)
+                bucket_id = "B000000000000000000000000000000{}".format(
+                    file_idx + 1)
 
                 def build_event(is_robot=False):
                     ts = next(unique_ts)
                     return {
                         "timestamp": datetime.datetime.combine(
-                            entry_date, datetime.time(minute=ts % 60, second=ts % 60)
+                            entry_date, datetime.time(
+                                minute=ts % 60, second=ts % 60)
                         ).isoformat(),
                         "bucket_id": bucket_id,
                         "file_id": file_id,
