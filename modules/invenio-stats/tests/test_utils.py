--- conflicted
+++ resolved
@@ -28,10 +28,6 @@
     get_start_end_date,
     agg_bucket_sort,
     parse_bucket_response,
-<<<<<<< HEAD
-=======
-    # get_doctype,
->>>>>>> ef8b00d8
     is_valid_access,
     QueryFileReportsHelper,
     QuerySearchReportHelper,
@@ -131,7 +127,7 @@
 # .tox/c1/bin/pytest --cov=invenio_stats tests/test_utils.py::test_parse_bucket_response -v -s -vv --cov-branch --cov-report=term --cov-config=tox.ini --basetemp=/code/modules/invenio-stats/.tox/c1/tmp
 def test_parse_bucket_response(app):
     _raw_res = {'buckets': [{'key': 'test_value'}], 'field': 'test_name'}
-    
+
     res = parse_bucket_response(_raw_res, {})
     assert res=={'test_name': 'test_value'}
 
@@ -146,7 +142,7 @@
     with app.app_context():
         res = is_valid_access()
         assert res==True
-        
+
         with patch("invenio_stats.utils.get_remote_addr", return_value='0.0.0.0'):
             app.config['STATS_EXCLUDED_ADDRS'] = ['0.0.0.0']
             res = is_valid_access()
@@ -265,22 +261,22 @@
             'get-file-download-per-user-report': None,
             'get-file-preview-per-user-report': None},
             _data_list)
-        assert _data_list=={} 
+        assert _data_list=={}
         QueryFileReportsHelper.Calculation(_res, _data_list)
         assert _data_list=={
             1: {'cur_user_id': 1, 'total_download': 2, 'total_preview': 5},
             2: {'cur_user_id': 2, 'total_download': 3},
             3: {'cur_user_id': 3, 'total_download': 4},
             4: {'cur_user_id': 4, 'total_preview': 1}}
-        
+
 
         # get_file_stats_report
-        res = QueryFileReportsHelper.get_file_stats_report(event='file_downlaod', year=2022, month=10)   
-        assert res=={'all': [], 'all_groups': [], 'date': '2022-10', 'open_access': []} 
+        res = QueryFileReportsHelper.get_file_stats_report(event='file_downlaod', year=2022, month=10)
+        assert res=={'all': [], 'all_groups': [], 'date': '2022-10', 'open_access': []}
         res = QueryFileReportsHelper.get_file_stats_report(event='file_preview', year=2022, month=10)
-        assert res=={'all': [], 'all_groups': [], 'date': '2022-10', 'open_access': []} 
-        res = QueryFileReportsHelper.get_file_stats_report(event='billing_file_download', year=2022, month=10) 
-        assert res=={'all': [], 'all_groups': [], 'date': '2022-10', 'open_access': []} 
+        assert res=={'all': [], 'all_groups': [], 'date': '2022-10', 'open_access': []}
+        res = QueryFileReportsHelper.get_file_stats_report(event='billing_file_download', year=2022, month=10)
+        assert res=={'all': [], 'all_groups': [], 'date': '2022-10', 'open_access': []}
 
         # get_file_per_using_report
         res = QueryFileReportsHelper.get_file_per_using_report(year=2022, month=10)
@@ -288,9 +284,9 @@
 
         # get
         res = QueryFileReportsHelper.get(year=2022, month=10, event='file_download')
-        assert res=={'all': [], 'all_groups': [], 'date': '2022-10', 'open_access': []} 
+        assert res=={'all': [], 'all_groups': [], 'date': '2022-10', 'open_access': []}
         res = QueryFileReportsHelper.get(year=2022, month=10, event='billing_file_download')
-        assert res=={'all': [], 'all_groups': [], 'date': '2022-10', 'open_access': []} 
+        assert res=={'all': [], 'all_groups': [], 'date': '2022-10', 'open_access': []}
         res = QueryFileReportsHelper.get(year=2022, month=10, event='file_using_per_user')
         assert res=={'all': {}, 'date': '2022-10'}
         res = QueryFileReportsHelper.get(year=2022, month=10, event='test')
@@ -300,9 +296,9 @@
     with app.app_context():
         # get
         res = QueryFileReportsHelper.get(year=2022, month=10, event='file_download')
-        assert res=={'all': [], 'all_groups': [], 'date': '2022-10', 'open_access': []} 
+        assert res=={'all': [], 'all_groups': [], 'date': '2022-10', 'open_access': []}
         res = QueryFileReportsHelper.get(year=2022, month=10, event='billing_file_download')
-        assert res=={'all': [], 'all_groups': [], 'date': '2022-10', 'open_access': []} 
+        assert res=={'all': [], 'all_groups': [], 'date': '2022-10', 'open_access': []}
         res = QueryFileReportsHelper.get(year=2022, month=10, event='file_using_per_user')
         assert res=={'all': {}, 'date': '2022-10'}
         res = QueryFileReportsHelper.get(year=2022, month=10, event='test')
@@ -914,7 +910,7 @@
             source={'event_type': 'file-download-agg'}
         )
     ]
-    
+
     stats_cli = StatsCliUtil(
         StatsCliUtil.EVENTS_TYPE, _event_types, 202201
     )
@@ -949,7 +945,7 @@
     )
     assert not stats_cli.delete_data(True)
 
-    
+
 
     stats_cli = StatsCliUtil(
         StatsCliUtil.EVENTS_TYPE, _empty_types, verbose=False
