# -*- coding: utf-8 -*-
#
# This file is part of Invenio.
# Copyright (C) 2017-2018 CERN.
#
# Invenio is free software; you can redistribute it and/or modify it
# under the terms of the MIT License; see LICENSE file for more details.

"""Test utility functions."""

import pytest
import uuid
import json

from sqlalchemy.exc import UnsupportedCompilationError
from mock import MagicMock, patch
from datetime import datetime
from invenio_stats.utils import (
    get_anonymization_salt,
    get_geoip,
    get_user,
    obj_or_import_string,
    load_or_import_from_config,
    default_permission_factory,
    get_aggregations,
    get_start_end_date,
    agg_bucket_sort,
    parse_bucket_response,
    get_doctype,
    is_valid_access,
    QueryFileReportsHelper,
    QuerySearchReportHelper,
    QueryCommonReportsHelper,
    QueryRecordViewPerIndexReportHelper,
    QueryRecordViewReportHelper,
    QueryItemRegReportHelper,
<<<<<<< HEAD
)
=======
    QueryRankingHelper,
    StatsCliUtil,
    )
>>>>>>> 508fe362

# def get_anonymization_salt(ts):
# .tox/c1/bin/pytest --cov=invenio_stats tests/test_utils.py::test_get_anonymization_salt -v -s -vv --cov-branch --cov-report=term --cov-config=tox.ini --basetemp=/code/modules/invenio-stats/.tox/c1/tmp
def test_get_anonymization_salt(app):
    assert get_anonymization_salt(datetime(2022, 1, 1))

# def get_geoip(ip):
# .tox/c1/bin/pytest --cov=invenio_stats tests/test_utils.py::test_get_geoip -v -s -vv --cov-branch --cov-report=term --cov-config=tox.ini --basetemp=/code/modules/invenio-stats/.tox/c1/tmp
def test_get_geoip():
    """Test looking up IP address."""
    assert get_geoip("74.125.67.100") == 'US'

# def get_user():
# .tox/c1/bin/pytest --cov=invenio_stats tests/test_utils.py::test_get_user -v -s -vv --cov-branch --cov-report=term --cov-config=tox.ini --basetemp=/code/modules/invenio-stats/.tox/c1/tmp
def test_get_user(app, mock_users, request_headers):
    """Test the get_user function."""
    header = request_headers['user']
    with patch(
                'invenio_stats.utils.current_user',
                mock_users['authenticated']
            ), app.test_request_context(
                headers=header, environ_base={'REMOTE_ADDR': '142.0.0.1'}
            ):
        user = get_user()
    assert user['user_id'] == mock_users['authenticated'].get_id()
    assert user['user_agent'] == header['USER_AGENT']
    assert user['ip_address'] == '142.0.0.1'

# def obj_or_import_string(value, default=None):
# .tox/c1/bin/pytest --cov=invenio_stats tests/test_utils.py::test_obj_or_import_string -v -s -vv --cov-branch --cov-report=term --cov-config=tox.ini --basetemp=/code/modules/invenio-stats/.tox/c1/tmp
def myfunc():
    """Example function."""
    pass

def test_obj_or_import_string(app):
    """Test obj_or_import_string."""
    assert not obj_or_import_string(value=None)
    assert myfunc == obj_or_import_string(value=myfunc)

# def load_or_import_from_config(key, app=None, default=None):
# .tox/c1/bin/pytest --cov=invenio_stats tests/test_utils.py::test_load_or_import_from_config -v -s -vv --cov-branch --cov-report=term --cov-config=tox.ini --basetemp=/code/modules/invenio-stats/.tox/c1/tmp
def test_load_or_import_from_config(app):
    assert load_or_import_from_config('STATS_PERMISSION_FACTORY', app)

# def default_permission_factory(query_name, params):
# .tox/c1/bin/pytest --cov=invenio_stats tests/test_utils.py::test_default_permission_factory -v -s -vv --cov-branch --cov-report=term --cov-config=tox.ini --basetemp=/code/modules/invenio-stats/.tox/c1/tmp
def test_default_permission_factory(app):
    # need to fix
    with pytest.raises(Exception) as e:
        default_permission_factory('test', {})==None
    assert e.type==KeyError

# def weko_permission_factory(*args, **kwargs):

# def get_aggregations(index, aggs_query):
# .tox/c1/bin/pytest --cov=invenio_stats tests/test_utils.py::test_get_aggregations -v -s -vv --cov-branch --cov-report=term --cov-config=tox.ini --basetemp=/code/modules/invenio-stats/.tox/c1/tmp
def test_get_aggregations(app):
    res = get_aggregations('', {})
    assert res=={}

# def get_start_end_date(year, month):
# .tox/c1/bin/pytest --cov=invenio_stats tests/test_utils.py::test_get_start_end_date -v -s -vv --cov-branch --cov-report=term --cov-config=tox.ini --basetemp=/code/modules/invenio-stats/.tox/c1/tmp
def test_get_start_end_date(app):
    start_date, end_date = get_start_end_date(2022, 10)
    assert start_date=='2022-10-01'
    assert end_date=='2022-10-31'

# def agg_bucket_sort(agg_sort, buckets):
# .tox/c1/bin/pytest --cov=invenio_stats tests/test_utils.py::test_agg_bucket_sort -v -s -vv --cov-branch --cov-report=term --cov-config=tox.ini --basetemp=/code/modules/invenio-stats/.tox/c1/tmp
def test_agg_bucket_sort(app):
    _agg_sort = {'order': 'desc', 'key_name': 'name'}
    _buckets = [{'name': 10}, {'name': 3}, {'name': 9}]

    res = agg_bucket_sort(_agg_sort, _buckets)
    assert res==[{'name': 10}, {'name': 9}, {'name': 3}]

# def parse_bucket_response(raw_res, pretty_result=dict()):
# .tox/c1/bin/pytest --cov=invenio_stats tests/test_utils.py::test_parse_bucket_response -v -s -vv --cov-branch --cov-report=term --cov-config=tox.ini --basetemp=/code/modules/invenio-stats/.tox/c1/tmp
def test_parse_bucket_response(app):
    _raw_res = {'buckets': [{'key': 'test_value'}], 'field': 'test_name'}
    
    res = parse_bucket_response(_raw_res, {})
    assert res=={'test_name': 'test_value'}

# def get_doctype(doc_type):
# .tox/c1/bin/pytest --cov=invenio_stats tests/test_utils.py::test_get_doctype -v -s -vv --cov-branch --cov-report=term --cov-config=tox.ini --basetemp=/code/modules/invenio-stats/.tox/c1/tmp
def test_get_doctype(app):
    assert get_doctype('test_doc')=='test_doc'

# def is_valid_access():
# .tox/c1/bin/pytest --cov=invenio_stats tests/test_utils.py::test_is_valid_access -v -s -vv --cov-branch --cov-report=term --cov-config=tox.ini --basetemp=/code/modules/invenio-stats/.tox/c1/tmp
def test_is_valid_access(app):
    res = is_valid_access()
    assert res==True

# class QueryFileReportsHelper(object):
#     def calc_per_group_counts(cls, group_names, current_stats, current_count):
#     def calc_file_stats_reports(cls, res, data_list, all_groups):
#     def calc_billing_file_stats_reports(cls, res, data_list, all_groups):
#     def calc_file_per_using_report(cls, res, data_list):
#     def Calculation(cls, res, data_list, all_groups=set()):
#     def get_file_stats_report(cls, is_billing_item=False, **kwargs):
#     def get_file_per_using_report(cls, **kwargs):
#     def get(cls, **kwargs):
# .tox/c1/bin/pytest --cov=invenio_stats tests/test_utils.py::test_query_file_reports_helper -v -s -vv --cov-branch --cov-report=term --cov-config=tox.ini --basetemp=/code/modules/invenio-stats/.tox/c1/tmp
def test_query_file_reports_helper(i18n_app, roles, mock_es_execute):
    # calc_per_group_counts
    res = QueryFileReportsHelper.calc_per_group_counts('test1, test1, test2', {}, 1)
    assert res=={'test1': 2, 'test2': 1}

    # Calculation
    _res = {
        'buckets': [
            {
                'file_key': 'test1.pdf',
                'index_list': 'index1',
                'count': 1,
                'site_license_flag': 1,
                'userrole': 'guest',
                'user_group_names': 'test1, test2'
            },
            {
                'file_key': 'test2.pdf',
                'index_list': 'index2',
                'count': 2,
                'site_license_flag': 0,
                'userrole': 'Contributor',
                'user_group_names': 'test2, test3'
            },
            {
                'file_key': 'test3.pdf',
                'index_list': 'index3',
                'count': 3,
                'site_license_flag': 0,
                'userrole': 'System Administrator',
                'user_group_names': 'test3'
            }
        ]
    }
    _data_list = []
    _all_group = set()
    QueryFileReportsHelper.Calculation(_res, _data_list, all_groups=_all_group)
    assert _data_list==[
        {'admin': 0, 'file_key': 'test1.pdf', 'group_counts': {'test1': 1, 'test2': 1}, 'index_list': 'index1', 'login': 0, 'no_login': 1, 'reg': 0, 'site_license': 1, 'total': 1},
        {'admin': 0, 'file_key': 'test2.pdf', 'group_counts': {'test2': 2, 'test3': 2}, 'index_list': 'index2', 'login': 2, 'no_login': 0, 'reg': 2, 'site_license': 0, 'total': 2},
        {'admin': 3, 'file_key': 'test3.pdf', 'group_counts': {'test3': 3}, 'index_list': 'index3', 'login': 3, 'no_login': 0, 'reg': 0, 'site_license': 0, 'total': 3}]
    assert _all_group=={'test1', 'test2', 'test3'}

    # Calculation(check billing file download stats)
    _data_list = []
    _all_group = set()
    _res = {
        'buckets': [
            {
                'file_key': 'test1.pdf',
                'index_list': 'index1',
                'count': 1,
                'site_license_flag': 1,
                'userrole': 'guest',
                'cur_user_id': '1',
                'user_group_names': 'test1, test2'
            },
            {
                'file_key': 'test2.pdf',
                'index_list': 'index2',
                'count': 2,
                'site_license_flag': 0,
                'userrole': 'Contributor',
                'cur_user_id': '2',
                'user_group_names': 'test2, test3'
            },
            {
                'file_key': 'test3.pdf',
                'index_list': 'index3',
                'count': 3,
                'site_license_flag': 0,
                'userrole': 'System Administrator',
                'cur_user_id': '3',
                'user_group_names': 'test3'
            },
            {
                'file_key': 'test1.pdf',
                'index_list': 'index1',
                'count': 1,
                'site_license_flag': 0,
                'cur_user_id': '4',
                'userrole': 'System Administrator'
            }
        ]
    }
    with patch('flask_principal.Permission.can', MagicMock(return_value=True)):
        with patch('elasticsearch_dsl.Search.execute', return_value=mock_es_execute('tests/data/execute_result1.json')):
            QueryFileReportsHelper.Calculation(_res, _data_list, all_groups=_all_group, event='billing_file_download')
            assert _data_list==[
                {'admin': 1, 'file_key': 'test1.pdf', 'group_counts': {'test1': 1, 'test2': 1}, 'index_list': 'index1', 'login': 1, 'no_login': 1, 'reg': 1, 'site_license': 1, 'guest': 1, 'System Administrator': 1, 'Repository Administrator': 0, 'Contributor': 0, 'Community Administrator': 0, 'total': 2},
                {'admin': 0, 'file_key': 'test2.pdf', 'group_counts': {'test2': 2, 'test3': 2}, 'index_list': 'index2', 'login': 2, 'no_login': 0, 'reg': 0, 'site_license': 0, 'guest': 0, 'System Administrator': 0, 'Repository Administrator': 0, 'Contributor': 2, 'Community Administrator': 0, 'total': 2},
                {'admin': 3, 'file_key': 'test3.pdf', 'group_counts': {'test3': 3}, 'index_list': 'index3', 'login': 3, 'no_login': 0, 'reg': 0, 'site_license': 0, 'guest': 0, 'System Administrator': 3, 'Repository Administrator': 0, 'Contributor': 0, 'Community Administrator': 0, 'total': 3}]
            assert _all_group=={'test1', 'test2', 'test3'}

    _res = {
        'get-file-download-per-user-report': {
            'buckets': [
                {
                    'cur_user_id': 1,
                    'count': 2
                },
                {
                    'cur_user_id': 2,
                    'count': 3
                },
                {
                    'cur_user_id': 3,
                    'count': 4
                }
            ]
        },
        'get-file-preview-per-user-report': {
            'buckets': [
                {
                    'cur_user_id': 1,
                    'count': 5
                },
                {
                    'cur_user_id': 4,
                    'count': 1
                }
            ]
        }
    }
    _data_list = {}
    QueryFileReportsHelper.Calculation(_res, _data_list)
    assert _data_list=={
        1: {'cur_user_id': 1, 'total_download': 2, 'total_preview': 5},
        2: {'cur_user_id': 2, 'total_download': 3},
        3: {'cur_user_id': 3, 'total_download': 4},
        4: {'cur_user_id': 4, 'total_preview': 1}}

    # get_file_stats_report
    res = QueryFileReportsHelper.get_file_stats_report(event='file_downlaod', year=2022, month=10)   
    assert res=={'all': [], 'all_groups': [], 'date': '2022-10', 'open_access': []} 
    res = QueryFileReportsHelper.get_file_stats_report(event='file_preview', year=2022, month=10)
    assert res=={'all': [], 'all_groups': [], 'date': '2022-10', 'open_access': []} 
    res = QueryFileReportsHelper.get_file_stats_report(event='billing_file_download', year=2022, month=10) 
    assert res=={'all': [], 'all_groups': [], 'date': '2022-10', 'open_access': []} 

    # get_file_per_using_report
    res = QueryFileReportsHelper.get_file_per_using_report(year=2022, month=10)
    assert res=={'all': {}, 'date': '2022-10'}

    # get
    res = QueryFileReportsHelper.get(year=2022, month=10, event='file_download')
    assert res=={'all': [], 'all_groups': [], 'date': '2022-10', 'open_access': []} 
    res = QueryFileReportsHelper.get(year=2022, month=10, event='billing_file_download')
    assert res=={'all': [], 'all_groups': [], 'date': '2022-10', 'open_access': []} 
    res = QueryFileReportsHelper.get(year=2022, month=10, event='file_using_per_user')
    assert res=={'all': {}, 'date': '2022-10'}
    res = QueryFileReportsHelper.get(year=2022, month=10, event='test')
    assert res==[]


# class QuerySearchReportHelper(object):
#     def parse_bucket_response(cls, raw_res, pretty_result):
#     def get(cls, **kwargs):
# .tox/c1/bin/pytest --cov=invenio_stats tests/test_utils.py::test_query_search_report_helper -v -s -vv --cov-branch --cov-report=term --cov-config=tox.ini --basetemp=/code/modules/invenio-stats/.tox/c1/tmp
def test_query_search_report_helper(app):
    # parse_bucket_response
    _raw_res = {
        'field': 'name1',
        'buckets': [
            {
                'key': 3,
                'field': 'name2',
                'buckets': [
                    {
                        'key': 2
                    }
                ]
            }
        ]
    }
    res = QuerySearchReportHelper.parse_bucket_response(_raw_res, {})
    assert res=={'name1': 3, 'name2': 2}

    # get
    res = QuerySearchReportHelper.get(
        year=2022, month=10, start_date='2022-10-01', end_date='2022-10-31')
    assert res=={'all': []}


# class QueryCommonReportsHelper(object):
#     def get_common_params(cls, **kwargs):
#     def get(cls, **kwargs):
#     def get_top_page_access_report(cls, **kwargs):
#         def Calculation(res, data_list):
#     def get_site_access_report(cls, **kwargs):
#         def Calculation(query_list, res, site_license_list, other_list,
#     def get_item_create_ranking(cls, **kwargs):
#         def Calculation(res, result):
# .tox/c1/bin/pytest --cov=invenio_stats tests/test_utils.py::test_query_common_reports_helper -v -s -vv --cov-branch --cov-report=term --cov-config=tox.ini --basetemp=/code/modules/invenio-stats/.tox/c1/tmp
def test_query_common_reports_helper(app):
    # get_common_params
    res = QueryCommonReportsHelper.get_common_params(
        year=2022, month=10, start_date='2022-10-01', end_date='2022-10-10')
    assert res==('2022-10-01-2022-10-10', {'agg_size': 0, 'agg_sort': {'_term': 'desc'}, 'end_date': '2022-10-10T23:59:59', 'start_date': '2022-10-01'})
    res = QueryCommonReportsHelper.get_common_params(year=2022, month=10)
    assert res==('2022-10', {'end_date': '2022-10-31T23:59:59', 'start_date': '2022-10-01'})
    res = QueryCommonReportsHelper.get_common_params(year=2022, month=-1)
    assert res==('all', {'interval': 'day'})

    # get
    res = QueryCommonReportsHelper.get(event='top_page_access')
    assert res=={'all': {}, 'date': ''}
    res = QueryCommonReportsHelper.get(event='site_access')
    assert res=={'date': '', 'institution_name': [], 'other': [{}], 'site_license': [{}]}
    res = QueryCommonReportsHelper.get(event='item_create')
    assert res=={'all': [], 'date': ''}
    res = QueryCommonReportsHelper.get(event='')
    assert res==[]


# class QueryRecordViewPerIndexReportHelper(object):
#     def build_query(cls, start_date, end_date, after_key=None):
#     def parse_bucket_response(cls, aggs, result):
#     def get(cls, **kwargs):
# .tox/c1/bin/pytest --cov=invenio_stats tests/test_utils.py::test_query_record_view_per_index_report_helper -v -s -vv --cov-branch --cov-report=term --cov-config=tox.ini --basetemp=/code/modules/invenio-stats/.tox/c1/tmp
def test_query_record_view_per_index_report_helper(app):
    # parse_bucket_response
    _aggs = {
        'my_buckets': {
            'buckets': [
                {
                    'key': {
                        'record_index_list.index_name': 'name1'
                    },
                    'doc_count': 2
                },
                {
                    'key': {
                        'record_index_list.index_name': 'name2'
                    },
                    'doc_count': 3
                }
                ,
                {
                    'key': {
                        'record_index_list.index_name': 'name1'
                    },
                    'doc_count': 4
                }
            ]
        }
    }
    _result = {'all': []}
    res = QueryRecordViewPerIndexReportHelper.parse_bucket_response(_aggs, _result)
    assert res==9
    assert _result=={'all': [{'index_name': 'name1', 'view_count': 2}, {'index_name': 'name2', 'view_count': 3}, {'index_name': 'name1', 'view_count': 4}]}

    # get
    res = QueryRecordViewPerIndexReportHelper.get(year=2022, month=10)
    assert res=={}


# class QueryRecordViewReportHelper(object):
#     def Calculation(cls, res, data_list):
#     def get_title(cls, lst_id):
#     def correct_record_title(cls, lst_data):
#     def get(cls, **kwargs):
# .tox/c1/bin/pytest --cov=invenio_stats tests/test_utils.py::test_query_record_view_report_helper -v -s -vv --cov-branch --cov-report=term --cov-config=tox.ini --basetemp=/code/modules/invenio-stats/.tox/c1/tmp
def test_query_record_view_report_helper(app, db):
    _id1 = str(uuid.uuid4())
    _id2 = str(uuid.uuid4())
    # Calculation
    _res = {
        'buckets': [
            {
                'record_id': _id1,
                'record_name': 'test name1',
                'record_index_names': 'test index1',
                'count': 2,
                'pid_value': 1,
                'cur_user_id': 1
            },
            {
                'record_id': _id2,
                'record_name': 'test name2',
                'record_index_names': 'test index1',
                'count': 1,
                'pid_value': 2,
                'cur_user_id': 1
            }
        ]
    }
    _data_list = []

    # need to fix
    # Calculation
    with pytest.raises(Exception) as e:
        QueryRecordViewReportHelper.Calculation(_res, _data_list)
    assert e.type==UnsupportedCompilationError

    # get
    res = QueryRecordViewReportHelper.get(year=2022, month=9)
    assert res=={'all': [], 'date': '2022-09-01-2022-09-30'}

# class QueryItemRegReportHelper(object):
#     def get(cls, **kwargs):
#     def merge_items_results(cls, results):
# .tox/c1/bin/pytest --cov=invenio_stats tests/test_utils.py::test_query_item_reg_report_helper -v -s -vv --cov-branch --cov-report=term --cov-config=tox.ini --basetemp=/code/modules/invenio-stats/.tox/c1/tmp
def test_query_item_reg_report_helper(app, db):
    # need to fix
    # get
    res = QueryItemRegReportHelper.get(target_report='1', unit='Day', start_date='2022-09-01', end_date='2022-09-15')
    assert res=={'data': [], 'num_page': 2, 'page': 1}
    res = QueryItemRegReportHelper.get(target_report='1', unit='Day', start_date='0', end_date='0')
    assert res=={'data': [], 'num_page': 0, 'page': 1}
    res = QueryItemRegReportHelper.get(target_report='1', unit='Week', start_date='2022-09-01', end_date='2022-09-15')
    assert res=={'data': [], 'num_page': 1, 'page': 1}
    res = QueryItemRegReportHelper.get(target_report='1', unit='Week', start_date='0', end_date='0')
    assert res=={'data': [], 'num_page': 0, 'page': 1}
    res = QueryItemRegReportHelper.get(target_report='1', unit='User', start_date='2022-09-01', end_date='2022-10-15')
    assert res=={'data': [], 'num_page': 0, 'page': 1}
    res = QueryItemRegReportHelper.get(target_report='1', unit='Year', start_date='2022-09-01', end_date='2022-09-15')
    assert res=={'data': [], 'num_page': 1, 'page': 1}
    res = QueryItemRegReportHelper.get(target_report='1', unit='Year', start_date='0', end_date='0')
    assert res=={'data': [], 'num_page': 0, 'page': 1}
    res = QueryItemRegReportHelper.get(target_report='2', unit='Day', start_date='0', end_date='0')
    assert res=={'data': [], 'num_page': 0, 'page': 1}
    res = QueryItemRegReportHelper.get(target_report='2', unit='Item', start_date='2022-09-01', end_date='2022-09-15')
    assert res=={'data': [], 'num_page': 0, 'page': 1}
    res = QueryItemRegReportHelper.get(target_report='2', unit='Host', start_date='2022-09-01', end_date='2022-09-15')
    assert res=={'data': [], 'num_page': 0, 'page': 1}
    res = QueryItemRegReportHelper.get(target_report='3', unit='Day', start_date='0', end_date='0')
    assert res=={'data': [], 'num_page': 0, 'page': 1}
    res = QueryItemRegReportHelper.get(target_report='3', unit='Item', start_date='0', end_date='0')
    assert res=={'data': [], 'num_page': 0, 'page': 1}
    res = QueryItemRegReportHelper.get(target_report='3', unit='Host', start_date='0', end_date='0')
    assert res=={'data': [], 'num_page': 0, 'page': 1}

    # merge_items_results
    _results = [
        {
            'col1': 1.0,
            'col3': 2
        },
        {
            'col1': 1.0,
            'col3': 3
        },
        {
            'col1': 2.0,
            'col3': 4
        }
    ]
    res = QueryItemRegReportHelper.merge_items_results(_results)
    assert res==[{'col1': 1.0, 'col3': 5}, {'col1': 2.0, 'col3': 4}]

# class QueryRankingHelper(object):
#     def Calculation(cls, res, data_list):
#     def get(cls, **kwargs):
#     get_new_items(cls, **kwargs):
# .tox/c1/bin/pytest --cov=invenio_stats tests/test_utils.py::test_query_ranking_helper -v -s -vv --cov-branch --cov-report=term --cov-config=tox.ini --basetemp=/code/modules/invenio-stats/.tox/c1/tmp
def test_query_ranking_helper(app, db):
    # need to fix
    # get
    res = QueryRankingHelper.get(event_type='record-view', group_field='pid_value', count_field='count', start_date='2022-09-01', end_date='2022-09-15')
    assert res==[]
    # get_new_items
    res = QueryRankingHelper.get_new_items(must_not=json.dumps([{"wildcard": {"control_number": "*.*"}}]), start_date='2022-09-01', end_date='2022-09-15')
    assert res==[]


# class StatsCliUtil:
#     def __init__(
#     def delete_data(self, bookmark: bool = False) -> NoReturn:
#     def restore_data(self, bookmark: bool = False) -> NoReturn:
#     def __prepare_es_indexes(
#     def __build_es_data(self, data_list: list) -> Generator:
#     def __get_data_from_db_by_stats_type(self, data_model, bookmark):
#     def __get_stats_data_from_db(
#     def __show_message(self, index_name, success, failed):
#     def __cli_restore_es_data_from_db(
#     def __cli_delete_es_index(self, _index: str, doc_type: str) -> NoReturn:
#         def _delete_actions():
#     def __parse_date(
#         def _parse_day():
#         def _parse_month():
#         def _parse_year():<|MERGE_RESOLUTION|>--- conflicted
+++ resolved
@@ -34,13 +34,10 @@
     QueryRecordViewPerIndexReportHelper,
     QueryRecordViewReportHelper,
     QueryItemRegReportHelper,
-<<<<<<< HEAD
-)
-=======
     QueryRankingHelper,
     StatsCliUtil,
-    )
->>>>>>> 508fe362
+)
+
 
 # def get_anonymization_salt(ts):
 # .tox/c1/bin/pytest --cov=invenio_stats tests/test_utils.py::test_get_anonymization_salt -v -s -vv --cov-branch --cov-report=term --cov-config=tox.ini --basetemp=/code/modules/invenio-stats/.tox/c1/tmp
