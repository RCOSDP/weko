# -*- coding: utf-8 -*-
#
# This file is part of Invenio.
# -*- coding: utf-8 -*-
#
# This file is part of WEKO3.
# Copyright (C) 2017 National Institute of Informatics.
#
# WEKO3 is free software; you can redistribute it
# and/or modify it under the terms of the GNU General Public License as
# published by the Free Software Foundation; either version 2 of the
# License, or (at your option) any later version.
#
# WEKO3 is distributed in the hope that it will be
# useful, but WITHOUT ANY WARRANTY; without even the implied warranty of
# MERCHANTABILITY or FITNESS FOR A PARTICULAR PURPOSE.  See the GNU
# General Public License for more details.
#
# You should have received a copy of the GNU General Public License
# along with WEKO3; if not, write to the
# Free Software Foundation, Inc., 59 Temple Place, Suite 330, Boston,
# MA 02111-1307, USA.

"""Tests for user profile views."""

import pytest
from flask import url_for, json,make_response, current_app, g, jsonify
from mock import patch
from flask_breadcrumbs import current_breadcrumbs
from flask._compat import text_type
from flask.json import JSONEncoder as BaseEncoder
from flask_security import url_for_security
from flask_menu import current_menu
from flask_login import login_user
from speaklater import _LazyString

from invenio_accounts.models import User
from invenio_accounts.testutils import login_user_via_session

import weko_user_profiles
from weko_user_profiles import WekoUserProfiles
from weko_user_profiles.forms import ProfileForm,EmailProfileForm
from weko_user_profiles.config import WEKO_USERPROFILES_POSITION_LIST
from weko_user_profiles.views import (
    blueprint_ui_init, 
    blueprint_api_init,
    userprofile,
    init_common,
    profile_form_factory,
    init_ui
    )

from tests.helpers import login, sign_up

class TestJSONEncoder(BaseEncoder):
    def default(self, o):
        if isinstance(o, _LazyString):
            return text_type(o)

        return BaseEncoder.default(self, o)


def prefix(name, data):
    """Prefix all keys with value."""
    data = {"{0}-{1}".format(name, k): v for (k, v) in data.items()}
    data['submit'] = name
    return data


def test_profile_in_registration(base_app,db):
    """Test accounts registration form."""
    base_app.config.update(USERPROFILES_EXTEND_SECURITY_FORMS=True)
    WekoUserProfiles(base_app)
    base_app.register_blueprint(blueprint_ui_init)
    app = base_app

    with app.test_request_context():
        register_url = url_for_security('register')

    with app.test_client() as client:
        resp = client.get(register_url)
    #     assert 'profile.username' in resp.get_data(as_text=True)
    #     assert 'profile.full_name' in resp.get_data(as_text=True)

    #     data = {
    #         'email': 'test_user@example.com',
    #         'password': 'test_password',
    #         'profile.username': 'TestUser',
    #         'profile.full_name': 'Test C. User',
    #     }
    #     resp = client.post(register_url, data=data, follow_redirects=True)

    # with app.test_request_context():
    #     user = User.query.filter_by(email='test_user@example.com').one()
    #     assert user.profile.username == 'TestUser'
    #     assert user.profile.full_name == 'Test C. User'

    # with app.test_client() as client:
    #     resp = client.get(register_url)
    #     data = {
    #         'email': 'newuser@example.com',
    #         'password': 'test_password',
    #         'profile.username': 'TestUser',
    #         'profile.full_name': 'Same Username',
    #     }
    #     resp = client.post(register_url, data=data)
    #     assert resp.status_code == 200
    #     assert 'profile.username' in resp.get_data(as_text=True)


def test_template_filter(app,db):
    """Test template filter."""
    with app.app_context():
        user = User(email='test@example.com', password='test_password')
        db.session.add(user)
        db.session.commit()


def test_profile_view_not_accessible_without_login(app,register_bp,db):
    """Test the user can't access profile settings page without logging in."""
    with app.test_request_context():
        profile_url = url_for('weko_user_profiles.profile')

    with app.test_client() as client:
        resp = client.get(profile_url, follow_redirects=True)
        assert resp.status_code == 200
        assert 'name="login_user_form"' in str(resp.data)


def test_profile_view(app,register_bp,db):
    """Test the profile view."""
    app.config['USERPROFILES_EMAIL_ENABLED'] = False
    with app.test_request_context():
        profile_url = url_for('weko_user_profiles.profile')

    with app.test_client() as client:
        sign_up(app, client)
        login(app, client)
        # resp = client.get(profile_url)
        # assert resp.status_code == 200
        # assert 'name="profile_form"' in str(resp.data)

        # # Valid submission should work
        # resp = client.post(profile_url, data=prefix('profile', dict(
        #     username=test_usernames['valid'],
        #     full_name='Valid Name', )))

        # assert resp.status_code == 200
        # data = resp.get_data(as_text=True)
        # assert test_usernames['valid'] in data
        # assert 'Valid' in data
        # assert 'Name' in data

        # # Invalid submission should not save data
        # resp = client.post(profile_url, data=prefix('profile', dict(
        #     username=test_usernames['invalid_characters'],
        #     full_name='Valid Name', )))

        # assert resp.status_code == 200
        # assert test_usernames['invalid_characters'] in \
        #     resp.get_data(as_text=True)

        # resp = client.get(profile_url)
        # assert resp.status_code == 200
        # assert test_usernames['valid'] in resp.get_data(as_text=True)

        # # Whitespace should be trimmed
        # client.post(profile_url, data=prefix('profile', dict(
        #     username='{0} '.format(test_usernames['valid']),
        #     full_name='Valid Name ', )))
        # resp = client.get(profile_url)

        # assert resp.status_code == 200
        # data = resp.get_data(as_text=True)
        # assert test_usernames['valid'] in data
        # assert 'Valid Name ' not in data


def test_profile_name_exists(app,register_bp,db):
    """Test the profile view."""
    app.config['USERPROFILES_EMAIL_ENABLED'] = False

    with app.test_request_context():
        profile_url = url_for('weko_user_profiles.profile')

    # Create an existing user
    email1 = 'exiting@example.org'
    password1 = '123456'
    with app.test_client() as client:
        sign_up(app, client, email=email1, password=password1)
        login(app, client, email=email1, password=password1)
    #     assert client.get(profile_url).status_code == 200
    #     resp = client.post(profile_url, data=prefix('profile', dict(
    #         username='existingname', full_name='Valid Name',)))
    #     assert 'has-error' not in resp.get_data(as_text=True)

    # # Create another user and try setting username to same as above user.
    # with app.test_client() as client:
    #     sign_up(app, client)
    #     login(app, client)
    #     resp = client.get(profile_url)
    #     assert resp.status_code == 200

    #     resp = client.post(profile_url, data=prefix('profile', dict(
    #         username='existingname', full_name='Another name',
    #     )))
    #     assert resp.status_code == 200
    #     assert 'Username already exists.' in resp.get_data(as_text=True)

    #     # Now set it to something else and do it twice.
    #     data = prefix('profile', dict(
    #         username='valid', full_name='Another name', ))

    #     resp = client.post(profile_url, data=data)
    #     assert resp.status_code == 200
    #     assert 'has-error' not in resp.get_data(as_text=True)

    #     resp = client.post(profile_url, data=data)
    #     assert resp.status_code == 200
    #     assert 'has-error' not in resp.get_data(as_text=True)


def test_send_verification_form(app,register_bp,db):
    """Test send verification form."""
    mail = app.extensions['mail']

    with app.test_request_context():
        profile_url = url_for('weko_user_profiles.profile')

    with app.test_client() as client:
        sign_up(app, client)
        login(app, client)
        # resp = client.get(profile_url)
        # assert resp.status_code == 200
        # assert 'You have not yet verified your email address' in \
        #     resp.get_data(as_text=True)

        # with mail.record_messages() as outbox:
        #     assert len(outbox) == 0
        #     resp = client.post(profile_url, data=prefix('verification', dict(
        #         send_verification_email='Title'
        #     )))
        #     assert len(outbox) == 1


def test_change_email(app,register_bp,db):
    """Test send verification form."""
    mail = app.extensions['mail']

    with app.test_request_context():
        profile_url = url_for('weko_user_profiles.profile')

    # Create an existing user
    email1 = 'exiting@example.org'
    password1 = '123456'
    with app.test_client() as client:
        sign_up(app, client, email=email1, password=password1)
        login(app, client, email=email1, password=password1)
    #     assert client.get(profile_url).status_code == 200

    # with app.test_client() as client:
    #     sign_up(app, client)
    #     login(app, client)
    #     resp = client.get(profile_url)
    #     assert resp.status_code == 200

    #     data = prefix('profile', dict(
    #         username='test',
    #         full_name='Test User',
    #         email=app.config['TEST_USER_EMAIL'],
    #         email_repeat=app.config['TEST_USER_EMAIL'],
    #     ))

    #     # Test that current_user stops validation of email
    #     client.post(profile_url, data=data)
    #     assert resp.status_code == 200
    #     assert 'has-error' not in resp.get_data(as_text=True)

    #     # Test existing email of another user.
    #     data['profile-email_repeat'] = data['profile-email'] = email1
    #     resp = client.post(profile_url, data=data)
    #     assert 'has-error' in resp.get_data(as_text=True)

    #     # Test empty email
    #     data['profile-email_repeat'] = data['profile-email'] = ''
    #     resp = client.post(profile_url, data=data)
    #     assert 'has-error' in resp.get_data(as_text=True)

    #     # Test not an email
    #     data['profile-email_repeat'] = data['profile-email'] = 'sadfsdfs'
    #     resp = client.post(profile_url, data=data)
    #     assert 'has-error' in resp.get_data(as_text=True)

    #     # Test different emails
    #     data['profile-email_repeat'] = 'typo@example.org'
    #     data['profile-email'] = 'new@example.org'
    #     resp = client.post(profile_url, data=data)
    #     assert 'has-error' in resp.get_data(as_text=True)

    #     # Test whitespace
    #     with mail.record_messages() as outbox:
    #         assert len(outbox) == 0
    #         data['profile-email_repeat'] = data['profile-email'] \
    #         = 'new@ex.org'
    #         resp = client.post(profile_url, data=data)
    #         assert 'has-error' not in resp.get_data(as_text=True)
    #         # Email was sent for email address confirmation.
    #         assert len(outbox) == 1


# def init_common(app):
# .tox/c1/bin/pytest --cov=weko_user_profiles tests/test_views.py::test_init_common -vv -s --cov-branch --cov-report=term --basetemp=/code/modules/weko-user-profiles/.tox/c1/tmp
def test_init_common(app):
    result = init_common(app)
    app.config.update(
        USERPROFILES_EXTEND_SECURITY_FORMS=True
    )
    result = init_common(app)


# def init_ui(state)
# .tox/c1/bin/pytest --cov=weko_user_profiles tests/test_views.py::test_init_ui -vv -s --cov-branch --cov-report=term --basetemp=/code/modules/weko-user-profiles/.tox/c1/tmp
def test_init_ui(app,mocker):
    mock_init = mocker.spy(weko_user_profiles.views,"init_common")
    
    app.register_blueprint(blueprint_ui_init)
    mock_init.assert_called_once()


def test_init_api(app,mocker):
    mock_init = mocker.spy(weko_user_profiles.views,"init_common")
    app.register_blueprint(blueprint_api_init)
    mock_init.assert_called_once()


def test_userprofile(db,users,user_profiles):

    result = userprofile(users[0]["id"])
    assert result._username == "sysadmin"


# def get_profile_info():
# .tox/c1/bin/pytest --cov=weko_user_profiles tests/test_views.py::test_get_profile_info -vv -s --cov-branch --cov-report=term --basetemp=/code/modules/weko-user-profiles/.tox/c1/tmp
<<<<<<< HEAD
def test_get_profile_info(client,app,admin_app,register_bp,users,mocker):
    with patch("sqlalchemy.orm.scoping.scoped_session.remove", return_value=None):
        url = url_for("weko_user_profiles_api_init.get_profile_info")

        res = client.get(url)
        assert json.loads(res.data) == {"positions":"","results":"","error":"'AnonymousUser' object has no attribute 'id'"}

        with patch("flask_login.utils._get_user", return_value=users[0]["obj"]):
            profile_info = {
                "subitem_fullname":"test taro",
                "subitem_displayname":"sysadmin user",
                "subitem_user_name":"sysadmin",
                "subitem_university/institution":"test university",
                "subitem_affiliated_division/department":"test department",
                "subitem_position":"test position",
                "subitem_phone_number":"123-4567",
                "subitem_position(other)":"test other position",
                "subitem_affiliated_institution":[
                    {"subitem_affiliated_institution_name":"test institute","subitem_affiliated_institution_position":"test institute position"},
                    {"subitem_affiliated_institution_name":"test institute2","subitem_affiliated_institution_position":"test institute position2"},
                ],
                'subitem_mail_address': 'sysadmin@test.org',
            }
            test = {
                "results":profile_info,
                "positions":WEKO_USERPROFILES_POSITION_LIST,
                "error":""
            }
            mocker.patch("weko_user_profiles.views.get_user_profile_info",return_value=profile_info)
            app.json_encoder = TestJSONEncoder
            res = client.get(url)
            assert json.loads(res.data) == json.loads(jsonify(test).data)
=======
def test_get_profile_info(client,app,admin_app,register_bp,users,mocker,user_profiles):
    url = url_for("weko_user_profiles_api_init.get_profile_info")

    res = client.get(url)
    assert json.loads(res.data) == {"positions":"","results":"","error":"'AnonymousUser' object has no attribute 'id'"}
    
    current_app.config['WEKO_USERPROFILES_POSITION_LIST'] = [('', ''), ('Professor', 'Professor')]
    login(app,client,email=users[0]["email"],password='123456')
    profile_info = {
        "subitem_fullname":"test taro",
        "subitem_displayname":"sysadmin user",
        "subitem_user_name":"sysadmin",
        "subitem_university/institution":"test university",
        "subitem_affiliated_division/department":"test department",
        "subitem_position":"test position",
        "subitem_phone_number":"123-4567",
        "subitem_position(other)":"test other position",
        "subitem_affiliated_institution":[
            {"subitem_affiliated_institution_name":"test institute","subitem_affiliated_institution_position":"test institute position"},
            {"subitem_affiliated_institution_name":"test institute2","subitem_affiliated_institution_position":"test institute position2"},
        ],
        'subitem_mail_address': 'sysadmin@test.org',
    }
    test = {
        "results":profile_info,
        "positions":current_app.config['WEKO_USERPROFILES_POSITION_LIST'],
        "error":""
    }
    mocker.patch("weko_user_profiles.views.get_user_profile_info",return_value=profile_info)
    res = client.get(url)
    assert json.loads(res.data) == json.loads(jsonify(test).data)
>>>>>>> e8d00a98


# def profile():
# .tox/c1/bin/pytest --cov=weko_user_profiles tests/test_views.py::test_profile -vv -s --cov-branch --cov-report=term --basetemp=/code/modules/weko-user-profiles/.tox/c1/tmp
def test_profile(client,register_bp,users,mocker):
<<<<<<< HEAD
    with patch("sqlalchemy.orm.scoping.scoped_session.remove", return_value=None):
        url = url_for("weko_user_profiles.profile")
        # no login
        res = client.get(url)
        assert res.status_code == 302
        login_user_via_session(client=client,email=users[0]["email"])

        mocker.patch("weko_user_profiles.views.profile_form_factory")
        mocker.patch("weko_user_profiles.views.render_template",return_value=make_response())
        mock_profile = mocker.patch("weko_user_profiles.views.handle_profile_form")
        mock_verification = mocker.patch("weko_user_profiles.views.handle_verification_form")

        # not submit
        client.post(url,data={})
        mock_profile.assert_not_called()
        mock_verification.assert_not_called()

        # submit is profile
        client.post(url,data={"submit":"profile"})
        mock_profile.assert_called_once()

        # submit is verification
        client.post(url,data={"submit":"verification"})
        mock_verification.assert_called_once()

        # check submenu, breadcrumbs
        assert current_menu.submenu("settings.profile").active == True
        assert current_menu.submenu("settings.profile").url == "/account/settings/profile/"
        assert current_menu.submenu("settings.profile").text == '<i class="fa fa-user fa-fw"></i> Profile'
        assert list(map(lambda x:x.url,list(current_breadcrumbs))) == ["#","#","#","/account/settings/profile/"]
=======
    url = url_for("weko_user_profiles.profile")
    # no login
    res = client.get(url)
    assert res.status_code == 302
    user = User.query.filter_by(email=users[0]["email"]).first()
    mocker.patch("invenio_accounts.models.User.get_id", return_value=users[0]["id"])
    login_user_via_session(client=client,user=user)

    mocker.patch("weko_user_profiles.views.profile_form_factory")
    mocker.patch("weko_user_profiles.views.render_template",return_value=make_response())
    mock_profile = mocker.patch("weko_user_profiles.views.handle_profile_form")
    mock_verification = mocker.patch("weko_user_profiles.views.handle_verification_form")
    
    # not submit
    client.post(url,data={})
    mock_profile.assert_not_called()
    mock_verification.assert_not_called()
    
    # submit is profile
    client.post(url,data={"submit":"profile"})
    mock_profile.assert_called_once()
    
    # submit is verification
    client.post(url,data={"submit":"verification"})
    mock_verification.assert_called_once()
    
    # check submenu, breadcrumbs
    assert current_menu.submenu("settings.profile").active == True
    assert current_menu.submenu("settings.profile").url == "/account/settings/profile/"
    assert current_menu.submenu("settings.profile").text == '<i class="fa fa-user fa-fw"></i> Profile'
    assert list(map(lambda x:x.url,list(current_breadcrumbs))) == ["#","#","#","/account/settings/profile/"]
>>>>>>> e8d00a98


# def profile_form_factory():
# .tox/c1/bin/pytest --cov=weko_user_profiles tests/test_views.py::test_profile_form_factory -vv -s --cov-branch --cov-report=term --basetemp=/code/modules/weko-user-profiles/.tox/c1/tmp
def test_profile_form_factory(req_context,users,user_profiles):
    g.userprofile = user_profiles[0]
    login_user(users[0]["obj"])
    result = profile_form_factory()
    assert type(result) == EmailProfileForm
    assert result.username.data == "sysadmin user"
    current_app.config.update(
        USERPROFILES_EMAIL_ENABLED=False
    )
    result = profile_form_factory()
    assert type(result) == ProfileForm<|MERGE_RESOLUTION|>--- conflicted
+++ resolved
@@ -341,84 +341,52 @@
 
 # def get_profile_info():
 # .tox/c1/bin/pytest --cov=weko_user_profiles tests/test_views.py::test_get_profile_info -vv -s --cov-branch --cov-report=term --basetemp=/code/modules/weko-user-profiles/.tox/c1/tmp
-<<<<<<< HEAD
-def test_get_profile_info(client,app,admin_app,register_bp,users,mocker):
+def test_get_profile_info(client,app,admin_app,register_bp,users,mocker,user_profiles):
     with patch("sqlalchemy.orm.scoping.scoped_session.remove", return_value=None):
         url = url_for("weko_user_profiles_api_init.get_profile_info")
 
         res = client.get(url)
         assert json.loads(res.data) == {"positions":"","results":"","error":"'AnonymousUser' object has no attribute 'id'"}
 
-        with patch("flask_login.utils._get_user", return_value=users[0]["obj"]):
-            profile_info = {
-                "subitem_fullname":"test taro",
-                "subitem_displayname":"sysadmin user",
-                "subitem_user_name":"sysadmin",
-                "subitem_university/institution":"test university",
-                "subitem_affiliated_division/department":"test department",
-                "subitem_position":"test position",
-                "subitem_phone_number":"123-4567",
-                "subitem_position(other)":"test other position",
-                "subitem_affiliated_institution":[
-                    {"subitem_affiliated_institution_name":"test institute","subitem_affiliated_institution_position":"test institute position"},
-                    {"subitem_affiliated_institution_name":"test institute2","subitem_affiliated_institution_position":"test institute position2"},
-                ],
-                'subitem_mail_address': 'sysadmin@test.org',
-            }
-            test = {
-                "results":profile_info,
-                "positions":WEKO_USERPROFILES_POSITION_LIST,
-                "error":""
-            }
-            mocker.patch("weko_user_profiles.views.get_user_profile_info",return_value=profile_info)
-            app.json_encoder = TestJSONEncoder
-            res = client.get(url)
-            assert json.loads(res.data) == json.loads(jsonify(test).data)
-=======
-def test_get_profile_info(client,app,admin_app,register_bp,users,mocker,user_profiles):
-    url = url_for("weko_user_profiles_api_init.get_profile_info")
-
-    res = client.get(url)
-    assert json.loads(res.data) == {"positions":"","results":"","error":"'AnonymousUser' object has no attribute 'id'"}
-    
-    current_app.config['WEKO_USERPROFILES_POSITION_LIST'] = [('', ''), ('Professor', 'Professor')]
-    login(app,client,email=users[0]["email"],password='123456')
-    profile_info = {
-        "subitem_fullname":"test taro",
-        "subitem_displayname":"sysadmin user",
-        "subitem_user_name":"sysadmin",
-        "subitem_university/institution":"test university",
-        "subitem_affiliated_division/department":"test department",
-        "subitem_position":"test position",
-        "subitem_phone_number":"123-4567",
-        "subitem_position(other)":"test other position",
-        "subitem_affiliated_institution":[
-            {"subitem_affiliated_institution_name":"test institute","subitem_affiliated_institution_position":"test institute position"},
-            {"subitem_affiliated_institution_name":"test institute2","subitem_affiliated_institution_position":"test institute position2"},
-        ],
-        'subitem_mail_address': 'sysadmin@test.org',
-    }
-    test = {
-        "results":profile_info,
-        "positions":current_app.config['WEKO_USERPROFILES_POSITION_LIST'],
-        "error":""
-    }
-    mocker.patch("weko_user_profiles.views.get_user_profile_info",return_value=profile_info)
-    res = client.get(url)
-    assert json.loads(res.data) == json.loads(jsonify(test).data)
->>>>>>> e8d00a98
+        current_app.config['WEKO_USERPROFILES_POSITION_LIST'] = [('', ''), ('Professor', 'Professor')]
+        login(app,client,email=users[0]["email"],password='123456')
+        profile_info = {
+            "subitem_fullname":"test taro",
+            "subitem_displayname":"sysadmin user",
+            "subitem_user_name":"sysadmin",
+            "subitem_university/institution":"test university",
+            "subitem_affiliated_division/department":"test department",
+            "subitem_position":"test position",
+            "subitem_phone_number":"123-4567",
+            "subitem_position(other)":"test other position",
+            "subitem_affiliated_institution":[
+                {"subitem_affiliated_institution_name":"test institute","subitem_affiliated_institution_position":"test institute position"},
+                {"subitem_affiliated_institution_name":"test institute2","subitem_affiliated_institution_position":"test institute position2"},
+            ],
+            'subitem_mail_address': 'sysadmin@test.org',
+        }
+        test = {
+            "results":profile_info,
+            "positions":current_app.config['WEKO_USERPROFILES_POSITION_LIST'],
+            "error":""
+        }
+        mocker.patch("weko_user_profiles.views.get_user_profile_info",return_value=profile_info)
+        app.json_encoder = TestJSONEncoder
+        res = client.get(url)
+        assert json.loads(res.data) == json.loads(jsonify(test).data)
 
 
 # def profile():
 # .tox/c1/bin/pytest --cov=weko_user_profiles tests/test_views.py::test_profile -vv -s --cov-branch --cov-report=term --basetemp=/code/modules/weko-user-profiles/.tox/c1/tmp
 def test_profile(client,register_bp,users,mocker):
-<<<<<<< HEAD
     with patch("sqlalchemy.orm.scoping.scoped_session.remove", return_value=None):
         url = url_for("weko_user_profiles.profile")
         # no login
         res = client.get(url)
         assert res.status_code == 302
-        login_user_via_session(client=client,email=users[0]["email"])
+        user = User.query.filter_by(email=users[0]["email"]).first()
+        mocker.patch("invenio_accounts.models.User.get_id", return_value=users[0]["id"])
+        login_user_via_session(client=client,user=user)
 
         mocker.patch("weko_user_profiles.views.profile_form_factory")
         mocker.patch("weko_user_profiles.views.render_template",return_value=make_response())
@@ -443,39 +411,6 @@
         assert current_menu.submenu("settings.profile").url == "/account/settings/profile/"
         assert current_menu.submenu("settings.profile").text == '<i class="fa fa-user fa-fw"></i> Profile'
         assert list(map(lambda x:x.url,list(current_breadcrumbs))) == ["#","#","#","/account/settings/profile/"]
-=======
-    url = url_for("weko_user_profiles.profile")
-    # no login
-    res = client.get(url)
-    assert res.status_code == 302
-    user = User.query.filter_by(email=users[0]["email"]).first()
-    mocker.patch("invenio_accounts.models.User.get_id", return_value=users[0]["id"])
-    login_user_via_session(client=client,user=user)
-
-    mocker.patch("weko_user_profiles.views.profile_form_factory")
-    mocker.patch("weko_user_profiles.views.render_template",return_value=make_response())
-    mock_profile = mocker.patch("weko_user_profiles.views.handle_profile_form")
-    mock_verification = mocker.patch("weko_user_profiles.views.handle_verification_form")
-    
-    # not submit
-    client.post(url,data={})
-    mock_profile.assert_not_called()
-    mock_verification.assert_not_called()
-    
-    # submit is profile
-    client.post(url,data={"submit":"profile"})
-    mock_profile.assert_called_once()
-    
-    # submit is verification
-    client.post(url,data={"submit":"verification"})
-    mock_verification.assert_called_once()
-    
-    # check submenu, breadcrumbs
-    assert current_menu.submenu("settings.profile").active == True
-    assert current_menu.submenu("settings.profile").url == "/account/settings/profile/"
-    assert current_menu.submenu("settings.profile").text == '<i class="fa fa-user fa-fw"></i> Profile'
-    assert list(map(lambda x:x.url,list(current_breadcrumbs))) == ["#","#","#","/account/settings/profile/"]
->>>>>>> e8d00a98
 
 
 # def profile_form_factory():
