--- conflicted
+++ resolved
@@ -380,17 +380,12 @@
         index, doc_type = self.record_to_index(record)
 
         arguments = {}
-<<<<<<< HEAD
         body = self._prepare_record(record, index, doc_type, arguments)
         body_size = len(json.dumps(body))
         max_body_size = current_app.config['INDEXER_MAX_BODY_SIZE']
 
         
         if deleteFile or (body_size>max_body_size):
-=======
-        body = self._prepare_record(record, index, doc_type, arguments,with_deleted=with_deleted)
-        if deleteFile:
->>>>>>> c8dc0222
             if 'content' in body:
                 for i in range(len(body['content'])):
                     body['content'][i]['file'] = ""
