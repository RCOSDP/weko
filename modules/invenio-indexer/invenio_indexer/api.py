# -*- coding: utf-8 -*-
#
# This file is part of Invenio.
# Copyright (C) 2016-2018 CERN.
#
# Invenio is free software; you can redistribute it and/or modify it
# under the terms of the MIT License; see LICENSE file for more details.

"""API for indexing of records."""

from __future__ import absolute_import, print_function

import copy
import traceback
from contextlib import contextmanager
import click
import json
import pytz
from celery import current_app as current_celery_app
from invenio_db import db
from sqlalchemy.exc import SQLAlchemyError
from elasticsearch.helpers import bulk, streaming_bulk
from flask import current_app
from invenio_records.api import Record
from invenio_search import current_search_client
from kombu import Producer as KombuProducer
from kombu.compat import Consumer
from sqlalchemy.orm.exc import NoResultFound
from elasticsearch.helpers import BulkIndexError
from elasticsearch.exceptions import ConnectionTimeout,ConnectionError
import datetime
import math

from .proxies import current_record_to_index
from .signals import before_record_index


class Producer(KombuProducer):
    """Producer validating published messages.

    For more information visit :class:`kombu:kombu.Producer`.
    """

    def publish(self, data, **kwargs):
        """Validate operation type."""
        assert data.get('op') in {'index', 'create', 'delete', 'update'}
        return super(Producer, self).publish(data, **kwargs)


class RecordIndexer(object):
    r"""Provide an interface for indexing records in Elasticsearch.

    Bulk indexing works by queuing requests for indexing records and processing
    these requests in bulk.
    """

    def __init__(self, search_client=None, exchange=None, queue=None,
                 routing_key=None, version_type=None, record_to_index=None):
        """Initialize indexer.

        :param search_client: Elasticsearch client.
            (Default: ``current_search_client``)
        :param exchange: A :class:`kombu.Exchange` instance for message queue.
        :param queue: A :class:`kombu.Queue` instance for message queue.
        :param routing_key: Routing key for message queue.
        :param version_type: Elasticsearch version type.
            (Default: ``external_gte``)
        :param record_to_index: Function to extract the index and doc_type
            from the record.
        """
        self.client = search_client or current_search_client
        self._exchange = exchange
        self._queue = queue
        self._record_to_index = record_to_index or current_record_to_index
        self._routing_key = routing_key
        self._version_type = version_type or 'external_gte'

    def record_to_index(self, record):
        """Get index/doc_type given a record.

        :param record: The record where to look for the information.
        :returns: A tuple (index, doc_type).
        """
        return self._record_to_index(record)

    @property
    def mq_queue(self):
        """Message Queue queue.

        :returns: The Message Queue queue.
        """
        return self._queue or current_app.config['INDEXER_MQ_QUEUE']

    @property
    def mq_exchange(self):
        """Message Queue exchange.

        :returns: The Message Queue exchange.
        """
        return self._exchange or current_app.config['INDEXER_MQ_EXCHANGE']

    @property
    def mq_routing_key(self):
        """Message Queue routing key.

        :returns: The Message Queue routing key.
        """
        return (self._routing_key or
                current_app.config['INDEXER_MQ_ROUTING_KEY'])

    #
    # High-level API
    #
    def index(self, record, arguments=None, **kwargs):
        """Index a record.

        The caller is responsible for ensuring that the record has already been
        committed to the database. If a newer version of a record has already
        been indexed then the provided record will not be indexed. This
        behavior can be controlled by providing a different ``version_type``
        when initializing ``RecordIndexer``.

        :param record: Record instance.
        """
        index, doc_type = self.record_to_index(record)
        arguments = arguments or {}
        body = self._prepare_record(
            record, index, doc_type, arguments, **kwargs)

        return self.client.index(
            id=str(record.id),
            version=record.revision_id,
            version_type=self._version_type,
            index=index,
            doc_type=doc_type,
            body=body,
            **arguments
        )

    def index_by_id(self, record_uuid, **kwargs):
        """Index a record by record identifier.

        :param record_uuid: Record identifier.
        :param kwargs: Passed to :meth:`RecordIndexer.index`.
        """
        return self.index(Record.get_record(record_uuid), **kwargs)

    def delete(self, record, **kwargs):
        """Delete a record.

        :param record: Record instance.
        :param kwargs: Passed to
            :meth:`elasticsearch:elasticsearch.Elasticsearch.delete`.
        """
        index, doc_type = self.record_to_index(record)

        return self.client.delete(
            id=str(record.id),
            index=index,
            doc_type=doc_type,
            **kwargs
        )

    def delete_by_id(self, record_uuid, **kwargs):
        """Delete record from index by record identifier.

        :param record_uuid: Record identifier.
        :param kwargs: Passed to :meth:`RecordIndexer.delete`.
        """
        self.delete(Record.get_record(record_uuid), **kwargs)

    def bulk_index(self, record_id_iterator):
        """Bulk index records.

        :param record_id_iterator: Iterator yielding record UUIDs.
        """
        self._bulk_op(record_id_iterator, 'index')

    def bulk_delete(self, record_id_iterator):
        """Bulk delete records from index.

        :param record_id_iterator: Iterator yielding record UUIDs.
        """
        self._bulk_op(record_id_iterator, 'delete')

    def process_bulk_queue(self, es_bulk_kwargs=None,with_deleted=False):
        """Process bulk indexing queue.

        :param dict es_bulk_kwargs: Passed to
            :func:`elasticsearch:elasticsearch.helpers.bulk`.
        """
        from weko_deposit.utils import update_pdf_contents_es
        success = 0
        fail = 0
        self.count = 0
        count = (success,fail)
        req_timeout = current_app.config['INDEXER_BULK_REQUEST_TIMEOUT']
        while True:
            with current_celery_app.pool.acquire(block=True) as conn:
                # check
                b4_queues_cnt = 0
                with conn.channel() as chan:
                    name, b4_queues_cnt, consumers = chan.queue_declare(queue=current_app.config['INDEXER_MQ_ROUTING_KEY'], passive=True)
                    current_app.logger.debug("name:{}, queues:{}, consumers:{}".format(name, b4_queues_cnt, consumers))
                    if b4_queues_cnt == 0:
                        break
                consumer = Consumer(
                    connection=conn,
                    queue=self.mq_queue.name,
                    exchange=self.mq_exchange.name,
                    routing_key=self.mq_routing_key,
                )
                es_bulk_kwargs = es_bulk_kwargs or {}
                with consumer:
                    try:
                        messages = list(consumer.iterqueue())
                        ids = [message.decode().get("id") for message in messages]
                        _success,_fail  = bulk(
                            self.client,
                            self._actionsiter(messages,with_deleted=with_deleted),
                            stats_only=True,
                            request_timeout=req_timeout,
                            # raise_on_error=True,
                            # raise_on_exception=True,
                            **es_bulk_kwargs
                        )
                        update_pdf_contents_es(ids)
                        success = success + _success
                        fail = fail + _fail
                    except BulkIndexError as be:
                        with conn.channel() as chan:
                            name, af_queues_cnt, consumers = chan.queue_declare(queue=current_app.config['INDEXER_MQ_ROUTING_KEY'], passive=True)
                            current_app.logger.debug("name:{}, queues:{}, consumers:{}".format(name, af_queues_cnt, consumers))
                            success = success + (b4_queues_cnt-af_queues_cnt-len(be.errors))
                        error_ids = []
                        for error in be.errors:
                            error_ids.append(error['index']['_id'])
                        try:
                            _success,_fail = bulk(
                                self.client,
                                self._actionsiter2(error_ids,with_deleted=with_deleted),
                                stats_only=True,
                                request_timeout=req_timeout,
                                #raise_on_error=False,
                                # raise_on_exception=True,
                                **es_bulk_kwargs
                            )
                            update_pdf_contents_es(error_ids)
                            success = success + _success
                            fail = fail + _fail
                        except BulkIndexError as be2:
                            success_retrys = list(set(error_ids)-set([error['index']['_id'] for error in be2.errors]))
                            update_pdf_contents_es(success_retrys)
                            success = success + (len(error_ids)-len(be2.errors))
                            fail = fail + len(be2.errors)
                            for error in be2.errors:
                                click.secho("{}, {}".format(error['index']['_id'],error['index']['error']['type']),fg='red')
                    except ConnectionError as ce:
                        with conn.channel() as chan:
                            name, af_queues_cnt, consumers = chan.queue_declare(queue=current_app.config['INDEXER_MQ_ROUTING_KEY'], passive=True)
                            current_app.logger.debug("name:{}, queues:{}, consumers:{}".format(name, af_queues_cnt, consumers))
                            success = success + (b4_queues_cnt-af_queues_cnt-self.count)
                        error_ids = []
                        error_ids.append(self.latest_item_id)
                        _success,_fail = bulk(
                                self.client,
                                self._actionsiter2(error_ids),
                                stats_only=True,
                                request_timeout=req_timeout,
                                #raise_on_error=False,
                                # raise_on_exception=True,
                                **es_bulk_kwargs
                        )
                        update_pdf_contents_es(error_ids)
                        success = success + _success
                        fail = fail + _fail
                    except ConnectionTimeout as ce:
                        click.secho("Error: {}".format(ce),fg='red')
                        click.secho("INDEXER_BULK_REQUEST_TIMEOUT: {} sec".format(req_timeout),fg='red')
                        click.secho("Please change value of INDEXER_BULK_REQUEST_TIMEOUT and retry it.",fg='red')
                        click.secho("processing: {}".format(self.count),fg='red')
                        click.secho("latest processing id: {}".format(self.latest_item_id),fg='red')
                        break
                    except Exception as e:
                        current_app.logger.error(e)
                        current_app.logger.error(traceback.format_exc())
                        break

        count = (success,fail)
        click.secho("count(success, error): {}".format(count),fg='green')
        return count

    def process_bulk_queue_reindex(self, es_bulk_kwargs=None, with_deleted=False):
        """
        Process bulk indexing queue.

        Args:
            es_bulk_kwargs (dict, optional): Additional keyword arguments passed to
                elasticsearch.helpers.bulk. Defaults to None.
            with_deleted (bool, optional): If True, include deleted records in the indexing process. Defaults to False.

        Returns:
            tuple: (success, fail) if all processed, or (success, fail, unprocessed) if some remain.

        Raises:
            BulkIndexError: If a bulk indexing error occurs.
            BulkConnectionError: If a connection error occurs during bulk indexing.
            BulkConnectionTimeout: If a connection timeout occurs during bulk indexing.
            BulkException: For other exceptions during bulk indexing.
        """
        from weko_deposit.utils import update_pdf_contents_es_with_index_api # avoid circular import
        success = 0
        fail = 0
        unprocessed = 0
        self.count = 0
        self.success_ids = []
        self.target_chunks = 0
        messages_count = 0
        count = (success,fail)
        req_timeout = current_app.config['INDEXER_BULK_REQUEST_TIMEOUT']
        with current_celery_app.pool.acquire(block=True) as conn:
            # check
            b4_queues_cnt = 0
            with conn.channel() as chan:
                name, b4_queues_cnt, consumers = chan.queue_declare(queue=current_app.config['INDEXER_MQ_ROUTING_KEY'], passive=True)
                current_app.logger.debug("name:{}, queues:{}, consumers:{}".format(name, b4_queues_cnt, consumers))
            consumer = Consumer(
                connection=conn,
                queue=self.mq_queue.name,
                exchange=self.mq_exchange.name,
                routing_key=self.mq_routing_key,
            )
            es_bulk_kwargs = es_bulk_kwargs or {}
            with consumer:
                try:
                    messages = list(consumer.iterqueue())
                    messages_count = len(messages)
                    self.target_chunks = math.ceil(messages_count / es_bulk_kwargs["chunk_size"])
                    click.secho("messages count:{}, target chunks:{}".format(messages_count, self.target_chunks),fg='green')
                    _success,_fail  = self.reindex_bulk(
                        self.client,
                        self._actionsiter_sync_version(messages),
                        request_timeout=req_timeout,
                        # raise_on_error=True,
                        # raise_on_exception=True,
                        **es_bulk_kwargs
                    )
                    update_pdf_contents_es_with_index_api(self.success_ids)
                    success = _success
                    if isinstance(_fail, list):
                        fail = len(_fail)
                        for error in _fail:
                            click.secho("{}, {}".format(error['index']['_id'],error['index']['error']['type']),fg='red')
                    else:
                        fail = _fail
                    unprocessed = messages_count - (success + fail) if messages_count > (success + fail) else 0
                except BulkIndexError as be:
                    with conn.channel() as chan:
                        name, af_queues_cnt, consumers = chan.queue_declare(queue=current_app.config['INDEXER_MQ_ROUTING_KEY'], passive=True)
                        current_app.logger.debug("name:{}, queues:{}, consumers:{}".format(name, af_queues_cnt, consumers))
<<<<<<< HEAD
                        fail = len(be.errors)
                        success = self.count - fail
                        unprocessed = messages_count - self.count
                        update_pdf_contents_es_with_index_api(self.success_ids)
                        for error in be.errors:
                            click.secho("{}, {}".format(error['index']['_id'],error['index']['error']['type']),fg='red')
=======
                    fail = len(be.errors)
                    success = self.count - fail
                    unprocessed = messages_count - self.count
                    update_pdf_contents_es_with_index_api(self.success_ids)
                    for error in be.errors:
                        click.secho("{}, {}".format(error['index']['_id'],error['index']['error']['type']),fg='red')
                except (BulkConnectionError, ConnectionError) as ce:
                    with conn.channel() as chan:
                        name, af_queues_cnt, consumers = chan.queue_declare(queue=current_app.config['INDEXER_MQ_ROUTING_KEY'], passive=True)
                        current_app.logger.debug("name:{}, queues:{}, consumers:{}".format(name, af_queues_cnt, consumers))
                    if '_success' in locals() or '_fail' in locals():
                        success = _success
                        fail = _fail
                        errors = []
                        if isinstance(fail, list):
                            errors = fail
                    else:
                        success = ce.success if hasattr(ce, 'success') else 0
                        fail = ce.failed if hasattr(ce, 'failed') else 0
                        errors = ce.errors if hasattr(ce, 'errors') else []
                    if len(errors) > 0:
                        for error in errors:
                            click.secho("{}, {}".format(error['index']['_id'],error['index']['error']['type']),fg='red')
                        fail = len(errors)
                    unprocessed = messages_count - (success + fail) if messages_count > (success + fail) else 0
                    update_pdf_contents_es_with_index_api(self.success_ids)
>>>>>>> 591dd9aa
                except (BulkConnectionTimeout, ConnectionTimeout) as ce:
                    click.secho("Error: {}".format(ce.errors),fg='red')
                    click.secho("INDEXER_BULK_REQUEST_TIMEOUT: {} sec".format(req_timeout),fg='red')
                    click.secho("Please change value of INDEXER_BULK_REQUEST_TIMEOUT and retry it.",fg='red')
                    click.secho("processing: {}".format(self.count),fg='red')
                    click.secho("latest processing id: {}".format(self.latest_item_id),fg='red')
                    if '_success' in locals() or '_fail' in locals():
                        success = _success
                        fail = _fail
                        errors = []
                        if isinstance(fail, list):
                            errors = fail
                    else:
                        success = ce.success if hasattr(ce, 'success') else 0
                        fail = ce.failed if hasattr(ce, 'failed') else 0
                        errors = ce.errors if hasattr(ce, 'errors') else []
                    if len(errors) > 0:
                        for error in errors:
                            click.secho("{}, {}".format(error['index']['_id'],error['index']['error']['type']),fg='red')
                        fail = len(errors)
                    unprocessed = messages_count - (success + fail) if messages_count > (success + fail) else 0
                    update_pdf_contents_es_with_index_api(self.success_ids)
                except (BulkConnectionError, ConnectionError) as ce:
                    with conn.channel() as chan:
                        name, af_queues_cnt, consumers = chan.queue_declare(queue=current_app.config['INDEXER_MQ_ROUTING_KEY'], passive=True)
                        current_app.logger.debug("name:{}, queues:{}, consumers:{}".format(name, af_queues_cnt, consumers))
                        if '_success' in locals() or '_fail' in locals():
                            success = _success
                            fail = _fail
                            errors = []
                            if isinstance(fail, list):
                                errors = fail
                        else:
                            success = ce.success if hasattr(ce, 'success') else 0
                            fail = ce.failed if hasattr(ce, 'failed') else 0
                            errors = ce.errors if hasattr(ce, 'errors') else []
                        if len(errors) > 0:
                            for error in errors:
                                click.secho("{}, {}".format(error['index']['_id'],error['index']['error']['type']),fg='red')
                            fail = len(errors)
                        unprocessed = messages_count - (success + fail) if messages_count > (success + fail) else 0
                        update_pdf_contents_es_with_index_api(self.success_ids)
                except (BulkException, Exception) as e:
                    current_app.logger.error(e)
                    current_app.logger.error(traceback.format_exc())
                    if '_success'  in locals() or '_fail' in locals():
                        success = _success
                        fail = _fail
                        errors = []
                        if isinstance(fail, list):
                            errors = fail
                    else:
                        success = e.success if hasattr(e, 'success') else 0
                        fail = e.failed if hasattr(e, 'failed') else 0
                        errors = e.errors if hasattr(e, 'errors') else []
                    if len(errors) > 0:
                        for error in errors:
                            click.secho("{}, {}".format(error['index']['_id'],error['index']['error']['type']),fg='red')
                        fail = len(errors)
                    unprocessed = messages_count - (success + fail) if messages_count > (success + fail) else 0
                    update_pdf_contents_es_with_index_api(self.success_ids)
        if unprocessed == 0:
            count = (success,fail)
            click.secho("count(success, error): {}".format(count),fg='green')
        else:
            count = (success,fail,unprocessed)
            click.secho("count(success, error, unprocessed): {}".format(count),fg='green')
        return count

    @contextmanager
    def create_producer(self):
        """Context manager that yields an instance of ``Producer``."""
        with current_celery_app.pool.acquire(block=True) as conn:
            yield Producer(
                conn,
                exchange=self.mq_exchange,
                routing_key=self.mq_routing_key,
                auto_declare=True,
            )

    #
    # Low-level implementation
    #
    def _bulk_op(self, record_id_iterator, op_type, index=None, doc_type=None):
        """Index record in Elasticsearch asynchronously.

        :param record_id_iterator: Iterator that yields record UUIDs.
        :param op_type: Indexing operation (one of ``index``, ``create``,
            ``delete`` or ``update``).
        :param index: The Elasticsearch index. (Default: ``None``)
        :param doc_type: The Elasticsearch doc_type. (Default: ``None``)
        """
        with self.create_producer() as producer:
            for rec in record_id_iterator:
                producer.publish(dict(
                    id=str(rec),
                    op=op_type,
                    index=index,
                    doc_type=doc_type
                ))

    def _actionsiter(self, message_iterator, with_deleted=False):
        """Iterate bulk actions.

        :param message_iterator: Iterator yielding messages from a queue.
        """
        for message in message_iterator:
            payload = message.decode()
            try:
                if payload['op'] == 'delete':
                    yield self._delete_action(payload)
                else:
                    yield self._index_action(payload, with_deleted=with_deleted)
                message.ack()
            except NoResultFound:
                message.reject()
            except Exception:
                message.reject()
                current_app.logger.error(
                    "Failed to index record {0}".format(payload.get('id')),
                    exc_info=True)

    def _actionsiter2(self, ids, with_deleted=False):
        """Iterate bulk actions.

        :param message_iterator: Iterator yielding messages from a queue.
        """
        for id in ids:
            yield self._index_action2(id, True, with_deleted=with_deleted)

    def _actionsiter_sync_version(self, message_iterator):
        """
        Iterate bulk actions with sync version.

        Args:
            message_iterator (iterator): Iterator yielding messages from a queue.

        Returns:
            iterator: Yields bulk action dictionaries for Elasticsearch.

        Raises:
            NoResultFound: If the record is not found in the database.
            Exception: For other errors during action generation.
        """
        for message in message_iterator:
            payload = message.decode()
            try:
                if payload['op'] == 'delete':
                    yield self._delete_action(payload)
                else:
                    yield self._index_action_sync_version(payload)
                message.ack()
            except NoResultFound:
                message.reject()
            except Exception:
                message.reject()
                current_app.logger.error(
                    f"Failed to index record {0}".format(payload.get('id')),
                    exc_info=True)

    def _delete_action(self, payload):
        """Bulk delete action.

        :param payload: Decoded message body.
        :returns: Dictionary defining an Elasticsearch bulk 'delete' action.
        """
        index, doc_type = payload.get('index'), payload.get('doc_type')
        if not (index and doc_type):
            record = Record.get_record(payload['id'])
            index, doc_type = self.record_to_index(record)

        return {
            '_op_type': 'delete',
            '_index': index,
            '_type': doc_type,
            '_id': payload['id'],
        }

    def _index_action(self, payload, with_deleted=False):
        """Bulk index action.

        :param payload: Decoded message body.
        :returns: Dictionary defining an Elasticsearch bulk 'index' action.
        """

        return self._index_action2(payload['id'], with_deleted=with_deleted)

    def _index_action2(self, id,deleteFile=False,with_deleted=False):
        """Bulk index action.

        :param payload: Decoded message body.
        :returns: Dictionary defining an Elasticsearch bulk 'index' action.
        """
        record = Record.get_record(id)
        self.count = self.count + 1
        click.secho("Indexing ID:{}, Count:{}".format(id,self.count),fg='green')

        self.latest_item_id = id
        index, doc_type = self.record_to_index(record)

        arguments = {}
        body = self._prepare_record(record, index, doc_type, arguments)
        body_size = len(json.dumps(body))
        max_body_size = current_app.config['INDEXER_MAX_BODY_SIZE']


        if deleteFile or (body_size>max_body_size):
            if 'content' in body:
                for i in range(len(body['content'])):
                    body['content'][i]['file'] = ""

        action = {
            '_op_type': 'index',
            '_index': index,
            '_type': doc_type,
            '_id': str(record.id),
            '_version': record.revision_id,
            '_version_type': self._version_type,
            '_source': body
        }
        action.update(arguments)

        return action

    def _index_action_sync_version(self, payload):
        """
        Create a bulk index action for Elasticsearch.

        Args:
            id (str): Record identifier.
            deleteFile (bool, optional): If True, remove file information from the content. Default is False.
            with_deleted (bool, optional): If True, include deleted records in the indexing process. Default is False.

        Returns:
            dict: Dictionary defining an Elasticsearch bulk 'index' action.

        Raises:
            Exception: If the record cannot be retrieved or processed.
        """
        from weko_deposit.api import WekoIndexer # avoid circular import
        record_id = payload['id']
        record = Record.get_record(record_id)

        indexer = WekoIndexer()
        indexer.get_es_index()
        res = indexer.get_metadata_by_item_id(record_id)
        es_version = res.get('_version')

        try:
            if record.model.version_id < es_version:
                record.model.version_id = es_version
                db.session.commit()

        except SQLAlchemyError:
            db.session.rollback()
            current_app.logger.error(
                f'SQLAlchemy error occurred while updating the version_id in records_metadata for id: {record_id}.')
            traceback.print_exc()
            raise

        self.count = self.count + 1
        click.secho(f"Indexing ID:{record_id}, Count:{self.count}", fg='green')

        self.latest_item_id = record_id
        index, doc_type = self.record_to_index(record)

        arguments = {}
        body = self._prepare_record(record, index, doc_type, arguments)

        body_size = len(json.dumps(body))
        max_body_size = current_app.config['INDEXER_MAX_BODY_SIZE']

        if body_size>max_body_size:
            if 'content' in body:
                for i in range(len(body['content'])):
                    body['content'][i]['file'] = ""

        action = {
            '_op_type': 'index',
            '_index': index,
            '_type': doc_type,
            '_id': str(record.id),
            '_version': record.revision_id,
            '_version_type': self._version_type,
            '_source': body
        }
        action.update(arguments)
        return action

    @staticmethod
    def _prepare_record(record, index, doc_type, arguments=None, **kwargs):
        """Prepare record data for indexing.

        :param record: The record to prepare.
        :param index: The Elasticsearch index.
        :param doc_type: The Elasticsearch document type.
        :param arguments: The arguments to send to Elasticsearch upon indexing.
        :param **kwargs: Extra parameters.
        :returns: The record metadata.
        """
        if current_app.config['INDEXER_REPLACE_REFS']:
            data = copy.deepcopy(record.replace_refs())
        else:
            data = record.dumps()

        data['_created'] = pytz.utc.localize(record.created).isoformat() \
            if record.created else None
        data['_updated'] = pytz.utc.localize(record.updated).isoformat() \
            if record.updated else None

        # Allow modification of data prior to sending to Elasticsearch.
        before_record_index.send(
            current_app._get_current_object(),
            json=data,
            record=record,
            index=index,
            doc_type=doc_type,
            arguments={} if arguments is None else arguments,
            **kwargs
        )

        return data

    def reindex_bulk(self, client, actions, stats_only=False, *args, **kwargs):
        """
        Wrapper function for streaming_bulk, providing the same behavior as bulk.

        Args:
            client (Elasticsearch): Elasticsearch client instance.
            actions (iterator): Iterator containing bulk actions to be processed.
            stats_only (bool, optional): If True, returns only the number of successful and failed operations. If False, returns the number of successful operations and a list of error responses. Default is False.
            *args: Additional arguments to pass to Elasticsearch.
            **kwargs: Extra parameters.

        Returns:
            tuple: If stats_only=True, returns (success, failed). If stats_only=False, returns (success, errors).

        Raises:
            BulkIndexError: Raised when a bulk-specific error occurs during processing.
            BulkConnectionError: Raised when a connection error occurs.
            BulkConnectionTimeout: Raised when a connection timeout occurs.
            BulkException: Raised for any other exceptions during bulk processing.
        """
    # ...existing
        success, failed = 0, 0
        errors = []
        success_ids = []
        current_chunk = 1
        chunk_progress = f"{current_chunk}/{self.target_chunks}"
        ignore_status = kwargs.pop('ignore_status', None)
        span_name = kwargs.pop('span_name', None)
        kwargs.pop('yield_ok', None)
        try:
            streaming_bulk_kwargs = {"yield_ok": True}
            if span_name is not None:
                streaming_bulk_kwargs["span_name"] = span_name
            if ignore_status is not None:
                streaming_bulk_kwargs["ignore_status"] = ignore_status
            item_count = 0
            log_list = []
            for ok, item in streaming_bulk(
                client,
                actions,
                *args,
                **streaming_bulk_kwargs,
                **kwargs
            ):
                item_count += 1
                if not ok:
                    if not stats_only:
                        errors.append(item)
                    failed += 1
                    log_list.append({"id": item['index']['_id'], "Status": "Fail"})
                else:
                    success += 1
                    log_list.append({"id": item['index']['_id'], "Status": "Success"})
                if item_count % kwargs["chunk_size"] == 0:
                    date = datetime.datetime.now().strftime('%Y-%m-%d %H:%M:%S.%f')
                    for log in log_list:
                        if log["Status"] == "Success":
                            click.secho("[{}] ID: {}, Status: {}, Chunk: {}".format(date, log["id"], log["Status"], chunk_progress), fg='green')
                        else:
                            click.secho("[{}] ID : {}, Status: {}, Chunk: {}".format(date, log["id"], log["Status"], chunk_progress), fg='red')
                    current_chunk += 1
                    chunk_progress = f"{current_chunk}/{self.target_chunks}"
                    log_list = []
            date = datetime.datetime.now().strftime('%Y-%m-%d %H:%M:%S.%f')
            for log in log_list:
                if log["Status"] == "Success":
                    click.secho("[{}] ID: {}, Status: {}, Chunk: {}".format(date, log["id"], log["Status"], chunk_progress), fg='green')
                else:
                    click.secho("[{}] ID : {}, Status: {}, Chunk: {}".format(date, log["id"], log["Status"], chunk_progress), fg='red')
            self.success_ids = success_ids
            return (success, failed) if stats_only else (success, errors)
        except BulkIndexError:
            self.success_ids = success_ids
            raise
        except ConnectionTimeout as cte:
            self.success_ids = success_ids
            raise BulkConnectionTimeout(success, failed, errors, cte) from cte
        except ConnectionError as ce:
            self.success_ids = success_ids
            raise BulkConnectionError(success, failed, errors, ce) from ce
        except Exception as e:
            self.success_ids = success_ids
            raise BulkException(success, failed, errors, e) from e

class BulkRecordIndexer(RecordIndexer):
    r"""Provide an interface for indexing records in Elasticsearch.

    Uses bulk indexing by default.
    """

    def index(self, record):
        """Index a record.

        The caller is responsible for ensuring that the record has already been
        committed to the database. If a newer version of a record has already
        been indexed then the provided record will not be indexed. This
        behavior can be controlled by providing a different ``version_type``
        when initializing ``RecordIndexer``.

        :param record: Record instance.
        """
        self.bulk_index([record.id])

    def index_by_id(self, record_uuid):
        """Index a record by record identifier.

        :param record_uuid: Record identifier.
        """
        self.bulk_index([record_uuid])

    def delete(self, record):
        """Delete a record.

        :param record: Record instance.
        """
        self.bulk_delete([record.id])

    def delete_by_id(self, record_uuid):
        """Delete record from index by record identifier."""
        self.bulk_delete([record_uuid])

class BulkBaseException(Exception):
    """
    Base exception for bulk indexing errors.

    Args:
        success (int): Number of successful operations before the exception.
        failed (int): Number of failed operations before the exception.
        errors (list): List of error details.
        original_exception (Exception): The original exception that was raised.

    Attributes:
        success (int): Number of successful operations.
        failed (int): Number of failed operations.
        errors (list): List of error details.
        original_exception (Exception): The original exception.
    """
    def __init__(self, success, failed, errors, original_exception):
        super().__init__(str(original_exception))
        self.success = success
        self.failed = failed
        self.errors = errors
        self.original_exception = original_exception

<<<<<<< HEAD
class BulkConnectionTimeout(BulkBaseException, ConnectionTimeout):
    pass

class BulkConnectionError(BulkBaseException, ConnectionError):
=======
class BulkConnectionError(BulkBaseException, ConnectionError):
    """
    Exception raised when a connection error occurs during bulk indexing.

    Args:
        success (int): Number of successful operations before the exception.
        failed (int): Number of failed operations before the exception.
        errors (list): List of error details.
        original_exception (Exception): The original connection error that was raised.

    Attributes:
        success (int): Number of successful operations.
        failed (int): Number of failed operations.
        errors (list): List of error details.
        original_exception (Exception): The original connection error.
    """
    pass

class BulkConnectionTimeout(BulkBaseException, ConnectionTimeout):
    """
    Exception raised when a connection timeout occurs during bulk indexing.

    Args:
        success (int): Number of successful operations before the exception.
        failed (int): Number of failed operations before the exception.
        errors (list): List of error details.
        original_exception (Exception): The original timeout exception that was raised.

    Attributes:
        success (int): Number of successful operations.
        failed (int): Number of failed operations.
        errors (list): List of error details.
        original_exception (Exception): The original timeout exception.
    """
>>>>>>> 591dd9aa
    pass

class BulkException(BulkBaseException):
    """
    General exception for errors during bulk indexing.

    Args:
        success (int): Number of successful operations before the exception.
        failed (int): Number of failed operations before the exception.
        errors (list): List of error details.
        original_exception (Exception): The original exception that was raised.

    Attributes:
        success (int): Number of successful operations.
        failed (int): Number of failed operations.
        errors (list): List of error details.
        original_exception (Exception): The original exception.
    """
    pass<|MERGE_RESOLUTION|>--- conflicted
+++ resolved
@@ -358,14 +358,6 @@
                     with conn.channel() as chan:
                         name, af_queues_cnt, consumers = chan.queue_declare(queue=current_app.config['INDEXER_MQ_ROUTING_KEY'], passive=True)
                         current_app.logger.debug("name:{}, queues:{}, consumers:{}".format(name, af_queues_cnt, consumers))
-<<<<<<< HEAD
-                        fail = len(be.errors)
-                        success = self.count - fail
-                        unprocessed = messages_count - self.count
-                        update_pdf_contents_es_with_index_api(self.success_ids)
-                        for error in be.errors:
-                            click.secho("{}, {}".format(error['index']['_id'],error['index']['error']['type']),fg='red')
-=======
                     fail = len(be.errors)
                     success = self.count - fail
                     unprocessed = messages_count - self.count
@@ -392,7 +384,6 @@
                         fail = len(errors)
                     unprocessed = messages_count - (success + fail) if messages_count > (success + fail) else 0
                     update_pdf_contents_es_with_index_api(self.success_ids)
->>>>>>> 591dd9aa
                 except (BulkConnectionTimeout, ConnectionTimeout) as ce:
                     click.secho("Error: {}".format(ce.errors),fg='red')
                     click.secho("INDEXER_BULK_REQUEST_TIMEOUT: {} sec".format(req_timeout),fg='red')
@@ -860,12 +851,7 @@
         self.errors = errors
         self.original_exception = original_exception
 
-<<<<<<< HEAD
-class BulkConnectionTimeout(BulkBaseException, ConnectionTimeout):
-    pass
-
-class BulkConnectionError(BulkBaseException, ConnectionError):
-=======
+
 class BulkConnectionError(BulkBaseException, ConnectionError):
     """
     Exception raised when a connection error occurs during bulk indexing.
@@ -900,7 +886,6 @@
         errors (list): List of error details.
         original_exception (Exception): The original timeout exception.
     """
->>>>>>> 591dd9aa
     pass
 
 class BulkException(BulkBaseException):
