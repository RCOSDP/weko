# -*- coding: utf-8 -*-
#
# This file is part of Invenio.
# Copyright (C) 2016-2018 CERN.
#
# Invenio is free software; you can redistribute it and/or modify it
# under the terms of the MIT License; see LICENSE file for more details.

"""Pytest configuration."""

from __future__ import absolute_import, print_function

import os
import shutil
import tempfile

import pytest
from celery.messaging import establish_connection
from flask import Flask
from flask.cli import ScriptInfo
from flask_celeryext import FlaskCeleryExt
from invenio_db import InvenioDB, db
from invenio_records import InvenioRecords
from invenio_search import InvenioSearch
from sqlalchemy_utils.functions import create_database, database_exists, \
    drop_database

from invenio_indexer import InvenioIndexer
from kombu import Exchange, Queue



@pytest.fixture()
def base_app(request):
    """Base application fixture."""
    instance_path = tempfile.mkdtemp()
    app = Flask('testapp', instance_path=instance_path)
    app.config.update(
        SEARCH_ELASTIC_HOSTS=os.environ.get(
                'SEARCH_ELASTIC_HOSTS', 'elasticsearch'),
        BROKER_URL='amqp://guest:guest@rabbitmq:5672/',
        CELERY_BROKER_URL = 'amqp://guest:guest@rabbitmq:5672/',
        CELERY_ALWAYS_EAGER=True,
        CELERY_CACHE_BACKEND='memory',
        CELERY_EAGER_PROPAGATES_EXCEPTIONS=True,
        CELERY_RESULT_BACKEND='cache',
        JSONSCHEMAS_URL_SCHEME='http',
        SECRET_KEY='CHANGE_ME',
        SECURITY_PASSWORD_SALT='CHANGE_ME_ALSO',
        INDEXER_DEFAULT_INDEX='records-default-v1.0.0',
        INDEXER_DEFAULT_DOC_TYPE='default-v1.0.0',
        INDEXER_MQ_QUEUE = Queue("indexer", 
                                 exchange=Exchange("indexer", type="direct"), routing_key="indexer",auto_delete=False,queue_arguments={"x-queue-type":"quorum"}),
<<<<<<< HEAD
        SQLALCHEMY_DATABASE_URI=os.environ.get(
            'SQLALCHEMY_DATABASE_URI', 'sqlite:///test.db'),
=======
        # SQLALCHEMY_DATABASE_URI=os.environ.get(
        #     'SQLALCHEMY_DATABASE_URI', 'sqlite:///test.db'),
        SQLALCHEMY_DATABASE_URI=os.getenv('SQLALCHEMY_DATABASE_URI',
                                          'postgresql+psycopg2://invenio:dbpass123@postgresql:5432/wekotest'),
>>>>>>> 83af7a1f
        SQLALCHEMY_TRACK_MODIFICATIONS=False,
        TESTING=True,
    )
    FlaskCeleryExt(app)
    InvenioDB(app)
    InvenioRecords(app)
    search = InvenioSearch(app, entry_point_group=None)
    search.register_mappings('records', 'tests.data')

    with app.app_context():
        if not database_exists(str(db.engine.url)):
            create_database(str(db.engine.url))
        db.create_all()

    def teardown():
        with app.app_context():
            drop_database(str(db.engine.url))
        shutil.rmtree(instance_path)

    request.addfinalizer(teardown)
    return app


@pytest.fixture()
def app(base_app):
    """Flask application fixture."""
    InvenioIndexer(base_app)
    return base_app


@pytest.fixture()
def script_info(app):
    """Get ScriptInfo object for testing CLI."""
    return ScriptInfo(create_app=lambda info: app)


@pytest.fixture()
def queue(app):
    """Get queue object for testing bulk operations."""
    _queue = (app.config['INDEXER_MQ_QUEUE'])
    with app.app_context():
        with establish_connection() as c:
            q = _queue(c)
            q.declare()
            q.purge()

    return _queue<|MERGE_RESOLUTION|>--- conflicted
+++ resolved
@@ -51,15 +51,10 @@
         INDEXER_DEFAULT_DOC_TYPE='default-v1.0.0',
         INDEXER_MQ_QUEUE = Queue("indexer", 
                                  exchange=Exchange("indexer", type="direct"), routing_key="indexer",auto_delete=False,queue_arguments={"x-queue-type":"quorum"}),
-<<<<<<< HEAD
-        SQLALCHEMY_DATABASE_URI=os.environ.get(
-            'SQLALCHEMY_DATABASE_URI', 'sqlite:///test.db'),
-=======
         # SQLALCHEMY_DATABASE_URI=os.environ.get(
         #     'SQLALCHEMY_DATABASE_URI', 'sqlite:///test.db'),
         SQLALCHEMY_DATABASE_URI=os.getenv('SQLALCHEMY_DATABASE_URI',
                                           'postgresql+psycopg2://invenio:dbpass123@postgresql:5432/wekotest'),
->>>>>>> 83af7a1f
         SQLALCHEMY_TRACK_MODIFICATIONS=False,
         TESTING=True,
     )
