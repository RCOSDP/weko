# -*- coding: utf-8 -*-
#
# This file is part of Invenio.
# Copyright (C) 2016-2020 CERN.
# Copyright (C) 2022-2023 Graz University of Technology.
# Copyright (C) 2023 Northwestern University.
#
# Invenio is free software; you can redistribute it and/or modify it
# under the terms of the MIT License; see LICENSE file for more details.

[metadata]
name = invenio-previewer
version = attr: invenio_previewer.__version__
description = Invenio module for previewing files.
long_description = file: README.rst, CHANGES.rst
keywords = invenio previewer
license = MIT
author = CERN
author_email = info@inveniosoftware.org
platforms = any
url = https://github.com/inveniosoftware/invenio-previewer
classifiers =
    Development Status :: 5 - Production/Stable

[options]
include_package_data = True
packages = find:
python_requires = >=3.7
zip_safe = False
install_requires =
    charset_normalizer>=3.3.2
    invenio-assets>=1.2.7
    invenio-base>=1.2.10
    invenio-formatter>=1.1.3
    invenio-i18n>=1.3.1
    invenio-pidstore>=1.2.3
    invenio-records-ui>=1.2.0
    mistune>=0.8.1
    nbconvert>=7,<8
    nbformat>=5.1,<6.0

<<<<<<< HEAD
[options.extras_require]
tests =
    pytest-black>=0.3.0
    pytest-invenio>=1.4.5
    invenio-app>=1.0.0
    invenio-config>=1.0.3
    invenio-db[versioning]>=1.0.14
    invenio-files-rest>=1.3.2
    invenio-records-files>=1.2.1
    invenio-theme>=1.3.20
    mock>=1.3.0
    sphinx>=4.5
# Kept for backwards compatibility
docs =
files =
    invenio-files-rest>=1.3.2
    invenio-records-files>=1.2.1

=======
[options.setup_requires]
    Babel>=1.3
    pytest-runner>=3.0.0,<5

[options.extras_require]
tests =
    pytest-black>=0.3.0
    pytest-invenio>=1.4.5
    invenio-app>=1.0.0
    invenio-config>=1.0.3
    invenio-db[versioning]>=1.0.14
    invenio-files-rest>=1.3.2
    invenio-records-files>=1.2.1
    invenio-theme>=1.3.20
    mock>=1.3.0
    sphinx>=4.5
    coverage>=4.5.3,<5.0.0
    pytest-cache
    pytest-cov
    pytest-pep8
    pytest>=4.6.4,<5.0.0
    responses
# Kept for backwards compatibility
docs =
files =
    invenio-files-rest>=1.3.2
    invenio-records-files>=1.2.1

>>>>>>> 8f35eef9
[options.entry_points]
invenio_base.apps =
    invenio_previewer = invenio_previewer:InvenioPreviewer
invenio_i18n.translations =
    messages = invenio_previewer
invenio_assets.webpack =
    invenio_previewer_theme = invenio_previewer.webpack:previewer
invenio_previewer.previewers =
    csv_papaparsejs = invenio_previewer.extensions.csv_papaparsejs
    json_prismjs = invenio_previewer.extensions.json_prismjs
    simple_image = invenio_previewer.extensions.simple_image
    xml_prismjs = invenio_previewer.extensions.xml_prismjs
    mistune = invenio_previewer.extensions.mistune
    txt = invenio_previewer.extensions.txt
    pdfjs = invenio_previewer.extensions.pdfjs
    zip = invenio_previewer.extensions.zip
    ipynb = invenio_previewer.extensions.ipynb
    default = invenio_previewer.extensions.default
    audio_videojs = invenio_previewer.extensions.audio_videojs
    video_videojs = invenio_previewer.extensions.video_videojs
<<<<<<< HEAD
=======
    iiif_presentation = invenio_previewer.extensions.iiif_presentation
    threejs = invenio_previewer.extensions.threejs
invenio_assets.bundles =
    previewer_threejs = invenio_previewer.bundles:threejs
>>>>>>> 8f35eef9

[build_sphinx]
source-dir = docs/
build-dir = docs/_build
all_files = 1

[bdist_wheel]
universal = 1

[compile_catalog]
directory = invenio_previewer/translations/
use-fuzzy = True

[extract_messages]
copyright_holder = CERN
msgid_bugs_address = info@inveniosoftware.org
mapping-file = babel.ini
output-file = invenio_previewer/translations/messages.pot
add-comments = NOTE

[init_catalog]
input-file = invenio_previewer/translations/messages.pot
output-dir = invenio_previewer/translations/

[pydocstyle]
add_ignore = D401

[update_catalog]
input-file = invenio_previewer/translations/messages.pot
output-dir = invenio_previewer/translations/

[isort]
profile=black

[check-manifest]
ignore =
    *-requirements.txt

[tool:pytest]
addopts = --black --isort --pydocstyle --cov=invenio_previewer --cov-report=term-missing
testpaths = tests invenio_previewer<|MERGE_RESOLUTION|>--- conflicted
+++ resolved
@@ -39,26 +39,6 @@
     nbconvert>=7,<8
     nbformat>=5.1,<6.0
 
-<<<<<<< HEAD
-[options.extras_require]
-tests =
-    pytest-black>=0.3.0
-    pytest-invenio>=1.4.5
-    invenio-app>=1.0.0
-    invenio-config>=1.0.3
-    invenio-db[versioning]>=1.0.14
-    invenio-files-rest>=1.3.2
-    invenio-records-files>=1.2.1
-    invenio-theme>=1.3.20
-    mock>=1.3.0
-    sphinx>=4.5
-# Kept for backwards compatibility
-docs =
-files =
-    invenio-files-rest>=1.3.2
-    invenio-records-files>=1.2.1
-
-=======
 [options.setup_requires]
     Babel>=1.3
     pytest-runner>=3.0.0,<5
@@ -87,7 +67,6 @@
     invenio-files-rest>=1.3.2
     invenio-records-files>=1.2.1
 
->>>>>>> 8f35eef9
 [options.entry_points]
 invenio_base.apps =
     invenio_previewer = invenio_previewer:InvenioPreviewer
@@ -108,13 +87,10 @@
     default = invenio_previewer.extensions.default
     audio_videojs = invenio_previewer.extensions.audio_videojs
     video_videojs = invenio_previewer.extensions.video_videojs
-<<<<<<< HEAD
-=======
     iiif_presentation = invenio_previewer.extensions.iiif_presentation
     threejs = invenio_previewer.extensions.threejs
 invenio_assets.bundles =
     previewer_threejs = invenio_previewer.bundles:threejs
->>>>>>> 8f35eef9
 
 [build_sphinx]
 source-dir = docs/
