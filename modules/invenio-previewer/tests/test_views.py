--- conflicted
+++ resolved
@@ -10,6 +10,8 @@
 
 from flask import render_template_string
 
+from invenio_previewer.views import preview, dbsession_clean
+from mock import patch, MagicMock
 
 def test_view_macro_file_list(testapp):
     """Test file list macro."""
@@ -58,8 +60,6 @@
 
     file["type"] = "pdf"
     assert render_template_string(template, file=file) == "Previewable"
-<<<<<<< HEAD
-=======
 
     file["type"] = ""
     assert render_template_string(template, file=file) == "Not previewable"
@@ -68,7 +68,6 @@
 def test_dbsession_clean(app):
     exception = "ValueError"
     dbsession_clean(exception=exception)
->>>>>>> 8f35eef9
 
-    file["type"] = ""
-    assert render_template_string(template, file=file) == "Not previewable"+    exception = None
+    dbsession_clean(exception=exception)