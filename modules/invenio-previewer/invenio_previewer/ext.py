--- conflicted
+++ resolved
@@ -8,10 +8,7 @@
 
 """Invenio module for previewing files."""
 
-<<<<<<< HEAD
-=======
 from time import sleep
->>>>>>> 8f35eef9
 import pkg_resources
 from flask import current_app
 from pkg_resources import DistributionNotFound, get_distribution
@@ -46,6 +43,7 @@
         self.entry_point_group = entry_point_group
         self.previewers = {}
         self._previewable_extensions = set()
+        self.processed = False
 
     @cached_property
     def previewable_extensions(self):
@@ -98,12 +96,16 @@
 
     def iter_previewers(self, previewers=None):
         """Get previewers ordered by PREVIEWER_PREVIEWERS_ORDER."""
+        while self.processed:
+            sleep(1)
+        self.processed = True
         if self.entry_point_group is not None:
             self.load_entry_point_group(self.entry_point_group)
             self.entry_point_group = None
 
         previewers = previewers or self.app.config.get("PREVIEWER_PREFERENCE", [])
 
+        self.processed = False
         for item in previewers:
             if item in self.previewers:
                 yield self.previewers[item]
