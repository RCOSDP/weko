# -*- coding: utf-8 -*-
#
# This file is part of Invenio.
# Copyright (C) 2016-2019 CERN.
<<<<<<< HEAD
# Copyright (C) 2016-2019 CERN.
#
# Invenio is free software; you can redistribute it and/or modify it
# under the terms of the MIT License; see LICENSE file for more details.
# Invenio is free software; you can redistribute it and/or modify it
# under the terms of the MIT License; see LICENSE file for more details.

"""File reader utility."""

=======
#
# Invenio is free software; you can redistribute it and/or modify it
# under the terms of the MIT License; see LICENSE file for more details.

"""File reader utility."""

import errno
import os
import re
import shutil
import subprocess
>>>>>>> 8f35eef9
from os.path import basename, splitext

from flask import url_for


class PreviewFile(object):
    """Preview file default implementation."""

<<<<<<< HEAD
    def __init__(self, pid, record, fileobj):
=======
    def __init__(self, pid, record, fileobj, allow_aggs=True):
>>>>>>> 8f35eef9
        """Initialize object.

        :param file: ObjectVersion instance from Invenio-Files-REST.
        """
        self.file = fileobj
        self.pid = pid
        self.record = record

    @property
    def size(self):
        """Get file size."""
        return self.file["size"]

    @property
    def filename(self):
        """Get filename."""
        return basename(self.file.key)

    @property
    def bucket(self):
        """Get bucket."""
        return self.file.bucket_id

    @property
    def uri(self):
        """Get file download link.

        ..  note::

            The URI generation assumes that you can download the file using the
            view ``invenio_records_ui.<pid_type>_files``.
        """
        return url_for(
<<<<<<< HEAD
            ".{0}_files".format(self.pid.pid_type),
            pid_value=self.pid.pid_value,
            filename=self.file.key,
        )
=======
            ".{0}_file_preview".format(self.pid.pid_type),
            pid_value=self.pid.pid_value,
            filename=self.file.key,
            allow_aggs=self.allow_aggs) 
>>>>>>> 8f35eef9

    def is_local(self):
        """Check if file is local."""
        return True

    def has_extensions(self, *exts):
        """Check if file has one of the extensions."""
        file_ext = splitext(self.filename)[1].lower()
        return file_ext in exts

    def open(self):
        """Open the file."""
        return self.file.file.storage().open()

from flask import current_app, flash, redirect, request, url_for
import os
import shutil
import subprocess
from time import sleep
import errno
from flask_babel import gettext as _
import re

def convert_to(folder, source):
    """Convert file to pdf."""
    def redirect_detail_page(pid_value):
        return redirect(
            current_app.config[
                'RECORDS_UI_ENDPOINTS']['recid']['route'].replace(
                    '<pid_value>', pid_value
            )
        )

    timeout = current_app.config['PREVIEWER_CONVERT_PDF_TIMEOUT']
    args = [
        'libreoffice',
        '--headless',
        '--convert-to',
        'pdf',
        '--outdir',
        folder,
        source
    ]
    os_env = dict(os.environ)
    temp_folder = "/tmp/" + source.split("/")[-2] + "_libreoffice"

    if os.path.exists(temp_folder):
        shutil.rmtree(temp_folder)

    os.mkdir(temp_folder)
    # Change home var for next subprocess for process runs faster.
    os_env['HOME'] = temp_folder
    filename = err_txt = None
    pid_value = request.path.split('/').pop(2)

    try:
        process_count = 0

        while (
            not filename and process_count
            <= current_app.config.get('PREVIEWER_CONVERT_PDF_RETRY_COUNT')
        ):
            process = subprocess.run(
                args,
                stdout=subprocess.PIPE,
                stderr=subprocess.PIPE,
                env=os_env,
                timeout=timeout
            )
            filename = re.search(
                '-> (.*?) using filter',
                process.stdout.decode()
            )

            if not filename:
                current_app.logger.debug(
                    'retry convert to pdf :' + str(process_count)
                )
                sleep(1)

            process_count = process_count + 1
    except FileNotFoundError as ex:
        current_app.logger.error(ex)
        err_txt = ''.join((
            _('The storage path is incorrect.'),
            '{' + folder + '} ',
            _('Please contact the administrator.')
        ))
        flash(err_txt, category='error')
        redirect_detail_page(pid_value)
    except PermissionError as ex:
        current_app.logger.error(ex)
        err_txt = ''.join((
            _('The storage location cannot be accessed.'),
            '{' + folder + '} ',
            _('Please contact the administrator.')
        ))
        flash(err_txt, category='error')
        redirect_detail_page(pid_value)
    except OSError as ex:
        if ex.errno == errno.ENOSPC:
            current_app.logger.error(ex)
            err_txt = ''.join((
                _('There is not enough storage space.'),
                _('Please contact the administrator.')
            ))
        flash(err_txt, category='error')
        redirect_detail_page(pid_value)
    except Exception as ex:
        current_app.logger.error(ex)
        # Fill strings if necessary
        err_txt = ''
        flash(err_txt, category='error')
        redirect_detail_page(pid_value)
    finally:
        shutil.rmtree(temp_folder)

    if filename is None:
        current_app.logger.error('convert to pdf failure')
        raise LibreOfficeError(process.stdout.decode())
    else:
        return filename.group(1)

class LibreOfficeError(Exception):
    """Libreoffice process error."""

    def __init__(self, output):
        """Init."""
        self.output = output<|MERGE_RESOLUTION|>--- conflicted
+++ resolved
@@ -2,17 +2,6 @@
 #
 # This file is part of Invenio.
 # Copyright (C) 2016-2019 CERN.
-<<<<<<< HEAD
-# Copyright (C) 2016-2019 CERN.
-#
-# Invenio is free software; you can redistribute it and/or modify it
-# under the terms of the MIT License; see LICENSE file for more details.
-# Invenio is free software; you can redistribute it and/or modify it
-# under the terms of the MIT License; see LICENSE file for more details.
-
-"""File reader utility."""
-
-=======
 #
 # Invenio is free software; you can redistribute it and/or modify it
 # under the terms of the MIT License; see LICENSE file for more details.
@@ -24,20 +13,17 @@
 import re
 import shutil
 import subprocess
->>>>>>> 8f35eef9
 from os.path import basename, splitext
+from time import sleep
 
-from flask import url_for
+from flask import current_app, flash, redirect, request, url_for
+from flask_babelex import gettext as _
 
 
 class PreviewFile(object):
     """Preview file default implementation."""
 
-<<<<<<< HEAD
-    def __init__(self, pid, record, fileobj):
-=======
     def __init__(self, pid, record, fileobj, allow_aggs=True):
->>>>>>> 8f35eef9
         """Initialize object.
 
         :param file: ObjectVersion instance from Invenio-Files-REST.
@@ -45,6 +31,7 @@
         self.file = fileobj
         self.pid = pid
         self.record = record
+        self.allow_aggs = allow_aggs
 
     @property
     def size(self):
@@ -71,17 +58,10 @@
             view ``invenio_records_ui.<pid_type>_files``.
         """
         return url_for(
-<<<<<<< HEAD
-            ".{0}_files".format(self.pid.pid_type),
-            pid_value=self.pid.pid_value,
-            filename=self.file.key,
-        )
-=======
             ".{0}_file_preview".format(self.pid.pid_type),
             pid_value=self.pid.pid_value,
             filename=self.file.key,
             allow_aggs=self.allow_aggs) 
->>>>>>> 8f35eef9
 
     def is_local(self):
         """Check if file is local."""
@@ -96,14 +76,6 @@
         """Open the file."""
         return self.file.file.storage().open()
 
-from flask import current_app, flash, redirect, request, url_for
-import os
-import shutil
-import subprocess
-from time import sleep
-import errno
-from flask_babel import gettext as _
-import re
 
 def convert_to(folder, source):
     """Convert file to pdf."""
@@ -205,6 +177,7 @@
     else:
         return filename.group(1)
 
+
 class LibreOfficeError(Exception):
     """Libreoffice process error."""
 
