# -*- coding: utf-8 -*-
#
# This file is part of Invenio.
# Copyright (C) 2016-2019 CERN.
#
# Invenio is free software; you can redistribute it and/or modify it
# under the terms of the MIT License; see LICENSE file for more details.

"""File reader utility."""

from os.path import basename, splitext

from flask import url_for


class PreviewFile(object):
    """Preview file default implementation."""

    def __init__(self, pid, record, fileobj):
        """Initialize object.

        :param file: ObjectVersion instance from Invenio-Files-REST.
        """
        self.file = fileobj
        self.pid = pid
        self.record = record

    @property
    def size(self):
        """Get file size."""
        return self.file["size"]

    @property
    def filename(self):
        """Get filename."""
        return basename(self.file.key)

    @property
    def bucket(self):
        """Get bucket."""
        return self.file.bucket_id

    @property
    def uri(self):
        """Get file download link.

        ..  note::

            The URI generation assumes that you can download the file using the
            view ``invenio_records_ui.<pid_type>_files``.
        """
        return url_for(
            ".{0}_files".format(self.pid.pid_type),
            pid_value=self.pid.pid_value,
            filename=self.file.key,
        )

    def is_local(self):
        """Check if file is local."""
        return True

    def has_extensions(self, *exts):
        """Check if file has one of the extensions."""
        file_ext = splitext(self.filename)[1].lower()
        return file_ext in exts

    def open(self):
        """Open the file."""
<<<<<<< HEAD
        return self.file.file.storage().open()

from flask import current_app, flash, redirect, request, url_for
import os
import shutil
import subprocess
from time import sleep
import errno
from flask_babelex import gettext as _
import re

def convert_to(folder, source):
    """Convert file to pdf."""
    def redirect_detail_page(pid_value):
        return redirect(
            current_app.config[
                'RECORDS_UI_ENDPOINTS']['recid']['route'].replace(
                    '<pid_value>', pid_value
            )
        )

    timeout = current_app.config['PREVIEWER_CONVERT_PDF_TIMEOUT']
    args = [
        'libreoffice',
        '--headless',
        '--convert-to',
        'pdf',
        '--outdir',
        folder,
        source
    ]
    os_env = dict(os.environ)
    temp_folder = "/tmp/" + source.split("/")[-2] + "_libreoffice"

    if os.path.exists(temp_folder):
        shutil.rmtree(temp_folder)

    os.mkdir(temp_folder)
    # Change home var for next subprocess for process runs faster.
    os_env['HOME'] = temp_folder
    filename = err_txt = None
    pid_value = request.path.split('/').pop(2)

    try:
        process_count = 0

        while (
            not filename and process_count
            <= current_app.config.get('PREVIEWER_CONVERT_PDF_RETRY_COUNT')
        ):
            process = subprocess.run(
                args,
                stdout=subprocess.PIPE,
                stderr=subprocess.PIPE,
                env=os_env,
                timeout=timeout
            )
            filename = re.search(
                '-> (.*?) using filter',
                process.stdout.decode()
            )

            if not filename:
                current_app.logger.debug(
                    'retry convert to pdf :' + str(process_count)
                )
                sleep(1)

            process_count = process_count + 1
    except FileNotFoundError as ex:
        current_app.logger.error(ex)
        err_txt = ''.join((
            _('The storage path is incorrect.'),
            '{' + folder + '} ',
            _('Please contact the administrator.')
        ))
        flash(err_txt, category='error')
        redirect_detail_page(pid_value)
    except PermissionError as ex:
        current_app.logger.error(ex)
        err_txt = ''.join((
            _('The storage location cannot be accessed.'),
            '{' + folder + '} ',
            _('Please contact the administrator.')
        ))
        flash(err_txt, category='error')
        redirect_detail_page(pid_value)
    except OSError as ex:
        if ex.errno == errno.ENOSPC:
            current_app.logger.error(ex)
            err_txt = ''.join((
                _('There is not enough storage space.'),
                _('Please contact the administrator.')
            ))
        flash(err_txt, category='error')
        redirect_detail_page(pid_value)
    except Exception as ex:
        current_app.logger.error(ex)
        # Fill strings if necessary
        err_txt = ''
        flash(err_txt, category='error')
        redirect_detail_page(pid_value)
    finally:
        shutil.rmtree(temp_folder)

    if filename is None:
        current_app.logger.error('convert to pdf failure')
        raise LibreOfficeError(process.stdout.decode())
    else:
        return filename.group(1)

class LibreOfficeError(Exception):
    """Libreoffice process error."""

    def __init__(self, output):
        """Init."""
        self.output = output
=======
        return self.file.file.storage().open()
>>>>>>> f05ab60c
<|MERGE_RESOLUTION|>--- conflicted
+++ resolved
@@ -2,7 +2,10 @@
 #
 # This file is part of Invenio.
 # Copyright (C) 2016-2019 CERN.
+# Copyright (C) 2016-2019 CERN.
 #
+# Invenio is free software; you can redistribute it and/or modify it
+# under the terms of the MIT License; see LICENSE file for more details.
 # Invenio is free software; you can redistribute it and/or modify it
 # under the terms of the MIT License; see LICENSE file for more details.
 
@@ -66,7 +69,6 @@
 
     def open(self):
         """Open the file."""
-<<<<<<< HEAD
         return self.file.file.storage().open()
 
 from flask import current_app, flash, redirect, request, url_for
@@ -183,7 +185,4 @@
 
     def __init__(self, output):
         """Init."""
-        self.output = output
-=======
-        return self.file.file.storage().open()
->>>>>>> f05ab60c
+        self.output = output