# -*- coding: utf-8 -*-
#
# This file is part of Invenio.
# Copyright (C) 2016-2018 CERN.
#
# Invenio is free software; you can redistribute it and/or modify it
# under the terms of the MIT License; see LICENSE file for more details.

"""Test sorter."""

# .tox/c1/bin/pytest --cov=invenio_records_rest tests/test_sorter.py -vv -s -v --cov-branch --cov-report=term --basetemp=/code/modules/invenio-records-rest/.tox/c1/tmp

from __future__ import absolute_import, print_function

import pytest
from elasticsearch_dsl import Search
from invenio_i18n.ext import InvenioI18N, current_i18n
from invenio_records_rest.sorter import default_sorter_factory, eval_field, \
    geolocation_sort, parse_sort_field, reverse_order


def test_parse_sort_field():
    """Test parse sort field."""
    assert parse_sort_field("field") == ("field", True)
    assert parse_sort_field("-field") == ("field", False)
    assert parse_sort_field("field:_dfdf") == ("field:_dfdf", True)
    assert parse_sort_field("-field:_dfdf") == ("field:_dfdf", False)
    pytest.raises(AttributeError, parse_sort_field, None)


def test_reverse_order():
    """Test reverse order."""
    assert reverse_order('asc') == 'desc'
    assert reverse_order('desc') == 'asc'
    assert reverse_order('invalid') is None


def test_eval_field_string(app):
    """Test getting locales."""
    app.config["I18N_LANGUAGES"] = [("ja", "Japanese"), ("en", "English")]
    InvenioI18N(app)

    """Test string evaluation."""
    assert eval_field("myfield", True) == dict(myfield=dict(order='asc',unmapped_type='long'))
    assert eval_field("myfield", False) == dict(myfield=dict(order='desc',unmapped_type='long'))
    assert eval_field("-myfield", True) == dict(myfield=dict(order='desc',unmapped_type='long'))
    assert eval_field("-myfield", False) == dict(myfield=dict(order='asc',unmapped_type='long'))
    assert eval_field("myfield", True, True) == dict(myfield=dict(order='asc',unmapped_type='long',nested=True))
<<<<<<< HEAD
    with app.test_request_context(
        headers=[('Accept-Language','ja')]):
            assert eval_field("title", True) == dict(title=dict(order='asc',unmapped_type='long',mode='max'))
            assert eval_field("title", False) == dict(title=dict(order='desc',unmapped_type='long',mode='max'))
    with app.test_request_context(
        headers=[('Accept-Language','en')]):
            assert eval_field("title", True) == dict(title=dict(order='asc',unmapped_type='long',mode='min'))
            assert eval_field("title", False) == dict(title=dict(order='desc',unmapped_type='long',mode='min'))
    assert eval_field("date_range", True) == {"_script":{"type":"number", "script":{"lang":"painless","source":"def x = params._source.date_range1;SimpleDateFormat format = new SimpleDateFormat(); if (x != null && !x.isEmpty() ) { def value = x.get(0).get(\"gte\"); if(value != null && !value.equals(\"\")) { if(value.length() > 7) { format.applyPattern(\"yyyy-MM-dd\"); } else if(value.length() > 4) { format.applyPattern(\"yyyy-MM\");  } else { format.applyPattern(\"yyyy\"); } try { return format.parse(value).getTime(); } catch(Exception e) {} } } format.applyPattern(\"yyyy\"); return format.parse(\"9999\").getTime();"},"order": 'asc'}}
    assert eval_field("date_range", False) == {"_script":{"type":"number", "script":{"lang":"painless","source":"def x = params._source.date_range1;SimpleDateFormat format = new SimpleDateFormat(); if (x != null && !x.isEmpty() ) { def value = x.get(0).get(\"lte\"); if(value != null && !value.equals(\"\")) { if(value.length() > 7) { format.applyPattern(\"yyyy-MM-dd\"); } else if(value.length() > 4) { format.applyPattern(\"yyyy-MM\");  } else { format.applyPattern(\"yyyy\"); } try { return format.parse(value).getTime(); } catch(Exception e) {} } } format.applyPattern(\"yyyy\"); return format.parse(\"0\").getTime();"},"order": 'desc'}}
=======
    assert eval_field("date_range", True) == {"_script":{"type":"number", "script":{"lang":"painless","source":"def x = params._source.date_range1;Date dt = new Date();if (x != null && x instanceof List) { if (x[0] != null && x[0] instanceof Map){ def st = x[0].getOrDefault(\"gte\",\"\");SimpleDateFormat format = new SimpleDateFormat();if (st.length()>7) {format.applyPattern(\"yyyy-MM-dd\");}else if (st.length()>4){format.applyPattern(\"yyyy-MM\");}else if (st.length()==4){format.applyPattern(\"yyyy\");} try { dt = format.parse(st);} catch (Exception e){}}} return dt.getTime()"},"order": 'asc'}}
    assert eval_field("control_number", True) == {"_script":{"type":"number", "script": "Float.parseFloat(doc['control_number'].value)", "order": "asc"}}
>>>>>>> 64394d8f


def test_eval_field_callable():
    """Test string evaluation."""
    def mycallable(order):
        return {'afield': {'order': 'asc' if order else 'desc'}}

    assert eval_field(mycallable, True) == dict(afield=dict(order='asc'))
    assert eval_field(mycallable, False) == dict(afield=dict(order='desc'))


def test_eval_field_dict():
    """Test string evaluation."""
    field = {'myfield': {'order': 'asc', 'mode': 'avg'}}

    assert eval_field(field, True) == dict(
        myfield=dict(order='asc', mode='avg'))
    computed = eval_field(field, False)
    assert computed == dict(
        myfield=dict(order='desc', mode='avg'))
    # Test for immutability
    assert field != computed


def test_geolocation_sort(app):
    """Test geolocation sort."""
    with app.test_request_context("/?pin=10,20&pin=gcpuuz94kkp"):
        v = geolocation_sort(
            'pin.location', 'pin', 'km', mode='avg', distance_type='arc')(True)
        assert v == {
            '_geo_distance': {
                'pin.location': ['10,20', 'gcpuuz94kkp'],
                'order': 'asc',
                'unit': 'km',
                'mode': 'avg',
                'distance_type': 'arc',
            }
        }

# .tox/c1/bin/pytest --cov=invenio_records_rest tests/test_sorter.py::test_default_sorter_factory -vv -s -v --cov-branch --cov-report=term --basetemp=/code/modules/invenio-records-rest/.tox/c1/tmp
def test_default_sorter_factory(app):
    """Test default sorter factory."""
    app.config["RECORDS_REST_SORT_OPTIONS"] = dict(
        myindex=dict(
            myfield=dict(
                fields=['field1', '-field2'],
            ),
            controlnumber=dict(
                title='ID',
                fields=['control_number'],
                default_order='asc',
                order=2
            ),
            temporal=dict(
                title="Temporal",
                fields=["date_range1.gte"],
                default_order="asc",
                order=3
            )
        ),
    )
    app.config["RECORDS_REST_DEFAULT_SORT"] = dict(
        myindex=dict(
            query='-myfield',
            noquery='myfield',
        ),
    )


    # Sort
    with app.test_request_context("?sort=myfield"):
        query, urlargs = default_sorter_factory(Search(), 'myindex')
        assert query.to_dict()['sort'] == \
            [{'field1': {'order': 'asc', 'unmapped_type': 'long'}},
             {'field2': {'order': 'desc', 'unmapped_type': 'long'}},
             {"_script":{"type":"number", "script": "Float.parseFloat(doc['control_number'].value)", "order": "asc"}}]
        assert urlargs['sort'] == 'myfield'

    # Reverse sort
    with app.test_request_context("?sort=-myfield"):
        query, urlargs = default_sorter_factory(Search(), 'myindex')
        assert query.to_dict()['sort'] == \
            [{'field1': {'order': 'desc', 'unmapped_type': 'long'}},
             {'field2': {'order': 'asc', 'unmapped_type': 'long'}},
             {"_script":{"type":"number", "script": "Float.parseFloat(doc['control_number'].value)", "order": "asc"}}]
        assert urlargs['sort'] == '-myfield'

    # Invalid sort key
    with app.test_request_context("?sort=invalid"):
        query, urlargs = default_sorter_factory(Search(), 'myindex')
        assert 'sort' not in query.to_dict()
        assert urlargs == {}

    # Default sort without query
    with app.test_request_context("/?q="):
        query, urlargs = default_sorter_factory(Search(), 'myindex')
        assert query.to_dict()['sort'] == \
            [{'field1': {'order': 'asc', 'unmapped_type': 'long'}},
             {'field2': {'order': 'desc', 'unmapped_type': 'long'}},
             {"_script":{"type":"number", "script": "Float.parseFloat(doc['control_number'].value)", "order": "asc"}}]
        assert urlargs == dict(sort='myfield')

    # Default sort with query
    with app.test_request_context("/?q=test"):
        query, urlargs = default_sorter_factory(Search(), 'myindex')
        assert query.to_dict()['sort'] == \
            [{'field1': {'order': 'desc', 'unmapped_type': 'long'}},
             {'field2': {'order': 'asc', 'unmapped_type': 'long'}},
             {"_script":{"type":"number", "script": "Float.parseFloat(doc['control_number'].value)", "order": "asc"}}]
        assert urlargs == dict(sort='-myfield')

    # Default sort with query that includes unicodes
    with app.test_request_context("/?q=tést"):
        query, urlargs = default_sorter_factory(Search(), 'myindex')
        assert query.to_dict()['sort'] == \
            [{'field1': {'order': 'desc', 'unmapped_type': 'long'}},
             {'field2': {'order': 'asc', 'unmapped_type': 'long'}},
             {"_script":{"type":"number", "script": "Float.parseFloat(doc['control_number'].value)", "order": "asc"}}]
        assert urlargs == dict(sort='-myfield')

    # Default sort another index
    with app.test_request_context("/?q=test"):
        query, urlargs = default_sorter_factory(Search(), 'aidx')
        assert 'sort' not in query.to_dict()
        
    # Sort with control_number
    with app.test_request_context("/?sort=controlnumber"):
        query, urlargs = default_sorter_factory(Search(), 'myindex')
        assert query.to_dict()['sort'] == \
            [{"_script":{"type":"number", "script": "Float.parseFloat(doc['control_number'].value)", "order": "asc"}}]
        assert urlargs == dict(sort='controlnumber')
    
    # Reverse sort with control_number
    with app.test_request_context("/?sort=-controlnumber"):
        query, urlargs = default_sorter_factory(Search(), 'myindex')
        assert query.to_dict()['sort'] == \
            [{"_script":{"type":"number", "script": "Float.parseFloat(doc['control_number'].value)", "order": "desc"}}]
        assert urlargs == dict(sort='-controlnumber')

    # Sort with temporal
    with app.test_request_context("/?sort=temporal"):
        query, urlargs = default_sorter_factory(Search(), 'myindex')
        assert query.to_dict()['sort'] == \
            [{"_script":{"type":"number","script":{"lang":"painless","source":"def x = params._source.date_range1;Date dt = new Date();if (x != null && x instanceof List) { if (x[0] != null && x[0] instanceof Map){ def st = x[0].getOrDefault(\"gte\",\"\");SimpleDateFormat format = new SimpleDateFormat();if (st.length()>7) {format.applyPattern(\"yyyy-MM-dd\");}else if (st.length()>4){format.applyPattern(\"yyyy-MM\");}else if (st.length()==4){format.applyPattern(\"yyyy\");} try { dt = format.parse(st);} catch (Exception e){}}} return dt.getTime()"},"order": 'asc'}},
            {"_script":{"type":"number", "script": "Float.parseFloat(doc['control_number'].value)", "order": "asc"}}]
        assert urlargs == dict(sort='temporal')
    
    # Reverse sort with control_number
    with app.test_request_context("/?sort=-temporal"):
        query, urlargs = default_sorter_factory(Search(), 'myindex')
        assert query.to_dict()['sort'] == \
            [{"_script":{"type":"number","script":{"lang":"painless","source":"def x = params._source.date_range1;Date dt = new Date();if (x != null && x instanceof List) { if (x[0] != null && x[0] instanceof Map){ def st = x[0].getOrDefault(\"gte\",\"\");SimpleDateFormat format = new SimpleDateFormat();if (st.length()>7) {format.applyPattern(\"yyyy-MM-dd\");}else if (st.length()>4){format.applyPattern(\"yyyy-MM\");}else if (st.length()==4){format.applyPattern(\"yyyy\");} try { dt = format.parse(st);} catch (Exception e){}}} return dt.getTime()"},"order": 'desc'}},
            {"_script":{"type":"number", "script": "Float.parseFloat(doc['control_number'].value)", "order": "asc"}}]
        assert urlargs == dict(sort='-temporal')<|MERGE_RESOLUTION|>--- conflicted
+++ resolved
@@ -46,7 +46,6 @@
     assert eval_field("-myfield", True) == dict(myfield=dict(order='desc',unmapped_type='long'))
     assert eval_field("-myfield", False) == dict(myfield=dict(order='asc',unmapped_type='long'))
     assert eval_field("myfield", True, True) == dict(myfield=dict(order='asc',unmapped_type='long',nested=True))
-<<<<<<< HEAD
     with app.test_request_context(
         headers=[('Accept-Language','ja')]):
             assert eval_field("title", True) == dict(title=dict(order='asc',unmapped_type='long',mode='max'))
@@ -57,11 +56,6 @@
             assert eval_field("title", False) == dict(title=dict(order='desc',unmapped_type='long',mode='min'))
     assert eval_field("date_range", True) == {"_script":{"type":"number", "script":{"lang":"painless","source":"def x = params._source.date_range1;SimpleDateFormat format = new SimpleDateFormat(); if (x != null && !x.isEmpty() ) { def value = x.get(0).get(\"gte\"); if(value != null && !value.equals(\"\")) { if(value.length() > 7) { format.applyPattern(\"yyyy-MM-dd\"); } else if(value.length() > 4) { format.applyPattern(\"yyyy-MM\");  } else { format.applyPattern(\"yyyy\"); } try { return format.parse(value).getTime(); } catch(Exception e) {} } } format.applyPattern(\"yyyy\"); return format.parse(\"9999\").getTime();"},"order": 'asc'}}
     assert eval_field("date_range", False) == {"_script":{"type":"number", "script":{"lang":"painless","source":"def x = params._source.date_range1;SimpleDateFormat format = new SimpleDateFormat(); if (x != null && !x.isEmpty() ) { def value = x.get(0).get(\"lte\"); if(value != null && !value.equals(\"\")) { if(value.length() > 7) { format.applyPattern(\"yyyy-MM-dd\"); } else if(value.length() > 4) { format.applyPattern(\"yyyy-MM\");  } else { format.applyPattern(\"yyyy\"); } try { return format.parse(value).getTime(); } catch(Exception e) {} } } format.applyPattern(\"yyyy\"); return format.parse(\"0\").getTime();"},"order": 'desc'}}
-=======
-    assert eval_field("date_range", True) == {"_script":{"type":"number", "script":{"lang":"painless","source":"def x = params._source.date_range1;Date dt = new Date();if (x != null && x instanceof List) { if (x[0] != null && x[0] instanceof Map){ def st = x[0].getOrDefault(\"gte\",\"\");SimpleDateFormat format = new SimpleDateFormat();if (st.length()>7) {format.applyPattern(\"yyyy-MM-dd\");}else if (st.length()>4){format.applyPattern(\"yyyy-MM\");}else if (st.length()==4){format.applyPattern(\"yyyy\");} try { dt = format.parse(st);} catch (Exception e){}}} return dt.getTime()"},"order": 'asc'}}
-    assert eval_field("control_number", True) == {"_script":{"type":"number", "script": "Float.parseFloat(doc['control_number'].value)", "order": "asc"}}
->>>>>>> 64394d8f
-
 
 def test_eval_field_callable():
     """Test string evaluation."""
