--- conflicted
+++ resolved
@@ -14,20 +14,13 @@
 import pytest
 from conftest import IndexFlusher
 from helpers import _mock_validate_fail, assert_hits_len, get_json, record_url
-<<<<<<< HEAD
-=======
 from invenio_records.models import RecordMetadata
->>>>>>> 8f35eef9
 
 
 @pytest.mark.parametrize(
     "content_type", ["application/json", "application/json;charset=utf-8"]
 )
-<<<<<<< HEAD
-def test_valid_put(app, search, test_records, content_type, search_url, search_class):
-=======
 def test_valid_put(app, es, test_records, content_type, search_url, search_class):
->>>>>>> 8f35eef9
     """Test VALID record patch request (PATCH .../records/<record_id>)."""
     HEADERS = [("Accept", "application/json"), ("Content-Type", content_type)]
 
@@ -53,25 +46,19 @@
     "content_type", ["application/json", "application/json;charset=utf-8"]
 )
 def test_valid_put_etag(
-<<<<<<< HEAD
-    app, search, test_records, content_type, search_url, search_class
-=======
     app, es, test_records, content_type, search_url, search_class
->>>>>>> 8f35eef9
 ):
     """Test concurrency control with etags."""
     HEADERS = [("Accept", "application/json"), ("Content-Type", content_type)]
 
     pid, record = test_records[0]
+    obj_id = pid.object_uuid
 
     record["year"] = 1234
 
     with app.test_client() as client:
         url = record_url(pid)
-<<<<<<< HEAD
-=======
         assert RecordMetadata.query.filter_by(id=obj_id).first().json["year"]==2015
->>>>>>> 8f35eef9
         res = client.put(
             url,
             data=json.dumps(record.dumps()),
@@ -92,11 +79,7 @@
     "content_type", ["application/json", "application/json;charset=utf-8"]
 )
 def test_put_on_deleted(
-<<<<<<< HEAD
-    app, db, search, test_data, content_type, search_url, search_class
-=======
     app, db, es, test_data, content_type, search_url, search_class
->>>>>>> 8f35eef9
 ):
     """Test putting to a deleted record."""
     with app.test_client() as client:
@@ -112,15 +95,6 @@
         IndexFlusher(search_class).flush_and_wait()
         res = client.get(search_url, query_string={"title": test_data[0]["title"]})
         assert_hits_len(res, 0)
-<<<<<<< HEAD
-
-        res = client.put(url, data="{}", headers=HEADERS)
-        assert res.status_code == 410
-
-
-@pytest.mark.parametrize("charset", ["", ";charset=utf-8"])
-def test_invalid_put(app, search, test_records, charset, search_url):
-=======
         with pytest.raises(AttributeError):
             res = client.put(url, data="{}", headers=HEADERS)
             # assert res.status_code == 410
@@ -128,7 +102,6 @@
 
 @pytest.mark.parametrize("charset", ["", ";charset=utf-8"])
 def test_invalid_put(app, es, test_records, charset, search_url):
->>>>>>> 8f35eef9
     """Test INVALID record put request (PUT .../records/<record_id>)."""
     HEADERS = [
         ("Accept", "application/json"),
@@ -190,15 +163,13 @@
     HEADERS = [("Accept", "application/json"), ("Content-Type", content_type)]
 
     pid, record = test_records[0]
+    obj_id = pid.object_uuid
 
     record["year"] = 1234
 
     with app.test_client() as client:
+        assert RecordMetadata.query.filter_by(id=obj_id).first().json['year']==2015
         url = record_url(pid)
         res = client.put(url, data=json.dumps(record.dumps()), headers=HEADERS)
-<<<<<<< HEAD
         assert res.status_code == 400
-=======
-        assert res.status_code == 400
-        assert RecordMetadata.query.filter_by(id=obj_id).first().json['year']==2015
->>>>>>> 8f35eef9
+        assert RecordMetadata.query.filter_by(id=obj_id).first().json['year']==2015