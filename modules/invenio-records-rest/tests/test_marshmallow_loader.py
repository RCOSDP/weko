--- conflicted
+++ resolved
@@ -51,22 +51,11 @@
 
 class _TestMetadataSchema(Schema):
     """Test schema."""
-<<<<<<< HEAD
-
-    title = fields.Str()
-    stars = fields.Integer()
-    year = fields.Integer()
-    control_number = PersistentIdentifier()
-
-
-def test_marshmallow_load(app, db, search, test_data, search_url, search_class):
-=======
 
     recid = fields.Str()
     title = fields.List(fields.Str())
 
 def test_marshmallow_load(app, db, esindex, record_data10, search_url, search_class):
->>>>>>> 8f35eef9
     """Test marshmallow loader."""
     app.config["RECORDS_REST_DEFAULT_LOADERS"] = {
         "application/json": marshmallow_loader(_TestMetadataSchema)
@@ -76,12 +65,8 @@
         HEADERS = [("Accept", "application/json"), ("Content-Type", "application/json")]
 
         # Create record
-<<<<<<< HEAD
-        req_data = test_data[0]
-=======
         #req_data = test_data[0]
         req_data = record_data10[0]
->>>>>>> 8f35eef9
         res = client.post(search_url, data=json.dumps(req_data), headers=HEADERS)
         assert res.status_code == 201
 
@@ -135,7 +120,6 @@
             data=json.dumps(missing_top_most_required_field),
             headers=HEADERS,
         )
-<<<<<<< HEAD
         assert res.status_code == 400
         response_json = json.loads(res.data.decode("utf-8"))
         assert response_json["errors"][0]["field"] in ("nested_field", "nested")
@@ -163,35 +147,6 @@
         )
         assert res.status_code == 400
         response_json = json.loads(res.data.decode("utf-8"))
-=======
-        assert res.status_code == 400
-        response_json = json.loads(res.data.decode("utf-8"))
-        assert response_json["errors"][0]["field"] in ("nested_field", "nested")
-
-
-def test_marshmallow_load_nested_subfield_errors(
-    app, db, search, test_data, search_url, search_class
-):
-    """Test loading nested subfield errors."""
-    app.config["RECORDS_REST_DEFAULT_LOADERS"] = {
-        "application/json": marshmallow_loader(_TestSchemaNested)
-    }
-
-    with app.test_client() as client:
-        HEADERS = [("Accept", "application/json"), ("Content-Type", "application/json")]
-
-        # Create record
-        missing_top_most_required_field = dict(
-            nested_field=[{}], non_list=dict(random="a", id="b")
-        )
-        res = client.post(
-            search_url,
-            data=json.dumps(missing_top_most_required_field),
-            headers=HEADERS,
-        )
-        assert res.status_code == 400
-        response_json = json.loads(res.data.decode("utf-8"))
->>>>>>> 8f35eef9
 
         # Error order is not deterministic from marshmallow
         def has_error(field, parents):
