# -*- coding: utf-8 -*-
#
# This file is part of Invenio.
# Copyright (C) 2015-2018 CERN.
#
# Invenio is free software; you can redistribute it and/or modify it
# under the terms of the MIT License; see LICENSE file for more details.

"""Delete record tests."""
<<<<<<< HEAD

from flask import url_for
from helpers import get_json, record_url
from invenio_pidstore.models import PersistentIdentifier
=======
import pytest
from flask import url_for
from helpers import get_json, record_url
from invenio_pidstore.models import PersistentIdentifier, PIDStatus
>>>>>>> 8f35eef9
from mock import patch
from sqlalchemy.exc import SQLAlchemyError


def test_valid_delete(app, indexed_records):
    """Test VALID record delete request (DELETE .../records/<record_id>)."""
    # Test with and without headers
    for i, headers in enumerate([[], [("Accept", "video/mp4")]]):
        pid, record = indexed_records[i]
        with app.test_client() as client:
<<<<<<< HEAD
            res = client.delete(record_url(pid), headers=headers)
            assert res.status_code == 204

            res = client.get(record_url(pid))
            assert res.status_code == 410
=======
            assert PersistentIdentifier.query.filter_by(pid_value="1").first().status==PIDStatus.REGISTERED
            res = client.delete(record_url(pid), headers=headers)
            assert res.status_code == 204
            assert PersistentIdentifier.query.filter_by(pid_value="1").first().status==PIDStatus.DELETED
            assert RecordMetadata.query.filter_by(id=pid.object_uuid).first().json==None
>>>>>>> 8f35eef9

            res = client.get(record_url(pid))
            assert res.status_code == 410


def test_delete_deleted(app, indexed_records):
    """Test deleting a perviously deleted record."""
    pid, record = indexed_records[0]

    with app.test_client() as client:
        res = client.delete(record_url(pid))
        assert res.status_code == 204
<<<<<<< HEAD

=======
>>>>>>> 8f35eef9
        res = client.delete(record_url(pid))
        assert res.status_code == 410
        data = get_json(res)
        assert "message" in data
        assert data["status"] == 410


def test_delete_notfound(app, indexed_records):
    """Test INVALID record delete request (DELETE .../records/<record_id>)."""
    with app.test_client() as client:
        # Check that GET with non existing id will return 404
        res = client.delete(url_for("invenio_records_rest.recid_item", pid_value=0))
        assert res.status_code == 404


def test_delete_with_sqldatabase_error(app, indexed_records):
    """Test VALID record delete request (GET .../records/<record_id>)."""
    pid, record = indexed_records[0]

    with app.test_client() as client:

        def raise_error():
            raise SQLAlchemyError()

        # Force an SQLAlchemy error that will rollback the transaction.
<<<<<<< HEAD
        with patch.object(PersistentIdentifier, "delete", side_effect=raise_error):
            res = client.delete(record_url(pid))
            assert res.status_code == 500

=======
        assert PersistentIdentifier.query.filter_by(pid_value="1").first().status==PIDStatus.REGISTERED
        with patch.object(PersistentIdentifier, "delete", side_effect=raise_error):
            res = client.delete(record_url(pid))
            assert res.status_code == 204
            assert PersistentIdentifier.query.filter_by(pid_value="1").first().status==PIDStatus.REGISTERED
            assert RecordMetadata.query.filter_by(id=pid.object_uuid).first().json is not None


>>>>>>> 8f35eef9
    with app.test_client() as client:
        res = client.get(record_url(pid))
        assert res.status_code == 200<|MERGE_RESOLUTION|>--- conflicted
+++ resolved
@@ -7,20 +7,13 @@
 # under the terms of the MIT License; see LICENSE file for more details.
 
 """Delete record tests."""
-<<<<<<< HEAD
-
-from flask import url_for
-from helpers import get_json, record_url
-from invenio_pidstore.models import PersistentIdentifier
-=======
 import pytest
 from flask import url_for
 from helpers import get_json, record_url
 from invenio_pidstore.models import PersistentIdentifier, PIDStatus
->>>>>>> 8f35eef9
 from mock import patch
 from sqlalchemy.exc import SQLAlchemyError
-
+from invenio_records.models import RecordMetadata
 
 def test_valid_delete(app, indexed_records):
     """Test VALID record delete request (DELETE .../records/<record_id>)."""
@@ -28,19 +21,11 @@
     for i, headers in enumerate([[], [("Accept", "video/mp4")]]):
         pid, record = indexed_records[i]
         with app.test_client() as client:
-<<<<<<< HEAD
-            res = client.delete(record_url(pid), headers=headers)
-            assert res.status_code == 204
-
-            res = client.get(record_url(pid))
-            assert res.status_code == 410
-=======
             assert PersistentIdentifier.query.filter_by(pid_value="1").first().status==PIDStatus.REGISTERED
             res = client.delete(record_url(pid), headers=headers)
             assert res.status_code == 204
             assert PersistentIdentifier.query.filter_by(pid_value="1").first().status==PIDStatus.DELETED
             assert RecordMetadata.query.filter_by(id=pid.object_uuid).first().json==None
->>>>>>> 8f35eef9
 
             res = client.get(record_url(pid))
             assert res.status_code == 410
@@ -53,10 +38,6 @@
     with app.test_client() as client:
         res = client.delete(record_url(pid))
         assert res.status_code == 204
-<<<<<<< HEAD
-
-=======
->>>>>>> 8f35eef9
         res = client.delete(record_url(pid))
         assert res.status_code == 410
         data = get_json(res)
@@ -82,12 +63,6 @@
             raise SQLAlchemyError()
 
         # Force an SQLAlchemy error that will rollback the transaction.
-<<<<<<< HEAD
-        with patch.object(PersistentIdentifier, "delete", side_effect=raise_error):
-            res = client.delete(record_url(pid))
-            assert res.status_code == 500
-
-=======
         assert PersistentIdentifier.query.filter_by(pid_value="1").first().status==PIDStatus.REGISTERED
         with patch.object(PersistentIdentifier, "delete", side_effect=raise_error):
             res = client.delete(record_url(pid))
@@ -96,7 +71,6 @@
             assert RecordMetadata.query.filter_by(id=pid.object_uuid).first().json is not None
 
 
->>>>>>> 8f35eef9
     with app.test_client() as client:
         res = client.get(record_url(pid))
         assert res.status_code == 200