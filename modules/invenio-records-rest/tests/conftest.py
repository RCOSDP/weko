--- conflicted
+++ resolved
@@ -208,15 +208,12 @@
         SQLALCHEMY_DATABASE_URI='postgresql+psycopg2://invenio:dbpass123@postgresql:5432/wekotest',
         SQLALCHEMY_TRACK_MODIFICATIONS=True,
         TESTING=True,
-<<<<<<< HEAD
+        WEKO_PERMISSION_SUPER_ROLE_USER = ['System Administrator','Repository Administrator'],
+        WEKO_PERMISSION_ROLE_COMMUNITY=["Community Administrator"],
         CACHE_TYPE="redis",
         ACCOUNTS_SESSION_REDIS_DB_NO=1,
         CACHE_REDIS_HOST=os.environ.get("INVENIO_REDIS_HOST"),
         REDIS_PORT="6379",
-=======
-        WEKO_PERMISSION_SUPER_ROLE_USER = ['System Administrator','Repository Administrator'],
-        WEKO_PERMISSION_ROLE_COMMUNITY=["Community Administrator"],
->>>>>>> b5e62150
     )
     app.config['RECORDS_REST_ENDPOINTS']['recid']['search_class'] = \
         search_class
