# -*- coding: utf-8 -*-
#
# This file is part of Invenio.
# Copyright (C) 2015-2018 CERN.
#
# Invenio is free software; you can redistribute it and/or modify it
# under the terms of the MIT License; see LICENSE file for more details.

"""Pytest configuration."""

import copy
import json
import os
import shutil
import sys
import tempfile
from os.path import dirname, join

import pytest
<<<<<<< HEAD
=======
from mock import patch

>>>>>>> 8f35eef9
from flask import Flask, g, url_for
from flask_login import LoginManager, UserMixin
from helpers import create_record
from invenio_config import InvenioConfigDefault
<<<<<<< HEAD
=======
from invenio_access.models import ActionRoles
from invenio_accounts import InvenioAccounts
from invenio_accounts.testutils import create_test_user
from invenio_access import InvenioAccess
>>>>>>> 8f35eef9
from invenio_db import InvenioDB
from invenio_db import db as db_
from invenio_i18n import InvenioI18N
from invenio_indexer import InvenioIndexer
from invenio_indexer.api import RecordIndexer
from invenio_indexer.signals import before_record_index
from invenio_pidstore import InvenioPIDStore
from invenio_records import InvenioRecords
from invenio_rest import InvenioREST
from invenio_search import (
    InvenioSearch,
    RecordsSearch,
    current_search,
    current_search_client,
<<<<<<< HEAD
=======
)
from invenio_search.engine import search as search_engine
from invenio_search.errors import IndexAlreadyExistsError
from invenio_search.engine import dsl
from sqlalchemy_utils.functions import create_database, database_exists
from weko_admin.models import AdminSettings,FacetSearchSetting
from weko_records.models import ItemTypeName, ItemType, ItemTypeMapping
from weko_redis.redis import RedisConnection
from weko_records_ui.config import (
    WEKO_PERMISSION_ROLE_COMMUNITY,
    WEKO_PERMISSION_SUPER_ROLE_USER,
    WEKO_RECORDS_UI_LICENSE_DICT
>>>>>>> 8f35eef9
)
from invenio_search.engine import search as search_engine
from invenio_search.errors import IndexAlreadyExistsError
from sqlalchemy_utils.functions import create_database, database_exists

from invenio_records_rest import InvenioRecordsREST, config
from invenio_records_rest.facets import terms_filter
from invenio_records_rest.utils import PIDConverter
from invenio_records_rest.views import create_blueprint_from_app

sys.path.append(os.path.dirname(__file__))


class TestSearch(RecordsSearch):
    """Test record search."""

    class Meta:
        """Test configuration."""

        index = "invenio-records-rest"

    def __init__(self, **kwargs):
        """Add extra options."""
        super(TestSearch, self).__init__(**kwargs)
        self._extra.update(**{"_source": {"excludes": ["_access"]}})


class IndexFlusher(object):
    """Simple object to flush an index."""

    def __init__(self, search_class):
        """Initialize instance."""
        self.search_class = search_class

    def flush_and_wait(self):
        """Flush index and wait until operation is fully done."""
        current_search.flush_and_refresh(self.search_class.Meta.index)


@pytest.fixture(scope="session")
def search_class():
    """Search class."""
    yield TestSearch


@pytest.fixture()
def search_url():
    """Search class."""
<<<<<<< HEAD
    yield url_for("invenio_records_rest.recid_list")
=======
    yield url_for('invenio_records_rest.recid_list')
>>>>>>> 8f35eef9


@pytest.fixture()
def app(request, search_class):
    """Flask application fixture.

    Note that RECORDS_REST_ENDPOINTS is used during application creation to
    create blueprints on the fly, hence once you have this fixture in a test,
    it's too late to customize the configuration variable. You can however
    customize it using parameterized tests:

    .. code-block:: python

    @pytest.mark.parametrize('app', [dict(
        endpoint=dict(
            search_class='conftest:TestSearch',
        )
    def test_mytest(app, db, search):
        # ...

    This will parameterize the default 'recid' endpoint in
    RECORDS_REST_ENDPOINTS.

    Alternatively:

    .. code-block:: python

    @pytest.mark.parametrize('app', [dict(
        records_rest_endpoints=dict(
            recid=dict(
                search_class='conftest:TestSearch',
            )
        )
    def test_mytest(app, db, search):
        # ...

    This will fully parameterize RECORDS_REST_ENDPOINTS.
    """
    instance_path = tempfile.mkdtemp()
    app = Flask("testapp", instance_path=instance_path)
    app.config.update(
        ACCOUNTS_JWT_ENABLE=False,
        INDEXER_DEFAULT_DOC_TYPE="testrecord",
        INDEXER_DEFAULT_INDEX=search_class.Meta.index,
        REST_MIMETYPE_QUERY_ARG_NAME="format",
        RECORDS_REST_ENDPOINTS=copy.deepcopy(config.RECORDS_REST_ENDPOINTS),
        RECORDS_REST_DEFAULT_CREATE_PERMISSION_FACTORY=None,
        RECORDS_REST_DEFAULT_DELETE_PERMISSION_FACTORY=None,
        RECORDS_REST_DEFAULT_READ_PERMISSION_FACTORY=None,
        RECORDS_REST_DEFAULT_UPDATE_PERMISSION_FACTORY=None,
        RECORDS_REST_DEFAULT_RESULTS_SIZE=10,
        RECORDS_REST_DEFAULT_SEARCH_INDEX=search_class.Meta.index,
        RECORDS_REST_FACETS={
<<<<<<< HEAD
            search_class.Meta.index: {
                "aggs": {"stars": {"terms": {"field": "stars"}}},
                "post_filters": {
                    "stars": terms_filter("stars"),
                },
            }
        },
        RECORDS_REST_SORT_OPTIONS={
            search_class.Meta.index: dict(
                year=dict(
                    fields=["year"],
=======
            #search_class.Meta.index: {
            "test-weko": {
                "aggs": {
                    "stars": {"terms": {"field": "stars"}}
                    #"control_number":{"terms":{"field":"control_number"}}
                },
                "post_filters": {
                    #"stars": terms_filter("stars"),
                    "control_number":terms_filter("control_number")
                },
            }
        },
        RECORDS_REST_SORT_OPTIONS={
            "test-weko": dict(
                year=dict(
                    fields=["year"],
                ),
                control_number=dict(
                    fields=["control_number"]
>>>>>>> 8f35eef9
                )
            )
        },
        SERVER_NAME="localhost:5000",
<<<<<<< HEAD
        SQLALCHEMY_DATABASE_URI=os.environ.get(
            "SQLALCHEMY_DATABASE_URI", "sqlite:///test.db"
        ),
=======
        SEARCH_INDEX_PREFIX="test-",
        SEARCH_UI_SEARCH_INDEX="{}-weko".format("test"),
        CACHE_TYPE="redis",
        CACHE_REDIS_DB=0,
        CACHE_REDIS_HOST="redis",
        REDIS_PORT="6379",
        ACCOUNTS_SESSION_REDIS_DB_NO=1,
        SQLALCHEMY_DATABASE_URI=os.getenv("SQLALCHEMY_DATABASE_URI",
                                          "postgresql+psycopg2://invenio:dbpass123@postgresql:5432/wekotest"),
>>>>>>> 8f35eef9
        SQLALCHEMY_TRACK_MODIFICATIONS=True,
        TESTING=True,
    )
<<<<<<< HEAD
    app.config["RECORDS_REST_ENDPOINTS"]["recid"]["search_class"] = search_class
=======

    #app.config["RECORDS_REST_ENDPOINTS"]["recid"]["search_class"] = \
    #    search_class
    app.config["RECORDS_REST_ENDPOINTS"]["recid"]["search_index"]="test-weko"
    app.config["RECORDS_REST_ENDPOINTS"]["recid"]["search_type"]="item-v1.0.0"
    #app.config["RECORDS_REST_ENDPOINTS"]["recid"]["search_factory_imp"]="weko_search_ui.query.es_search_factory"
>>>>>>> 8f35eef9

    # Parameterize application.
    if hasattr(request, "param"):
        if "endpoint" in request.param:
            app.config["RECORDS_REST_ENDPOINTS"]["recid"].update(
<<<<<<< HEAD
                request.param["endpoint"]
            )
        if "records_rest_endpoints" in request.param:
            original_endpoint = app.config["RECORDS_REST_ENDPOINTS"]["recid"]
            del app.config["RECORDS_REST_ENDPOINTS"]["recid"]
            for new_endpoint_prefix, new_endpoint_value in request.param[
                "records_rest_endpoints"
            ].items():
                new_endpoint = dict(original_endpoint)
                new_endpoint.update(new_endpoint_value)
                app.config["RECORDS_REST_ENDPOINTS"][new_endpoint_prefix] = new_endpoint

    app.url_map.converters["pid"] = PIDConverter

=======
                request.param["endpoint"])
        if "records_rest_endpoints" in request.param:
            original_endpoint = app.config["RECORDS_REST_ENDPOINTS"]["recid"]
            del app.config["RECORDS_REST_ENDPOINTS"]["recid"]
            for new_endpoint_prefix, new_endpoint_value in \
                    request.param["records_rest_endpoints"].items():
                new_endpoint = dict(original_endpoint)
                new_endpoint.update(new_endpoint_value)
                app.config["RECORDS_REST_ENDPOINTS"][new_endpoint_prefix] = \
                    new_endpoint
        if "max_result_window" in request.param:
            app.config["RECORDS_REST_ENDPOINTS"]["recid"]["max_result_window"] = request.param["max_result_window"]

    app.url_map.converters["pid"] = PIDConverter
    InvenioAccounts(app)
    InvenioAccess(app)
>>>>>>> 8f35eef9
    InvenioDB(app)
    InvenioREST(app)
    InvenioRecords(app)
    InvenioIndexer(app)
    InvenioPIDStore(app)
    InvenioConfigDefault(app)
    InvenioI18N(app)
    search = InvenioSearch(app)
<<<<<<< HEAD
    search.register_mappings(search_class.Meta.index, "mock_module.mappings")
=======
>>>>>>> 8f35eef9
    InvenioRecordsREST(app)
    app.register_blueprint(create_blueprint_from_app(app))

    with app.app_context():
        yield app

    # Teardown instance path.
    shutil.rmtree(instance_path)


@pytest.fixture()
def db(app):
    """Database fixture."""
    if (
        not database_exists(str(db_.engine.url))
        and app.config["SQLALCHEMY_DATABASE_URI"] != "sqlite://"
    ):
        create_database(db_.engine.url)
    db_.create_all()

    yield db_

    db_.session.remove()
    db_.drop_all()


@pytest.fixture()
def search(app):
    """Search engine fixture."""
<<<<<<< HEAD
=======
    list(current_search.delete(ignore=[404]))
>>>>>>> 8f35eef9
    try:
        list(current_search.create())
    except (search_engine.RequestError, IndexAlreadyExistsError):
        list(current_search.delete(ignore=[404]))
        list(current_search.create(ignore=[400]))
    current_search_client.indices.refresh()
    yield current_search_client
    list(current_search.delete(ignore=[404]))

<<<<<<< HEAD
=======
@pytest.fixture()
def search_index(app):
    with open("tests/data/item-v1.0.0.json","r") as f:
        mapping = json.load(f)
        
    current_search_client.indices.delete(index="test-*")
    try:
        current_search_client.indices.create(
            app.config["INDEXER_DEFAULT_INDEX"], body=mapping
        )
        current_search_client.indices.put_alias(
            index=app.config["INDEXER_DEFAULT_INDEX"], name="test-weko"
        )
    except:
        current_search_client.indices.create("test-weko-items", body=mapping)
        current_search_client.indices.put_alias(
            index="test-weko-items", name="test-weko"
        )
    try:
        yield current_search_client
    finally:
        current_search_client.indices.delete(index="test-*")

@pytest.fixture()
def redis_connect(app):
    redis_connection = RedisConnection().connection(db=app.config['CACHE_REDIS_DB'], kv = True)
    return redis_connection
>>>>>>> 8f35eef9

@pytest.fixture()
def prefixed_search(app):
    """Search engine fixture."""
    app.config["SEARCH_INDEX_PREFIX"] = "test-"
    try:
        list(current_search.create())
    except (search_engine.RequestError, IndexAlreadyExistsError):
        list(current_search.delete(ignore=[404]))
        list(current_search.create(ignore=[400]))
    current_search_client.indices.refresh()
    yield current_search_client
    list(current_search.delete(ignore=[404]))
    app.config["SEARCH_INDEX_PREFIX"] = ""


def record_indexer_receiver(sender, json=None, record=None, index=None, **kwargs):
    """Mock-receiver of a before_record_index signal."""
    suggest_byyear = {}
    suggest_byyear["contexts"] = {"year": [str(json["year"])]}
    suggest_byyear["input"] = [
        json["title"],
    ]

    suggest_title = {}
    suggest_title["input"] = [
        json["title"],
    ]
    json["suggest_byyear"] = suggest_byyear
    json["suggest_title"] = suggest_title
    return json


@pytest.fixture()
def indexer(app, search):
    """Create a record indexer."""
    InvenioIndexer(app)
    before_record_index.connect(record_indexer_receiver, sender=app)
    yield RecordIndexer()


@pytest.fixture(scope="session")
def test_data():
    """Load test records."""
    path = "data/testrecords.json"
    with open(join(dirname(__file__), path)) as fp:
        records = json.load(fp)
    yield records


@pytest.fixture()
def test_records(db, test_data):
    """Load test records."""
    result = []
    for r in test_data:
        result.append(create_record(r))
    db.session.commit()
    yield result


@pytest.fixture()
<<<<<<< HEAD
def indexed_records(search_class, indexer, test_records):
=======
def indexed_records(app, search_index, test_records):
>>>>>>> 8f35eef9
    """Get a function to wait for records to be flushed to index."""
    for pid, record in test_records:
        indexer.index_by_id(record.id)
    current_search.flush_and_refresh(index=search_class.Meta.index)
    yield test_records


<<<<<<< HEAD
@pytest.fixture(scope="session")
=======
def record_data_with_itemtype(id, index_path):
    dep_id = uuid.uuid4()
    record_data = {
        "path":[index_path],
        "owner":"1",
        "recid":str(id),
        "title":["test_item{}".format(id)],
        "pubdate":{"attribute_name":"PubDate","attribute_value":"2023-10-25"},
        "_buckets":{"deposit":str(dep_id)},
        "_deposit":{"id":str(id),"pid":{"type":"depid","value":str(id),"revision_id":0},"owners":[1],"status":"published","created_by":1},
        "item_title":"test_item{}".format(id),
        "author_link":[],
        "item_type_id":"15",
        "publish_date":"2023-10-25",
        "publish_status":"0",
        "weko_shared_id":-1,
        "item_1617186331708":{"attribute_name":"Title","attribute_value_mlt":[{"subitem_1551255647225":"test_item{}".format(id),"subitem_1551255648112":"ja"}]},
        "item_1617258105262":{"attribute_name":"Resource Type","attribute_value_mlt":[{"resourceuri":"http://purl.org/coar/resource_type/c_5794","resourcetype":"conference paper"}]},
        "relation_version_is_last":True
    }
    return record_data

@pytest.fixture()
def record_data10(indexes):
    index_path = indexes.id
    result = list()
    for i in range(1,11):
        result.append(record_data_with_itemtype(i, index_path))
    return result

def register_record(id, indexer, index_path):
    record_data = record_data_with_itemtype(id, index_path)
    pid, record = create_record(record_data)
    index, doc_type = indexer.record_to_index(record)
    es_data = {
        "title":record_data["title"],
        "control_number": str(id),
        "item_type":"test_item_type15",
        "publish_status":"0",
        "_created": pytz.utc.localize(record.created).isoformat() ,
        "_updated": pytz.utc.localize(record.updated).isoformat() ,
        "_item_metadata":record_data
    }
    indexer.client.index(
        id=str(record.id),
        version=record.revision_id,
        version_type=indexer._version_type,
        index=index,
        doc_type=doc_type,
        body=es_data
    )
    return pid, record

@pytest.fixture()
def indexed_10records(app, db, search_index, item_type, indexes):
    index_path = indexes.id
    result = []
    InvenioIndexer(app)
    indexer = RecordIndexer()
    for i in range(1,11):
        pid, record = register_record(i, indexer, index_path)
        result.append((pid, record))
    db.session.commit()
    current_search.flush_and_refresh(index="test-weko")
    return result

@pytest.fixture()
def indexed_100records(app, db, search_index, item_type,indexes):
    index_path = indexes.id
    result = []
    InvenioIndexer(app)
    indexer=RecordIndexer()
    for i in range(1,101):
        pid, record = register_record(i, indexer, index_path)
        result.append((pid,record))
    db.session.commit()
    current_search.flush_and_refresh(index="test-weko")
    
    return result


@pytest.yield_fixture(scope="session")
>>>>>>> 8f35eef9
def test_patch():
    """A JSON patch."""
    yield [{"op": "replace", "path": "/year", "value": 1985}]


@pytest.fixture()
def default_permissions(app):
    """Test default deny all permission."""
    for key in [
        "RECORDS_REST_DEFAULT_CREATE_PERMISSION_FACTORY",
        "RECORDS_REST_DEFAULT_UPDATE_PERMISSION_FACTORY",
        "RECORDS_REST_DEFAULT_DELETE_PERMISSION_FACTORY",
        "RECORDS_REST_DEFAULT_READ_PERMISSION_FACTORY",
    ]:
        app.config[key] = getattr(config, key)

    lm = LoginManager(app)

    # Allow easy login for tests purposes :-)
    class User(UserMixin):
        def __init__(self, id):
            self.id = id

    @lm.request_loader
    def load_user(request):
        uid = request.args.get("user", type=int)
        if uid:
            return User(uid)
        return None

    @app.after_request
    def logout(response):
        g.pop("_login_user", None)
        return response
<<<<<<< HEAD
=======

    yield app

    app.extensions["invenio-records-rest"].reset_permission_factories()

@pytest.fixture()
def search_user(app, db):
    ds = app.extensions["invenio-accounts"].datastore
    user_email = "test@test.org"
    test_user = create_test_user(email=user_email)
    test_role = ds.create_role(name="Test Role")
    ds.add_role_to_user(test_user, test_role)
    search_role = ActionRoles(action="search-access", role=test_role)
    db.session.add(search_role)
    db.session.commit()
    return {"obj":test_user, "email":user_email}

@pytest.fixture()
def mock_search_execute():
    def _dummy_response(data):
        if isinstance(data, str):
            with open(data, "r") as f:
                data = json.load(f)
        dummy=dsl.response.Response(dsl.Search(), data)
        return dummy
    return _dummy_response

@pytest.fixture()
def item_type(db):
    item_type_name=ItemTypeName(id=15,name="test_item_type15")
    with open("tests/item_type/15_form.json", "r") as f:
        form = json.load(f)
        
    with open("tests/item_type/15_schema.json", "r") as f:
        schema = json.load(f)
    
    with open("tests/item_type/15_render.json", "r") as f:
        render = json.load(f)
    
    item_type = ItemType(
        id=15,
        name_id=15,
        harvesting_type=True,
        schema=schema,
        form=form,
        render=render,
        tag=1,
        version_id=1,
        is_deleted=False,
    )
    
    with open("tests/item_type/15_mapping.json", "r") as f:
        mapping = json.load(f)
    
    item_type_mapping = ItemTypeMapping(id=15, item_type_id=15, mapping=mapping)
    
    with db.session.begin_nested():
        db.session.add(item_type_name)
        db.session.add(item_type)
        db.session.add(item_type_mapping)
    
    return item_type, item_type_mapping

@pytest.fixture()
def admin_settings(db):
    setting_data = {
        "items_display_settings":{"items_display_email":True,"items_search_author":"name"},
    }
    setting_list=[]
    for field, data in setting_data.items():
        setting_list.append(
            AdminSettings(name=field,settings=data)
        )
    db.session.add_all(setting_list)
    db.session.commit()

>>>>>>> 8f35eef9

    yield app

    app.extensions["invenio-records-rest"].reset_permission_factories()<|MERGE_RESOLUTION|>--- conflicted
+++ resolved
@@ -15,24 +15,20 @@
 import sys
 import tempfile
 from os.path import dirname, join
+import pytz
+import uuid
 
 import pytest
-<<<<<<< HEAD
-=======
 from mock import patch
 
->>>>>>> 8f35eef9
 from flask import Flask, g, url_for
 from flask_login import LoginManager, UserMixin
 from helpers import create_record
 from invenio_config import InvenioConfigDefault
-<<<<<<< HEAD
-=======
 from invenio_access.models import ActionRoles
 from invenio_accounts import InvenioAccounts
 from invenio_accounts.testutils import create_test_user
 from invenio_access import InvenioAccess
->>>>>>> 8f35eef9
 from invenio_db import InvenioDB
 from invenio_db import db as db_
 from invenio_i18n import InvenioI18N
@@ -47,8 +43,6 @@
     RecordsSearch,
     current_search,
     current_search_client,
-<<<<<<< HEAD
-=======
 )
 from invenio_search.engine import search as search_engine
 from invenio_search.errors import IndexAlreadyExistsError
@@ -61,11 +55,8 @@
     WEKO_PERMISSION_ROLE_COMMUNITY,
     WEKO_PERMISSION_SUPER_ROLE_USER,
     WEKO_RECORDS_UI_LICENSE_DICT
->>>>>>> 8f35eef9
 )
-from invenio_search.engine import search as search_engine
-from invenio_search.errors import IndexAlreadyExistsError
-from sqlalchemy_utils.functions import create_database, database_exists
+from weko_index_tree.models import Index
 
 from invenio_records_rest import InvenioRecordsREST, config
 from invenio_records_rest.facets import terms_filter
@@ -110,11 +101,7 @@
 @pytest.fixture()
 def search_url():
     """Search class."""
-<<<<<<< HEAD
-    yield url_for("invenio_records_rest.recid_list")
-=======
     yield url_for('invenio_records_rest.recid_list')
->>>>>>> 8f35eef9
 
 
 @pytest.fixture()
@@ -132,7 +119,7 @@
         endpoint=dict(
             search_class='conftest:TestSearch',
         )
-    def test_mytest(app, db, search):
+    def test_mytest(app, db, es):
         # ...
 
     This will parameterize the default 'recid' endpoint in
@@ -148,7 +135,7 @@
                 search_class='conftest:TestSearch',
             )
         )
-    def test_mytest(app, db, search):
+    def test_mytest(app, db, es):
         # ...
 
     This will fully parameterize RECORDS_REST_ENDPOINTS.
@@ -156,31 +143,22 @@
     instance_path = tempfile.mkdtemp()
     app = Flask("testapp", instance_path=instance_path)
     app.config.update(
+        SECRET_KEY="SECRET_KEY",
+        PRESERVE_CONTEXT_ON_EXCEPTION=False,
+        DEBUG=False,
         ACCOUNTS_JWT_ENABLE=False,
-        INDEXER_DEFAULT_DOC_TYPE="testrecord",
-        INDEXER_DEFAULT_INDEX=search_class.Meta.index,
-        REST_MIMETYPE_QUERY_ARG_NAME="format",
+        INDEXER_DEFAULT_DOC_TYPE="item-v1.0.0",
+        INDEXER_DEFAULT_INDEX="{}-weko-item-v1.0.0".format("test"),
+        SEARCH_ELASTIC_HOSTS=os.environ.get("SEARCH_ELASTIC_HOSTS", "elasticsearch"),
         RECORDS_REST_ENDPOINTS=copy.deepcopy(config.RECORDS_REST_ENDPOINTS),
         RECORDS_REST_DEFAULT_CREATE_PERMISSION_FACTORY=None,
         RECORDS_REST_DEFAULT_DELETE_PERMISSION_FACTORY=None,
         RECORDS_REST_DEFAULT_READ_PERMISSION_FACTORY=None,
         RECORDS_REST_DEFAULT_UPDATE_PERMISSION_FACTORY=None,
         RECORDS_REST_DEFAULT_RESULTS_SIZE=10,
-        RECORDS_REST_DEFAULT_SEARCH_INDEX=search_class.Meta.index,
+        #RECORDS_REST_DEFAULT_SEARCH_INDEX=search_class.Meta.index,
+        RECORDS_REST_DEFAULT_SEARCH_INDEX="test-weko",
         RECORDS_REST_FACETS={
-<<<<<<< HEAD
-            search_class.Meta.index: {
-                "aggs": {"stars": {"terms": {"field": "stars"}}},
-                "post_filters": {
-                    "stars": terms_filter("stars"),
-                },
-            }
-        },
-        RECORDS_REST_SORT_OPTIONS={
-            search_class.Meta.index: dict(
-                year=dict(
-                    fields=["year"],
-=======
             #search_class.Meta.index: {
             "test-weko": {
                 "aggs": {
@@ -200,16 +178,10 @@
                 ),
                 control_number=dict(
                     fields=["control_number"]
->>>>>>> 8f35eef9
                 )
             )
         },
         SERVER_NAME="localhost:5000",
-<<<<<<< HEAD
-        SQLALCHEMY_DATABASE_URI=os.environ.get(
-            "SQLALCHEMY_DATABASE_URI", "sqlite:///test.db"
-        ),
-=======
         SEARCH_INDEX_PREFIX="test-",
         SEARCH_UI_SEARCH_INDEX="{}-weko".format("test"),
         CACHE_TYPE="redis",
@@ -219,41 +191,24 @@
         ACCOUNTS_SESSION_REDIS_DB_NO=1,
         SQLALCHEMY_DATABASE_URI=os.getenv("SQLALCHEMY_DATABASE_URI",
                                           "postgresql+psycopg2://invenio:dbpass123@postgresql:5432/wekotest"),
->>>>>>> 8f35eef9
         SQLALCHEMY_TRACK_MODIFICATIONS=True,
         TESTING=True,
+        WEKO_PERMISSION_SUPER_ROLE_USER=WEKO_PERMISSION_SUPER_ROLE_USER,
+        WEKO_PERMISSION_ROLE_COMMUNITY=WEKO_PERMISSION_ROLE_COMMUNITY,
+        EMAIL_DISPLAY_FLG = True,
+        WEKO_RECORDS_UI_LICENSE_DICT=WEKO_RECORDS_UI_LICENSE_DICT,
     )
-<<<<<<< HEAD
-    app.config["RECORDS_REST_ENDPOINTS"]["recid"]["search_class"] = search_class
-=======
 
     #app.config["RECORDS_REST_ENDPOINTS"]["recid"]["search_class"] = \
     #    search_class
     app.config["RECORDS_REST_ENDPOINTS"]["recid"]["search_index"]="test-weko"
     app.config["RECORDS_REST_ENDPOINTS"]["recid"]["search_type"]="item-v1.0.0"
     #app.config["RECORDS_REST_ENDPOINTS"]["recid"]["search_factory_imp"]="weko_search_ui.query.es_search_factory"
->>>>>>> 8f35eef9
 
     # Parameterize application.
     if hasattr(request, "param"):
         if "endpoint" in request.param:
             app.config["RECORDS_REST_ENDPOINTS"]["recid"].update(
-<<<<<<< HEAD
-                request.param["endpoint"]
-            )
-        if "records_rest_endpoints" in request.param:
-            original_endpoint = app.config["RECORDS_REST_ENDPOINTS"]["recid"]
-            del app.config["RECORDS_REST_ENDPOINTS"]["recid"]
-            for new_endpoint_prefix, new_endpoint_value in request.param[
-                "records_rest_endpoints"
-            ].items():
-                new_endpoint = dict(original_endpoint)
-                new_endpoint.update(new_endpoint_value)
-                app.config["RECORDS_REST_ENDPOINTS"][new_endpoint_prefix] = new_endpoint
-
-    app.url_map.converters["pid"] = PIDConverter
-
-=======
                 request.param["endpoint"])
         if "records_rest_endpoints" in request.param:
             original_endpoint = app.config["RECORDS_REST_ENDPOINTS"]["recid"]
@@ -270,19 +225,15 @@
     app.url_map.converters["pid"] = PIDConverter
     InvenioAccounts(app)
     InvenioAccess(app)
->>>>>>> 8f35eef9
     InvenioDB(app)
     InvenioREST(app)
     InvenioRecords(app)
     InvenioIndexer(app)
+    InvenioI18N(app)
     InvenioPIDStore(app)
     InvenioConfigDefault(app)
     InvenioI18N(app)
     search = InvenioSearch(app)
-<<<<<<< HEAD
-    search.register_mappings(search_class.Meta.index, "mock_module.mappings")
-=======
->>>>>>> 8f35eef9
     InvenioRecordsREST(app)
     app.register_blueprint(create_blueprint_from_app(app))
 
@@ -312,10 +263,7 @@
 @pytest.fixture()
 def search(app):
     """Search engine fixture."""
-<<<<<<< HEAD
-=======
     list(current_search.delete(ignore=[404]))
->>>>>>> 8f35eef9
     try:
         list(current_search.create())
     except (search_engine.RequestError, IndexAlreadyExistsError):
@@ -325,8 +273,6 @@
     yield current_search_client
     list(current_search.delete(ignore=[404]))
 
-<<<<<<< HEAD
-=======
 @pytest.fixture()
 def search_index(app):
     with open("tests/data/item-v1.0.0.json","r") as f:
@@ -354,21 +300,11 @@
 def redis_connect(app):
     redis_connection = RedisConnection().connection(db=app.config['CACHE_REDIS_DB'], kv = True)
     return redis_connection
->>>>>>> 8f35eef9
-
-@pytest.fixture()
-def prefixed_search(app):
-    """Search engine fixture."""
-    app.config["SEARCH_INDEX_PREFIX"] = "test-"
-    try:
-        list(current_search.create())
-    except (search_engine.RequestError, IndexAlreadyExistsError):
-        list(current_search.delete(ignore=[404]))
-        list(current_search.create(ignore=[400]))
-    current_search_client.indices.refresh()
-    yield current_search_client
-    list(current_search.delete(ignore=[404]))
-    app.config["SEARCH_INDEX_PREFIX"] = ""
+
+@pytest.fixture()
+def account_redis(app):
+    redis_connection = RedisConnection().connection(db=app.config['ACCOUNTS_SESSION_REDIS_DB_NO'], kv = True)
+    return redis_connection
 
 
 def record_indexer_receiver(sender, json=None, record=None, index=None, **kwargs):
@@ -416,21 +352,17 @@
 
 
 @pytest.fixture()
-<<<<<<< HEAD
-def indexed_records(search_class, indexer, test_records):
-=======
 def indexed_records(app, search_index, test_records):
->>>>>>> 8f35eef9
     """Get a function to wait for records to be flushed to index."""
+    InvenioIndexer(app)
+    before_record_index.connect(record_indexer_receiver, sender=app)
+    indexer=RecordIndexer()
     for pid, record in test_records:
         indexer.index_by_id(record.id)
-    current_search.flush_and_refresh(index=search_class.Meta.index)
+    current_search.flush_and_refresh(index='test-weko')
     yield test_records
 
 
-<<<<<<< HEAD
-@pytest.fixture(scope="session")
-=======
 def record_data_with_itemtype(id, index_path):
     dep_id = uuid.uuid4()
     record_data = {
@@ -513,7 +445,6 @@
 
 
 @pytest.yield_fixture(scope="session")
->>>>>>> 8f35eef9
 def test_patch():
     """A JSON patch."""
     yield [{"op": "replace", "path": "/year", "value": 1985}]
@@ -548,8 +479,6 @@
     def logout(response):
         g.pop("_login_user", None)
         return response
-<<<<<<< HEAD
-=======
 
     yield app
 
@@ -626,8 +555,41 @@
     db.session.add_all(setting_list)
     db.session.commit()
 
->>>>>>> 8f35eef9
-
-    yield app
-
-    app.extensions["invenio-records-rest"].reset_permission_factories()+
+@pytest.fixture()
+def facet_search(db):
+    control_number = FacetSearchSetting(
+        name_en="control_number",
+        name_jp="control_number",
+        mapping="control_number",
+        aggregations=[],
+        active=True,
+        ui_type="SelectBox",
+        display_number=1,
+        is_open=True
+    )
+    db.session.add(control_number)
+    db.session.commit()
+    
+@pytest.yield_fixture()
+def aggs_and_facet(redis_connect, facet_search):
+    test_redis_key = "test_facet_search_query_has_permission"
+    redis_connect.delete(test_redis_key)
+    with patch("weko_admin.utils.get_query_key_by_permission", return_value=test_redis_key):
+        yield
+    redis_connect.delete(test_redis_key)
+
+@pytest.fixture()
+def indexes(app, db):
+    index1 = Index(
+        parent=0,
+        position=1,
+        index_name_english="test_index1",
+        index_link_name_english="test_index_link1",
+        harvest_public_state=True,
+        public_state=True,
+        browsing_role="3,-99"
+    )
+    db.session.add(index1)
+    db.session.commit()
+    return index1