--- conflicted
+++ resolved
@@ -65,11 +65,7 @@
     indirect=["app"],
     scope="function",
 )
-<<<<<<< HEAD
-def test_default_serializer(app, db, search, indexed_records):
-=======
 def test_default_serializer(app, db, es, indexed_records):
->>>>>>> 8f35eef9
     """Test default serializer."""
     # Create records
     accept_json = [("Accept", "application/json")]
@@ -127,11 +123,7 @@
     indirect=["app"],
     scope="function",
 )
-<<<<<<< HEAD
-def test_serializer_aliases(app, db, search, indexed_records):
-=======
 def test_serializer_aliases(app, db, es, indexed_records):
->>>>>>> 8f35eef9
     """Test serializers aliases."""
     with app.test_client() as client:
         res = client.get("/records/")
