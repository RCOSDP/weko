# -*- coding: utf-8 -*-
#
# This file is part of Invenio.
# Copyright (C) 2015-2018 CERN.
#
# Invenio is free software; you can redistribute it and/or modify it
# under the terms of the MIT License; see LICENSE file for more details.

"""Record creation."""

import json

import mock
import pytest
from conftest import IndexFlusher
from helpers import _mock_validate_fail, assert_hits_len, get_json, record_url
from mock import patch
from sqlalchemy.exc import SQLAlchemyError

<<<<<<< HEAD

=======
from invenio_records.models import RecordMetadata
>>>>>>> 8f35eef9
@pytest.mark.parametrize(
    "content_type", ["application/json", "application/json;charset=utf-8"]
)
def test_valid_create(
<<<<<<< HEAD
    app, db, search, test_data, search_url, search_class, content_type
=======
    app, db, es, test_data, search_url, search_class, content_type
>>>>>>> 8f35eef9
):
    """Test VALID record creation request (POST .../records/)."""
    with app.test_client() as client:
        HEADERS = [("Accept", "application/json"), ("Content-Type", content_type)]
        HEADERS.append(("Content-Type", content_type))
<<<<<<< HEAD
=======
        assert len(RecordMetadata.query.all()) == 0
>>>>>>> 8f35eef9

        # Create record
        res = client.post(search_url, data=json.dumps(test_data[0]), headers=HEADERS)
        assert res.status_code == 201

        # Check that the returned record matches the given data
        data = get_json(res)
        for k in test_data[0].keys():
            assert data["metadata"][k] == test_data[0][k]

        # Recid has been added in control number
<<<<<<< HEAD
=======
        assert len(RecordMetadata.query.all()) == 1
>>>>>>> 8f35eef9
        assert data["metadata"]["control_number"]

        # Check location header
        assert res.headers["Location"] == data["links"]["self"]

        # Record can be retrieved.
        assert client.get(record_url(data["id"])).status_code == 200

        IndexFlusher(search_class).flush_and_wait()
        # Record shows up in search
        res = client.get(
            search_url,
            query_string={"control_number": data["metadata"]["control_number"]},
        )
        assert_hits_len(res, 1)


@pytest.mark.parametrize(
    "content_type", ["application/json", "application/json;charset=utf-8"]
)
<<<<<<< HEAD
def test_invalid_create(app, db, search, test_data, search_url, content_type):
    """Test INVALID record creation request (POST .../records/)."""
    with app.test_client() as client:
        HEADERS = [("Accept", "application/json"), ("Content-Type", content_type)]

        # Invalid accept type
        headers = [("Content-Type", "application/json"), ("Accept", "video/mp4")]
        res = client.post(search_url, data=json.dumps(test_data[0]), headers=headers)
        assert res.status_code == 406
        # check that nothing is indexed
        res = client.get(search_url, query_string=dict(page=1, size=2))
        assert_hits_len(res, 0)
=======
def test_invalid_create(app, db, es, test_data, search_url, content_type):
    """Test INVALID record creation request (POST .../records/)."""
    with app.test_client() as client:
        HEADERS = [("Accept", "application/json"), ("Content-Type", content_type)]
        assert len(RecordMetadata.query.all()) == 0
>>>>>>> 8f35eef9

        # Invalid accept type
        headers = [("Content-Type", "application/json"), ("Accept", "video/mp4")]
        res = client.post(search_url, data=json.dumps(test_data[0]), headers=headers)
        assert res.status_code == 406
        # check that nothing is indexed
        res = client.get(search_url, query_string=dict(page=1, size=2))
        assert_hits_len(res, 0)
        assert len(RecordMetadata.query.all()) == 1

        # Invalid content-type
        headers = [("Content-Type", "video/mp4"), ("Accept", "application/json")]
        res = client.post(search_url, data=json.dumps(test_data[0]), headers=headers)
        assert res.status_code == 415
        res = client.get(search_url, query_string=dict(page=1, size=2))
        assert_hits_len(res, 0)
<<<<<<< HEAD
=======
        assert len(RecordMetadata.query.all()) == 0
>>>>>>> 8f35eef9

        # Invalid JSON
        res = client.post(search_url, data="{fdssfd", headers=HEADERS)
        assert res.status_code == 400
        res = client.get(search_url, query_string=dict(page=1, size=2))
        assert_hits_len(res, 0)
<<<<<<< HEAD
=======
        assert len(RecordMetadata.query.all()) == 0
>>>>>>> 8f35eef9

        # No data
        res = client.post(search_url, headers=HEADERS)
        assert res.status_code == 400
        res = client.get(search_url, query_string=dict(page=1, size=2))
        assert_hits_len(res, 0)
<<<<<<< HEAD

        # Posting a list instead of dictionary
        pytest.raises(TypeError, client.post, search_url, data="[]", headers=HEADERS)
=======
        assert len(RecordMetadata.query.all()) == 0

        # Posting a list instead of dictionary
        res = client.post(search_url, data="[]", headers=HEADERS)
        assert res.status_code == 500
>>>>>>> 8f35eef9

        # Bad internal error:
        with patch("invenio_records_rest.views.db.session.commit") as m:
            m.side_effect = SQLAlchemyError()

<<<<<<< HEAD
            pytest.raises(
                SQLAlchemyError,
                client.post,
                search_url,
                data=json.dumps(test_data[0]),
                headers=HEADERS,
            )

=======
>>>>>>> 8f35eef9

@mock.patch("invenio_records.api.Record.create", _mock_validate_fail)
@pytest.mark.parametrize(
    "content_type", ["application/json", "application/json;charset=utf-8"]
)
def test_validation_error(app, db, test_data, search_url, content_type):
    """Test when record validation fail."""
    with app.test_client() as client:
        HEADERS = [("Accept", "application/json"), ("Content-Type", content_type)]

        # Create record
        res = client.post(search_url, data=json.dumps(test_data[0]), headers=HEADERS)
        assert res.status_code == 400


@pytest.mark.parametrize(
    "content_type", ["application/json", "application/json;charset=utf-8"]
)
def test_jsonschema_validation_error(app, db, search_url, content_type):
    """Test when jsonschema validation fails."""
    record = {"title": 1, "$schema": {"properties": {"title": {"type": "string"}}}}
    with app.test_client() as client:
        HEADERS = [("Accept", "application/json"), ("Content-Type", content_type)]

        # Create record
        res = client.post(search_url, data=json.dumps(record), headers=HEADERS)
        assert res.status_code == 400
        data = get_json(res)
        assert data["message"]<|MERGE_RESOLUTION|>--- conflicted
+++ resolved
@@ -17,29 +17,18 @@
 from mock import patch
 from sqlalchemy.exc import SQLAlchemyError
 
-<<<<<<< HEAD
-
-=======
 from invenio_records.models import RecordMetadata
->>>>>>> 8f35eef9
 @pytest.mark.parametrize(
     "content_type", ["application/json", "application/json;charset=utf-8"]
 )
 def test_valid_create(
-<<<<<<< HEAD
-    app, db, search, test_data, search_url, search_class, content_type
-=======
     app, db, es, test_data, search_url, search_class, content_type
->>>>>>> 8f35eef9
 ):
     """Test VALID record creation request (POST .../records/)."""
     with app.test_client() as client:
         HEADERS = [("Accept", "application/json"), ("Content-Type", content_type)]
         HEADERS.append(("Content-Type", content_type))
-<<<<<<< HEAD
-=======
         assert len(RecordMetadata.query.all()) == 0
->>>>>>> 8f35eef9
 
         # Create record
         res = client.post(search_url, data=json.dumps(test_data[0]), headers=HEADERS)
@@ -51,10 +40,7 @@
             assert data["metadata"][k] == test_data[0][k]
 
         # Recid has been added in control number
-<<<<<<< HEAD
-=======
         assert len(RecordMetadata.query.all()) == 1
->>>>>>> 8f35eef9
         assert data["metadata"]["control_number"]
 
         # Check location header
@@ -75,26 +61,11 @@
 @pytest.mark.parametrize(
     "content_type", ["application/json", "application/json;charset=utf-8"]
 )
-<<<<<<< HEAD
-def test_invalid_create(app, db, search, test_data, search_url, content_type):
-    """Test INVALID record creation request (POST .../records/)."""
-    with app.test_client() as client:
-        HEADERS = [("Accept", "application/json"), ("Content-Type", content_type)]
-
-        # Invalid accept type
-        headers = [("Content-Type", "application/json"), ("Accept", "video/mp4")]
-        res = client.post(search_url, data=json.dumps(test_data[0]), headers=headers)
-        assert res.status_code == 406
-        # check that nothing is indexed
-        res = client.get(search_url, query_string=dict(page=1, size=2))
-        assert_hits_len(res, 0)
-=======
 def test_invalid_create(app, db, es, test_data, search_url, content_type):
     """Test INVALID record creation request (POST .../records/)."""
     with app.test_client() as client:
         HEADERS = [("Accept", "application/json"), ("Content-Type", content_type)]
         assert len(RecordMetadata.query.all()) == 0
->>>>>>> 8f35eef9
 
         # Invalid accept type
         headers = [("Content-Type", "application/json"), ("Accept", "video/mp4")]
@@ -111,53 +82,33 @@
         assert res.status_code == 415
         res = client.get(search_url, query_string=dict(page=1, size=2))
         assert_hits_len(res, 0)
-<<<<<<< HEAD
-=======
         assert len(RecordMetadata.query.all()) == 0
->>>>>>> 8f35eef9
 
         # Invalid JSON
         res = client.post(search_url, data="{fdssfd", headers=HEADERS)
         assert res.status_code == 400
         res = client.get(search_url, query_string=dict(page=1, size=2))
         assert_hits_len(res, 0)
-<<<<<<< HEAD
-=======
         assert len(RecordMetadata.query.all()) == 0
->>>>>>> 8f35eef9
 
         # No data
         res = client.post(search_url, headers=HEADERS)
         assert res.status_code == 400
         res = client.get(search_url, query_string=dict(page=1, size=2))
         assert_hits_len(res, 0)
-<<<<<<< HEAD
-
-        # Posting a list instead of dictionary
-        pytest.raises(TypeError, client.post, search_url, data="[]", headers=HEADERS)
-=======
         assert len(RecordMetadata.query.all()) == 0
 
         # Posting a list instead of dictionary
         res = client.post(search_url, data="[]", headers=HEADERS)
         assert res.status_code == 500
->>>>>>> 8f35eef9
 
         # Bad internal error:
         with patch("invenio_records_rest.views.db.session.commit") as m:
             m.side_effect = SQLAlchemyError()
+            res = client.post(search_url, data=json.dumps(test_data[0]), headers=HEADERS)
+            assert res.status_code == 500
+            assert len(RecordMetadata.query.all()) == 0
 
-<<<<<<< HEAD
-            pytest.raises(
-                SQLAlchemyError,
-                client.post,
-                search_url,
-                data=json.dumps(test_data[0]),
-                headers=HEADERS,
-            )
-
-=======
->>>>>>> 8f35eef9
 
 @mock.patch("invenio_records.api.Record.create", _mock_validate_fail)
 @pytest.mark.parametrize(
