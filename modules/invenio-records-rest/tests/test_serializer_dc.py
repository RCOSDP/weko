# -*- coding: utf-8 -*-
#
# This file is part of Invenio.
# Copyright (C) 2016-2018 CERN.
#
# Invenio is free software; you can redistribute it and/or modify it
# under the terms of the MIT License; see LICENSE file for more details.

"""Dublin Core serializer tests."""

from invenio_pidstore.models import PersistentIdentifier
from invenio_records import Record
from invenio_rest.serializer import BaseSchema as Schema
from marshmallow import fields

from invenio_records_rest.serializers.dc import DublinCoreSerializer


class SimpleSchema(Schema):
    """Test schema."""

    titles = fields.Raw(attribute="metadata.titles")


<<<<<<< HEAD
def test_serialize():
=======
def test_serialize(app, db, item_type):
>>>>>>> 8f35eef9
    """Test JSON serialize."""
    pid = PersistentIdentifier(pid_type="recid", pid_value="2")
    record = Record({"titles": ["DC test"]})
    data = DublinCoreSerializer(SimpleSchema).serialize(pid, record)

    assert """<dc:title>DC test</dc:title>""" in data

    s = DublinCoreSerializer(SimpleSchema)
    tree = s.serialize_oaipmh(pid, {"_source": record})
    assert len(tree) == 1


def test_serialize_search():
    """Test JSON serialize."""

    def fetcher(obj_uuid, data):
        assert obj_uuid in ["a", "b"]
        return PersistentIdentifier(pid_type="doi", pid_value="a")

    data = DublinCoreSerializer(SimpleSchema).serialize_search(
        fetcher,
        dict(
            hits=dict(
                hits=[
                    {"_source": {"titles": ["A"]}, "_id": "a", "_version": 1},
                    {"_source": {"titles": ["B"]}, "_id": "b", "_version": 1},
                ],
                total=2,
            ),
            aggregations={},
        ),
    )
    assert """<dc:title>A</dc:title>""" in data
    assert """<dc:title>B</dc:title>""" in data

    s = DublinCoreSerializer(SimpleSchema)
    tree = s.serialize_oaipmh(
        PersistentIdentifier(pid_type="doi", pid_value="10.1234/b"),
        {"_source": {"titles": ["B"]}, "_id": "b", "_version": 1},
    )
    assert len(tree) == 1<|MERGE_RESOLUTION|>--- conflicted
+++ resolved
@@ -22,11 +22,7 @@
     titles = fields.Raw(attribute="metadata.titles")
 
 
-<<<<<<< HEAD
-def test_serialize():
-=======
 def test_serialize(app, db, item_type):
->>>>>>> 8f35eef9
     """Test JSON serialize."""
     pid = PersistentIdentifier(pid_type="recid", pid_value="2")
     record = Record({"titles": ["DC test"]})
