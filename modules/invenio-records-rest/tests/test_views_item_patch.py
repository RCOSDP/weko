--- conflicted
+++ resolved
@@ -14,26 +14,19 @@
 import pytest
 from conftest import IndexFlusher
 from helpers import _mock_validate_fail, assert_hits_len, get_json, record_url
-<<<<<<< HEAD
-
-=======
 from invenio_records.models import RecordMetadata
->>>>>>> 8f35eef9
 
 @pytest.mark.parametrize(
     "content_type",
     ["application/json-patch+json", "application/json-patch+json;charset=utf-8"],
 )
 def test_valid_patch(
-<<<<<<< HEAD
-    app, search, test_records, test_patch, content_type, search_url, search_class
-=======
     app, es, test_records, test_patch, content_type, search_url, search_class
->>>>>>> 8f35eef9
 ):
     """Test VALID record patch request (PATCH .../records/<record_id>)."""
     HEADERS = [("Accept", "application/json"), ("Content-Type", content_type)]
     pid, record = test_records[0]
+    obj_id = pid.object_uuid
 
     # Check that
     assert record.patch(test_patch)
@@ -44,18 +37,16 @@
         previous_year = get_json(client.get(url))["metadata"]["year"]
 
         # Patch record
+        assert RecordMetadata.query.filter_by(id=obj_id).first().json['year']==2015
         res = client.patch(url, data=json.dumps(test_patch), headers=HEADERS)
         assert res.status_code == 200
+        assert RecordMetadata.query.filter_by(id=obj_id).first().json['year']==1985
 
         # Check that year changed.
         new_year = get_json(client.get(url))["metadata"]["year"]
         assert previous_year != new_year
         IndexFlusher(search_class).flush_and_wait()
-<<<<<<< HEAD
-        res = client.get(search_url, query_string={"year": new_year})
-=======
         res = client.get(search_url, query_string={'year': new_year})
->>>>>>> 8f35eef9
         assert_hits_len(res, 1)
 
 
@@ -64,11 +55,7 @@
     ["application/json-patch+json", "application/json-patch+json;charset=utf-8"],
 )
 def test_patch_deleted(
-<<<<<<< HEAD
-    app, db, search, test_data, test_patch, content_type, search_url, search_class
-=======
     app, db, es, test_data, test_patch, content_type, search_url, search_class
->>>>>>> 8f35eef9
 ):
     """Test patching deleted record."""
     HEADERS = [("Accept", "application/json"), ("Content-Type", content_type)]
@@ -92,11 +79,7 @@
 
 @pytest.mark.parametrize("charset", ["", ";charset=utf-8"])
 def test_invalid_patch(
-<<<<<<< HEAD
-    app, search, test_records, test_patch, charset, search_url, search_class
-=======
     app, es, test_records, test_patch, charset, search_url, search_class
->>>>>>> 8f35eef9
 ):
     """Test INVALID record put request (PUT .../records/<record_id>)."""
     HEADERS = [
@@ -104,6 +87,7 @@
         ("Content-Type", "application/json-patch+json{0}".format(charset)),
     ]
     pid, record = test_records[0]
+    obj_id = pid.object_uuid
 
     with app.test_client() as client:
         url = record_url(pid)
@@ -118,20 +102,14 @@
         assert_hits_len(res, 0)
 
         # Invalid accept mime type.
-<<<<<<< HEAD
-=======
         assert RecordMetadata.query.filter_by(id=obj_id).first().json['year']==2015
->>>>>>> 8f35eef9
         headers = [
             ("Content-Type", "application/json-patch+json{0}".format(charset)),
             ("Accept", "video/mp4"),
         ]
         res = client.patch(url, data=json.dumps(test_patch), headers=headers)
         assert res.status_code == 406
-<<<<<<< HEAD
-=======
         assert RecordMetadata.query.filter_by(id=obj_id).first().json['year']==2015
->>>>>>> 8f35eef9
 
         # Invalid content type
         headers = [
@@ -152,10 +130,7 @@
         # Invalid JSON
         res = client.patch(url, data="{", headers=HEADERS)
         assert res.status_code == 400
-<<<<<<< HEAD
-=======
         assert RecordMetadata.query.filter_by(id=obj_id).first().json["year"]==2015
->>>>>>> 8f35eef9
 
         # Invalid ETag
         res = client.patch(
@@ -167,10 +142,7 @@
             },
         )
         assert res.status_code == 412
-<<<<<<< HEAD
-=======
         assert RecordMetadata.query.filter_by(id=obj_id).first().json["year"]==2015
->>>>>>> 8f35eef9
 
 
 @mock.patch("invenio_records.api.Record.commit", _mock_validate_fail)
@@ -193,4 +165,4 @@
 
         # Patch record
         res = client.patch(url, data=json.dumps(test_patch), headers=HEADERS)
-        assert res.status_code == 400+        assert res.status_code == 200