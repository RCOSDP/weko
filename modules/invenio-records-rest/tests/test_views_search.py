# -*- coding: utf-8 -*-
#
# This file is part of Invenio.
# Copyright (C) 2015-2018 CERN.
#
# Invenio is free software; you can redistribute it and/or modify it
# under the terms of the MIT License; see LICENSE file for more details.

"""Search tests."""

import re

import pytest
<<<<<<< HEAD
from flask import url_for
from helpers import assert_hits_len, get_json, parse_url, to_relative_url
from mock import patch


def test_json_result_serializer(app, indexed_records, test_records, search_url):
    """JSON result."""
    with app.test_client() as client:
        # Get a query with only one record
        res = client.get(search_url, query_string={"q": "year:2015"})
=======
from flask import url_for, current_app
from helpers import assert_hits_len, get_json, parse_url, to_relative_url
from mock import patch

from invenio_accounts.testutils import login_user_via_session
def test_json_result_serializer(app, indexed_10records, search_url, admin_settings):
    """JSON result."""
    with app.test_client() as client:
        # Get a query with only one record
        res = client.get(search_url, query_string={"q": "control_number:3"})
>>>>>>> 8f35eef9
        assert_hits_len(res, 1)
        assert res.status_code == 200

        # Check serialization of record
        record = get_json(res)["hits"]["hits"][0]

        for k in ["id", "created", "updated", "metadata", "links"]:
            assert k in record

<<<<<<< HEAD
        pid, db_record = test_records[0]
        assert record["id"] == pid.pid_value
        db_record_dump = db_record.dumps()
        for k in ["title", "year", "stars", "control_number"]:
            assert record["metadata"][k] == db_record_dump[k]


def test_page_size(app, indexed_records, search_url):
=======
        pid, db_record = indexed_10records[0]
        assert record["id"] == pid.pid_value
        db_record_dump = db_record.dumps()
        for k in ["title", "control_number"]:
            assert record["metadata"][k] == db_record_dump[k]


def test_page_size(app, indexed_10records, search_url, admin_settings):
>>>>>>> 8f35eef9
    """Test page and size parameters."""
    with app.test_client() as client:
        # Limit records
        res = client.get(search_url, query_string=dict(page=1, size=2))
        assert_hits_len(res, 2)

        # All records
        res = client.get(search_url, query_string=dict(page=1, size=10))
<<<<<<< HEAD
        assert_hits_len(res, len(indexed_records))
=======
        assert_hits_len(res, len(indexed_10records))
>>>>>>> 8f35eef9

        # Last page
        res = client.get(search_url, query_string=dict(page=100, size=100))
        assert_hits_len(res, 0)

        # Exceed max result window
        res = client.get(search_url, query_string=dict(page=100, size=101))
        assert res.status_code == 400
        assert "message" in get_json(res)

        res = client.get(search_url, query_string=dict(page=101, size=100))
        assert res.status_code == 400
        assert "message" in get_json(res)
<<<<<<< HEAD


def test_page_size_without_size_in_request(app, indexed_records, search_url):
    """Test default size parameter."""
    with app.test_client() as client:
        res = client.get(search_url, query_string=dict(page=1))
        assert_hits_len(res, len(indexed_records))


def test_page_size_without_size_in_request_with_five_as_default(
    app, indexed_records, search_url
=======


def test_page_size_without_size_in_request(app, indexed_10records, search_url, admin_settings):
    """Test default size parameter."""
    with app.test_client() as client:
        res = client.get(search_url, query_string=dict(page=1))
        assert_hits_len(res, len(indexed_10records))


def test_page_size_without_size_in_request_with_five_as_default(
    app, indexed_10records, search_url, admin_settings
>>>>>>> 8f35eef9
):
    """Test custom default page parameter."""
    config = {"RECORDS_REST_DEFAULT_RESULTS_SIZE": 2}
    with app.test_client() as client, patch.dict(app.config, config):
        res = client.get(search_url, query_string=dict(page=1))
        assert_hits_len(res, 2)

<<<<<<< HEAD

def test_pagination(app, indexed_records, search_url):
=======
@pytest.mark.parametrize('app', [dict(
    max_result_window=20
)], indirect=['app'])
def test_page_size_exceed_max_result_window(app,indexed_100records, aggs_and_facet, search_user, admin_settings, account_redis, search_url):
    # In this test, max_result_window is set to 20
    email = search_user["email"]
    
    page_cache = email
    args_cache = f"{email}_url_args"
    max_cache = f"{email}_max_result"
    account_redis.delete(page_cache)
    account_redis.delete(args_cache)
    account_redis.delete(max_cache)
    current_app.config["RECORDS_REST_SORT_OPTIONS"][current_app.config["SEARCH_UI_SEARCH_INDEX"]]=dict(
        controlnumber=dict(
            title="ID",
            fields=["control_number"],
            default_order="asc",
            order=2,
        ),
        wtl=dict(
            title="Title",
            fields=["title"],
            default_order="asc",
            order=3,
        ),
        temporal=dict(
            title="Temporal",
            fields=["date_range1.gte"],
            default_order="asc",
            order=12,
        )
    )
        
    import json
    with app.test_client() as client:
        login_user_via_session(client, search_user["obj"])
        
        # The page is the first page where page*size>max_result_window
        res = client.get(search_url, query_string=dict(page=3, size=7))
        res_control_numbers = [d["metadata"]["control_number"] for d in get_json(res)["hits"]["hits"]]
        assert res_control_numbers == ["15", "16", "17", "18", "19", "20", "21"]
        assert json.loads(account_redis.get(page_cache)) == {"3":{"control_number":14.0}}
        assert json.loads(account_redis.get(max_cache)) == {"1":{"control_number":14.0}}

        # cache for page not exists, cache for page-1 exists
        res = client.get(search_url, query_string=dict(page=4, size=7))
        res_control_numbers = [d["metadata"]["control_number"] for d in get_json(res)["hits"]["hits"]]
        assert res_control_numbers == ["22", "23", "24", "25", "26", "27", "28"]
        assert json.loads(account_redis.get(page_cache)) == {"3":{"control_number":14.0},"4":{"control_number":21.0}}
        assert json.loads(account_redis.get(max_cache)) == {"1":{"control_number":14.0}}

        # cache for page exists
        res = client.get(search_url, query_string=dict(page=4, size=7))
        res_control_numbers = [d["metadata"]["control_number"] for d in get_json(res)["hits"]["hits"]]
        assert res_control_numbers == ["22", "23", "24", "25", "26", "27", "28"]
        assert json.loads(account_redis.get(page_cache)) == {"3":{"control_number":14.0},"4":{"control_number":21.0}}
        assert json.loads(account_redis.get(max_cache)) == {"1":{"control_number":14.0}}

        # cache for page-1 not exists, Target does not exist in max_result cache
        res = client.get(search_url, query_string=dict(page=6, size=7))
        res_control_numbers = [d["metadata"]["control_number"] for d in get_json(res)["hits"]["hits"]]
        assert res_control_numbers == ["36", "37", "38", "39", "40", "41", "42"]
        assert json.loads(account_redis.get(page_cache)) == {"3":{"control_number":14.0},"4":{"control_number":21.0},"6":{"control_number":35.0}}
        assert json.loads(account_redis.get(max_cache)) == {"1":{"control_number":14.0},"2":{"control_number":34.0}}
        
        # cache for page-1 not exists, Target exist in max_result cache
        res = client.get(search_url, query_string=dict(page=8, size=7))
        res_control_numbers = [d["metadata"]["control_number"] for d in get_json(res)["hits"]["hits"]]
        assert res_control_numbers == ["50", "51", "52", "53", "54", "55", "56"]
        assert json.loads(account_redis.get(page_cache)) == {"3":{"control_number":14.0},"4":{"control_number":21.0},"6":{"control_number":35.0},"8":{"control_number":49.0}}
        assert json.loads(account_redis.get(max_cache)) == {"1":{"control_number":14.0},"2":{"control_number":34.0}}

        # sort is title, target_index=0
        res = client.get(search_url, query_string=dict(page=5, size=10,sort="wtl"))
        res_control_numbers = [d["metadata"]["control_number"] for d in get_json(res)["hits"]["hits"]]
        assert res_control_numbers == ["45", "46", "47", "48", "49", "5", "50","51","52","53"]
        assert json.loads(account_redis.get(page_cache)) == {"5":{"title":"test_item44", "control_number":44.0}}
        assert json.loads(account_redis.get(max_cache)) == {"1":{"control_number":26.0, "title":"test_item26"}}
        
    account_redis.delete(email)
    account_redis.delete(args_cache)
    account_redis.delete(max_cache)

def test_pagination(app, indexed_10records, aggs_and_facet, search_url, admin_settings):
>>>>>>> 8f35eef9
    """Test pagination."""
    with app.test_client() as client:
        # Limit records
        res = client.get(search_url, query_string=dict(size=1, page=1))
        assert_hits_len(res, 1)
        data = get_json(res)
        assert "self" in data["links"]
        assert "next" in data["links"]
        assert "prev" not in data["links"]

        # Assert next URL before calling it
        next_url = get_json(res)["links"]["next"]
        parsed_url = parse_url(next_url)
        assert parsed_url["qs"]["size"] == ["1"]
        assert parsed_url["qs"]["page"] == ["2"]

        # Access next URL
        res = client.get(to_relative_url(next_url))
        assert_hits_len(res, 1)
        data = get_json(res)
        assert data["links"]["self"] == next_url
        assert "next" in data["links"]
        assert "prev" in data["links"]
<<<<<<< HEAD


def test_page_links(app, indexed_records, search_url):
=======


def test_page_links(app, indexed_10records, aggs_and_facet, search_url, admin_settings):
>>>>>>> 8f35eef9
    """Test Link HTTP header on multi-page searches."""
    with app.test_client() as client:
        # Limit records
        res = client.get(search_url, query_string=dict(size=1, page=1))
        assert_hits_len(res, 1)

        def parse_link_header(response):
            """Parse the links from a REST response's HTTP header."""
            return {
                k: v
                for (k, v) in map(
                    lambda s: re.findall(r'<(.*)>; rel="(.*)"', s)[0][::-1],
                    [x for x in res.headers["Link"].split(", ")],
                )
            }

        links = parse_link_header(res)
        data = get_json(res)["links"]
        assert "self" in data and "self" in links and data["self"] == links["self"]
        assert "next" in data and "next" in links and data["next"] == links["next"]
        assert "prev" not in data and "prev" not in links

        # Assert next URL before calling it
        first_url = links["self"]
        next_url = links["next"]
        parsed_url = parse_url(next_url)
        assert parsed_url["qs"]["size"] == ["1"]
        assert parsed_url["qs"]["page"] == ["2"]

        # Access next URL
        res = client.get(to_relative_url(next_url))
        assert_hits_len(res, 1)
        links = parse_link_header(res)
        assert links["self"] == next_url
        assert "next" in links
        assert "prev" in links and links["prev"] == first_url


<<<<<<< HEAD
def test_query(app, indexed_records, search_url):
    """Test query."""
    with app.test_client() as client:
        # Valid query syntax
        res = client.get(search_url, query_string=dict(q="back"))
        assert len(get_json(res)["hits"]["hits"]) == 2
=======
def test_query(app, indexed_10records, aggs_and_facet, search_url, admin_settings):
    """Test query."""
    with app.test_client() as client:
        # Valid query syntax
        res = client.get(search_url, query_string=dict(q="control_number:1"))
        assert len(get_json(res)["hits"]["hits"]) == 1
>>>>>>> 8f35eef9


@pytest.mark.parametrize(
    "app",
    [
        dict(
            endpoint=dict(
                search_factory_imp="invenio_records_rest.query.es_search_factory"
            )
        )
    ],
    indirect=["app"],
)
<<<<<<< HEAD
def test_search_query_syntax(app, indexed_records, search_url):
    """Test search engine query syntax."""
    with app.test_client() as client:
        # Valid search query syntax
        res = client.get(search_url, query_string=dict(q="+title:back"))
        assert len(get_json(res)["hits"]["hits"]) == 2


def test_sort(app, indexed_records, search_url):
    """Test invalid accept header."""
    with app.test_client() as client:
        res = client.get(search_url, query_string={"sort": "-year"})
        assert res.status_code == 200
        # Min year in test records set.
        assert get_json(res)["hits"]["hits"][0]["metadata"]["year"] == 4242

        res = client.get(search_url, query_string={"sort": "year"})
        assert res.status_code == 200
        # Max year in test records set.
        assert get_json(res)["hits"]["hits"][0]["metadata"]["year"] == 1985


def test_invalid_accept(app, indexed_records, search_url):
=======
def test_search_query_syntax(app, indexed_10records, aggs_and_facet, search_url, admin_settings):
    """Test search engine query syntax."""
    with app.test_client() as client:
        # Valid search query syntax
        res = client.get(search_url, query_string=dict(q="+control_number:1"))
        assert len(get_json(res)["hits"]["hits"]) == 1


def test_sort(app, indexed_10records, aggs_and_facet, search_url, admin_settings):
    """Test invalid accept header."""
    with app.test_client() as client:
        res = client.get(search_url, query_string={"sort": "-control_number"})
        assert res.status_code == 200
        # Min control_number in test records set.
        assert get_json(res)["hits"]["hits"][0]["metadata"]["control_number"] == "10"

        res = client.get(search_url, query_string={"sort": "control_number"})
        assert res.status_code == 200
        # Max control_number in test records set.
        assert get_json(res)["hits"]["hits"][0]["metadata"]["control_number"] == "1"


def test_invalid_accept(app, indexed_10records, aggs_and_facet, search_url, admin_settings):
>>>>>>> 8f35eef9
    """Test invalid accept header."""
    headers = [("Accept", "application/does_not_exist")]

    with app.test_client() as client:
        res = client.get(search_url, headers=headers)
        assert res.status_code == 406
        data = get_json(res)
        assert "message" in data
        assert data["status"] == 406


<<<<<<< HEAD
def test_aggregations_info(app, indexed_records, search_url):
=======
def test_aggregations_info(app, indexed_10records, aggs_and_facet, search_url, admin_settings, facet_search, redis_connect):
>>>>>>> 8f35eef9
    """Test aggregations."""
    with app.test_client() as client:
        # Facets are defined in the "app" fixture.
        res = client.get(search_url)
        data = get_json(res)
        assert "aggregations" in data
<<<<<<< HEAD
        # len 3 because testrecords.json have three diff values for "stars"
        assert len(data["aggregations"]["stars"]["buckets"]) == 3
        assert data["aggregations"]["stars"]["buckets"][0] == dict(key=4, doc_count=2)


def test_filters(app, indexed_records, search_url):
    """Test aggregations."""
    with app.test_client() as client:
        res = client.get(search_url, query_string=dict(stars="4"))
        assert_hits_len(res, 2)


def test_query_wrong(app, indexed_records, search_url):
=======
        # len 3 because testrecords.json have three diff values for "control_number"
        assert len(data["aggregations"]["control_number"]["buckets"]) == 10
        assert data["aggregations"]["control_number"]["buckets"][0] == dict(key="1", doc_count=1)


def test_filters(app, indexed_10records, aggs_and_facet, search_url, admin_settings, facet_search, redis_connect):
    """Test aggregations."""
    with app.test_client() as client:
        res = client.get(search_url, query_string=dict(control_number="4"))
        assert_hits_len(res, 1)


def test_query_wrong(app, indexed_10records, aggs_and_facet, search_url, admin_settings):
>>>>>>> 8f35eef9
    """Test invalid accept header."""
    with app.test_client() as client:
        res = client.get(search_url, query_string={"q": "test"})
        assert res.status_code == 200

        res = client.get(search_url, query_string={"q": "test:a"})
        assert res.status_code == 200

        res = client.get(search_url, query_string={"q": "test:"})
        assert res.status_code == 400

        res = client.get(search_url, query_string={"q": "test;"})
        assert res.status_code == 200


@pytest.mark.parametrize(
    "app",
    [
        dict(
            endpoint=dict(
                search_factory_imp="invenio_records_rest.query.es_search_factory"
            )
        )
    ],
    indirect=["app"],
)
<<<<<<< HEAD
def test_search_exception(app, indexed_records):
    """Test search exception."""
    with app.test_client() as client:
        res = client.get(url_for("invenio_records_rest.recid_list", q="i/o"))
        assert res.status_code == 400
        assert "The syntax of the search query is invalid." in res.get_data(
            as_text=True
        )


def test_dynamic_aggregation(app, indexed_records, search_url):
    """Test invalid accept header."""
    with app.test_client() as client:

        def stars_aggs():
            """Include only my deposits in the aggregation."""
            return {"terms": {"field": "stars", "include": [4, 5]}}

        app.config["RECORDS_REST_FACETS"]["invenio-records-rest"]["aggs"][
            "test"
        ] = stars_aggs
        res = client.get(search_url, query_string={"q": ""})
        assert res.status_code == 200
        data = get_json(res)
        expected = sorted(
            [{"doc_count": 2, "key": 4}, {"doc_count": 1, "key": 5}],
            key=lambda x: x["doc_count"],
        )
        assert (
            sorted(
                data["aggregations"]["test"]["buckets"], key=lambda x: x["doc_count"]
            )
            == expected
        )


def test_from_parameter_pagination(app, indexed_records, search_url):
    """Test "from" parameter pagination."""
    with app.test_client() as client:
=======
def test_search_exception(app, indexed_10records, aggs_and_facet):
    """Test search exception."""
    with app.test_client() as client:
        res = client.get(url_for("invenio_records_rest.recid_list", q="i/o"))
        assert res.status_code == 400
        assert "The syntax of the search query is invalid." in res.get_data(
            as_text=True
        )


def test_dynamic_aggregation(app, indexed_records, search_url):
    """Test invalid accept header."""
    with app.test_client() as client:

        def stars_aggs():
            """Include only my deposits in the aggregation."""
            return {"terms": {"field": "stars", "include": [4, 5]}}

        app.config["RECORDS_REST_FACETS"]["invenio-records-rest"]["aggs"][
            "test"
        ] = stars_aggs
        res = client.get(search_url, query_string={"q": ""})
        assert res.status_code == 200
        data = get_json(res)
        expected = sorted(
            [{"doc_count": 2, "key": 4}, {"doc_count": 1, "key": 5}],
            key=lambda x: x["doc_count"],
        )
        assert (
            sorted(
                data["aggregations"]["test"]["buckets"], key=lambda x: x["doc_count"]
            )
            == expected
        )


def test_from_parameter_pagination(app, indexed_records, search_url):
    """Test "from" parameter pagination."""
    with app.test_client() as client:
>>>>>>> 8f35eef9
        res = client.get(search_url, query_string={"size": 1, "from": 1})
        assert_hits_len(res, 1)
        data = get_json(res)
        assert "self" in data["links"]
        assert "next" in data["links"]
        assert "prev" not in data["links"]

        next_url = get_json(res)["links"]["next"]
        parsed_url = parse_url(next_url)

        assert parsed_url["qs"]["size"] == ["1"]
        assert parsed_url["qs"]["from"] == ["2"]
        assert "page" not in parsed_url["qs"]

        self_url = get_json(res)["links"]["self"]
        parsed_url = parse_url(self_url)

        assert parsed_url["qs"]["size"] == ["1"]
        assert parsed_url["qs"]["from"] == ["1"]
        assert "page" not in parsed_url["qs"]

        res = client.get(next_url)
        assert_hits_len(res, 1)
        data = get_json(res)

        assert data["links"]["self"] == next_url
        assert "next" in data["links"]
        assert "prev" in data["links"]

        next_url = get_json(res)["links"]["next"]
        parsed_url = parse_url(next_url)

        assert parsed_url["qs"]["size"] == ["1"]
        assert parsed_url["qs"]["from"] == ["3"]
        assert "page" not in parsed_url["qs"]


def test_from_parameter_edges(app, indexed_records, search_url):
    """Test first and last values for "from" parameter pagination."""
    with app.test_client() as client:
        res = client.get(search_url, query_string={"size": 1, "from": 1})
        assert_hits_len(res, 1)
        data = get_json(res)
        assert "self" in data["links"]
        assert "next" in data["links"]
        assert "prev" not in data["links"]

        res = client.get(search_url, query_string={"size": 1, "from": 4})
        assert_hits_len(res, 1)
        data = get_json(res)
        assert "self" in data["links"]
        assert "next" not in data["links"]
        assert "prev" in data["links"]


def test_from_parameter_invalid_pagination(app, indexed_records, search_url):
    """Test invalid edge values for "from" parameter pagination."""
    with app.test_client() as client:
        res = client.get(search_url, query_string={"size": 1, "from": 0})
        data = get_json(res)
        assert res.status_code == 400
        assert data["message"] == "Invalid pagination parameters."
        errors = {(e["field"], e["message"]) for e in data["errors"]}
        assert errors == {
            ("from", "Must be at least 1."),
        } or errors == {
            ("from", "Must be greater than or equal to 1."),
        }

        res = client.get(search_url, query_string={"size": 1, "from": 10001})
        assert res.status_code == 400
        data = get_json(res)
        assert data["message"] == "Maximum number of 10000 results have been reached."


@pytest.mark.parametrize(
    "app",
    [
        dict(
            records_rest_endpoints=dict(
                recid=dict(
                    pid_type="recid",
                    max_result_window=3,
                )
            ),
        )
    ],
    indirect=["app"],
)
def test_max_result_window_valid_params(app, indexed_records, search_url):
    """Test max_result_window with a valid page/from/size parameters."""
    with app.test_client() as client:
        res = client.get(search_url, query_string={"size": 3})
        assert_hits_len(res, 3)

        res = client.get(search_url, query_string={"page": 1, "size": 3})
        assert_hits_len(res, 3)
        data = get_json(res)

        res = client.get(search_url, query_string={"from": 3, "size": 1})
        assert_hits_len(res, 1)
        data = get_json(res)
        assert "self" in data["links"]
        assert "next" not in data["links"]
        assert "prev" in data["links"]


@pytest.mark.parametrize(
    "app",
    [
        dict(
            records_rest_endpoints=dict(
                recid=dict(
                    pid_type="recid",
                    max_result_window=3,
                )
            ),
        )
    ],
    indirect=["app"],
)
def test_max_result_window_invalid_params(app, indexed_records, search_url):
    """Test max_result_window with an invalid page/from/size parameters."""
    with app.test_client() as client:
        res = client.get(search_url, query_string={"size": 4})
        assert res.status_code == 400
        assert "Maximum number of 3 results have been reached." in res.get_data(
            as_text=True
        )

        res = client.get(search_url, query_string={"page": 1, "size": 4})
        assert res.status_code == 400
        assert "Maximum number of 3 results have been reached." in res.get_data(
            as_text=True
        )

        res = client.get(search_url, query_string={"from": 4, "size": 1})
        assert res.status_code == 400
        assert "Maximum number of 3 results have been reached." in res.get_data(
            as_text=True
        )

        res = client.get(search_url, query_string={"from": 3, "size": 2})
        assert res.status_code == 400
        assert "Maximum number of 3 results have been reached." in res.get_data(
            as_text=True
        )<|MERGE_RESOLUTION|>--- conflicted
+++ resolved
@@ -11,18 +11,6 @@
 import re
 
 import pytest
-<<<<<<< HEAD
-from flask import url_for
-from helpers import assert_hits_len, get_json, parse_url, to_relative_url
-from mock import patch
-
-
-def test_json_result_serializer(app, indexed_records, test_records, search_url):
-    """JSON result."""
-    with app.test_client() as client:
-        # Get a query with only one record
-        res = client.get(search_url, query_string={"q": "year:2015"})
-=======
 from flask import url_for, current_app
 from helpers import assert_hits_len, get_json, parse_url, to_relative_url
 from mock import patch
@@ -33,7 +21,6 @@
     with app.test_client() as client:
         # Get a query with only one record
         res = client.get(search_url, query_string={"q": "control_number:3"})
->>>>>>> 8f35eef9
         assert_hits_len(res, 1)
         assert res.status_code == 200
 
@@ -43,16 +30,6 @@
         for k in ["id", "created", "updated", "metadata", "links"]:
             assert k in record
 
-<<<<<<< HEAD
-        pid, db_record = test_records[0]
-        assert record["id"] == pid.pid_value
-        db_record_dump = db_record.dumps()
-        for k in ["title", "year", "stars", "control_number"]:
-            assert record["metadata"][k] == db_record_dump[k]
-
-
-def test_page_size(app, indexed_records, search_url):
-=======
         pid, db_record = indexed_10records[0]
         assert record["id"] == pid.pid_value
         db_record_dump = db_record.dumps()
@@ -61,7 +38,6 @@
 
 
 def test_page_size(app, indexed_10records, search_url, admin_settings):
->>>>>>> 8f35eef9
     """Test page and size parameters."""
     with app.test_client() as client:
         # Limit records
@@ -70,11 +46,7 @@
 
         # All records
         res = client.get(search_url, query_string=dict(page=1, size=10))
-<<<<<<< HEAD
-        assert_hits_len(res, len(indexed_records))
-=======
         assert_hits_len(res, len(indexed_10records))
->>>>>>> 8f35eef9
 
         # Last page
         res = client.get(search_url, query_string=dict(page=100, size=100))
@@ -88,19 +60,6 @@
         res = client.get(search_url, query_string=dict(page=101, size=100))
         assert res.status_code == 400
         assert "message" in get_json(res)
-<<<<<<< HEAD
-
-
-def test_page_size_without_size_in_request(app, indexed_records, search_url):
-    """Test default size parameter."""
-    with app.test_client() as client:
-        res = client.get(search_url, query_string=dict(page=1))
-        assert_hits_len(res, len(indexed_records))
-
-
-def test_page_size_without_size_in_request_with_five_as_default(
-    app, indexed_records, search_url
-=======
 
 
 def test_page_size_without_size_in_request(app, indexed_10records, search_url, admin_settings):
@@ -112,7 +71,6 @@
 
 def test_page_size_without_size_in_request_with_five_as_default(
     app, indexed_10records, search_url, admin_settings
->>>>>>> 8f35eef9
 ):
     """Test custom default page parameter."""
     config = {"RECORDS_REST_DEFAULT_RESULTS_SIZE": 2}
@@ -120,10 +78,6 @@
         res = client.get(search_url, query_string=dict(page=1))
         assert_hits_len(res, 2)
 
-<<<<<<< HEAD
-
-def test_pagination(app, indexed_records, search_url):
-=======
 @pytest.mark.parametrize('app', [dict(
     max_result_window=20
 )], indirect=['app'])
@@ -209,7 +163,6 @@
     account_redis.delete(max_cache)
 
 def test_pagination(app, indexed_10records, aggs_and_facet, search_url, admin_settings):
->>>>>>> 8f35eef9
     """Test pagination."""
     with app.test_client() as client:
         # Limit records
@@ -233,15 +186,9 @@
         assert data["links"]["self"] == next_url
         assert "next" in data["links"]
         assert "prev" in data["links"]
-<<<<<<< HEAD
-
-
-def test_page_links(app, indexed_records, search_url):
-=======
 
 
 def test_page_links(app, indexed_10records, aggs_and_facet, search_url, admin_settings):
->>>>>>> 8f35eef9
     """Test Link HTTP header on multi-page searches."""
     with app.test_client() as client:
         # Limit records
@@ -280,21 +227,12 @@
         assert "prev" in links and links["prev"] == first_url
 
 
-<<<<<<< HEAD
-def test_query(app, indexed_records, search_url):
-    """Test query."""
-    with app.test_client() as client:
-        # Valid query syntax
-        res = client.get(search_url, query_string=dict(q="back"))
-        assert len(get_json(res)["hits"]["hits"]) == 2
-=======
 def test_query(app, indexed_10records, aggs_and_facet, search_url, admin_settings):
     """Test query."""
     with app.test_client() as client:
         # Valid query syntax
         res = client.get(search_url, query_string=dict(q="control_number:1"))
         assert len(get_json(res)["hits"]["hits"]) == 1
->>>>>>> 8f35eef9
 
 
 @pytest.mark.parametrize(
@@ -308,31 +246,6 @@
     ],
     indirect=["app"],
 )
-<<<<<<< HEAD
-def test_search_query_syntax(app, indexed_records, search_url):
-    """Test search engine query syntax."""
-    with app.test_client() as client:
-        # Valid search query syntax
-        res = client.get(search_url, query_string=dict(q="+title:back"))
-        assert len(get_json(res)["hits"]["hits"]) == 2
-
-
-def test_sort(app, indexed_records, search_url):
-    """Test invalid accept header."""
-    with app.test_client() as client:
-        res = client.get(search_url, query_string={"sort": "-year"})
-        assert res.status_code == 200
-        # Min year in test records set.
-        assert get_json(res)["hits"]["hits"][0]["metadata"]["year"] == 4242
-
-        res = client.get(search_url, query_string={"sort": "year"})
-        assert res.status_code == 200
-        # Max year in test records set.
-        assert get_json(res)["hits"]["hits"][0]["metadata"]["year"] == 1985
-
-
-def test_invalid_accept(app, indexed_records, search_url):
-=======
 def test_search_query_syntax(app, indexed_10records, aggs_and_facet, search_url, admin_settings):
     """Test search engine query syntax."""
     with app.test_client() as client:
@@ -356,7 +269,6 @@
 
 
 def test_invalid_accept(app, indexed_10records, aggs_and_facet, search_url, admin_settings):
->>>>>>> 8f35eef9
     """Test invalid accept header."""
     headers = [("Accept", "application/does_not_exist")]
 
@@ -368,32 +280,13 @@
         assert data["status"] == 406
 
 
-<<<<<<< HEAD
-def test_aggregations_info(app, indexed_records, search_url):
-=======
 def test_aggregations_info(app, indexed_10records, aggs_and_facet, search_url, admin_settings, facet_search, redis_connect):
->>>>>>> 8f35eef9
     """Test aggregations."""
     with app.test_client() as client:
         # Facets are defined in the "app" fixture.
         res = client.get(search_url)
         data = get_json(res)
         assert "aggregations" in data
-<<<<<<< HEAD
-        # len 3 because testrecords.json have three diff values for "stars"
-        assert len(data["aggregations"]["stars"]["buckets"]) == 3
-        assert data["aggregations"]["stars"]["buckets"][0] == dict(key=4, doc_count=2)
-
-
-def test_filters(app, indexed_records, search_url):
-    """Test aggregations."""
-    with app.test_client() as client:
-        res = client.get(search_url, query_string=dict(stars="4"))
-        assert_hits_len(res, 2)
-
-
-def test_query_wrong(app, indexed_records, search_url):
-=======
         # len 3 because testrecords.json have three diff values for "control_number"
         assert len(data["aggregations"]["control_number"]["buckets"]) == 10
         assert data["aggregations"]["control_number"]["buckets"][0] == dict(key="1", doc_count=1)
@@ -407,7 +300,6 @@
 
 
 def test_query_wrong(app, indexed_10records, aggs_and_facet, search_url, admin_settings):
->>>>>>> 8f35eef9
     """Test invalid accept header."""
     with app.test_client() as client:
         res = client.get(search_url, query_string={"q": "test"})
@@ -434,8 +326,7 @@
     ],
     indirect=["app"],
 )
-<<<<<<< HEAD
-def test_search_exception(app, indexed_records):
+def test_search_exception(app, indexed_10records, aggs_and_facet):
     """Test search exception."""
     with app.test_client() as client:
         res = client.get(url_for("invenio_records_rest.recid_list", q="i/o"))
@@ -474,47 +365,6 @@
 def test_from_parameter_pagination(app, indexed_records, search_url):
     """Test "from" parameter pagination."""
     with app.test_client() as client:
-=======
-def test_search_exception(app, indexed_10records, aggs_and_facet):
-    """Test search exception."""
-    with app.test_client() as client:
-        res = client.get(url_for("invenio_records_rest.recid_list", q="i/o"))
-        assert res.status_code == 400
-        assert "The syntax of the search query is invalid." in res.get_data(
-            as_text=True
-        )
-
-
-def test_dynamic_aggregation(app, indexed_records, search_url):
-    """Test invalid accept header."""
-    with app.test_client() as client:
-
-        def stars_aggs():
-            """Include only my deposits in the aggregation."""
-            return {"terms": {"field": "stars", "include": [4, 5]}}
-
-        app.config["RECORDS_REST_FACETS"]["invenio-records-rest"]["aggs"][
-            "test"
-        ] = stars_aggs
-        res = client.get(search_url, query_string={"q": ""})
-        assert res.status_code == 200
-        data = get_json(res)
-        expected = sorted(
-            [{"doc_count": 2, "key": 4}, {"doc_count": 1, "key": 5}],
-            key=lambda x: x["doc_count"],
-        )
-        assert (
-            sorted(
-                data["aggregations"]["test"]["buckets"], key=lambda x: x["doc_count"]
-            )
-            == expected
-        )
-
-
-def test_from_parameter_pagination(app, indexed_records, search_url):
-    """Test "from" parameter pagination."""
-    with app.test_client() as client:
->>>>>>> 8f35eef9
         res = client.get(search_url, query_string={"size": 1, "from": 1})
         assert_hits_len(res, 1)
         data = get_json(res)
