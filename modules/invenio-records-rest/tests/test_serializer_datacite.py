--- conflicted
+++ resolved
@@ -38,15 +38,9 @@
 @pytest.mark.parametrize(
     "serializer", [DataCite31Serializer, DataCite40Serializer, DataCite41Serializer]
 )
-<<<<<<< HEAD
-def test_serialize(serializer):
-    pid = PersistentIdentifier(pid_type="recid", pid_value="2")
-    record = Record({"doi": "10.1234/foo"})
-=======
 def test_serialize(serializer, item_type):
     pid = PersistentIdentifier(pid_type="recid", pid_value="2")
     record = Record({"doi": "10.1234/foo", "item_type_id": "15"})
->>>>>>> 8f35eef9
     s = serializer(SimpleSchema)
     data = s.serialize(pid, record)
 
