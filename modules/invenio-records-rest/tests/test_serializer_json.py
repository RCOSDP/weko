--- conflicted
+++ resolved
@@ -19,13 +19,13 @@
 from invenio_records_rest.serializers.json import JSONSerializer
 
 
-def test_serialize():
-    """Test JSON serialize."""
-
-    class TestSchema(Schema):
-        title = fields.Str(attribute="metadata.mytitle")
-        id = PIDField(attribute="pid.pid_value")
-<<<<<<< HEAD
+def test_serialize(app, db):
+    """Test JSON serialize."""
+    app.config['WEKO_RECORDS_UI_EMAIL_ITEM_KEYS'] = ['creatorMails', 'contributorMails', 'mails']
+
+    class TestSchema(Schema):
+        title = fields.Str(attribute="metadata.mytitle")
+        id = PIDField(attribute="pid.pid_value")
 
     data = json.loads(
         JSONSerializer(TestSchema).serialize(
@@ -35,30 +35,14 @@
     )
     assert data["title"] == "test"
     assert data["id"] == "2"
-=======
->>>>>>> 8f35eef9
-
-    data = json.loads(
-        JSONSerializer(TestSchema).serialize(
-            PersistentIdentifier(pid_type="recid", pid_value="2"),
-            Record({"mytitle": "test"}),
-        )
-    )
-    assert data["title"] == "test"
-    assert data["id"] == "2"
-
-def test_serialize_search():
-    """Test JSON serialize."""
-<<<<<<< HEAD
-=======
+
+def test_serialize2(app, db, item_type):
+    """Test JSON serialize."""
     app.config["WEKO_RECORDS_UI_EMAIL_ITEM_KEYS"] = ["creatorMails", "contributorMails", "mails"]
->>>>>>> 8f35eef9
-
-    class TestSchema(Schema):
-        title = fields.Str(attribute="metadata.mytitle")
-        id = PIDField(attribute="pid.pid_value")
-<<<<<<< HEAD
-=======
+
+    class TestSchema(Schema):
+        title = fields.Str(attribute="metadata.mytitle")
+        id = PIDField(attribute="pid.pid_value")
         metadata = fields.Raw()
 
     data = json.loads(JSONSerializer(TestSchema).serialize(
@@ -101,7 +85,6 @@
     class TestSchema(Schema):
         title = fields.Str(attribute="metadata.mytitle")
         id = PIDField(attribute="pid.pid_value")
->>>>>>> 8f35eef9
 
     def fetcher(obj_uuid, data):
         assert obj_uuid in ["a", "b"]
@@ -143,9 +126,6 @@
     )
 
 
-<<<<<<< HEAD
-def test_serialize_pretty(app):
-=======
 def test_serialize_search2(app, db, item_type):
     """Test JSON serialize."""
     app.config["WEKO_RECORDS_UI_EMAIL_ITEM_KEYS"] = ["creatorMails", "contributorMails", "mails"]
@@ -217,8 +197,8 @@
 
 
 def test_serialize_pretty(app, db):
->>>>>>> 8f35eef9
     """Test pretty JSON."""
+    app.config['WEKO_RECORDS_UI_EMAIL_ITEM_KEYS'] = ['creatorMails', 'contributorMails', 'mails']
 
     class TestSchema(Schema):
         title = fields.Str(attribute="metadata.title")
