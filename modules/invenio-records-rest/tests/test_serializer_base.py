--- conflicted
+++ resolved
@@ -19,11 +19,7 @@
 keys = ["pid", "metadata", "links", "revision", "created", "updated"]
 
 
-<<<<<<< HEAD
-def test_preprocessor_mixin_record(app, db):
-=======
 def test_preprocessor_mixin_record(app, db, item_type):
->>>>>>> 8f35eef9
     """Test preprocessor mixin."""
     pid, record = create_record({"title": "test", "aref": {"$ref": "#/title"}})
     record.model.created = datetime(2015, 10, 1, 11, 11, 11, 1)
@@ -44,8 +40,6 @@
     assert data["created"] is None
     assert data["updated"] is None
     assert data["metadata"]["aref"] == "test2"
-<<<<<<< HEAD
-=======
 
     pid, record = create_record({"title": "test3", "aref":{"$ref":"#/title"},"item_type_id":15})
     record.model.created = datetime(2015, 10, 1, 11, 11, 11, 1)
@@ -55,7 +49,6 @@
     assert data["created"] == "2015-10-01T11:11:11.000001+00:00"
     assert data["revision"] == 1
     assert data["metadata"]["aref"] == {"$ref": "#/title"}
->>>>>>> 8f35eef9
 
 
 def test_preprocessor_mixin_searchhit():
