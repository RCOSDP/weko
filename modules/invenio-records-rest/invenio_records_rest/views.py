# -*- coding: utf-8 -*-
#
# This file is part of Invenio.
# Copyright (C) 2015-2018 CERN.
#
# Invenio is free software; you can redistribute it and/or modify it
# under the terms of the MIT License; see LICENSE file for more details.

"""REST API resources."""

from __future__ import absolute_import, print_function

import pickle
import inspect
import traceback
import pickle
import uuid
from collections import defaultdict
from functools import partial, wraps

from elasticsearch import VERSION as ES_VERSION
from elasticsearch.exceptions import RequestError
from flask import Blueprint, abort, current_app, jsonify, make_response, \
    request, url_for
from flask.views import MethodView
from flask_babelex import gettext as _
from invenio_db import db
from invenio_indexer.api import RecordIndexer
from invenio_pidstore import current_pidstore
from invenio_pidstore.models import PersistentIdentifier
from invenio_records.api import Record
from invenio_rest import ContentNegotiatedMethodView
from invenio_rest.decorators import require_content_types
from invenio_search import RecordsSearch
from jsonpatch import JsonPatchException, JsonPointerException
from jsonschema.exceptions import ValidationError
from sqlalchemy.exc import SQLAlchemyError

from ._compat import wrap_links_factory
from .errors import InvalidDataRESTError, InvalidQueryRESTError, \
    JSONSchemaValidationError, MaxResultWindowRESTError, \
    PatchJSONFailureRESTError, PIDResolveRESTError, \
    SuggestMissingContextRESTError, SuggestNoCompletionsRESTError, \
    UnhandledElasticsearchError, UnsupportedMediaRESTError
from .links import default_links_factory
from .proxies import current_records_rest
from .query import es_search_factory
from .utils import obj_or_import_string


def elasticsearch_query_parsing_exception_handler(error):
    """Handle query parsing exceptions from ElasticSearch."""
    description = _('The syntax of the search query is invalid.')
    return InvalidQueryRESTError(description=description).get_response()


def create_error_handlers(blueprint, error_handlers_registry=None):
    """Create error handlers on blueprint.

    :params blueprint: Records API blueprint.
    :params error_handlers_registry: Configuration of error handlers per
        exception or HTTP status code and view name.

        The dictionary has the following structure:

        .. code-block:: python

            {
                SomeExceptionClass: {
                    'recid_list': 'path.to.error_handler_function_foo',
                    'recid_item': 'path.to.error_handler_function_foo',
                },
                410: {
                    'custom_pid_list': 'path.to.error_handler_function_bar',
                    'custom_pid_item': 'path.to.error_handler_function_bar',
                    'recid_item': 'path.to.error_handler_function_baz',
                    'recid_list': 'path.to.error_handler_function_baz',
                },
            }
    :returns: Configured blueprint.
    """
    error_handlers_registry = error_handlers_registry or {}

    # Catch record validation errors
    @blueprint.errorhandler(ValidationError)
    def validation_error(error):
        """Catch validation errors."""
        return JSONSchemaValidationError(error=error).get_response()

    @blueprint.errorhandler(RequestError)
    def elasticsearch_badrequest_error(error):
        """Catch errors of ElasticSearch."""
        handlers = current_app.config[
            'RECORDS_REST_ELASTICSEARCH_ERROR_HANDLERS']
        cause_types = {c['type'] for c in error.info['error']['root_cause']}

        for cause_type, handler in handlers.items():
            if cause_type in cause_types:
                return handler(error)

        # Default exception for unhandled errors
        exception = UnhandledElasticsearchError()
        current_app.logger.exception(error)  # Log the original stacktrace
        return exception.get_response()

    for exc_or_code, handlers in error_handlers_registry.items():
        # Build full endpoint names and resolve handlers
        handlers = {
            '.'.join([blueprint.name, view_name]): obj_or_import_string(func)
            for view_name, func in handlers.items()
        }

        def dispatch_handler(error):
            def default_handler(e):
                raise e
            return handlers.get(request.endpoint, default_handler)(error)
        blueprint.register_error_handler(exc_or_code, dispatch_handler)

    return blueprint


def create_blueprint_from_app(app):
    """Create Invenio-Records-REST blueprint from a Flask application.

    .. note::

        This function assumes that the application has loaded all extensions
        that want to register REST endpoints via the ``RECORDS_REST_ENDPOINTS``
        configuration variable.

    :params app: A Flask application.
    :returns: Configured blueprint.
    """
    return create_blueprint(app.config.get('RECORDS_REST_ENDPOINTS'))


def create_blueprint(endpoints):
    """Create Invenio-Records-REST blueprint.

    :params endpoints: Dictionary representing the endpoints configuration.
    :returns: Configured blueprint.
    """
    endpoints = endpoints or {}

    blueprint = Blueprint(
        'invenio_records_rest',
        __name__,
        url_prefix='',
    )

    error_handlers_registry = defaultdict(dict)
    for endpoint, options in endpoints.items():
        error_handlers = options.pop('error_handlers', {})
        for rule in create_url_rules(endpoint, **options):
            for exc_or_code, handler in error_handlers.items():
                view_name = rule['view_func'].__name__
                error_handlers_registry[exc_or_code][view_name] = handler
            blueprint.add_url_rule(**rule)

    return create_error_handlers(blueprint, error_handlers_registry)


def create_url_rules(endpoint, list_route=None, item_route=None,
                     pid_type=None, pid_minter=None, pid_fetcher=None,
                     read_permission_factory_imp=None,
                     create_permission_factory_imp=None,
                     update_permission_factory_imp=None,
                     delete_permission_factory_imp=None,
                     list_permission_factory_imp=None,
                     record_class=None,
                     record_serializers=None,
                     record_serializers_aliases=None,
                     record_loaders=None,
                     search_class=None,
                     indexer_class=RecordIndexer,
                     search_serializers=None,
                     search_index=None, search_type=None,
                     default_media_type=None,
                     max_result_window=None, use_options_view=True,
                     search_factory_imp=None, links_factory_imp=None,
                     suggesters=None, default_endpoint_prefix=None):
    """Create Werkzeug URL rules.

    :param endpoint: Name of endpoint.
    :param list_route: Record listing URL route. Required.
    :param item_route: Record URL route (must include ``<pid_value>`` pattern).
        Required.
    :param pid_type: Persistent identifier type for endpoint. Required.
    :param pid_minter: It identifies the registered minter name.
    :param pid_fetcher: It identifies the registered fetcher name.
    :param read_permission_factory_imp: Import path to factory that creates a
        read permission object for a given record.
    :param create_permission_factory_imp: Import path to factory that creates a
        create permission object for a given record.
    :param update_permission_factory_imp: Import path to factory that creates a
        update permission object for a given record.
    :param delete_permission_factory_imp: Import path to factory that creates a
        delete permission object for a given record.
    :param list_permission_factory_imp: Import path to factory that
        creates a list permission object for a given index/list.
    :param default_endpoint_prefix: ignored.
    :param record_class: A record API class or importable string used when
        creating new records.
    :param record_serializers: Serializers used for records.
    :param record_serializers_aliases: A mapping of query arg `format` values
        to valid mimetypes: dict(alias -> mimetype).
    :param record_loaders: It contains the list of record deserializers for
        supperted formats.
    :param search_class: Import path or class object for the object in charge
        of execute the search queries. The default search class is
        :class:`invenio_search.api.RecordsSearch`.
        For more information about resource loading, see the Search of
        ElasticSearch DSL library.
    :param indexer_class: Import path or class object for the object in charge
        of indexing records. The default indexer is
        :class:`invenio_indexer.api.RecordIndexer`.
    :param search_serializers: Serializers used for search results.
    :param search_index: Name of the search index used when searching records.
    :param search_type: Name of the search type used when searching records.
    :param default_media_type: Default media type for both records and search.
    :param max_result_window: Maximum number of results that Elasticsearch can
        provide for the given search index without use of scroll. This value
        should correspond to Elasticsearch ``index.max_result_window`` value
        for the index.
    :param use_options_view: Determines if a special option view should be
        installed.
    :param search_factory_imp: Factory to parse quieries.
    :param links_factory_imp: Factory for record links generation.
    :param suggesters: Suggester fields configuration.

    :returns: a list of dictionaries with can each be passed as keywords
        arguments to ``Blueprint.add_url_rule``.
    """
    assert list_route
    assert item_route
    assert pid_type
    assert search_serializers
    assert record_serializers

    read_permission_factory = obj_or_import_string(
        read_permission_factory_imp
    )
    create_permission_factory = obj_or_import_string(
        create_permission_factory_imp
    )
    update_permission_factory = obj_or_import_string(
        update_permission_factory_imp
    )
    delete_permission_factory = obj_or_import_string(
        delete_permission_factory_imp
    )
    list_permission_factory = obj_or_import_string(
        list_permission_factory_imp
    )
    links_factory = obj_or_import_string(
        links_factory_imp, default=default_links_factory
    )
    # For backward compatibility. Previous signature was links_factory(pid).
    if wrap_links_factory(links_factory):
        orig_links_factory = links_factory

        def links_factory(pid, record=None, **kwargs):
            return orig_links_factory(pid)

    record_class = obj_or_import_string(
        record_class, default=Record
    )
    search_class = obj_or_import_string(
        search_class, default=RecordsSearch
    )

    indexer_class = obj_or_import_string(
        indexer_class, default=None
    )

    search_class_kwargs = {}
    if search_index:
        search_class_kwargs['index'] = search_index
    else:
        search_index = search_class.Meta.index

    if search_type:
        search_class_kwargs['doc_type'] = search_type
    else:
        search_type = search_class.Meta.doc_types

    if search_class_kwargs:
        search_class = partial(search_class, **search_class_kwargs)

    if record_loaders:
        record_loaders = {mime: obj_or_import_string(func)
                          for mime, func in record_loaders.items()}
    record_serializers = {mime: obj_or_import_string(func)
                          for mime, func in record_serializers.items()}
    search_serializers = {mime: obj_or_import_string(func)
                          for mime, func in search_serializers.items()}

    list_view = RecordsListResource.as_view(
        RecordsListResource.view_name.format(endpoint),
        minter_name=pid_minter,
        pid_type=pid_type,
        pid_fetcher=pid_fetcher,
        read_permission_factory=read_permission_factory,
        create_permission_factory=create_permission_factory,
        list_permission_factory=list_permission_factory,
        record_serializers=record_serializers,
        record_loaders=record_loaders,
        search_serializers=search_serializers,
        search_class=search_class,
        indexer_class=indexer_class,
        default_media_type=default_media_type,
        max_result_window=max_result_window,
        search_factory=(obj_or_import_string(
            search_factory_imp, default=es_search_factory
        )),
        item_links_factory=links_factory,
        record_class=record_class,
    )
    item_view = RecordResource.as_view(
        RecordResource.view_name.format(endpoint),
        read_permission_factory=read_permission_factory,
        update_permission_factory=update_permission_factory,
        delete_permission_factory=delete_permission_factory,
        serializers=record_serializers,
        serializers_query_aliases=record_serializers_aliases,
        loaders=record_loaders,
        search_class=search_class,
        indexer_class=indexer_class,
        links_factory=links_factory,
        default_media_type=default_media_type)

    views = [
        dict(rule=list_route, view_func=list_view),
        dict(rule=item_route, view_func=item_view),
    ]
    if suggesters:
        suggest_view = SuggestResource.as_view(
            SuggestResource.view_name.format(endpoint),
            suggesters=suggesters,
            search_class=search_class,
        )

        views.append(dict(
            rule=list_route + '_suggest',
            view_func=suggest_view
        ))

    if use_options_view:
        options_view = RecordsListOptionsResource.as_view(
            RecordsListOptionsResource.view_name.format(endpoint),
            search_index=search_index,
            max_result_window=max_result_window,
            default_media_type=default_media_type,
            search_media_types=search_serializers.keys(),
            item_media_types=record_serializers.keys(),
        )
        return [
            dict(rule="{0}_options".format(list_route),
                 view_func=options_view)
        ] + views
    return views


def pass_record(f):
    """Decorator to retrieve persistent identifier and record.

    This decorator will resolve the ``pid_value`` parameter from the route
    pattern and resolve it to a PID and a record, which are then available in
    the decorated function as ``pid`` and ``record`` kwargs respectively.
    """
    @wraps(f)
    def inner(self, pid_value, *args, **kwargs):
        try:
            pid, record = request.view_args['pid_value'].data
            return f(self, pid=pid, record=record, *args, **kwargs)
        except SQLAlchemyError as ex:
            current_app.logger.error('sqlalchemy error: ', ex)
            raise PIDResolveRESTError(pid)

    return inner


def verify_record_permission(permission_factory, record):
    """Check that the current user has the required permissions on record.

    In case the permission check fails, an Flask abort is launched.
    If the user was previously logged-in, a HTTP error 403 is returned.
    Otherwise, is returned a HTTP error 401.

    :param permission_factory: permission factory used to check permissions.
    :param record: record whose access is limited.
    """
    # Note, cannot be done in one line due overloading of boolean
    # operations permission object.
    if not permission_factory(record=record).can():
        from flask_login import current_user
        if not current_user.is_authenticated:
            abort(401)
        abort(403)


def need_record_permission(factory_name):
    """Decorator checking that the user has the required permissions on record.

    :param factory_name: name of the permission factory.
    """
    def need_record_permission_builder(f):
        @wraps(f)
        def need_record_permission_decorator(self, record=None, *args,
                                             **kwargs):
            permission_factory = (
                getattr(self, factory_name)
                or getattr(current_records_rest, factory_name)
            )

            # FIXME use context instead
            request._methodview = self

            if permission_factory:
                verify_record_permission(permission_factory, record)
            return f(self, record=record, *args, **kwargs)
        return need_record_permission_decorator
    return need_record_permission_builder


class RecordsListOptionsResource(MethodView):
    """Resource for displaying options about records list/item views."""

    view_name = '{0}_list_options'

    def __init__(self, search_index=None, max_result_window=None,
                 default_media_type=None, search_media_types=None,
                 item_media_types=None):
        """Initialize method view."""
        self.search_index = search_index
        self.max_result_window = max_result_window or 10000
        self.default_media_type = default_media_type
        self.item_media_types = item_media_types
        self.search_media_types = search_media_types

    def get(self):
        """Get options."""
        opts = current_app.config['RECORDS_REST_SORT_OPTIONS'].get(
            self.search_index)

        sort_fields = []
        if opts:
            for key, item in sorted(opts.items(), key=lambda x: x[1]['order']):
                sort_fields.append(
                    {key: dict(
                        title=item['title'],
                        default_order=item.get('default_order', 'asc'))}
                )

        return jsonify(dict(
            sort_fields=sort_fields,
            max_result_window=self.max_result_window,
            default_media_type=self.default_media_type,
            search_media_types=sorted(self.search_media_types),
            item_media_types=sorted(self.item_media_types),
        ))


class RecordsListResource(ContentNegotiatedMethodView):
    """Resource for records listing."""

    view_name = '{0}_list'

    def __init__(self, minter_name=None, pid_type=None,
                 pid_fetcher=None, read_permission_factory=None,
                 create_permission_factory=None,
                 list_permission_factory=None,
                 search_class=None,
                 record_serializers=None,
                 record_loaders=None,
                 search_serializers=None, default_media_type=None,
                 max_result_window=None, search_factory=None,
                 item_links_factory=None, record_class=None,
                 indexer_class=None, **kwargs):
        """Constructor."""
        super(RecordsListResource, self).__init__(
            method_serializers={
                'GET': search_serializers,
                'POST': record_serializers,
            },
            default_method_media_type={
                'GET': default_media_type,
                'POST': default_media_type,
            },
            default_media_type=default_media_type,
            **kwargs)
        self.pid_type = pid_type
        self.minter = current_pidstore.minters[minter_name]
        self.pid_fetcher = current_pidstore.fetchers[pid_fetcher]
        self.read_permission_factory = read_permission_factory
        self.create_permission_factory = create_permission_factory or \
            current_records_rest.create_permission_factory
        self.list_permission_factory = list_permission_factory or \
            current_records_rest.list_permission_factory
        self.search_class = search_class
        self.max_result_window = max_result_window or 10000
        self.search_factory = partial(search_factory, self)
        self.item_links_factory = item_links_factory
        self.loaders = record_loaders or \
            current_records_rest.loaders
        self.record_class = record_class or Record
        self.indexer_class = indexer_class

    @need_record_permission('list_permission_factory')
    def get(self, **kwargs):
        """Search records.

        Permissions: the `list_permission_factory` permissions are
            checked.

        :returns: Search result containing hits and aggregations as
                  returned by invenio-search.
        """
        default_results_size = current_app.config.get(
            'RECORDS_REST_DEFAULT_RESULTS_SIZE', 10)
        # page_no is parameters for Opensearch
        page = request.values.get('page',
                                  request.values.get('page_no', 1, type=int),
                                  type=int)
        # list_view_num is parameters for Opensearch
        size = request.values.get('size',
                                  request.values.get(
                                      'list_view_num', 10, type=int),
                                  type=int)
        if page * size >= self.max_result_window:
            raise MaxResultWindowRESTError()

        # Arguments that must be added in prev/next links
        urlkwargs = dict()
        search_obj = self.search_class()
        search = search_obj.with_preference_param().params(version=True)
        search = search[(page - 1) * size:page * size]

        search, qs_kwargs = self.search_factory(search)
        query = request.values.get('q')
        if query:
            urlkwargs['q'] = query

        # current_app.logger.debug(search.to_dict())
        # Execute search
        search_result = search.execute()

        # Generate links for prev/next
        urlkwargs.update(
            size=size,
            _external=True,
        )
        endpoint = '.{0}_list'.format(
            current_records_rest.default_endpoint_prefixes[self.pid_type])
        links = dict(self=url_for(endpoint, page=page, **urlkwargs))
        if page > 1:
            links['prev'] = url_for(endpoint, page=page - 1, **urlkwargs)
        if size * page < search_result.hits.total and \
                size * page < self.max_result_window:
            links['next'] = url_for(endpoint, page=page + 1, **urlkwargs)

        return self.make_response(
            pid_fetcher=self.pid_fetcher,
            search_result=search_result.to_dict(),
            links=links,
            item_links_factory=self.item_links_factory,
        )

    @need_record_permission('create_permission_factory')
    def post(self, **kwargs):
        """Create a record.

        Permissions: ``create_permission_factory``

        Procedure description:

        #. First of all, the `create_permission_factory` permissions are
            checked.

        #. Then, the record is deserialized by the proper loader.

        #. A second call to the `create_permission_factory` factory is done:
            it differs from the previous call because this time the record is
            passed as parameter.

        #. A `uuid` is generated for the record and the minter is called.

        #. The record class is called to create the record.

        #. The HTTP response is built with the help of the item link factory.

        :returns: The created record.
        """
        if request.mimetype not in self.loaders:
            raise UnsupportedMediaRESTError(request.mimetype)

        data = self.loaders[request.mimetype]()
        if data is None:
            raise InvalidDataRESTError()

        # Check permissions
        permission_factory = self.create_permission_factory
        if permission_factory:
            verify_record_permission(permission_factory, data)

        # Create uuid for record
        record_uuid = uuid.uuid4()
        # Create persistent identifier
        pid = self.minter(record_uuid, data=data)
        # Create record
        record = self.record_class.create(data, id_=record_uuid)

        db.session.commit()

        # Index the record
        if self.indexer_class:
            self.indexer_class().index(record)

        response = self.make_response(
            pid, record, 201, links_factory=self.item_links_factory)

        # Add location headers
        endpoint = '.{0}_item'.format(
            current_records_rest.default_endpoint_prefixes[pid.pid_type])
        location = url_for(endpoint, pid_value=pid.pid_value, _external=True)
        response.headers.extend(dict(location=location))
        return response


class RecordResource(ContentNegotiatedMethodView):
    """Resource for record items."""

    view_name = '{0}_item'

    def __init__(self, read_permission_factory=None,
                 update_permission_factory=None,
                 delete_permission_factory=None, default_media_type=None,
                 links_factory=None,
                 loaders=None, search_class=None, indexer_class=None,
                 **kwargs):
        """Constructor."""
        super(RecordResource, self).__init__(
            method_serializers={
                'DELETE': {'*/*': lambda *args: make_response(*args), },
            },
            default_method_media_type={
                'GET': default_media_type,
                'PUT': default_media_type,
                'DELETE': '*/*',
                'PATCH': default_media_type,
            },
            default_media_type=default_media_type,
            **kwargs)
        self.search_class = search_class
        self.read_permission_factory = read_permission_factory
        self.update_permission_factory = update_permission_factory
        self.delete_permission_factory = delete_permission_factory
        self.links_factory = links_factory
        self.loaders = loaders or current_records_rest.loaders
        self.indexer_class = indexer_class

    @pass_record
    @need_record_permission('delete_permission_factory')
    def delete(self, pid, record, **kwargs):
        """Delete a record.

        Permissions: ``delete_permission_factory``

        Procedure description:

        #. The record is resolved reading the pid value from the url.

        #. The ETag is checked.

        #. The record is deleted.

        #. All PIDs are marked as DELETED.

        :param pid: Persistent identifier for record.
        :param record: Record object.
        """
        self.check_etag(str(record.model.version_id))

        record.delete()
        # mark all PIDs as DELETED
        all_pids = PersistentIdentifier.query.filter(
            PersistentIdentifier.object_type == pid.object_type,
            PersistentIdentifier.object_uuid == pid.object_uuid,
        ).all()
        for rec_pid in all_pids:
            if not rec_pid.is_deleted():
                rec_pid.delete()
        db.session.commit()
        if self.indexer_class:
            self.indexer_class().delete(record)

        return '', 204

    @pass_record
    @need_record_permission('read_permission_factory')
    def get(self, pid, record, **kwargs):
        """Get a record.

        Permissions: ``read_permission_factory``

        Procedure description:

        #. The record is resolved reading the pid value from the url.

        #. The ETag and If-Modifed-Since is checked.

        #. The HTTP response is built with the help of the link factory.

        :param pid: Persistent identifier for record.
        :param record: Record object.
        :returns: The requested record.
        """
        etag = str(record.revision_id)
        self.check_etag(str(record.revision_id))
        self.check_if_modified_since(record.updated, etag=etag)

        return self.make_response(
            pid, record, links_factory=self.links_factory
        )

    @require_content_types('application/json-patch+json')
    @pass_record
    @need_record_permission('update_permission_factory')
    def patch(self, pid, record, **kwargs):
        """Modify a record.

        Permissions: ``update_permission_factory``

        The data should be a JSON-patch, which will be applied to the record.
        Requires header ``Content-Type: application/json-patch+json``.

        Procedure description:

        #. The record is deserialized using the proper loader.

        #. The ETag is checked.

        #. The record is patched.

        #. The HTTP response is built with the help of the link factory.

        :param pid: Persistent identifier for record.
        :param record: Record object.
        :returns: The modified record.
        """
        data = self.loaders[request.mimetype]()
        if data is None:
            raise InvalidDataRESTError()

        self.check_etag(str(record.revision_id))
        try:
            record = record.patch(data)
        except (JsonPatchException, JsonPointerException):
            raise PatchJSONFailureRESTError()

        record.commit()
        db.session.commit()
        if self.indexer_class:
            self.indexer_class().index(record)

        return self.make_response(
            pid, record, links_factory=self.links_factory)

    @pass_record
    @need_record_permission('update_permission_factory')
    def put(self, pid, record, **kwargs):
        """Replace a record.

        Permissions: ``update_permission_factory``

        The body should be a JSON object, which will fully replace the current
        record metadata.

        Procedure description:

        #. The ETag is checked.

        #. The record is updated by calling the record API `clear()`,
           `update()` and then `commit()`.

        #. The HTTP response is built with the help of the link factory.

        :param pid: Persistent identifier for record.
        :param record: Record object.
        :returns: The modified record.
        """
        if request.mimetype not in self.loaders:
            raise UnsupportedMediaRESTError(request.mimetype)

        data = self.loaders[request.mimetype]()
        if data is None:
            raise InvalidDataRESTError()

        self.check_etag(str(record.revision_id))

        try:
            current_app.logger.debug(type(record))
            record.clear()
            record.update(data)
            record.commit()
            db.session.commit()
        except BaseException as e:
            current_app.logger.error(traceback.format_exc())

        if self.indexer_class:
            self.indexer_class().index(record)
        return self.make_response(
            pid, record, links_factory=self.links_factory)


class SuggestResource(MethodView):
    """Resource for records suggests."""

    view_name = '{0}_suggest'

    def __init__(self, suggesters, search_class=None, **kwargs):
        """Constructor."""
        self.suggesters = suggesters
        self.search_class = search_class

    def get(self, **kwargs):
        """Get suggestions."""
        completions = []
        size = request.values.get('size', type=int)
        pickle_copy = lambda l: pickle.loads(pickle.dumps(l, -1))

        for k in self.suggesters.keys():
            val = request.values.get(k)
            if val:
                # Get completion suggestions
<<<<<<< HEAD
                opts = pickle_copy(self.suggesters[k])
=======
                opts = pickle.loads(pickle.dumps(self.suggesters[k], -1))
>>>>>>> d6a8ac51

                if 'context' in opts.get('completion', {}):
                    ctx_field = opts['completion']['context']
                    ctx_val = request.values.get(ctx_field)
                    if not ctx_val:
                        raise SuggestMissingContextRESTError
                    opts['completion']['context'] = {
                        ctx_field: ctx_val
                    }

                if size:
                    opts['completion']['size'] = size

                completions.append((k, val, opts))

        if not completions:
            raise SuggestNoCompletionsRESTError(
                ', '.join(sorted(self.suggesters.keys())))

        # Add completions
        s = self.search_class()
        for field, val, opts in completions:
            source = opts.pop('_source', None)
            if source is not None and ES_VERSION[0] >= 5:
                s = s.source(source).suggest(field, val, **opts)
            else:
                s = s.suggest(field, val, **opts)

        if ES_VERSION[0] == 2:
            # Execute search
            response = s.execute_suggest().to_dict()
            for field, _, _ in completions:
                for resp in response[field]:
                    for op in resp['options']:
                        if 'payload' in op:
<<<<<<< HEAD
                            op['_source'] = pickle_copy(op['payload'])
=======
                            op['_source'] = pickle.loads(pickle.dumps(op['payload'], -1))
>>>>>>> d6a8ac51
        elif ES_VERSION[0] >= 5:
            response = s.execute().to_dict()['suggest']

        result = dict()
        for field, val, opts in completions:
            result[field] = response[field]

        return make_response(jsonify(result))<|MERGE_RESOLUTION|>--- conflicted
+++ resolved
@@ -13,7 +13,6 @@
 import pickle
 import inspect
 import traceback
-import pickle
 import uuid
 from collections import defaultdict
 from functools import partial, wraps
@@ -827,17 +826,12 @@
         """Get suggestions."""
         completions = []
         size = request.values.get('size', type=int)
-        pickle_copy = lambda l: pickle.loads(pickle.dumps(l, -1))
 
         for k in self.suggesters.keys():
             val = request.values.get(k)
             if val:
                 # Get completion suggestions
-<<<<<<< HEAD
-                opts = pickle_copy(self.suggesters[k])
-=======
                 opts = pickle.loads(pickle.dumps(self.suggesters[k], -1))
->>>>>>> d6a8ac51
 
                 if 'context' in opts.get('completion', {}):
                     ctx_field = opts['completion']['context']
@@ -873,11 +867,7 @@
                 for resp in response[field]:
                     for op in resp['options']:
                         if 'payload' in op:
-<<<<<<< HEAD
-                            op['_source'] = pickle_copy(op['payload'])
-=======
                             op['_source'] = pickle.loads(pickle.dumps(op['payload'], -1))
->>>>>>> d6a8ac51
         elif ES_VERSION[0] >= 5:
             response = s.execute().to_dict()['suggest']
 
