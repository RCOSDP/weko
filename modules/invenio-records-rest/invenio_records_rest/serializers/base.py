--- conflicted
+++ resolved
@@ -200,12 +200,7 @@
             return mapping_dict
 
         links_factory = links_factory or (lambda x, record=None, **k: dict())
-<<<<<<< HEAD
-        pickle_copy = lambda l: pickle.loads(pickle.dumps(l, -1))
-        metadata = pickle_copy(record.replace_refs()) if self.replace_refs \
-=======
         metadata = pickle.loads(pickle.dumps(record.replace_refs(), -1)) if self.replace_refs \
->>>>>>> d6a8ac51
             else record.dumps()
         # Get keys of metadata record by mapping.
         mapping_key_lang = get_mapping(metadata.get('item_type_id'))
