--- conflicted
+++ resolved
@@ -16,7 +16,6 @@
 from .marshmallow import MarshmallowMixin
 
 import orjson
-
 
 class JSONSerializerMixin(SerializerMixinInterface):
     """Mixin serializing records as JSON."""
@@ -40,17 +39,13 @@
         :param record: Record instance.
         :param links_factory: Factory function for record links.
         """
-<<<<<<< HEAD
-        return   orjson.dumps(
-=======
         from weko_records_ui.utils import hide_by_email,hide_by_itemtype
         record = hide_by_email(record, True)
         if 'item_type_id' in record:
             from weko_items_ui.utils import get_ignore_item
             list_hidden = get_ignore_item(record['item_type_id'])
             record = hide_by_itemtype(record, list_hidden)
-        return json.dumps(
->>>>>>> b5e62150
+        return   orjson.dumps(
             self.transform_record(pid, record, links_factory, **kwargs),
             **self._format_args()).decode()
 
@@ -62,14 +57,7 @@
         :param search_result: Elasticsearch search result.
         :param links: Dictionary of links to add to response.
         """
-<<<<<<< HEAD
-
-        from weko_records_ui.utils import replace_license_free_for_opensearch
-        replace_license_free_for_opensearch(search_result)
-
-        return orjson.dumps(dict(
-=======
-        from weko_records_ui.utils import hide_by_email,hide_by_itemtype
+        from weko_records_ui.utils import hide_by_email,hide_by_itemtype, replace_license_free_for_opensearch
         from weko_items_ui.utils import get_ignore_item, get_ignore_item_from_mapping, hide_meta_data_for_role
         from weko_deposit.api import WekoRecord
         from weko_records_ui.permissions import check_publish_status,check_created_id
@@ -128,8 +116,9 @@
                     if not is_public and not is_admin and not is_owner:
                         hit['_source']['_item_metadata']={}
 
-        return json.dumps(dict(
->>>>>>> b5e62150
+        replace_license_free_for_opensearch(search_result)
+
+        return orjson.dumps(dict(
             hits=dict(
                 hits=[self.transform_search_hit(
                     pid_fetcher(hit['_id'], hit['_source']),
