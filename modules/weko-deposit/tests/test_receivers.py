import pytest
import json
import uuid
from mock import patch
from tests.helpers import create_record, json_data
from collections import OrderedDict
from invenio_accounts.models import User
from invenio_records.models import RecordMetadata
from invenio_pidstore.models import PersistentIdentifier, PIDStatus
from invenio_pidrelations.models import PIDRelation
from weko_records.models import FeedbackMailList
from weko_deposit.receivers import append_file_content
from weko_records.api import WekoRecord, ItemsMetadata
from weko_deposit.api import WekoDeposit, WekoRecord as DepositWekoRecord

# def append_file_content(sender, json=None, record=None, index=None, **kwargs):
# .tox/c1/bin/pytest --cov=weko_deposit tests/test_receivers.py::test_append_file_content -vv -s --cov-branch --cov-report=term --basetemp=/code/modules/weko-deposit/.tox/c1/tmp
<<<<<<< HEAD
def test_append_file_content(app, db, es_records):
    json = {
        "key":"value",
        "_created":"2022-10-01"
    }
    sender={}
    res = append_file_content(sender, json, es_records[1][0]['record'])
    assert res==None
    
    obj = es_records[1][0]["recid"]
    mail = FeedbackMailList(
        item_id=obj.object_uuid,
        mail_list=[{"email":"test@test.org"}]
    )
    db.session.add(mail)
    obj.status = "N"
    db.session.merge(obj)
    db.session.commit()
    
    res = append_file_content(sender, json, es_records[1][0]['record'])
    assert res==None
=======
def test_append_file_content(app, db, db_itemtype, users, db_userprofile, es_records, mocker):
    recid = es_records[1][0]['recid']
    depid = es_records[1][0]['depid']
    deposit = es_records[1][0]['deposit']
    indexer = es_records[0]

    user = User.query.filter_by(email="sysadmin@test.org").first()
    mocker.patch("flask_login.utils._get_user", return_value=user)
    with patch("flask_security.current_user", return_value=user):
        # なんでPIDがDBに入っていないのか不明だが、再作成する
        recid = PersistentIdentifier.create('recid', '1', object_type='rec', object_uuid=recid.object_uuid,status=PIDStatus.REGISTERED)
        depid = PersistentIdentifier.create('depid', '1', object_type='rec', object_uuid=depid.object_uuid,status=PIDStatus.REGISTERED)
        with db.session.begin_nested():
            db.session.add(recid)
            db.session.add(depid)

        # WekoRecordデータベース登録
        record = WekoDeposit.create(es_records[1][0]['record_data'], id_=recid.object_uuid, recid=recid)
        record.commit()
        
        
        # from six import BytesIO
        from invenio_files_rest.models import Bucket, ObjectVersion
        from invenio_records_files.models import RecordsBuckets
        import base64
        from six import BytesIO
        # filesあり
        record = DepositWekoRecord.get_record_by_pid(1)

        b = Bucket.create()
        r = RecordsBuckets.create(record=record.model, bucket=b)
        stream = BytesIO(b'Hello, World')
        record.files['hello.txt'] = stream
        obj=ObjectVersion.create(bucket=b.id, key='hello.txt', stream=stream)

        record['item_1617605131499']['attribute_value_mlt'][0]['file'] = (base64.b64encode(stream.getvalue())).decode('utf-8')
        record['item_1617605131499']['attribute_value_mlt'][0]['version_id'] = str(obj.version_id)
        record.commit()

        deposit = WekoDeposit(record, record.model)
        deposit.commit()

        es_records[1][0]['record_data']['content']= [{"date":[{"dateValue":"2021-07-12","dateType":"Available"}],
                                                                "accessrole":"open_access",
                                                                "displaytype" : "simple",
                                                                "filename" : "hello.txt",
                                                                "attachment" : {},
                                                                "format" : "text/plain",
                                                                "mimetype" : "text/plain",
                                                                "filesize" : [{"value" : "1 KB"}],
                                                                "version_id" : "{}".format(obj.version_id),
                                                                "url" : {"url":"http://localhost/record/{1}/files/hello.txt"},
                                                                "file":(base64.b64encode(stream.getvalue())).decode('utf-8')}]
        es_records[0].upload_metadata(es_records[1][0]['record_data'], recid.object_uuid, 1, False)
        # ItemsMetadataデータベース登録
        rec_item = ItemsMetadata.create(es_records[1][0]['item_data'], id_=recid.object_uuid)
        rec_item.commit()

        db.session.commit()

        json = {
            "key":"value",
            "_created":"2022-10-01"
        }
        sender={}
        res = append_file_content(sender, json, es_records[1][0]['record'])
        assert res==None

        # RecordMetadataのstatusを変更する
        assert PersistentIdentifier.sync_status(recid, PIDStatus.RESERVED)
        assert PersistentIdentifier.sync_status(depid, PIDStatus.RESERVED)
        # WekoRecordデータベース登録
        res = append_file_content(sender, json, es_records[1][0]['record'])
        assert res==None

        with patch("weko_deposit.receivers.FeedbackMailList.get_mail_list_by_item_id", side_effect=Exception("test_error")):
            res = append_file_content(sender, json, es_records[1][0]['record'])
            assert res==None
        
        with patch("weko_records.api.FeedbackMailList.get_mail_list_by_item_id", return_value=["xxxxxx@ivis.co.jp"]):
            ret = append_file_content(sender, json, es_records[1][0]['record'])
            assert ret == None
            assert json['weko_shared_ids'] == []
            
        # with patch("weko_records.api.FeedbackMailList.get_mail_list_by_item_id", return_value=["xxxxxx@ivis.co.jp"]):
        with patch("weko_records.api.RequestMailList.get_mail_list_by_item_id", return_value=["xxxxxx@ivis.co.jp"]):
            jrc ={'content': True,'type': ['conference paper'], 'title': ['タイトル', 'title'], 'control_number': '1', '_oai': {'id': '1'}, '_item_metadata': OrderedDict([('pubdate', {'attribute_name': 'PubDate', 'attribute_value': '2022-08-20'}), ('item_1617186331708', {'attribute_name': 'Title', 'attribute_value_mlt': [{'subitem_1551255647225': 'タイトル', 'subitem_1551255648112': 'ja'}, {'subitem_1551255647225': 'title', 'subitem_1551255648112': 'en'}]}), ('item_1617258105262', {'attribute_name': 'Resource Type', 'attribute_value_mlt': [{'resourceuri': 'http://purl.org/coar/resource_type/c_5794', 'resourcetype': 'conference paper'}]}), ('item_title', 'title'), ('item_type_id', '1'), ('control_number', '1'), ('author_link', []), ('weko_shared_ids', []), ('owner', 5), ('owners', [5])]), 'itemtype': 'テストアイテムタイプ', 'publish_date': '2022-08-20', 'author_link': [], 'weko_creator_id': '5', 'weko_shared_ids': []}
            jrc['content']=True
            with patch("weko_deposit.receivers.json_loader", return_value=["a", jrc, "b"]):
                ret = append_file_content(sender, json, es_records[1][0]['record'],None,arguments={"pipeline":""})
                assert ret == None
                assert json['weko_shared_ids'] == []
                assert json['request_mail_list']
        """
        obj = es_records[1][0]["recid"]
        mail = FeedbackMailList(
            item_id=obj.object_uuid,
            mail_list=[{"email":"test@test.org"}]
        )
        db.session.add(mail)
        obj.status = "N"
        db.session.merge(obj)
        db.session.commit()
        
        res = append_file_content(sender, json, es_records[1][0]['record'])
        assert res==None
        
        with patch("weko_deposit.receivers.FeedbackMailList.get_mail_list_by_item_id",side_effect=Exception("test_error")):
            res = append_file_content(sender, json, es_records[1][0]['record'])
            assert res==None
        
        json = {'_created':"2023-08-01",
                '_updated':"2023-08-01",
                'id':'1'}
        sender={}
        
        rec_uuid = uuid.uuid4()

        recid = PersistentIdentifier.create('recid', "100", object_type='rec', object_uuid=rec_uuid, status=PIDStatus.REGISTERED)
        depid = PersistentIdentifier.create('depid', "100", object_type='rec', object_uuid=rec_uuid, status=PIDStatus.REGISTERED)
        rel = PIDRelation.create(recid,depid, 2, 0)
        es_records[1][0]['record_data']['recid'] = '100'
        es_records[1][0]['record_data']['_deposit']['id'] = '100'
        es_records[1][0]['record_data']['_deposit']['pid']['value'] = '100'
        es_records[1][0]['record_data']['content'] = "content"
        es_records[1][0]['item_data']['id'] = '100'
        es_records[1][0]['item_data']['pid']['value'] = '100'
        rec = WekoRecord.create(es_records[1][0]['record_data'], id_=rec_uuid)
        dep = WekoDeposit(rec, rec.model)
        ItemsMetadata.create(es_records[1][0]['item_data'], id_=rec_uuid)
        rec_meta = RecordMetadata(id=rec_uuid, json=es_records[1][0]['record_data'], version_id=1)
        record_metadata = RecordMetadata.query.filter_by(id=rec_uuid).first()

        ret = append_file_content(sender, json, rec)
        assert ret == None
        assert json['weko_shared_ids'] == []

        rec_uuid = uuid.uuid4()
        recid = PersistentIdentifier.create('recid', "101", object_type='rec', object_uuid=rec_uuid, status=PIDStatus.RESERVED)
        depid = PersistentIdentifier.create('depid', "101", object_type='rec', object_uuid=rec_uuid, status=PIDStatus.RESERVED)
        rel = PIDRelation.create(recid,depid, 2, 0)
        es_records[1][0]['record_data']['recid'] = '101'
        es_records[1][0]['record_data']['_deposit']['id'] = '101'
        es_records[1][0]['record_data']['_deposit']['pid']['value'] = '101'
        es_records[1][0]['item_data']['id'] = '101'
        es_records[1][0]['item_data']['pid']['value'] = '101'
        rec = WekoRecord.create(es_records[1][0]['record_data'], id_=rec_uuid)
        dep = WekoDeposit(rec, rec.model)
        ItemsMetadata.create(es_records[1][0]['item_data'], id_=rec_uuid)
        rec_meta = RecordMetadata(id=rec_uuid, json=es_records[1][0]['record_data'], version_id=1)
        record_metadata = RecordMetadata.query.filter_by(id=rec_uuid).first()

        ret = append_file_content(sender, json, rec)
        assert ret == None
        assert json['weko_shared_ids'] == []
        
        rec_uuid = uuid.uuid4()
        recid = PersistentIdentifier.create('recid', "102", object_type='rec', object_uuid=rec_uuid, status=PIDStatus.REGISTERED)
        depid = PersistentIdentifier.create('depid', "102", object_type='rec', object_uuid=rec_uuid, status=PIDStatus.REGISTERED)
        rel = PIDRelation.create(recid,depid, 2, 0)
        es_records[1][0]['record_data']['weko_shared_ids'] = [1,2,3]
        es_records[1][0]['record_data']['recid'] = '102'
        es_records[1][0]['record_data']['_deposit']['id'] = '102'
        es_records[1][0]['record_data']['_deposit']['pid']['value'] = '102'
        es_records[1][0]['item_data']['id'] = '102'
        es_records[1][0]['item_data']['pid']['value'] = '102'
        es_records[1][0]['item_data']['shared_user_ids'] = [1,2,3]
        es_records[1][0]['record']['weko_shared_ids'] = [1,2,3]
        rec = WekoRecord.create(es_records[1][0]['record_data'], id_=rec_uuid)
        dep = WekoDeposit(rec, rec.model)
        ItemsMetadata.create(es_records[1][0]['item_data'], id_=rec_uuid)
        rec_meta = RecordMetadata(id=rec_uuid, json=es_records[1][0]['record_data'], version_id=1)
        record_metadata = RecordMetadata.query.filter_by(id=rec_uuid).first()
        
        with patch("weko_records.api.FeedbackMailList.get_mail_list_by_item_id", return_value=["xxxxxx@ivis.co.jp"]):
            ret = append_file_content(sender, json, rec)
            assert ret == None
            assert json['weko_shared_ids'] == [1,2,3]
        """
>>>>>>> e8d00a98
<|MERGE_RESOLUTION|>--- conflicted
+++ resolved
@@ -15,29 +15,6 @@
 
 # def append_file_content(sender, json=None, record=None, index=None, **kwargs):
 # .tox/c1/bin/pytest --cov=weko_deposit tests/test_receivers.py::test_append_file_content -vv -s --cov-branch --cov-report=term --basetemp=/code/modules/weko-deposit/.tox/c1/tmp
-<<<<<<< HEAD
-def test_append_file_content(app, db, es_records):
-    json = {
-        "key":"value",
-        "_created":"2022-10-01"
-    }
-    sender={}
-    res = append_file_content(sender, json, es_records[1][0]['record'])
-    assert res==None
-    
-    obj = es_records[1][0]["recid"]
-    mail = FeedbackMailList(
-        item_id=obj.object_uuid,
-        mail_list=[{"email":"test@test.org"}]
-    )
-    db.session.add(mail)
-    obj.status = "N"
-    db.session.merge(obj)
-    db.session.commit()
-    
-    res = append_file_content(sender, json, es_records[1][0]['record'])
-    assert res==None
-=======
 def test_append_file_content(app, db, db_itemtype, users, db_userprofile, es_records, mocker):
     recid = es_records[1][0]['recid']
     depid = es_records[1][0]['depid']
@@ -216,5 +193,4 @@
             ret = append_file_content(sender, json, rec)
             assert ret == None
             assert json['weko_shared_ids'] == [1,2,3]
-        """
->>>>>>> e8d00a98
+        """