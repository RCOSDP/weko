--- conflicted
+++ resolved
@@ -644,7 +644,6 @@
     db.session.begin_nested()
 
     with app.test_request_context():
-<<<<<<< HEAD
         def format_number(i, fill_num=None):
             int_part, decimal_part = divmod(i, 1)
             if fill_num:
@@ -656,15 +655,9 @@
             return int_part_str
 
         def create_record(i, index_id):
-            record_data =  {"_oai": {"id": "oai:weko3.example.org:000000{}".format(format_number(i, 2)), "sets": ["{}".format(index_id)]}, "path": ["{}".format(index_id)], "owner": "1", "recid": "{}".format(i), "title": ["title"], "pubdate": {"attribute_name": "PubDate", "attribute_value": "2022-08-20"}, "_buckets": {"deposit": "3e99cfca-098b-42ed-b8a0-20ddd09b3e02"}, "_deposit": {"id": "{}".format(i), "pid": {"type": "depid", "value": "{}".format(i), "revision_id": 0}, "owner": "1", "owners": [1], "status": "draft", "created_by": 1, "owners_ext": {"email": "wekosoftware@nii.ac.jp", "username": "", "displayname": ""}}, "item_title": "title", "author_link": [], "item_type_id": "1", "publish_date": "2022-08-20", "publish_status": "0", "weko_shared_id": -1, "item_1617186331708": {"attribute_name": "Title", "attribute_value_mlt": [{"subitem_1551255647225": "タイトル", "subitem_1551255648112": "ja"},{"subitem_1551255647225": "title", "subitem_1551255648112": "en"}]}, "item_1617258105262": {"attribute_name": "Resource Type", "attribute_value_mlt": [{"resourceuri": "http://purl.org/coar/resource_type/c_5794", "resourcetype": "conference paper"}]}, "relation_version_is_last": True if not "." in str(i) else False, 'item_1617605131499': {'attribute_name': 'File', 'attribute_type': 'file', 'attribute_value_mlt': [{'url': {'url': 'https://weko3.example.org/record/{}/files/hello.txt'.format(i)}, 'date': [{'dateType': 'Available', 'dateValue': '2022-09-07'}], 'format': 'plain/text', 'filename': 'hello.txt', 'filesize': [{'value': '146 KB'}], 'accessrole': 'open_access', 'version_id': '', 'mimetype': 'application/pdf',"file": "",}]}}
-
-            item_data = {"id": "{}".format(i), "pid": {"type": "depid", "value": "{}".format(i), "revision_id": 0}, "lang": "ja", "owner": "1", "title": "title", "owners": [1], "status": "published", "$schema": "/items/jsonschema/1", "pubdate": "2022-08-20", "created_by": 1, "owners_ext": {"email": "wekosoftware@nii.ac.jp", "username": "", "displayname": ""}, "shared_user_id": -1, "item_1617186331708": [{"subitem_1551255647225": "タイトル", "subitem_1551255648112": "ja"},{"subitem_1551255647225": "title", "subitem_1551255648112": "en"}], "item_1617258105262": {"resourceuri": "http://purl.org/coar/resource_type/c_5794", "resourcetype": "conference paper"}}
-=======
-        for i in range(1, 10):
-            record_data =  {"_oai": {"id": "oai:weko3.example.org:000000{:02d}".format(i), "sets": ["{}".format((i % 2) + 1)]}, "path": ["{}".format((i % 2) + 1)], "owner": "1", "recid": "{}".format(i), "title": ["title"], "pubdate": {"attribute_name": "PubDate", "attribute_value": "2022-08-20"}, "_buckets": {"deposit": "3e99cfca-098b-42ed-b8a0-20ddd09b3e02"}, "_deposit": {"id": "{}".format(i), "pid": {"type": "depid", "value": "{}".format(i), "revision_id": 0}, "owner": "1", "owners": [1], "status": "draft", "created_by": 1, "owners_ext": {"email": "wekosoftware@nii.ac.jp", "username": "", "displayname": ""}}, "item_title": "title", "author_link": [], "item_type_id": "1", "publish_date": "2022-08-20", "publish_status": "0", "weko_shared_ids": [], "item_1617186331708": {"attribute_name": "Title", "attribute_value_mlt": [{"subitem_1551255647225": "タイトル", "subitem_1551255648112": "ja"},{"subitem_1551255647225": "title", "subitem_1551255648112": "en"}]}, "item_1617258105262": {"attribute_name": "Resource Type", "attribute_value_mlt": [{"resourceuri": "http://purl.org/coar/resource_type/c_5794", "resourcetype": "conference paper"}]}, "relation_version_is_last": True, 'item_1617605131499': {'attribute_name': 'File', 'attribute_type': 'file', 'attribute_value_mlt': [{'url': {'url': 'https://weko3.example.org/record/{}/files/hello.txt'.format(i)}, 'date': [{'dateType': 'Available', 'dateValue': '2022-09-07'}], 'format': 'plain/text', 'filename': 'hello.txt', 'filesize': [{'value': '146 KB'}], 'accessrole': 'open_access', 'version_id': '', 'mimetype': 'application/pdf',"file": "",}]}}
- 
+            record_data =  {"_oai": {"id": "oai:weko3.example.org:000000{}".format(format_number(i, 2)), "sets": ["{}".format(index_id)]}, "path": ["{}".format(index_id)], "owner": "1", "recid": "{}".format(i), "title": ["title"], "pubdate": {"attribute_name": "PubDate", "attribute_value": "2022-08-20"}, "_buckets": {"deposit": "3e99cfca-098b-42ed-b8a0-20ddd09b3e02"}, "_deposit": {"id": "{}".format(i), "pid": {"type": "depid", "value": "{}".format(i), "revision_id": 0}, "owner": "1", "owners": [1], "status": "draft", "created_by": 1, "owners_ext": {"email": "wekosoftware@nii.ac.jp", "username": "", "displayname": ""}}, "item_title": "title", "author_link": [], "item_type_id": "1", "publish_date": "2022-08-20", "publish_status": "0", "weko_shared_ids": [], "item_1617186331708": {"attribute_name": "Title", "attribute_value_mlt": [{"subitem_1551255647225": "タイトル", "subitem_1551255648112": "ja"},{"subitem_1551255647225": "title", "subitem_1551255648112": "en"}]}, "item_1617258105262": {"attribute_name": "Resource Type", "attribute_value_mlt": [{"resourceuri": "http://purl.org/coar/resource_type/c_5794", "resourcetype": "conference paper"}]}, "relation_version_is_last": True if not "." in str(i) else False, 'item_1617605131499': {'attribute_name': 'File', 'attribute_type': 'file', 'attribute_value_mlt': [{'url': {'url': 'https://weko3.example.org/record/{}/files/hello.txt'.format(i)}, 'date': [{'dateType': 'Available', 'dateValue': '2022-09-07'}], 'format': 'plain/text', 'filename': 'hello.txt', 'filesize': [{'value': '146 KB'}], 'accessrole': 'open_access', 'version_id': '', 'mimetype': 'application/pdf',"file": "",}]}}
+
             item_data = {"id": "{}".format(i), "pid": {"type": "depid", "value": "{}".format(i), "revision_id": 0}, "lang": "ja", "owner": "1", "title": "title", "owners": [1], "status": "published", "$schema": "/items/jsonschema/1", "pubdate": "2022-08-20", "created_by": 1, "owners_ext": {"email": "wekosoftware@nii.ac.jp", "username": "", "displayname": ""}, "shared_user_ids": [], "item_1617186331708": [{"subitem_1551255647225": "タイトル", "subitem_1551255648112": "ja"},{"subitem_1551255647225": "title", "subitem_1551255648112": "en"}], "item_1617258105262": {"resourceuri": "http://purl.org/coar/resource_type/c_5794", "resourcetype": "conference paper"}}
->>>>>>> e8d00a98
    
             rec_uuid = uuid.uuid4()
 
@@ -683,17 +676,10 @@
             rel = PIDRelation.create(parent,recid,2,0)
             db.session.add(rel)
             if(i%2==1):
-<<<<<<< HEAD
                 doi = PersistentIdentifier.create('doi', "https://doi.org/10.xyz/{}".format(format_number(i, 10)),object_type='rec', object_uuid=rec_uuid,status=PIDStatus.REGISTERED)
                 hdl = PersistentIdentifier.create('hdl', "https://hdl.handle.net/0000/{}".format(format_number(i, 10)),object_type='rec', object_uuid=rec_uuid,status=PIDStatus.REGISTERED)
 
             record = WekoRecord.create(record_data, id_=rec_uuid)
-=======
-                doi = PersistentIdentifier.create('doi', "https://doi.org/10.xyz/{}".format((str(i)).zfill(10)),object_type='rec', object_uuid=rec_uuid,status=PIDStatus.REGISTERED)
-                hdl = PersistentIdentifier.create('hdl', "https://hdl.handle.net/0000/{}".format((str(i)).zfill(10)),object_type='rec', object_uuid=rec_uuid,status=PIDStatus.REGISTERED)
-            
-            record = WekoRecord.create(record_data, id_=rec_uuid, recid=recid)
->>>>>>> e8d00a98
             # from six import BytesIO
             from invenio_files_rest.models import Bucket
             from invenio_records_files.models import RecordsBuckets
