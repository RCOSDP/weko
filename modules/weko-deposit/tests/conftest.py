--- conflicted
+++ resolved
@@ -198,10 +198,8 @@
         ],
         WEKO_DEPOSIT_MAX_BACK_OFF_TIME=2,
         WEKO_PERMISSION_ROLE_COMMUNITY=["Community Administrator"],
-<<<<<<< HEAD
         WEKO_DEPOSIT_TEXTMIMETYPE_WHITELIST_FOR_ES = _WEKO_DEPOSIT_TEXTMIMETYPE_WHITELIST_FOR_ES,
         WEKO_MIMETYPE_WHITELIST_FOR_ES = _WEKO_MIMETYPE_WHITELIST_FOR_ES
-=======
         WEKO_SCHEMA_JPCOAR_V2_SCHEMA_NAME="jpcoar_mapping",
         WEKO_SCHEMA_JPCOAR_V2_RESOURCE_TYPE_REPLACE={
             "periodical": "journal",
@@ -210,7 +208,6 @@
             "report part": "other",
             "conference object": "conference output",
         }
->>>>>>> 3aa12c21
     )
     # with ESTestServer(timeout=30) as server:
     Babel(app_)
