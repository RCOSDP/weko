--- conflicted
+++ resolved
@@ -27,15 +27,7 @@
 import copy
 import uuid
 from unittest.mock import patch
-<<<<<<< HEAD
-from collections import OrderedDict
-
-from opensearchpy import Opensearch
-
-=======
 from collections import OrderedDict, namedtuple
-from opensearchpy import OpenSearch
->>>>>>> 022b1bfb
 import time
 from datetime import datetime
 
@@ -72,6 +64,7 @@
 from invenio_records_rest import InvenioRecordsREST
 from invenio_records_rest.utils import PIDConverter
 from invenio_search import InvenioSearch
+from invenio_search.engine import search
 from invenio_search_ui import InvenioSearchUI
 from invenio_stats.config import SEARCH_INDEX_PREFIX as index_prefix
 from six import BytesIO
@@ -82,12 +75,9 @@
 from weko_items_ui import WekoItemsUI
 from weko_records import WekoRecords
 from weko_redis.redis import RedisConnection
-
-# from weko_records_ui import WekoRecordsUI
 from weko_search_ui import WekoSearchUI
 from weko_search_ui.config import WEKO_SEARCH_MAX_RESULT
 from weko_index_tree import WekoIndexTree, WekoIndexTreeREST
-
 from weko_theme import WekoTheme
 from weko_groups import WekoGroups
 from invenio_pidrelations.models import PIDRelation
@@ -135,7 +125,6 @@
     app_ = Flask("testapp", instance_path=instance_path)
     app_.url_map.converters["pid"] = PIDConverter
     # initialize InvenioDeposit first in order to detect any invalid dependency
-    # WEKO_DEPOSIT_REST_ENDPOINTS = copy.deepcopy(_DEPOSIT_REST_ENDPOINTS)
     DEPOSIT_REST_ENDPOINTS = copy.deepcopy(_DEPOSIT_REST_ENDPOINTS)
     WEKO_DEPOSIT_REST_ENDPOINTS = copy.deepcopy(_WEKO_DEPOSIT_REST_ENDPOINTS)
     WEKO_DEPOSIT_REST_ENDPOINTS["depid"][
@@ -146,6 +135,7 @@
     ] = "/deposits/publish/<{0}:pid_value>".format(_PID)
     WEKO_INDEX_TREE_REST_ENDPOINTS = copy.deepcopy(_WEKO_INDEX_TREE_REST_ENDPOINTS)
     WEKO_INDEX_TREE_REST_ENDPOINTS["tid"]["index_route"] = "/tree/index/<int:index_id>"
+
     app_.config.update(
         CELERY_ALWAYS_EAGER=True,
         CELERY_CACHE_BACKEND="memory",
@@ -161,12 +151,6 @@
         SECURITY_PASSWORD_SALT="CHANGE_ME_ALSO",
         SQLALCHEMY_DATABASE_URI=os.getenv('SQLALCHEMY_DATABASE_URI',
                                           'postgresql+psycopg2://invenio:dbpass123@postgresql:5432/wekotest'),
-        # SQLALCHEMY_DATABASE_URI=os.environ.get(
-        #     'SQLALCHEMY_DATABASE_URI',
-        #     'postgresql+psycopg2://invenio:dbpass123@postgresql:25401/invenio'),
-        # SQLALCHEMY_DATABASE_URI=os.environ.get(
-        #     "SQLALCHEMY_DATABASE_URI", "sqlite:///test.db"
-        # ),
         SQLALCHEMY_TRACK_MODIFICATIONS=True,
         SQLALCHEMY_ECHO=False,
         TESTING=True,
@@ -197,15 +181,6 @@
         WEKO_INDEX_TREE_REST_ENDPOINTS=WEKO_INDEX_TREE_REST_ENDPOINTS,
         I18N_LANGUAGES=[("ja", "Japanese"), ("en", "English"),("da", "Danish")],
         SERVER_NAME="TEST_SERVER",
-<<<<<<< HEAD
-=======
-        SEARCH_ELASTIC_HOSTS=os.environ.get(
-                    'SEARCH_ELASTIC_HOSTS', 'opensearch'),
-        SEARCH_HOSTS=os.environ.get(
-            'SEARCH_HOST', 'opensearch'
-        ),
-        SEARCH_CLIENT_CONFIG={"http_auth":(os.environ['INVENIO_OPENSEARCH_USER'],os.environ['INVENIO_OPENSEARCH_PASS']),"use_ssl":True, "verify_certs":False},
->>>>>>> 022b1bfb
         SEARCH_INDEX_PREFIX="test-",
         WEKO_SCHEMA_JPCOAR_V1_SCHEMA_NAME=WEKO_SCHEMA_JPCOAR_V1_SCHEMA_NAME,
         WEKO_SCHEMA_DDI_SCHEMA_NAME=WEKO_SCHEMA_DDI_SCHEMA_NAME,
@@ -225,7 +200,6 @@
         WEKO_AUTHORS_ES_INDEX_NAME="test-authors",
         WEKO_AUTHORS_ES_DOC_TYPE="test-authors",
         WEKO_MIMETYPE_WHITELIST_FOR_ES=_WEKO_MIMETYPE_WHITELIST_FOR_ES,
-<<<<<<< HEAD
         WEKO_DEPOSIT_BIBLIOGRAPHIC_INFO_SYS_KEY=_WEKO_DEPOSIT_BIBLIOGRAPHIC_INFO_SYS_KEY,
         SEARCH_ELASTIC_HOSTS=os.environ.get(
             'SEARCH_ELASTIC_HOSTS', 'opensearch'
@@ -241,17 +215,6 @@
             "use_ssl": True,
             "verify_certs": False
         }
-=======
-        # PIDRELATIONS_RELATION_TYPES= [
-        #     RelationType(0, 'version', 'Version',
-        #          'invenio_pidrelations.contrib.versioning:PIDNodeVersioning',
-        #          'invenio_pidrelations.serializers.schemas.RelationSchema'),
-        #     RelationType(2, 'record_draft', 'Record Draft',
-        #          'invenio_pidrelations.contrib.draft:PIDNodeDraft',
-        #          'invenio_pidrelations.serializers.schemas.RelationSchema'),
-        # ],
-        PIDRELATIONS_RELATION_TYPES=PIDRELATIONS_RELATION_TYPES,
->>>>>>> 022b1bfb
     )
     # with ESTestServer(timeout=30) as server:
     Babel(app_)
@@ -267,8 +230,6 @@
     InvenioIndexer(app_)
     InvenioPIDStore(app_)
     InvenioRecords(app_)
-    # client = Elasticsearch(['localhost:%s'%server.port])
-    # InvenioSearch(app_, client=client)
     InvenioSearch(app_)
     InvenioSearchUI(app_)
     InvenioPIDRelations(app_)
@@ -276,7 +237,6 @@
     InvenioRecordsREST(app_)
     WekoRecords(app_)
     WekoItemsUI(app_)
-    # WekoRecordsUI(app_)
     WekoAdmin(app_)
     WekoSearchUI(app_)
     WekoTheme(app_)
@@ -284,12 +244,7 @@
     WekoIndexTree(app_)
     WekoIndexTreeREST(app_)
     Menu(app_)
-    # app_.register_blueprint(blueprint)
     app_.register_blueprint(invenio_files_rest_blueprint)  # invenio_files_rest
-    # rest_blueprint = create_blueprint(app_, WEKO_DEPOSIT_REST_ENDPOINTS)
-    # app_.register_blueprint(rest_blueprint)
-    # WekoDeposit(app_)
-    # WekoDepositREST(app_)
     return app_
 
 
@@ -301,29 +256,15 @@
 
     with open("tests/data/mappings/item-v1.0.0.json", "r") as f:
         mapping = json.load(f)
-<<<<<<< HEAD
-    
-    search_hosts = base_app.config["SEARCH_ELASTIC_HOSTS"]
-    search_client_config = base_app.config["SEARCH_CLIENT_CONFIG"] 
-=======
+
     search_hosts = base_app.config["SEARCH_ELASTIC_HOSTS"]
     search_client_config = base_app.config["SEARCH_CLIENT_CONFIG"]
->>>>>>> 022b1bfb
-    es = OpenSearch(
+    es = search.client.OpenSearch(
         hosts=[{'host': search_hosts, 'port': 9200}],
         http_auth=search_client_config['http_auth'],
         use_ssl=search_client_config['use_ssl'],
         verify_certs=search_client_config['verify_certs'],
     )
-<<<<<<< HEAD
-=======
-    es.indices.delete_alias(
-        index=base_app.config["INDEXER_DEFAULT_INDEX"],
-        name=base_app.config["SEARCH_UI_SEARCH_INDEX"],
-        ignore=[400, 404],
-    )
-    es.indices.delete(index=base_app.config["INDEXER_DEFAULT_INDEX"], ignore=[400, 404])
->>>>>>> 022b1bfb
 
     es.indices.create(
         index=base_app.config["INDEXER_DEFAULT_INDEX"], body=mapping, ignore=[400, 404]
@@ -335,12 +276,12 @@
     )
     with base_app.app_context():
         yield base_app
-    #es.indices.delete_alias(
-    #    index=base_app.config["INDEXER_DEFAULT_INDEX"],
-    #    name=base_app.config["SEARCH_UI_SEARCH_INDEX"],
-    #    ignore=[400, 404],
-    #)
-    #es.indices.delete(index=base_app.config["INDEXER_DEFAULT_INDEX"], ignore=[400, 404])
+    es.indices.delete_alias(
+        index=base_app.config["INDEXER_DEFAULT_INDEX"],
+        name=base_app.config["SEARCH_UI_SEARCH_INDEX"],
+        ignore=[400, 404],
+    )
+    es.indices.delete(index=base_app.config["INDEXER_DEFAULT_INDEX"], ignore=[400, 404])
 
 
 @pytest.yield_fixture()
@@ -352,11 +293,10 @@
     yield db_
     db_.session.remove()
     db_.drop_all()
-    # drop_database(str(db_.engine.url))
 
 @pytest.fixture()
 def redis_connect(app):
-    redis_connection = RedisConnection().connection(db=app.config['CACHE_REDIS_DB'], kv = True)
+    redis_connection = RedisConnection().connection(db=app.config['CACHE_REDIS_DB'], kv=True)
     return redis_connection
 
 @pytest.fixture()
@@ -575,7 +515,7 @@
     index = Index()
     db.session.add(index)
     db.session.commit()
-    comm = Community.create(community_id="test_com", role_id=sysadmin_role.id,
+    Community.create(community_id="test_com", role_id=sysadmin_role.id,
                             id_user=sysadmin.id, title="test community",
                             description=("this is test community"),
                             root_node_id=index.id)
@@ -760,7 +700,6 @@
         "item_type_mapping": item_type_mapping,
     }
 
-
 @pytest.fixture()
 def es_records(app, db, db_index, location, db_itemtype,db_oaischema):
 
@@ -769,23 +708,19 @@
     results = []
     with app.test_request_context():
         for i in range(1, 10):
-<<<<<<< HEAD
             record_data =  {"_oai": {"id": "oai:weko3.example.org:000000{:02d}".format(i), "sets": ["{}".format((i % 2) + 1)]}, "path": ["{}".format((i % 2) + 1)], "owner": "1", "recid": "{}".format(i), "title": ["title"], "pubdate": {"attribute_name": "PubDate", "attribute_value": "2022-08-20"}, "_buckets": {"deposit": "3e99cfca-098b-42ed-b8a0-20ddd09b3e02","content":[{"test":"content"},{"file":"test"}]}, "_deposit": {"id": "{}".format(i), "pid": {"type": "depid", "value": "{}".format(i), "revision_id": 0}, "owner": "1", "owners": [1], "status": "draft", "created_by": 1, "owners_ext": {"email": "wekosoftware@nii.ac.jp", "username": "", "displayname": ""}}, "item_title": "title", "author_link": [], "item_type_id": "1", "publish_date": "2022-08-20", "publish_status": "0", "weko_shared_id": -1, "item_1617186331708": {"attribute_name": "Title", "attribute_value_mlt": [{"subitem_1551255647225": "タイトル", "subitem_1551255648112": "ja"},{"subitem_1551255647225": "title", "subitem_1551255648112": "en"}]}, "item_1617258105262": {"attribute_name": "Resource Type","content":[{"test":"content"},{"file":"test"}], "attribute_value_mlt": [{"resourceuri": "http://purl.org/coar/resource_type/c_5794", "resourcetype": "conference paper"}]}, "relation_version_is_last": True, 'item_1617605131499': {'attribute_name': 'File', 'attribute_type': 'file', 'attribute_value_mlt': [{'url': {'url': 'https://weko3.example.org/record/{}/files/hello.txt'.format(i)}, 'date': [{'dateType': 'Available', 'dateValue': '2022-09-07'}], 'format': 'plain/text', 'filename': 'hello.txt', 'filesize': [{'value': '146 KB'}], 'accessrole': 'open_access', 'version_id': '', 'mimetype': 'application/pdf',"file": "",}]}}
-=======
-            record_data =  {"_oai": {"id": "oai:weko3.example.org:000000{:02d}".format(i), "sets": ["{}".format((i % 2) + 1)]}, "path": ["{}".format((i % 2) + 1)], "owner": "1", "recid": "{}".format(i), "title": ["title"], "pubdate": {"attribute_name": "PubDate", "attribute_value": "2022-08-20"}, "_buckets": {"deposit": "3e99cfca-098b-42ed-b8a0-20ddd09b3e02"}, "_deposit": {"id": "{}".format(i), "pid": {"type": "depid", "value": "{}".format(i), "revision_id": 0}, "owner": "1", "owners": [1], "status": "draft", "created_by": 1, "owners_ext": {"email": "wekosoftware@nii.ac.jp", "username": "", "displayname": ""}}, "item_title": "title", "author_link": [], "item_type_id": "1", "publish_date": "2022-08-20", "publish_status": "0", "weko_shared_id": -1, "item_1617186331708": {"attribute_name": "Title", "attribute_value_mlt": [{"subitem_1551255647225": "タイトル", "subitem_1551255648112": "ja"},{"subitem_1551255647225": "title", "subitem_1551255648112": "en"}]}, "item_1617258105262": {"attribute_name": "Resource Type", "attribute_value_mlt": [{"resourceuri": "http://purl.org/coar/resource_type/c_5794", "resourcetype": "conference paper"}]}, "relation_version_is_last": True, 'item_1617605131499': {'attribute_name': 'File', 'attribute_type': 'file', 'attribute_value_mlt': [{'url': {'url': 'https://weko3.example.org/record/{}/files/hello.txt'.format(i)}, 'date': [{'dateType': 'Available', 'dateValue': '2022-09-07'}], 'format': 'plain/text', 'filename': 'hello.txt', 'filesize': [{'value': '146 KB'}], 'accessrole': 'open_access', 'version_id': '', 'mimetype': 'application/pdf',"file": "",}]}}
- 
->>>>>>> 022b1bfb
             item_data = {"id": "{}".format(i), "pid": {"type": "depid", "value": "{}".format(i), "revision_id": 0}, "lang": "ja", "owner": "1", "title": "title", "owners": [1], "status": "published", "$schema": "/items/jsonschema/1", "pubdate": "2022-08-20", "created_by": 1, "owners_ext": {"email": "wekosoftware@nii.ac.jp", "username": "", "displayname": ""}, "shared_user_id": -1, "item_1617186331708": [{"subitem_1551255647225": "タイトル", "subitem_1551255648112": "ja"},{"subitem_1551255647225": "title", "subitem_1551255648112": "en"}], "item_1617258105262": {"resourceuri": "http://purl.org/coar/resource_type/c_5794", "resourcetype": "conference paper"}}
+
             rec_uuid = uuid.uuid4()
 
             recid = PersistentIdentifier.create('recid', str(i),object_type='rec', object_uuid=rec_uuid,status=PIDStatus.REGISTERED)
             depid = PersistentIdentifier.create('depid', str(i),object_type='rec', object_uuid=rec_uuid,status=PIDStatus.REGISTERED)
-            rel = PIDRelation.create(recid,depid,0)
+            rel = PIDRelation.create(recid,depid,3)
             db.session.add(rel)
             parent = None
             doi = None
             parent = PersistentIdentifier.create('parent', "parent:{}".format(i),object_type='rec', object_uuid=rec_uuid,status=PIDStatus.REGISTERED)
-            rel = PIDRelation.create(parent,recid,1,0)
+            rel = PIDRelation.create(parent,recid,2,0)
             db.session.add(rel)
             if(i%2==1):
                 doi = PersistentIdentifier.create('doi', "https://doi.org/10.xyz/{}".format((str(i)).zfill(10)),object_type='rec', object_uuid=rec_uuid,status=PIDStatus.REGISTERED)
@@ -813,8 +748,6 @@
             results.append({"depid":depid, "recid":recid, "parent": parent, "doi":doi, "hdl": hdl,"record":record, "record_data":record_data,"item":item , "item_data":item_data,"deposit": deposit, "rec_uuid":rec_uuid, "version_id":obj.version_id})
 
     time.sleep(3)
-    # es = Elasticsearch("http://{}:9200".format(app.config["SEARCH_ELASTIC_HOSTS"]))
-    # print(es.cat.indices())
     return indexer, results
 
 
@@ -869,8 +802,6 @@
             results.append({"depid":depid, "recid":recid, "parent": parent, "doi":doi, "hdl": hdl,"record":record, "record_data":record_data,"item":item , "item_data":item_data,"deposit": deposit, "rec_uuid":rec_uuid})
 
     time.sleep(3)
-    # es = Elasticsearch("http://{}:9200".format(app.config["SEARCH_ELASTIC_HOSTS"]))
-    # print(es.cat.indices())
     return indexer, results
 
 
@@ -962,19 +893,8 @@
 
             rec_uuid = uuid.uuid4()
 
-            # recid = PersistentIdentifier.create('recid', str(i),object_type='rec', object_uuid=rec_uuid,status=PIDStatus.REGISTERED)
-            # depid = PersistentIdentifier.create('depid', str(i),object_type='rec', object_uuid=rec_uuid,status=PIDStatus.REGISTERED)
-            # rel = PIDRelation.create(recid,depid,3)
-            # db.session.add(rel)
             parent = None
             doi = None
-            # parent = PersistentIdentifier.create('parent', "parent:{}".format(i),object_type='rec', object_uuid=rec_uuid,status=PIDStatus.REGISTERED)
-            # rel = PIDRelation.create(parent,recid,2,0)
-            # db.session.add(rel)
-            # if(i%2==1):
-            #     doi = PersistentIdentifier.create('doi', "https://doi.org/10.xyz/{}".format((str(i)).zfill(10)),object_type='rec', object_uuid=rec_uuid,status=PIDStatus.REGISTERED)
-            #     hdl = PersistentIdentifier.create('hdl', "https://hdl.handle.net/0000/{}".format((str(i)).zfill(10)),object_type='rec', object_uuid=rec_uuid,status=PIDStatus.REGISTERED)
-
             record = WekoRecord.create(record_data, id_=rec_uuid)
             # from six import BytesIO
             from invenio_files_rest.models import Bucket
@@ -985,22 +905,16 @@
             stream = BytesIO(b'Hello, World')
             record.files['hello.txt'] = stream
             obj=ObjectVersion.create(bucket=bucket.id, key='hello.txt',stream=stream)
-            # record['item_1617605131499']['attribute_value_mlt'][0]['file'] = (base64.b64encode(stream.getvalue())).decode('utf-8')
             deposit = aWekoDeposit(record, record.model)
             deposit.commit()
-            # record['item_1617605131499']['attribute_value_mlt'][0]['version_id'] = str(obj.version_id)
 
             record_data['content']= [{"date":[{"dateValue":"2021-07-12","dateType":"Available"}],"accessrole":"open_access","displaytype" : "simple","filename" : "hello.txt","attachment" : {},"format" : "text/plain","mimetype" : "text/plain","filesize" : [{"value" : "1 KB"}],"version_id" : "{}".format(obj.version_id),"url" : {"url":"http://localhost/record/{}/files/hello.txt".format(i)},"file":(base64.b64encode(stream.getvalue())).decode('utf-8')}]
-            # indexer.upload_metadata(record_data, rec_uuid, 1, False)
-            # record_data1=[]
             indexer.upload_metadata(record_data, rec_uuid, 1, False)
             item = ItemsMetadata.create(item_data, id_=rec_uuid)
 
             results.append({"depid":"2", "recid":'1', "parent": parent, "doi":doi, "hdl": "3","record":record, "record_data":record_data,"item":item , "item_data":item_data,"deposit": deposit})
 
     time.sleep(3)
-    # es = Elasticsearch("http://{}:9200".format(app.config["SEARCH_ELASTIC_HOSTS"]))
-    # print(es.cat.indices())
     return indexer, results
 
 
@@ -1018,18 +932,8 @@
 
             rec_uuid = uuid.uuid4()
 
-            # recid = PersistentIdentifier.create('recid', str(i),object_type='rec', object_uuid=rec_uuid,status=PIDStatus.REGISTERED)
-            # depid = PersistentIdentifier.create('depid', str(i),object_type='rec', object_uuid=rec_uuid,status=PIDStatus.REGISTERED)
-            # rel = PIDRelation.create(recid,depid,3)
-            # db.session.add(rel)
             parent = None
             doi = None
-            # parent = PersistentIdentifier.create('parent', "parent:{}".format(i),object_type='rec', object_uuid=rec_uuid,status=PIDStatus.REGISTERED)
-            # rel = PIDRelation.create(parent,recid,2,0)
-            # db.session.add(rel)
-            # if(i%2==1):
-            #     doi = PersistentIdentifier.create('doi', "https://doi.org/10.xyz/{}".format((str(i)).zfill(10)),object_type='rec', object_uuid=rec_uuid,status=PIDStatus.REGISTERED)
-            #     hdl = PersistentIdentifier.create('hdl', "https://hdl.handle.net/0000/{}".format((str(i)).zfill(10)),object_type='rec', object_uuid=rec_uuid,status=PIDStatus.REGISTERED)
 
             record = WekoRecord.create(record_data, id_=rec_uuid)
             # from six import BytesIO
@@ -1041,23 +945,14 @@
             stream = BytesIO(b'Hello, World')
             record.files['hello.txt'] = stream
             obj=ObjectVersion.create(bucket=bucket.id, key='hello.txt',stream=stream)
-            # record['item_1617605131499']['attribute_value_mlt'][0]['file'] = (base64.b64encode(stream.getvalue())).decode('utf-8')
             deposit = aWekoDeposit(record, record.model)
             deposit.commit()
-            # record['item_1617605131499']['attribute_value_mlt'][0]['version_id'] = str(obj.version_id)
-
-            # todo1001
-            # record_data['content']= [{"date":[{"dateValue":"2021-07-12","dateType":"Available"}],"accessrole":"open_access","displaytype" : "simple","filename" : "hello.txt","attachment" : {},"format" : "text/plain","mimetype" : "text/plain","filesize" : [{"value" : "1 KB"}],"version_id" : "{}".format(obj.version_id),"url" : {"url":"http://localhost/record/{}/files/hello.txt".format(i)},"file":(base64.b64encode(stream.getvalue())).decode('utf-8')}]
-            # indexer.upload_metadata(record_data, rec_uuid, 1, False)
-            # record_data1=[]
             indexer.upload_metadata(record_data, rec_uuid, 1, False)
             item = ItemsMetadata.create(item_data, id_=rec_uuid)
 
             results.append({"depid":"2", "recid":'1', "parent": parent, "doi":doi, "hdl": "3","record":record, "record_data":record_data,"item":item , "item_data":item_data,"deposit": deposit})
 
     time.sleep(3)
-    # es = Elasticsearch("http://{}:9200".format(app.config["SEARCH_ELASTIC_HOSTS"]))
-    # print(es.cat.indices())
     return indexer, results
 
 
@@ -1155,8 +1050,6 @@
             results.append({"depid":depid, "recid":recid, "parent": parent, "doi":doi, "hdl": hdl,"record":record, "record_data":record_data,"item":item , "item_data":item_data,"deposit": deposit, "rec_uuid":rec_uuid, "version_id":obj.version_id})
 
     time.sleep(3)
-    # es = Elasticsearch("http://{}:9200".format(app.config["SEARCH_ELASTIC_HOSTS"]))
-    # print(es.cat.indices())
     return indexer, results
 
 
@@ -1253,8 +1146,6 @@
             results.append({"depid":depid, "recid":recid, "parent": parent, "doi":doi, "hdl": hdl,"record":record, "record_data":record_data,"item":item , "item_data":item_data,"deposit": deposit, "rec_uuid":rec_uuid, "version_id":obj.version_id})
 
     time.sleep(3)
-    # es = Elasticsearch("http://{}:9200".format(app.config["SEARCH_ELASTIC_HOSTS"]))
-    # print(es.cat.indices())
     return indexer, results
 
 
@@ -1272,18 +1163,8 @@
 
             rec_uuid = uuid.uuid4()
 
-            # recid = PersistentIdentifier.create('recid', str(i),object_type='rec', object_uuid=rec_uuid,status=PIDStatus.REGISTERED)
-            # depid = PersistentIdentifier.create('depid', str(i),object_type='rec', object_uuid=rec_uuid,status=PIDStatus.REGISTERED)
-            # rel = PIDRelation.create(recid,depid,3)
-            # db.session.add(rel)
             parent = None
             doi = None
-            # parent = PersistentIdentifier.create('parent', "parent:{}".format(i),object_type='rec', object_uuid=rec_uuid,status=PIDStatus.REGISTERED)
-            # rel = PIDRelation.create(parent,recid,2,0)
-            # db.session.add(rel)
-            # if(i%2==1):
-            #     doi = PersistentIdentifier.create('doi', "https://doi.org/10.xyz/{}".format((str(i)).zfill(10)),object_type='rec', object_uuid=rec_uuid,status=PIDStatus.REGISTERED)
-            #     hdl = PersistentIdentifier.create('hdl', "https://hdl.handle.net/0000/{}".format((str(i)).zfill(10)),object_type='rec', object_uuid=rec_uuid,status=PIDStatus.REGISTERED)
 
             record = WekoRecord.create(record_data, id_=rec_uuid)
             # from six import BytesIO
@@ -1295,23 +1176,16 @@
             stream = BytesIO(b'Hello, World')
             record.files['hello.txt'] = stream
             obj=ObjectVersion.create(bucket=bucket.id, key='hello.txt',stream=stream)
-            # record['item_1617605131499']['attribute_value_mlt'][0]['file'] = (base64.b64encode(stream.getvalue())).decode('utf-8')
             deposit = aWekoDeposit(record, record.model)
             deposit.commit()
-            # record['item_1617605131499']['attribute_value_mlt'][0]['version_id'] = str(obj.version_id)
-
-            # todo1001
+
             record_data['content']= [{"date":[{"dateValue":"2021-07-12","dateType":"Available"}],"accessrole":"open_access","displaytype" : "simple","filename" : "hello.txt","attachment" : {},"format" : "text/plain","mimetype" : "text/plain","filesize" : [{"value" : "1 KB"}],"version_id" : "{}".format(obj.version_id),"url" : {"url":"http://localhost/record/{}/files/hello.txt".format(i)}}]
-            # indexer.upload_metadata(record_data, rec_uuid, 1, False)
-            # record_data1=[]
             indexer.upload_metadata(record_data, rec_uuid, 1, False)
             item = ItemsMetadata.create(item_data, id_=rec_uuid)
 
             results.append({"depid":"2", "recid":'1', "parent": parent, "doi":doi, "hdl": "3","record":record, "record_data":record_data,"item":item , "item_data":item_data,"deposit": deposit})
 
     time.sleep(3)
-    # es = Elasticsearch("http://{}:9200".format(app.config["SEARCH_ELASTIC_HOSTS"]))
-    # print(es.cat.indices())
     return indexer, results
 
 
@@ -1327,46 +1201,23 @@
 
             item_data = {"id": "{}".format(i), "pid": {"type": "depid", "value": "{}".format(i), "revision_id": 0}, "lang": "ja", "owner": "1", "title": "title", "owners": [1], "status": "published", "$schema": "/items/jsonschema/1", "pubdate": "2022-08-20", "created_by": 1, "owners_ext": {"email": "wekosoftware@nii.ac.jp", "username": "", "displayname": ""}, "shared_user_id": -1, "item_1617186331708": [{"subitem_1551255647225": "タイトル", "subitem_1551255648112": "ja"},{"subitem_1551255647225": "title", "subitem_1551255648112": "en"}], "item_1617258105262": {"resourceuri": "http://purl.org/coar/resource_type/c_5794", "resourcetype": "conference paper"}}
 
-            # rec_uuid = uuid.uuid4()
             rec_uuid = None
-            # recid = PersistentIdentifier.create('recid', str(i),object_type='rec', object_uuid=rec_uuid,status=PIDStatus.REGISTERED)
-            # depid = PersistentIdentifier.create('depid', str(i),object_type='rec', object_uuid=rec_uuid,status=PIDStatus.REGISTERED)
-            # rel = PIDRelation.create(recid,depid,3)
-            # db.session.add(rel)
             parent = None
             doi = None
             hdl = None
-            # parent = PersistentIdentifier.create('parent', "parent:{}".format(i),object_type='rec', object_uuid=rec_uuid,status=PIDStatus.REGISTERED)
-            # rel = PIDRelation.create(parent,recid,2,0)
-            # db.session.add(rel)
-            # if(i%2==1):
-            #     doi = PersistentIdentifier.create('doi', "https://doi.org/10.xyz/{}".format((str(i)).zfill(10)),object_type='rec', object_uuid=rec_uuid,status=PIDStatus.REGISTERED)
-            #     hdl = PersistentIdentifier.create('hdl', "https://hdl.handle.net/0000/{}".format((str(i)).zfill(10)),object_type='rec', object_uuid=rec_uuid,status=PIDStatus.REGISTERED)
 
             record = WekoRecord.create(record_data, id_=rec_uuid)
-            # from six import BytesIO
             from invenio_files_rest.models import Bucket
             from invenio_records_files.models import RecordsBuckets
             import base64
-            # bucket = Bucket.create()
-            # record_buckets = RecordsBuckets.create(record=record.model, bucket=bucket)
-            # stream = BytesIO(b'Hello, World')
-            # record.files['hello.txt'] = stream
-            # obj=ObjectVersion.create(bucket=bucket.id, key='hello.txt',stream=stream)
-            # record['item_1617605131499']['attribute_value_mlt'][0]['file'] = (base64.b64encode(stream.getvalue())).decode('utf-8')
             deposit = aWekoDeposit(record, record.model)
             deposit.commit()
-            # record['item_1617605131499']['attribute_value_mlt'][0]['version_id'] = str(obj.version_id)
-
-            # record_data['content']= [{"date":[{"dateValue":"2021-07-12","dateType":"Available"}],"accessrole":"open_access","displaytype" : "simple","filename" : "hello.txt","attachment" : {},"format" : "text/plain","mimetype" : "text/plain","filesize" : [{"value" : "1 KB"}],"version_id" : "{}".format(obj.version_id),"url" : {"url":"http://localhost/record/{}/files/hello.txt".format(i)},"file":(base64.b64encode(stream.getvalue())).decode('utf-8')}]
             indexer.upload_metadata(record_data, rec_uuid, 1, False)
             item = ItemsMetadata.create(item_data, id_=rec_uuid)
 
             results.append({"depid":'1', "recid":'1', "parent": parent, "doi":doi, "hdl": hdl,"record":record, "record_data":record_data,"item":item , "item_data":item_data,"deposit": deposit, "rec_uuid":rec_uuid})
 
     time.sleep(3)
-    # es = Elasticsearch("http://{}:9200".format(app.config["SEARCH_ELASTIC_HOSTS"]))
-    # print(es.cat.indices())
     return indexer, results
 
 @pytest.fixture()
@@ -1407,8 +1258,6 @@
         db.session.commit()
 
     time.sleep(3)
-    # es = Elasticsearch("http://{}:9200".format(app.config["SEARCH_ELASTIC_HOSTS"]))
-    # print(es.cat.indices())
     return results
 
 @pytest.fixture()
@@ -1461,11 +1310,7 @@
 from invenio_search import current_search_client
 @pytest.fixture()
 def esindex(app):
-<<<<<<< HEAD
     current_search_client.indices.delete(index='test-*', ignore=[400, 404])
-=======
-    current_search_client.indices.delete(index='test-*')
->>>>>>> 022b1bfb
     with open("tests/mock_module/mapping/os-v2/authors/test_authors.json","r") as f:
         mapping = json.load(f)
     with app.test_request_context():
@@ -1474,8 +1319,6 @@
 
     yield current_search_client
 
-    #with app.test_request_context():
-    #    current_search_client.indices.delete(index=app.config["WEKO_AUTHORS_ES_INDEX_NAME"], ignore=[400, 404])
 
 @pytest.fixture()
 def authors(app,db,esindex):
