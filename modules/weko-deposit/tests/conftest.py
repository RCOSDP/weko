--- conflicted
+++ resolved
@@ -883,53 +883,31 @@
 
 
 @pytest.fixture()
-def es_records_4(app, db, db_index, location, db_itemtype2,db_oaischema):
+def es_records_3(app, db, db_index, location, db_itemtype,db_oaischema):
 
     indexer = WekoIndexer()
     indexer.get_es_index()
     results = []
     with app.test_request_context():
-        for i in range(11, 20):
-            record_data =  {"_oai": {"id": "oai:weko3.example.org:000000{:02d}".format(i), "sets": ["{}".format((i % 2) + 1)]}, "path": ["{}".format((i % 2) + 1)], "owner": "1", "recid": "{}".format(i), "title": ["title"], "pubdate": {"attribute_name": "PubDate", "attribute_value": "2022-08-20"}, "_buckets": {"deposit": "3e99cfca-098b-42ed-b8a0-20ddd09b3e02","content":[{"test":"content"},{"file":"test"}]}, "_deposit": {"id": "{}".format(i), "pid": {"type": "depid", "value": "{}".format(i), "revision_id": 0}, "owner": "1", "owners": [1], "status": "draft", "created_by": 1, "owners_ext": {"email": "wekosoftware@nii.ac.jp", "username": "", "displayname": ""}}, "item_title": "title", "author_link": [], "item_type_id": "2", "publish_date": "2022-08-20", "publish_status": "0", "weko_shared_id": -1, "item_1617186331708": {"attribute_name": "Title", "attribute_value_mlt": [{"subitem_1551255647225": "タイトル", "subitem_1551255648112": "ja"},{"subitem_1551255647225": "title", "subitem_1551255648112": "en"}]}, "item_1617258105262": {"attribute_name": "Resource Type","content":[{"test":"content"},{"file":"test"}], "attribute_value_mlt": [{"resourceuri": "http://purl.org/coar/resource_type/c_5794", "resourcetype": "conference paper"}]}, "relation_version_is_last": True,
-            'item_1617605131499': {'attribute_name': 'File', 'attribute_type': 'file', 'attribute_value_mlt': [{'url': {'url': 'https://weko3.example.org/record/{}/files/hello.txt'.format(i)}, 'date': [{'dateType': 'Available', 'dateValue': '2022-09-07'}], 'format': 'plain/text', 'filename': 'hello.txt', 'filesize': [{'value': '146 KB'}], 'accessrole': 'open_access', 'version_id': '', 'mimetype': 'application/pdf',"file": "",}]},"item_1617258105262": {"attribute_name": "Reference","attribute_type": "file" ,"content":[{"test":"content"},{"file":"test"}]},
-            'item_1662046377046': {'attribute_name': 'thumbnail', 'attribute_type': 'object', 'attribute_value_mlt': [{'subitem_thumbnail': [{'thumbnail_url': 'http://purl.org/coar/resource_type/c_5794'.format(i)}, {'thumbnail_label': 'label'.format(i)}] }]},
-            'item_1617186419668': {'attribute_name': 'Creator', 'attribute_type': 'creator', 'attribute_value_mlt': [{'iscreator':'is'.format(i)},{'givenNames': [{'givenName': "givenNames".format(i)}, {'givenNameLang':"ja"}]},{"familyNames":[{"familyName":"mei"},{"familyNameLang":"ja"}]},{"familyNames":[{"familyName":"mei"},{"familyNameLang":"ja"}]}
-            ,{"creatorMails":[{"creatorMail":"mail"},{"title_i18n_temp":"Email Addresss"}]}
-            ,{"creatorNames":[{"creatorName":"name"},{"creatorNameLang":"ja"}]}
-            ,{"nameIdentifiers":[{"nameIdentifier":"識別"},{"nameIdentifierURI":"tets.com"}]}
-            ,{"affiliationNameIdentifiers":[{"affiliationNameIdentifier":"識別子"},{"affiliationNameIdentifierURI":"tets.com"},{"affiliationNameIdentifierScheme":"kakenhi"}]}
-            ,{"creatorAlternatives":[{"creatorAlternative":"別名"},{"creatorAlternativeLang":"ja"}]}
-            ]},
-            'item_1727609004387': {'attribute_name': 'Bibliographic Information', 'attribute_type': 'object', 'attribute_value_mlt': [
-                {'bibliographicPageEnd':'終了ページ'.format(i)}
-                ,{'bibliographic_titles': [{'bibliographic_title': "タイトル".format(i)}, {'bibliographic_titleLang':"ja"}]}
-                ,{'bibliographicPageStart':'開始ページ'.format(i)}
-            ,{'bibliographicIssueDates': [{'bibliographicIssueDate': "日付".format(i)}, {'bibliographicIssueDateType':"Issued"}]}
-            ,{'bibliographicIssueNumber':'号'.format(i)}
-            ,{'bibliographicNumberOfPages':'ページ数'.format(i)}
-            ]},
-            }
-
-            item_data = {"id": "{}".format(i), "pid": {"type": "depid", "value": "{}".format(i), "revision_id": 0}, "lang": "ja", "owner": "1", "title": "title", "owners": [1], "status": "published", "$schema": "/items/jsonschema/1", "pubdate": "2022-08-20", "created_by": 1, "owners_ext": {"email": "wekosoftware@nii.ac.jp", "username": "", "displayname": ""}, "shared_user_id": -1, "item_1617186331708": [{"subitem_1551255647225": "タイトル", "subitem_1551255648112": "ja"},{"subitem_1551255647225": "title", "subitem_1551255648112": "en"}], "item_1617258105262": {"resourceuri": "http://purl.org/coar/resource_type/c_5794", "resourcetype": "conference paper"},
-            "item_1662046377046": {"subitem_thumbnail": 'https://weko3.example.org/record/{}/files/hello.txt'.format(i), "resourcetype": 'label'.format(i)},
-            "item_1727609004387": {"bibliographicPageEnd": '終了ページ'.format(i), "bibliographic_titles": [{'bibliographic_title': "タイトル".format(i)}, {'bibliographic_titleLang':"ja"}], "bibliographicPageStart": '開始ページ'.format(i), "bibliographicIssueDates": [{"bibliographicIssueDate": "日付".format(i)}, {"bibliographicIssueDateType":"Issued"}], "bibliographicIssueNumber":"号".format(i), "bibliographicNumberOfPages":"ページ数".format(i)},
-            # "item_1617186419668": {"iscreator": 'https://weko3.example.org/record/{}/files/hello.txt'.format(i), "resourcetype": 'label'.format(i)},
-            }
+        for i in range(1, 2):
+            record_data =  {"_oai": {"id": "oai:weko3.example.org:000000{:02d}".format(i), "sets": ["{}".format((i % 2) + 1)]}, "path": ["{}".format((i % 2) + 1)], "owner": "1", "recid": "{}".format(i), "title": ["title"], "pubdate": {"attribute_name": "PubDate", "attribute_value": "2022-08-20"}, "_buckets": {"deposit": "3e99cfca-098b-42ed-b8a0-20ddd09b3e02"}, "_deposit": {"id": "{}".format(i), "pid": {"type": "depid", "value": "{}".format(i), "revision_id": 0}, "owner": "1", "owners": [1], "status": "draft", "created_by": 1, "owners_ext": {"email": "wekosoftware@nii.ac.jp", "username": "", "displayname": ""}}, "item_title": "title", "author_link": [], "item_type_id": "1", "publish_date": "2022-08-20", "publish_status": "0", "weko_shared_id": -1, "item_1617186331708": {"attribute_name": "Title", "attribute_value_mlt": None}, "item_1617258105262": {"attribute_name": "Resource Type", "attribute_value_mlt": None}, "relation_version_is_last": True, 'item_1617605131499': {'attribute_name': 'File', 'attribute_type': 'file', 'attribute_value_mlt': None}}
+
+            item_data = {"id": "{}".format(i), "pid": {"type": "test", "value": 5, "revision_id": 0}, "lang": "ja", "owner": "1", "title": "title", "owners": [1], "status": "published", "$schema": "/items/jsonschema/1", "pubdate": "2022-08-20", "created_by": 1, "owners_ext": {"email": "wekosoftware@nii.ac.jp", "username": "", "displayname": ""}, "shared_user_id": -1, "item_1617186331708": [{"subitem_1551255647225": "タイトル", "subitem_1551255648112": "ja"},{"subitem_1551255647225": "title", "subitem_1551255648112": "en"}], "item_1617258105262": {"resourceuri": "http://purl.org/coar/resource_type/c_5794", "resourcetype": "conference paper"}}
 
             rec_uuid = uuid.uuid4()
 
-            recid = PersistentIdentifier.create('recid', str(i),object_type='rec', object_uuid=rec_uuid,status=PIDStatus.REGISTERED)
-            depid = PersistentIdentifier.create('depid', str(i),object_type='rec', object_uuid=rec_uuid,status=PIDStatus.REGISTERED)
-            rel = PIDRelation.create(recid,depid,3)
-            db.session.add(rel)
+            # recid = PersistentIdentifier.create('recid', str(i),object_type='rec', object_uuid=rec_uuid,status=PIDStatus.REGISTERED)
+            # depid = PersistentIdentifier.create('depid', str(i),object_type='rec', object_uuid=rec_uuid,status=PIDStatus.REGISTERED)
+            # rel = PIDRelation.create(recid,depid,3)
+            # db.session.add(rel)
             parent = None
             doi = None
-            parent = PersistentIdentifier.create('parent', "parent:{}".format(i),object_type='rec', object_uuid=rec_uuid,status=PIDStatus.REGISTERED)
-            rel = PIDRelation.create(parent,recid,2,0)
-            db.session.add(rel)
-            if(i%2==1):
-                doi = PersistentIdentifier.create('doi', "https://doi.org/10.xyz/{}".format((str(i)).zfill(10)),object_type='rec', object_uuid=rec_uuid,status=PIDStatus.REGISTERED)
-                hdl = PersistentIdentifier.create('hdl', "https://hdl.handle.net/0000/{}".format((str(i)).zfill(10)),object_type='rec', object_uuid=rec_uuid,status=PIDStatus.REGISTERED)
+            # parent = PersistentIdentifier.create('parent', "parent:{}".format(i),object_type='rec', object_uuid=rec_uuid,status=PIDStatus.REGISTERED)
+            # rel = PIDRelation.create(parent,recid,2,0)
+            # db.session.add(rel)
+            # if(i%2==1):
+            #     doi = PersistentIdentifier.create('doi', "https://doi.org/10.xyz/{}".format((str(i)).zfill(10)),object_type='rec', object_uuid=rec_uuid,status=PIDStatus.REGISTERED)
+            #     hdl = PersistentIdentifier.create('hdl', "https://hdl.handle.net/0000/{}".format((str(i)).zfill(10)),object_type='rec', object_uuid=rec_uuid,status=PIDStatus.REGISTERED)
 
             record = WekoRecord.create(record_data, id_=rec_uuid)
             # from six import BytesIO
@@ -941,36 +919,86 @@
             stream = BytesIO(b'Hello, World')
             record.files['hello.txt'] = stream
             obj=ObjectVersion.create(bucket=bucket.id, key='hello.txt',stream=stream)
-            record['item_1617605131499']['attribute_value_mlt'][0]['file'] = (base64.b64encode(stream.getvalue())).decode('utf-8')
+            # record['item_1617605131499']['attribute_value_mlt'][0]['file'] = (base64.b64encode(stream.getvalue())).decode('utf-8')
             deposit = aWekoDeposit(record, record.model)
             deposit.commit()
-            record['item_1617605131499']['attribute_value_mlt'][0]['version_id'] = str(obj.version_id)
+            # record['item_1617605131499']['attribute_value_mlt'][0]['version_id'] = str(obj.version_id)
 
             record_data['content']= [{"date":[{"dateValue":"2021-07-12","dateType":"Available"}],"accessrole":"open_access","displaytype" : "simple","filename" : "hello.txt","attachment" : {},"format" : "text/plain","mimetype" : "text/plain","filesize" : [{"value" : "1 KB"}],"version_id" : "{}".format(obj.version_id),"url" : {"url":"http://localhost/record/{}/files/hello.txt".format(i)},"file":(base64.b64encode(stream.getvalue())).decode('utf-8')}]
+            # indexer.upload_metadata(record_data, rec_uuid, 1, False)
+            # record_data1=[]
             indexer.upload_metadata(record_data, rec_uuid, 1, False)
             item = ItemsMetadata.create(item_data, id_=rec_uuid)
 
-            results.append({"depid":depid, "recid":recid, "parent": parent, "doi":doi, "hdl": hdl,"record":record, "record_data":record_data,"item":item , "item_data":item_data,"deposit": deposit, "rec_uuid":rec_uuid})
+            results.append({"depid":"2", "recid":'1', "parent": parent, "doi":doi, "hdl": "3","record":record, "record_data":record_data,"item":item , "item_data":item_data,"deposit": deposit})
 
     time.sleep(3)
     # es = Elasticsearch("http://{}:9200".format(app.config["SEARCH_ELASTIC_HOSTS"]))
     # print(es.cat.indices())
     return indexer, results
 
-
-
-@pytest.fixture()
-def es_records_3(app, db, db_index, location, db_itemtype,db_oaischema):
+@pytest.fixture()
+def es_records_4(app, db, db_index, location, db_itemtype,db_oaischema):
 
     indexer = WekoIndexer()
     indexer.get_es_index()
     results = []
-<<<<<<< HEAD
-=======
     with app.test_request_context():
         for i in range(1, 2):
-            record_data =  {"_oai": {"id": "oai:weko3.example.org:000000{:02d}".format(i), "sets": ["{}".format((i % 2) + 1)]}, "path": ["{}".format((i % 2) + 1)], "owner": "1", "recid": "{}".format(i), "title": ["title"], "pubdate": {"attribute_name": "PubDate", "attribute_value": "2022-08-20"}, "_buckets": {"deposit": "3e99cfca-098b-42ed-b8a0-20ddd09b3e02"}, "_deposit": {"id": "{}".format(i), "pid": {"type": "depid", "value": "{}".format(i), "revision_id": 0}, "owner": "1", "owners": [1], "status": "draft", "created_by": 1, "owners_ext": {"email": "wekosoftware@nii.ac.jp", "username": "", "displayname": ""}}, "item_title": "title", "author_link": [], "item_type_id": "1", "publish_date": "2022-08-20", "publish_status": "0", "weko_shared_id": -1, "item_1617186331708": {"attribute_name": "Title", "attribute_value_mlt": None}, "item_1617258105262": {"attribute_name": "Resource Type", "attribute_value_mlt": None}, "relation_version_is_last": True, 'item_1617605131499': {'attribute_name': 'File', 'attribute_type': 'file', 'attribute_value_mlt': None}}
->>>>>>> 561da378
+            record_data =  {"_oai": {"id": "oai:weko3.example.org:000000{:02d}".format(i), "sets": ["{}".format((i % 2) + 1)]}, "path": ["{}".format((i % 2) + 1)], "owner": "1", "recid": "{}".format(i), "title": ["title"], "pubdate": {"attribute_name": "PubDate", "attribute_value": "2022-08-20"}, "_buckets": {"deposit": "3e99cfca-098b-42ed-b8a0-20ddd09b3e02"}, "_deposit": {"id": "{}".format(i), "pid": {"type": "recid", "value": "{}".format(i), "revision_id": 2}, "owner": "1", "owners": [1], "status": "outline", "created_by": 1, "owners_ext": {"email": "wekosoftware@nii.ac.jp", "username": "", "displayname": ""}}, "item_title": "title", "author_link": [], "item_type_id": "1", "publish_date": "2022-08-20", "publish_status": "0", "weko_shared_id": -1, "item_1617186331708": {"attribute_name": "Title", "attribute_value_mlt": [{"test1": "タイトル", "test2": "hello.txt", "test3": "ja"},{"subitem_1551255647225": "title", "subitem_1551255648112": "en"}]}, "item_1617258105262": {"attribute_name": "Resource Type", "attribute_value_mlt": [{"resourceuri": "http://purl.org/coar/resource_type/c_5794", "resourcetype": "conference paper"}]}, "relation_version_is_last": True, 'item_1617605131499': {'attribute_name': 'File', 'attribute_type': 'file', 'attribute_value_mlt': [{'url': {'url': 'https://weko3.example.org/record/{}/files/hello.txt'.format(i)}, 'date': [{'dateType': 'Available', 'dateValue': '2022-09-07'}], 'format': 'plain/text', 'filename': 'hello.txt', 'filesize': [{'value': '146 KB'}], 'accessrole': 'open_access', 'version_id': '', 'mimetype': 'application/pdf',"file": "",}]}}
+
+            item_data = {"id": "{}".format(i), "pid": {"type": "test", "value": 5, "revision_id": 0}, "lang": "ja", "owner": "1", "title": "title", "owners": [1], "status": "published", "$schema": "/items/jsonschema/1", "pubdate": "2022-08-20", "created_by": 1, "owners_ext": {"email": "wekosoftware@nii.ac.jp", "username": "", "displayname": ""}, "shared_user_id": -1, "item_1617186331708": [{"subitem_1551255647225": "タイトル", "subitem_1551255648112": "ja"},{"subitem_1551255647225": "title", "subitem_1551255648112": "en"}], "item_1617258105262": {"resourceuri": "http://purl.org/coar/resource_type/c_5794", "resourcetype": "conference paper"}}
+
+            rec_uuid = uuid.uuid4()
+
+            # recid = PersistentIdentifier.create('recid', str(i),object_type='rec', object_uuid=rec_uuid,status=PIDStatus.REGISTERED)
+            # depid = PersistentIdentifier.create('depid', str(i),object_type='rec', object_uuid=rec_uuid,status=PIDStatus.REGISTERED)
+            # rel = PIDRelation.create(recid,depid,3)
+            # db.session.add(rel)
+            parent = None
+            doi = None
+            # parent = PersistentIdentifier.create('parent', "parent:{}".format(i),object_type='rec', object_uuid=rec_uuid,status=PIDStatus.REGISTERED)
+            # rel = PIDRelation.create(parent,recid,2,0)
+            # db.session.add(rel)
+            # if(i%2==1):
+            #     doi = PersistentIdentifier.create('doi', "https://doi.org/10.xyz/{}".format((str(i)).zfill(10)),object_type='rec', object_uuid=rec_uuid,status=PIDStatus.REGISTERED)
+            #     hdl = PersistentIdentifier.create('hdl', "https://hdl.handle.net/0000/{}".format((str(i)).zfill(10)),object_type='rec', object_uuid=rec_uuid,status=PIDStatus.REGISTERED)
+
+            record = WekoRecord.create(record_data, id_=rec_uuid)
+            # from six import BytesIO
+            from invenio_files_rest.models import Bucket
+            from invenio_records_files.models import RecordsBuckets
+            import base64
+            bucket = Bucket.create()
+            record_buckets = RecordsBuckets.create(record=record.model, bucket=bucket)
+            stream = BytesIO(b'Hello, World')
+            record.files['hello.txt'] = stream
+            obj=ObjectVersion.create(bucket=bucket.id, key='hello.txt',stream=stream)
+            # record['item_1617605131499']['attribute_value_mlt'][0]['file'] = (base64.b64encode(stream.getvalue())).decode('utf-8')
+            deposit = aWekoDeposit(record, record.model)
+            deposit.commit()
+            # record['item_1617605131499']['attribute_value_mlt'][0]['version_id'] = str(obj.version_id)
+
+            record_data['content']= [{"date":[{"dateValue":"2021-07-12","dateType":"Available"}],"accessrole":"open_access","displaytype" : "simple","filename" : "hello.txt","attachment" : {},"format" : "text/plain","mimetype" : "text/plain","filesize" : [{"value" : "1 KB"}],"version_id" : "{}".format(obj.version_id),"url" : {"url":"http://localhost/record/{}/files/hello.txt".format(i)},"file":(base64.b64encode(stream.getvalue())).decode('utf-8')}]
+            # indexer.upload_metadata(record_data, rec_uuid, 1, False)
+            # record_data1=[]
+            indexer.upload_metadata(record_data, rec_uuid, 1, False)
+            item = ItemsMetadata.create(item_data, id_=rec_uuid)
+
+            results.append({"depid":"2", "recid":'1', "parent": parent, "doi":doi, "hdl": "3","record":record, "record_data":record_data,"item":item , "item_data":item_data,"deposit": deposit})
+
+    time.sleep(3)
+    # es = Elasticsearch("http://{}:9200".format(app.config["SEARCH_ELASTIC_HOSTS"]))
+    # print(es.cat.indices())
+    return indexer, results
+
+
+@pytest.fixture()
+def es_records_5(app, db, db_index, location, db_itemtype,db_oaischema):
+
+    indexer = WekoIndexer()
+    indexer.get_es_index()
+    results = []
 
     with app.test_request_context():
         for i in range(21, 30):
@@ -1024,18 +1052,18 @@
 
             rec_uuid = uuid.uuid4()
 
-            # recid = PersistentIdentifier.create('recid', str(i),object_type='rec', object_uuid=rec_uuid,status=PIDStatus.REGISTERED)
-            # depid = PersistentIdentifier.create('depid', str(i),object_type='rec', object_uuid=rec_uuid,status=PIDStatus.REGISTERED)
-            # rel = PIDRelation.create(recid,depid,3)
-            # db.session.add(rel)
+            recid = PersistentIdentifier.create('recid', str(i),object_type='rec', object_uuid=rec_uuid,status=PIDStatus.REGISTERED)
+            depid = PersistentIdentifier.create('depid', str(i),object_type='rec', object_uuid=rec_uuid,status=PIDStatus.REGISTERED)
+            rel = PIDRelation.create(recid,depid,3)
+            db.session.add(rel)
             parent = None
             doi = None
-            # parent = PersistentIdentifier.create('parent', "parent:{}".format(i),object_type='rec', object_uuid=rec_uuid,status=PIDStatus.REGISTERED)
-            # rel = PIDRelation.create(parent,recid,2,0)
-            # db.session.add(rel)
-            # if(i%2==1):
-            #     doi = PersistentIdentifier.create('doi', "https://doi.org/10.xyz/{}".format((str(i)).zfill(10)),object_type='rec', object_uuid=rec_uuid,status=PIDStatus.REGISTERED)
-            #     hdl = PersistentIdentifier.create('hdl', "https://hdl.handle.net/0000/{}".format((str(i)).zfill(10)),object_type='rec', object_uuid=rec_uuid,status=PIDStatus.REGISTERED)
+            parent = PersistentIdentifier.create('parent', "parent:{}".format(i),object_type='rec', object_uuid=rec_uuid,status=PIDStatus.REGISTERED)
+            rel = PIDRelation.create(parent,recid,2,0)
+            db.session.add(rel)
+            if(i%2==1):
+                doi = PersistentIdentifier.create('doi', "https://doi.org/10.xyz/{}".format((str(i)).zfill(10)),object_type='rec', object_uuid=rec_uuid,status=PIDStatus.REGISTERED)
+                hdl = PersistentIdentifier.create('hdl', "https://hdl.handle.net/0000/{}".format((str(i)).zfill(10)),object_type='rec', object_uuid=rec_uuid,status=PIDStatus.REGISTERED)
 
             record = WekoRecord.create(record_data, id_=rec_uuid)
             # from six import BytesIO
@@ -1047,51 +1075,71 @@
             stream = BytesIO(b'Hello, World')
             record.files['hello.txt'] = stream
             obj=ObjectVersion.create(bucket=bucket.id, key='hello.txt',stream=stream)
-            # record['item_1617605131499']['attribute_value_mlt'][0]['file'] = (base64.b64encode(stream.getvalue())).decode('utf-8')
+            record['item_1617605131499']['attribute_value_mlt'][0]['file'] = (base64.b64encode(stream.getvalue())).decode('utf-8')
             deposit = aWekoDeposit(record, record.model)
             deposit.commit()
-            # record['item_1617605131499']['attribute_value_mlt'][0]['version_id'] = str(obj.version_id)
+            record['item_1617605131499']['attribute_value_mlt'][0]['version_id'] = str(obj.version_id)
 
             record_data['content']= [{"date":[{"dateValue":"2021-07-12","dateType":"Available"}],"accessrole":"open_access","displaytype" : "simple","filename" : "hello.txt","attachment" : {},"format" : "text/plain","mimetype" : "text/plain","filesize" : [{"value" : "1 KB"}],"version_id" : "{}".format(obj.version_id),"url" : {"url":"http://localhost/record/{}/files/hello.txt".format(i)},"file":(base64.b64encode(stream.getvalue())).decode('utf-8')}]
             indexer.upload_metadata(record_data, rec_uuid, 1, False)
             item = ItemsMetadata.create(item_data, id_=rec_uuid)
 
-<<<<<<< HEAD
             results.append({"depid":depid, "recid":recid, "parent": parent, "doi":doi, "hdl": hdl,"record":record, "record_data":record_data,"item":item , "item_data":item_data,"deposit": deposit, "rec_uuid":rec_uuid})
-=======
-            results.append({"depid":"2", "recid":'1', "parent": parent, "doi":doi, "hdl": "3","record":record, "record_data":record_data,"item":item , "item_data":item_data,"deposit": deposit})
 
     time.sleep(3)
     # es = Elasticsearch("http://{}:9200".format(app.config["SEARCH_ELASTIC_HOSTS"]))
     # print(es.cat.indices())
     return indexer, results
 
-@pytest.fixture()
-def es_records_4(app, db, db_index, location, db_itemtype,db_oaischema):
+
+@pytest.fixture()
+def es_records_6(app, db, db_index, location, db_itemtype2,db_oaischema):
 
     indexer = WekoIndexer()
     indexer.get_es_index()
     results = []
     with app.test_request_context():
-        for i in range(1, 2):
-            record_data =  {"_oai": {"id": "oai:weko3.example.org:000000{:02d}".format(i), "sets": ["{}".format((i % 2) + 1)]}, "path": ["{}".format((i % 2) + 1)], "owner": "1", "recid": "{}".format(i), "title": ["title"], "pubdate": {"attribute_name": "PubDate", "attribute_value": "2022-08-20"}, "_buckets": {"deposit": "3e99cfca-098b-42ed-b8a0-20ddd09b3e02"}, "_deposit": {"id": "{}".format(i), "pid": {"type": "recid", "value": "{}".format(i), "revision_id": 2}, "owner": "1", "owners": [1], "status": "outline", "created_by": 1, "owners_ext": {"email": "wekosoftware@nii.ac.jp", "username": "", "displayname": ""}}, "item_title": "title", "author_link": [], "item_type_id": "1", "publish_date": "2022-08-20", "publish_status": "0", "weko_shared_id": -1, "item_1617186331708": {"attribute_name": "Title", "attribute_value_mlt": [{"test1": "タイトル", "test2": "hello.txt", "test3": "ja"},{"subitem_1551255647225": "title", "subitem_1551255648112": "en"}]}, "item_1617258105262": {"attribute_name": "Resource Type", "attribute_value_mlt": [{"resourceuri": "http://purl.org/coar/resource_type/c_5794", "resourcetype": "conference paper"}]}, "relation_version_is_last": True, 'item_1617605131499': {'attribute_name': 'File', 'attribute_type': 'file', 'attribute_value_mlt': [{'url': {'url': 'https://weko3.example.org/record/{}/files/hello.txt'.format(i)}, 'date': [{'dateType': 'Available', 'dateValue': '2022-09-07'}], 'format': 'plain/text', 'filename': 'hello.txt', 'filesize': [{'value': '146 KB'}], 'accessrole': 'open_access', 'version_id': '', 'mimetype': 'application/pdf',"file": "",}]}}
-
-            item_data = {"id": "{}".format(i), "pid": {"type": "test", "value": 5, "revision_id": 0}, "lang": "ja", "owner": "1", "title": "title", "owners": [1], "status": "published", "$schema": "/items/jsonschema/1", "pubdate": "2022-08-20", "created_by": 1, "owners_ext": {"email": "wekosoftware@nii.ac.jp", "username": "", "displayname": ""}, "shared_user_id": -1, "item_1617186331708": [{"subitem_1551255647225": "タイトル", "subitem_1551255648112": "ja"},{"subitem_1551255647225": "title", "subitem_1551255648112": "en"}], "item_1617258105262": {"resourceuri": "http://purl.org/coar/resource_type/c_5794", "resourcetype": "conference paper"}}
+        for i in range(11, 20):
+            record_data =  {"_oai": {"id": "oai:weko3.example.org:000000{:02d}".format(i), "sets": ["{}".format((i % 2) + 1)]}, "path": ["{}".format((i % 2) + 1)], "owner": "1", "recid": "{}".format(i), "title": ["title"], "pubdate": {"attribute_name": "PubDate", "attribute_value": "2022-08-20"}, "_buckets": {"deposit": "3e99cfca-098b-42ed-b8a0-20ddd09b3e02","content":[{"test":"content"},{"file":"test"}]}, "_deposit": {"id": "{}".format(i), "pid": {"type": "depid", "value": "{}".format(i), "revision_id": 0}, "owner": "1", "owners": [1], "status": "draft", "created_by": 1, "owners_ext": {"email": "wekosoftware@nii.ac.jp", "username": "", "displayname": ""}}, "item_title": "title", "author_link": [], "item_type_id": "2", "publish_date": "2022-08-20", "publish_status": "0", "weko_shared_id": -1, "item_1617186331708": {"attribute_name": "Title", "attribute_value_mlt": [{"subitem_1551255647225": "タイトル", "subitem_1551255648112": "ja"},{"subitem_1551255647225": "title", "subitem_1551255648112": "en"}]}, "item_1617258105262": {"attribute_name": "Resource Type","content":[{"test":"content"},{"file":"test"}], "attribute_value_mlt": [{"resourceuri": "http://purl.org/coar/resource_type/c_5794", "resourcetype": "conference paper"}]}, "relation_version_is_last": True,
+            'item_1617605131499': {'attribute_name': 'File', 'attribute_type': 'file', 'attribute_value_mlt': [{'url': {'url': 'https://weko3.example.org/record/{}/files/hello.txt'.format(i)}, 'date': [{'dateType': 'Available', 'dateValue': '2022-09-07'}], 'format': 'plain/text', 'filename': 'hello.txt', 'filesize': [{'value': '146 KB'}], 'accessrole': 'open_access', 'version_id': '', 'mimetype': 'application/pdf',"file": "",}]},"item_1617258105262": {"attribute_name": "Reference","attribute_type": "file" ,"content":[{"test":"content"},{"file":"test"}]},
+            'item_1662046377046': {'attribute_name': 'thumbnail', 'attribute_type': 'object', 'attribute_value_mlt': [{'subitem_thumbnail': [{'thumbnail_url': 'http://purl.org/coar/resource_type/c_5794'.format(i)}, {'thumbnail_label': 'label'.format(i)}] }]},
+            'item_1617186419668': {'attribute_name': 'Creator', 'attribute_type': 'creator', 'attribute_value_mlt': [{'iscreator':'is'.format(i)},{'givenNames': [{'givenName': "givenNames".format(i)}, {'givenNameLang':"ja"}]},{"familyNames":[{"familyName":"mei"},{"familyNameLang":"ja"}]},{"familyNames":[{"familyName":"mei"},{"familyNameLang":"ja"}]}
+            ,{"creatorMails":[{"creatorMail":"mail"},{"title_i18n_temp":"Email Addresss"}]}
+            ,{"creatorNames":[{"creatorName":"name"},{"creatorNameLang":"ja"}]}
+            ,{"nameIdentifiers":[{"nameIdentifier":"識別"},{"nameIdentifierURI":"tets.com"}]}
+            ,{"affiliationNameIdentifiers":[{"affiliationNameIdentifier":"識別子"},{"affiliationNameIdentifierURI":"tets.com"},{"affiliationNameIdentifierScheme":"kakenhi"}]}
+            ,{"creatorAlternatives":[{"creatorAlternative":"別名"},{"creatorAlternativeLang":"ja"}]}
+            ]},
+            'item_1727609004387': {'attribute_name': 'Bibliographic Information', 'attribute_type': 'object', 'attribute_value_mlt': [
+                {'bibliographicPageEnd':'終了ページ'.format(i)}
+                ,{'bibliographic_titles': [{'bibliographic_title': "タイトル".format(i)}, {'bibliographic_titleLang':"ja"}]}
+                ,{'bibliographicPageStart':'開始ページ'.format(i)}
+            ,{'bibliographicIssueDates': [{'bibliographicIssueDate': "日付".format(i)}, {'bibliographicIssueDateType':"Issued"}]}
+            ,{'bibliographicIssueNumber':'号'.format(i)}
+            ,{'bibliographicNumberOfPages':'ページ数'.format(i)}
+            ]},
+            }
+
+            item_data = {"id": "{}".format(i), "pid": {"type": "depid", "value": "{}".format(i), "revision_id": 0}, "lang": "ja", "owner": "1", "title": "title", "owners": [1], "status": "published", "$schema": "/items/jsonschema/1", "pubdate": "2022-08-20", "created_by": 1, "owners_ext": {"email": "wekosoftware@nii.ac.jp", "username": "", "displayname": ""}, "shared_user_id": -1, "item_1617186331708": [{"subitem_1551255647225": "タイトル", "subitem_1551255648112": "ja"},{"subitem_1551255647225": "title", "subitem_1551255648112": "en"}], "item_1617258105262": {"resourceuri": "http://purl.org/coar/resource_type/c_5794", "resourcetype": "conference paper"},
+            "item_1662046377046": {"subitem_thumbnail": 'https://weko3.example.org/record/{}/files/hello.txt'.format(i), "resourcetype": 'label'.format(i)},
+            "item_1727609004387": {"bibliographicPageEnd": '終了ページ'.format(i), "bibliographic_titles": [{'bibliographic_title': "タイトル".format(i)}, {'bibliographic_titleLang':"ja"}], "bibliographicPageStart": '開始ページ'.format(i), "bibliographicIssueDates": [{"bibliographicIssueDate": "日付".format(i)}, {"bibliographicIssueDateType":"Issued"}], "bibliographicIssueNumber":"号".format(i), "bibliographicNumberOfPages":"ページ数".format(i)},
+            # "item_1617186419668": {"iscreator": 'https://weko3.example.org/record/{}/files/hello.txt'.format(i), "resourcetype": 'label'.format(i)},
+            }
 
             rec_uuid = uuid.uuid4()
 
-            # recid = PersistentIdentifier.create('recid', str(i),object_type='rec', object_uuid=rec_uuid,status=PIDStatus.REGISTERED)
-            # depid = PersistentIdentifier.create('depid', str(i),object_type='rec', object_uuid=rec_uuid,status=PIDStatus.REGISTERED)
-            # rel = PIDRelation.create(recid,depid,3)
-            # db.session.add(rel)
+            recid = PersistentIdentifier.create('recid', str(i),object_type='rec', object_uuid=rec_uuid,status=PIDStatus.REGISTERED)
+            depid = PersistentIdentifier.create('depid', str(i),object_type='rec', object_uuid=rec_uuid,status=PIDStatus.REGISTERED)
+            rel = PIDRelation.create(recid,depid,3)
+            db.session.add(rel)
             parent = None
             doi = None
-            # parent = PersistentIdentifier.create('parent', "parent:{}".format(i),object_type='rec', object_uuid=rec_uuid,status=PIDStatus.REGISTERED)
-            # rel = PIDRelation.create(parent,recid,2,0)
-            # db.session.add(rel)
-            # if(i%2==1):
-            #     doi = PersistentIdentifier.create('doi', "https://doi.org/10.xyz/{}".format((str(i)).zfill(10)),object_type='rec', object_uuid=rec_uuid,status=PIDStatus.REGISTERED)
-            #     hdl = PersistentIdentifier.create('hdl', "https://hdl.handle.net/0000/{}".format((str(i)).zfill(10)),object_type='rec', object_uuid=rec_uuid,status=PIDStatus.REGISTERED)
+            parent = PersistentIdentifier.create('parent', "parent:{}".format(i),object_type='rec', object_uuid=rec_uuid,status=PIDStatus.REGISTERED)
+            rel = PIDRelation.create(parent,recid,2,0)
+            db.session.add(rel)
+            if(i%2==1):
+                doi = PersistentIdentifier.create('doi', "https://doi.org/10.xyz/{}".format((str(i)).zfill(10)),object_type='rec', object_uuid=rec_uuid,status=PIDStatus.REGISTERED)
+                hdl = PersistentIdentifier.create('hdl', "https://hdl.handle.net/0000/{}".format((str(i)).zfill(10)),object_type='rec', object_uuid=rec_uuid,status=PIDStatus.REGISTERED)
 
             record = WekoRecord.create(record_data, id_=rec_uuid)
             # from six import BytesIO
@@ -1103,24 +1151,22 @@
             stream = BytesIO(b'Hello, World')
             record.files['hello.txt'] = stream
             obj=ObjectVersion.create(bucket=bucket.id, key='hello.txt',stream=stream)
-            # record['item_1617605131499']['attribute_value_mlt'][0]['file'] = (base64.b64encode(stream.getvalue())).decode('utf-8')
+            record['item_1617605131499']['attribute_value_mlt'][0]['file'] = (base64.b64encode(stream.getvalue())).decode('utf-8')
             deposit = aWekoDeposit(record, record.model)
             deposit.commit()
-            # record['item_1617605131499']['attribute_value_mlt'][0]['version_id'] = str(obj.version_id)
+            record['item_1617605131499']['attribute_value_mlt'][0]['version_id'] = str(obj.version_id)
 
             record_data['content']= [{"date":[{"dateValue":"2021-07-12","dateType":"Available"}],"accessrole":"open_access","displaytype" : "simple","filename" : "hello.txt","attachment" : {},"format" : "text/plain","mimetype" : "text/plain","filesize" : [{"value" : "1 KB"}],"version_id" : "{}".format(obj.version_id),"url" : {"url":"http://localhost/record/{}/files/hello.txt".format(i)},"file":(base64.b64encode(stream.getvalue())).decode('utf-8')}]
-            # indexer.upload_metadata(record_data, rec_uuid, 1, False)
-            # record_data1=[]
             indexer.upload_metadata(record_data, rec_uuid, 1, False)
             item = ItemsMetadata.create(item_data, id_=rec_uuid)
 
-            results.append({"depid":"2", "recid":'1', "parent": parent, "doi":doi, "hdl": "3","record":record, "record_data":record_data,"item":item , "item_data":item_data,"deposit": deposit})
->>>>>>> 561da378
+            results.append({"depid":depid, "recid":recid, "parent": parent, "doi":doi, "hdl": hdl,"record":record, "record_data":record_data,"item":item , "item_data":item_data,"deposit": deposit, "rec_uuid":rec_uuid})
 
     time.sleep(3)
     # es = Elasticsearch("http://{}:9200".format(app.config["SEARCH_ELASTIC_HOSTS"]))
     # print(es.cat.indices())
     return indexer, results
+
 
 @pytest.fixture()
 def es_records_with_draft(app, db, db_index, location, db_itemtype,db_oaischema):
@@ -1254,7 +1300,6 @@
 
 @pytest.fixture()
 def prepare_formatsysbib():
-<<<<<<< HEAD
     meta = [{
         'bibliographicPageEnd': '100',
         'bibliographic_titles': [
@@ -1530,10 +1575,6 @@
         ['parentkey.subitem_systemfile_datetime[].subitem_systemfile_datetime_date', 'SYSTEMFILE DateTime Date', 'SYSTEMFILE DateTime Date', {'required': False, 'show_list': False, 'specify_newline': False, 'hide': True, 'non_display': False}, ''],
         ['parentkey.subitem_systemfile_datetime[].subitem_systemfile_datetime_type', 'SYSTEMFILE DateTime Type', 'SYSTEMFILE DateTime Type', {'required': False, 'show_list': False, 'specify_newline': False, 'hide': True, 'non_display': False}, ''],
         ['parentkey.subitem_systemfile_version', 'SYSTEMFILE Version', 'SYSTEMFILE Version', {'required': False, 'show_list': False, 'specify_newline': False, 'hide': True, 'non_display': False}, '']]
-=======
-    meta=[{'bibliographicPageEnd': '100', 'bibliographic_titles': [{'bibliographic_title': '雑誌タイトル', 'bibliographic_titleLang': 'ja'},{'bibliographic_title': 'Journal Title', 'bibliographic_titleLang': 'en'}], 'bibliographicPageStart': '1', 'bibliographicIssueDates': {'bibliographicIssueDate': '2022-08-29', 'bibliographicIssueDateType': 'Issued'}, 'bibliographicIssueNumber': '12', 'bibliographicVolumeNumber': '1', 'bibliographicNumberOfPages': '99'},{'bibliographicPageEnd': None, 'bibliographic_titles': [], 'bibliographicPageStart': '1', 'bibliographicIssueDates': {'bibliographicIssueDate': '2022-08-29', 'bibliographicIssueDateType': 'Issued'}, 'bibliographicIssueNumber': '12', 'bibliographicVolumeNumber': '1', 'bibliographicNumberOfPages': '99'}]
-    props = [['pubdate', 'PubDate', 'PubDate', {'required': True, 'show_list': False, 'specify_newline': False, 'hide': False, 'non_display': False}, ''], ['item_1617186331708', 'Title', 'Title', {'required': False, 'show_list': False, 'specify_newline': False, 'hide': False, 'non_display': False}, ''], ['item_1617186331708[].subitem_1551255647225', 'Title', 'Title', {'required': False, 'show_list': False, 'specify_newline': False, 'hide': False, 'non_display': False}, ''], ['item_1617186331708[].subitem_1551255648112', 'Language', 'Language', {'required': False, 'show_list': False, 'specify_newline': False, 'hide': False, 'non_display': False}, ''], ['item_1617186385884', 'Alternative Title', 'Alternative Title', {'required': False, 'show_list': False, 'specify_newline': False, 'hide': False, 'non_display': False}, ''], ['item_1617186385884[].subitem_1551255720400', 'Alternative Title', 'Alternative Title', {'required': False, 'show_list': False, 'specify_newline': False, 'hide': False, 'non_display': False}, ''], ['item_1617186385884[].subitem_1551255721061', 'Language', 'Language', {'required': False, 'show_list': False, 'specify_newline': False, 'hide': False, 'non_display': False}, ''], ['item_1617186419668', 'Creator', 'Creator', {'required': False, 'show_list': False, 'specify_newline': False, 'hide': False, 'non_display': False}, ''], ['item_1617186419668[].authorInputButton', '著者DBから入力', '著者DBから入力', {'required': False, 'show_list': False, 'specify_newline': False, 'hide': False, 'non_display': False}, ''], ['item_1617186419668[].nameIdentifiers', '作成者識別子', 'Creator Identifier', {'required': False, 'show_list': False, 'specify_newline': False, 'hide': False, 'non_display': False}, ''], ['item_1617186419668[].nameIdentifiers[].nameIdentifierScheme', '作成者識別子Scheme', 'Creator Identifier Scheme', {'required': False, 'show_list': False, 'specify_newline': False, 'hide': False, 'non_display': False}, ''], ['item_1617186419668[].nameIdentifiers[].nameIdentifierURI', '作成者識別子URI', 'Creator Identifier URI', {'required': False, 'show_list': False, 'specify_newline': False, 'hide': False, 'non_display': False}, ''], ['item_1617186419668[].nameIdentifiers[].nameIdentifier', '作成者識別子', 'Creator Identifier', {'required': False, 'show_list': False, 'specify_newline': False, 'hide': False, 'non_display': False}, ''], ['item_1617186419668[].creatorNames', '作成者姓名', 'Creator Name', {'required': False, 'show_list': False, 'specify_newline': False, 'hide': False, 'non_display': False}, ''], ['item_1617186419668[].creatorNames[].creatorName', '姓名', 'Name', {'required': False, 'show_list': False, 'specify_newline': False, 'hide': False, 'non_display': False}, ''], ['item_1617186419668[].creatorNames[].creatorNameLang', '言語', 'Language', {'required': False, 'show_list': False, 'specify_newline': False, 'hide': False, 'non_display': False}, ''], ['item_1617186419668[].familyNames', '作成者姓', 'Creator Family Name', {'required': False, 'show_list': False, 'specify_newline': False, 'hide': False, 'non_display': False}, ''], ['item_1617186419668[].familyNames[].familyName', '姓', 'Family Name', {'required': False, 'show_list': False, 'specify_newline': False, 'hide': False, 'non_display': False}, ''], ['item_1617186419668[].familyNames[].familyNameLang', '言語', 'Language', {'required': False, 'show_list': False, 'specify_newline': False, 'hide': False, 'non_display': False}, ''], ['item_1617186419668[].givenNames', '作成者名', 'Creator Given Name', {'required': False, 'show_list': False, 'specify_newline': False, 'hide': False, 'non_display': False}, ''], ['item_1617186419668[].givenNames[].givenName', '名', 'Given Name', {'required': False, 'show_list': False, 'specify_newline': False, 'hide': False, 'non_display': False}, ''], ['item_1617186419668[].givenNames[].givenNameLang', '言語', 'Language', {'required': False, 'show_list': False, 'specify_newline': False, 'hide': False, 'non_display': False}, ''], ['item_1617186419668[].creatorAlternatives', '作成者別名', 'Creator Alternative Name', {'required': False, 'show_list': False, 'specify_newline': False, 'hide': False, 'non_display': False}, ''], ['item_1617186419668[].creatorAlternatives[].creatorAlternative', '別名', 'Alternative Name', {'required': False, 'show_list': False, 'specify_newline': False, 'hide': False, 'non_display': False}, ''], ['item_1617186419668[].creatorAlternatives[].creatorAlternativeLang', '言語', 'Language', {'required': False, 'show_list': False, 'specify_newline': False, 'hide': False, 'non_display': False}, ''], ['item_1617186419668[].creatorMails', '作成者メールアドレス', 'Creator Email Address', {'required': False, 'show_list': False, 'specify_newline': False, 'hide': False, 'non_display': False}, ''], ['item_1617186419668[].creatorMails[].creatorMail', 'メールアドレス', 'Email Address', {'required': False, 'show_list': False, 'specify_newline': False, 'hide': False, 'non_display': False}, ''], ['item_1617186419668[].creatorAffiliations', '作成者所属', 'Affiliation Name Identifier', {'required': False, 'show_list': False, 'specify_newline': False, 'hide': False, 'non_display': False}, ''], ['item_1617186419668[].creatorAffiliations[].affiliationNameIdentifiers', '所属機関識別子', 'Affiliation Name Identifier', {'required': False, 'show_list': False, 'specify_newline': False, 'hide': False, 'non_display': False}, ''], ['item_1617186419668[].creatorAffiliations[].affiliationNameIdentifiers[].affiliationNameIdentifier', '所属機関識別子', 'Affiliation Name Identifier', {'required': False, 'show_list': False, 'specify_newline': False, 'hide': False, 'non_display': False}, ''], ['item_1617186419668[].creatorAffiliations[].affiliationNameIdentifiers[].affiliationNameIdentifierScheme', '所属機関識別子スキーマ', 'Affiliation Name Identifier Scheme', {'required': False, 'show_list': False, 'specify_newline': False, 'hide': False, 'non_display': False}, ''], ['item_1617186419668[].creatorAffiliations[].affiliationNameIdentifiers[].affiliationNameIdentifierURI', '所属機関識別子URI', 'Affiliation Name Identifier URI', {'required': False, 'show_list': False, 'specify_newline': False, 'hide': False, 'non_display': False}, ''], ['item_1617186419668[].creatorAffiliations[].affiliationNames', '所属機関名', 'Affiliation Name', {'required': False, 'show_list': False, 'specify_newline': False, 'hide': False, 'non_display': False}, ''], ['item_1617186419668[].creatorAffiliations[].affiliationNames[].affiliationName', '所属機関名', 'Affiliation Name', {'required': False, 'show_list': False, 'specify_newline': False, 'hide': False, 'non_display': False}, ''], ['item_1617186419668[].creatorAffiliations[].affiliationNames[].affiliationNameLang', '言語', 'Language', {'required': False, 'show_list': False, 'specify_newline': False, 'hide': False, 'non_display': False}, ''], ['item_1617349709064', 'Contributor', 'Contributor', {'required': False, 'show_list': False, 'specify_newline': False, 'hide': False, 'non_display': False}, ''], ['item_1617349709064[].contributorType', '寄与者タイプ', 'Contributor Type', {'required': False, 'show_list': False, 'specify_newline': False, 'hide': False, 'non_display': False}, ''], ['item_1617349709064[].nameIdentifiers', '寄与者識別子', 'Contributor Identifier', {'required': False, 'show_list': False, 'specify_newline': False, 'hide': False, 'non_display': False}, ''], ['item_1617349709064[].nameIdentifiers[].nameIdentifierScheme', '寄与者識別子Scheme', 'Contributor Identifier Scheme', {'required': False, 'show_list': False, 'specify_newline': False, 'hide': False, 'non_display': False}, ''], ['item_1617349709064[].nameIdentifiers[].nameIdentifierURI', '寄与者識別子URI', 'Contributor Identifier URI', {'required': False, 'show_list': False, 'specify_newline': False, 'hide': False, 'non_display': False}, ''], ['item_1617349709064[].nameIdentifiers[].nameIdentifier', '寄与者識別子', 'Contributor Identifier', {'required': False, 'show_list': False, 'specify_newline': False, 'hide': False, 'non_display': False}, ''], ['item_1617349709064[].contributorNames', '寄与者姓名', 'Contributor Name', {'required': False, 'show_list': False, 'specify_newline': False, 'hide': False, 'non_display': False}, ''], ['item_1617349709064[].contributorNames[].contributorName', '姓名', 'Name', {'required': False, 'show_list': False, 'specify_newline': False, 'hide': False, 'non_display': False}, ''], ['item_1617349709064[].contributorNames[].lang', '言語', 'Language', {'required': False, 'show_list': False, 'specify_newline': False, 'hide': False, 'non_display': False}, ''], ['item_1617349709064[].familyNames', '寄与者姓', 'Contributor Family Name', {'required': False, 'show_list': False, 'specify_newline': False, 'hide': False, 'non_display': False}, ''], ['item_1617349709064[].familyNames[].familyName', '姓', 'Family Name', {'required': False, 'show_list': False, 'specify_newline': False, 'hide': False, 'non_display': False}, ''], ['item_1617349709064[].familyNames[].familyNameLang', '言語', 'Language', {'required': False, 'show_list': False, 'specify_newline': False, 'hide': False, 'non_display': False}, ''], ['item_1617349709064[].givenNames', '寄与者名', 'Contributor Given Name', {'required': False, 'show_list': False, 'specify_newline': False, 'hide': False, 'non_display': False}, ''], ['item_1617349709064[].givenNames[].givenName', '名', 'Given Name', {'required': False, 'show_list': False, 'specify_newline': False, 'hide': False, 'non_display': False}, ''], ['item_1617349709064[].givenNames[].givenNameLang', '言語', 'Language', {'required': False, 'show_list': False, 'specify_newline': False, 'hide': False, 'non_display': False}, ''], ['item_1617349709064[].contributorAlternatives', '寄与者別名', 'Contributor Alternative Name', {'required': False, 'show_list': False, 'specify_newline': False, 'hide': False, 'non_display': False}, ''], ['item_1617349709064[].contributorAlternatives[].contributorAlternative', '別名', 'Alternative Name', {'required': False, 'show_list': False, 'specify_newline': False, 'hide': False, 'non_display': False}, ''], ['item_1617349709064[].contributorAlternatives[].contributorAlternativeLang', '言語', 'Language', {'required': False, 'show_list': False, 'specify_newline': False, 'hide': False, 'non_display': False}, ''], ['item_1617349709064[].contributorAffiliations', '寄与者所属', 'Affiliation Name Identifier', {'required': False, 'show_list': False, 'specify_newline': False, 'hide': False, 'non_display': False}, ''], ['item_1617349709064[].contributorAffiliations[].contributorAffiliationNameIdentifiers', '所属機関識別子', 'Affiliation Name Identifier', {'required': False, 'show_list': False, 'specify_newline': False, 'hide': False, 'non_display': False}, ''], ['item_1617349709064[].contributorAffiliations[].contributorAffiliationNameIdentifiers[].contributorAffiliationNameIdentifier', '所属機関識別子', 'Affiliation Name Identifier', {'required': False, 'show_list': False, 'specify_newline': False, 'hide': False, 'non_display': False}, ''], ['item_1617349709064[].contributorAffiliations[].contributorAffiliationNameIdentifiers[].contributorAffiliationScheme', '所属機関識別子スキーマ', 'Affiliation Name Identifier Scheme', {'required': False, 'show_list': False, 'specify_newline': False, 'hide': False, 'non_display': False}, ''], ['item_1617349709064[].contributorAffiliations[].contributorAffiliationNameIdentifiers[].contributorAffiliationURI', '所属機関識別子URI', 'Affiliation Name Identifier URI', {'required': False, 'show_list': False, 'specify_newline': False, 'hide': False, 'non_display': False}, ''], ['item_1617349709064[].contributorAffiliations[].contributorAffiliationNames', '所属機関名', 'Affiliation Name', {'required': False, 'show_list': False, 'specify_newline': False, 'hide': False, 'non_display': False}, ''], ['item_1617349709064[].contributorAffiliations[].contributorAffiliationNames[].contributorAffiliationName', '所属機関名', 'Affiliation Name', {'required': False, 'show_list': False, 'specify_newline': False, 'hide': False, 'non_display': False}, ''], ['item_1617349709064[].contributorAffiliations[].contributorAffiliationNames[].contributorAffiliationNameLang', '言語', 'Language', {'required': False, 'show_list': False, 'specify_newline': False, 'hide': False, 'non_display': False}, ''], ['item_1617349709064[].contributorMails', '寄与者メールアドレス', 'Contributor Email Address', {'required': False, 'show_list': False, 'specify_newline': False, 'hide': False, 'non_display': False}, ''], ['item_1617349709064[].contributorMails[].contributorMail', 'メールアドレス', 'Email Address', {'required': False, 'show_list': False, 'specify_newline': False, 'hide': False, 'non_display': False}, ''], ['item_1617349709064[].authorInputButton', '著者DBから入力', '著者DBから入力', {'required': False, 'show_list': False, 'specify_newline': False, 'hide': False, 'non_display': False}, ''], ['item_1617186476635', 'Access Rights', 'Access Rights', {'required': False, 'show_list': False, 'specify_newline': False, 'hide': False, 'non_display': False}, ''], ['item_1617186476635.subitem_1522299639480', 'アクセス権', 'Access Rights', {'required': False, 'show_list': False, 'specify_newline': False, 'hide': False, 'non_display': False}, ''], ['item_1617186476635.subitem_1600958577026', 'アクセス権URI', 'Access Rights URI', {'required': False, 'show_list': False, 'specify_newline': False, 'hide': False, 'non_display': False}, ''], ['item_1617351524846', 'APC', 'APC', {'required': False, 'show_list': False, 'specify_newline': False, 'hide': False, 'non_display': False}, ''], ['item_1617351524846.subitem_1523260933860', 'APC', 'APC', {'required': False, 'show_list': False, 'specify_newline': False, 'hide': False, 'non_display': False}, ''], ['item_1617186499011', 'Rights', 'Rights', {'required': False, 'show_list': False, 'specify_newline': False, 'hide': False, 'non_display': False}, ''], ['item_1617186499011[].subitem_1522650717957', '言語', 'Language', {'required': False, 'show_list': False, 'specify_newline': False, 'hide': False, 'non_display': False}, ''], ['item_1617186499011[].subitem_1522650727486', '権利情報Resource', 'Rights Information Resource', {'required': False, 'show_list': False, 'specify_newline': False, 'hide': False, 'non_display': False}, ''], ['item_1617186499011[].subitem_1522651041219', '権利情報', 'Rights Information', {'required': False, 'show_list': False, 'specify_newline': False, 'hide': False, 'non_display': False}, ''], ['item_1617610673286', 'Rights Holder', 'Rights Holder', {'required': False, 'show_list': False, 'specify_newline': False, 'hide': False, 'non_display': False}, ''], ['item_1617610673286[].nameIdentifiers', '権利者識別子', 'Right Holder Identifier', {'required': False, 'show_list': False, 'specify_newline': False, 'hide': False, 'non_display': False}, ''], ['item_1617610673286[].nameIdentifiers[].nameIdentifierScheme', '権利者識別子Scheme', 'Right Holder Identifier Scheme', {'required': False, 'show_list': False, 'specify_newline': False, 'hide': False, 'non_display': False}, ''], ['item_1617610673286[].nameIdentifiers[].nameIdentifierURI', '権利者識別子URI', 'Right Holder Identifier URI', {'required': False, 'show_list': False, 'specify_newline': False, 'hide': False, 'non_display': False}, ''], ['item_1617610673286[].nameIdentifiers[].nameIdentifier', '権利者識別子', 'Right Holder Identifier', {'required': False, 'show_list': False, 'specify_newline': False, 'hide': False, 'non_display': False}, ''], ['item_1617610673286[].rightHolderNames', '権利者名', 'Right Holder Name', {'required': False, 'show_list': False, 'specify_newline': False, 'hide': False, 'non_display': False}, ''], ['item_1617610673286[].rightHolderNames[].rightHolderLanguage', '言語', 'Language', {'required': False, 'show_list': False, 'specify_newline': False, 'hide': False, 'non_display': False}, ''], ['item_1617610673286[].rightHolderNames[].rightHolderName', '権利者名', 'Right Holder Name', {'required': False, 'show_list': False, 'specify_newline': False, 'hide': False, 'non_display': False}, ''], ['item_1617186609386', 'Subject', 'Subject', {'required': False, 'show_list': False, 'specify_newline': False, 'hide': False, 'non_display': False}, ''], ['item_1617186609386[].subitem_1522299896455', '言語', 'Language', {'required': False, 'show_list': False, 'specify_newline': False, 'hide': False, 'non_display': False}, ''], ['item_1617186609386[].subitem_1522300014469', '主題Scheme', 'Subject Scheme', {'required': False, 'show_list': False, 'specify_newline': False, 'hide': False, 'non_display': False}, ''], ['item_1617186609386[].subitem_1522300048512', '主題URI', 'Subject URI', {'required': False, 'show_list': False, 'specify_newline': False, 'hide': False, 'non_display': False}, ''], ['item_1617186609386[].subitem_1523261968819', '主題', 'Subject', {'required': False, 'show_list': False, 'specify_newline': False, 'hide': False, 'non_display': False}, ''], ['item_1617186626617', 'Description', 'Description', {'required': False, 'show_list': False, 'specify_newline': False, 'hide': False, 'non_display': False}, ''], ['item_1617186626617[].subitem_description_type', '内容記述タイプ', 'Description Type', {'required': False, 'show_list': False, 'specify_newline': False, 'hide': False, 'non_display': False}, ''], ['item_1617186626617[].subitem_description', '内容記述', 'Description', {'required': False, 'show_list': False, 'specify_newline': False, 'hide': False, 'non_display': False}, ''], ['item_1617186626617[].subitem_description_language', '言語', 'Language', {'required': False, 'show_list': False, 'specify_newline': False, 'hide': False, 'non_display': False}, ''], ['item_1617186643794', 'Publisher', 'Publisher', {'required': False, 'show_list': False, 'specify_newline': False, 'hide': False, 'non_display': False}, ''], ['item_1617186643794[].subitem_1522300295150', '言語', 'Language', {'required': False, 'show_list': False, 'specify_newline': False, 'hide': False, 'non_display': False}, ''], ['item_1617186643794[].subitem_1522300316516', '出版者', 'Publisher', {'required': False, 'show_list': False, 'specify_newline': False, 'hide': False, 'non_display': False}, ''], ['item_1617186660861', 'Date', 'Date', {'required': False, 'show_list': False, 'specify_newline': False, 'hide': False, 'non_display': False}, ''], ['item_1617186660861[].subitem_1522300695726', '日付タイプ', 'Date Type', {'required': False, 'show_list': False, 'specify_newline': False, 'hide': False, 'non_display': False}, ''], ['item_1617186660861[].subitem_1522300722591', '日付', 'Date', {'required': False, 'show_list': False, 'specify_newline': False, 'hide': False, 'non_display': False}, ''], ['item_1617186702042', 'Language', 'Language', {'required': False, 'show_list': False, 'specify_newline': False, 'hide': False, 'non_display': False}, ''], ['item_1617186702042[].subitem_1551255818386', 'Language', 'Language', {'required': False, 'show_list': False, 'specify_newline': False, 'hide': False, 'non_display': False}, ''], ['item_1617258105262', 'Resource Type', 'Resource Type', {'required': False, 'show_list': False, 'specify_newline': False, 'hide': False, 'non_display': False}, ''], ['item_1617258105262.resourcetype', '資源タイプ', 'Resource Type', {'required': False, 'show_list': False, 'specify_newline': False, 'hide': False, 'non_display': False}, ''], ['item_1617258105262.resourceuri', '資源タイプ識別子', 'Resource Type Identifier', {'required': False, 'show_list': False, 'specify_newline': False, 'hide': False, 'non_display': False}, ''], ['item_1617349808926', 'Version', 'Version', {'required': False, 'show_list': False, 'specify_newline': False, 'hide': False, 'non_display': False}, ''], ['item_1617349808926.subitem_1523263171732', 'バージョン情報', 'Version', {'required': False, 'show_list': False, 'specify_newline': False, 'hide': False, 'non_display': False}, ''], ['item_1617265215918', 'Version Type', 'Version Type', {'required': False, 'show_list': False, 'specify_newline': False, 'hide': False, 'non_display': False}, ''], ['item_1617265215918.subitem_1522305645492', '出版タイプ', 'Version Type', {'required': False, 'show_list': False, 'specify_newline': False, 'hide': False, 'non_display': False}, ''], ['item_1617265215918.subitem_1600292170262', '出版タイプResource', 'Version Type Resource', {'required': False, 'show_list': False, 'specify_newline': False, 'hide': False, 'non_display': False}, ''], ['item_1617186783814', 'Identifier', 'Identifier', {'required': False, 'show_list': False, 'specify_newline': False, 'hide': False, 'non_display': False}, ''], ['item_1617186783814[].subitem_identifier_uri', '識別子', 'Identifier', {'required': False, 'show_list': False, 'specify_newline': False, 'hide': False, 'non_display': False}, ''], ['item_1617186783814[].subitem_identifier_type', '識別子タイプ', 'Identifier Type', {'required': False, 'show_list': False, 'specify_newline': False, 'hide': False, 'non_display': False}, ''], ['item_1617186819068', 'Identifier Registration', 'Identifier Registration', {'required': False, 'show_list': False, 'specify_newline': False, 'hide': False, 'non_display': False}, ''], ['item_1617186819068.subitem_identifier_reg_text', 'ID登録', 'Identifier Registration', {'required': False, 'show_list': False, 'specify_newline': False, 'hide': False, 'non_display': False}, ''], ['item_1617186819068.subitem_identifier_reg_type', 'ID登録タイプ', 'Identifier Registration Type', {'required': False, 'show_list': False, 'specify_newline': False, 'hide': False, 'non_display': False}, ''], ['item_1617353299429', 'Relation', 'Relation', {'required': False, 'show_list': False, 'specify_newline': False, 'hide': False, 'non_display': False}, ''], ['item_1617353299429[].subitem_1522306207484', '関連タイプ', 'Relation Type', {'required': False, 'show_list': False, 'specify_newline': False, 'hide': False, 'non_display': False}, ''], ['item_1617353299429[].subitem_1522306287251', '関連識別子', 'Relation Identifier', {'required': False, 'show_list': False, 'specify_newline': False, 'hide': False, 'non_display': False}, ''], ['item_1617353299429[].subitem_1522306287251.subitem_1522306382014', '識別子タイプ', 'Identifier Type', {'required': False, 'show_list': False, 'specify_newline': False, 'hide': False, 'non_display': False}, ''], ['item_1617353299429[].subitem_1522306287251.subitem_1522306436033', '関連識別子', 'Relation Identifier', {'required': False, 'show_list': False, 'specify_newline': False, 'hide': False, 'non_display': False}, ''], ['item_1617353299429[].subitem_1523320863692', '関連名称', 'Related Title', {'required': False, 'show_list': False, 'specify_newline': False, 'hide': False, 'non_display': False}, ''], ['item_1617353299429[].subitem_1523320863692[].subitem_1523320867455', '言語', 'Language', {'required': False, 'show_list': False, 'specify_newline': False, 'hide': False, 'non_display': False}, ''], ['item_1617353299429[].subitem_1523320863692[].subitem_1523320909613', '関連名称', 'Related Title', {'required': False, 'show_list': False, 'specify_newline': False, 'hide': False, 'non_display': False}, ''], ['item_1617186859717', 'Temporal', 'Temporal', {'required': False, 'show_list': False, 'specify_newline': False, 'hide': False, 'non_display': False}, ''], ['item_1617186859717[].subitem_1522658018441', '言語', 'Language', {'required': False, 'show_list': False, 'specify_newline': False, 'hide': False, 'non_display': False}, ''], ['item_1617186859717[].subitem_1522658031721', '時間的範囲', 'Temporal', {'required': False, 'show_list': False, 'specify_newline': False, 'hide': False, 'non_display': False}, ''], ['item_1617186882738', 'Geo Location', 'Geo Location', {'required': False, 'show_list': False, 'specify_newline': False, 'hide': False, 'non_display': False}, ''], ['item_1617186882738[].subitem_geolocation_point', '位置情報（点）', 'Geo Location Point', {'required': False, 'show_list': False, 'specify_newline': False, 'hide': False, 'non_display': False}, ''], ['item_1617186882738[].subitem_geolocation_point.subitem_point_longitude', '経度', 'Point Longitude', {'required': False, 'show_list': False, 'specify_newline': False, 'hide': False, 'non_display': False}, ''], ['item_1617186882738[].subitem_geolocation_point.subitem_point_latitude', '緯度', 'Point Latitude', {'required': False, 'show_list': False, 'specify_newline': False, 'hide': False, 'non_display': False}, ''], ['item_1617186882738[].subitem_geolocation_box', '位置情報（空間）', 'Geo Location Box', {'required': False, 'show_list': False, 'specify_newline': False, 'hide': False, 'non_display': False}, ''], ['item_1617186882738[].subitem_geolocation_box.subitem_west_longitude', '西部経度', 'West Bound Longitude', {'required': False, 'show_list': False, 'specify_newline': False, 'hide': False, 'non_display': False}, ''], ['item_1617186882738[].subitem_geolocation_box.subitem_east_longitude', '東部経度', 'East Bound Longitude', {'required': False, 'show_list': False, 'specify_newline': False, 'hide': False, 'non_display': False}, ''], ['item_1617186882738[].subitem_geolocation_box.subitem_south_latitude', '南部緯度', 'South Bound Latitude', {'required': False, 'show_list': False, 'specify_newline': False, 'hide': False, 'non_display': False}, ''], ['item_1617186882738[].subitem_geolocation_box.subitem_north_latitude', '北部緯度', 'North Bound Latitude', {'required': False, 'show_list': False, 'specify_newline': False, 'hide': False, 'non_display': False}, ''], ['item_1617186882738[].subitem_geolocation_place', '位置情報（自由記述）', 'Geo Location Place', {'required': False, 'show_list': False, 'specify_newline': False, 'hide': False, 'non_display': False}, ''], ['item_1617186882738[].subitem_geolocation_place[].subitem_geolocation_place_text', '位置情報（自由記述）', 'Geo Location Place', {'required': False, 'show_list': False, 'specify_newline': False, 'hide': False, 'non_display': False}, ''], ['item_1617186901218', 'Funding Reference', 'Funding Reference', {'required': False, 'show_list': False, 'specify_newline': False, 'hide': False, 'non_display': False}, ''], ['item_1617186901218[].subitem_1522399143519', '助成機関識別子', 'Funder Identifier', {'required': False, 'show_list': False, 'specify_newline': False, 'hide': False, 'non_display': False}, ''], ['item_1617186901218[].subitem_1522399143519.subitem_1522399281603', '助成機関識別子タイプ', 'Funder Identifier Type', {'required': False, 'show_list': False, 'specify_newline': False, 'hide': False, 'non_display': False}, ''], ['item_1617186901218[].subitem_1522399143519.subitem_1522399333375', '助成機関識別子', 'Funder Identifier', {'required': False, 'show_list': False, 'specify_newline': False, 'hide': False, 'non_display': False}, ''], ['item_1617186901218[].subitem_1522399412622', '助成機関名', 'Funder Name', {'required': False, 'show_list': False, 'specify_newline': False, 'hide': False, 'non_display': False}, ''], ['item_1617186901218[].subitem_1522399412622[].subitem_1522399416691', '言語', 'Language', {'required': False, 'show_list': False, 'specify_newline': False, 'hide': False, 'non_display': False}, ''], ['item_1617186901218[].subitem_1522399412622[].subitem_1522737543681', '助成機関名', 'Funder Name', {'required': False, 'show_list': False, 'specify_newline': False, 'hide': False, 'non_display': False}, ''], ['item_1617186901218[].subitem_1522399571623', '研究課題番号', 'Award Number', {'required': False, 'show_list': False, 'specify_newline': False, 'hide': False, 'non_display': False}, ''], ['item_1617186901218[].subitem_1522399571623.subitem_1522399585738', '研究課題URI', 'Award URI', {'required': False, 'show_list': False, 'specify_newline': False, 'hide': False, 'non_display': False}, ''], ['item_1617186901218[].subitem_1522399571623.subitem_1522399628911', '研究課題番号', 'Award Number', {'required': False, 'show_list': False, 'specify_newline': False, 'hide': False, 'non_display': False}, ''], ['item_1617186901218[].subitem_1522399651758', '研究課題名', 'Award Title', {'required': False, 'show_list': False, 'specify_newline': False, 'hide': False, 'non_display': False}, ''], ['item_1617186901218[].subitem_1522399651758[].subitem_1522721910626', '言語', 'Language', {'required': False, 'show_list': False, 'specify_newline': False, 'hide': False, 'non_display': False}, ''], ['item_1617186901218[].subitem_1522399651758[].subitem_1522721929892', '研究課題名', 'Award Title', {'required': False, 'show_list': False, 'specify_newline': False, 'hide': False, 'non_display': False}, ''], ['item_1617186920753', 'Source Identifier', 'Source Identifier', {'required': False, 'show_list': False, 'specify_newline': False, 'hide': False, 'non_display': False}, ''], ['item_1617186920753[].subitem_1522646500366', '収録物識別子タイプ', 'Source Identifier Type', {'required': False, 'show_list': False, 'specify_newline': False, 'hide': False, 'non_display': False}, ''], ['item_1617186920753[].subitem_1522646572813', '収録物識別子', 'Source Identifier', {'required': False, 'show_list': False, 'specify_newline': False, 'hide': False, 'non_display': False}, ''], ['item_1617186941041', 'Source Title', 'Source Title', {'required': False, 'show_list': False, 'specify_newline': False, 'hide': False, 'non_display': False}, ''], ['item_1617186941041[].subitem_1522650068558', '言語', 'Language', {'required': False, 'show_list': False, 'specify_newline': False, 'hide': False, 'non_display': False}, ''], ['item_1617186941041[].subitem_1522650091861', '収録物名', 'Source Title', {'required': False, 'show_list': False, 'specify_newline': False, 'hide': False, 'non_display': False}, ''], ['item_1617186959569', 'Volume Number', 'Volume Number', {'required': False, 'show_list': False, 'specify_newline': False, 'hide': False, 'non_display': False}, ''], ['item_1617186959569.subitem_1551256328147', 'Volume Number', 'Volume Number', {'required': False, 'show_list': False, 'specify_newline': False, 'hide': False, 'non_display': False}, ''], ['item_1617186981471', 'Issue Number', 'Issue Number', {'required': False, 'show_list': False, 'specify_newline': False, 'hide': False, 'non_display': False}, ''], ['item_1617186981471.subitem_1551256294723', 'Issue Number', 'Issue Number', {'required': False, 'show_list': False, 'specify_newline': False, 'hide': False, 'non_display': False}, ''], ['item_1617186994930', 'Number of Pages', 'Number of Pages', {'required': False, 'show_list': False, 'specify_newline': False, 'hide': False, 'non_display': False}, ''], ['item_1617186994930.subitem_1551256248092', 'Number of Pages', 'Number of Pages', {'required': False, 'show_list': False, 'specify_newline': False, 'hide': False, 'non_display': False}, ''], ['item_1617187024783', 'Page Start', 'Page Start', {'required': False, 'show_list': False, 'specify_newline': False, 'hide': False, 'non_display': False}, ''], ['item_1617187024783.subitem_1551256198917', 'Page Start', 'Page Start', {'required': False, 'show_list': False, 'specify_newline': False, 'hide': False, 'non_display': False}, ''], ['item_1617187045071', 'Page End', 'Page End', {'required': False, 'show_list': False, 'specify_newline': False, 'hide': False, 'non_display': False}, ''], ['item_1617187045071.subitem_1551256185532', 'Page End', 'Page End', {'required': False, 'show_list': False, 'specify_newline': False, 'hide': False, 'non_display': False}, ''], ['item_1617187056579', 'Bibliographic Information', 'Bibliographic Information', {'required': False, 'show_list': False, 'specify_newline': False, 'hide': False, 'non_display': False}, ''], ['item_1617187056579.bibliographic_titles', '雑誌名', 'Journal Title', {'required': False, 'show_list': False, 'specify_newline': False, 'hide': False, 'non_display': False}, ''], ['item_1617187056579.bibliographic_titles[].bibliographic_title', 'タイトル', 'Title', {'required': False, 'show_list': False, 'specify_newline': False, 'hide': False, 'non_display': False}, ''], ['item_1617187056579.bibliographic_titles[].bibliographic_titleLang', '言語', 'Language', {'required': False, 'show_list': False, 'specify_newline': False, 'hide': False, 'non_display': False}, ''], ['item_1617187056579.bibliographicVolumeNumber', '巻', 'Volume Number', {'required': False, 'show_list': False, 'specify_newline': False, 'hide': False, 'non_display': False}, ''], ['item_1617187056579.bibliographicIssueNumber', '号', 'Issue Number', {'required': False, 'show_list': False, 'specify_newline': False, 'hide': False, 'non_display': False}, ''], ['item_1617187056579.bibliographicPageStart', '開始ページ', 'Page Start', {'required': False, 'show_list': False, 'specify_newline': False, 'hide': False, 'non_display': False}, ''], ['item_1617187056579.bibliographicPageEnd', '終了ページ', 'Page End', {'required': False, 'show_list': False, 'specify_newline': False, 'hide': False, 'non_display': False}, ''], ['item_1617187056579.bibliographicNumberOfPages', 'ページ数', 'Number of Page', {'required': False, 'show_list': False, 'specify_newline': False, 'hide': False, 'non_display': False}, ''], ['item_1617187056579.bibliographicIssueDates', '発行日', 'Issue Date', {'required': False, 'show_list': False, 'specify_newline': False, 'hide': False, 'non_display': False}, ''], ['item_1617187056579.bibliographicIssueDates.bibliographicIssueDate', '日付', 'Date', {'required': False, 'show_list': False, 'specify_newline': False, 'hide': False, 'non_display': False}, ''], ['item_1617187056579.bibliographicIssueDates.bibliographicIssueDateType', '日付タイプ', 'Date Type', {'required': False, 'show_list': False, 'specify_newline': False, 'hide': False, 'non_display': False}, ''], ['item_1617187087799', 'Dissertation Number', 'Dissertation Number', {'required': False, 'show_list': False, 'specify_newline': False, 'hide': False, 'non_display': False}, ''], ['item_1617187087799.subitem_1551256171004', 'Dissertation Number', 'Dissertation Number', {'required': False, 'show_list': False, 'specify_newline': False, 'hide': False, 'non_display': False}, ''], ['item_1617187112279', 'Degree Name', 'Degree Name', {'required': False, 'show_list': False, 'specify_newline': False, 'hide': False, 'non_display': False}, ''], ['item_1617187112279[].subitem_1551256126428', 'Degree Name', 'Degree Name', {'required': False, 'show_list': False, 'specify_newline': False, 'hide': False, 'non_display': False}, ''], ['item_1617187112279[].subitem_1551256129013', 'Language', 'Language', {'required': False, 'show_list': False, 'specify_newline': False, 'hide': False, 'non_display': False}, ''], ['item_1617187136212', 'Date Granted', 'Date Granted', {'required': False, 'show_list': False, 'specify_newline': False, 'hide': False, 'non_display': False}, ''], ['item_1617187136212.subitem_1551256096004', 'Date Granted', 'Date Granted', {'required': False, 'show_list': False, 'specify_newline': False, 'hide': False, 'non_display': False}, ''], ['item_1617944105607', 'Degree Grantor', 'Degree Grantor', {'required': False, 'show_list': False, 'specify_newline': False, 'hide': False, 'non_display': False}, ''], ['item_1617944105607[].subitem_1551256015892', 'Degree Grantor Name Identifier', 'Degree Grantor Name Identifier', {'required': False, 'show_list': False, 'specify_newline': False, 'hide': False, 'non_display': False}, ''], ['item_1617944105607[].subitem_1551256015892[].subitem_1551256027296', 'Degree Grantor Name Identifier', 'Degree Grantor Name Identifier', {'required': False, 'show_list': False, 'specify_newline': False, 'hide': False, 'non_display': False}, ''], ['item_1617944105607[].subitem_1551256015892[].subitem_1551256029891', 'Degree Grantor Name Identifier Scheme', 'Degree Grantor Name Identifier Scheme', {'required': False, 'show_list': False, 'specify_newline': False, 'hide': False, 'non_display': False}, ''], ['item_1617944105607[].subitem_1551256037922', 'Degree Grantor Name', 'Degree Grantor Name', {'required': False, 'show_list': False, 'specify_newline': False, 'hide': False, 'non_display': False}, ''], ['item_1617944105607[].subitem_1551256037922[].subitem_1551256042287', 'Degree Grantor Name', 'Degree Grantor Name', {'required': False, 'show_list': False, 'specify_newline': False, 'hide': False, 'non_display': False}, ''], ['item_1617944105607[].subitem_1551256037922[].subitem_1551256047619', 'Language', 'Language', {'required': False, 'show_list': False, 'specify_newline': False, 'hide': False, 'non_display': False}, ''], ['item_1617187187528', 'Conference', 'Conference', {'required': False, 'show_list': False, 'specify_newline': False, 'hide': False, 'non_display': False}, ''], ['item_1617187187528[].subitem_1599711633003', 'Conference Name', 'Conference Name', {'required': False, 'show_list': False, 'specify_newline': False, 'hide': False, 'non_display': False}, ''], ['item_1617187187528[].subitem_1599711633003[].subitem_1599711636923', 'Conference Name', 'Conference Name', {'required': False, 'show_list': False, 'specify_newline': False, 'hide': False, 'non_display': False}, ''], ['item_1617187187528[].subitem_1599711633003[].subitem_1599711645590', 'Language', 'Language', {'required': False, 'show_list': False, 'specify_newline': False, 'hide': False, 'non_display': False}, ''], ['item_1617187187528[].subitem_1599711655652', 'Conference Sequence', 'Conference Sequence', {'required': False, 'show_list': False, 'specify_newline': False, 'hide': False, 'non_display': False}, ''], ['item_1617187187528[].subitem_1599711660052', 'Conference Sponsor', 'Conference Sponsor', {'required': False, 'show_list': False, 'specify_newline': False, 'hide': False, 'non_display': False}, ''], ['item_1617187187528[].subitem_1599711660052[].subitem_1599711680082', 'Conference Sponsor', 'Conference Sponsor', {'required': False, 'show_list': False, 'specify_newline': False, 'hide': False, 'non_display': False}, ''], ['item_1617187187528[].subitem_1599711660052[].subitem_1599711686511', 'Language', 'Language', {'required': False, 'show_list': False, 'specify_newline': False, 'hide': False, 'non_display': False}, ''], ['item_1617187187528[].subitem_1599711699392', 'Conference Date', 'Conference Date', {'required': False, 'show_list': False, 'specify_newline': False, 'hide': False, 'non_display': False}, ''], ['item_1617187187528[].subitem_1599711699392.subitem_1599711731891', 'Start Year', 'Start Year', {'required': False, 'show_list': False, 'specify_newline': False, 'hide': False, 'non_display': False}, ''], ['item_1617187187528[].subitem_1599711699392.subitem_1599711727603', 'Start Month', 'Start Month', {'required': False, 'show_list': False, 'specify_newline': False, 'hide': False, 'non_display': False}, ''], ['item_1617187187528[].subitem_1599711699392.subitem_1599711712451', 'Start Day', 'Start Day', {'required': False, 'show_list': False, 'specify_newline': False, 'hide': False, 'non_display': False}, ''], ['item_1617187187528[].subitem_1599711699392.subitem_1599711743722', 'End Year', 'End Year', {'required': False, 'show_list': False, 'specify_newline': False, 'hide': False, 'non_display': False}, ''], ['item_1617187187528[].subitem_1599711699392.subitem_1599711739022', 'End Month', 'End Month', {'required': False, 'show_list': False, 'specify_newline': False, 'hide': False, 'non_display': False}, ''], ['item_1617187187528[].subitem_1599711699392.subitem_1599711704251', 'Conference Date', 'Conference Date', {'required': False, 'show_list': False, 'specify_newline': False, 'hide': False, 'non_display': False}, ''], ['item_1617187187528[].subitem_1599711699392.subitem_1599711735410', 'End Day', 'End Day', {'required': False, 'show_list': False, 'specify_newline': False, 'hide': False, 'non_display': False}, ''], ['item_1617187187528[].subitem_1599711699392.subitem_1599711745532', 'Language', 'Language', {'required': False, 'show_list': False, 'specify_newline': False, 'hide': False, 'non_display': False}, ''], ['item_1617187187528[].subitem_1599711758470', 'Conference Venue', 'Conference Venue', {'required': False, 'show_list': False, 'specify_newline': False, 'hide': False, 'non_display': False}, ''], ['item_1617187187528[].subitem_1599711758470[].subitem_1599711769260', 'Conference Venue', 'Conference Venue', {'required': False, 'show_list': False, 'specify_newline': False, 'hide': False, 'non_display': False}, ''], ['item_1617187187528[].subitem_1599711758470[].subitem_1599711775943', 'Language', 'Language', {'required': False, 'show_list': False, 'specify_newline': False, 'hide': False, 'non_display': False}, ''], ['item_1617187187528[].subitem_1599711788485', 'Conference Place', 'Conference Place', {'required': False, 'show_list': False, 'specify_newline': False, 'hide': False, 'non_display': False}, ''], ['item_1617187187528[].subitem_1599711788485[].subitem_1599711798761', 'Conference Place', 'Conference Place', {'required': False, 'show_list': False, 'specify_newline': False, 'hide': False, 'non_display': False}, ''], ['item_1617187187528[].subitem_1599711788485[].subitem_1599711803382', 'Language', 'Language', {'required': False, 'show_list': False, 'specify_newline': False, 'hide': False, 'non_display': False}, ''], ['item_1617187187528[].subitem_1599711813532', 'Conference Country', 'Conference Country', {'required': False, 'show_list': False, 'specify_newline': False, 'hide': False, 'non_display': False}, ''], ['item_1617605131499', 'File', 'File', {'required': False, 'show_list': False, 'specify_newline': False, 'hide': False, 'non_display': False}, ''], ['item_1617605131499[].filename', '表示名', 'FileName', {'required': False, 'show_list': False, 'specify_newline': False, 'hide': False, 'non_display': False}, ''], ['item_1617605131499[].url', '本文URL', 'Text URL', {'required': False, 'show_list': False, 'specify_newline': False, 'hide': False, 'non_display': False}, ''], ['item_1617605131499[].url.url', '本文URL', 'Text URL', {'required': False, 'show_list': False, 'specify_newline': False, 'hide': False, 'non_display': False}, ''], ['item_1617605131499[].url.label', 'ラベル', 'Label', {'required': False, 'show_list': False, 'specify_newline': False, 'hide': False, 'non_display': False}, ''], ['item_1617605131499[].url.objectType', 'オブジェクトタイプ', 'Object Type', {'required': False, 'show_list': False, 'specify_newline': False, 'hide': False, 'non_display': False}, ''], ['item_1617605131499[].format', 'フォーマット', 'Format', {'required': False, 'show_list': False, 'specify_newline': False, 'hide': False, 'non_display': False}, ''], ['item_1617605131499[].filesize', 'サイズ', 'Size', {'required': False, 'show_list': False, 'specify_newline': False, 'hide': False, 'non_display': False}, ''], ['item_1617605131499[].filesize[].value', 'サイズ', 'Size', {'required': False, 'show_list': False, 'specify_newline': False, 'hide': False, 'non_display': False}, ''], ['item_1617605131499[].fileDate', '日付', 'Date', {'required': False, 'show_list': False, 'specify_newline': False, 'hide': False, 'non_display': False}, ''], ['item_1617605131499[].fileDate[].fileDateType', '日付タイプ', 'Date Type', {'required': False, 'show_list': False, 'specify_newline': False, 'hide': False, 'non_display': False}, ''], ['item_1617605131499[].fileDate[].fileDateValue', '日付', 'Date', {'required': False, 'show_list': False, 'specify_newline': False, 'hide': False, 'non_display': False}, ''], ['item_1617605131499[].version', 'バージョン情報', 'Version Information', {'required': False, 'show_list': False, 'specify_newline': False, 'hide': False, 'non_display': False}, ''], ['item_1617605131499[].displaytype', '表示形式', 'Preview', {'required': False, 'show_list': False, 'specify_newline': False, 'hide': False, 'non_display': False}, ''], ['item_1617605131499[].licensetype', 'ライセンス', 'License', {'required': False, 'show_list': False, 'specify_newline': False, 'hide': False, 'non_display': False}, ''], ['item_1617605131499[].licensefree', '', '自由ライセンス', {'required': False, 'show_list': False, 'specify_newline': False, 'hide': False, 'non_display': False}, ''], ['item_1617605131499[].accessrole', 'アクセス', 'Access', {'required': False, 'show_list': False, 'specify_newline': False, 'hide': False, 'non_display': False}, ''], ['item_1617605131499[].date[0].dateValue', '公開日', 'Opendate', {'required': False, 'show_list': False, 'specify_newline': False, 'hide': False, 'non_display': False}, ''], ['item_1617605131499[].groups', 'グループ', 'Group', {'required': False, 'show_list': False, 'specify_newline': False, 'hide': False, 'non_display': False}, ''], ['item_1617620223087', 'Heading', 'Heading', {'required': False, 'show_list': False, 'specify_newline': False, 'hide': False, 'non_display': False}, ''], ['item_1617620223087[].subitem_1565671149650', 'Language', 'Language', {'required': False, 'show_list': False, 'specify_newline': False, 'hide': False, 'non_display': False}, ''], ['item_1617620223087[].subitem_1565671169640', 'Banner Headline', 'Banner Headline', {'required': False, 'show_list': False, 'specify_newline': False, 'hide': False, 'non_display': False}, ''], ['item_1617620223087[].subitem_1565671178623', 'Subheading', 'Subheading', {'required': False, 'show_list': False, 'specify_newline': False, 'hide': False, 'non_display': False}, ''], ['item_1662046377046', 'サムネイル', 'thumbnail', {'required': False, 'show_list': False, 'specify_newline': False, 'hide': False, 'non_display': False}, ''], ['item_1662046377046.subitem_thumbnail', 'URI', 'URI', {'required': False, 'show_list': False, 'specify_newline': False, 'hide': False, 'non_display': False}, ''], ['item_1662046377046.subitem_thumbnail[].thumbnail_url', 'URI', 'URI', {'required': False, 'show_list': False, 'specify_newline': False, 'hide': False, 'non_display': False}, ''], ['item_1662046377046.subitem_thumbnail[].thumbnail_label', 'ラベル', 'Label', {'required': False, 'show_list': False, 'specify_newline': False, 'hide': False, 'non_display': False}, ''], ['item_1662130103088', '見出し', '', {'required': False, 'show_list': False, 'specify_newline': False, 'hide': False, 'non_display': False}, ''], ['item_1662130103088.subitem_heading_banner_headline', '大見出し', 'Heading', {'required': False, 'show_list': False, 'specify_newline': False, 'hide': False, 'non_display': False}, ''], ['item_1662130103088.subitem_heading_headline', '小見出し', 'Subheading', {'required': False, 'show_list': False, 'specify_newline': False, 'hide': False, 'non_display': False}, ''], ['item_1662130103088.subitem_heading_language', '言語', 'Language', {'required': False, 'show_list': False, 'specify_newline': False, 'hide': False, 'non_display': False}, ''], ['system_identifier_doi', 'Persistent Identifier(DOI)', 'Persistent Identifier(DOI)', {'required': False, 'show_list': False, 'specify_newline': False, 'hide': False, 'non_display': False}, ''], ['parentkey.subitem_systemidt_identifier', 'SYSTEMIDT Identifier', 'SYSTEMIDT Identifier', {'required': False, 'show_list': False, 'specify_newline': False, 'hide': False, 'non_display': False}, ''], ['parentkey.subitem_systemidt_identifier_type', 'SYSTEMIDT Identifier Type', 'SYSTEMIDT Identifier Type', {'required': False, 'show_list': False, 'specify_newline': False, 'hide': False, 'non_display': False}, ''], ['system_identifier_hdl', 'Persistent Identifier(HDL)', 'Persistent Identifier(HDL)', {'required': False, 'show_list': False, 'specify_newline': False, 'hide': False, 'non_display': False}, ''], ['parentkey.subitem_systemidt_identifier', 'SYSTEMIDT Identifier', 'SYSTEMIDT Identifier', {'required': False, 'show_list': False, 'specify_newline': False, 'hide': False, 'non_display': False}, ''], ['parentkey.subitem_systemidt_identifier_type', 'SYSTEMIDT Identifier Type', 'SYSTEMIDT Identifier Type', {'required': False, 'show_list': False, 'specify_newline': False, 'hide': False, 'non_display': False}, ''], ['system_identifier_uri', 'Persistent Identifier(URI)', 'Persistent Identifier(URI)', {'required': False, 'show_list': False, 'specify_newline': False, 'hide': False, 'non_display': False}, ''], ['parentkey.subitem_systemidt_identifier', 'SYSTEMIDT Identifier', 'SYSTEMIDT Identifier', {'required': False, 'show_list': False, 'specify_newline': False, 'hide': False, 'non_display': False}, ''], ['parentkey.subitem_systemidt_identifier_type', 'SYSTEMIDT Identifier Type', 'SYSTEMIDT Identifier Type', {'required': False, 'show_list': False, 'specify_newline': False, 'hide': False, 'non_display': False}, ''], ['system_file', 'File Information', 'File Information', {'required': False, 'show_list': False, 'specify_newline': False, 'hide': False, 'non_display': False}, ''], ['parentkey.subitem_systemfile_filename', 'SYSTEMFILE Filename', 'SYSTEMFILE Filename', {'required': False, 'show_list': False, 'specify_newline': False, 'hide': False, 'non_display': False}, ''], ['parentkey.subitem_systemfile_filename[].subitem_systemfile_filename_label', 'SYSTEMFILE Filename Label', 'SYSTEMFILE Filename Label', {'required': False, 'show_list': False, 'specify_newline': False, 'hide': False, 'non_display': False}, ''], ['parentkey.subitem_systemfile_filename[].subitem_systemfile_filename_type', 'SYSTEMFILE Filename Type', 'SYSTEMFILE Filename Type', {'required': False, 'show_list': False, 'specify_newline': False, 'hide': False, 'non_display': False}, ''], ['parentkey.subitem_systemfile_filename[].subitem_systemfile_filename_uri', 'SYSTEMFILE Filename URI', 'SYSTEMFILE Filename URI', {'required': False, 'show_list': False, 'specify_newline': False, 'hide': False, 'non_display': False}, ''], ['parentkey.subitem_systemfile_mimetype', 'SYSTEMFILE MimeType', 'SYSTEMFILE MimeType', {'required': False, 'show_list': False, 'specify_newline': False, 'hide': False, 'non_display': False}, ''], ['parentkey.subitem_systemfile_size', 'SYSTEMFILE Size', 'SYSTEMFILE Size', {'required': False, 'show_list': False, 'specify_newline': False, 'hide': False, 'non_display': False}, ''], ['parentkey.subitem_systemfile_datetime', 'SYSTEMFILE DateTime', 'SYSTEMFILE DateTime', {'required': False, 'show_list': False, 'specify_newline': False, 'hide': False, 'non_display': False}, ''], ['parentkey.subitem_systemfile_datetime[].subitem_systemfile_datetime_date', 'SYSTEMFILE DateTime Date', 'SYSTEMFILE DateTime Date', {'required': False, 'show_list': False, 'specify_newline': False, 'hide': False, 'non_display': False}, ''], ['parentkey.subitem_systemfile_datetime[].subitem_systemfile_datetime_type', 'SYSTEMFILE DateTime Type', 'SYSTEMFILE DateTime Type', {'required': False, 'show_list': False, 'specify_newline': False, 'hide': False, 'non_display': False}, ''], ['parentkey.subitem_systemfile_version', 'SYSTEMFILE Version', 'SYSTEMFILE Version', {'required': False, 'show_list': False, 'specify_newline': False, 'hide': False, 'non_display': False}, '']]
->>>>>>> 561da378
     return meta, props
 
 @pytest.fixture()
@@ -1596,84 +1637,92 @@
 
 @pytest.fixture()
 def db_activity(app, db,users,location,db_itemtype,db_actions):
-    flow_define = FlowDefine(id=1,flow_id=uuid.uuid4(),
-                             flow_name='Registration Flow',
-                             flow_user=1)
+    flow_define = FlowDefine(
+        id=1,flow_id=uuid.uuid4(),
+        flow_name='Registration Flow',
+        flow_user=1)
     with db.session.begin_nested():
         db.session.add(flow_define)
     db.session.commit()
 
-    flow_action1 = FlowAction(status='N',
-                     flow_id=flow_define.flow_id,
-                     action_id=1,
-                     action_version='1.0.0',
-                     action_order=1,
-                     action_condition='',
-                     action_status='A',
-                     action_date=datetime.strptime('2018/07/28 0:00:00','%Y/%m/%d %H:%M:%S'),
-                     send_mail_setting={})
-    flow_action2 = FlowAction(status='N',
-                     flow_id=flow_define.flow_id,
-                     action_id=3,
-                     action_version='1.0.0',
-                     action_order=2,
-                     action_condition='',
-                     action_status='A',
-                     action_date=datetime.strptime('2018/07/28 0:00:00','%Y/%m/%d %H:%M:%S'),
-                     send_mail_setting={})
-    flow_action3 = FlowAction(status='N',
-                     flow_id=flow_define.flow_id,
-                     action_id=5,
-                     action_version='1.0.0',
-                     action_order=3,
-                     action_condition='',
-                     action_status='A',
-                     action_date=datetime.strptime('2018/07/28 0:00:00','%Y/%m/%d %H:%M:%S'),
-                     send_mail_setting={})
+    flow_action1 = FlowAction(
+        status='N',
+        flow_id=flow_define.flow_id,
+        action_id=1,
+        action_version='1.0.0',
+        action_order=1,
+        action_condition='',
+        action_status='A',
+        action_date=datetime.strptime('2018/07/28 0:00:00','%Y/%m/%d %H:%M:%S'),
+        send_mail_setting={})
+    flow_action2 = FlowAction(
+        status='N',
+        flow_id=flow_define.flow_id,
+        action_id=3,
+        action_version='1.0.0',
+        action_order=2,
+        action_condition='',
+        action_status='A',
+        action_date=datetime.strptime('2018/07/28 0:00:00','%Y/%m/%d %H:%M:%S'),
+        send_mail_setting={})
+    flow_action3 = FlowAction(
+        status='N',
+        flow_id=flow_define.flow_id,
+        action_id=5,
+        action_version='1.0.0',
+        action_order=3,
+        action_condition='',
+        action_status='A',
+        action_date=datetime.strptime('2018/07/28 0:00:00','%Y/%m/%d %H:%M:%S'),
+        send_mail_setting={})
     with db.session.begin_nested():
         db.session.add(flow_action1)
         db.session.add(flow_action2)
         db.session.add(flow_action3)
     db.session.commit()
-    no_location_workflow = WorkFlow(flows_id=uuid.uuid4(),
-                        flows_name='test workflow1',
-                        itemtype_id=1,
-                        index_tree_id=None,
-                        flow_id=1,
-                        is_deleted=False,
-                        open_restricted=False,
-                        location_id=None,
-                        is_gakuninrdm=False)
-    location_workflow = WorkFlow(flows_id=uuid.uuid4(),
-                        flows_name='test workflow2',
-                        itemtype_id=1,
-                        index_tree_id=None,
-                        flow_id=1,
-                        is_deleted=False,
-                        open_restricted=False,
-                        location_id=int(location.id),
-                        is_gakuninrdm=False)
+    no_location_workflow = WorkFlow(
+        flows_id=uuid.uuid4(),
+        flows_name='test workflow1',
+        itemtype_id=1,
+        index_tree_id=None,
+        flow_id=1,
+        is_deleted=False,
+        open_restricted=False,
+        location_id=None,
+        is_gakuninrdm=False)
+    location_workflow = WorkFlow(
+        flows_id=uuid.uuid4(),
+        flows_name='test workflow2',
+        itemtype_id=1,
+        index_tree_id=None,
+        flow_id=1,
+        is_deleted=False,
+        open_restricted=False,
+        location_id=int(location.id),
+        is_gakuninrdm=False)
     with db.session.begin_nested():
         db.session.add(no_location_workflow)
         db.session.add(location_workflow)
-    no_location_activity = Activity(activity_id='1',workflow_id=no_location_workflow.id, flow_id=flow_define.id,
-                    action_id=1, activity_login_user=1,
-                    activity_update_user=1,
-                    activity_start=datetime.strptime('2022/04/14 3:01:53.931', '%Y/%m/%d %H:%M:%S.%f'),
-                    activity_community_id=3,
-                    activity_confirm_term_of_use=True,
-                    title='test', shared_user_id=-1, extra_info={},
-                    action_order=1,
-                    )
-    location_activity = Activity(activity_id='2',workflow_id=location_workflow.id, flow_id=flow_define.id,
-                    action_id=1, activity_login_user=1,
-                    activity_update_user=1,
-                    activity_start=datetime.strptime('2022/04/14 3:01:53.931', '%Y/%m/%d %H:%M:%S.%f'),
-                    activity_community_id=3,
-                    activity_confirm_term_of_use=True,
-                    title='test', shared_user_id=-1, extra_info={},
-                    action_order=1,
-                    )
+    no_location_activity = Activity(
+        activity_id='1',workflow_id=no_location_workflow.id, flow_id=flow_define.id,
+        action_id=1, activity_login_user=1,
+        activity_update_user=1,
+        activity_start=datetime.strptime('2022/04/14 3:01:53.931', '%Y/%m/%d %H:%M:%S.%f'),
+        activity_community_id=3,
+        activity_confirm_term_of_use=True,
+        title='test', shared_user_id=-1, extra_info={},
+        action_order=1,
+        )
+    location_activity = Activity(
+        activity_id='2',workflow_id=location_workflow.id, flow_id=flow_define.id,
+        action_id=1, activity_login_user=1,
+        activity_update_user=1,
+        activity_start=datetime.strptime('2022/04/14 3:01:53.931', '%Y/%m/%d %H:%M:%S.%f'),
+        activity_community_id=3,
+        activity_confirm_term_of_use=True,
+        title='test', shared_user_id=-1, extra_info={},
+        action_order=1,
+        )
     with db.session.begin_nested():
         db.session.add(no_location_activity)
         db.session.add(location_activity)
