--- conflicted
+++ resolved
@@ -28,11 +28,9 @@
 import uuid
 from unittest.mock import patch
 from collections import OrderedDict
-<<<<<<< HEAD
-from opensearchpy  import OpenSearch
-=======
+
 from opensearchpy import Opensearch
->>>>>>> 99190c6c
+
 import time
 from datetime import datetime
 
@@ -195,10 +193,6 @@
         WEKO_INDEX_TREE_REST_ENDPOINTS=WEKO_INDEX_TREE_REST_ENDPOINTS,
         I18N_LANGUAGES=[("ja", "Japanese"), ("en", "English"),("da", "Danish")],
         SERVER_NAME="TEST_SERVER",
-<<<<<<< HEAD
-=======
-        SEARCH_ELASTIC_HOSTS="Opensearch",
->>>>>>> 99190c6c
         SEARCH_INDEX_PREFIX="test-",
         WEKO_SCHEMA_JPCOAR_V1_SCHEMA_NAME=WEKO_SCHEMA_JPCOAR_V1_SCHEMA_NAME,
         WEKO_SCHEMA_DDI_SCHEMA_NAME=WEKO_SCHEMA_DDI_SCHEMA_NAME,
@@ -282,7 +276,6 @@
 
     with open("tests/data/mappings/item-v1.0.0.json", "r") as f:
         mapping = json.load(f)
-<<<<<<< HEAD
     
     search_hosts = base_app.config["SEARCH_ELASTIC_HOSTS"]
     search_client_config = base_app.config["SEARCH_CLIENT_CONFIG"] 
@@ -292,10 +285,7 @@
         use_ssl=search_client_config['use_ssl'],
         verify_certs=search_client_config['verify_certs'],
     )
-    
-=======
-    es = Opensearch("http://{}:9200".format(base_app.config["SEARCH_ELASTIC_HOSTS"]))
->>>>>>> 99190c6c
+
     es.indices.create(
         index=base_app.config["INDEXER_DEFAULT_INDEX"], body=mapping, ignore=[400, 404]
     )
