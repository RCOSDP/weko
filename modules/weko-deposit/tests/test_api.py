# -*- coding: utf-8 -*-
#
# This file is part of WEKO3.
# Copyright (C) 2017 National Institute of Informatics.
#
# WEKO3 is free software; you can redistribute it
# and/or modify it under the terms of the GNU General Public License as
# published by the Free Software Foundation; either version 2 of the
# License, or (at your option) any later version.
#
# WEKO3 is distributed in the hope that it will be
# useful, but WITHOUT ANY WARRANTY; without even the implied warranty of
# MERCHANTABILITY or FITNESS FOR A PARTICULAR PURPOSE.  See the GNU
# General Public License for more details.
#
# You should have received a copy of the GNU General Public License
# along with WEKO3; if not, write to the
# Free Software Foundation, Inc., 59 Temple Place, Suite 330, Boston,
# MA 02111-1307, USA.

# .tox/c1/bin/pytest --cov=weko_deposit tests/test_api.py -vv -s --cov-branch --cov-report=term --basetemp=/code/modules/weko-deposit/.tox/c1/tmp

"""Module tests."""

import json
import copy
import shutil
import jsonschema
import pytest
import tempfile
import uuid
from collections import OrderedDict
from datetime import datetime
from unittest import mock
from unittest.mock import patch, PropertyMock, MagicMock
from six import BytesIO

from flask import session, abort
from flask_login import login_user
from redis import RedisError
from elasticsearch import Elasticsearch
from elasticsearch.exceptions import NotFoundError, TransportError
from elasticsearch.helpers import bulk
from elasticsearch.exceptions import NotFoundError
from invenio_accounts.testutils import login_user_via_session
from invenio_accounts.models import User
from invenio_files_rest.models import Bucket, Location, ObjectVersion, FileInstance
from invenio_pidrelations.serializers.utils import serialize_relations
from invenio_pidrelations.models import PIDRelation
from invenio_pidstore.models import PersistentIdentifier, PIDStatus
from invenio_pidstore.errors import PIDInvalidAction
from invenio_records.errors import MissingModelError
from invenio_records_rest.errors import PIDResolveRESTError
from invenio_records_files.api import FileObject, Record
from invenio_records.api import RecordRevision
from invenio_records.models import RecordMetadata
from sqlalchemy.exc import SQLAlchemyError
from sqlalchemy.orm.exc import NoResultFound

from weko_admin.models import AdminSettings
from weko_items_ui.config import WEKO_ITEMS_UI_MS_MIME_TYPE
from weko_records.api import FeedbackMailList, ItemLink, ItemsMetadata, WekoRecord
from weko_records.models import ItemMetadata
from weko_records.utils import get_options_and_order_list
from weko_redis.errors import WekoRedisError
from weko_workflow.models import Activity
from weko_workflow.utils import get_url_root

from weko_deposit.api import (
    WekoDeposit, WekoFileObject, WekoIndexer,
    WekoRecord, _FormatSysBibliographicInformation, _FormatSysCreator)
from weko_deposit.config import WEKO_DEPOSIT_BIBLIOGRAPHIC_TRANSLATIONS, WEKO_DEPOSIT_ES_PARSING_ERROR_KEYWORD
from weko_deposit.errors import WekoDepositError


# .tox/c1/bin/pytest --cov=weko_deposit tests/test_api.py -vv -s --cov-branch --cov-report=term --basetemp=/code/modules/weko-deposit/.tox/c1/tmp


class MockClient():
    def __init__(self):
        self.is_get_error = True

    def update_get_error(self, flg):
        self.is_get_error = flg

    def search(self, index=None, doc_type=None, body=None, scroll=None):
        return None

    def index(self, index=None, doc_type=None, id=None, body=None, version=None, version_type=None):
        return {}

    def get(self, index=None, doc_type=None, id=None, body=None):
        return {"_source": {"authorNameInfo": {},
                            "authorIdInfo": {},
                            "emailInfo": {},
                            "affiliationInfo": {}
                            }
                }

    def update(self, index=None, doc_type=None, id=None, body=None):
        if self.is_get_error:
            raise NotFoundError
        else:
            return None

    def delete(self, index=None, doc_type=None, id=None, routing=None):
        return None

    def exists(self, index=None, doc_type=None, id=None):
        return None

# class WekoFileObject(FileObject):
# .tox/c1/bin/pytest --cov=weko_deposit tests/test_api.py::TestWekoFileObject -vv -s --cov-branch --cov-report=term --basetemp=/code/modules/weko-deposit/.tox/c1/tmp


class TestWekoFileObject:

    # def __init__(self, obj, data):
    # .tox/c1/bin/pytest --cov=weko_deposit tests/test_api.py::TestWekoFileObject::test___init__ -vv -s --cov-branch --cov-report=term --basetemp=/code/modules/weko-deposit/.tox/c1/tmp
    def test___init__(self, app, location):

        with patch('weko_deposit.api.weko_logger') as mock_logger:
            bucket = Bucket.create()
            key = 'hello.txt'
            stream = BytesIO(b'helloworld')
            obj = ObjectVersion.create(bucket=bucket, key=key, stream=stream)
            with app.test_request_context():
                file = WekoFileObject(obj, {})
                assert type(file) == WekoFileObject

            mock_logger.assert_any_call(
                key='WEKO_COMMON_CALLED_ARGUMENT', arg=mock.ANY)
            mock_logger.reset_mock()

    # def info(self):
    # .tox/c1/bin/pytest --cov=weko_deposit tests/test_api.py::TestWekoFileObject::test_info -vv -s --cov-branch --cov-report=term --basetemp=/code/modules/weko-deposit/.tox/c1/tmp
    def test_info(self, app, location):
        with patch('weko_deposit.api.weko_logger') as mock_logger:
            bucket = Bucket.create()
            key = 'hello.txt'
            stream = BytesIO(b'helloworld')
            obj = ObjectVersion.create(bucket=bucket, key=key, stream=stream)
            with app.test_request_context():
                file = WekoFileObject(obj, {})
                assert file.info() == {'bucket': '{}'.format(file.bucket.id), 'checksum': 'sha256:936a185caaa266bb9cbe981e9e05cb78cd732b0b3280eb944412bb6f8f8f07af',
                                       'key': 'hello.txt', 'size': 10, 'version_id': '{}'.format(file.version_id)}
                file.filename = key
                file['filename'] = key
                assert file.info() == {'bucket': '{}'.format(file.bucket.id), 'checksum': 'sha256:936a185caaa266bb9cbe981e9e05cb78cd732b0b3280eb944412bb6f8f8f07af',
                                       'key': 'hello.txt', 'size': 10, 'version_id': '{}'.format(file.version_id), 'filename': 'hello'}

            mock_logger.assert_any_call(
                key='WEKO_COMMON_IF_ENTER', branch='filename exsisted')
            mock_logger.assert_any_call(
                key='WEKO_COMMON_RETURN_VALUE', value=mock.ANY)
            mock_logger.reset_mock()

    #  def file_preview_able(self):
    # .tox/c1/bin/pytest --cov=weko_deposit tests/test_api.py::TestWekoFileObject::test_file_preview_able -vv -s --cov-branch --cov-report=term --basetemp=/code/modules/weko-deposit/.tox/c1/tmp
    def test_file_preview_able(self, app, location):
        with patch('weko_deposit.api.weko_logger') as mock_logger:
            bucket = Bucket.create()
            key = 'hello.txt'
            stream = BytesIO(b'helloworld')
            obj = ObjectVersion.create(bucket=bucket, key=key, stream=stream)
            with app.test_request_context():
                file = WekoFileObject(obj, {})
                assert file.file_preview_able() == True
                app.config["WEKO_ITEMS_UI_MS_MIME_TYPE"] = WEKO_ITEMS_UI_MS_MIME_TYPE
                app.config["WEKO_ITEMS_UI_FILE_SISE_PREVIEW_LIMIT+"] = {
                    'ms_word': 30, 'ms_powerpoint': 20, 'ms_excel': 10}
                assert file.file_preview_able() == True
                file.data['format'] = 'application/vnd.ms-excel'
                assert file.file_preview_able() == True
                file.data['size'] = 10000000+1
                assert file.file_preview_able()==False

                mock_logger.assert_any_call(key='WEKO_COMMON_FOR_START')
                mock_logger.assert_any_call(
                    key='WEKO_COMMON_FOR_LOOP_ITERATION', count=mock.ANY, element=mock.ANY)
                mock_logger.assert_any_call(
                    key='WEKO_COMMON_IF_ENTER', branch=mock.ANY)
                mock_logger.assert_any_call(key='WEKO_COMMON_FOR_END')
                mock_logger.assert_any_call(
                    key='WEKO_COMMON_RETURN_VALUE', value=mock.ANY)
                mock_logger.reset_mock()


# class WekoIndexer(RecordIndexer):

# .tox/c1/bin/pytest --cov=weko_deposit tests/test_api.py::TestWekoIndexer -vv -s --cov-branch --cov-report=term --basetemp=/code/modules/weko-deposit/.tox/c1/tmp
class TestWekoIndexer:

    # .tox/c1/bin/pytest --cov=weko_deposit tests/test_api.py::TestWekoIndexer::test_get_es_index -vv -s --cov-branch --cov-report=term --basetemp=/code/modules/weko-deposit/.tox/c1/tmp
    def test_get_es_index(self, app):
        with patch('weko_deposit.api.weko_logger') as mock_logger:
            indexer = WekoIndexer()
            assert isinstance(indexer, WekoIndexer)

            # def get_es_index(self):
            with app.test_request_context():
                indexer.get_es_index()
                assert indexer.es_index == app.config['SEARCH_UI_SEARCH_INDEX']
                assert indexer.es_doc_type == app.config['INDEXER_DEFAULT_DOCTYPE']
                assert indexer.file_doc_type == 'content'

    #  def upload_metadata(self, jrc, item_id, revision_id, skip_files=False):
    # .tox/c1/bin/pytest --cov=weko_deposit tests/test_api.py::TestWekoIndexer::test_upload_metadata -vv -s --cov-branch --cov-report=term --basetemp=/code/modules/weko-deposit/.tox/c1/tmp
    def test_upload_metadata(self, app, es_records):
        with patch('weko_deposit.api.weko_logger') as mock_logger:
            indexer, records = es_records
            record_data = records[0]['record_data']
            item_id = records[0]['recid'].id
            revision_id = 5
            skip_files = False
            title = 'UPDATE{}'.format(uuid.uuid4())
            record_data['title'] = title
            indexer.upload_metadata(
                record_data, item_id, revision_id, skip_files)
            ret = indexer.get_metadata_by_item_id(item_id)
            assert ret['_source']['title'] == title

            # mock_logger.assert_any_call(key='WEKO_COMMON_IF_ENTER', branch=mock.ANY)
            # mock_logger.assert_any_call(key='WEKO_COMMON_IF_ENTER', branch='')
            mock_logger.assert_any_call(
                key='WEKO_COMMON_RETURN_VALUE', value=mock.ANY)
            mock_logger.reset_mock()

    # def delete_file_index(self, body, parent_id):
    # .tox/c1/bin/pytest --cov=weko_deposit tests/test_api.py::TestWekoIndexer::test_delete_file_index -vv -s --cov-branch --cov-report=term --basetemp=/code/modules/weko-deposit/.tox/c1/tmp
    def test_delete_file_index(self, app, es_records):
        with patch('weko_deposit.api.weko_logger') as mock_logger:
            indexer, records = es_records
            record = records[0]['record']
            dep = WekoDeposit(record, record.model)
            indexer.delete_file_index([record.id], record.pid)

            mock_logger.assert_any_call(key='WEKO_COMMON_FOR_START')
            mock_logger.assert_any_call(
                key='WEKO_COMMON_FOR_LOOP_ITERATION', count=mock.ANY, element=mock.ANY)
            mock_logger.assert_any_call(key='WEKO_COMMON_FOR_END')
            mock_logger.reset_mock()

            # Elastic Search Not Found Error
            with pytest.raises(NotFoundError):
                indexer.get_metadata_by_item_id(record.pid)
                mock_logger.assert_any_call(key='WEKO_COMMON_FOR_START')
                mock_logger.assert_any_call(
                    key='WEKO_COMMON_FOR_LOOP_ITERATION', count=mock.ANY, element=mock.ANY)
                mock_logger.assert_any_call(key='WEKO_COMMON_FOR_END')
                mock_logger.assert_any_call(
                    key='WEKO_DEPOSIT_FAILED_DELETE_FILE_INDEX', record_id=mock.ANY, ex=mock.ANY)
                mock_logger.reset_mock()

            # Elastic Search Unexpected Error
            with patch("invenio_search.ext.Elasticsearch.delete", side_effect=Exception("test_error")):
                indexer.delete_file_index([record.id], record.pid)
                # mock_logger.assert_any_call(key='WEKO_COMMON_ERROR_UNEXPECTED', ex=mock.ANY)
                mock_logger.assert_any_call(key='WEKO_COMMON_FOR_START')
                mock_logger.assert_any_call(
                    key='WEKO_COMMON_FOR_LOOP_ITERATION', count=mock.ANY, element=mock.ANY)
                mock_logger.assert_any_call(key='WEKO_COMMON_FOR_END')
                mock_logger.assert_any_call(
                    key='WEKO_COMMON_ERROR_UNEXPECTED', ex=mock.ANY)
                mock_logger.reset_mock()

    # def update_relation_version_is_last(self, version):
    # .tox/c1/bin/pytest --cov=weko_deposit tests/test_api.py::TestWekoIndexer::test_update_relation_version_is_last -vv -s --cov-branch --cov-report=term --basetemp=/code/modules/weko-deposit/.tox/c1/tmp
    def test_update_relation_version_is_last(self, es_records):
        with patch('weko_deposit.api.weko_logger') as mock_logger:
            indexer, records = es_records
            version = records[0]['record']
            pid = records[0]['recid']
            relations = serialize_relations(pid)
            relations_ver = relations['version'][0]
            relations_ver['id'] = pid.object_uuid
            relations_ver['is_last'] = relations_ver.get('index') == 0
            assert indexer.update_relation_version_is_last(relations_ver) == {'_index': 'test-weko-item-v1.0.0', '_type': 'item-v1.0.0', '_id': '{}'.format(
                pid.object_uuid), '_version': 2, 'result': 'noop', '_shards': {'total': 0, 'successful': 0, 'failed': 0}}

            mock_logger.assert_any_call(
                key='WEKO_COMMON_RETURN_VALUE', value=mock.ANY)
            mock_logger.reset_mock()

    # def update_es_data(self, record, update_revision=True,
    # .tox/c1/bin/pytest --cov=weko_deposit tests/test_api.py::TestWekoIndexer::test_update_es_data -vv -s --cov-branch --cov-report=term --basetemp=/code/modules/weko-deposit/.tox/c1/tmp
    def test_update_es_data(self, es_records_1, db):
        with patch('weko_deposit.api.weko_logger') as mock_logger:
            indexer, records = es_records_1
            record = records[0]['record']
            # update_oai=False
            result = indexer.update_es_data(record, update_revision=False, update_oai=False, is_deleted=False)
            assert result["_index"] == "test-weko-item-v1.0.0"
            assert result["_id"] == str(records[0]["rec_uuid"])
            assert result["_primary_term"] == 1
            assert result["_seq_no"] == 9
            assert result["_type"] == "item-v1.0.0"
            assert result["_version"] == 4
            assert result["_shards"] == {'total': 2, 'successful': 1, 'failed': 0}
            assert result["result"] == "updated"

            # update_oai=True
            result = indexer.update_es_data(record, update_revision=False, update_oai=True, is_deleted=False)
            assert result["_index"] == "test-weko-item-v1.0.0"
            assert result["_id"] == str(records[0]["rec_uuid"])
            assert result["_primary_term"] == 1
            assert result["_seq_no"] == 10
            assert result["_shards"] == {'failed': 0, 'successful': 1, 'total': 2}
            assert result["_type"] == "item-v1.0.0"
            assert result["_version"] == 5
            assert result["result"] == "updated"

            mock_logger.assert_any_call(
                key='WEKO_COMMON_IF_ENTER', branch=mock.ANY)
            mock_logger.assert_any_call(
                key='WEKO_COMMON_RETURN_VALUE', value=mock.ANY)
            mock_logger.reset_mock()

            record = records[1]['record']
            record.model.version_id = 4
            db.session.merge(record.model)
            db.session.commit()
            result = indexer.update_es_data(record, update_revision=True, update_oai=True, is_deleted=False)
            assert result["_index"] == "test-weko-item-v1.0.0"
            assert result["_id"] == str(records[1]["rec_uuid"])
            assert result["_primary_term"] == 1
            assert result["_seq_no"] == 11
            assert result["_shards"] == {'failed': 0, 'successful': 1, 'total': 2}
            assert result["_type"] == "item-v1.0.0"
            assert result["_version"] == 4
            assert result["result"] == "updated"

            mock_logger.assert_any_call(
                key='WEKO_COMMON_IF_ENTER', branch=mock.ANY)
            mock_logger.assert_any_call(
                key='WEKO_COMMON_RETURN_VALUE', value=mock.ANY)
            mock_logger.reset_mock()

    # def index(self, record):
    # .tox/c1/bin/pytest --cov=weko_deposit tests/test_api.py::TestWekoIndexer::test_index -vv -s --cov-branch --cov-report=term --basetemp=/code/modules/weko-deposit/.tox/c1/tmp
    def test_index(self, es_records):
        indexer, records = es_records
        record = records[0]['record']
        indexer.index(record)

    # def delete(self, record):
    # .tox/c1/bin/pytest --cov=weko_deposit tests/test_api.py::TestWekoIndexer::test_delete -vv -s --cov-branch --cov-report=term --basetemp=/code/modules/weko-deposit/.tox/c1/tmp
    def test_delete(self, es_records):
        indexer, records = es_records
        record = records[0]['record']
        indexer.delete(record)
        with pytest.raises(NotFoundError):
            indexer.get_metadata_by_item_id(record.pid)

    #     def delete_by_id(self, uuid):
    # .tox/c1/bin/pytest --cov=weko_deposit tests/test_api.py::TestWekoIndexer::test_delete_by_id -vv -s --cov-branch --cov-report=term --basetemp=/code/modules/weko-deposit/.tox/c1/tmp
    def test_delete_by_id(self, es_records):
        indexer, records = es_records
        record = records[0]['record']
        indexer.delete_by_id(record.id)
        with pytest.raises(NotFoundError):
            indexer.get_metadata_by_item_id(record.pid)

        indexer.delete_by_id(record.id)

        with patch("invenio_search.ext.Elasticsearch.delete", side_effect=Exception("test_error")):
            indexer.delete_by_id(record.id)

    # def get_count_by_index_id(self, tree_path):
    # .tox/c1/bin/pytest --cov=weko_deposit tests/test_api.py::TestWekoIndexer::test_get_count_by_index_id -vv -s --cov-branch --cov-report=term --basetemp=/code/modules/weko-deposit/.tox/c1/tmp
    def test_get_count_by_index_id(self, es_records):
        with patch('weko_deposit.api.weko_logger') as mock_logger:
            indexer, records = es_records
            metadata = records[0]['record_data']
            ret = indexer.get_count_by_index_id(1)
            assert ret == 4
            ret = indexer.get_count_by_index_id(2)
            assert ret == 5

            mock_logger.assert_any_call(
                key='WEKO_COMMON_RETURN_VALUE', value=mock.ANY)
            mock_logger.reset_mock()

    #     def get_pid_by_es_scroll(self, path):
    #         def get_result(result):
    # .tox/c1/bin/pytest --cov=weko_deposit tests/test_api.py::TestWekoIndexer::test_get_pid_by_es_scroll -vv -s --cov-branch --cov-report=term --basetemp=/code/modules/weko-deposit/.tox/c1/tmp
    def test_get_pid_by_es_scroll(self, es_records):
        with patch('weko_deposit.api.weko_logger') as mock_logger:

            indexer, records = es_records
            ret = indexer.get_pid_by_es_scroll(1)
            assert isinstance(next(ret), list)
            assert isinstance(next(ret), dict)
            assert ret is not None


            ret = indexer.get_pid_by_es_scroll(None)
            assert ret is not None

            ret = indexer.get_pid_by_es_scroll('non_existent_path_12345')

            assert ret is not None
            mock_logger.assert_any_call(key='WEKO_COMMON_IF_ENTER', branch=mock.ANY)
            mock_logger.assert_any_call(key='WEKO_COMMON_RETURN_VALUE', value=mock.ANY)
            mock_logger.reset_mock()

    #     def get_metadata_by_item_id(self, item_id):
    # .tox/c1/bin/pytest --cov=weko_deposit tests/test_api.py::TestWekoIndexer::test_get_metadata_by_item_id -vv -s --cov-branch --cov-report=term --basetemp=/code/modules/weko-deposit/.tox/c1/tmp
    def test_get_metadata_by_item_id(self, es_records):
        with patch('weko_deposit.api.weko_logger') as mock_logger:

            indexer, records = es_records
            record = records[0]['record']
            record_data = records[0]['record_data']
            ret = indexer.get_metadata_by_item_id(record.id)
            assert ret['_index'] == 'test-weko-item-v1.0.0'

            mock_logger.assert_any_call(
                key='WEKO_COMMON_RETURN_VALUE', value=mock.ANY)
            mock_logger.reset_mock()

    #     def update_feedback_mail_list(self, feedback_mail):
    # .tox/c1/bin/pytest --cov=weko_deposit tests/test_api.py::TestWekoIndexer::test_update_feedback_mail_list -vv -s --cov-branch --cov-report=term --basetemp=/code/modules/weko-deposit/.tox/c1/tmp
    def test_update_feedback_mail_list(selft, es_records):
        with patch('weko_deposit.api.weko_logger') as mock_logger:
            indexer, records = es_records
            record = records[0]['record']
            feedback_mail = {'id': record.id, 'mail_list': [
                {'email': 'wekosoftware@nii.ac.jp', 'author_id': ''}]}
            ret = indexer.update_feedback_mail_list(feedback_mail)
            assert ret == {'_index': 'test-weko-item-v1.0.0', '_type': 'item-v1.0.0', '_id': '{}'.format(
                record.id), '_version': 3, 'result': 'updated', '_shards': {'total': 2, 'successful': 1, 'failed': 0}, '_seq_no': 9, '_primary_term': 1}

            mock_logger.assert_any_call(
                key='WEKO_COMMON_RETURN_VALUE', value=mock.ANY)
            mock_logger.reset_mock()

    #     def update_author_link(self, author_link):
    # .tox/c1/bin/pytest --cov=weko_deposit tests/test_api.py::TestWekoIndexer::test_update_author_link -vv -s --cov-branch --cov-report=term --basetemp=/code/modules/weko-deposit/.tox/c1/tmp
    def test_update_author_link(self, es_records):
        with patch('weko_deposit.api.weko_logger') as mock_logger:
            indexer, records = es_records
            record = records[0]['record']
            author_link_info = {
                "id": record.id,
                "author_link": ['0']
            }
            # todo19
            ret = indexer.update_author_link(author_link_info)
            assert ret == {'_index': 'test-weko-item-v1.0.0', '_type': 'item-v1.0.0', '_id': '{}'.format(record.id), '_version': 3, 'result': 'updated', '_shards': {'total': 2, 'successful': 1, 'failed': 0}, '_seq_no': 9, '_primary_term': 1}

            mock_logger.assert_any_call(
                key='WEKO_COMMON_RETURN_VALUE', value=mock.ANY)
            mock_logger.reset_mock()

    #     def update_jpcoar_identifier(self, dc, item_id):
    # .tox/c1/bin/pytest --cov=weko_deposit tests/test_api.py::TestWekoIndexer::test_update_jpcoar_identifier -vv -s --cov-branch --cov-report=term --basetemp=/code/modules/weko-deposit/.tox/c1/tmp
    def test_update_jpcoar_identifier(self, es_records):
        with patch('weko_deposit.api.weko_logger') as mock_logger:
            indexer, records = es_records
            record_data = records[0]['record_data']
            record = records[0]['record']
            assert indexer.update_jpcoar_identifier(record_data, record.id) == {'_index': 'test-weko-item-v1.0.0', '_type': 'item-v1.0.0', '_id': '{}'.format(
                record.id), '_version': 3, 'result': 'updated', '_shards': {'total': 2, 'successful': 1, 'failed': 0}, '_seq_no': 9, '_primary_term': 1}

            mock_logger.assert_any_call(
                key='WEKO_COMMON_RETURN_VALUE', value=mock.ANY)
            mock_logger.reset_mock()

    #     def __build_bulk_es_data(self, updated_data):
    #     def bulk_update(self, updated_data):
    # .tox/c1/bin/pytest --cov=weko_deposit tests/test_api.py::TestWekoIndexer::test_bulk_update -vv -s --cov-branch --cov-report=term --basetemp=/code/modules/weko-deposit/.tox/c1/tmp
    def test_bulk_update(self, es_records):
        with patch('weko_deposit.api.weko_logger') as mock_logger:
            # es_data is None
            indexer, records = es_records
            res = []

            with patch("weko_deposit.api.bulk", side_effect=bulk) as mock_bulk:
                indexer.bulk_update(res)
                assert mock_bulk.call_count == 1

            res.append(records[0]['record'])
            res.append(records[1]['record'])
            res.append(records[2]['record'])
            indexer.bulk_update(res)

            with patch("weko_deposit.api.bulk", return_value=(0, ["test_error1", "test_error2"])):
                indexer.bulk_update(res)

            mock_logger.assert_any_call(key='WEKO_COMMON_FOR_START')
            mock_logger.assert_any_call(
                key='WEKO_COMMON_FOR_LOOP_ITERATION', count=mock.ANY, element=mock.ANY)
            mock_logger.assert_any_call(
                key='WEKO_COMMON_IF_ENTER', branch=mock.ANY)
            mock_logger.assert_any_call(key='WEKO_COMMON_FOR_END')
            mock_logger.reset_mock()



# class WekoDeposit(Deposit):
# .tox/c1/bin/pytest --cov=weko_deposit tests/test_api.py::TestWekoDeposit -vv -s --cov-branch --cov-report=term --basetemp=/code/modules/weko-deposit/.tox/c1/tmp
# @pytest.mark.usefixtures("app", "db", "location", "es_records", "es_records_1", "client", "users", "db_index", "db_activity", "db_itemtype", "bucket")
class TestWekoDeposit():
    # def item_metadata(self):
    # .tox/c1/bin/pytest --cov=weko_deposit tests/test_api.py::TestWekoDeposit::test_item_metadata -vv -s --cov-branch --cov-report=term --basetemp=/code/modules/weko-deposit/.tox/c1/tmp
    def test_item_metadata(self, app, es_records):
        with patch('weko_deposit.api.weko_logger') as mock_logger:
            indexer, records = es_records
            deposit = records[0]['deposit']
            assert deposit.item_metadata == {'id': '1', 'pid': {'type': 'depid', 'value': '1', 'revision_id': 0}, 'lang': 'ja', 'owner': '1', 'title': 'title', 'owners': [1], 'status': 'published', '$schema': '/items/jsonschema/1', 'pubdate': '2022-08-20', 'created_by': 1, 'owners_ext': {
                'email': 'wekosoftware@nii.ac.jp', 'username': '', 'displayname': ''}, 'shared_user_id': -1, 'item_1617186331708': [{'subitem_1551255647225': 'タイトル', 'subitem_1551255648112': 'ja'}, {'subitem_1551255647225': 'title', 'subitem_1551255648112': 'en'}], 'item_1617258105262': {'resourceuri': 'http://purl.org/coar/resource_type/c_5794', 'resourcetype': 'conference paper'}}

            deposit = WekoDeposit({})
            with pytest.raises(NoResultFound):
                assert deposit.item_metadata == ""

            mock_logger.assert_any_call(
                key='WEKO_COMMON_RETURN_VALUE', value=mock.ANY)
            mock_logger.reset_mock()

    # def is_published(self):
    # .tox/c1/bin/pytest --cov=weko_deposit tests/test_api.py::TestWekoDeposit::test_is_published -vv -s --cov-branch --cov-report=term --basetemp=/code/modules/weko-deposit/.tox/c1/tmp
    def test_is_published(self, app, location, es_records):
        with patch('weko_deposit.api.weko_logger') as mock_logger:
            indexer, records = es_records
            deposit = records[0]['deposit']
            assert deposit.is_published() == True

            mock_logger.assert_any_call(
                key='WEKO_COMMON_RETURN_VALUE', value=mock.ANY)
            mock_logger.reset_mock()

    # def merge_with_published(self):
    # .tox/c1/bin/pytest --cov=weko_deposit tests/test_api.py::TestWekoDeposit::test_merge_with_published -vv -s --cov-branch --cov-report=term --basetemp=/code/modules/weko-deposit/.tox/c1/tmp
    def test_merge_with_published(self, app, db, es_records):
        with patch('weko_deposit.api.weko_logger') as mock_logger:
            indexer, records = es_records
            dep = records[0]['deposit']
            ret = dep.merge_with_published()
            assert isinstance(ret, RecordRevision) == True

            dep = records[1]["deposit"]
            dep["$schema"] = "https://127.0.0.1/schema/deposits/deposit-v1.0.0.json"
            dep["control_number"] = "1"
            db.session.commit()
            ret = dep.merge_with_published()
            assert isinstance(ret, RecordRevision) == True

            from dictdiffer.merge import UnresolvedConflictsException
            with patch("weko_deposit.api.Merger.run",side_effect=UnresolvedConflictsException("Some error has occurred in weko_deposit")):
                with pytest.raises(WekoDepositError):
                    ret = dep.merge_with_published()


            with patch("weko_deposit.api.Merger.run", side_effect=Exception("test_error")):
                with pytest.raises(WekoDepositError):
                    ret = dep.merge_with_published()
                    mock_logger.assert_any_call(key='WEKO_COMMON_ERROR_UNEXPECTED', ex=mock.ANY)

            mock_logger.assert_any_call(key='WEKO_COMMON_FOR_START')
            mock_logger.assert_any_call(
                key='WEKO_COMMON_FOR_LOOP_ITERATION', count=mock.ANY, element=mock.ANY)
            mock_logger.assert_any_call(
                key='WEKO_COMMON_IF_ENTER', branch=mock.ANY)
            mock_logger.assert_any_call(key='WEKO_COMMON_FOR_END')
            mock_logger.reset_mock()

            # if '_deposit' in args: is false
            pid, first = dep.fetch_published()
            if '_deposit' in first:
                del first['_deposit']
            with patch("invenio_deposit.api.Deposit.fetch_published") as mock_fetch_published:
                mock_fetch_published.return_value = (pid, first)
                ret = dep.merge_with_published()
                assert isinstance(ret, RecordRevision) == True

    # def _patch(diff_result, destination, in_place=False):
    # .tox/c1/bin/pytest --cov=weko_deposit tests/test_api.py::TestWekoDeposit::test__patch -vv -s --cov-branch --cov-report=term --basetemp=/code/modules/weko-deposit/.tox/c1/tmp
    def test__patch(self, app, location):
        with patch('weko_deposit.api.weko_logger') as mock_logger:
            with app.test_request_context():
                dep = WekoDeposit.create({})
                # diff_result = [('change', '_buckets.deposit', ('753ff0d7-0659-4460-9b1a-fd1ef38467f2', '688f2d41-be61-468f-95e2-a06abefdaf60')), ('change', '_buckets.deposit', ('753ff0d7-0659-4460-9b1a-fd1ef38467f2', '688f2d41-be61-468f-95e2-a06abefdaf60')), ('add', '', [('_oai', {})]), ('add', '', [('_oai', {})]), ('add', '_oai', [('id', 'oai:weko3.example.org:00000013')]), ('add', '_oai', [('id', 'oai:weko3.example.org:00000013')]), ('add', '_oai', [('sets', [])]), ('add', '_oai', [('sets', [])]), ('add', '_oai.sets', [(0, '1661517684078')]), ('add', '_oai.sets', [(0, '1661517684078')]), ('add', '', [('author_link', [])]), ('add', '', [('author_link', [])]), ('add', 'author_link', [(0, '4')]), ('add', 'author_link', [(0, '4')]), ('add', '', [('item_1617186331708', {})]), ('add', '', [('item_1617186331708', {})]), ('add', 'item_1617186331708', [('attribute_name', 'Title')]), ('add', 'item_1617186331708', [('attribute_name', 'Title')]), ('add', 'item_1617186331708', [('attribute_value_mlt', [])]), ('add', 'item_1617186331708', [('attribute_value_mlt', [])]), ('add', 'item_1617186331708.attribute_value_mlt', [(0, {})]), ('add', 'item_1617186331708.attribute_value_mlt', [(0, {})]), ('add', ['item_1617186331708', 'attribute_value_mlt', 0], [('subitem_1551255647225', 'ja_conference paperITEM00000001(public_open_access_open_access_simple)')]), ('add', ['item_1617186331708', 'attribute_value_mlt', 0], [('subitem_1551255647225', 'ja_conference paperITEM00000001(public_open_access_open_access_simple)')]), ('add', ['item_1617186331708', 'attribute_value_mlt', 0], [('subitem_1551255648112', 'ja')]), ('add', ['item_1617186331708', 'attribute_value_mlt', 0], [('subitem_1551255648112', 'ja')]), ('add', 'item_1617186331708.attribute_value_mlt', [(1, {})]), ('add', 'item_1617186331708.attribute_value_mlt', [(1, {})]), ('add', ['item_1617186331708', 'attribute_value_mlt', 1], [('subitem_1551255647225', 'en_conference paperITEM00000001(public_open_access_simple)')]), ('add', ['item_1617186331708', 'attribute_value_mlt', 1], [('subitem_1551255647225', 'en_conference paperITEM00000001(public_open_access_simple)')]), ('add', ['item_1617186331708', 'attribute_value_mlt', 1], [('subitem_1551255648112', 'en')]), ('add', ['item_1617186331708', 'attribute_value_mlt', 1], [('subitem_1551255648112', 'en')]), ('add', '', [('item_1617186385884', {})]), ('add', '', [('item_1617186385884', {})]), ('add', 'item_1617186385884', [('attribute_name', 'Alternative Title')]), ('add', 'item_1617186385884', [('attribute_name', 'Alternative Title')]), ('add', 'item_1617186385884', [('attribute_value_mlt', [])]), ('add', 'item_1617186385884', [('attribute_value_mlt', [])]), ('add', 'item_1617186385884.attribute_value_mlt', [(0, {})]), ('add', 'item_1617186385884.attribute_value_mlt', [(0, {})]), ('add', ['item_1617186385884', 'attribute_value_mlt', 0], [('subitem_1551255720400', 'Alternative Title')]), ('add', ['item_1617186385884', 'attribute_value_mlt', 0], [('subitem_1551255720400', 'Alternative Title')]), ('add', ['item_1617186385884', 'attribute_value_mlt', 0], [('subitem_1551255721061', 'en')]), ('add', ['item_1617186385884', 'attribute_value_mlt', 0], [('subitem_1551255721061', 'en')]), ('add', 'item_1617186385884.attribute_value_mlt', [(1, {})]), ('add', 'item_1617186385884.attribute_value_mlt', [(1, {})]), ('add', ['item_1617186385884', 'attribute_value_mlt', 1], [('subitem_1551255720400', 'Alternative Title')]), ('add', ['item_1617186385884', 'attribute_value_mlt', 1], [('subitem_1551255720400', 'Alternative Title')]), ('add', ['item_1617186385884', 'attribute_value_mlt', 1], [('subitem_1551255721061', 'ja')]), ('add', ['item_1617186385884', 'attribute_value_mlt', 1], [('subitem_1551255721061', 'ja')]), ('add', '', [('item_1617186419668', {})]), ('add', '', [('item_1617186419668', {})]), ('add', 'item_1617186419668', [('attribute_name', 'Creator')]), ('add', 'item_1617186419668', [('attribute_name', 'Creator')]), ('add', 'item_1617186419668', [('attribute_type', 'creator')]), ('add', 'item_1617186419668', [('attribute_type', 'creator')]), ('add', 'item_1617186419668', [('attribute_value_mlt', [])]), ('add', 'item_1617186419668', [('attribute_value_mlt', [])]), ('add', 'item_1617186419668.attribute_value_mlt', [(0, {})]), ('add', 'item_1617186419668.attribute_value_mlt', [(0, {})]), ('add', ['item_1617186419668', 'attribute_value_mlt', 0], [('creatorAffiliations', [])]), ('add', ['item_1617186419668', 'attribute_value_mlt', 0], [('creatorAffiliations', [])]), ('add', ['item_1617186419668', 'attribute_value_mlt', 0, 'creatorAffiliations'], [(0, {})]), ('add', ['item_1617186419668', 'attribute_value_mlt', 0, 'creatorAffiliations'], [(0, {})]), ('add', ['item_1617186419668', 'attribute_value_mlt', 0, 'creatorAffiliations', 0], [('affiliationNameIdentifiers', [])]), ('add', ['item_1617186419668', 'attribute_value_mlt', 0, 'creatorAffiliations', 0], [('affiliationNameIdentifiers', [])]), ('add', ['item_1617186419668', 'attribute_value_mlt', 0, 'creatorAffiliations', 0, 'affiliationNameIdentifiers'], [(0, {})]), ('add', ['item_1617186419668', 'attribute_value_mlt', 0, 'creatorAffiliations', 0, 'affiliationNameIdentifiers'], [(0, {})]), ('add', ['item_1617186419668', 'attribute_value_mlt', 0, 'creatorAffiliations', 0, 'affiliationNameIdentifiers', 0], [('affiliationNameIdentifier', '0000000121691048')]), ('add', ['item_1617186419668', 'attribute_value_mlt', 0, 'creatorAffiliations', 0, 'affiliationNameIdentifiers', 0], [('affiliationNameIdentifier', '0000000121691048')]), ('add', ['item_1617186419668', 'attribute_value_mlt', 0, 'creatorAffiliations', 0, 'affiliationNameIdentifiers', 0], [('affiliationNameIdentifierScheme', 'ISNI')]), ('add', ['item_1617186419668', 'attribute_value_mlt', 0, 'creatorAffiliations', 0, 'affiliationNameIdentifiers', 0], [('affiliationNameIdentifierScheme', 'ISNI')]), ('add', ['item_1617186419668', 'attribute_value_mlt', 0, 'creatorAffiliations', 0, 'affiliationNameIdentifiers', 0], [('affiliationNameIdentifierURI', 'http://isni.org/isni/0000000121691048')]), ('add', ['item_1617186419668', 'attribute_value_mlt', 0, 'creatorAffiliations', 0, 'affiliationNameIdentifiers', 0], [('affiliationNameIdentifierURI', 'http://isni.org/isni/0000000121691048')]), ('add', ['item_1617186419668', 'attribute_value_mlt', 0, 'creatorAffiliations', 0], [('affiliationNames', [])]), ('add', ['item_1617186419668', 'attribute_value_mlt', 0, 'creatorAffiliations', 0], [('affiliationNames', [])]), ('add', ['item_1617186419668', 'attribute_value_mlt', 0, 'creatorAffiliations', 0, 'affiliationNames'], [(0, {})]), ('add', ['item_1617186419668', 'attribute_value_mlt', 0, 'creatorAffiliations', 0, 'affiliationNames'], [(0, {})]), ('add', ['item_1617186419668', 'attribute_value_mlt', 0, 'creatorAffiliations', 0, 'affiliationNames', 0], [('affiliationName', 'University')]), ('add', ['item_1617186419668', 'attribute_value_mlt', 0, 'creatorAffiliations', 0, 'affiliationNames', 0], [('affiliationName', 'University')]), ('add', ['item_1617186419668', 'attribute_value_mlt', 0, 'creatorAffiliations', 0, 'affiliationNames', 0], [('affiliationNameLang', 'en')]), ('add', ['item_1617186419668', 'attribute_value_mlt', 0, 'creatorAffiliations', 0, 'affiliationNames', 0], [('affiliationNameLang', 'en')]), ('add', ['item_1617186419668', 'attribute_value_mlt', 0], [('creatorMails', [])]), ('add', ['item_1617186419668', 'attribute_value_mlt', 0], [('creatorMails', [])]), ('add', ['item_1617186419668', 'attribute_value_mlt', 0, 'creatorMails'], [(0, {})]), ('add', ['item_1617186419668', 'attribute_value_mlt', 0, 'creatorMails'], [(0, {})]), ('add', ['item_1617186419668', 'attribute_value_mlt', 0, 'creatorMails', 0], [('creatorMail', 'wekosoftware@nii.ac.jp')]), ('add', ['item_1617186419668', 'attribute_value_mlt', 0, 'creatorMails', 0], [('creatorMail', 'wekosoftware@nii.ac.jp')]), ('add', ['item_1617186419668', 'attribute_value_mlt', 0], [('creatorNames', [])]), ('add', ['item_1617186419668', 'attribute_value_mlt', 0], [('creatorNames', [])]), ('add', ['item_1617186419668', 'attribute_value_mlt', 0, 'creatorNames'], [(0, {})]), ('add', ['item_1617186419668', 'attribute_value_mlt', 0, 'creatorNames'], [(0, {})]), ('add', ['item_1617186419668', 'attribute_value_mlt', 0, 'creatorNames', 0], [('creatorName', '情報, 太郎')]), ('add', ['item_1617186419668', 'attribute_value_mlt', 0, 'creatorNames', 0], [('creatorName', '情報, 太郎')]), ('add', ['item_1617186419668', 'attribute_value_mlt', 0, 'creatorNames', 0], [('creatorNameLang', 'ja')]), ('add', ['item_1617186419668', 'attribute_value_mlt', 0, 'creatorNames', 0], [('creatorNameLang', 'ja')]), ('add', ['item_1617186419668', 'attribute_value_mlt', 0, 'creatorNames'], [(1, {})]), ('add', ['item_1617186419668', 'attribute_value_mlt', 0, 'creatorNames'], [(1, {})]), ('add', ['item_1617186419668', 'attribute_value_mlt', 0, 'creatorNames', 1], [('creatorName', 'ジョウホウ, タロウ')]), ('add', ['item_1617186419668', 'attribute_value_mlt', 0, 'creatorNames', 1], [('creatorName', 'ジョウホウ, タロウ')]), ('add', ['item_1617186419668', 'attribute_value_mlt', 0, 'creatorNames', 1], [('creatorNameLang', 'ja-Kana')]), ('add', ['item_1617186419668', 'attribute_value_mlt', 0, 'creatorNames', 1], [('creatorNameLang', 'ja-Kana')]), ('add', ['item_1617186419668', 'attribute_value_mlt', 0, 'creatorNames'], [(2, {})]), ('add', ['item_1617186419668', 'attribute_value_mlt', 0, 'creatorNames'], [(2, {})]), ('add', ['item_1617186419668', 'attribute_value_mlt', 0, 'creatorNames', 2], [('creatorName', 'Joho, Taro')]), ('add', ['item_1617186419668', 'attribute_value_mlt', 0, 'creatorNames', 2], [('creatorName', 'Joho, Taro')]), ('add', ['item_1617186419668', 'attribute_value_mlt', 0, 'creatorNames', 2], [('creatorNameLang', 'en')]), ('add', ['item_1617186419668', 'attribute_value_mlt', 0, 'creatorNames', 2], [('creatorNameLang', 'en')]), ('add', ['item_1617186419668', 'attribute_value_mlt', 0], [('familyNames', [])]), ('add', ['item_1617186419668', 'attribute_value_mlt', 0], [('familyNames', [])]), ('add', ['item_1617186419668', 'attribute_value_mlt', 0, 'familyNames'], [(0, {})]), ('add', ['item_1617186419668', 'attribute_value_mlt', 0, 'familyNames'], [(0, {})]), ('add', ['item_1617186419668', 'attribute_value_mlt', 0, 'familyNames', 0], [('familyName', '情報')]), ('add', ['item_1617186419668', 'attribute_value_mlt', 0, 'familyNames', 0], [('familyName', '情報')]), ('add', ['item_1617186419668', 'attribute_value_mlt', 0, 'familyNames', 0], [('familyNameLang', 'ja')]), ('add', ['item_1617186419668', 'attribute_value_mlt', 0, 'familyNames', 0], [('familyNameLang', 'ja')]), ('add', ['item_1617186419668', 'attribute_value_mlt', 0, 'familyNames'], [(1, {})]), ('add', ['item_1617186419668', 'attribute_value_mlt', 0, 'familyNames'], [(1, {})]), ('add', ['item_1617186419668', 'attribute_value_mlt', 0, 'familyNames', 1], [('familyName', 'ジョウホウ')]), ('add', ['item_1617186419668', 'attribute_value_mlt', 0, 'familyNames', 1], [('familyName', 'ジョウホウ')]), ('add', ['item_1617186419668', 'attribute_value_mlt', 0, 'familyNames', 1], [('familyNameLang', 'ja-Kana')]), ('add', ['item_1617186419668', 'attribute_value_mlt', 0, 'familyNames', 1], [('familyNameLang', 'ja-Kana')]), ('add', ['item_1617186419668', 'attribute_value_mlt', 0, 'familyNames'], [(2, {})]), ('add', ['item_1617186419668', 'attribute_value_mlt', 0, 'familyNames'], [(2, {})]), ('add', ['item_1617186419668', 'attribute_value_mlt', 0, 'familyNames', 2], [('familyName', 'Joho')]), ('add', ['item_1617186419668', 'attribute_value_mlt', 0, 'familyNames', 2], [('familyName', 'Joho')]), ('add', ['item_1617186419668', 'attribute_value_mlt', 0, 'familyNames', 2], [('familyNameLang', 'en')]), ('add', ['item_1617186419668', 'attribute_value_mlt', 0, 'familyNames', 2], [('familyNameLang', 'en')]), ('add', ['item_1617186419668', 'attribute_value_mlt', 0], [('givenNames', [])]), ('add', ['item_1617186419668', 'attribute_value_mlt', 0], [('givenNames', [])]), ('add', ['item_1617186419668', 'attribute_value_mlt', 0, 'givenNames'], [(0, {})]), ('add', ['item_1617186419668', 'attribute_value_mlt', 0, 'givenNames'], [(0, {})]), ('add', ['item_1617186419668', 'attribute_value_mlt', 0, 'givenNames', 0], [('givenName', '太郎')]), ('add', ['item_1617186419668', 'attribute_value_mlt', 0, 'givenNames', 0], [('givenName', '太郎')]), ('add', ['item_1617186419668', 'attribute_value_mlt', 0, 'givenNames', 0], [('givenNameLang', 'ja')]), ('add', ['item_1617186419668', 'attribute_value_mlt', 0, 'givenNames', 0], [('givenNameLang', 'ja')]), ('add', ['item_1617186419668', 'attribute_value_mlt', 0, 'givenNames'], [(1, {})]), ('add', ['item_1617186419668', 'attribute_value_mlt', 0, 'givenNames'], [(1, {})]), ('add', ['item_1617186419668', 'attribute_value_mlt', 0, 'givenNames', 1], [('givenName', 'タロウ')]), ('add', ['item_1617186419668', 'attribute_value_mlt', 0, 'givenNames', 1], [('givenName', 'タロウ')]), ('add', ['item_1617186419668', 'attribute_value_mlt', 0, 'givenNames', 1], [('givenNameLang', 'ja-Kana')]), ('add', ['item_1617186419668', 'attribute_value_mlt', 0, 'givenNames', 1], [('givenNameLang', 'ja-Kana')]), ('add', ['item_1617186419668', 'attribute_value_mlt', 0, 'givenNames'], [(2, {})]), ('add', ['item_1617186419668', 'attribute_value_mlt', 0, 'givenNames'], [(2, {})]), ('add', ['item_1617186419668', 'attribute_value_mlt', 0, 'givenNames', 2], [('givenName', 'Taro')]), ('add', ['item_1617186419668', 'attribute_value_mlt', 0, 'givenNames', 2], [('givenName', 'Taro')]), ('add', ['item_1617186419668', 'attribute_value_mlt', 0, 'givenNames', 2], [('givenNameLang', 'en')]), ('add', ['item_1617186419668', 'attribute_value_mlt', 0, 'givenNames', 2], [('givenNameLang', 'en')]), ('add', ['item_1617186419668', 'attribute_value_mlt', 0], [('nameIdentifiers', [])]), ('add', ['item_1617186419668', 'attribute_value_mlt', 0], [('nameIdentifiers', [])]), ('add', ['item_1617186419668', 'attribute_value_mlt', 0, 'nameIdentifiers'], [(0, {})]), ('add', ['item_1617186419668', 'attribute_value_mlt', 0, 'nameIdentifiers'], [(0, {})]), ('add', ['item_1617186419668', 'attribute_value_mlt', 0, 'nameIdentifiers', 0], [('nameIdentifier', '4')]), ('add', ['item_1617186419668', 'attribute_value_mlt', 0, 'nameIdentifiers', 0], [('nameIdentifier', '4')]), ('add', ['item_1617186419668', 'attribute_value_mlt', 0, 'nameIdentifiers', 0], [('nameIdentifierScheme', 'WEKO')]), ('add', ['item_1617186419668', 'attribute_value_mlt', 0, 'nameIdentifiers', 0], [('nameIdentifierScheme', 'WEKO')]), ('add', ['item_1617186419668', 'attribute_value_mlt', 0, 'nameIdentifiers'], [(1, {})]), ('add', ['item_1617186419668', 'attribute_value_mlt', 0, 'nameIdentifiers'], [(1, {})]), ('add', ['item_1617186419668', 'attribute_value_mlt', 0, 'nameIdentifiers', 1], [('nameIdentifier', 'xxxxxxx')]), ('add', ['item_1617186419668', 'attribute_value_mlt', 0, 'nameIdentifiers', 1], [('nameIdentifier', 'xxxxxxx')]), ('add', ['item_1617186419668', 'attribute_value_mlt', 0, 'nameIdentifiers', 1], [('nameIdentifierScheme', 'ORCID')]), ('add', ['item_1617186419668', 'attribute_value_mlt', 0, 'nameIdentifiers', 1], [('nameIdentifierScheme', 'ORCID')]), ('add', ['item_1617186419668', 'attribute_value_mlt', 0, 'nameIdentifiers', 1], [('nameIdentifierURI', 'https://orcid.org/')]), ('add', ['item_1617186419668', 'attribute_value_mlt', 0, 'nameIdentifiers', 1], [('nameIdentifierURI', 'https://orcid.org/')]), ('add', ['item_1617186419668', 'attribute_value_mlt', 0, 'nameIdentifiers'], [(2, {})]), ('add', ['item_1617186419668', 'attribute_value_mlt', 0, 'nameIdentifiers'], [(2, {})]), ('add', ['item_1617186419668', 'attribute_value_mlt', 0, 'nameIdentifiers', 2], [('nameIdentifier', 'xxxxxxx')]), ('add', ['item_1617186419668', 'attribute_value_mlt', 0, 'nameIdentifiers', 2], [('nameIdentifier', 'xxxxxxx')]), ('add', ['item_1617186419668', 'attribute_value_mlt', 0, 'nameIdentifiers', 2], [('nameIdentifierScheme', 'CiNii')]), ('add', ['item_1617186419668', 'attribute_value_mlt', 0, 'nameIdentifiers', 2], [('nameIdentifierScheme', 'CiNii')]), ('add', ['item_1617186419668', 'attribute_value_mlt', 0, 'nameIdentifiers', 2], [('nameIdentifierURI', 'https://ci.nii.ac.jp/')]), ('add', ['item_1617186419668', 'attribute_value_mlt', 0, 'nameIdentifiers', 2], [('nameIdentifierURI', 'https://ci.nii.ac.jp/')]), ('add', ['item_1617186419668', 'attribute_value_mlt', 0, 'nameIdentifiers'], [(3, {})]), ('add', ['item_1617186419668', 'attribute_value_mlt', 0, 'nameIdentifiers'], [(3, {})]), ('add', ['item_1617186419668', 'attribute_value_mlt', 0, 'nameIdentifiers', 3], [('nameIdentifier', 'zzzzzzz')]), ('add', ['item_1617186419668', 'attribute_value_mlt', 0, 'nameIdentifiers', 3], [('nameIdentifier', 'zzzzzzz')]), ('add', ['item_1617186419668', 'attribute_value_mlt', 0, 'nameIdentifiers', 3], [('nameIdentifierScheme', 'KAKEN2')]), ('add', ['item_1617186419668', 'attribute_value_mlt', 0, 'nameIdentifiers', 3], [('nameIdentifierScheme', 'KAKEN2')]), ('add', ['item_1617186419668', 'attribute_value_mlt', 0, 'nameIdentifiers', 3], [('nameIdentifierURI', 'https://kaken.nii.ac.jp/')]), ('add', ['item_1617186419668', 'attribute_value_mlt', 0, 'nameIdentifiers', 3], [('nameIdentifierURI', 'https://kaken.nii.ac.jp/')]), ('add', 'item_1617186419668.attribute_value_mlt', [(1, {})]), ('add', 'item_1617186419668.attribute_value_mlt', [(1, {})]), ('add', ['item_1617186419668', 'attribute_value_mlt', 1], [('creatorMails', [])]), ('add', ['item_1617186419668', 'attribute_value_mlt', 1], [('creatorMails', [])]), ('add', ['item_1617186419668', 'attribute_value_mlt', 1, 'creatorMails'], [(0, {})]), ('add', ['item_1617186419668', 'attribute_value_mlt', 1, 'creatorMails'], [(0, {})]), ('add', ['item_1617186419668', 'attribute_value_mlt', 1, 'creatorMails', 0], [('creatorMail', 'wekosoftware@nii.ac.jp')]), ('add', ['item_1617186419668', 'attribute_value_mlt', 1, 'creatorMails', 0], [('creatorMail', 'wekosoftware@nii.ac.jp')]), ('add', ['item_1617186419668', 'attribute_value_mlt', 1], [('creatorNames', [])]), ('add', ['item_1617186419668', 'attribute_value_mlt', 1], [('creatorNames', [])]), ('add', ['item_1617186419668', 'attribute_value_mlt', 1, 'creatorNames'], [(0, {})]), ('add', ['item_1617186419668', 'attribute_value_mlt', 1, 'creatorNames'], [(0, {})]), ('add', ['item_1617186419668', 'attribute_value_mlt', 1, 'creatorNames', 0], [('creatorName', '情報, 太郎')]), ('add', ['item_1617186419668', 'attribute_value_mlt', 1, 'creatorNames', 0], [('creatorName', '情報, 太郎')]), ('add', ['item_1617186419668', 'attribute_value_mlt', 1, 'creatorNames', 0], [('creatorNameLang', 'ja')]), ('add', ['item_1617186419668', 'attribute_value_mlt', 1, 'creatorNames', 0], [('creatorNameLang', 'ja')]), ('add', ['item_1617186419668', 'attribute_value_mlt', 1, 'creatorNames'], [(1, {})]), ('add', ['item_1617186419668', 'attribute_value_mlt', 1, 'creatorNames'], [(1, {})]), ('add', ['item_1617186419668', 'attribute_value_mlt', 1, 'creatorNames', 1], [('creatorName', 'ジョウホウ, タロウ')]), ('add', ['item_1617186419668', 'attribute_value_mlt', 1, 'creatorNames', 1], [('creatorName', 'ジョウホウ, タロウ')]), ('add', ['item_1617186419668', 'attribute_value_mlt', 1, 'creatorNames', 1], [('creatorNameLang', 'ja-Kana')]), ('add', ['item_1617186419668', 'attribute_value_mlt', 1, 'creatorNames', 1], [('creatorNameLang', 'ja-Kana')]), ('add', ['item_1617186419668', 'attribute_value_mlt', 1, 'creatorNames'], [(2, {})]), ('add', ['item_1617186419668', 'attribute_value_mlt', 1, 'creatorNames'], [(2, {})]), ('add', ['item_1617186419668', 'attribute_value_mlt', 1, 'creatorNames', 2], [('creatorName', 'Joho, Taro')]), ('add', ['item_1617186419668', 'attribute_value_mlt', 1, 'creatorNames', 2], [('creatorName', 'Joho, Taro')]), ('add', ['item_1617186419668', 'attribute_value_mlt', 1, 'creatorNames', 2], [('creatorNameLang', 'en')]), ('add', ['item_1617186419668', 'attribute_value_mlt', 1, 'creatorNames', 2], [('creatorNameLang', 'en')]), ('add', ['item_1617186419668', 'attribute_value_mlt', 1], [('familyNames', [])]), ('add', ['item_1617186419668', 'attribute_value_mlt', 1], [('familyNames', [])]), ('add', ['item_1617186419668', 'attribute_value_mlt', 1, 'familyNames'], [(0, {})]), ('add', ['item_1617186419668', 'attribute_value_mlt', 1, 'familyNames'], [(0, {})]), ('add', ['item_1617186419668', 'attribute_value_mlt', 1, 'familyNames', 0], [('familyName', '情報')]), ('add', ['item_1617186419668', 'attribute_value_mlt', 1, 'familyNames', 0], [('familyName', '情報')]), ('add', ['item_1617186419668', 'attribute_value_mlt', 1, 'familyNames', 0], [('familyNameLang', 'ja')]), ('add', ['item_1617186419668', 'attribute_value_mlt', 1, 'familyNames', 0], [('familyNameLang', 'ja')]), ('add', ['item_1617186419668', 'attribute_value_mlt', 1, 'familyNames'], [(1, {})]), ('add', ['item_1617186419668', 'attribute_value_mlt', 1, 'familyNames'], [(1, {})]), ('add', ['item_1617186419668', 'attribute_value_mlt', 1, 'familyNames', 1], [('familyName', 'ジョウホウ')]), ('add', ['item_1617186419668', 'attribute_value_mlt', 1, 'familyNames', 1], [('familyName', 'ジョウホウ')]), ('add', ['item_1617186419668', 'attribute_value_mlt', 1, 'familyNames', 1], [('familyNameLang', 'ja-Kana')]), ('add', ['item_1617186419668', 'attribute_value_mlt', 1, 'familyNames', 1], [('familyNameLang', 'ja-Kana')]), ('add', ['item_1617186419668', 'attribute_value_mlt', 1, 'familyNames'], [(2, {})]), ('add', ['item_1617186419668', 'attribute_value_mlt', 1, 'familyNames'], [(2, {})]), ('add', ['item_1617186419668', 'attribute_value_mlt', 1, 'familyNames', 2], [('familyName', 'Joho')]), ('add', ['item_1617186419668', 'attribute_value_mlt', 1, 'familyNames', 2], [('familyName', 'Joho')]), ('add', ['item_1617186419668', 'attribute_value_mlt', 1, 'familyNames', 2], [('familyNameLang', 'en')]), ('add', ['item_1617186419668', 'attribute_value_mlt', 1, 'familyNames', 2], [('familyNameLang', 'en')]), ('add', ['item_1617186419668', 'attribute_value_mlt', 1], [('givenNames', [])]), ('add', ['item_1617186419668', 'attribute_value_mlt', 1], [('givenNames', [])]), ('add', ['item_1617186419668', 'attribute_value_mlt', 1, 'givenNames'], [(0, {})]), ('add', ['item_1617186419668', 'attribute_value_mlt', 1, 'givenNames'], [(0, {})]), ('add', ['item_1617186419668', 'attribute_value_mlt', 1, 'givenNames', 0], [('givenName', '太郎')]), ('add', ['item_1617186419668', 'attribute_value_mlt', 1, 'givenNames', 0], [('givenName', '太郎')]), ('add', ['item_1617186419668', 'attribute_value_mlt', 1, 'givenNames', 0], [('givenNameLang', 'ja')]), ('add', ['item_1617186419668', 'attribute_value_mlt', 1, 'givenNames', 0], [('givenNameLang', 'ja')]), ('add', ['item_1617186419668', 'attribute_value_mlt', 1, 'givenNames'], [(1, {})]), ('add', ['item_1617186419668', 'attribute_value_mlt', 1, 'givenNames'], [(1, {})]), ('add', ['item_1617186419668', 'attribute_value_mlt', 1, 'givenNames', 1], [('givenName', 'タロウ')]), ('add', ['item_1617186419668', 'attribute_value_mlt', 1, 'givenNames', 1], [('givenName', 'タロウ')]), ('add', ['item_1617186419668', 'attribute_value_mlt', 1, 'givenNames', 1], [('givenNameLang', 'ja-Kana')]), ('add', ['item_1617186419668', 'attribute_value_mlt', 1, 'givenNames', 1], [('givenNameLang', 'ja-Kana')]), ('add', ['item_1617186419668', 'attribute_value_mlt', 1, 'givenNames'], [(2, {})]), ('add', ['item_1617186419668', 'attribute_value_mlt', 1, 'givenNames'], [(2, {})]), ('add', ['item_1617186419668', 'attribute_value_mlt', 1, 'givenNames', 2], [('givenName', 'Taro')]), ('add', ['item_1617186419668', 'attribute_value_mlt', 1, 'givenNames', 2], [('givenName', 'Taro')]), ('add', ['item_1617186419668', 'attribute_value_mlt', 1, 'givenNames', 2], [('givenNameLang', 'en')]), ('add', ['item_1617186419668', 'attribute_value_mlt', 1, 'givenNames', 2], [('givenNameLang', 'en')]), ('add', ['item_1617186419668', 'attribute_value_mlt', 1], [('nameIdentifiers', [])]), ('add', ['item_1617186419668', 'attribute_value_mlt', 1], [('nameIdentifiers', [])]), ('add', ['item_1617186419668', 'attribute_value_mlt', 1, 'nameIdentifiers'], [(0, {})]), ('add', ['item_1617186419668', 'attribute_value_mlt', 1, 'nameIdentifiers'], [(0, {})]), ('add', ['item_1617186419668', 'attribute_value_mlt', 1, 'nameIdentifiers', 0], [('nameIdentifier', 'xxxxxxx')]), ('add', ['item_1617186419668', 'attribute_value_mlt', 1, 'nameIdentifiers', 0], [('nameIdentifier', 'xxxxxxx')]), ('add', ['item_1617186419668', 'attribute_value_mlt', 1, 'nameIdentifiers', 0], [('nameIdentifierScheme', 'ORCID')]), ('add', ['item_1617186419668', 'attribute_value_mlt', 1, 'nameIdentifiers', 0], [('nameIdentifierScheme', 'ORCID')]), ('add', ['item_1617186419668', 'attribute_value_mlt', 1, 'nameIdentifiers', 0], [('nameIdentifierURI', 'https://orcid.org/')]), ('add', ['item_1617186419668', 'attribute_value_mlt', 1, 'nameIdentifiers', 0], [('nameIdentifierURI', 'https://orcid.org/')]), ('add', ['item_1617186419668', 'attribute_value_mlt', 1, 'nameIdentifiers'], [(1, {})]), ('add', ['item_1617186419668', 'attribute_value_mlt', 1, 'nameIdentifiers'], [(1, {})]), ('add', ['item_1617186419668', 'attribute_value_mlt', 1, 'nameIdentifiers', 1], [('nameIdentifier', 'xxxxxxx')]), ('add', ['item_1617186419668', 'attribute_value_mlt', 1, 'nameIdentifiers', 1], [('nameIdentifier', 'xxxxxxx')]), ('add', ['item_1617186419668', 'attribute_value_mlt', 1, 'nameIdentifiers', 1], [('nameIdentifierScheme', 'CiNii')]), ('add', ['item_1617186419668', 'attribute_value_mlt', 1, 'nameIdentifiers', 1], [('nameIdentifierScheme', 'CiNii')]), ('add', ['item_1617186419668', 'attribute_value_mlt', 1, 'nameIdentifiers', 1], [('nameIdentifierURI', 'https://ci.nii.ac.jp/')]), ('add', ['item_1617186419668', 'attribute_value_mlt', 1, 'nameIdentifiers', 1], [('nameIdentifierURI', 'https://ci.nii.ac.jp/')]), ('add', ['item_1617186419668', 'attribute_value_mlt', 1, 'nameIdentifiers'], [(2, {})]), ('add', ['item_1617186419668', 'attribute_value_mlt', 1, 'nameIdentifiers'], [(2, {})]), ('add', ['item_1617186419668', 'attribute_value_mlt', 1, 'nameIdentifiers', 2], [('nameIdentifier', 'zzzzzzz')]), ('add', ['item_1617186419668', 'attribute_value_mlt', 1, 'nameIdentifiers', 2], [('nameIdentifier', 'zzzzzzz')]), ('add', ['item_1617186419668', 'attribute_value_mlt', 1, 'nameIdentifiers', 2], [('nameIdentifierScheme', 'KAKEN2')]), ('add', ['item_1617186419668', 'attribute_value_mlt', 1, 'nameIdentifiers', 2], [('nameIdentifierScheme', 'KAKEN2')]), ('add', ['item_1617186419668', 'attribute_value_mlt', 1, 'nameIdentifiers', 2], [('nameIdentifierURI', 'https://kaken.nii.ac.jp/')]), ('add', ['item_1617186419668', 'attribute_value_mlt', 1, 'nameIdentifiers', 2], [('nameIdentifierURI', 'https://kaken.nii.ac.jp/')]), ('add', 'item_1617186419668.attribute_value_mlt', [(2, {})]), ('add', 'item_1617186419668.attribute_value_mlt', [(2, {})]), ('add', ['item_1617186419668', 'attribute_value_mlt', 2], [('creatorMails', [])]), ('add', ['item_1617186419668', 'attribute_value_mlt', 2], [('creatorMails', [])]), ('add', ['item_1617186419668', 'attribute_value_mlt', 2, 'creatorMails'], [(0, {})]), ('add', ['item_1617186419668', 'attribute_value_mlt', 2, 'creatorMails'], [(0, {})]), ('add', ['item_1617186419668', 'attribute_value_mlt', 2, 'creatorMails', 0], [('creatorMail', 'wekosoftware@nii.ac.jp')]), ('add', ['item_1617186419668', 'attribute_value_mlt', 2, 'creatorMails', 0], [('creatorMail', 'wekosoftware@nii.ac.jp')]), ('add', ['item_1617186419668', 'attribute_value_mlt', 2], [('creatorNames', [])]), ('add', ['item_1617186419668', 'attribute_value_mlt', 2], [('creatorNames', [])]), ('add', ['item_1617186419668', 'attribute_value_mlt', 2, 'creatorNames'], [(0, {})]), ('add', ['item_1617186419668', 'attribute_value_mlt', 2, 'creatorNames'], [(0, {})]), ('add', ['item_1617186419668', 'attribute_value_mlt', 2, 'creatorNames', 0], [('creatorName', '情報, 太郎')]), ('add', ['item_1617186419668', 'attribute_value_mlt', 2, 'creatorNames', 0], [('creatorName', '情報, 太郎')]), ('add', ['item_1617186419668', 'attribute_value_mlt', 2, 'creatorNames', 0], [('creatorNameLang', 'ja')]), ('add', ['item_1617186419668', 'attribute_value_mlt', 2, 'creatorNames', 0], [('creatorNameLang', 'ja')]), ('add', ['item_1617186419668', 'attribute_value_mlt', 2, 'creatorNames'], [(1, {})]), ('add', ['item_1617186419668', 'attribute_value_mlt', 2, 'creatorNames'], [(1, {})]), ('add', ['item_1617186419668', 'attribute_value_mlt', 2, 'creatorNames', 1], [('creatorName', 'ジョウホウ, タロウ')]), ('add', ['item_1617186419668', 'attribute_value_mlt', 2, 'creatorNames', 1], [('creatorName', 'ジョウホウ, タロウ')]), ('add', ['item_1617186419668', 'attribute_value_mlt', 2, 'creatorNames', 1], [('creatorNameLang', 'ja-Kana')]), ('add', ['item_1617186419668', 'attribute_value_mlt', 2, 'creatorNames', 1], [('creatorNameLang', 'ja-Kana')]), ('add', ['item_1617186419668', 'attribute_value_mlt', 2, 'creatorNames'], [(2, {})]), ('add', ['item_1617186419668', 'attribute_value_mlt', 2, 'creatorNames'], [(2, {})]), ('add', ['item_1617186419668', 'attribute_value_mlt', 2, 'creatorNames', 2], [('creatorName', 'Joho, Taro')]), ('add', ['item_1617186419668', 'attribute_value_mlt', 2, 'creatorNames', 2], [('creatorName', 'Joho, Taro')]), ('add', ['item_1617186419668', 'attribute_value_mlt', 2, 'creatorNames', 2], [('creatorNameLang', 'en')]), ('add', ['item_1617186419668', 'attribute_value_mlt', 2, 'creatorNames', 2], [('creatorNameLang', 'en')]), ('add', ['item_1617186419668', 'attribute_value_mlt', 2], [('familyNames', [])]), ('add', ['item_1617186419668', 'attribute_value_mlt', 2], [('familyNames', [])]), ('add', ['item_1617186419668', 'attribute_value_mlt', 2, 'familyNames'], [(0, {})]), ('add', ['item_1617186419668', 'attribute_value_mlt', 2, 'familyNames'], [(0, {})]), ('add', ['item_1617186419668', 'attribute_value_mlt', 2, 'familyNames', 0], [('familyName', '情報')]), ('add', ['item_1617186419668', 'attribute_value_mlt', 2, 'familyNames', 0], [('familyName', '情報')]), ('add', ['item_1617186419668', 'attribute_value_mlt', 2, 'familyNames', 0], [('familyNameLang', 'ja')]), ('add', ['item_1617186419668', 'attribute_value_mlt', 2, 'familyNames', 0], [('familyNameLang', 'ja')]), ('add', ['item_1617186419668', 'attribute_value_mlt', 2, 'familyNames'], [(1, {})]), ('add', ['item_1617186419668', 'attribute_value_mlt', 2, 'familyNames'], [(1, {})]), ('add', ['item_1617186419668', 'attribute_value_mlt', 2, 'familyNames', 1], [('familyName', 'ジョウホウ')]), ('add', ['item_1617186419668', 'attribute_value_mlt', 2, 'familyNames', 1], [('familyName', 'ジョウホウ')]), ('add', ['item_1617186419668', 'attribute_value_mlt', 2, 'familyNames', 1], [('familyNameLang', 'ja-Kana')]), ('add', ['item_1617186419668', 'attribute_value_mlt', 2, 'familyNames', 1], [('familyNameLang', 'ja-Kana')]), ('add', ['item_1617186419668', 'attribute_value_mlt', 2, 'familyNames'], [(2, {})]), ('add', ['item_1617186419668', 'attribute_value_mlt', 2, 'familyNames'], [(2, {})]), ('add', ['item_1617186419668', 'attribute_value_mlt', 2, 'familyNames', 2], [('familyName', 'Joho')]), ('add', ['item_1617186419668', 'attribute_value_mlt', 2, 'familyNames', 2], [('familyName', 'Joho')]), ('add', ['item_1617186419668', 'attribute_value_mlt', 2, 'familyNames', 2], [('familyNameLang', 'en')]), ('add', ['item_1617186419668', 'attribute_value_mlt', 2, 'familyNames', 2], [('familyNameLang', 'en')]), ('add', ['item_1617186419668', 'attribute_value_mlt', 2], [('givenNames', [])]), ('add', ['item_1617186419668', 'attribute_value_mlt', 2], [('givenNames', [])]), ('add', ['item_1617186419668', 'attribute_value_mlt', 2, 'givenNames'], [(0, {})]), ('add', ['item_1617186419668', 'attribute_value_mlt', 2, 'givenNames'], [(0, {})]), ('add', ['item_1617186419668', 'attribute_value_mlt', 2, 'givenNames', 0], [('givenName', '太郎')]), ('add', ['item_1617186419668', 'attribute_value_mlt', 2, 'givenNames', 0], [('givenName', '太郎')]), ('add', ['item_1617186419668', 'attribute_value_mlt', 2, 'givenNames', 0], [('givenNameLang', 'ja')]), ('add', ['item_1617186419668', 'attribute_value_mlt', 2, 'givenNames', 0], [('givenNameLang', 'ja')]), ('add', ['item_1617186419668', 'attribute_value_mlt', 2, 'givenNames'], [(1, {})]), ('add', ['item_1617186419668', 'attribute_value_mlt', 2, 'givenNames'], [(1, {})]), ('add', ['item_1617186419668', 'attribute_value_mlt', 2, 'givenNames', 1], [('givenName', 'タロウ')]), ('add', ['item_1617186419668', 'attribute_value_mlt', 2, 'givenNames', 1], [('givenName', 'タロウ')]), ('add', ['item_1617186419668', 'attribute_value_mlt', 2, 'givenNames', 1], [('givenNameLang', 'ja-Kana')]), ('add', ['item_1617186419668', 'attribute_value_mlt', 2, 'givenNames', 1], [('givenNameLang', 'ja-Kana')]), ('add', ['item_1617186419668', 'attribute_value_mlt', 2, 'givenNames'], [(2, {})]), ('add', ['item_1617186419668', 'attribute_value_mlt', 2, 'givenNames'], [(2, {})]), ('add', ['item_1617186419668', 'attribute_value_mlt', 2, 'givenNames', 2], [('givenName', 'Taro')]), ('add', ['item_1617186419668', 'attribute_value_mlt', 2, 'givenNames', 2], [('givenName', 'Taro')]), ('add', ['item_1617186419668', 'attribute_value_mlt', 2, 'givenNames', 2], [('givenNameLang', 'en')]), ('add', ['item_1617186419668', 'attribute_value_mlt', 2, 'givenNames', 2], [('givenNameLang', 'en')]), ('add', ['item_1617186419668', 'attribute_value_mlt', 2], [('nameIdentifiers', [])]), ('add', ['item_1617186419668', 'attribute_value_mlt', 2], [('nameIdentifiers', [])]), ('add', ['item_1617186419668', 'attribute_value_mlt', 2, 'nameIdentifiers'], [(0, {})]), ('add', ['item_1617186419668', 'attribute_value_mlt', 2, 'nameIdentifiers'], [(0, {})]), ('add', ['item_1617186419668', 'attribute_value_mlt', 2, 'nameIdentifiers', 0], [('nameIdentifier', 'xxxxxxx')]), ('add', ['item_1617186419668', 'attribute_value_mlt', 2, 'nameIdentifiers', 0], [('nameIdentifier', 'xxxxxxx')]), ('add', ['item_1617186419668', 'attribute_value_mlt', 2, 'nameIdentifiers', 0], [('nameIdentifierScheme', 'ORCID')]), ('add', ['item_1617186419668', 'attribute_value_mlt', 2, 'nameIdentifiers', 0], [('nameIdentifierScheme', 'ORCID')]), ('add', ['item_1617186419668', 'attribute_value_mlt', 2, 'nameIdentifiers', 0], [('nameIdentifierURI', 'https://orcid.org/')]), ('add', ['item_1617186419668', 'attribute_value_mlt', 2, 'nameIdentifiers', 0], [('nameIdentifierURI', 'https://orcid.org/')]), ('add', ['item_1617186419668', 'attribute_value_mlt', 2, 'nameIdentifiers'], [(1, {})]), ('add', ['item_1617186419668', 'attribute_value_mlt', 2, 'nameIdentifiers'], [(1, {})]), ('add', ['item_1617186419668', 'attribute_value_mlt', 2, 'nameIdentifiers', 1], [('nameIdentifier', 'xxxxxxx')]), ('add', ['item_1617186419668', 'attribute_value_mlt', 2, 'nameIdentifiers', 1], [('nameIdentifier', 'xxxxxxx')]), ('add', ['item_1617186419668', 'attribute_value_mlt', 2, 'nameIdentifiers', 1], [('nameIdentifierScheme', 'CiNii')]), ('add', ['item_1617186419668', 'attribute_value_mlt', 2, 'nameIdentifiers', 1], [('nameIdentifierScheme', 'CiNii')]), ('add', ['item_1617186419668', 'attribute_value_mlt', 2, 'nameIdentifiers', 1], [('nameIdentifierURI', 'https://ci.nii.ac.jp/')]), ('add', ['item_1617186419668', 'attribute_value_mlt', 2, 'nameIdentifiers', 1], [('nameIdentifierURI', 'https://ci.nii.ac.jp/')]), ('add', ['item_1617186419668', 'attribute_value_mlt', 2, 'nameIdentifiers'], [(2, {})]), ('add', ['item_1617186419668', 'attribute_value_mlt', 2, 'nameIdentifiers'], [(2, {})]), ('add', ['item_1617186419668', 'attribute_value_mlt', 2, 'nameIdentifiers', 2], [('nameIdentifier', 'zzzzzzz')]), ('add', ['item_1617186419668', 'attribute_value_mlt', 2, 'nameIdentifiers', 2], [('nameIdentifier', 'zzzzzzz')]), ('add', ['item_1617186419668', 'attribute_value_mlt', 2, 'nameIdentifiers', 2], [('nameIdentifierScheme', 'KAKEN2')]), ('add', ['item_1617186419668', 'attribute_value_mlt', 2, 'nameIdentifiers', 2], [('nameIdentifierScheme', 'KAKEN2')]), ('add', ['item_1617186419668', 'attribute_value_mlt', 2, 'nameIdentifiers', 2], [('nameIdentifierURI', 'https://kaken.nii.ac.jp/')]), ('add', ['item_1617186419668', 'attribute_value_mlt', 2, 'nameIdentifiers', 2], [('nameIdentifierURI', 'https://kaken.nii.ac.jp/')]), ('add', '', [('item_1617186476635', {})]), ('add', '', [('item_1617186476635', {})]), ('add', 'item_1617186476635', [('attribute_name', 'Access Rights')]), ('add', 'item_1617186476635', [('attribute_name', 'Access Rights')]), ('add', 'item_1617186476635', [('attribute_value_mlt', [])]), ('add', 'item_1617186476635', [('attribute_value_mlt', [])]), ('add', 'item_1617186476635.attribute_value_mlt', [(0, {})]), ('add', 'item_1617186476635.attribute_value_mlt', [(0, {})]), ('add', ['item_1617186476635', 'attribute_value_mlt', 0], [('subitem_1522299639480', 'open access')]), ('add', ['item_1617186476635', 'attribute_value_mlt', 0], [('subitem_1522299639480', 'open access')]), ('add', ['item_1617186476635', 'attribute_value_mlt', 0], [('subitem_1600958577026', 'http://purl.org/coar/access_right/c_abf2')]), ('add', ['item_1617186476635', 'attribute_value_mlt', 0], [('subitem_1600958577026', 'http://purl.org/coar/access_right/c_abf2')]), ('add', '', [('item_1617186499011', {})]), ('add', '', [('item_1617186499011', {})]), ('add', 'item_1617186499011', [('attribute_name', 'Rights')]), ('add', 'item_1617186499011', [('attribute_name', 'Rights')]), ('add', 'item_1617186499011', [('attribute_value_mlt', [])]), ('add', 'item_1617186499011', [('attribute_value_mlt', [])]), ('add', 'item_1617186499011.attribute_value_mlt', [(0, {})]), ('add', 'item_1617186499011.attribute_value_mlt', [(0, {})]), ('add', ['item_1617186499011', 'attribute_value_mlt', 0], [('subitem_1522650717957', 'ja')]), ('add', ['item_1617186499011', 'attribute_value_mlt', 0], [('subitem_1522650717957', 'ja')]), ('add', ['item_1617186499011', 'attribute_value_mlt', 0], [('subitem_1522650727486', 'http://localhost')]), ('add', ['item_1617186499011', 'attribute_value_mlt', 0], [('subitem_1522650727486', 'http://localhost')]), ('add', ['item_1617186499011', 'attribute_value_mlt', 0], [('subitem_1522651041219', 'Rights Information')]), ('add', ['item_1617186499011', 'attribute_value_mlt', 0], [('subitem_1522651041219', 'Rights Information')]), ('add', '', [('item_1617186609386', {})]), ('add', '', [('item_1617186609386', {})]), ('add', 'item_1617186609386', [('attribute_name', 'Subject')]), ('add', 'item_1617186609386', [('attribute_name', 'Subject')]), ('add', 'item_1617186609386', [('attribute_value_mlt', [])]), ('add', 'item_1617186609386', [('attribute_value_mlt', [])]), ('add', 'item_1617186609386.attribute_value_mlt', [(0, {})]), ('add', 'item_1617186609386.attribute_value_mlt', [(0, {})]), ('add', ['item_1617186609386', 'attribute_value_mlt', 0], [('subitem_1522299896455', 'ja')]), ('add', ['item_1617186609386', 'attribute_value_mlt', 0], [('subitem_1522299896455', 'ja')]), ('add', ['item_1617186609386', 'attribute_value_mlt', 0], [('subitem_1522300014469', 'Other')]), ('add', ['item_1617186609386', 'attribute_value_mlt', 0], [('subitem_1522300014469', 'Other')]), ('add', ['item_1617186609386', 'attribute_value_mlt', 0], [('subitem_1522300048512', 'http://localhost/')]), ('add', ['item_1617186609386', 'attribute_value_mlt', 0], [('subitem_1522300048512', 'http://localhost/')]), ('add', ['item_1617186609386', 'attribute_value_mlt', 0], [('subitem_1523261968819', 'Sibject1')]), ('add', ['item_1617186609386', 'attribute_value_mlt', 0], [('subitem_1523261968819', 'Sibject1')]), ('add', '', [('item_1617186626617', {})]), ('add', '', [('item_1617186626617', {})]), ('add', 'item_1617186626617', [('attribute_name', 'Description')]), ('add', 'item_1617186626617', [('attribute_name', 'Description')]), ('add', 'item_1617186626617', [('attribute_value_mlt', [])]), ('add', 'item_1617186626617', [('attribute_value_mlt', [])]), ('add', 'item_1617186626617.attribute_value_mlt', [(0, {})]), ('add', 'item_1617186626617.attribute_value_mlt', [(0, {})]), ('add', ['item_1617186626617', 'attribute_value_mlt', 0], [('subitem_description', 'Description\nDescription<br/>Description')]), ('add', ['item_1617186626617', 'attribute_value_mlt', 0], [('subitem_description', 'Description\nDescription<br/>Description')]), ('add', ['item_1617186626617', 'attribute_value_mlt', 0], [('subitem_description_language', 'en')]), ('add', ['item_1617186626617', 'attribute_value_mlt', 0], [('subitem_description_language', 'en')]), ('add', ['item_1617186626617', 'attribute_value_mlt', 0], [('subitem_description_type', 'Abstract')]), ('add', ['item_1617186626617', 'attribute_value_mlt', 0], [('subitem_description_type', 'Abstract')]), ('add', 'item_1617186626617.attribute_value_mlt', [(1, {})]), ('add', 'item_1617186626617.attribute_value_mlt', [(1, {})]), ('add', ['item_1617186626617', 'attribute_value_mlt', 1], [('subitem_description', '概要\n概要\n概要\n概要')]), ('add', ['item_1617186626617', 'attribute_value_mlt', 1], [('subitem_description', '概要\n概要\n概要\n概要')]), ('add', ['item_1617186626617', 'attribute_value_mlt', 1], [('subitem_description_language', 'ja')]), ('add', ['item_1617186626617', 'attribute_value_mlt', 1], [('subitem_description_language', 'ja')]), ('add', ['item_1617186626617', 'attribute_value_mlt', 1], [('subitem_description_type', 'Abstract')]), ('add', ['item_1617186626617', 'attribute_value_mlt', 1], [('subitem_description_type', 'Abstract')]), ('add', '', [('item_1617186643794', {})]), ('add', '', [('item_1617186643794', {})]), ('add', 'item_1617186643794', [('attribute_name', 'Publisher')]), ('add', 'item_1617186643794', [('attribute_name', 'Publisher')]), ('add', 'item_1617186643794', [('attribute_value_mlt', [])]), ('add', 'item_1617186643794', [('attribute_value_mlt', [])]), ('add', 'item_1617186643794.attribute_value_mlt', [(0, {})]), ('add', 'item_1617186643794.attribute_value_mlt', [(0, {})]), ('add', ['item_1617186643794', 'attribute_value_mlt', 0], [('subitem_1522300295150', 'en')]), ('add', ['item_1617186643794', 'attribute_value_mlt', 0], [('subitem_1522300295150', 'en')]), ('add', ['item_1617186643794', 'attribute_value_mlt', 0], [('subitem_1522300316516', 'Publisher')]), ('add', ['item_1617186643794', 'attribute_value_mlt', 0], [('subitem_1522300316516', 'Publisher')]), ('add', '', [('item_1617186660861', {})]), ('add', '', [('item_1617186660861', {})]), ('add', 'item_1617186660861', [('attribute_name', 'Date')]), ('add', 'item_1617186660861', [('attribute_name', 'Date')]), ('add', 'item_1617186660861', [('attribute_value_mlt', [])]), ('add', 'item_1617186660861', [('attribute_value_mlt', [])]), ('add', 'item_1617186660861.attribute_value_mlt', [(0, {})]), ('add', 'item_1617186660861.attribute_value_mlt', [(0, {})]), ('add', ['item_1617186660861', 'attribute_value_mlt', 0], [('subitem_1522300695726', 'Available')]), ('add', ['item_1617186660861', 'attribute_value_mlt', 0], [('subitem_1522300695726', 'Available')]), ('add', ['item_1617186660861', 'attribute_value_mlt', 0], [('subitem_1522300722591', '2021-06-30')]), ('add', ['item_1617186660861', 'attribute_value_mlt', 0], [('subitem_1522300722591', '2021-06-30')]), ('add', '', [('item_1617186702042', {})]), ('add', '', [('item_1617186702042', {})]), ('add', 'item_1617186702042', [('attribute_name', 'Language')]), ('add', 'item_1617186702042', [('attribute_name', 'Language')]), ('add', 'item_1617186702042', [('attribute_value_mlt', [])]), ('add', 'item_1617186702042', [('attribute_value_mlt', [])]), ('add', 'item_1617186702042.attribute_value_mlt', [(0, {})]), ('add', 'item_1617186702042.attribute_value_mlt', [(0, {})]), ('add', ['item_1617186702042', 'attribute_value_mlt', 0], [('subitem_1551255818386', 'jpn')]), ('add', ['item_1617186702042', 'attribute_value_mlt', 0], [('subitem_1551255818386', 'jpn')]), ('add', '', [('item_1617186783814', {})]), ('add', '', [('item_1617186783814', {})]), ('add', 'item_1617186783814', [('attribute_name', 'Identifier')]), ('add', 'item_1617186783814', [('attribute_name', 'Identifier')]), ('add', 'item_1617186783814', [('attribute_value_mlt', [])]), ('add', 'item_1617186783814', [('attribute_value_mlt', [])]), ('add', 'item_1617186783814.attribute_value_mlt', [(0, {})]), ('add', 'item_1617186783814.attribute_value_mlt', [(0, {})]), ('add', ['item_1617186783814', 'attribute_value_mlt', 0], [('subitem_identifier_type', 'URI')]), ('add', ['item_1617186783814', 'attribute_value_mlt', 0], [('subitem_identifier_type', 'URI')]), ('add', ['item_1617186783814', 'attribute_value_mlt', 0], [('subitem_identifier_uri', 'http://localhost')]), ('add', ['item_1617186783814', 'attribute_value_mlt', 0], [('subitem_identifier_uri', 'http://localhost')]), ('add', '', [('item_1617186859717', {})]), ('add', '', [('item_1617186859717', {})]), ('add', 'item_1617186859717', [('attribute_name', 'Temporal')]), ('add', 'item_1617186859717', [('attribute_name', 'Temporal')]), ('add', 'item_1617186859717', [('attribute_value_mlt', [])]), ('add', 'item_1617186859717', [('attribute_value_mlt', [])]), ('add', 'item_1617186859717.attribute_value_mlt', [(0, {})]), ('add', 'item_1617186859717.attribute_value_mlt', [(0, {})]), ('add', ['item_1617186859717', 'attribute_value_mlt', 0], [('subitem_1522658018441', 'en')]), ('add', ['item_1617186859717', 'attribute_value_mlt', 0], [('subitem_1522658018441', 'en')]), ('add', ['item_1617186859717', 'attribute_value_mlt', 0], [('subitem_1522658031721', 'Temporal')]), ('add', ['item_1617186859717', 'attribute_value_mlt', 0], [('subitem_1522658031721', 'Temporal')]), ('add', '', [('item_1617186882738', {})]), ('add', '', [('item_1617186882738', {})]), ('add', 'item_1617186882738', [('attribute_name', 'Geo Location')]), ('add', 'item_1617186882738', [('attribute_name', 'Geo Location')]), ('add', 'item_1617186882738', [('attribute_value_mlt', [])]), ('add', 'item_1617186882738', [('attribute_value_mlt', [])]), ('add', 'item_1617186882738.attribute_value_mlt', [(0, {})]), ('add', 'item_1617186882738.attribute_value_mlt', [(0, {})]), ('add', ['item_1617186882738', 'attribute_value_mlt', 0], [('subitem_geolocation_place', [])]), ('add', ['item_1617186882738', 'attribute_value_mlt', 0], [('subitem_geolocation_place', [])]), ('add', ['item_1617186882738', 'attribute_value_mlt', 0, 'subitem_geolocation_place'], [(0, {})]), ('add', ['item_1617186882738', 'attribute_value_mlt', 0, 'subitem_geolocation_place'], [(0, {})]), ('add', ['item_1617186882738', 'attribute_value_mlt', 0, 'subitem_geolocation_place', 0], [('subitem_geolocation_place_text', 'Japan')]), ('add', ['item_1617186882738', 'attribute_value_mlt', 0, 'subitem_geolocation_place', 0], [('subitem_geolocation_place_text', 'Japan')]), ('add', '', [('item_1617186901218', {})]), ('add', '', [('item_1617186901218', {})]), ('add', 'item_1617186901218', [('attribute_name', 'Funding Reference')]), ('add', 'item_1617186901218', [('attribute_name', 'Funding Reference')]), ('add', 'item_1617186901218', [('attribute_value_mlt', [])]), ('add', 'item_1617186901218', [('attribute_value_mlt', [])]), ('add', 'item_1617186901218.attribute_value_mlt', [(0, {})]), ('add', 'item_1617186901218.attribute_value_mlt', [(0, {})]), ('add', ['item_1617186901218', 'attribute_value_mlt', 0], [('subitem_1522399143519', {})]), ('add', ['item_1617186901218', 'attribute_value_mlt', 0], [('subitem_1522399143519', {})]), ('add', ['item_1617186901218', 'attribute_value_mlt', 0, 'subitem_1522399143519'], [('subitem_1522399281603', 'ISNI')]), ('add', ['item_1617186901218', 'attribute_value_mlt', 0, 'subitem_1522399143519'], [('subitem_1522399281603', 'ISNI')]), ('add', ['item_1617186901218', 'attribute_value_mlt', 0, 'subitem_1522399143519'], [('subitem_1522399333375', 'http://xxx')]), ('add', ['item_1617186901218', 'attribute_value_mlt', 0, 'subitem_1522399143519'], [('subitem_1522399333375', 'http://xxx')]), ('add', ['item_1617186901218', 'attribute_value_mlt', 0], [('subitem_1522399412622', [])]), ('add', ['item_1617186901218', 'attribute_value_mlt', 0], [('subitem_1522399412622', [])]), ('add', ['item_1617186901218', 'attribute_value_mlt', 0, 'subitem_1522399412622'], [(0, {})]), ('add', ['item_1617186901218', 'attribute_value_mlt', 0, 'subitem_1522399412622'], [(0, {})]), ('add', ['item_1617186901218', 'attribute_value_mlt', 0, 'subitem_1522399412622', 0], [('subitem_1522399416691', 'en')]), ('add', ['item_1617186901218', 'attribute_value_mlt', 0, 'subitem_1522399412622', 0], [('subitem_1522399416691', 'en')]), ('add', ['item_1617186901218', 'attribute_value_mlt', 0, 'subitem_1522399412622', 0], [('subitem_1522737543681', 'Funder Name')]), ('add', ['item_1617186901218', 'attribute_value_mlt', 0, 'subitem_1522399412622', 0], [('subitem_1522737543681', 'Funder Name')]), ('add', ['item_1617186901218', 'attribute_value_mlt', 0], [('subitem_1522399571623', {})]), ('add', ['item_1617186901218', 'attribute_value_mlt', 0], [('subitem_1522399571623', {})]), ('add', ['item_1617186901218', 'attribute_value_mlt', 0, 'subitem_1522399571623'], [('subitem_1522399585738', 'Award URI')]), ('add', ['item_1617186901218', 'attribute_value_mlt', 0, 'subitem_1522399571623'], [('subitem_1522399585738', 'Award URI')]), ('add', ['item_1617186901218', 'attribute_value_mlt', 0, 'subitem_1522399571623'], [('subitem_1522399628911', 'Award Number')]), ('add', ['item_1617186901218', 'attribute_value_mlt', 0, 'subitem_1522399571623'], [('subitem_1522399628911', 'Award Number')]), ('add', ['item_1617186901218', 'attribute_value_mlt', 0], [('subitem_1522399651758', [])]), ('add', ['item_1617186901218', 'attribute_value_mlt', 0], [('subitem_1522399651758', [])]), ('add', ['item_1617186901218', 'attribute_value_mlt', 0, 'subitem_1522399651758'], [(0, {})]), ('add', ['item_1617186901218', 'attribute_value_mlt', 0, 'subitem_1522399651758'], [(0, {})]), ('add', ['item_1617186901218', 'attribute_value_mlt', 0, 'subitem_1522399651758', 0], [('subitem_1522721910626', 'en')]), ('add', ['item_1617186901218', 'attribute_value_mlt', 0, 'subitem_1522399651758', 0], [('subitem_1522721910626', 'en')]), ('add', ['item_1617186901218', 'attribute_value_mlt', 0, 'subitem_1522399651758', 0], [('subitem_1522721929892', 'Award Title')]), ('add', ['item_1617186901218', 'attribute_value_mlt', 0, 'subitem_1522399651758', 0], [('subitem_1522721929892', 'Award Title')]), ('add', '', [('item_1617186920753', {})]), ('add', '', [('item_1617186920753', {})]), ('add', 'item_1617186920753', [('attribute_name', 'Source Identifier')]), ('add', 'item_1617186920753', [('attribute_name', 'Source Identifier')]), ('add', 'item_1617186920753', [('attribute_value_mlt', [])]), ('add', 'item_1617186920753', [('attribute_value_mlt', [])]), ('add', 'item_1617186920753.attribute_value_mlt', [(0, {})]), ('add', 'item_1617186920753.attribute_value_mlt', [(0, {})]), ('add', ['item_1617186920753', 'attribute_value_mlt', 0], [('subitem_1522646500366', 'ISSN')]), ('add', ['item_1617186920753', 'attribute_value_mlt', 0], [('subitem_1522646500366', 'ISSN')]), ('add', ['item_1617186920753', 'attribute_value_mlt', 0], [('subitem_1522646572813', 'xxxx-xxxx-xxxx')]), ('add', ['item_1617186920753', 'attribute_value_mlt', 0], [('subitem_1522646572813', 'xxxx-xxxx-xxxx')]), ('add', '', [('item_1617186941041', {})]), ('add', '', [('item_1617186941041', {})]), ('add', 'item_1617186941041', [('attribute_name', 'Source Title')]), ('add', 'item_1617186941041', [('attribute_name', 'Source Title')]), ('add', 'item_1617186941041', [('attribute_value_mlt', [])]), ('add', 'item_1617186941041', [('attribute_value_mlt', [])]), ('add', 'item_1617186941041.attribute_value_mlt', [(0, {})]), ('add', 'item_1617186941041.attribute_value_mlt', [(0, {})]), ('add', ['item_1617186941041', 'attribute_value_mlt', 0], [('subitem_1522650068558', 'en')]), ('add', ['item_1617186941041', 'attribute_value_mlt', 0], [('subitem_1522650068558', 'en')]), ('add', ['item_1617186941041', 'attribute_value_mlt', 0], [('subitem_1522650091861', 'Source Title')]), ('add', ['item_1617186941041', 'attribute_value_mlt', 0], [('subitem_1522650091861', 'Source Title')]), ('add', '', [('item_1617186959569', {})]), ('add', '', [('item_1617186959569', {})]), ('add', 'item_1617186959569', [('attribute_name', 'Volume Number')]), ('add', 'item_1617186959569', [('attribute_name', 'Volume Number')]), ('add', 'item_1617186959569', [('attribute_value_mlt', [])]), ('add', 'item_1617186959569', [('attribute_value_mlt', [])]), ('add', 'item_1617186959569.attribute_value_mlt', [(0, {})]), ('add', 'item_1617186959569.attribute_value_mlt', [(0, {})]), ('add', ['item_1617186959569', 'attribute_value_mlt', 0], [('subitem_1551256328147', '1')]), ('add', ['item_1617186959569', 'attribute_value_mlt', 0], [('subitem_1551256328147', '1')]), ('add', '', [('item_1617186981471', {})]), ('add', '', [('item_1617186981471', {})]), ('add', 'item_1617186981471', [('attribute_name', 'Issue Number')]), ('add', 'item_1617186981471', [('attribute_name', 'Issue Number')]), ('add', 'item_1617186981471', [('attribute_value_mlt', [])]), ('add', 'item_1617186981471', [('attribute_value_mlt', [])]), ('add', 'item_1617186981471.attribute_value_mlt', [(0, {})]), ('add', 'item_1617186981471.attribute_value_mlt', [(0, {})]), ('add', ['item_1617186981471', 'attribute_value_mlt', 0], [('subitem_1551256294723', '111')]), ('add', ['item_1617186981471', 'attribute_value_mlt', 0], [('subitem_1551256294723', '111')]), ('add', '', [('item_1617186994930', {})]), ('add', '', [('item_1617186994930', {})]), ('add', 'item_1617186994930', [('attribute_name', 'Number of Pages')]), ('add', 'item_1617186994930', [('attribute_name', 'Number of Pages')]), ('add', 'item_1617186994930', [('attribute_value_mlt', [])]), ('add', 'item_1617186994930', [('attribute_value_mlt', [])]), ('add', 'item_1617186994930.attribute_value_mlt', [(0, {})]), ('add', 'item_1617186994930.attribute_value_mlt', [(0, {})]), ('add', ['item_1617186994930', 'attribute_value_mlt', 0], [('subitem_1551256248092', '12')]), ('add', ['item_1617186994930', 'attribute_value_mlt', 0], [('subitem_1551256248092', '12')]), ('add', '', [('item_1617187024783', {})]), ('add', '', [('item_1617187024783', {})]), ('add', 'item_1617187024783', [('attribute_name', 'Page Start')]), ('add', 'item_1617187024783', [('attribute_name', 'Page Start')]), ('add', 'item_1617187024783', [('attribute_value_mlt', [])]), ('add', 'item_1617187024783', [('attribute_value_mlt', [])]), ('add', 'item_1617187024783.attribute_value_mlt', [(0, {})]), ('add', 'item_1617187024783.attribute_value_mlt', [(0, {})]), ('add', ['item_1617187024783', 'attribute_value_mlt', 0], [('subitem_1551256198917', '1')]), ('add', ['item_1617187024783', 'attribute_value_mlt', 0], [('subitem_1551256198917', '1')]), ('add', '', [('item_1617187045071', {})]), ('add', '', [('item_1617187045071', {})]), ('add', 'item_1617187045071', [('attribute_name', 'Page End')]), ('add', 'item_1617187045071', [('attribute_name', 'Page End')]), ('add', 'item_1617187045071', [('attribute_value_mlt', [])]), ('add', 'item_1617187045071', [('attribute_value_mlt', [])]), ('add', 'item_1617187045071.attribute_value_mlt', [(0, {})]), ('add', 'item_1617187045071.attribute_value_mlt', [(0, {})]), ('add', ['item_1617187045071', 'attribute_value_mlt', 0], [('subitem_1551256185532', '3')]), ('add', ['item_1617187045071', 'attribute_value_mlt', 0], [('subitem_1551256185532', '3')]), ('add', '', [('item_1617187112279', {})]), ('add', '', [('item_1617187112279', {})]), ('add', 'item_1617187112279', [('attribute_name', 'Degree Name')]), ('add', 'item_1617187112279', [('attribute_name', 'Degree Name')]), ('add', 'item_1617187112279', [('attribute_value_mlt', [])]), ('add', 'item_1617187112279', [('attribute_value_mlt', [])]), ('add', 'item_1617187112279.attribute_value_mlt', [(0, {})]), ('add', 'item_1617187112279.attribute_value_mlt', [(0, {})]), ('add', ['item_1617187112279', 'attribute_value_mlt', 0], [('subitem_1551256126428', 'Degree Name')]), ('add', ['item_1617187112279', 'attribute_value_mlt', 0], [('subitem_1551256126428', 'Degree Name')]), ('add', ['item_1617187112279', 'attribute_value_mlt', 0], [('subitem_1551256129013', 'en')]), ('add', ['item_1617187112279', 'attribute_value_mlt', 0], [('subitem_1551256129013', 'en')]), ('add', '', [('item_1617187136212', {})]), ('add', '', [('item_1617187136212', {})]), ('add', 'item_1617187136212', [('attribute_name', 'Date Granted')]), ('add', 'item_1617187136212', [('attribute_name', 'Date Granted')]), ('add', 'item_1617187136212', [('attribute_value_mlt', [])]), ('add', 'item_1617187136212', [('attribute_value_mlt', [])]), ('add', 'item_1617187136212.attribute_value_mlt', [(0, {})]), ('add', 'item_1617187136212.attribute_value_mlt', [(0, {})]), ('add', ['item_1617187136212', 'attribute_value_mlt', 0], [('subitem_1551256096004', '2021-06-30')]), ('add', ['item_1617187136212', 'attribute_value_mlt', 0], [('subitem_1551256096004', '2021-06-30')]), ('add', '', [('item_1617187187528', {})]), ('add', '', [('item_1617187187528', {})]), ('add', 'item_1617187187528', [('attribute_name', 'Conference')]), ('add', 'item_1617187187528', [('attribute_name', 'Conference')]), ('add', 'item_1617187187528', [('attribute_value_mlt', [])]), ('add', 'item_1617187187528', [('attribute_value_mlt', [])]), ('add', 'item_1617187187528.attribute_value_mlt', [(0, {})]), ('add', 'item_1617187187528.attribute_value_mlt', [(0, {})]), ('add', ['item_1617187187528', 'attribute_value_mlt', 0], [('subitem_1599711633003', [])]), ('add', ['item_1617187187528', 'attribute_value_mlt', 0], [('subitem_1599711633003', [])]), ('add', ['item_1617187187528', 'attribute_value_mlt', 0, 'subitem_1599711633003'], [(0, {})]), ('add', ['item_1617187187528', 'attribute_value_mlt', 0, 'subitem_1599711633003'], [(0, {})]), ('add', ['item_1617187187528', 'attribute_value_mlt', 0, 'subitem_1599711633003', 0], [('subitem_1599711636923', 'Conference Name')]), ('add', ['item_1617187187528', 'attribute_value_mlt', 0, 'subitem_1599711633003', 0], [('subitem_1599711636923', 'Conference Name')]), ('add', ['item_1617187187528', 'attribute_value_mlt', 0, 'subitem_1599711633003', 0], [('subitem_1599711645590', 'ja')]), ('add', ['item_1617187187528', 'attribute_value_mlt', 0, 'subitem_1599711633003', 0], [('subitem_1599711645590', 'ja')]), ('add', ['item_1617187187528', 'attribute_value_mlt', 0], [('subitem_1599711655652', '1')]), ('add', ['item_1617187187528', 'attribute_value_mlt', 0], [('subitem_1599711655652', '1')]), ('add', ['item_1617187187528', 'attribute_value_mlt', 0], [('subitem_1599711660052', [])]), ('add', ['item_1617187187528', 'attribute_value_mlt', 0], [('subitem_1599711660052', [])]), ('add', ['item_1617187187528', 'attribute_value_mlt', 0, 'subitem_1599711660052'], [(0, {})]), ('add', ['item_1617187187528', 'attribute_value_mlt', 0, 'subitem_1599711660052'], [(0, {})]), ('add', ['item_1617187187528', 'attribute_value_mlt', 0, 'subitem_1599711660052', 0], [('subitem_1599711680082', 'Sponsor')]), ('add', ['item_1617187187528', 'attribute_value_mlt', 0, 'subitem_1599711660052', 0], [('subitem_1599711680082', 'Sponsor')]), ('add', ['item_1617187187528', 'attribute_value_mlt', 0, 'subitem_1599711660052', 0], [('subitem_1599711686511', 'ja')]), ('add', ['item_1617187187528', 'attribute_value_mlt', 0, 'subitem_1599711660052', 0], [('subitem_1599711686511', 'ja')]), ('add', ['item_1617187187528', 'attribute_value_mlt', 0], [('subitem_1599711699392', {})]), ('add', ['item_1617187187528', 'attribute_value_mlt', 0], [('subitem_1599711699392', {})]), ('add', ['item_1617187187528', 'attribute_value_mlt', 0, 'subitem_1599711699392'], [('subitem_1599711704251', '2020/12/11')]), ('add', ['item_1617187187528', 'attribute_value_mlt', 0, 'subitem_1599711699392'], [('subitem_1599711704251', '2020/12/11')]), ('add', ['item_1617187187528', 'attribute_value_mlt', 0, 'subitem_1599711699392'], [('subitem_1599711712451', '1')]), ('add', ['item_1617187187528', 'attribute_value_mlt', 0, 'subitem_1599711699392'], [('subitem_1599711712451', '1')]), ('add', ['item_1617187187528', 'attribute_value_mlt', 0, 'subitem_1599711699392'], [('subitem_1599711727603', '12')]), ('add', ['item_1617187187528', 'attribute_value_mlt', 0, 'subitem_1599711699392'], [('subitem_1599711727603', '12')]), ('add', ['item_1617187187528', 'attribute_value_mlt', 0, 'subitem_1599711699392'], [('subitem_1599711731891', '2000')]), ('add', ['item_1617187187528', 'attribute_value_mlt', 0, 'subitem_1599711699392'], [('subitem_1599711731891', '2000')]), ('add', ['item_1617187187528', 'attribute_value_mlt', 0, 'subitem_1599711699392'], [('subitem_1599711735410', '1')]), ('add', ['item_1617187187528', 'attribute_value_mlt', 0, 'subitem_1599711699392'], [('subitem_1599711735410', '1')]), ('add', ['item_1617187187528', 'attribute_value_mlt', 0, 'subitem_1599711699392'], [('subitem_1599711739022', '12')]), ('add', ['item_1617187187528', 'attribute_value_mlt', 0, 'subitem_1599711699392'], [('subitem_1599711739022', '12')]), ('add', ['item_1617187187528', 'attribute_value_mlt', 0, 'subitem_1599711699392'], [('subitem_1599711743722', '2020')]), ('add', ['item_1617187187528', 'attribute_value_mlt', 0, 'subitem_1599711699392'], [('subitem_1599711743722', '2020')]), ('add', ['item_1617187187528', 'attribute_value_mlt', 0, 'subitem_1599711699392'], [('subitem_1599711745532', 'ja')]), ('add', ['item_1617187187528', 'attribute_value_mlt', 0, 'subitem_1599711699392'], [('subitem_1599711745532', 'ja')]), ('add', ['item_1617187187528', 'attribute_value_mlt', 0], [('subitem_1599711758470', [])]), ('add', ['item_1617187187528', 'attribute_value_mlt', 0], [('subitem_1599711758470', [])]), ('add', ['item_1617187187528', 'attribute_value_mlt', 0, 'subitem_1599711758470'], [(0, {})]), ('add', ['item_1617187187528', 'attribute_value_mlt', 0, 'subitem_1599711758470'], [(0, {})]), ('add', ['item_1617187187528', 'attribute_value_mlt', 0, 'subitem_1599711758470', 0], [('subitem_1599711769260', 'Conference Venue')]), ('add', ['item_1617187187528', 'attribute_value_mlt', 0, 'subitem_1599711758470', 0], [('subitem_1599711769260', 'Conference Venue')]), ('add', ['item_1617187187528', 'attribute_value_mlt', 0, 'subitem_1599711758470', 0], [('subitem_1599711775943', 'ja')]), ('add', ['item_1617187187528', 'attribute_value_mlt', 0, 'subitem_1599711758470', 0], [('subitem_1599711775943', 'ja')]), ('add', ['item_1617187187528', 'attribute_value_mlt', 0], [('subitem_1599711788485', [])]), ('add', ['item_1617187187528', 'attribute_value_mlt', 0], [('subitem_1599711788485', [])]), ('add', ['item_1617187187528', 'attribute_value_mlt', 0, 'subitem_1599711788485'], [(0, {})]), ('add', ['item_1617187187528', 'attribute_value_mlt', 0, 'subitem_1599711788485'], [(0, {})]), ('add', ['item_1617187187528', 'attribute_value_mlt', 0, 'subitem_1599711788485', 0], [('subitem_1599711798761', 'Conference Place')]), ('add', ['item_1617187187528', 'attribute_value_mlt', 0, 'subitem_1599711788485', 0], [('subitem_1599711798761', 'Conference Place')]), ('add', ['item_1617187187528', 'attribute_value_mlt', 0, 'subitem_1599711788485', 0], [('subitem_1599711803382', 'ja')]), ('add', ['item_1617187187528', 'attribute_value_mlt', 0, 'subitem_1599711788485', 0], [('subitem_1599711803382', 'ja')]), ('add', ['item_1617187187528', 'attribute_value_mlt', 0], [('subitem_1599711813532', 'JPN')]), ('add', ['item_1617187187528', 'attribute_value_mlt', 0], [('subitem_1599711813532', 'JPN')]), ('add', '', [('item_1617258105262', {})]), ('add', '', [('item_1617258105262', {})]), ('add', 'item_1617258105262', [('attribute_name', 'Resource Type')]), ('add', 'item_1617258105262', [('attribute_name', 'Resource Type')]), ('add', 'item_1617258105262', [('attribute_value_mlt', [])]), ('add', 'item_1617258105262', [('attribute_value_mlt', [])]), ('add', 'item_1617258105262.attribute_value_mlt', [(0, {})]), ('add', 'item_1617258105262.attribute_value_mlt', [(0, {})]), ('add', ['item_1617258105262', 'attribute_value_mlt', 0], [('resourcetype', 'conference paper')]), ('add', ['item_1617258105262', 'attribute_value_mlt', 0], [('resourcetype', 'conference paper')]), ('add', ['item_1617258105262', 'attribute_value_mlt', 0], [('resourceuri', 'http://purl.org/coar/resource_type/c_5794')]), ('add', ['item_1617258105262', 'attribute_value_mlt', 0], [('resourceuri', 'http://purl.org/coar/resource_type/c_5794')]), ('add', '', [('item_1617265215918', {})]), ('add', '', [('item_1617265215918', {})]), ('add', 'item_1617265215918', [('attribute_name', 'Version Type')]), ('add', 'item_1617265215918', [('attribute_name', 'Version Type')]), ('add', 'item_1617265215918', [('attribute_value_mlt', [])]), ('add', 'item_1617265215918', [('attribute_value_mlt', [])]), ('add', 'item_1617265215918.attribute_value_mlt', [(0, {})]), ('add', 'item_1617265215918.attribute_value_mlt', [(0, {})]), ('add', ['item_1617265215918', 'attribute_value_mlt', 0], [('subitem_1522305645492', 'AO')]), ('add', ['item_1617265215918', 'attribute_value_mlt', 0], [('subitem_1522305645492', 'AO')]), ('add', ['item_1617265215918', 'attribute_value_mlt', 0], [('subitem_1600292170262', 'http://purl.org/coar/version/c_b1a7d7d4d402bcce')]), ('add', ['item_1617265215918', 'attribute_value_mlt', 0], [('subitem_1600292170262', 'http://purl.org/coar/version/c_b1a7d7d4d402bcce')]), ('add', '', [('item_1617349709064', {})]), ('add', '', [('item_1617349709064', {})]), ('add', 'item_1617349709064', [('attribute_name', 'Contributor')]), ('add', 'item_1617349709064', [('attribute_name', 'Contributor')]), ('add', 'item_1617349709064', [('attribute_value_mlt', [])]), ('add', 'item_1617349709064', [('attribute_value_mlt', [])]), ('add', 'item_1617349709064.attribute_value_mlt', [(0, {})]), ('add', 'item_1617349709064.attribute_value_mlt', [(0, {})]), ('add', ['item_1617349709064', 'attribute_value_mlt', 0], [('contributorMails', [])]), ('add', ['item_1617349709064', 'attribute_value_mlt', 0], [('contributorMails', [])]), ('add', ['item_1617349709064', 'attribute_value_mlt', 0, 'contributorMails'], [(0, {})]), ('add', ['item_1617349709064', 'attribute_value_mlt', 0, 'contributorMails'], [(0, {})]), ('add', ['item_1617349709064', 'attribute_value_mlt', 0, 'contributorMails', 0], [('contributorMail', 'wekosoftware@nii.ac.jp')]), ('add', ['item_1617349709064', 'attribute_value_mlt', 0, 'contributorMails', 0], [('contributorMail', 'wekosoftware@nii.ac.jp')]), ('add', ['item_1617349709064', 'attribute_value_mlt', 0], [('contributorNames', [])]), ('add', ['item_1617349709064', 'attribute_value_mlt', 0], [('contributorNames', [])]), ('add', ['item_1617349709064', 'attribute_value_mlt', 0, 'contributorNames'], [(0, {})]), ('add', ['item_1617349709064', 'attribute_value_mlt', 0, 'contributorNames'], [(0, {})]), ('add', ['item_1617349709064', 'attribute_value_mlt', 0, 'contributorNames', 0], [('contributorName', '情報, 太郎')]), ('add', ['item_1617349709064', 'attribute_value_mlt', 0, 'contributorNames', 0], [('contributorName', '情報, 太郎')]), ('add', ['item_1617349709064', 'attribute_value_mlt', 0, 'contributorNames', 0], [('lang', 'ja')]), ('add', ['item_1617349709064', 'attribute_value_mlt', 0, 'contributorNames', 0], [('lang', 'ja')]), ('add', ['item_1617349709064', 'attribute_value_mlt', 0, 'contributorNames'], [(1, {})]), ('add', ['item_1617349709064', 'attribute_value_mlt', 0, 'contributorNames'], [(1, {})]), ('add', ['item_1617349709064', 'attribute_value_mlt', 0, 'contributorNames', 1], [('contributorName', 'ジョウホウ, タロウ')]), ('add', ['item_1617349709064', 'attribute_value_mlt', 0, 'contributorNames', 1], [('contributorName', 'ジョウホウ, タロウ')]), ('add', ['item_1617349709064', 'attribute_value_mlt', 0, 'contributorNames', 1], [('lang', 'ja-Kana')]), ('add', ['item_1617349709064', 'attribute_value_mlt', 0, 'contributorNames', 1], [('lang', 'ja-Kana')]), ('add', ['item_1617349709064', 'attribute_value_mlt', 0, 'contributorNames'], [(2, {})]), ('add', ['item_1617349709064', 'attribute_value_mlt', 0, 'contributorNames'], [(2, {})]), ('add', ['item_1617349709064', 'attribute_value_mlt', 0, 'contributorNames', 2], [('contributorName', 'Joho, Taro')]), ('add', ['item_1617349709064', 'attribute_value_mlt', 0, 'contributorNames', 2], [('contributorName', 'Joho, Taro')]), ('add', ['item_1617349709064', 'attribute_value_mlt', 0, 'contributorNames', 2], [('lang', 'en')]), ('add', ['item_1617349709064', 'attribute_value_mlt', 0, 'contributorNames', 2], [('lang', 'en')]), ('add', ['item_1617349709064', 'attribute_value_mlt', 0], [('contributorType', 'ContactPerson')]), ('add', ['item_1617349709064', 'attribute_value_mlt', 0], [('contributorType', 'ContactPerson')]), ('add', ['item_1617349709064', 'attribute_value_mlt', 0], [('familyNames', [])]), ('add', ['item_1617349709064', 'attribute_value_mlt', 0], [('familyNames', [])]), ('add', ['item_1617349709064', 'attribute_value_mlt', 0, 'familyNames'], [(0, {})]), ('add', ['item_1617349709064', 'attribute_value_mlt', 0, 'familyNames'], [(0, {})]), ('add', ['item_1617349709064', 'attribute_value_mlt', 0, 'familyNames', 0], [('familyName', '情報')]), ('add', ['item_1617349709064', 'attribute_value_mlt', 0, 'familyNames', 0], [('familyName', '情報')]), ('add', ['item_1617349709064', 'attribute_value_mlt', 0, 'familyNames', 0], [('familyNameLang', 'ja')]), ('add', ['item_1617349709064', 'attribute_value_mlt', 0, 'familyNames', 0], [('familyNameLang', 'ja')]), ('add', ['item_1617349709064', 'attribute_value_mlt', 0, 'familyNames'], [(1, {})]), ('add', ['item_1617349709064', 'attribute_value_mlt', 0, 'familyNames'], [(1, {})]), ('add', ['item_1617349709064', 'attribute_value_mlt', 0, 'familyNames', 1], [('familyName', 'ジョウホウ')]), ('add', ['item_1617349709064', 'attribute_value_mlt', 0, 'familyNames', 1], [('familyName', 'ジョウホウ')]), ('add', ['item_1617349709064', 'attribute_value_mlt', 0, 'familyNames', 1], [('familyNameLang', 'ja-Kana')]), ('add', ['item_1617349709064', 'attribute_value_mlt', 0, 'familyNames', 1], [('familyNameLang', 'ja-Kana')]), ('add', ['item_1617349709064', 'attribute_value_mlt', 0, 'familyNames'], [(2, {})]), ('add', ['item_1617349709064', 'attribute_value_mlt', 0, 'familyNames'], [(2, {})]), ('add', ['item_1617349709064', 'attribute_value_mlt', 0, 'familyNames', 2], [('familyName', 'Joho')]), ('add', ['item_1617349709064', 'attribute_value_mlt', 0, 'familyNames', 2], [('familyName', 'Joho')]), ('add', ['item_1617349709064', 'attribute_value_mlt', 0, 'familyNames', 2], [('familyNameLang', 'en')]), ('add', ['item_1617349709064', 'attribute_value_mlt', 0, 'familyNames', 2], [('familyNameLang', 'en')]), ('add', ['item_1617349709064', 'attribute_value_mlt', 0], [('givenNames', [])]), ('add', ['item_1617349709064', 'attribute_value_mlt', 0], [('givenNames', [])]), ('add', ['item_1617349709064', 'attribute_value_mlt', 0, 'givenNames'], [(0, {})]), ('add', ['item_1617349709064', 'attribute_value_mlt', 0, 'givenNames'], [(0, {})]), ('add', ['item_1617349709064', 'attribute_value_mlt', 0, 'givenNames', 0], [('givenName', '太郎')]), ('add', ['item_1617349709064', 'attribute_value_mlt', 0, 'givenNames', 0], [('givenName', '太郎')]), ('add', ['item_1617349709064', 'attribute_value_mlt', 0, 'givenNames', 0], [('givenNameLang', 'ja')]), ('add', ['item_1617349709064', 'attribute_value_mlt', 0, 'givenNames', 0], [('givenNameLang', 'ja')]), ('add', ['item_1617349709064', 'attribute_value_mlt', 0, 'givenNames'], [(1, {})]), ('add', ['item_1617349709064', 'attribute_value_mlt', 0, 'givenNames'], [(1, {})]), ('add', ['item_1617349709064', 'attribute_value_mlt', 0, 'givenNames', 1], [('givenName', 'タロウ')]), ('add', ['item_1617349709064', 'attribute_value_mlt', 0, 'givenNames', 1], [('givenName', 'タロウ')]), ('add', ['item_1617349709064', 'attribute_value_mlt', 0, 'givenNames', 1], [('givenNameLang', 'ja-Kana')]), ('add', ['item_1617349709064', 'attribute_value_mlt', 0, 'givenNames', 1], [('givenNameLang', 'ja-Kana')]), ('add', ['item_1617349709064', 'attribute_value_mlt', 0, 'givenNames'], [(2, {})]), ('add', ['item_1617349709064', 'attribute_value_mlt', 0, 'givenNames'], [(2, {})]), ('add', ['item_1617349709064', 'attribute_value_mlt', 0, 'givenNames', 2], [('givenName', 'Taro')]), ('add', ['item_1617349709064', 'attribute_value_mlt', 0, 'givenNames', 2], [('givenName', 'Taro')]), ('add', ['item_1617349709064', 'attribute_value_mlt', 0, 'givenNames', 2], [('givenNameLang', 'en')]), ('add', ['item_1617349709064', 'attribute_value_mlt', 0, 'givenNames', 2], [('givenNameLang', 'en')]), ('add', ['item_1617349709064', 'attribute_value_mlt', 0], [('nameIdentifiers', [])]), ('add', ['item_1617349709064', 'attribute_value_mlt', 0], [('nameIdentifiers', [])]), ('add', ['item_1617349709064', 'attribute_value_mlt', 0, 'nameIdentifiers'], [(0, {})]), ('add', ['item_1617349709064', 'attribute_value_mlt', 0, 'nameIdentifiers'], [(0, {})]), ('add', ['item_1617349709064', 'attribute_value_mlt', 0, 'nameIdentifiers', 0], [('nameIdentifier', 'xxxxxxx')]), ('add', ['item_1617349709064', 'attribute_value_mlt', 0, 'nameIdentifiers', 0], [('nameIdentifier', 'xxxxxxx')]), ('add', ['item_1617349709064', 'attribute_value_mlt', 0, 'nameIdentifiers', 0], [('nameIdentifierScheme', 'ORCID')]), ('add', ['item_1617349709064', 'attribute_value_mlt', 0, 'nameIdentifiers', 0], [('nameIdentifierScheme', 'ORCID')]), ('add', ['item_1617349709064', 'attribute_value_mlt', 0, 'nameIdentifiers', 0], [('nameIdentifierURI', 'https://orcid.org/')]), ('add', ['item_1617349709064', 'attribute_value_mlt', 0, 'nameIdentifiers', 0], [('nameIdentifierURI', 'https://orcid.org/')]), ('add', ['item_1617349709064', 'attribute_value_mlt', 0, 'nameIdentifiers'], [(1, {})]), ('add', ['item_1617349709064', 'attribute_value_mlt', 0, 'nameIdentifiers'], [(1, {})]), ('add', ['item_1617349709064', 'attribute_value_mlt', 0, 'nameIdentifiers', 1], [('nameIdentifier', 'xxxxxxx')]), ('add', ['item_1617349709064', 'attribute_value_mlt', 0, 'nameIdentifiers', 1], [('nameIdentifier', 'xxxxxxx')]), ('add', ['item_1617349709064', 'attribute_value_mlt', 0, 'nameIdentifiers', 1], [('nameIdentifierScheme', 'CiNii')]), ('add', ['item_1617349709064', 'attribute_value_mlt', 0, 'nameIdentifiers', 1], [('nameIdentifierScheme', 'CiNii')]), ('add', ['item_1617349709064', 'attribute_value_mlt', 0, 'nameIdentifiers', 1], [('nameIdentifierURI', 'https://ci.nii.ac.jp/')]), ('add', ['item_1617349709064', 'attribute_value_mlt', 0, 'nameIdentifiers', 1], [('nameIdentifierURI', 'https://ci.nii.ac.jp/')]), ('add', ['item_1617349709064', 'attribute_value_mlt', 0, 'nameIdentifiers'], [(2, {})]), ('add', ['item_1617349709064', 'attribute_value_mlt', 0, 'nameIdentifiers'], [(2, {})]), ('add', ['item_1617349709064', 'attribute_value_mlt', 0, 'nameIdentifiers', 2], [('nameIdentifier', 'xxxxxxx')]), ('add', ['item_1617349709064', 'attribute_value_mlt', 0, 'nameIdentifiers', 2], [('nameIdentifier', 'xxxxxxx')]), ('add', ['item_1617349709064', 'attribute_value_mlt', 0, 'nameIdentifiers', 2], [('nameIdentifierScheme', 'KAKEN2')]), ('add', ['item_1617349709064', 'attribute_value_mlt', 0, 'nameIdentifiers', 2], [('nameIdentifierScheme', 'KAKEN2')]), ('add', ['item_1617349709064', 'attribute_value_mlt', 0, 'nameIdentifiers', 2], [('nameIdentifierURI', 'https://kaken.nii.ac.jp/')]), ('add', ['item_1617349709064', 'attribute_value_mlt', 0, 'nameIdentifiers', 2], [('nameIdentifierURI', 'https://kaken.nii.ac.jp/')]), ('add', '', [('item_1617349808926', {})]), ('add', '', [('item_1617349808926', {})]), ('add', 'item_1617349808926', [('attribute_name', 'Version')]), ('add', 'item_1617349808926', [('attribute_name', 'Version')]), ('add', 'item_1617349808926', [('attribute_value_mlt', [])]), ('add', 'item_1617349808926', [('attribute_value_mlt', [])]), ('add', 'item_1617349808926.attribute_value_mlt', [(0, {})]), ('add', 'item_1617349808926.attribute_value_mlt', [(0, {})]), ('add', ['item_1617349808926', 'attribute_value_mlt', 0], [('subitem_1523263171732', 'Version')]), ('add', ['item_1617349808926', 'attribute_value_mlt', 0], [('subitem_1523263171732', 'Version')]), ('add', '', [('item_1617351524846', {})]), ('add', '', [('item_1617351524846', {})]), ('add', 'item_1617351524846', [('attribute_name', 'APC')]), ('add', 'item_1617351524846', [('attribute_name', 'APC')]), ('add', 'item_1617351524846', [('attribute_value_mlt', [])]), ('add', 'item_1617351524846', [('attribute_value_mlt', [])]), ('add', 'item_1617351524846.attribute_value_mlt', [(0, {})]), ('add', 'item_1617351524846.attribute_value_mlt', [(0, {})]), ('add', ['item_1617351524846', 'attribute_value_mlt', 0], [('subitem_1523260933860', 'Unknown')]), ('add', ['item_1617351524846', 'attribute_value_mlt', 0], [('subitem_1523260933860', 'Unknown')]), ('add', '', [('item_1617353299429', {})]), ('add', '', [('item_1617353299429', {})]), ('add', 'item_1617353299429', [('attribute_name', 'Relation')]), ('add', 'item_1617353299429', [('attribute_name', 'Relation')]), ('add', 'item_1617353299429', [('attribute_value_mlt', [])]), ('add', 'item_1617353299429', [('attribute_value_mlt', [])]), ('add', 'item_1617353299429.attribute_value_mlt', [(0, {})]), ('add', 'item_1617353299429.attribute_value_mlt', [(0, {})]), ('add', ['item_1617353299429', 'attribute_value_mlt', 0], [('subitem_1522306207484', 'isVersionOf')]), ('add', ['item_1617353299429', 'attribute_value_mlt', 0], [('subitem_1522306207484', 'isVersionOf')]), ('add', ['item_1617353299429', 'attribute_value_mlt', 0], [('subitem_1522306287251', {})]), ('add', ['item_1617353299429', 'attribute_value_mlt', 0], [('subitem_1522306287251', {})]), ('add', ['item_1617353299429', 'attribute_value_mlt', 0, 'subitem_1522306287251'], [('subitem_1522306382014', 'arXiv')]), ('add', ['item_1617353299429', 'attribute_value_mlt', 0, 'subitem_1522306287251'], [('subitem_1522306382014', 'arXiv')]), ('add', ['item_1617353299429', 'attribute_value_mlt', 0, 'subitem_1522306287251'], [('subitem_1522306436033', 'xxxxx')]), ('add', ['item_1617353299429', 'attribute_value_mlt', 0, 'subitem_1522306287251'], [('subitem_1522306436033', 'xxxxx')]), ('add', ['item_1617353299429', 'attribute_value_mlt', 0], [('subitem_1523320863692', [])]), ('add', ['item_1617353299429', 'attribute_value_mlt', 0], [('subitem_1523320863692', [])]), ('add', ['item_1617353299429', 'attribute_value_mlt', 0, 'subitem_1523320863692'], [(0, {})]), ('add', ['item_1617353299429', 'attribute_value_mlt', 0, 'subitem_1523320863692'], [(0, {})]), ('add', ['item_1617353299429', 'attribute_value_mlt', 0, 'subitem_1523320863692', 0], [('subitem_1523320867455', 'en')]), ('add', ['item_1617353299429', 'attribute_value_mlt', 0, 'subitem_1523320863692', 0], [('subitem_1523320867455', 'en')]), ('add', ['item_1617353299429', 'attribute_value_mlt', 0, 'subitem_1523320863692', 0], [('subitem_1523320909613', 'Related Title')]), ('add', ['item_1617353299429', 'attribute_value_mlt', 0, 'subitem_1523320863692', 0], [('subitem_1523320909613', 'Related Title')]), ('add', '', [('item_1617605131499', {})]), ('add', '', [('item_1617605131499', {})]), ('add', 'item_1617605131499', [('attribute_name', 'File')]), ('add', 'item_1617605131499', [('attribute_name', 'File')]), ('add', 'item_1617605131499', [('attribute_type', 'file')]), ('add', 'item_1617605131499', [('attribute_type', 'file')]), ('add', 'item_1617605131499', [('attribute_value_mlt', [])]), ('add', 'item_1617605131499', [('attribute_value_mlt', [])]), ('add', 'item_1617605131499.attribute_value_mlt', [(0, {})]), ('add', 'item_1617605131499.attribute_value_mlt', [(0, {})]), ('add', ['item_1617605131499', 'attribute_value_mlt', 0], [('accessrole', 'open_access')]), ('add', ['item_1617605131499', 'attribute_value_mlt', 0], [('accessrole', 'open_access')]), ('add', ['item_1617605131499', 'attribute_value_mlt', 0], [('date', [])]), ('add', ['item_1617605131499', 'attribute_value_mlt', 0], [('date', [])]), ('add', ['item_1617605131499', 'attribute_value_mlt', 0, 'date'], [(0, {})]), ('add', ['item_1617605131499', 'attribute_value_mlt', 0, 'date'], [(0, {})]), ('add', ['item_1617605131499', 'attribute_value_mlt', 0, 'date', 0], [('dateType', 'Available')]), ('add', ['item_1617605131499', 'attribute_value_mlt', 0, 'date', 0], [('dateType', 'Available')]), ('add', ['item_1617605131499', 'attribute_value_mlt', 0, 'date', 0], [('dateValue', '2021-07-12')]), ('add', ['item_1617605131499', 'attribute_value_mlt', 0, 'date', 0], [('dateValue', '2021-07-12')]), ('add', ['item_1617605131499', 'attribute_value_mlt', 0], [('displaytype', 'simple')]), ('add', ['item_1617605131499', 'attribute_value_mlt', 0], [('displaytype', 'simple')]), ('add', ['item_1617605131499', 'attribute_value_mlt', 0], [('filename', '1KB.pdf')]), ('add', ['item_1617605131499', 'attribute_value_mlt', 0], [('filename', '1KB.pdf')]), ('add', ['item_1617605131499', 'attribute_value_mlt', 0], [('filesize', [])]), ('add', ['item_1617605131499', 'attribute_value_mlt', 0], [('filesize', [])]), ('add', ['item_1617605131499', 'attribute_value_mlt', 0, 'filesize'], [(0, {})]), ('add', ['item_1617605131499', 'attribute_value_mlt', 0, 'filesize'], [(0, {})]), ('add', ['item_1617605131499', 'attribute_value_mlt', 0, 'filesize', 0], [('value', '1 KB')]), ('add', ['item_1617605131499', 'attribute_value_mlt', 0, 'filesize', 0], [('value', '1 KB')]), ('add', ['item_1617605131499', 'attribute_value_mlt', 0], [('format', 'text/plain')]), ('add', ['item_1617605131499', 'attribute_value_mlt', 0], [('format', 'text/plain')]), ('add', ['item_1617605131499', 'attribute_value_mlt', 0], [('mimetype', 'application/pdf')]), ('add', ['item_1617605131499', 'attribute_value_mlt', 0], [('mimetype', 'application/pdf')]), ('add', ['item_1617605131499', 'attribute_value_mlt', 0], [('url', {})]), ('add', ['item_1617605131499', 'attribute_value_mlt', 0], [('url', {})]), ('add', ['item_1617605131499', 'attribute_value_mlt', 0, 'url'], [('url', 'https://weko3.example.org/record/13/files/1KB.pdf')]), ('add', ['item_1617605131499', 'attribute_value_mlt', 0, 'url'], [('url', 'https://weko3.example.org/record/13/files/1KB.pdf')]), ('add', ['item_1617605131499', 'attribute_value_mlt', 0], [('version_id', '7cdce099-fe63-445f-b78b-cf2909a8163f')]), ('add', ['item_1617605131499', 'attribute_value_mlt', 0], [('version_id', '7cdce099-fe63-445f-b78b-cf2909a8163f')]), ('add', '', [('item_1617610673286', {})]), ('add', '', [('item_1617610673286', {})]), ('add', 'item_1617610673286', [('attribute_name', 'Rights Holder')]), ('add', 'item_1617610673286', [('attribute_name', 'Rights Holder')]), ('add', 'item_1617610673286', [('attribute_value_mlt', [])]), ('add', 'item_1617610673286', [('attribute_value_mlt', [])]), ('add', 'item_1617610673286.attribute_value_mlt', [(0, {})]), ('add', 'item_1617610673286.attribute_value_mlt', [(0, {})]), ('add', ['item_1617610673286', 'attribute_value_mlt', 0], [('nameIdentifiers', [])]), ('add', ['item_1617610673286', 'attribute_value_mlt', 0], [('nameIdentifiers', [])]), ('add', ['item_1617610673286', 'attribute_value_mlt', 0, 'nameIdentifiers'], [(0, {})]), ('add', ['item_1617610673286', 'attribute_value_mlt', 0, 'nameIdentifiers'], [(0, {})]), ('add', ['item_1617610673286', 'attribute_value_mlt', 0, 'nameIdentifiers', 0], [('nameIdentifier', 'xxxxxx')]), ('add', ['item_1617610673286', 'attribute_value_mlt', 0, 'nameIdentifiers', 0], [('nameIdentifier', 'xxxxxx')]), ('add', ['item_1617610673286', 'attribute_value_mlt', 0, 'nameIdentifiers', 0], [('nameIdentifierScheme', 'ORCID')]), ('add', ['item_1617610673286', 'attribute_value_mlt', 0, 'nameIdentifiers', 0], [('nameIdentifierScheme', 'ORCID')]), ('add', ['item_1617610673286', 'attribute_value_mlt', 0, 'nameIdentifiers', 0], [('nameIdentifierURI', 'https://orcid.org/')]), ('add', ['item_1617610673286', 'attribute_value_mlt', 0, 'nameIdentifiers', 0], [('nameIdentifierURI', 'https://orcid.org/')]), ('add', ['item_1617610673286', 'attribute_value_mlt', 0], [('rightHolderNames', [])]), ('add', ['item_1617610673286', 'attribute_value_mlt', 0], [('rightHolderNames', [])]), ('add', ['item_1617610673286', 'attribute_value_mlt', 0, 'rightHolderNames'], [(0, {})]), ('add', ['item_1617610673286', 'attribute_value_mlt', 0, 'rightHolderNames'], [(0, {})]), ('add', ['item_1617610673286', 'attribute_value_mlt', 0, 'rightHolderNames', 0], [('rightHolderLanguage', 'ja')]), ('add', ['item_1617610673286', 'attribute_value_mlt', 0, 'rightHolderNames', 0], [('rightHolderLanguage', 'ja')]), ('add', ['item_1617610673286', 'attribute_value_mlt', 0, 'rightHolderNames', 0], [('rightHolderName', 'Right Holder Name')]), ('add', ['item_1617610673286', 'attribute_value_mlt', 0, 'rightHolderNames', 0], [('rightHolderName', 'Right Holder Name')]), ('add', '', [('item_1617620223087', {})]), ('add', '', [('item_1617620223087', {})]), ('add', 'item_1617620223087', [('attribute_name', 'Heading')]), ('add', 'item_1617620223087', [('attribute_name', 'Heading')]), ('add', 'item_1617620223087', [('attribute_value_mlt', [])]), ('add', 'item_1617620223087', [('attribute_value_mlt', [])]), ('add', 'item_1617620223087.attribute_value_mlt', [(0, {})]), ('add', 'item_1617620223087.attribute_value_mlt', [(0, {})]), ('add', ['item_1617620223087', 'attribute_value_mlt', 0], [('subitem_1565671149650', 'ja')]), ('add', ['item_1617620223087', 'attribute_value_mlt', 0], [('subitem_1565671149650', 'ja')]), ('add', ['item_1617620223087', 'attribute_value_mlt', 0], [('subitem_1565671169640', 'Banner Headline')]), ('add', ['item_1617620223087', 'attribute_value_mlt', 0], [('subitem_1565671169640', 'Banner Headline')]), ('add', ['item_1617620223087', 'attribute_value_mlt', 0], [('subitem_1565671178623', 'Subheading')]), ('add', ['item_1617620223087', 'attribute_value_mlt', 0], [('subitem_1565671178623', 'Subheading')]), ('add', 'item_1617620223087.attribute_value_mlt', [(1, {})]), ('add', 'item_1617620223087.attribute_value_mlt', [(1, {})]), ('add', ['item_1617620223087', 'attribute_value_mlt', 1], [('subitem_1565671149650', 'en')]), ('add', ['item_1617620223087', 'attribute_value_mlt', 1], [('subitem_1565671149650', 'en')]), ('add', ['item_1617620223087', 'attribute_value_mlt', 1], [('subitem_1565671169640', 'Banner Headline')]), ('add', ['item_1617620223087', 'attribute_value_mlt', 1], [('subitem_1565671169640', 'Banner Headline')]), ('add', ['item_1617620223087', 'attribute_value_mlt', 1], [('subitem_1565671178623', 'Subheding')]), ('add', ['item_1617620223087', 'attribute_value_mlt', 1], [('subitem_1565671178623', 'Subheding')]), ('add', '', [('item_1617944105607', {})]), ('add', '', [('item_1617944105607', {})]), ('add', 'item_1617944105607', [('attribute_name', 'Degree Grantor')]), ('add', 'item_1617944105607', [('attribute_name', 'Degree Grantor')]), ('add', 'item_1617944105607', [('attribute_value_mlt', [])]), ('add', 'item_1617944105607', [('attribute_value_mlt', [])]), ('add', 'item_1617944105607.attribute_value_mlt', [(0, {})]), ('add', 'item_1617944105607.attribute_value_mlt', [(0, {})]), ('add', ['item_1617944105607', 'attribute_value_mlt', 0], [('subitem_1551256015892', [])]), ('add', ['item_1617944105607', 'attribute_value_mlt', 0], [('subitem_1551256015892', [])]), ('add', ['item_1617944105607', 'attribute_value_mlt', 0, 'subitem_1551256015892'], [(0, {})]), ('add', ['item_1617944105607', 'attribute_value_mlt', 0, 'subitem_1551256015892'], [(0, {})]), ('add', ['item_1617944105607', 'attribute_value_mlt', 0, 'subitem_1551256015892', 0], [('subitem_1551256027296', 'xxxxxx')]), ('add', ['item_1617944105607', 'attribute_value_mlt', 0, 'subitem_1551256015892', 0], [('subitem_1551256027296', 'xxxxxx')]), ('add', ['item_1617944105607', 'attribute_value_mlt', 0, 'subitem_1551256015892', 0], [('subitem_1551256029891', 'kakenhi')]), ('add', ['item_1617944105607', 'attribute_value_mlt', 0, 'subitem_1551256015892', 0], [('subitem_1551256029891', 'kakenhi')]), ('add', ['item_1617944105607', 'attribute_value_mlt', 0], [('subitem_1551256037922', [])]), ('add', ['item_1617944105607', 'attribute_value_mlt', 0], [('subitem_1551256037922', [])]), ('add', ['item_1617944105607', 'attribute_value_mlt', 0, 'subitem_1551256037922'], [(0, {})]), ('add', ['item_1617944105607', 'attribute_value_mlt', 0, 'subitem_1551256037922'], [(0, {})]), ('add', ['item_1617944105607', 'attribute_value_mlt', 0, 'subitem_1551256037922', 0], [('subitem_1551256042287', 'Degree Grantor Name')]), ('add', ['item_1617944105607', 'attribute_value_mlt', 0, 'subitem_1551256037922', 0], [('subitem_1551256042287', 'Degree Grantor Name')]), ('add', ['item_1617944105607', 'attribute_value_mlt', 0, 'subitem_1551256037922', 0], [('subitem_1551256047619', 'en')]), ('add', ['item_1617944105607', 'attribute_value_mlt', 0, 'subitem_1551256037922', 0], [('subitem_1551256047619', 'en')]), ('add', '', [('item_title', 'ja_conference paperITEM00000001(public_open_access_open_access_simple)')]), ('add', '', [('item_title', 'ja_conference paperITEM00000001(public_open_access_open_access_simple)')]), ('add', '', [('item_type_id', '15')]), ('add', '', [('item_type_id', '15')]), ('add', '', [('owner', '1')]), ('add', '', [('owner', '1')]), ('add', '', [('path', [])]), ('add', '', [('path', [])]), ('add', 'path', [(0, '1661517684078')]), ('add', 'path', [(0, '1661517684078')]), ('add', '', [('pubdate', {})]), ('add', '', [('pubdate', {})]), ('add', 'pubdate', [('attribute_name', 'PubDate')]), ('add', 'pubdate', [('attribute_name', 'PubDate')]), ('add', 'pubdate', [('attribute_value', '2021-08-06')]), ('add', 'pubdate', [('attribute_value', '2021-08-06')]), ('add', '', [('publish_date', '2021-08-06')]), ('add', '', [('publish_date', '2021-08-06')]), ('add', '', [('publish_status', '0')]), ('add', '', [('publish_status', '0')]), ('add', '', [('relation_version_is_last', True)]), ('add', '', [('relation_version_is_last', True)]), ('add', '', [('title', [])]), ('add', '', [('title', [])]), ('add', 'title', [(0, 'ja_conference paperITEM00000001(public_open_access_open_access_simple)')]), ('add', 'title', [(0, 'ja_conference paperITEM00000001(public_open_access_open_access_simple)')]), ('add', '', [('weko_shared_id', -1)]), ('add', '', [('weko_shared_id', -1)]), ('remove', '', [('test_1', "")]), ('remove', '', [('test_2', "")])]
                # distination = {'recid': '13', '$schema': 'https://127.0.0.1/schema/deposits/deposit-v1.0.0.json', '_buckets': {'deposit': '753ff0d7-0659-4460-9b1a-fd1ef38467f2'}, '_deposit': {'id': '13', 'owners': [1], 'status': 'draft'}, 'test_1': {'key1': 'value1'}, 'test_2': [{'key2': 'value2'}]}
                # ret = dep._patch(diff_result,distination)
                # assert ret=={'recid': '13', '$schema': 'https://127.0.0.1/schema/deposits/deposit-v1.0.0.json', '_buckets': {'deposit': '688f2d41-be61-468f-95e2-a06abefdaf60'}, '_deposit': {'id': '13', 'owners': [1], 'status': 'draft'}, '_oai': {'id': 'oai:weko3.example.org:00000013', 'sets': ['1661517684078', '1661517684078']}, 'author_link': ['4', '4'], 'item_1617186331708': {'attribute_name': 'Title', 'attribute_value_mlt': [{'subitem_1551255647225': 'ja_conference paperITEM00000001(public_open_access_open_access_simple)', 'subitem_1551255648112': 'ja'}, {'subitem_1551255647225': 'en_conference paperITEM00000001(public_open_access_simple)', 'subitem_1551255648112': 'en'}, {}, {}]}, 'item_1617186385884': {'attribute_name': 'Alternative Title', 'attribute_value_mlt': [{'subitem_1551255720400': 'Alternative Title', 'subitem_1551255721061': 'en'}, {'subitem_1551255720400': 'Alternative Title', 'subitem_1551255721061': 'ja'}, {}, {}]}, 'item_1617186419668': {'attribute_name': 'Creator', 'attribute_type': 'creator', 'attribute_value_mlt': [{'creatorAffiliations': [{'affiliationNameIdentifiers': [{'affiliationNameIdentifier': '0000000121691048', 'affiliationNameIdentifierScheme': 'ISNI', 'affiliationNameIdentifierURI': 'http://isni.org/isni/0000000121691048'}, {}], 'affiliationNames': [{'affiliationName': 'University', 'affiliationNameLang': 'en'}, {}]}, {}], 'creatorMails': [{'creatorMail': 'wekosoftware@nii.ac.jp'}, {}], 'creatorNames': [{'creatorName': '情報, 太郎', 'creatorNameLang': 'ja'}, {'creatorName': 'ジョウホウ, タロウ', 'creatorNameLang': 'ja-Kana'}, {'creatorName': 'Joho, Taro', 'creatorNameLang': 'en'}, {}, {}, {}], 'familyNames': [{'familyName': '情報', 'familyNameLang': 'ja'}, {'familyName': 'ジョウホウ', 'familyNameLang': 'ja-Kana'}, {'familyName': 'Joho', 'familyNameLang': 'en'}, {}, {}, {}], 'givenNames': [{'givenName': '太郎', 'givenNameLang': 'ja'}, {'givenName': 'タロウ', 'givenNameLang': 'ja-Kana'}, {'givenName': 'Taro', 'givenNameLang': 'en'}, {}, {}, {}], 'nameIdentifiers': [{'nameIdentifier': '4', 'nameIdentifierScheme': 'WEKO'}, {'nameIdentifier': 'xxxxxxx', 'nameIdentifierScheme': 'ORCID', 'nameIdentifierURI': 'https://orcid.org/'}, {'nameIdentifier': 'xxxxxxx', 'nameIdentifierScheme': 'CiNii', 'nameIdentifierURI': 'https://ci.nii.ac.jp/'}, {'nameIdentifier': 'zzzzzzz', 'nameIdentifierScheme': 'KAKEN2', 'nameIdentifierURI': 'https://kaken.nii.ac.jp/'}, {}, {}, {}, {}]}, {'creatorMails': [{'creatorMail': 'wekosoftware@nii.ac.jp'}, {}], 'creatorNames': [{'creatorName': '情報, 太郎', 'creatorNameLang': 'ja'}, {'creatorName': 'ジョウホウ, タロウ', 'creatorNameLang': 'ja-Kana'}, {'creatorName': 'Joho, Taro', 'creatorNameLang': 'en'}, {}, {}, {}], 'familyNames': [{'familyName': '情報', 'familyNameLang': 'ja'}, {'familyName': 'ジョウホウ', 'familyNameLang': 'ja-Kana'}, {'familyName': 'Joho', 'familyNameLang': 'en'}, {}, {}, {}], 'givenNames': [{'givenName': '太郎', 'givenNameLang': 'ja'}, {'givenName': 'タロウ', 'givenNameLang': 'ja-Kana'}, {'givenName': 'Taro', 'givenNameLang': 'en'}, {}, {}, {}], 'nameIdentifiers': [{'nameIdentifier': 'xxxxxxx', 'nameIdentifierScheme': 'ORCID', 'nameIdentifierURI': 'https://orcid.org/'}, {'nameIdentifier': 'xxxxxxx', 'nameIdentifierScheme': 'CiNii', 'nameIdentifierURI': 'https://ci.nii.ac.jp/'}, {'nameIdentifier': 'zzzzzzz', 'nameIdentifierScheme': 'KAKEN2', 'nameIdentifierURI': 'https://kaken.nii.ac.jp/'}, {}, {}, {}]}, {'creatorMails': [{'creatorMail': 'wekosoftware@nii.ac.jp'}, {}], 'creatorNames': [{'creatorName': '情報, 太郎', 'creatorNameLang': 'ja'}, {'creatorName': 'ジョウホウ, タロウ', 'creatorNameLang': 'ja-Kana'}, {'creatorName': 'Joho, Taro', 'creatorNameLang': 'en'}, {}, {}, {}], 'familyNames': [{'familyName': '情報', 'familyNameLang': 'ja'}, {'familyName': 'ジョウホウ', 'familyNameLang': 'ja-Kana'}, {'familyName': 'Joho', 'familyNameLang': 'en'}, {}, {}, {}], 'givenNames': [{'givenName': '太郎', 'givenNameLang': 'ja'}, {'givenName': 'タロウ', 'givenNameLang': 'ja-Kana'}, {'givenName': 'Taro', 'givenNameLang': 'en'}, {}, {}, {}], 'nameIdentifiers': [{'nameIdentifier': 'xxxxxxx', 'nameIdentifierScheme': 'ORCID', 'nameIdentifierURI': 'https://orcid.org/'}, {'nameIdentifier': 'xxxxxxx', 'nameIdentifierScheme': 'CiNii', 'nameIdentifierURI': 'https://ci.nii.ac.jp/'}, {'nameIdentifier': 'zzzzzzz', 'nameIdentifierScheme': 'KAKEN2', 'nameIdentifierURI': 'https://kaken.nii.ac.jp/'}, {}, {}, {}]}, {}, {}, {}]}, 'item_1617186476635': {'attribute_name': 'Access Rights', 'attribute_value_mlt': [{'subitem_1522299639480': 'open access', 'subitem_1600958577026': 'http://purl.org/coar/access_right/c_abf2'}, {}]}, 'item_1617186499011': {'attribute_name': 'Rights', 'attribute_value_mlt': [{'subitem_1522650717957': 'ja', 'subitem_1522650727486': 'http://localhost', 'subitem_1522651041219': 'Rights Information'}, {}]}, 'item_1617186609386': {'attribute_name': 'Subject', 'attribute_value_mlt': [{'subitem_1522299896455': 'ja', 'subitem_1522300014469': 'Other', 'subitem_1522300048512': 'http://localhost/', 'subitem_1523261968819': 'Sibject1'}, {}]}, 'item_1617186626617': {'attribute_name': 'Description', 'attribute_value_mlt': [{'subitem_description': 'Description\nDescription<br/>Description', 'subitem_description_language': 'en', 'subitem_description_type': 'Abstract'}, {'subitem_description': '概要\n概要\n概要\n概要', 'subitem_description_language': 'ja', 'subitem_description_type': 'Abstract'}, {}, {}]}, 'item_1617186643794': {'attribute_name': 'Publisher', 'attribute_value_mlt': [{'subitem_1522300295150': 'en', 'subitem_1522300316516': 'Publisher'}, {}]}, 'item_1617186660861': {'attribute_name': 'Date', 'attribute_value_mlt': [{'subitem_1522300695726': 'Available', 'subitem_1522300722591': '2021-06-30'}, {}]}, 'item_1617186702042': {'attribute_name': 'Language', 'attribute_value_mlt': [{'subitem_1551255818386': 'jpn'}, {}]}, 'item_1617186783814': {'attribute_name': 'Identifier', 'attribute_value_mlt': [{'subitem_identifier_type': 'URI', 'subitem_identifier_uri': 'http://localhost'}, {}]}, 'item_1617186859717': {'attribute_name': 'Temporal', 'attribute_value_mlt': [{'subitem_1522658018441': 'en', 'subitem_1522658031721': 'Temporal'}, {}]}, 'item_1617186882738': {'attribute_name': 'Geo Location', 'attribute_value_mlt': [{'subitem_geolocation_place': [{'subitem_geolocation_place_text': 'Japan'}, {}]}, {}]}, 'item_1617186901218': {'attribute_name': 'Funding Reference', 'attribute_value_mlt': [{'subitem_1522399143519': {'subitem_1522399281603': 'ISNI', 'subitem_1522399333375': 'http://xxx'}, 'subitem_1522399412622': [{'subitem_1522399416691': 'en', 'subitem_1522737543681': 'Funder Name'}, {}], 'subitem_1522399571623': {'subitem_1522399585738': 'Award URI', 'subitem_1522399628911': 'Award Number'}, 'subitem_1522399651758': [{'subitem_1522721910626': 'en', 'subitem_1522721929892': 'Award Title'}, {}]}, {}]}, 'item_1617186920753': {'attribute_name': 'Source Identifier', 'attribute_value_mlt': [{'subitem_1522646500366': 'ISSN', 'subitem_1522646572813': 'xxxx-xxxx-xxxx'}, {}]}, 'item_1617186941041': {'attribute_name': 'Source Title', 'attribute_value_mlt': [{'subitem_1522650068558': 'en', 'subitem_1522650091861': 'Source Title'}, {}]}, 'item_1617186959569': {'attribute_name': 'Volume Number', 'attribute_value_mlt': [{'subitem_1551256328147': '1'}, {}]}, 'item_1617186981471': {'attribute_name': 'Issue Number', 'attribute_value_mlt': [{'subitem_1551256294723': '111'}, {}]}, 'item_1617186994930': {'attribute_name': 'Number of Pages', 'attribute_value_mlt': [{'subitem_1551256248092': '12'}, {}]}, 'item_1617187024783': {'attribute_name': 'Page Start', 'attribute_value_mlt': [{'subitem_1551256198917': '1'}, {}]}, 'item_1617187045071': {'attribute_name': 'Page End', 'attribute_value_mlt': [{'subitem_1551256185532': '3'}, {}]}, 'item_1617187112279': {'attribute_name': 'Degree Name', 'attribute_value_mlt': [{'subitem_1551256126428': 'Degree Name', 'subitem_1551256129013': 'en'}, {}]}, 'item_1617187136212': {'attribute_name': 'Date Granted', 'attribute_value_mlt': [{'subitem_1551256096004': '2021-06-30'}, {}]}, 'item_1617187187528': {'attribute_name': 'Conference', 'attribute_value_mlt': [{'subitem_1599711633003': [{'subitem_1599711636923': 'Conference Name', 'subitem_1599711645590': 'ja'}, {}], 'subitem_1599711655652': '1', 'subitem_1599711660052': [{'subitem_1599711680082': 'Sponsor', 'subitem_1599711686511': 'ja'}, {}], 'subitem_1599711699392': {'subitem_1599711704251': '2020/12/11', 'subitem_1599711712451': '1', 'subitem_1599711727603': '12', 'subitem_1599711731891': '2000', 'subitem_1599711735410': '1', 'subitem_1599711739022': '12', 'subitem_1599711743722': '2020', 'subitem_1599711745532': 'ja'}, 'subitem_1599711758470': [{'subitem_1599711769260': 'Conference Venue', 'subitem_1599711775943': 'ja'}, {}], 'subitem_1599711788485': [{'subitem_1599711798761': 'Conference Place', 'subitem_1599711803382': 'ja'}, {}], 'subitem_1599711813532': 'JPN'}, {}]}, 'item_1617258105262': {'attribute_name': 'Resource Type', 'attribute_value_mlt': [{'resourcetype': 'conference paper', 'resourceuri': 'http://purl.org/coar/resource_type/c_5794'}, {}]}, 'item_1617265215918': {'attribute_name': 'Version Type', 'attribute_value_mlt': [{'subitem_1522305645492': 'AO', 'subitem_1600292170262': 'http://purl.org/coar/version/c_b1a7d7d4d402bcce'}, {}]}, 'item_1617349709064': {'attribute_name': 'Contributor', 'attribute_value_mlt': [{'contributorMails': [{'contributorMail': 'wekosoftware@nii.ac.jp'}, {}], 'contributorNames': [{'contributorName': '情報, 太郎', 'lang': 'ja'}, {'contributorName': 'ジョウホウ, タロウ', 'lang': 'ja-Kana'}, {'contributorName': 'Joho, Taro', 'lang': 'en'}, {}, {}, {}], 'contributorType': 'ContactPerson', 'familyNames': [{'familyName': '情報', 'familyNameLang': 'ja'}, {'familyName': 'ジョウホウ', 'familyNameLang': 'ja-Kana'}, {'familyName': 'Joho', 'familyNameLang': 'en'}, {}, {}, {}], 'givenNames': [{'givenName': '太郎', 'givenNameLang': 'ja'}, {'givenName': 'タロウ', 'givenNameLang': 'ja-Kana'}, {'givenName': 'Taro', 'givenNameLang': 'en'}, {}, {}, {}], 'nameIdentifiers': [{'nameIdentifier': 'xxxxxxx', 'nameIdentifierScheme': 'ORCID', 'nameIdentifierURI': 'https://orcid.org/'}, {'nameIdentifier': 'xxxxxxx', 'nameIdentifierScheme': 'CiNii', 'nameIdentifierURI': 'https://ci.nii.ac.jp/'}, {'nameIdentifier': 'xxxxxxx', 'nameIdentifierScheme': 'KAKEN2', 'nameIdentifierURI': 'https://kaken.nii.ac.jp/'}, {}, {}, {}]}, {}]}, 'item_1617349808926': {'attribute_name': 'Version', 'attribute_value_mlt': [{'subitem_1523263171732': 'Version'}, {}]}, 'item_1617351524846': {'attribute_name': 'APC', 'attribute_value_mlt': [{'subitem_1523260933860': 'Unknown'}, {}]}, 'item_1617353299429': {'attribute_name': 'Relation', 'attribute_value_mlt': [{'subitem_1522306207484': 'isVersionOf', 'subitem_1522306287251': {'subitem_1522306382014': 'arXiv', 'subitem_1522306436033': 'xxxxx'}, 'subitem_1523320863692': [{'subitem_1523320867455': 'en', 'subitem_1523320909613': 'Related Title'}, {}]}, {}]}, 'item_1617605131499': {'attribute_name': 'File', 'attribute_type': 'file', 'attribute_value_mlt': [{'accessrole': 'open_access', 'date': [{'dateType': 'Available', 'dateValue': '2021-07-12'}, {}], 'displaytype': 'simple', 'filename': '1KB.pdf', 'filesize': [{'value': '1 KB'}, {}], 'format': 'text/plain', 'mimetype': 'application/pdf', 'url': {'url': 'https://weko3.example.org/record/13/files/1KB.pdf'}, 'version_id': '7cdce099-fe63-445f-b78b-cf2909a8163f'}, {}]}, 'item_1617610673286': {'attribute_name': 'Rights Holder', 'attribute_value_mlt': [{'nameIdentifiers': [{'nameIdentifier': 'xxxxxx', 'nameIdentifierScheme': 'ORCID', 'nameIdentifierURI': 'https://orcid.org/'}, {}], 'rightHolderNames': [{'rightHolderLanguage': 'ja', 'rightHolderName': 'Right Holder Name'}, {}]}, {}]}, 'item_1617620223087': {'attribute_name': 'Heading', 'attribute_value_mlt': [{'subitem_1565671149650': 'ja', 'subitem_1565671169640': 'Banner Headline', 'subitem_1565671178623': 'Subheading'}, {'subitem_1565671149650': 'en', 'subitem_1565671169640': 'Banner Headline', 'subitem_1565671178623': 'Subheding'}, {}, {}]}, 'item_1617944105607': {'attribute_name': 'Degree Grantor', 'attribute_value_mlt': [{'subitem_1551256015892': [{'subitem_1551256027296': 'xxxxxx', 'subitem_1551256029891': 'kakenhi'}, {}], 'subitem_1551256037922': [{'subitem_1551256042287': 'Degree Grantor Name', 'subitem_1551256047619': 'en'}, {}]}, {}]}, 'item_title': 'ja_conference paperITEM00000001(public_open_access_open_access_simple)', 'item_type_id': '15', 'owner': '1', 'path': ['1661517684078', '1661517684078'], 'pubdate': {'attribute_name': 'PubDate', 'attribute_value': '2021-08-06'}, 'publish_date': '2021-08-06', 'publish_status': '0', 'relation_version_is_last': True, 'title': ['ja_conference paperITEM00000001(public_open_access_open_access_simple)', 'ja_conference paperITEM00000001(public_open_access_open_access_simple)'], 'weko_shared_id': -1}

                distination = {'recid': '13', '$schema': 'https://127.0.0.1/schema/deposits/deposit-v1.0.0.json', '_buckets': {'deposit': '753ff0d7-0659-4460-9b1a-fd1ef38467f2'}, '_deposit': {'id': '13', 'owners': [
                    1], 'status': 'draft'}, '_oai': {'sets1': {1, 2, 3}, 'sets2': {1, 2, 3, 4, 5, 6}}, 'test_1': {"dict": {"key1": "value1", "key2": "value2"}, "list": [1, 2, 3, 4], "str": "test_str"}, "test_list": [1]}
                diff_result = [
                    ("add", "_oai.sets1", [("", {3, 4, 5})]),  # dest is set
                    ("change", "test_list.0", ("", 2)),  # dest is list
                    ("remove", "_oai.sets2", [("", {3, 4, 5})]),  # dest is set
                    ("remove", "test_1.list", [(1, "")]),
                    ("remove", "test_1.str", [("key2", "")])
                ]
                ret = dep._patch(diff_result, distination, True)
                assert ret == {'recid': '13', '$schema': 'https://127.0.0.1/schema/deposits/deposit-v1.0.0.json', '_buckets': {'deposit': '753ff0d7-0659-4460-9b1a-fd1ef38467f2'}, '_deposit': {'id': '13', 'owners': [
                    1], 'status': 'draft'}, '_oai': {'sets1': {1, 2, 3, 4, 5}, 'sets2': {1, 2, 6}}, 'test_1': {"dict": {"key1": "value1", "key2": "value2"}, "list": [1, 3, 4], "str": "test_str"}, "test_list": [2]}


                dep = WekoDeposit.create({})
                distination = {'recid': '13', '$schema': 'https://127.0.0.1/schema/deposits/deposit-v1.0.0.json', '_buckets': {
                    'deposit': '753ff0d7-0659-4460-9b1a-fd1ef38467f2'}, '_deposit': {'id': '13', 'owners': [1], 'status': 'draft'}, 'test_1': {"dict": {"name": "Alice", "age": "30"}}}
                diff_result = [
                    ("remove", "test_1.dict", [
                        ('name', 'Alice'), ('age', 30)]),  # dest is dict
                ]
                ret = dep._patch(diff_result, distination, True)
                assert ret == {'recid': '13', '$schema': 'https://127.0.0.1/schema/deposits/deposit-v1.0.0.json', '_buckets': {
                    'deposit': '753ff0d7-0659-4460-9b1a-fd1ef38467f2'}, '_deposit': {'id': '13', 'owners': [1], 'status': 'draft'}, 'test_1': {"dict": {}}}

                dep = WekoDeposit.create({})
                distination = {'recid': '13', '$schema': 'https://127.0.0.1/schema/deposits/deposit-v1.0.0.json', '_buckets': {'deposit': '753ff0d7-0659-4460-9b1a-fd1ef38467f2'}, '_deposit': {'id': '13', 'owners': [
                    1], 'status': 'draft'}, '_oai': {'sets1': {1, 2, 3}, 'sets2': {1, 2, 3, 4, 5, 6}}, 'test_1': {"dict": {"key1": "value1", "key2": "value2"}, "list": [1, 2, 3, 4], "str": "test_str"}, "test_list": [1]}
                diff_result = [
                    ("add", "_oai.sets1", [("", {3, 4, 5})]),  # dest is set
                ]
                ret = dep._patch(diff_result, distination, False)
                assert ret == {'recid': '13', '$schema': 'https://127.0.0.1/schema/deposits/deposit-v1.0.0.json', '_buckets': {'deposit': '753ff0d7-0659-4460-9b1a-fd1ef38467f2'}, '_deposit': {'id': '13', 'owners': [
                    1], 'status': 'draft'}, '_oai': {'sets1': {1, 2, 3, 4, 5}, 'sets2': {1, 2, 3, 4, 5, 6}}, 'test_1': {"dict": {"key1": "value1", "key2": "value2"}, "list": [1, 2, 3, 4], "str": "test_str"}, "test_list": [1]}

                mock_logger.assert_any_call(key='WEKO_COMMON_FOR_START')
                mock_logger.assert_any_call(
                    key='WEKO_COMMON_FOR_LOOP_ITERATION', count=mock.ANY, element=mock.ANY)
                mock_logger.assert_any_call(
                    key='WEKO_COMMON_IF_ENTER', branch=mock.ANY)
                mock_logger.assert_any_call(key='WEKO_COMMON_FOR_END')
                mock_logger.assert_any_call(
                    key='WEKO_COMMON_RETURN_VALUE', value=mock.ANY)
                mock_logger.reset_mock()

    # def add(node, changes):
    # def change(node, changes):
    # def remove(node, changes):

    # def _publish_new(self, id_=None):
    # .tox/c1/bin/pytest --cov=weko_deposit tests/test_api.py::TestWekoDeposit::test__publish_new -vv -s --cov-branch --cov-report=term --basetemp=/code/modules/weko-deposit/.tox/c1/tmp
    def test__publish_new(self, app, location):
        with patch('weko_deposit.api.weko_logger') as mock_logger:
            with app.test_request_context():
                dep = WekoDeposit.create({})
                record = dep._publish_new()
                assert isinstance(record, Record) == True

                mock_logger.assert_any_call(
                    key='WEKO_COMMON_RETURN_VALUE', value=mock.ANY)
                mock_logger.reset_mock()

    # def _update_version_id(self, metas, bucket_id):
    # .tox/c1/bin/pytest --cov=weko_deposit tests/test_api.py::TestWekoDeposit::test__update_version_id -vv -s --cov-branch --cov-report=term --basetemp=/code/modules/weko-deposit/.tox/c1/tmp
    def test__update_version_id(self, app, location):
        with patch('weko_deposit.api.weko_logger') as mock_logger:
            with app.test_request_context():
                dep = WekoDeposit.create({})
                bucket = Bucket.create(location)
                ret = dep._update_version_id({}, bucket.id)
                assert ret == False
                i = 1
                meta = {"_oai": {"id": "oai:weko3.example.org:000000{:02d}".format(i), "sets": ["{}".format((i % 2) + 1)]}, "path": ["{}".format((i % 2) + 1)], "owner": "1", "recid": "{}".format(i), "title": ["title"], "pubdate": {"attribute_name": "PubDate", "attribute_value": "2022-08-20"}, "_buckets": {"deposit": "3e99cfca-098b-42ed-b8a0-20ddd09b3e02"}, "_deposit": {"id": "{}".format(i), "pid": {"type": "depid", "value": "{}".format(i), "revision_id": 0}, "owner": "1", "owners": [1], "status": "draft", "created_by": 1, "owners_ext": {"email": "wekosoftware@nii.ac.jp", "username": "", "displayname": ""}}, "item_title": "title", "author_link": [], "item_type_id": "1", "publish_date": "2022-08-20", "publish_status": "0", "weko_shared_id": -1, "item_1617186331708": {"attribute_name": "Title", "attribute_value_mlt": [{"subitem_1551255647225": "title", "subitem_1551255648112": "ja"}]}, "item_1617258105262": {"attribute_name": "Resource Type", "attribute_value_mlt": [{"resourceuri": "http://purl.org/coar/resource_type/c_5794", "resourcetype": "conference paper"}]}, "relation_version_is_last": True, "item_1617258105262": {"attribute_name": "Resource Type", "attribute_value_mlt": [
                        {
                            "accessrole": "open_access",
                            "date": [{"dateType": "Available", "dateValue": "2021-07-12"}],
                            "displaytype": "simple",
                            "filename": "1KB.pdf",
                            "filesize": [{"value": "1 KB"}],
                            "format": "text/plain",
                            "mimetype": "application/pdf",
                            "url": {
                                "url": "https://localhost:8443/record/{}/files/1KB.pdf".format(
                                    i
                                )
                            },
                            "version_id": "08725856-0ded-4b39-8231-394a80b297df",
                        }
                        ]}}
                ret = dep._update_version_id(meta, bucket.id)
                assert ret == True

                i = 1
                meta = {
                    "_oai": {
                        "id": "oai:weko3.example.org:000000{:02d}".format(i),
                        "sets": ["{}".format((i % 2) + 1)]
                    },
                    "path": ["{}".format((i % 2) + 1)],
                    "owner": "1",
                    "recid": "{}".format(i),
                    "title": ["title"],
                    "pubdate": {"attribute_name": "PubDate", "attribute_value": "2022-08-20"},
                    "_buckets": {"deposit": "3e99cfca-098b-42ed-b8a0-20ddd09b3e02"},
                    "_deposit": {
                        "id": "{}".format(i),
                        "pid": {"type": "depid", "value": "{}".format(i), "revision_id": 0},
                        "owner": "1",
                        "owners": [1],
                        "status": "draft",
                        "created_by": 1,
                        "owners_ext": {"email": "wekosoftware@nii.ac.jp", "username": "", "displayname": ""}
                    },
                    "item_title": "title",
                    "author_link": [],
                    "item_type_id": "1",
                    "publish_date": "2022-08-20",
                    "publish_status": "0",
                    "weko_shared_id": -1,
                    "item_1617186331708": {
                        "attribute_name": "Title",
                        "attribute_value_mlt": [{"subitem_1551255647225": "title", "subitem_1551255648112": "ja"}]
                    },
                    "item_1617258105262": {
                        "attribute_name": "Resource Type",
                        "attribute_value_mlt": [{"resourceuri": "http://purl.org/coar/resource_type/c_5794", "resourcetype": "conference paper"}]
                    },
                    "relation_version_is_last": True,
                    "item_1617258105262": {
                        "attribute_name": "Resource Type",
                        "attribute_value_mlt": {
                            "accessrole": "open_access",
                            "date": [{"dateType": "Available", "dateValue": "2021-07-12"}],
                            "displaytype": "simple",
                            "filename": "1KB.pdf",
                            "filesize": [{"value": "1 KB"}],
                            "format": "text/plain",
                            "mimetype": "application/pdf",
                            "url": {
                                "url": "https://localhost:8443/record/{}/files/1KB.pdf".format(i)
                            },
                            "version_id": "08725856-0ded-4b39-8231-394a80b297df",
                        }
                    }
                }
                ret = dep._update_version_id(meta, bucket.id)
                assert ret == True

            mock_logger.assert_any_call(key='WEKO_COMMON_FOR_START')
            mock_logger.assert_any_call(
                key='WEKO_COMMON_FOR_LOOP_ITERATION', count=mock.ANY, element=mock.ANY)
            mock_logger.assert_any_call(
                key='WEKO_COMMON_IF_ENTER', branch=mock.ANY)
            mock_logger.assert_any_call(key='WEKO_COMMON_FOR_END')
            mock_logger.assert_any_call(
                key='WEKO_COMMON_RETURN_VALUE', value=mock.ANY)
            mock_logger.reset_mock()

    # def publish(self, pid=None, id_=None):
    # .tox/c1/bin/pytest --cov=weko_deposit tests/test_api.py::TestWekoDeposit::test_publish -vv -s --cov-branch --cov-report=term --basetemp=/code/modules/weko-deposit/.tox/c1/tmp
    def test_publish(self, app, location):
        with patch('weko_deposit.api.weko_logger') as mock_logger:
            deposit = WekoDeposit.create({})
            assert deposit['_deposit']['id']
            assert 'draft' == deposit.status
            assert 0 == deposit.revision_id
            deposit.publish()
            assert 'published' == deposit.status
            assert deposit.revision_id == 2

            mock_logger.assert_any_call(
                key='WEKO_COMMON_RETURN_VALUE', value=mock.ANY)
            mock_logger.reset_mock()

    # def publish_without_commit(self, pid=None, id_=None):
    # .tox/c1/bin/pytest --cov=weko_deposit tests/test_api.py::TestWekoDeposit::test_publish_without_commit -vv -s --cov-branch --cov-report=term --basetemp=/code/modules/weko-deposit/.tox/c1/tmp
    def test_publish_without_commit(self, app, db, location):
        with patch('weko_deposit.api.weko_logger') as mock_logger:
            with app.test_request_context():
                es = Elasticsearch("http://{}:9200".format(app.config["SEARCH_ELASTIC_HOSTS"]))

                # self.data is not None, "control_number" not in self,
                # "$schema" in self, "version" in relations
                deposit = WekoDeposit.create({})
                deposit.data = deposit.get('_deposit', {})
                assert deposit['_deposit']['id']
                assert 'draft' == deposit.status
                assert 0 == deposit.revision_id

                deposit.publish_without_commit()
                assert deposit['_deposit']['id']
                assert 'published' == deposit.status
                assert deposit.revision_id == 2
                mock_logger.assert_any_call(key='WEKO_COMMON_IF_ENTER', branch=mock.ANY)
                mock_logger.assert_any_call(key='WEKO_COMMON_RETURN_VALUE', value=mock.ANY)
                mock_logger.reset_mock()

                # self.data is None, "control_number" in self
                # "$schema" not in self, "version" not in relations
                with patch("weko_deposit.api.serialize_relations", return_value={}):
                    deposit = WekoDeposit.create({})
                    deposit["control_number"] = "2"
                    if '$schema' in deposit:
                        del deposit['$schema']
                    deposit.publish_without_commit()
                    assert deposit['_deposit']['id']
                    assert 'published' == deposit.status
                    assert deposit.revision_id == 2
                    assert deposit.data is not None

                    mock_logger.assert_any_call(key='WEKO_COMMON_IF_ENTER', branch=mock.ANY)
                    mock_logger.assert_any_call(key='WEKO_COMMON_RETURN_VALUE', value=mock.ANY)
                    mock_logger.reset_mock()


                # invalid schema
                deposit = WekoDeposit.create({})
                deposit["$schema"] = "http://localhost/schemas/deposits/invalid-v1.0.0.json"
                with pytest.raises(jsonschema.exceptions.RefResolutionError):
                    deposit.publish_without_commit()


    # def create(cls, data, id_=None, recid=None):
    # .tox/c1/bin/pytest --cov=weko_deposit tests/test_api.py::TestWekoDeposit::test_create -vv -s --cov-branch --cov-report=term --basetemp=/code/modules/weko-deposit/.tox/c1/tmp
    def test_create(sel, app, client, db, location, users, db_activity):
        with patch('weko_deposit.api.weko_logger') as mock_logger:
            with app.test_request_context():
                deposit = WekoDeposit.create({})
                assert isinstance(deposit, WekoDeposit)
                assert deposit['_deposit']['id'] == "1"
                assert 'draft' == deposit.status
                assert 0 == deposit.revision_id
                id = uuid.uuid4()
                deposit = WekoDeposit.create({}, id_=id)
                assert isinstance(deposit, WekoDeposit)
                assert deposit['_deposit']['id'] == "2"
                assert 'draft' == deposit.status
                assert 0 == deposit.revision_id

                mock_logger.assert_any_call(
                    key='WEKO_COMMON_IF_ENTER', branch=mock.ANY)
                mock_logger.assert_any_call(
                    key='WEKO_COMMON_RETURN_VALUE', value=mock.ANY)
                mock_logger.reset_mock()

            # login(app,client,obj=users[2]["obj"])
            with app.test_request_context():
                login_user(users[2]["obj"])
                session["activity_info"] = {
                    "activity_id": db_activity[0].activity_id}
                data = {
                    "$schema": "https://127.0.0.1/schema/deposits/deposit-v1.0.0.json"}
                id = uuid.uuid4()
                deposit = WekoDeposit.create(data, id_=id)
                assert isinstance(deposit, WekoDeposit)
                assert deposit['_deposit']['id'] == "3"
                assert 'draft' == deposit.status
                assert 0 == deposit.revision_id

                with patch("weko_deposit.api.PersistentIdentifier.create",side_effect=BaseException("test_error")):
                    session["activity_info"] = {"activity_id":db_activity[1].activity_id}
                    data = {"$schema":"https://127.0.0.1/schema/deposits/deposit-v1.0.0.json","_deposit":{"id":"2","owners":[1],"status":"draft","created_by":1}}
                    id = uuid.uuid4()
                    with pytest.raises(BaseException):
                        deposit = WekoDeposit.create(data, id_=id)

                mock_logger.assert_any_call(
                    key='WEKO_COMMON_IF_ENTER', branch=mock.ANY)
                mock_logger.assert_any_call(
                    key='WEKO_COMMON_RETURN_VALUE', value=mock.ANY)
                mock_logger.reset_mock()

    # def update(self, *args, **kwargs):
    # .tox/c1/bin/pytest --cov=weko_deposit tests/test_api.py::TestWekoDeposit::test_update -vv -s --cov-branch --cov-report=term --basetemp=/code/modules/weko-deposit/.tox/c1/tmp
    def test_update(sel,app,db,location,db_index,redis_connect,db_itemtype):
        with patch('weko_deposit.api.weko_logger') as mock_logger:
            with app.test_request_context():
                deposit = WekoDeposit.create({})
                assert deposit['_deposit']['id'] == "1"
                assert 'draft' == deposit.status
                assert 0 == deposit.revision_id
                deposit.update()
                assert deposit['_deposit']['id'] == "1"
                assert 'draft' == deposit.status
                assert 0 == deposit.revision_id

                index_obj = {'index': ['1'], 'actions': '1'}
                data = {'pubdate': '2023-12-07', 'item_1617187056579': 'item_1617187056579', 'item_1617186331708': [{'subitem_1551255647225': 'test', 'subitem_1551255648112': 'ja'}], 'item_1617258105262': {'resourcetype': 'conference paper', 'resourceuri': 'http://purl.org/coar/resource_type/c_5794'}, 'shared_user_id': -1, 'title': 'test', 'lang': 'ja', 'deleted_items': ['item_1617186385884', 'item_1617186419668', 'item_1617186499011', 'item_1617186609386', 'item_1617186626617', 'item_1617186643794', 'item_1617186660861', 'item_1617186702042', 'item_1617186783814', 'item_1617186859717', 'item_1617186882738', 'item_1617186901218', 'item_1617186920753', 'item_1617186941041', 'item_1617187112279', 'item_1617187187528', 'item_1617349709064', 'item_1617353299429', 'item_1617605131499', 'item_1617610673286', 'item_1617620223087', 'item_1617944105607', 'item_1617187056579', 'approval1', 'approval2'], '$schema': '/items/jsonschema/1'}
                deposit = WekoDeposit.create(index_obj)
                cache_key = app.config[
                    'WEKO_DEPOSIT_ITEMS_CACHE_PREFIX'].format(
                    pid_value=deposit.pid.pid_value)
                redis_connect.put(cache_key,bytes(json.dumps(data),"utf-8"))
                deposit.update(index_obj)
                # deposit.update({'actions': 'publish', 'index': '0', })
                assert deposit['_deposit']['id'] == "2"
                assert 'draft' == deposit.status
                assert 0 == deposit.revision_id
                redis_connect.delete(cache_key)
                mock_logger.assert_any_call(key='WEKO_COMMON_IF_ENTER', branch=mock.ANY)
                mock_logger.reset_mock()

    # def clear(self, *args, **kwargs):
    # .tox/c1/bin/pytest --cov=weko_deposit tests/test_api.py::TestWekoDeposit::test_clear -vv -s --cov-branch --cov-report=term --basetemp=/code/modules/weko-deposit/.tox/c1/tmp
    def test_clear(sel, app, db, location, es_records_1):
        with patch('weko_deposit.api.weko_logger') as mock_logger:
            indexer, records = es_records_1
            record = records[0]
            deposit = record['deposit']
            deposit['_deposit']['status'] = 'draft'
            es = Elasticsearch(
                "http://{}:9200".format(app.config["SEARCH_ELASTIC_HOSTS"]))
            ret = es.get_source(index=app.config['INDEXER_DEFAULT_INDEX'],
                                doc_type=app.config['INDEXER_DEFAULT_DOC_TYPE'], id=deposit.id)
            deposit.clear()
            ret2 = es.get_source(index=app.config['INDEXER_DEFAULT_INDEX'],
                                 doc_type=app.config['INDEXER_DEFAULT_DOC_TYPE'], id=deposit.id)
            assert ret == ret2

            indexer, records = es_records_1
            record = records[1]
            deposit = record['deposit']
            es = Elasticsearch("http://{}:9200".format(app.config["SEARCH_ELASTIC_HOSTS"]))
            ret = es.get_source(index=app.config['INDEXER_DEFAULT_INDEX'], doc_type=app.config['INDEXER_DEFAULT_DOC_TYPE'],id=deposit.id)
            deposit.clear()
            ret2 = es.get_source(index=app.config['INDEXER_DEFAULT_INDEX'], doc_type=app.config['INDEXER_DEFAULT_DOC_TYPE'],id=deposit.id)
            assert ret==ret2
            mock_logger.assert_any_call(key='WEKO_COMMON_IF_ENTER', branch=mock.ANY)
            mock_logger.reset_mock()

    # def delete(self, force=True, pid=None):
    # .tox/c1/bin/pytest --cov=weko_deposit tests/test_api.py::TestWekoDeposit::test_delete -vv -s --cov-branch --cov-report=term --basetemp=/code/modules/weko-deposit/.tox/c1/tmp
    def test_delete(sel, app, db, location, es_records_1):
        with patch('weko_deposit.api.weko_logger') as mock_logger:
            indexer, records = es_records_1
            # case 1
            record = records[0]
            deposit = record['deposit']
            es = Elasticsearch(
                "http://{}:9200".format(app.config["SEARCH_ELASTIC_HOSTS"]))
            ret = es.get_source(index=app.config['INDEXER_DEFAULT_INDEX'],
                                doc_type=app.config['INDEXER_DEFAULT_DOC_TYPE'], id=deposit.id)
            deposit.delete()
            ret2 = es.get_source(index=app.config['INDEXER_DEFAULT_INDEX'],
                                 doc_type=app.config['INDEXER_DEFAULT_DOC_TYPE'], id=deposit.id, ignore=[404])
            assert ret2 == {'error': {'root_cause': [{'type': 'resource_not_found_exception', 'reason': 'Document not found [test-weko-item-v1.0.0]/[item-v1.0.0]/[{}]'.format(
                deposit.id)}], 'type': 'resource_not_found_exception', 'reason': 'Document not found [test-weko-item-v1.0.0]/[item-v1.0.0]/[{}]'.format(deposit.id)}, 'status': 404}

            # case 2
            record = records[1]
            deposit = record['deposit']
            es = Elasticsearch(
                "http://{}:9200".format(app.config["SEARCH_ELASTIC_HOSTS"]))
            ret = es.get_source(index=app.config['INDEXER_DEFAULT_INDEX'],
                                doc_type=app.config['INDEXER_DEFAULT_DOC_TYPE'], id=deposit.id)
            deposit.pid
            deposit.delete()
            ret2 = es.get_source(index=app.config['INDEXER_DEFAULT_INDEX'],
                                 doc_type=app.config['INDEXER_DEFAULT_DOC_TYPE'], id=deposit.id, ignore=[404])
            assert ret2 == {'error': {'root_cause': [{'type': 'resource_not_found_exception', 'reason': 'Document not found [test-weko-item-v1.0.0]/[item-v1.0.0]/[{}]'.format(
                deposit.id)}], 'type': 'resource_not_found_exception', 'reason': 'Document not found [test-weko-item-v1.0.0]/[item-v1.0.0]/[{}]'.format(deposit.id)}, 'status': 404}

            mock_logger.assert_any_call(
                key='WEKO_COMMON_IF_ENTER', branch=mock.ANY)
            mock_logger.assert_any_call(
                key='WEKO_COMMON_RETURN_VALUE', value=mock.ANY)
            mock_logger.reset_mock()

            # recid.status == PIDStatus.RESERVED is false
            record = records[2]
            deposit = record['deposit']
            es = Elasticsearch(
                "http://{}:9200".format(app.config["SEARCH_ELASTIC_HOSTS"]))
            ret = es.get_source(index=app.config['INDEXER_DEFAULT_INDEX'],
                                doc_type=app.config['INDEXER_DEFAULT_DOC_TYPE'], id=deposit.id)
            recid = PersistentIdentifier.get(
                pid_type='recid', pid_value=deposit.pid.pid_value
            )
            recid.status = PIDStatus.REGISTERED
            db.session.commit()

            deposit.delete()

            ret2 = es.get_source(index=app.config['INDEXER_DEFAULT_INDEX'],
                                    doc_type=app.config['INDEXER_DEFAULT_DOC_TYPE'], id=deposit.id, ignore=[404])
            assert ret2 == {'error': {'root_cause': [{'type': 'resource_not_found_exception', 'reason': 'Document not found [test-weko-item-v1.0.0]/[item-v1.0.0]/[{}]'.format(
                deposit.id)}], 'type': 'resource_not_found_exception', 'reason': 'Document not found [test-weko-item-v1.0.0]/[item-v1.0.0]/[{}]'.format(deposit.id)}, 'status': 404}

    # def commit(self, *args, **kwargs):
    # .tox/c1/bin/pytest --cov=weko_deposit tests/test_api.py::TestWekoDeposit::test_commit -vv -s --cov-branch --cov-report=term --basetemp=/code/modules/weko-deposit/.tox/c1/tmp
    def test_commit(self, app, db, location, db_index, db_activity, db_itemtype, bucket):
        with patch('weko_deposit.api.weko_logger') as mock_logger:
            with app.test_request_context():
                deposit = WekoDeposit.create({})
                assert deposit['_deposit']['id'] == "1"
                assert 'draft' == deposit.status
                assert 0 == deposit.revision_id
                deposit.commit()
                assert deposit['_deposit']['id'] == "1"
                assert 'draft' == deposit.status
                assert 2 == deposit.revision_id

                mock_logger.assert_any_call(
                    key='WEKO_COMMON_IF_ENTER', branch=mock.ANY)
                mock_logger.reset_mock()

                # deposit_bucket and deposit_bucket.location: is false
                deposit = WekoDeposit.create({})
                index_obj = {'index': ['3'], 'actions': 'private', "content": [
                    {"test": "content"}, {"file": "test"}]}
                data = {
                    "content": [{"test": "content"}, {"file": "test"}],
                    'pubdate': '2023-12-07',
                    'item_1617186331708': [{
                        'subitem_1551255647225': 'test',
                        'subitem_1551255648112': 'ja'
                    }],
                    'item_1617258105262': {
                        'resourcetype': 'conference paper',
                        'resourceuri': 'http://purl.org/coar/resource_type/c_5794'
                    },
                    'shared_user_id': -1,
                    'title': 'test',
                    'lang': 'ja',
                    'deleted_items': ['item_1617186385884', 'item_1617186419668', 'item_1617186499011',
                                    'item_1617186609386', 'item_1617186626617', 'item_1617186643794',
                                    'item_1617186660861', 'item_1617186702042', 'item_1617186783814',
                                    'item_1617186859717', 'item_1617186882738', 'item_1617186901218',
                                    'item_1617186920753', 'item_1617186941041', 'item_1617187112279',
                                    'item_1617187187528', 'item_1617349709064', 'item_1617353299429',
                                    'item_1617605131499', 'item_1617610673286', 'item_1617620223087',
                                    'item_1617944105607', 'item_1617187056579', 'approval1', 'approval2'],
                    '$schema': '/items/jsonschema/1'
                }
                deposit['_buckets']['deposit'] = "1a23bfcd-456e-78ab-c0d1-23eee45a6b78"
                deposit.update(index_obj, data)
                deposit.commit()

                # self.jrc is false
                deposit = WekoDeposit.create({})
                index_obj = {'index': ['3'], 'actions': 'private', "content": [
                    {"test": "content"}, {"file": "test"}]}
                data = {
                    "content": [{"test": "content"}, {"file": "test"}],
                    'pubdate': '2023-12-07',
                    'item_1617186331708': [{
                        'subitem_1551255647225': 'test',
                        'subitem_1551255648112': 'ja'
                    }],
                    'item_1617258105262': {
                        'resourcetype': 'conference paper',
                        'resourceuri': 'http://purl.org/coar/resource_type/c_5794'
                    },
                    'shared_user_id': -1,
                    'title': 'test',
                    'lang': 'ja',
                    'deleted_items': ['item_1617186385884', 'item_1617186419668', 'item_1617186499011',
                                    'item_1617186609386', 'item_1617186626617', 'item_1617186643794',
                                    'item_1617186660861', 'item_1617186702042', 'item_1617186783814',
                                    'item_1617186859717', 'item_1617186882738', 'item_1617186901218',
                                    'item_1617186920753', 'item_1617186941041', 'item_1617187112279',
                                    'item_1617187187528', 'item_1617349709064', 'item_1617353299429',
                                    'item_1617605131499', 'item_1617610673286', 'item_1617620223087',
                                    'item_1617944105607', 'item_1617187056579', 'approval1', 'approval2'],
                    '$schema': '/items/jsonschema/1'
                }
                deposit['_buckets']['deposit'] = "1a23bfcd-456e-78ab-c0d1-23eee45a6b78"
                deposit.update(index_obj, data)
                deposit.jrc = {}
                deposit.commit()

                # record is None, '_oai' is None, '$schema' is None
                deposit = WekoDeposit.create({})
                index_obj = {'index': ['3'], 'actions': 'private', "content": [
                    {"test": "content"}, {"file": "test"}]}
                data = {
                    "content": [{"test": "content"}, {"file": "test"}],
                    'pubdate': '2023-12-07',
                    'item_1617186331708': [{
                        'subitem_1551255647225': 'test',
                        'subitem_1551255648112': 'ja'
                    }],
                    'item_1617258105262': {
                        'resourcetype': 'conference paper',
                        'resourceuri': 'http://purl.org/coar/resource_type/c_5794'
                    },
                    'shared_user_id': -1,
                    'title': 'test',
                    'lang': 'ja',
                    'deleted_items': ['item_1617186385884', 'item_1617186419668', 'item_1617186499011',
                                    'item_1617186609386', 'item_1617186626617', 'item_1617186643794',
                                    'item_1617186660861', 'item_1617186702042', 'item_1617186783814',
                                    'item_1617186859717', 'item_1617186882738', 'item_1617186901218',
                                    'item_1617186920753', 'item_1617186941041', 'item_1617187112279',
                                    'item_1617187187528', 'item_1617349709064', 'item_1617353299429',
                                    'item_1617605131499', 'item_1617610673286', 'item_1617620223087',
                                    'item_1617944105607', 'item_1617187056579', 'approval1', 'approval2'],
                    '$schema': '/items/jsonschema/1'
                }
                deposit['_buckets']['deposit'] = "1a23bfcd-456e-78ab-c0d1-23eee45a6b78"
                deposit.update(index_obj, data)
                deposit.jrc = {
                    'type': ['conference paper'],
                    'title': ['test'],
                    'control_number': '2',
                    '_oai': {'id': '2', 'sets': ['1']},
                    '_item_metadata': OrderedDict([
                        ('pubdate', {'attribute_name': 'PubDate',
                         'attribute_value': '2023-12-07'}),
                        ('item_1617186331708', {
                            'attribute_name': 'Title',
                            'attribute_value_mlt': [{'subitem_1551255647225': 'test', 'subitem_1551255648112': 'ja'}]
                        }),
                        ('item_1617258105262', {
                            'attribute_name': 'Resource Type',
                            'attribute_value_mlt': [{'resourcetype': 'conference paper', 'resourceuri': 'http://purl.org/coar/resource_type/c_5794'}]
                        }),
                        ('item_title', 'test'),
                        ('item_type_id', '1'),
                        ('control_number', '2'),
                        ('author_link', []),
                        ('_oai', {'id': '2', 'sets': ['1']}),
                        ('publish_date', '2023-12-07'),
                        ('title', ['test']),
                        ('relation_version_is_last', True),
                        ('path', ['1']),
                        ('publish_status', '2')
                    ]),
                    'itemtype': 'テストアイテムタイプ',
                    'publish_date': '2023-12-07',
                    'author_link': [],
                    'path': ['1'],
                    'publish_status': '2',
                    '_created': '2024-09-25T07:58:24.680172+00:00',
                    '_updated': '2024-09-25T07:58:25.436334+00:00',
                    'content': [{"test": "content"}, {"file": "test"}]
                }
                with patch("invenio_records.models.RecordMetadata.query") as mock_json:
                    mock_json.return_value.filter_by.return_value.first.return_value = None
                    deposit.commit()

                # setspec_list is None, record.json.get('_buckets) is None
                deposit = WekoDeposit.create({})
                index_obj = {'index': ['3'], 'actions': 'private', "content": [
                    {"test": "content"}, {"file": "test"}]}
                data = {
                    "content": [{"test": "content"}, {"file": "test"}],
                    'pubdate': '2023-12-07',
                    'item_1617186331708': [{
                        'subitem_1551255647225': 'test',
                        'subitem_1551255648112': 'ja'
                    }],
                    'item_1617258105262': {
                        'resourcetype': 'conference paper',
                        'resourceuri': 'http://purl.org/coar/resource_type/c_5794'
                    },
                    'shared_user_id': -1,
                    'title': 'test',
                    'lang': 'ja',
                    'deleted_items': ['item_1617186385884', 'item_1617186419668', 'item_1617186499011',
                                    'item_1617186609386', 'item_1617186626617', 'item_1617186643794',
                                    'item_1617186660861', 'item_1617186702042', 'item_1617186783814',
                                    'item_1617186859717', 'item_1617186882738', 'item_1617186901218',
                                    'item_1617186920753', 'item_1617186941041', 'item_1617187112279',
                                    'item_1617187187528', 'item_1617349709064', 'item_1617353299429',
                                    'item_1617605131499', 'item_1617610673286', 'item_1617620223087',
                                    'item_1617944105607', 'item_1617187056579', 'approval1', 'approval2'],
                    '$schema': '/items/jsonschema/1'
                }

                deposit.update(index_obj, data)
                deposit.jrc = {
                    'type': ['conference paper'],
                    'title': ['test'],
                    'control_number': '2',
                    '_oai': {'id': '2', 'sets': ['1']},
                    '_item_metadata': OrderedDict([
                        ('pubdate', {'attribute_name': 'PubDate',
                         'attribute_value': '2023-12-07'}),
                        ('item_1617186331708', {
                            'attribute_name': 'Title',
                            'attribute_value_mlt': [{'subitem_1551255647225': 'test', 'subitem_1551255648112': 'ja'}]
                        }),
                        ('item_1617258105262', {
                            'attribute_name': 'Resource Type',
                            'attribute_value_mlt': [{'resourcetype': 'conference paper', 'resourceuri': 'http://purl.org/coar/resource_type/c_5794'}]
                        }),
                        ('item_title', 'test'),
                        ('item_type_id', '1'),
                        ('control_number', '2'),
                        ('author_link', []),
                        ('_oai', {'id': '2', 'sets': ['1']}),
                        ('publish_date', '2023-12-07'),
                        ('title', ['test']),
                        ('relation_version_is_last', True),
                        ('path', []),
                        ('publish_status', '2')
                    ]),
                    'itemtype': 'テストアイテムタイプ',
                    'publish_date': '2023-12-07',
                    'author_link': [],
                    'path': [],
                    'publish_status': '2',
                    '_created': '2024-09-25T07:58:24.680172+00:00',
                    '_updated': '2024-09-25T07:58:25.436334+00:00',
                    'content': [{"test": "content"}, {"file": "test"}],
                    '$schema': '/items/jsonschema/1',
                }
                deposit.commit()

                # record.json.get('_buckets'): is None
                deposit = WekoDeposit.create({})
                record = RecordMetadata.query.get(deposit.pid.object_uuid)
                del deposit["_buckets"]
                db.session.merge(record)
                db.session.commit()
                deposit.commit()

                # exist feedback_mail_list
                deposit = WekoDeposit.create({})
                item_id = deposit.pid.object_uuid
                index_obj = {'index': ['1'], 'actions': 'private'}
                data = {'pubdate': '2023-12-07', 'item_1617186331708': [{'subitem_1551255647225': 'test', 'subitem_1551255648112': 'ja'}], 'item_1617258105262': {'resourcetype': 'conference paper', 'resourceuri': 'http://purl.org/coar/resource_type/c_5794'}, 'shared_user_id': -1, 'title': 'test', 'lang': 'ja', 'deleted_items': ['item_1617186385884', 'item_1617186419668', 'item_1617186499011', 'item_1617186609386', 'item_1617186626617', 'item_1617186643794',
                                                                                                                                                                                                                                                                                                                                          'item_1617186660861', 'item_1617186702042', 'item_1617186783814', 'item_1617186859717', 'item_1617186882738', 'item_1617186901218', 'item_1617186920753', 'item_1617186941041', 'item_1617187112279', 'item_1617187187528', 'item_1617349709064', 'item_1617353299429', 'item_1617605131499', 'item_1617610673286', 'item_1617620223087', 'item_1617944105607', 'item_1617187056579', 'approval1', 'approval2'], '$schema': '/items/jsonschema/1'}
                deposit.update(index_obj, data)
                FeedbackMailList.update(
                    item_id, [{"email": "test.taro@test.org", "author_id": "1"}])
                db.session.commit()
                deposit.commit()
                es_data = deposit.indexer.get_metadata_by_item_id(item_id)
                assert es_data["_source"]["feedback_mail_list"] == [
                    {"email": "test.taro@test.org", "author_id": "1"}]

                mock_logger.assert_any_call(
                    key='WEKO_COMMON_IF_ENTER', branch=mock.ANY)
                mock_logger.reset_mock()

                # not exist feedback_mail_list
                FeedbackMailList.delete(item_id)
                deposit.commit()
                es_data = deposit.indexer.get_metadata_by_item_id(item_id)
                assert es_data["_source"]["feedback_mail_list"] == []
                mockjrc = {'title': ['test'], 'type': ['conference paper'], 'control_number': '2', '_oai': {'id': '2'}, '_item_metadata': OrderedDict([('pubdate', {'attribute_name': 'PubDate', 'attribute_value': '2023-12-07'}), ('item_1617186331708', {'attribute_name': 'Title', 'attribute_value_mlt': [{'subitem_1551255647225': 'test', 'subitem_1551255648112': 'ja'}]}), ('item_1617258105262', {'attribute_name': 'Resource Type', 'attribute_value_mlt': [
                                                                                                                                                      {'resourcetype': 'conference paper', 'resourceuri': 'http://purl.org/coar/resource_type/c_5794'}]}), ('item_title', 'test'), ('item_type_id', '1'), ('control_number', '2'), ('author_link', []), ('_oai', {'id': '2'}), ('publish_date', '2023-12-07'), ('title', ['test']), ('relation_version_is_last', True), ('path', ['1']), ('publish_status', '2')]), 'itemtype': 'テストアイテムタイプ', 'publish_date': '2023-12-07', 'author_link': [], 'path': ['1'], 'publish_status': '2', 'content': '123123123'}
                # activity_info
                deposit = WekoDeposit.create({})
                item_id = deposit.pid.object_uuid
                index_obj = {'content': {'content': 'content'},
                             'index': ['2'], 'actions': 'private'}
                data = {'content': {'content': 'content'}, 'pubdate': '2023-12-07', 'item_1617186331708': [{'subitem_1551255647225': 'test', 'subitem_1551255648112': 'ja'}], 'item_1617258105262': {'resourcetype': 'conference paper', 'resourceuri': 'http://purl.org/coar/resource_type/c_5794'}, 'shared_user_id': -1, 'title': 'test', 'lang': 'ja', 'deleted_items': ['item_1617186385884', 'item_1617186419668', 'item_1617186499011', 'item_1617186609386', 'item_1617186626617',
                                                                                                                                                                                                                                                                                                                                                                             'item_1617186643794', 'item_1617186660861', 'item_1617186702042', 'item_1617186783814', 'item_1617186859717', 'item_1617186882738', 'item_1617186901218', 'item_1617186920753', 'item_1617186941041', 'item_1617187112279', 'item_1617187187528', 'item_1617349709064', 'item_1617353299429', 'item_1617605131499', 'item_1617610673286', 'item_1617620223087', 'item_1617944105607', 'item_1617187056579', 'approval1', 'approval2'], '$schema': '/items/jsonschema/1'}
                deposit.update(index_obj, data)
                FeedbackMailList.update(
                    item_id, [{"email": "test.taro@test.org", "author_id": "1"}])
                session["activity_info"] = {
                    "activity_id": "1",
                    "action_id": 1,
                    "action_version": "1.0.1",
                    "action_status": "M",
                    "commond": "",
                }
                # db.session.merge(bucket)
                deposit['content'] = {'content': 'content'}
                db.session.commit()
                deposit.commit()
                es_data = deposit.indexer.get_metadata_by_item_id(item_id)
                assert es_data["_source"]["feedback_mail_list"] == [
                    {"email": "test.taro@test.org", "author_id": "1"}]

                # workflow_storage_location != None
                deposit = WekoDeposit.create({})
                item_id = deposit.pid.object_uuid
                index_obj = {'index': ['3'], 'actions': 'private', "content": [
                    {"test": "content"}, {"file": "test"}]}
                # data = {'pubdate': '2023-12-07', 'item_1617186331708': [{'subitem_1551255647225': 'test', 'subitem_1551255648112': 'ja'}], 'item_1617258105262': {'resourcetype': 'conference paper', 'resourceuri': 'http://purl.org/coar/resource_type/c_5794'}, 'shared_user_id': -1, 'title': 'test', 'lang': 'ja', 'deleted_items': ['item_1617186385884', 'item_1617186419668', 'item_1617186499011', 'item_1617186609386', 'item_1617186626617', 'item_1617186643794', 'item_1617186660861', 'item_1617186702042', 'item_1617186783814', 'item_1617186859717', 'item_1617186882738', 'item_1617186901218', 'item_1617186920753', 'item_1617186941041', 'item_1617187112279', 'item_1617187187528', 'item_1617349709064', 'item_1617353299429', 'item_1617605131499', 'item_1617610673286', 'item_1617620223087', 'item_1617944105607', 'item_1617187056579', 'approval1', 'approval2'], '$schema': '/items/jsonschema/1'}
                data = {"content": [{"test": "content"}, {"file": "test"}], 'pubdate': '2023-12-07', 'item_1617186331708': [{'subitem_1551255647225': 'test', 'subitem_1551255648112': 'ja'}], 'item_1617258105262': {'resourcetype': 'conference paper', 'resourceuri': 'http://purl.org/coar/resource_type/c_5794'}, 'shared_user_id': -1, 'title': 'test', 'lang': 'ja', 'deleted_items': ['item_1617186385884', 'item_1617186419668', 'item_1617186499011', 'item_1617186609386', 'item_1617186626617',
                                                                                                                                                                                                                                                                                                                                                                                              'item_1617186643794', 'item_1617186660861', 'item_1617186702042', 'item_1617186783814', 'item_1617186859717', 'item_1617186882738', 'item_1617186901218', 'item_1617186920753', 'item_1617186941041', 'item_1617187112279', 'item_1617187187528', 'item_1617349709064', 'item_1617353299429', 'item_1617605131499', 'item_1617610673286', 'item_1617620223087', 'item_1617944105607', 'item_1617187056579', 'approval1', 'approval2'], '$schema': '/items/jsonschema/1'}
                # deposit['_buckets']['deposit'] = "3e99cfca-098b-42ed-b8a0-20ddd09b3e01"
                deposit.update(index_obj, data)
                FeedbackMailList.update(
                    item_id, [{"email": "test.taro@test.org", "author_id": "1"}])
                session["activity_info"] = {
                    "activity_id": "2",
                    "action_id": 1,
                    "action_version": "1.0.1",
                    "action_status": "M",
                    "commond": "",
                }

                tmppath1 = tempfile.mkdtemp()
                # loc = Location(id="2",name="testloc1", uri=tmppath1, default=True)
                loc1 = Location(name="testloc1", uri=tmppath1, default=True)
                db.session.add(loc1)

                db.session.commit()
                bucket2 = Bucket.create(loc1)
                db.session.merge(bucket2)
                db.session.commit()
                deposit['_buckets']['deposit']=str(bucket2.id)
                deposit.commit()
                es_data = deposit.indexer.get_metadata_by_item_id(item_id)
                assert es_data["_source"]["feedback_mail_list"] == [
                    {"email": "test.taro@test.org", "author_id": "1"}]
                shutil.rmtree(tmppath1)

                deposit.jrc = {
                    'type': ['conference paper'],
                    'title': ['test'],
                    'control_number': '2',
                    '_oai': {'id': '2', 'sets': ['1']},
                    '_item_metadata': OrderedDict([
                        ('pubdate', {'attribute_name': 'PubDate',
                         'attribute_value': '2023-12-07'}),
                        ('item_1617186331708', {
                            'attribute_name': 'Title',
                            'attribute_value_mlt': [{'subitem_1551255647225': 'test', 'subitem_1551255648112': 'ja'}]
                        }),
                        ('item_1617258105262', {
                            'attribute_name': 'Resource Type',
                            'attribute_value_mlt': [{'resourcetype': 'conference paper', 'resourceuri': 'http://purl.org/coar/resource_type/c_5794'}]
                        }),
                        ('item_title', 'test'),
                        ('item_type_id', '1'),
                        ('control_number', '2'),
                        ('author_link', []),
                        ('_oai', {'id': '2', 'sets': ['1']}),
                        ('publish_date', '2023-12-07'),
                        ('title', ['test']),
                        ('relation_version_is_last', True),
                        ('path', ['1']),
                        ('publish_status', '2')
                    ]),
                    'itemtype': 'テストアイテムタイプ',
                    'publish_date': '2023-12-07',
                    'author_link': [],
                    'path': ['1'],
                    'publish_status': '2',
                    '_created': '2024-09-25T07:58:24.680172+00:00',
                    '_updated': '2024-09-25T07:58:25.436334+00:00',
                    'content': [{"test": "content"}, {"file": "test"}]
                }

                deposit.commit()

                assert not any(("file" in e.keys()) for e in deposit.jrc.get('content'))
                mock_logger.assert_any_call(
                    key='WEKO_COMMON_IF_ENTER', branch='content is in jrc')
                mock_logger.assert_any_call(key='WEKO_COMMON_FOR_START')
                mock_logger.assert_any_call(
                    key='WEKO_COMMON_FOR_LOOP_ITERATION', count=mock.ANY, element=mock.ANY)
                mock_logger.assert_any_call(
                    key='WEKO_COMMON_IF_ENTER', branch='file is in content')
                mock_logger.assert_any_call(key='WEKO_COMMON_FOR_END')
                mock_logger.reset_mock()

                with patch("weko_deposit.api.WekoIndexer.upload_metadata") as mock_upload:
                    mock_upload.side_effect = [TransportError(500,"test_error",{"error":{"reason": WEKO_DEPOSIT_ES_PARSING_ERROR_KEYWORD}}), "Mocked Data"]
                    deposit.commit()

                    with pytest.raises(WekoDepositError):
                        result = deposit.commit()

                with patch("weko_deposit.api.WekoIndexer.upload_metadata") as mock_upload:
                    mock_upload.side_effect = [TransportError(500,"test_error",{"error":{"reason":""}}), "test error"]
                    with pytest.raises(WekoDepositError) as ex:
                        deposit.commit()

                # Exception to occur
                with patch("weko_deposit.api.WekoIndexer.upload_metadata", side_effect=Exception("test_error")):
                    with pytest.raises(WekoDepositError):
                        deposit.commit()

    # def newversion(self, pid=None, is_draft=False):
    #             # NOTE: We call the superclass `create()` method, because
    # .tox/c1/bin/pytest --cov=weko_deposit tests/test_api.py::TestWekoDeposit::test_newversion -vv -s --cov-branch --cov-report=term --basetemp=/code/modules/weko-deposit/.tox/c1/tmp
    def test_newversion(sel, app, db, location, es_records):
        with patch('weko_deposit.api.weko_logger') as mock_logger:
            indexer, records = es_records
            record = records[0]
            deposit = record['deposit']
            with patch("weko_deposit.api.WekoDeposit.is_published", return_value=None):
                with pytest.raises(PIDInvalidAction):
                    ret = deposit.newversion()

            with pytest.raises(AttributeError):
                ret = deposit.newversion()

            ret = deposit.newversion(deposit.pid, True)
            assert ret == None

            mock_logger.assert_any_call(
                key='WEKO_COMMON_IF_ENTER', branch=mock.ANY)
            mock_logger.assert_any_call(
                key='WEKO_COMMON_RETURN_VALUE', value=mock.ANY)
            mock_logger.reset_mock()

            ret = deposit.newversion(deposit.pid)
            assert ret == None

            record2 = records[1]
            pid2 = record2["recid"]
            pid2.status = "K"
            db.session.merge(pid2)
            db.session.commit()
            with pytest.raises(WekoDepositError):
                ret = deposit.newversion(pid2)

            record = records[2]
            deposit = record['deposit']
            pid = record["recid"]
            ret = deposit.newversion(pid, True)
            assert ret is not None

            record = records[3]
            deposit = record['deposit']
            pid = record["recid"]
            ret = deposit.newversion(pid, False)
            assert ret is not None

            record = records[4]
            deposit = record['deposit']
            session["activity_info"] = {
                "activity_id": "A-20220818-00001",
                "action_id": 4,
                "action_version": "1.0.1",
                "action_status": "M",
                "commond": "",
            }
            db.session.commit()
            ret = deposit.newversion(pid, False)
            assert ret is not None

            mock_logger.assert_any_call(
                key='WEKO_COMMON_IF_ENTER', branch=mock.ANY)
            mock_logger.assert_any_call(
                key='WEKO_COMMON_RETURN_VALUE', value=mock.ANY)
            mock_logger.reset_mock()

    # def get_content_files(self):
    # .tox/c1/bin/pytest --cov=weko_deposit tests/test_api.py::TestWekoDeposit::test_get_content_files -vv -s --cov-branch --cov-report=term --basetemp=/code/modules/weko-deposit/.tox/c1/tmp
    def test_get_content_files(self, app, db, location, es_records_1):
        # fmd is empty list
        with app.app_context():
            with patch('weko_deposit.api.weko_logger') as mock_logger:
                with patch('weko_deposit.api.WekoDeposit.get_file_data', return_value=[]):
                    deposit = WekoDeposit(data={})
                    deposit.get_content_files()
                    assert mock_logger.call_count == 0

        # fmd has file_data
        with app.app_context():
            with patch('weko_deposit.api.weko_logger') as mock_logger:
                # mock self.files
                with patch.object(WekoDeposit, 'files', new_callable=PropertyMock) as mock_files:

                    # fmd is not List
                    with patch('weko_deposit.api.WekoDeposit.get_file_data') as mock_get_file_data:
                        fmd_dict = {'file': 'data'}
                        mock_get_file_data.return_value = fmd_dict

                        def init(self, key, mimetype,version_id):
                            self.key = key
                            self.mimetype = mimetype
                            self.version_id = version_id
                            self.file = FileInstance.create()

                        filename = "filename"
                        mimetype_correct = "application/pdf"
                        version_id = "1"
                        # return value of mock self.files = [file]
                        mock_files.return_value = [
                            # file with correct mimetype
                            FileObject(
                                type("test_obj",(),
                                    {"__init__": init})(filename, mimetype_correct, version_id),
                                {"title": [{"title": "item", "filename": "filename"}]}
                            )
                        ]
                        deposit = copy.deepcopy(es_records_1[1][0]['deposit'])
                        jrc = {
                            'type': ['conference paper'],
                            'title': ['test'],
                            'control_number': '2',
                            '_oai': {'id': '2', 'sets': ['1']},
                            '_item_metadata': OrderedDict([
                                ('pubdate', {'attribute_name': 'PubDate',
                                'attribute_value': '2023-12-07'}),
                                ('item_1617186331708', {
                                    'attribute_name': 'Title',
                                    'attribute_value_mlt': [{'subitem_1551255647225': 'test', 'subitem_1551255648112': 'ja'}]
                                }),
                                ('item_1617258105262', {
                                    'attribute_name': 'Resource Type',
                                    'attribute_value_mlt': [{'resourcetype': 'conference paper', 'resourceuri': 'http://purl.org/coar/resource_type/c_5794'}]
                                }),
                                ('item_title', 'test'),
                                ('item_type_id', '1'),
                                ('control_number', '2'),
                                ('author_link', []),
                                ('_oai', {'id': '2', 'sets': ['1']}),
                                ('publish_date', '2023-12-07'),
                                ('title', ['test']),
                                ('relation_version_is_last', True),
                                ('path', ['1']),
                                ('publish_status', '2')
                            ]),
                            'itemtype': 'テストアイテムタイプ',
                            'publish_date': '2023-12-07',
                            'author_link': [],
                            'path': ['1'],
                            'publish_status': '2',
                            '_created': '2024-09-25T07:58:24.680172+00:00',
                            '_updated': '2024-09-25T07:58:25.436334+00:00',
                            'content': [{"test": "content"}, {"file": "test"}]
                        }
                        deposit.jrc = jrc

                        deposit.get_content_files()

                        mock_logger.assert_any_call(key='WEKO_COMMON_IF_ENTER', branch='fmd is not empty')
                        mock_logger.assert_any_call(key='WEKO_COMMON_FOR_START')
                        mock_logger.assert_any_call(key='WEKO_COMMON_FOR_LOOP_ITERATION', count=mock.ANY, element=mock.ANY)
                        mock_logger.assert_any_call(key='WEKO_COMMON_FOR_END')
                        mock_get_file_data.reset_mock()
                        mock_logger.reset_mock()

                    # file.obj.mimetype not in mimetypes
                    with patch('weko_deposit.api.WekoDeposit.get_file_data') as mock_get_file_data:
                        fmd = [{'file': 'data'}, {"filename": "filename"}]
                        mock_get_file_data.return_value = fmd
                        # splited_content = "content1\ncontent2\ncontent3"
                        # with patch('weko_deposit.api.parser.from_file') as mock_parser:
                        #     mock_parser.return_value = {"content": splited_content}
                        def init(self, key, mimetype, version_id):
                            self.key = key
                            self.mimetype = mimetype
                            self.version_id = version_id
                            self.file = FileInstance.create()

                        filename = "filename"
                        mimetype_correct = "application/csv"
                        version_id = "1"
                        # return value of mock self.files = [file]
                        mock_files.return_value = [
                            # file
                            FileObject(
                                # file with incorrect mimetype
                                type("test_obj",(),
                                    {"__init__": init})(filename, mimetype_correct, version_id),
                                {"title": [{"title": "item", "filename": "filename"}]}
                            )
                        ]
                        deposit = copy.deepcopy(es_records_1[1][0]['deposit'])
                        jrc = {
                            'type': ['conference paper'],
                            'title': ['test'],
                            'control_number': '2',
                            '_oai': {'id': '2', 'sets': ['1']},
                            '_item_metadata': OrderedDict([
                                ('pubdate', {'attribute_name': 'PubDate',
                                'attribute_value': '2023-12-07'}),
                                ('item_1617186331708', {
                                    'attribute_name': 'Title',
                                    'attribute_value_mlt': [{'subitem_1551255647225': 'test', 'subitem_1551255648112': 'ja'}]
                                }),
                                ('item_1617258105262', {
                                    'attribute_name': 'Resource Type',
                                    'attribute_value_mlt': [{'resourcetype': 'conference paper', 'resourceuri': 'http://purl.org/coar/resource_type/c_5794'}]
                                }),
                                ('item_title', 'test'),
                                ('item_type_id', '1'),
                                ('control_number', '2'),
                                ('author_link', []),
                                ('_oai', {'id': '2', 'sets': ['1']}),
                                ('publish_date', '2023-12-07'),
                                ('title', ['test']),
                                ('relation_version_is_last', True),
                                ('path', ['1']),
                                ('publish_status', '2')
                            ]),
                            'itemtype': 'テストアイテムタイプ',
                            'publish_date': '2023-12-07',
                            'author_link': [],
                            'path': ['1'],
                            'publish_status': '2',
                            '_created': '2024-09-25T07:58:24.680172+00:00',
                            '_updated': '2024-09-25T07:58:25.436334+00:00',
                            'content': [{"test": "content"}, {"file": "test"}]
                        }
                        deposit.jrc = jrc

                        deposit.get_content_files()

                        result = deposit.jrc.get('content')
                        assert 'filename' in result[0]
                        assert result[0]['filename'] == filename
                        assert 'version_id' in result[0]
                        assert result[0]['version_id'] == version_id
                        assert 'url' in result[0]
                        assert result[0]['url']['url'] == '{}record/{}/files/{}'.format(get_url_root(), deposit['recid'], filename)
                        assert 'attachment' in result[0]
                        # assert "".join(splited_content.splitlines()) in result[0]['attachment']['content']

                        # assert 'content' in deposit.jrc
                        # assert any(("file" in e.keys()) for e in deposit.jrc.get('content'))
                        mock_logger.assert_any_call(key='WEKO_COMMON_IF_ENTER', branch='fmd is not empty')
                        mock_logger.assert_any_call(key='WEKO_COMMON_FOR_START')
                        mock_logger.assert_any_call(key='WEKO_COMMON_FOR_LOOP_ITERATION', count=mock.ANY, element=mock.ANY)
                        mock_logger.assert_any_call(key='WEKO_COMMON_FOR_END')
                        mock_logger.reset_mock()
                        mock_get_file_data.reset_mock()

                    # fmd is list
                    with patch('weko_deposit.api.WekoDeposit.get_file_data') as mock_get_file_data:
                        # fmd   [lst0, lst1]
                        fmd = [{'file': 'data'}, {"filename": "filename"}]
                        mock_get_file_data.return_value = fmd
                        splited_content = "content1\ncontent2\ncontent3"
                        with patch('weko_deposit.api.parser.from_file') as mock_parser:
                            mock_parser.return_value = {"content": splited_content}
                            def init(self, key, mimetype, version_id):
                                self.key = key
                                self.mimetype = mimetype
                                self.version_id = version_id
                                self.file = FileInstance.create()

                            filename = "filename"
                            mimetype_correct = "application/pdf"
                            mimetype_incorrect = "application/csv"

                            version_id = "1"
                            # return value of mock self.files = [file]
                            mock_files.return_value = [
                                # file with correct mimetype
                                FileObject(
                                    type("test_obj",(),
                                        {"__init__": init})(filename, mimetype_correct, version_id),
                                    {"title": [{"title": "item", "filename": "filename"}]}
                                ),
                                # file with incorrect mimetype
                                FileObject(
                                    type("test_obj",(),
                                        {"__init__": init})(filename, mimetype_incorrect, version_id),
                                    {"title": [{"title": "item", "filename": "filename"}]}
                            )
                            ]
                            deposit = copy.deepcopy(es_records_1[1][0]['deposit'])
                            jrc = {
                                'type': ['conference paper'],
                                'title': ['test'],
                                'control_number': '2',
                                '_oai': {'id': '2', 'sets': ['1']},
                                '_item_metadata': OrderedDict([
                                    ('pubdate', {'attribute_name': 'PubDate',
                                    'attribute_value': '2023-12-07'}),
                                    ('item_1617186331708', {
                                        'attribute_name': 'Title',
                                        'attribute_value_mlt': [{'subitem_1551255647225': 'test', 'subitem_1551255648112': 'ja'}]
                                    }),
                                    ('item_1617258105262', {
                                        'attribute_name': 'Resource Type',
                                        'attribute_value_mlt': [{'resourcetype': 'conference paper', 'resourceuri': 'http://purl.org/coar/resource_type/c_5794'}]
                                    }),
                                    ('item_title', 'test'),
                                    ('item_type_id', '1'),
                                    ('control_number', '2'),
                                    ('author_link', []),
                                    ('_oai', {'id': '2', 'sets': ['1']}),
                                    ('publish_date', '2023-12-07'),
                                    ('title', ['test']),
                                    ('relation_version_is_last', True),
                                    ('path', ['1']),
                                    ('publish_status', '2')
                                ]),
                                'itemtype': 'テストアイテムタイプ',
                                'publish_date': '2023-12-07',
                                'author_link': [],
                                'path': ['1'],
                                'publish_status': '2',
                                '_created': '2024-09-25T07:58:24.680172+00:00',
                                '_updated': '2024-09-25T07:58:25.436334+00:00',
                                'content': [{"test": "content"}, {"file": "test"}]
                            }
                            deposit.jrc = jrc

                            deposit.get_content_files()

                            result = deposit.jrc.get('content')
                            assert 'filename' in result[0]
                            assert result[0]['filename'] == filename
                            assert 'mimetype' in result[0]
                            assert result[0]['mimetype'] == mimetype_correct
                            assert 'version_id' in result[0]
                            assert result[0]['version_id'] == version_id
                            assert 'url' in result[0]
                            assert result[0]['url']['url'] == '{}record/{}/files/{}'.format(get_url_root(), deposit['recid'], filename)
                            assert 'attachment' in result[0]
                            assert "".join(splited_content.splitlines()) in result[0]['attachment']['content']

                            # assert 'content' in deposit.jrc
                            # assert any(("file" in e.keys()) for e in deposit.jrc.get('content'))
                            mock_logger.assert_any_call(key='WEKO_COMMON_IF_ENTER', branch='fmd is not empty')
                            mock_logger.assert_any_call(key='WEKO_COMMON_FOR_START')
                            mock_logger.assert_any_call(key='WEKO_COMMON_FOR_LOOP_ITERATION', count=mock.ANY, element=mock.ANY)
                            mock_logger.assert_any_call(key='WEKO_COMMON_FOR_END')
                            mock_logger.reset_mock()

                        # FileNotFoundError
                        with patch('weko_deposit.api.parser.from_file') as mock_parser:
                            mock_parser.side_effect=FileNotFoundError("File not found")
                            # It should be raised
                            # with pytest.raises(WekoDepositError):
                            deposit = copy.deepcopy(es_records_1[1][0]['deposit'])
                            deposit.jrc = jrc
                            deposit.get_content_files()
                            mock_logger.assert_any_call(key='WEKO_DEPOSIT_FAILED_FIND_FILE', ex=mock.ANY)
                            mock_logger.reset_mock()
                            mock_parser.rest_mock()

                        # inner Exception
                            mock_parser.side_effect=Exception("test_error")
                            # It should be raised
                            # with pytest.raises(WekoDepositError):
                            deposit = copy.deepcopy(es_records_1[1][0]['deposit'])
                            deposit.jrc = jrc
                            deposit.get_content_files()
                            mock_logger.assert_any_call(key='WEKO_COMMON_ERROR_UNEXPECTED', ex=mock.ANY)
                            mock_logger.reset_mock()
                            mock_parser.rest_mock()

                        # outer Exception
                        # with patch("weko_deposit.api.copy") as mock_lst_copy:
                        del app.config['WEKO_MIMETYPE_WHITELIST_FOR_ES']
                        deposit = copy.deepcopy(es_records_1[1][0]['deposit'])
                        deposit.jrc = jrc
                        deposit.get_content_files()
                        mock_logger.assert_any_call(key='WEKO_COMMON_ERROR_UNEXPECTED', ex=mock.ANY)

    # def get_file_data(self):
    # .tox/c1/bin/pytest --cov=weko_deposit tests/test_api.py::TestWekoDeposit::test_get_file_data -vv -s --cov-branch --cov-report=term --basetemp=/code/modules/weko-deposit/.tox/c1/tmp
    def test_get_file_data(sel, app, db, location, es_records_1):
        with patch('weko_deposit.api.weko_logger') as mock_logger:
            indexer, records = es_records_1
            record = records[0]
            deposit = record['deposit']
            ret = deposit.get_file_data()
            assert ret == [{'filename': 'hello.txt', 'subitem_1551255647225': 'タイトル', 'subitem_1551255648112': 'ja'}, {
                'subitem_1551255647225': 'title', 'subitem_1551255648112': 'en'}]

            mock_logger.assert_any_call(key='WEKO_COMMON_FOR_START')
            mock_logger.assert_any_call(
                key='WEKO_COMMON_FOR_LOOP_ITERATION', count=mock.ANY, element=mock.ANY)
            mock_logger.assert_any_call(
                key='WEKO_COMMON_IF_ENTER', branch=mock.ANY)
            mock_logger.assert_any_call(key='WEKO_COMMON_FOR_END')
            mock_logger.assert_any_call(key='WEKO_COMMON_RETURN_VALUE', value=mock.ANY)
            mock_logger.reset_mock()

    # def save_or_update_item_metadata(self):
    # .tox/c1/bin/pytest --cov=weko_deposit tests/test_api.py::TestWekoDeposit::test_save_or_update_item_metadata -vv -s --cov-branch --cov-report=term --basetemp=/code/modules/weko-deposit/.tox/c1/tmp
    def test_save_or_update_item_metadata(sel, app, db, location, es_records):
        with patch('weko_deposit.api.weko_logger') as mock_logger:
            with patch("weko_deposit.api.ItemsMetadata.get_record", side_effect=ItemsMetadata.get_record) as mock_metaRecord:
                # if owner: is true
                indexer, records = es_records
                record = records[0]
                deposit = record['deposit']
                index_obj = {'index': ['1'], 'actions': 'private'}
                data = {'pubdate': '2023-12-07', 'item_1617187056579':'item_1617187056579', 'item_1617186331708': [{'subitem_1551255647225': 'test', 'subitem_1551255648112': 'ja'}], 'item_1617258105262': {'resourcetype': 'conference paper', 'resourceuri': 'http://purl.org/coar/resource_type/c_5794'}, 'shared_user_id': -1, 'title': 'test', 'lang': 'ja', 'deleted_items': ['item_1617186385884', 'item_1617186419668', 'item_1617186499011', 'item_1617186609386', 'item_1617186626617', 'item_1617186643794', 'item_1617186660861', 'item_1617186702042', 'item_1617186783814', 'item_1617186859717', 'item_1617186882738', 'item_1617186901218', 'item_1617186920753', 'item_1617186941041', 'item_1617187112279', 'item_1617187187528', 'item_1617349709064', 'item_1617353299429', 'item_1617605131499', 'item_1617610673286', 'item_1617620223087', 'item_1617944105607', 'item_1617187056579', 'approval1', 'approval2'], '$schema': '/items/jsonschema/1'}
                deposit.update(index_obj,data)
                deposit.save_or_update_item_metadata()
                mock_metaRecord.assert_called_once()

                mock_logger.assert_any_call(key='WEKO_COMMON_FOR_START')
                mock_logger.assert_any_call(
                    key='WEKO_COMMON_FOR_LOOP_ITERATION', count=mock.ANY, element=mock.ANY)
                mock_logger.assert_any_call(
                    key='WEKO_COMMON_IF_ENTER', branch=mock.ANY)
                mock_logger.assert_any_call(key='WEKO_COMMON_FOR_END')
                mock_logger.reset_mock()
                mock_metaRecord.reset_mock()

                # if not dc_owner: is false
                indexer, records = es_records
                record = records[1]
                deposit = record['deposit']
                index_obj = {'index': ['1'], 'actions': 'private'}
                data = {'pubdate': '2023-12-07', 'item_1617187056579':'item_1617187056579', 'item_1617186331708': [{'subitem_1551255647225': 'test', 'subitem_1551255648112': 'ja'}], 'item_1617258105262': {'resourcetype': 'conference paper', 'resourceuri': 'http://purl.org/coar/resource_type/c_5794'}, 'shared_user_id': -1, 'title': 'test', 'lang': 'ja', 'deleted_items': ['item_1617186385884', 'item_1617186419668', 'item_1617186499011', 'item_1617186609386', 'item_1617186626617', 'item_1617186643794', 'item_1617186660861', 'item_1617186702042', 'item_1617186783814', 'item_1617186859717', 'item_1617186882738', 'item_1617186901218', 'item_1617186920753', 'item_1617186941041', 'item_1617187112279', 'item_1617187187528', 'item_1617349709064', 'item_1617353299429', 'item_1617605131499', 'item_1617610673286', 'item_1617620223087', 'item_1617944105607', 'item_1617187056579', 'approval1', 'approval2'], '$schema': '/items/jsonschema/1', 'owner': '1'}
                deposit.update(index_obj,data)
                deposit.save_or_update_item_metadata()
                mock_metaRecord.assert_called_once()
                mock_metaRecord.reset_mock()

                # if owner: is false
                record = records[2]
                deposit = record['deposit']
                deposit['_deposit']['owners'] = [""]
                index_obj = {'index': ['1'], 'actions': 'private'}
                data = {'pubdate': '2023-12-07', 'item_1617187056579':'item_1617187056579', 'item_1617186331708': [{'subitem_1551255647225': 'test', 'subitem_1551255648112': 'ja'}], 'item_1617258105262': {'resourcetype': 'conference paper', 'resourceuri': 'http://purl.org/coar/resource_type/c_5794'}, 'shared_user_id': -1, 'title': 'test', 'lang': 'ja', 'deleted_items': ['item_1617186385884', 'item_1617186419668', 'item_1617186499011', 'item_1617186609386', 'item_1617186626617', 'item_1617186643794', 'item_1617186660861', 'item_1617186702042', 'item_1617186783814', 'item_1617186859717', 'item_1617186882738', 'item_1617186901218', 'item_1617186920753', 'item_1617186941041', 'item_1617187112279', 'item_1617187187528', 'item_1617349709064', 'item_1617353299429', 'item_1617605131499', 'item_1617610673286', 'item_1617620223087', 'item_1617944105607', 'item_1617187056579', 'approval1', 'approval2'], '$schema': '/items/jsonschema/1'}
                deposit.update(index_obj,data)
                deposit.save_or_update_item_metadata()
                mock_metaRecord.assert_called_once()
                mock_metaRecord.reset_mock()

                # exists ItemMetadata and has not 'deleted_items'
                record = records[3]
                deposit = record['deposit']
                deposit['_deposit']['owners'] = [""]
                index_obj = {'index': ['1'], 'actions': 'private'}
                data = {'pubdate': '2023-12-07', 'item_1617187056579':'item_1617187056579', 'item_1617186331708': [{'subitem_1551255647225': 'test', 'subitem_1551255648112': 'ja'}], 'item_1617258105262': {'resourcetype': 'conference paper', 'resourceuri': 'http://purl.org/coar/resource_type/c_5794'}, 'shared_user_id': -1, 'title': 'test', 'lang': 'ja',
                        'deleted_items': [], '$schema': '/items/jsonschema/1'}
                deposit.update(index_obj,data)
                deposit.save_or_update_item_metadata()
                mock_metaRecord.reset_mock()

            # ItemMetadata not exists
            with patch("weko_deposit.api.ItemsMetadata.create", side_effect=ItemsMetadata.create) as mock_metaCreate:
                record = records[4]
                deposit = record['deposit']
                deposit['_deposit']['owners'] = [""]
                rec_uuid = record['rec_uuid']
                metadata = ItemMetadata.query.filter_by(id=rec_uuid).first()
                db.session.delete(metadata)
                index_obj = {'index': ['1'], 'actions': 'private'}
                data = {'pubdate': '2023-12-07', 'item_1617187056579':'item_1617187056579', 'item_1617186331708': [{'subitem_1551255647225': 'test', 'subitem_1551255648112': 'ja'}], 'item_1617258105262': {'resourcetype': 'conference paper', 'resourceuri': 'http://purl.org/coar/resource_type/c_5794'}, 'shared_user_id': -1, 'title': 'test', 'lang': 'ja', 'deleted_items': ['item_1617186385884', 'item_1617186419668', 'item_1617186499011', 'item_1617186609386', 'item_1617186626617', 'item_1617186643794', 'item_1617186660861', 'item_1617186702042', 'item_1617186783814', 'item_1617186859717', 'item_1617186882738', 'item_1617186901218', 'item_1617186920753', 'item_1617186941041', 'item_1617187112279', 'item_1617187187528', 'item_1617349709064', 'item_1617353299429', 'item_1617605131499', 'item_1617610673286', 'item_1617620223087', 'item_1617944105607', 'item_1617187056579', 'approval1', 'approval2'], '$schema': '/items/jsonschema/1'}
                deposit.update(index_obj,data)
                deposit.save_or_update_item_metadata()
                mock_metaCreate.assert_called_once()
                mock_metaCreate.reset_mock()

                # ItemMetadata not exists and has not 'deleted_items'
                record = records[5]
                deposit = record['deposit']
                deposit['_deposit']['owners'] = [""]
                rec_uuid = record['rec_uuid']
                metadata = ItemMetadata.query.filter_by(id=rec_uuid).first()
                db.session.delete(metadata)
                index_obj = {'index': ['1'], 'actions': 'private'}
                data = {'pubdate': '2023-12-07', 'item_1617187056579':'item_1617187056579', 'item_1617186331708': [{'subitem_1551255647225': 'test', 'subitem_1551255648112': 'ja'}], 'item_1617258105262': {'resourcetype': 'conference paper', 'resourceuri': 'http://purl.org/coar/resource_type/c_5794'}, 'shared_user_id': -1, 'title': 'test', 'lang': 'ja',
                        'deleted_items': [], '$schema': '/items/jsonschema/1'}
                deposit.update(index_obj,data)
                deposit.save_or_update_item_metadata()
                mock_metaCreate.assert_called_once()

    # def delete_old_file_index(self):
    # .tox/c1/bin/pytest --cov=weko_deposit tests/test_api.py::TestWekoDeposit::test_delete_old_file_index -vv -s --cov-branch --cov-report=term --basetemp=/code/modules/weko-deposit/.tox/c1/tmp
    def test_delete_old_file_index(sel, app, db, location,es_records, es_records_8):
        with patch('weko_deposit.api.weko_logger') as mock_logger:
            indexer, records = es_records
            record = records[0]
            deposit = record['deposit']
            # not is_edit
            deposit.delete_old_file_index()
            # is_edit
            deposit.is_edit = True
            deposit.delete_old_file_index()

<<<<<<< HEAD
            # is_edit
=======
            ## not file_id
            # indexer, records = es_records
            # record = records[0]
            # deposit = record['deposit']
            # # deposit = record['record']
            # deposit.is_edit = True
            # deposit.delete_old_file_index()

            # klst is none
>>>>>>> 72731d35
            indexer, records = es_records_8
            record = records[1]
            deposit = record['deposit']
            deposit.is_edit = True
            deposit.delete_old_file_index()

            mock_logger.assert_any_call(key='WEKO_COMMON_FOR_START')
            mock_logger.assert_any_call(
                key='WEKO_COMMON_FOR_LOOP_ITERATION', count=mock.ANY, element=mock.ANY)
            mock_logger.assert_any_call(
                key='WEKO_COMMON_IF_ENTER', branch=mock.ANY)
            mock_logger.assert_any_call(key='WEKO_COMMON_FOR_END')
            mock_logger.reset_mock()

    # def delete_item_metadata(self, data):
    # .tox/c1/bin/pytest --cov=weko_deposit tests/test_api.py::TestWekoDeposit::test_delete_item_metadata -vv -s --cov-branch --cov-report=term --basetemp=/code/modules/weko-deposit/.tox/c1/tmp
    def test_delete_item_metadata(sel, app, db, location, es_records):
        with patch('weko_deposit.api.weko_logger') as mock_logger:
            indexer, records = es_records
            record = records[0]
            deposit = record['deposit']
            item_data = record['item_data']

            deposit.delete_item_metadata(item_data)

            mock_logger.assert_any_call(key='WEKO_COMMON_FOR_START')
            mock_logger.assert_any_call(
                key='WEKO_COMMON_FOR_LOOP_ITERATION', count=mock.ANY, element=mock.ANY)
            mock_logger.assert_any_call(
                key='WEKO_COMMON_IF_ENTER', branch=mock.ANY)
            mock_logger.assert_any_call(key='WEKO_COMMON_FOR_END')
            mock_logger.reset_mock()

    # .tox/c1/bin/pytest --cov=weko_deposit tests/test_api.py::TestWekoDeposit::test_record_data_from_act_temp -vv -s --cov-branch --cov-report=term --basetemp=/code/modules/weko-deposit/.tox/c1/tmp
    def test_record_data_from_act_temp(sel, app, db, db_activity, es_records):
        with patch('weko_deposit.api.weko_logger') as mock_logger:
            _, records = es_records

            # not exist pid
            record = records[8]
            pid = record["recid"]
            pid.delete()
            db.session.commit()
            deposit = record["deposit"]
            deposit["recid"] = "xxx"
            result = deposit.record_data_from_act_temp()
            assert result == None

            # not exist activity
            record = records[0]
            rec_uuid = record["recid"].object_uuid
            deposit = record["deposit"]
            result = deposit.record_data_from_act_temp()
            assert result == None

            # not exist activity.temp_data
            activity = Activity(activity_id='3', workflow_id=1, flow_id=1,
                                item_id=rec_uuid,
                                action_id=1, activity_login_user=1,
                                activity_update_user=1,
                                activity_start=datetime.strptime(
                                    '2022/04/14 3:01:53.931', '%Y/%m/%d %H:%M:%S.%f'),
                                activity_community_id=3,
                                activity_confirm_term_of_use=True,
                                title='test_title', shared_user_id=-1, extra_info={},
                                action_order=1,
                                )
            db.session.add(activity)
            db.session.commit()
            result = deposit.record_data_from_act_temp()
            assert result == None

            # exist activity.temp_data
            temp_data = {"metainfo": {"pubdate": "2023-10-10", "none_str": "", "empty_list": [], "item_1617186331708": [{"subitem_1551255647225": "test_title", "subitem_1551255648112": "ja"}], "item_1617186385884": [{"subitem_1551255720400": "alter title"}], "item_1617186419668": [{"creatorAffiliations": [{"affiliationNameIdentifiers": [{}], "affiliationNames": [{}]}], "creatorAlternatives": [{}], "creatorMails": [{}], "creatorNames": [{}], "familyNames": [{"familyName": "test_family_name"}], "givenNames": [{}], "nameIdentifiers": [{}]}], "item_1617186499011": [{}], "item_1617186609386": [{}], "item_1617186626617": [{}], "item_1617186643794": [{}], "item_1617186660861": [{}], "item_1617186702042": [{}], "item_1617186783814": [{}], "item_1617186859717": [{}], "item_1617186882738": [{"subitem_geolocation_place": [{}]}], "item_1617186901218": [{"subitem_1522399412622": [{}], "subitem_1522399651758": [{}]}], "item_1617186920753": [{}], "item_1617186941041": [{}], "item_1617187112279": [{}], "item_1617187187528": [
                {"subitem_1599711633003": [{}], "subitem_1599711660052": [{}], "subitem_1599711758470": [{}], "subitem_1599711788485": [{}]}], "item_1617349709064": [{"contributorAffiliations": [{"contributorAffiliationNameIdentifiers": [{}], "contributorAffiliationNames": [{}]}], "contributorAlternatives": [{}], "contributorMails": [{}], "contributorNames": [{}], "familyNames": [{}], "givenNames": [{}], "nameIdentifiers": [{}]}], "item_1617353299429": [{"subitem_1523320863692": [{}]}], "item_1617605131499": [{"date": [{}], "fileDate": [{}], "filesize": [{}]}], "item_1617610673286": [{"nameIdentifiers": [{}], "rightHolderNames": [{}]}], "item_1617620223087": [{}], "item_1617944105607": [{"subitem_1551256015892": [{}], "subitem_1551256037922": [{}]}], "item_1617187056579": {"bibliographic_titles": [{}]}, "shared_user_id": -1, "item_1617258105262": {"resourcetype": "conference paper", "resourceuri": "http://purl.org/coar/resource_type/c_5794"}}, "files": [], "endpoints": {"initialization": "/api/deposits/items"}}
            activity.temp_data = json.dumps(temp_data)
            db.session.merge(activity)
            db.session.commit()
            result = deposit.record_data_from_act_temp()
            test = {"pubdate": "2023-10-10", "item_1617186331708": [{"subitem_1551255647225": "test_title", "subitem_1551255648112": "ja"}], "item_1617186385884": [{"subitem_1551255720400": "alter title"}], "item_1617186419668": [{"familyNames": [{"familyName": "test_family_name"}]}], "shared_user_id": -1, "item_1617258105262": {"resourcetype": "conference paper", "resourceuri": "http://purl.org/coar/resource_type/c_5794"}, "deleted_items": ["none_str", "empty_list", "item_1617186499011", "item_1617186609386","item_1617186626617", "item_1617186643794", "item_1617186660861", "item_1617186702042", "item_1617186783814", "item_1617186859717", "item_1617186882738", "item_1617186901218", "item_1617186920753", "item_1617186941041", "item_1617187112279", "item_1617187187528", "item_1617349709064", "item_1617353299429", "item_1617605131499", "item_1617610673286", "item_1617620223087", "item_1617944105607", "item_1617187056579"], "$schema": "/items/jsonschema/1", "title": "test_title", "lang": "ja"}
            assert result == test

            mock_logger.assert_any_call(key='WEKO_COMMON_FOR_START')
            mock_logger.assert_any_call(
                key='WEKO_COMMON_FOR_LOOP_ITERATION', count=mock.ANY, element=mock.ANY)
            mock_logger.assert_any_call(
                key='WEKO_COMMON_IF_ENTER', branch=mock.ANY)
            mock_logger.assert_any_call(key='WEKO_COMMON_FOR_END')
            mock_logger.assert_any_call(
                key='WEKO_COMMON_RETURN_VALUE', value=mock.ANY)
            mock_logger.reset_mock()

            # title is dict
            temp_data = {"metainfo": {"pubdate": "2023-10-10", "none_str": "", "empty_list": [], "item_1617186331708": {"subitem_1551255647225": "test_title", "subitem_1551255648112": "ja"}, "item_1617186385884": [{"subitem_1551255720400": "alter title"}], "item_1617186419668": [{"creatorAffiliations": [{"affiliationNameIdentifiers": [{}], "affiliationNames": [{}]}], "creatorAlternatives": [{}], "creatorMails": [{}], "creatorNames": [{}], "familyNames": [{"familyName": "test_family_name"}], "givenNames": [{}], "nameIdentifiers": [{}]}], "item_1617186499011": [{}], "item_1617186609386": [{}], "item_1617186626617": [{}], "item_1617186643794": [{}], "item_1617186660861": [{}], "item_1617186702042": [{}], "item_1617186783814": [{}], "item_1617186859717": [{}], "item_1617186882738": [{"subitem_geolocation_place": [{}]}], "item_1617186901218": [{"subitem_1522399412622": [{}], "subitem_1522399651758": [{}]}], "item_1617186920753": [{}], "item_1617186941041": [{}], "item_1617187112279": [{}], "item_1617187187528": [
                {"subitem_1599711633003": [{}], "subitem_1599711660052": [{}], "subitem_1599711758470": [{}], "subitem_1599711788485": [{}]}], "item_1617349709064": [{"contributorAffiliations": [{"contributorAffiliationNameIdentifiers": [{}], "contributorAffiliationNames": [{}]}], "contributorAlternatives": [{}], "contributorMails": [{}], "contributorNames": [{}], "familyNames": [{}], "givenNames": [{}], "nameIdentifiers": [{}]}], "item_1617353299429": [{"subitem_1523320863692": [{}]}], "item_1617605131499": [{"date": [{}], "fileDate": [{}], "filesize": [{}]}], "item_1617610673286": [{"nameIdentifiers": [{}], "rightHolderNames": [{}]}], "item_1617620223087": [{}], "item_1617944105607": [{"subitem_1551256015892": [{}], "subitem_1551256037922": [{}]}], "item_1617187056579": {"bibliographic_titles": [{}]}, "shared_user_id": -1, "item_1617258105262": {"resourcetype": "conference paper", "resourceuri": "http://purl.org/coar/resource_type/c_5794"}}, "files": [], "endpoints": {"initialization": "/api/deposits/items"}}
            activity.temp_data = json.dumps(temp_data)
            db.session.merge(activity)
            db.session.commit()
            result = deposit.record_data_from_act_temp()
            test = {"pubdate": "2023-10-10", "item_1617186331708": {"subitem_1551255647225": "test_title", "subitem_1551255648112": "ja"}, "item_1617186385884": [{"subitem_1551255720400": "alter title"}], "item_1617186419668": [{"familyNames": [{"familyName": "test_family_name"}]}], "shared_user_id": -1, "item_1617258105262": {"resourcetype": "conference paper", "resourceuri": "http://purl.org/coar/resource_type/c_5794"}, "deleted_items": [
                "none_str", "empty_list", "item_1617186499011", "item_1617186609386", "item_1617186626617", "item_1617186643794", "item_1617186660861", "item_1617186702042", "item_1617186783814", "item_1617186859717", "item_1617186882738", "item_1617186901218", "item_1617186920753", "item_1617186941041", "item_1617187112279", "item_1617187187528", "item_1617349709064", "item_1617353299429", "item_1617605131499", "item_1617610673286", "item_1617620223087", "item_1617944105607", "item_1617187056579"], "$schema": "/items/jsonschema/1", "title": "test_title", "lang": "ja"}
            assert result == test

            mock_logger.assert_any_call(key='WEKO_COMMON_FOR_START')
            mock_logger.assert_any_call(
                key='WEKO_COMMON_FOR_LOOP_ITERATION', count=mock.ANY, element=mock.ANY)
            mock_logger.assert_any_call(
                key='WEKO_COMMON_IF_ENTER', branch=mock.ANY)
            mock_logger.assert_any_call(key='WEKO_COMMON_FOR_END')
            mock_logger.assert_any_call(
                key='WEKO_COMMON_RETURN_VALUE', value=mock.ANY)
            mock_logger.reset_mock()

            # title data is not exist
            temp_data = {"metainfo": {"pubdate": "2023-10-10","none_str": "","empty_list": [],"item_1617186331708": [],"item_1617186385884": [{"subitem_1551255720400": "alter title"}],"item_1617186419668": [{"creatorAffiliations": [{"affiliationNameIdentifiers": [{}],"affiliationNames": [{}]}],"creatorAlternatives": [{}],"creatorMails": [{}],"creatorNames": [{}],"familyNames": [{"familyName": "test_family_name"}],"givenNames": [{}],"nameIdentifiers": [{}]}],"item_1617186499011": [{}],"item_1617186609386": [{}],"item_1617186626617": [{}],"item_1617186643794": [{}],"item_1617186660861": [{}],"item_1617186702042": [{}],"item_1617186783814": [{}],"item_1617186859717": [{}],"item_1617186882738": [{"subitem_geolocation_place": [{}]}],"item_1617186901218": [{"subitem_1522399412622": [{}],"subitem_1522399651758": [{}]}],"item_1617186920753": [{}],"item_1617186941041": [{}],"item_1617187112279": [{}],"item_1617187187528": [{"subitem_1599711633003": [{}],"subitem_1599711660052": [{}],"subitem_1599711758470": [{}],"subitem_1599711788485": [{}]}],"item_1617349709064": [{"contributorAffiliations": [{"contributorAffiliationNameIdentifiers": [{}],"contributorAffiliationNames": [{}]}],"contributorAlternatives": [{}],"contributorMails": [{}],"contributorNames": [{}],"familyNames": [{}],"givenNames": [{}],"nameIdentifiers": [{}]}],"item_1617353299429": [{"subitem_1523320863692": [{}]}],"item_1617605131499": [{"date": [{}],"fileDate": [{}],"filesize": [{}]}],"item_1617610673286": [{"nameIdentifiers": [{}],"rightHolderNames": [{}]}],"item_1617620223087": [{}],"item_1617944105607": [{"subitem_1551256015892": [{}],"subitem_1551256037922": [{}]}],"item_1617187056579": {"bibliographic_titles": [{}]},"shared_user_id": -1,"item_1617258105262": {"resourcetype": "conference paper","resourceuri": "http://purl.org/coar/resource_type/c_5794"}},"files": [],"endpoints": {"initialization": "/api/deposits/items"}}
            activity.temp_data=json.dumps(temp_data)
            db.session.merge(activity)
            db.session.commit()
            result = deposit.record_data_from_act_temp()
            test = {"pubdate": "2023-10-10", "item_1617186385884": [{"subitem_1551255720400": "alter title"}], "item_1617186419668": [{"familyNames": [{"familyName": "test_family_name"}]}], "shared_user_id": -1, "item_1617258105262": {"resourcetype": "conference paper", "resourceuri": "http://purl.org/coar/resource_type/c_5794"}, "deleted_items": ["none_str", "empty_list", "item_1617186331708", "item_1617186499011", "item_1617186609386", "item_1617186626617",
                                                                                                                                                                                                                                                                                                                                                              "item_1617186643794", "item_1617186660861", "item_1617186702042", "item_1617186783814", "item_1617186859717", "item_1617186882738", "item_1617186901218", "item_1617186920753", "item_1617186941041", "item_1617187112279", "item_1617187187528", "item_1617349709064", "item_1617353299429", "item_1617605131499", "item_1617610673286", "item_1617620223087", "item_1617944105607", "item_1617187056579"], "$schema": "/items/jsonschema/1", "title": "test_title", "lang": ""}
            assert result == test

            mock_logger.assert_any_call(key='WEKO_COMMON_FOR_START')
            mock_logger.assert_any_call(
                key='WEKO_COMMON_FOR_LOOP_ITERATION', count=mock.ANY, element=mock.ANY)
            mock_logger.assert_any_call(
                key='WEKO_COMMON_IF_ENTER', branch=mock.ANY)
            mock_logger.assert_any_call(key='WEKO_COMMON_FOR_END')
            mock_logger.assert_any_call(
                key='WEKO_COMMON_RETURN_VALUE', value=mock.ANY)
            mock_logger.reset_mock()

            # not exist title_parent_key in path
            mock_path = {
                "title": {},
                "pubDate": ""
            }
            with patch("weko_items_autofill.utils.get_title_pubdate_path", return_value=mock_path):
                result = deposit.record_data_from_act_temp()
                assert result == test

            mock_logger.assert_any_call(key='WEKO_COMMON_FOR_START')
            mock_logger.assert_any_call(
                key='WEKO_COMMON_FOR_LOOP_ITERATION', count=mock.ANY, element=mock.ANY)
            mock_logger.assert_any_call(
                key='WEKO_COMMON_IF_ENTER', branch=mock.ANY)
            mock_logger.assert_any_call(key='WEKO_COMMON_FOR_END')
            mock_logger.assert_any_call(
                key='WEKO_COMMON_RETURN_VALUE', value=mock.ANY)
            mock_logger.reset_mock()

            # not exist title_value_lst_key, title_lang_lst_key
            mock_path = {
                "title": {
                    "title_parent_key": "item_1617186331708",
                },
                "pubDate": ""
            }
            with patch("weko_items_autofill.utils.get_title_pubdate_path", return_value=mock_path):
                result = deposit.record_data_from_act_temp()
                assert result == test

            mock_logger.assert_any_call(key='WEKO_COMMON_FOR_START')
            mock_logger.assert_any_call(
                key='WEKO_COMMON_FOR_LOOP_ITERATION', count=mock.ANY, element=mock.ANY)
            mock_logger.assert_any_call(
                key='WEKO_COMMON_IF_ENTER', branch=mock.ANY)
            mock_logger.assert_any_call(key='WEKO_COMMON_FOR_END')
            mock_logger.assert_any_call(
                key='WEKO_COMMON_RETURN_VALUE', value=mock.ANY)
            mock_logger.reset_mock()

    # def convert_item_metadata(self, index_obj, data=None):
    # .tox/c1/bin/pytest --cov=weko_deposit tests/test_api.py::TestWekoDeposit::test_convert_item_metadata -vv -s --cov-branch --cov-report=term --basetemp=/code/modules/weko-deposit/.tox/c1/tmp
    def test_convert_item_metadata(sel, app, db, es_records, redis_connect):
        with patch('weko_deposit.api.weko_logger') as mock_logger:
            indexer, records = es_records
            record = records[0]
            deposit = record['deposit']
            record_data = record['item_data']
            index_obj = {'index': ['1'], 'actions': '1'}

            test1 = OrderedDict([('pubdate', {'attribute_name': 'PubDate', 'attribute_value': '2022-08-20'}), ('item_1617186331708', {'attribute_name': 'Title', 'attribute_value_mlt': [{'subitem_1551255647225': 'タイトル', 'subitem_1551255648112': 'ja'}, {'subitem_1551255647225': 'title', 'subitem_1551255648112': 'en'}]}), ('item_1617258105262', {'attribute_name': 'Resource Type', 'attribute_value_mlt': [
                                {'resourceuri': 'http://purl.org/coar/resource_type/c_5794', 'resourcetype': 'conference paper'}]}), ('item_title', 'title'), ('item_type_id', '1'), ('control_number', '1'), ('author_link', []), ('_oai', {'id': '1'}), ('publish_date', '2022-08-20'), ('title', ['title']), ('relation_version_is_last', True), ('path', ['1']), ('publish_status', '0')])
            test2 = None
            ret1, ret2 = deposit.convert_item_metadata(index_obj, record_data)
            assert ret1 == test1
            assert ret2 == test2

            mock_logger.assert_any_call(key='WEKO_COMMON_FOR_START')
            mock_logger.assert_any_call(
                key='WEKO_COMMON_FOR_LOOP_ITERATION', count=mock.ANY, element=mock.ANY)
            mock_logger.assert_any_call(
                key='WEKO_COMMON_IF_ENTER', branch=mock.ANY)
            mock_logger.assert_any_call(key='WEKO_COMMON_FOR_END')
            mock_logger.reset_mock()

            redis_data = {
                'pubdate': '2023-12-07',
                'item_1617187056579': 'item_1617187056579',
                'item_1617186331708': [{
                    'subitem_1551255647225': 'test',
                    'subitem_1551255648112': 'ja'
                }],
                'item_1617258105262': {
                    'resourcetype': 'conference paper',
                    'resourceuri': 'http://purl.org/coar/resource_type/c_5794'
                },
                'shared_user_id': -1,
                'title': 'test',
                'lang': 'ja',
                'deleted_items': [
                    'item_1617186385884',
                    'item_1617186419668',
                    'item_1617186499011',
                    'item_1617186609386',
                    'item_1617186626617',
                    'item_1617186643794',
                    'item_1617186660861',
                    'item_1617186702042',
                    'item_1617186783814',
                    'item_1617186859717',
                    'item_1617186882738',
                    'item_1617186901218',
                    'item_1617186920753',
                    'item_1617186941041',
                    'item_1617187112279',
                    'item_1617187187528',
                    'item_1617349709064',
                    'item_1617353299429',
                    'item_1617605131499',
                    'item_1617610673286',
                    'item_1617620223087',
                    'item_1617944105607',
                    'item_1617187056579',
                    'approval1',
                    'approval2'
                ],
                '$schema': '/items/jsonschema/1'
            }

            index_obj = {'index': ['1'], 'actions': '1'}

            # if datastore.redis.exists(cache_key) is false
            prefix = app.config['WEKO_DEPOSIT_ITEMS_CACHE_PREFIX']
            cache_key = app.config[
                'WEKO_DEPOSIT_ITEMS_CACHE_PREFIX'].format(
                pid_value=deposit.pid.pid_value)
            redis_connect.put(cache_key,bytes(json.dumps(redis_data),"utf-8"))
            app.config['WEKO_DEPOSIT_ITEMS_CACHE_PREFIX'] = 'test_{pid_value}'
            dc = OrderedDict([('pubdate', {'attribute_name': 'PubDate', 'attribute_value': '2023-12-07'}), ('item_1617187056579', {'attribute_name': 'Bibliographic Information', 'attribute_value': 'item_1617187056579'}), ('item_1617186331708', {'attribute_name': 'Title', 'attribute_value_mlt': [{'subitem_1551255647225': 'test', 'subitem_1551255648112': 'ja'}]}), ('item_1617258105262', {'attribute_name': 'Resource Type', 'attribute_value_mlt': [{'resourcetype': 'conference paper', 'resourceuri': 'http://purl.org/coar/resource_type/c_5794'}]}), ('item_title', 'test'), ('item_type_id', '1'), ('control_number', '1'), ('author_link', []), ('publish_date', '2023-12-07'), ('title', ['test']), ('relation_version_is_last', True), ('path', ['1']), ('publish_status', '2')])
            with patch('weko_deposit.api.abort', side_effect=abort) as mock_abort:
                with pytest.raises(Exception):
                    deposit.convert_item_metadata(index_obj)
                    mock_abort.assert_called_once_with(500, 'MAPPING_ERROR')
                # mock_logger.assert_any_call(key="WEKO_COMMON_ERROR_UNEXPECTED", ex=mock.ANY)
                # mock_abort.reset_mock()
                # mock_logger.reset_mock()
            app.config['WEKO_DEPOSIT_ITEMS_CACHE_PREFIX'] = prefix

            # if datastore.redis.exists(cache_key) is true
            dc = OrderedDict([('pubdate', {'attribute_name': 'PubDate', 'attribute_value': '2023-12-07'}), ('item_1617187056579', {'attribute_name': 'Bibliographic Information', 'attribute_value': 'item_1617187056579'}), ('item_1617186331708', {'attribute_name': 'Title', 'attribute_value_mlt': [{'subitem_1551255647225': 'test', 'subitem_1551255648112': 'ja'}]}), ('item_1617258105262', {'attribute_name': 'Resource Type', 'attribute_value_mlt': [{'resourcetype': 'conference paper', 'resourceuri': 'http://purl.org/coar/resource_type/c_5794'}]}), ('item_title', 'test'), ('item_type_id', '1'), ('control_number', '1'), ('author_link', []), ('publish_date', '2023-12-07'), ('title', ['test']), ('relation_version_is_last', True), ('path', ['1']), ('publish_status', '2')])
            cache_key = app.config[
                'WEKO_DEPOSIT_ITEMS_CACHE_PREFIX'].format(
                pid_value=deposit.pid.pid_value)
            redis_connect.put(cache_key,bytes(json.dumps(redis_data),"utf-8"))

            # index_obj.get('index', []) not exists
            index_obj = {'actions': '1', 'is_save_path': True}
            with pytest.raises(PIDResolveRESTError):
                deposit.convert_item_metadata(index_obj)

            # index_obj.get('is_save_path') exists
            index_obj = {'index': ['1'], 'actions': '1', 'is_save_path': True}
            ret1, ret2 = deposit.convert_item_metadata(index_obj)
            assert ret1 == dc
            assert ret2 == redis_data['deleted_items']
            assert redis_connect.redis.exists(cache_key) == True

            # index_obj.get('is_save_path') not exists, deletes cache_key
            index_obj = {'index': ['1'], 'actions': '1'}
            dc = OrderedDict([('pubdate', {'attribute_name': 'PubDate', 'attribute_value': '2023-12-07'}), ('item_1617187056579', {'attribute_name': 'Bibliographic Information', 'attribute_value': 'item_1617187056579'}), ('item_1617186331708', {'attribute_name': 'Title', 'attribute_value_mlt': [{'subitem_1551255647225': 'test', 'subitem_1551255648112': 'ja'}]}), ('item_1617258105262', {'attribute_name': 'Resource Type', 'attribute_value_mlt': [{'resourcetype': 'conference paper', 'resourceuri': 'http://purl.org/coar/resource_type/c_5794'}]}), ('item_title', 'test'), ('item_type_id', '1'), ('control_number', '1'), ('author_link', []), ('publish_date', '2023-12-07'), ('title', ['test']), ('relation_version_is_last', True), ('path', ['1']), ('publish_status', '2')])
            ret1, ret2 = deposit.convert_item_metadata(index_obj)
            assert ret1 == dc
            assert ret2 == redis_data['deleted_items']
            assert redis_connect.redis.exists(cache_key) == False

            # RedisError
            with patch('weko_deposit.api.RedisConnection.connection') as mock_redis:
                mock_redis.side_effect = RedisError("redis_error")
                with patch('weko_deposit.api.abort', side_effect=abort) as mock_abort:
                    with pytest.raises(Exception):
                        ret = deposit.convert_item_metadata(index_obj)
                        mock_redis.assert_called_once_with(500, 'Failed to register item!')
            # WekoRedisError
                mock_redis.side_effect = WekoRedisError("weko_redis_error")
                with patch('weko_deposit.api.abort', side_effect=abort) as mock_abort:
                    with pytest.raises(Exception):
                        ret = deposit.convert_item_metadata(index_obj)
                        mock_redis.assert_called_once_with(500, 'Failed to register item!')
            # Exception
                mock_redis.side_effect = Exception("error")
                with patch('weko_deposit.api.abort', side_effect=abort) as mock_abort:
                    with pytest.raises(Exception):
                        ret = deposit.convert_item_metadata(index_obj)
                        mock_redis.assert_called_once_with(500, 'Failed to register item!')

            # RuntimeError
            with patch('weko_deposit.api.json_loader', side_effect=RuntimeError):
                with pytest.raises(WekoDepositError):
                    ret = deposit.convert_item_metadata(index_obj)
                    mock_logger.assert_any_call(key='WEKO_DEPOSIT_FAILED_CONVERT_ITEM_METADATA', pid=mock.ANY, ex=mock.ANY)

            # index_obj.get('actions') is 'publish'
            index_obj = {'index': ['1'], 'actions': 'publish'}
            cache_key = app.config[
                'WEKO_DEPOSIT_ITEMS_CACHE_PREFIX'].format(
                pid_value=deposit.pid.pid_value)
            redis_connect.put(cache_key,bytes(json.dumps(redis_data),"utf-8"))
            dc = OrderedDict([('pubdate', {'attribute_name': 'PubDate', 'attribute_value': '2023-12-07'}), ('item_1617187056579', {'attribute_name': 'Bibliographic Information', 'attribute_value': 'item_1617187056579'}), ('item_1617186331708', {'attribute_name': 'Title', 'attribute_value_mlt': [{'subitem_1551255647225': 'test', 'subitem_1551255648112': 'ja'}]}), ('item_1617258105262', {'attribute_name': 'Resource Type', 'attribute_value_mlt': [{'resourcetype': 'conference paper', 'resourceuri': 'http://purl.org/coar/resource_type/c_5794'}]}), ('item_title', 'test'), ('item_type_id', '1'), ('control_number', '1'), ('author_link', []), ('publish_date', '2023-12-07'), ('title', ['test']), ('relation_version_is_last', True), ('path', ['1']), ('publish_status', '0')])
            ret1, ret2 = deposit.convert_item_metadata(index_obj)
            assert ret1 == dc
            assert ret2 == redis_data['deleted_items']

<<<<<<< HEAD
=======

>>>>>>> 72731d35
    # def _convert_description_to_object(self):
    # .tox/c1/bin/pytest --cov=weko_deposit tests/test_api.py::TestWekoDeposit::test__convert_description_to_object -vv -s --cov-branch --cov-report=term --basetemp=/code/modules/weko-deposit/.tox/c1/tmp
    def test__convert_description_to_object(sel, app, db, location, es_records):
        with patch('weko_deposit.api.weko_logger') as mock_logger:
            indexer, records = es_records
            record = records[0]
            deposit = record['deposit']
            deposit._convert_description_to_object()
            jrc = {"description": "test_description"}
            deposit.jrc = jrc
            deposit._convert_description_to_object()

            jrc = {"description": ["test_description1",
                                   {"value": "test_description2"}]}
            deposit.jrc = jrc
            deposit._convert_description_to_object()
            assert deposit.jrc["description"] == [
                {"value": "test_description1"}, {"value": "test_description2"}]

            mock_logger.assert_any_call(key='WEKO_COMMON_FOR_START')
            mock_logger.assert_any_call(
                key='WEKO_COMMON_FOR_LOOP_ITERATION', count=mock.ANY, element=mock.ANY)
            mock_logger.assert_any_call(
                key='WEKO_COMMON_IF_ENTER', branch=mock.ANY)
            mock_logger.assert_any_call(key='WEKO_COMMON_FOR_END')
            mock_logger.reset_mock()

    # def _convert_jpcoar_data_to_es(self):
    # .tox/c1/bin/pytest --cov=weko_deposit tests/test_api.py::TestWekoDeposit::test__convert_jpcoar_data_to_es -vv -s --cov-branch --cov-report=term --basetemp=/code/modules/weko-deposit/.tox/c1/tmp
    def test__convert_jpcoar_data_to_es(sel, app, db, location, es_records):
        indexer, records = es_records
        record = records[0]
        deposit = record['deposit']
        deposit._convert_jpcoar_data_to_es()

    # def _convert_data_for_geo_location(self):
    # .tox/c1/bin/pytest --cov=weko_deposit tests/test_api.py::TestWekoDeposit::test__convert_data_for_geo_location -vv -s --cov-branch --cov-report=term --basetemp=/code/modules/weko-deposit/.tox/c1/tmp
    def test__convert_data_for_geo_location(sel, app, db, location, es_records):
        with patch('weko_deposit.api.weko_logger') as mock_logger:
            indexer, records = es_records
            record = records[0]
            deposit = record['deposit']
            deposit._convert_data_for_geo_location()

            jrc = {"geoLocation":{
                "geoLocationPlace":"test_location_place",
                "geoLocationPoint":{
                    "pointLongitude":"not_list_value",
                    "pointLatitude": "not_list_value"
                },
                "geoLocationPoint": {
                    "pointLongitude": ["1", "2", "3", "4"],
                    "pointLatitude": ["5", "6", "7", "8"]
                },
                "geoLocationBox": {
                    "northBoundLatitude": "not_list_value",
                    "eastBoundLongitude": "not_list_value",
                    "southBoundLatitude": "not_list_value",
                    "westBoundLongitude": "not_list_value"
                },
                "geoLocationBox": {
                    "northBoundLatitude": ["1", "2", "3"],
                    "eastBoundLongitude": ["4", "5", "6"],
                    "southBoundLatitude": ["7", "8", "9"],
                    "westBoundLongitude": ["0", "1", "2"]
                },
                "other": ""}}
            deposit.jrc = jrc
            test = {
                "geoLocationPlace": "test_location_place",
                "geoLocationPoint": [{"lat": "5", "lon": "1"}, {"lat": "6", "lon": "2"}, {"lat": "7", "lon": "3"}, {"lat": "8", "lon": "4"},],
                "geoLocationBox": {
                    "northEastPoint": [{"lat": "1", "lon": "4"}, {"lat": "2", "lon": "5"}, {"lat": "3", "lon": "6"},],
                    "southWestPoint": [{"lat": "7", "lon": "0"}, {"lat": "8", "lon": "1"}, {"lat": "9", "lon": "2"},],
                },
            }
            deposit._convert_data_for_geo_location()
            assert deposit.jrc["geoLocation"] == test

            record = records[1]
            deposit = record['deposit']
            deposit._convert_data_for_geo_location()

            jrc = {"geoLocation":{
                "geoLocationPlace":"test_location_place",
                "geoLocationPoint":{
                    "pointLongitude":"not_list_value",
                    "pointLatitude": "not_list_value"
                },
                "geoLocationPoint": {
                    "pointLongitude": {"1", "2", "3", "4"},
                    "pointLatitude": ["5", "6", "7", "8"]
                },
                "geoLocationBox": {
                    "northBoundLatitude": "not_list_value",
                    "eastBoundLongitude": "not_list_value",
                    "southBoundLatitude": "not_list_value",
                    "westBoundLongitude": "not_list_value"
                },
                "geoLocationBox": {
                    "northBoundLatitude": ["1", "2", "3"],
                    "eastBoundLongitude": ["4", "5", "6"],
                    "southBoundLatitude": ["7", "8", "9"],
                    "westBoundLongitude": ["0", "1", "2"]
                },
                "other": ""}}
            deposit.jrc = jrc
            test1 = {
                'geoLocationBox': {'northEastPoint': [{'lat': '1', 'lon': '4'},
                                                      {'lat': '2', 'lon': '5'},
                                                      {'lat': '3', 'lon': '6'}],
                                    'southWestPoint': [{'lat': '7', 'lon': '0'},
                                                       {'lat': '8', 'lon': '1'},
                                                       {'lat': '9', 'lon': '2'}]},
                'geoLocationPlace': 'test_location_place'
            }
            deposit._convert_data_for_geo_location()
            assert deposit.jrc["geoLocation"] == test1


            record = records[2]
            deposit = record['deposit']
            deposit._convert_data_for_geo_location()

            jrc = {"geoLocation":{
                "geoLocationPlace":"test_location_place",
                "geoLocationPoint":{
                    "pointLongitude":"not_list_value",
                    "pointLatitude": "not_list_value"
                },
                "geoLocationPoint": {
                    "pointLongitude": {"1", "2", "3", "4"},
                    "pointLatitude": {"5", "6", "7", "8"}
                },
                "geoLocationBox": {
                    "northBoundLatitude": "not_list_value",
                    "eastBoundLongitude": "not_list_value",
                    "southBoundLatitude": "not_list_value",
                    "westBoundLongitude": "not_list_value"
                },
                "geoLocationBox": {
                    "northBoundLatitude": {"1", "2", "3"},
                    "eastBoundLongitude": {"4", "5", "6"},
                    "southBoundLatitude": {"7", "8", "9"},
                    "westBoundLongitude": {"0", "1", "2"}
                },
                "other": ""}}
            deposit.jrc = jrc
            test2 = {
                'geoLocationPlace': 'test_location_place'
            }
            deposit._convert_data_for_geo_location()
            assert deposit.jrc["geoLocation"] == test2


            mock_logger.assert_any_call(key='WEKO_COMMON_FOR_START')
            mock_logger.assert_any_call(
                key='WEKO_COMMON_FOR_LOOP_ITERATION', count=mock.ANY, element=mock.ANY)
            mock_logger.assert_any_call(
                key='WEKO_COMMON_IF_ENTER', branch=mock.ANY)
            mock_logger.assert_any_call(key='WEKO_COMMON_FOR_END')
            mock_logger.reset_mock()

            record = records[3]
            deposit = record['deposit']
            deposit._convert_data_for_geo_location()

            jrc = {"geoLocation":{
                "test":"test_location_place",
                "other": ""}}
            deposit.jrc = jrc
            test3 = {'other': '', 'test': 'test_location_place'}
            deposit._convert_data_for_geo_location()
            assert deposit.jrc["geoLocation"] == test3

    #         def _convert_geo_location(value):
    #         def _convert_geo_location_box():

    # def delete_by_index_tree_id(cls, index_id: str, ignore_items: list = []):
    # .tox/c1/bin/pytest --cov=weko_deposit tests/test_api.py::TestWekoDeposit::test_delete_by_index_tree_id -vv -s --cov-branch --cov-report=term --basetemp=/code/modules/weko-deposit/.tox/c1/tmp
    def test_delete_by_index_tree_id(sel,app,db,location,es_records):
        with patch('weko_deposit.api.weko_logger') as mock_logger:
            indexer, records = es_records
            record = records[0]
            deposit = record['deposit']
            deposit.delete_by_index_tree_id('1', [])

            record = records[1]
            deposit = record['deposit']
            deposit['9'] = '9'
            deposit.delete_by_index_tree_id('2', record['deposit'])

            record = records[2]
            deposit = record['deposit']
            deposit['path']='2'
            deposit.delete_by_index_tree_id('3',record['deposit'])

            record = records[3]
            deposit = record['deposit']
            deposit['path']='2'
            deposit.delete_by_index_tree_id('',record['deposit'])

            with patch("invenio_records.models.RecordMetadata.query") as mock_json:
                with pytest.raises(TransportError):
                    mock_json.return_value = True
                    record = records[1]
                    deposit = record['deposit']
                    deposit['path']='3'
                    deposit.delete_by_index_tree_id('2',record['deposit'])

            mock_logger.assert_any_call(key='WEKO_COMMON_FOR_START')
            mock_logger.assert_any_call(
                key='WEKO_COMMON_FOR_LOOP_ITERATION', count=mock.ANY, element=mock.ANY)
            mock_logger.assert_any_call(
                key='WEKO_COMMON_IF_ENTER', branch=mock.ANY)
            mock_logger.assert_any_call(key='WEKO_COMMON_FOR_END')
            mock_logger.reset_mock()

    # def update_pid_by_index_tree_id(self, path):
    # .tox/c1/bin/pytest --cov=weko_deposit tests/test_api.py::TestWekoDeposit::test_update_pid_by_index_tree_id -vv -s --cov-branch --cov-report=term --basetemp=/code/modules/weko-deposit/.tox/c1/tmp
    def test_update_pid_by_index_tree_id(sel, app, db, location, es_records):
        with patch('weko_deposit.api.weko_logger') as mock_logger:
            indexer, records = es_records
            record = records[0]
            deposit = record['deposit']
            assert deposit.update_pid_by_index_tree_id('1') == True

            with patch("invenio_db.db.session.begin_nested", side_effect=SQLAlchemyError("test_error")):
                assert deposit.update_pid_by_index_tree_id('1')==False

            with patch("invenio_db.db.session.begin_nested", side_effect=Exception("test_error")):
                assert deposit.update_pid_by_index_tree_id('1') == False

            mock_logger.assert_any_call(key='WEKO_COMMON_FOR_START')
            mock_logger.assert_any_call(
                key='WEKO_COMMON_FOR_LOOP_ITERATION', count=mock.ANY, element=mock.ANY)
            mock_logger.assert_any_call(
                key='WEKO_COMMON_IF_ENTER', branch=mock.ANY)
            mock_logger.assert_any_call(key='WEKO_COMMON_FOR_END')
            mock_logger.reset_mock()

    # def update_item_by_task(self, *args, **kwargs):
    # .tox/c1/bin/pytest --cov=weko_deposit tests/test_api.py::TestWekoDeposit::test_update_item_by_task -vv -s --cov-branch --cov-report=term --basetemp=/code/modules/weko-deposit/.tox/c1/tmp
    def test_update_item_by_task(sel, app, db, location, es_records):
        indexer, records = es_records
        record = records[0]
        deposit = record['deposit']
        record_data = record['record_data']
        ret = deposit.update_item_by_task()
        assert ret == deposit

    # def delete_es_index_attempt(self, pid):
    # .tox/c1/bin/pytest --cov=weko_deposit tests/test_api.py::TestWekoDeposit::test_delete_es_index_attempt -vv -s --cov-branch --cov-report=term --basetemp=/code/modules/weko-deposit/.tox/c1/tmp
    def test_delete_es_index_attempt(sel, app, db, location):
        with patch('weko_deposit.api.weko_logger') as mock_logger:
            # deposit = WekoDeposit.create({})
            session["activity_info"] = {"activity_id": '1'}
            data = {
                "$schema": "https://127.0.0.1/schema/deposits/deposit-v1.0.0.json"}
            id = uuid.uuid4()
            deposit = WekoDeposit.create(data, id_=id)
            deposit.pid.status = "D"
            # deposit.pid = "1"
            db.session.commit()
            deposit.delete_es_index_attempt(deposit.pid)


            with patch("invenio_search.ext.Elasticsearch.delete", side_effect=Exception("test_error")):
                deposit = WekoDeposit.create({})
                deposit.pid.status = "D"
                db.session.commit()
                deposit.delete_es_index_attempt(deposit.pid)

            mock_logger.assert_any_call(
                key='WEKO_COMMON_IF_ENTER', branch=mock.ANY)
            mock_logger.reset_mock()

    # def update_author_link(self, author_link):
    # .tox/c1/bin/pytest --cov=weko_deposit tests/test_api.py::TestWekoDeposit::test_update_author_link -vv -s --cov-branch --cov-report=term --basetemp=/code/modules/weko-deposit/.tox/c1/tmp
    def test_update_author_link(sel, app, db, client, location, es_records):
        with patch('weko_deposit.api.weko_logger') as mock_logger:
            with patch("weko_deposit.api.WekoIndexer.update_author_link") as mock_indexer_update_author_link:
                # author_link is empty
                _, records = es_records
                deposit = records[0]['deposit']
                author_link = {}
                deposit.update_author_link(author_link)
                mock_indexer_update_author_link.assert_not_called

                # author_link is not empty
                _, records = es_records
                deposit = records[1]['deposit']
                author_link = {
                        "id": deposit.id,
                        "author_link": ['0']
                    }
                deposit.update_author_link(author_link)
                author_link_info = {
                        "id": deposit.id,
                        "author_link": author_link
                    }
                mock_indexer_update_author_link.assert_called_once_with(author_link_info)
                mock_logger.assert_any_call(key='WEKO_COMMON_IF_ENTER', branch='author_link is not empty')
                mock_logger.reset_mock()

    # def update_feedback_mail(self):
    # .tox/c1/bin/pytest --cov=weko_deposit tests/test_api.py::TestWekoDeposit::test_update_feedback_mail -vv -s --cov-branch --cov-report=term --basetemp=/code/modules/weko-deposit/.tox/c1/tmp
    def test_update_feedback_mail(sel, app, db, location, es_records):
        with patch('weko_deposit.api.weko_logger') as mock_logger:
            # indexer, records = es_records
            # record = records[0]
            # deposit = record['deposit']
            # assert deposit.update_feedback_mail()==None

            indexer, records = es_records
            record = records[1]
            deposit = record['deposit']
            assert deposit.update_feedback_mail()==None


    # def remove_feedback_mail(self):
    # .tox/c1/bin/pytest --cov=weko_deposit tests/test_api.py::TestWekoDeposit::test_remove_feedback_mail -vv -s --cov-branch --cov-report=term --basetemp=/code/modules/weko-deposit/.tox/c1/tmp
    def test_remove_feedback_mail(sel, app, db, location, es_records):
        indexer, records = es_records
        record = records[0]
        deposit = record['deposit']
        assert deposit.remove_feedback_mail() == None

    # def clean_unuse_file_contents(self, item_id, pre_object_versions,
    # .tox/c1/bin/pytest --cov=weko_deposit tests/test_api.py::TestWekoDeposit::test_clean_unuse_file_contents -vv -s --cov-branch --cov-report=term --basetemp=/code/modules/weko-deposit/.tox/c1/tmp
    def test_clean_unuse_file_contents(sel, app, db, location, es_records):
        with patch('weko_deposit.api.weko_logger') as mock_logger:
            indexer, records = es_records
            record = records[0]
            deposit = record['deposit']
            bucket = Bucket.create()
            objs = list()
            for i in range(5):
                file = FileInstance(uri="/var/tmp/test_dir%s" %
                                    i, storage_class="S", size=18)
                objs.append(ObjectVersion.create(bucket=bucket.id,
                            key="test%s.txt" % i, _file_id=file))
            pre = objs[:3]
            new = objs[-3:]
            with patch("invenio_files_rest.storage.pyfs.PyFSFileStorage.delete"):
                deposit.clean_unuse_file_contents(1,pre,new)
                deposit.clean_unuse_file_contents(1,pre,new,is_import=True)

            record = records[1]
            deposit = record['deposit']
            bucket = Bucket.create()
            objs = list()
            for i in range(5):
                file = FileInstance(uri="/var/tmp/test1_dir%s" %
                                    i, storage_class="S", size=18)
                objs.append(ObjectVersion.create(bucket=bucket.id,
                            key="test%s.txt" % i, _file_id=file))
            pre = objs[:2]
            new = objs[-2:]
            with patch("invenio_files_rest.storage.pyfs.PyFSFileStorage.delete"):
                # deposit.clean_unuse_file_contents(1,pre,new)
                deposit.clean_unuse_file_contents(1, pre, new, is_import=True)

            mock_logger.assert_any_call(key='WEKO_COMMON_FOR_START')
            mock_logger.assert_any_call(
                key='WEKO_COMMON_FOR_LOOP_ITERATION', count=mock.ANY, element=mock.ANY)
            mock_logger.assert_any_call(
                key='WEKO_COMMON_IF_ENTER', branch=mock.ANY)
            mock_logger.assert_any_call(key='WEKO_COMMON_FOR_END')
            mock_logger.reset_mock()

    # def merge_data_to_record_without_version(self, pid, keep_version=False,
    # .tox/c1/bin/pytest --cov=weko_deposit tests/test_api.py::TestWekoDeposit::test_merge_data_to_record_without_version -vv -s --cov-branch --cov-report=term --basetemp=/code/modules/weko-deposit/.tox/c1/tmp
    def test_merge_data_to_record_without_version(sel, app, db, location, es_records,es_records_8):
        with patch('weko_deposit.api.weko_logger') as mock_logger:
            indexer, records = es_records
            record = records[0]
            deposit = record['deposit']
            recid = record['recid']

            assert deposit.merge_data_to_record_without_version(recid)

            assert deposit.merge_data_to_record_without_version(recid, keep_version=True)

            from invenio_records_files.models import RecordsBuckets
            from invenio_files_rest.models import Bucket
            indexer, records = es_records
            record = records[1]
            deposit = record['deposit']
            recid = record['recid']
            record_bucket=RecordsBuckets.query.filter_by(record_id=deposit.id).one_or_none()
            rd=RecordsBuckets(record_id=records[2]["recid"].object_uuid,bucket_id=record_bucket.bucket.id)
            db.session.add(rd)
            db.session.commit()
            assert deposit.merge_data_to_record_without_version(recid)


            indexer, records = es_records
            record = records[0]
            deposit = record['deposit']
            record_bucket=RecordsBuckets.query.filter_by(record_id=deposit.id).one_or_none()
            if record_bucket:
                db.session.delete(record_bucket)
                db.session.commit()
            recid = record['recid']
            assert deposit.merge_data_to_record_without_version(recid)

            mock_logger.assert_any_call(
                key='WEKO_COMMON_IF_ENTER', branch=mock.ANY)
            mock_logger.assert_any_call(
                key='WEKO_COMMON_RETURN_VALUE', value=mock.ANY)
            mock_logger.reset_mock()

    # def prepare_draft_item(self, recid):
    # .tox/c1/bin/pytest --cov=weko_deposit tests/test_api.py::TestWekoDeposit::test_prepare_draft_item -vv -s --cov-branch --cov-report=term --basetemp=/code/modules/weko-deposit/.tox/c1/tmp
    def test_prepare_draft_item(sel, app, db, location, es_records):
        with patch('weko_deposit.api.weko_logger') as mock_logger:
            indexer, records = es_records
            record = records[0]
            deposit = record['deposit']
            recid = record['recid']
            with app.test_request_context():
                with patch("weko_deposit.api.WekoDeposit.newversion",return_value="new_version"):
                    assert deposit.prepare_draft_item(recid)=="new_version"

            mock_logger.assert_any_call(key='WEKO_COMMON_RETURN_VALUE', value=mock.ANY)
            mock_logger.reset_mock()
    # def delete_content_files(self):
    # .tox/c1/bin/pytest --cov=weko_deposit tests/test_api.py::TestWekoDeposit::test_delete_content_files -vv -s --cov-branch --cov-report=term --basetemp=/code/modules/weko-deposit/.tox/c1/tmp
    def test_delete_content_files(sel,app,db,location,es_records, es_records_4,es_records_7):
        with patch('weko_deposit.api.weko_logger') as mock_logger:
            indexer, records = es_records
            record = records[0]
            deposit = record['deposit']

            ret = indexer.get_metadata_by_item_id(deposit.id)
            # 正しくない手法だが、Elasticsearchの結果を前提としている
            deposit.jrc = copy.deepcopy(ret['_source'])
            deposit.delete_content_files()
            ret['_source']['content'][0].pop('file')
            assert deposit.jrc==ret['_source']

            indexer, records = es_records_4
            record = records[0]
            deposit = record['deposit']
            ret = indexer.get_metadata_by_item_id(deposit.id)
            deposit.jrc = copy.deepcopy(ret['_source'])
            deposit.delete_content_files()

            indexer, records = es_records_7
            record = records[0]
            deposit = record['deposit']
            # del deposit['date']['file']
            ret = indexer.get_metadata_by_item_id(deposit.id)
            deposit.jrc = copy.deepcopy(ret['_source'])
            deposit.delete_content_files()
            assert deposit.jrc==ret['_source']

            mock_logger.assert_any_call(key='WEKO_COMMON_FOR_START')
            mock_logger.assert_any_call(
                key='WEKO_COMMON_FOR_LOOP_ITERATION', count=mock.ANY, element=mock.ANY)
            mock_logger.assert_any_call(
                key='WEKO_COMMON_IF_ENTER', branch=mock.ANY)
            mock_logger.assert_any_call(key='WEKO_COMMON_FOR_END')
            mock_logger.reset_mock()

# class WekoRecord(Record):
# .tox/c1/bin/pytest --cov=weko_deposit tests/test_api.py::TestWekoRecord -vv -s --cov-branch --cov-report=term --basetemp=/code/modules/weko-deposit/.tox/c1/tmp


class TestWekoRecord:
    #     def pid(self):
    # .tox/c1/bin/pytest --cov=weko_deposit tests/test_api.py::TestWekoRecord::test_pid -vv -s --cov-branch --cov-report=term --basetemp=/code/modules/weko-deposit/.tox/c1/tmp
    def test_pid(self, es_records):
        with patch('weko_deposit.api.weko_logger') as mock_logger:
            record = WekoRecord({})
            with pytest.raises(AttributeError):
                assert record.pid == ""

            indexer, results = es_records
            result = results[0]
            record = result['record']
            pid = record.pid
            assert isinstance(pid, PersistentIdentifier) == True
            assert pid.pid_type == "depid"
            assert pid.pid_value == "1"

            mock_logger.assert_any_call(
                key='WEKO_COMMON_RETURN_VALUE', value=mock.ANY)
            mock_logger.reset_mock()

    #     def pid_recid(self):
    # .tox/c1/bin/pytest --cov=weko_deposit tests/test_api.py::TestWekoRecord::test_pid_recid -vv -s --cov-branch --cov-report=term --basetemp=/code/modules/weko-deposit/.tox/c1/tmp
    def test_pid_recid(self, es_records):
        with patch('weko_deposit.api.weko_logger') as mock_logger:
            record = WekoRecord({})
            with pytest.raises(AttributeError):
                record.pid_recid

            indexer, results = es_records
            result = results[0]
            record = result['record']
            assert isinstance(record, WekoRecord) == True
            pid = record.pid_recid
            assert isinstance(pid, PersistentIdentifier) == True
            assert pid.pid_type == "recid"
            assert pid.pid_value == "1"

            mock_logger.assert_any_call(
                key='WEKO_COMMON_RETURN_VALUE', value=mock.ANY)
            mock_logger.reset_mock()

    #     def hide_file(self):
    # .tox/c1/bin/pytest --cov=weko_deposit tests/test_api.py::TestWekoRecord::test_hide_file -vv -s --cov-branch --cov-report=term --basetemp=/code/modules/weko-deposit/.tox/c1/tmp
    def test_hide_file(self, es_records, es_records_2, es_records_5):
        with patch('weko_deposit.api.weko_logger') as mock_logger:
            # some value of 'attribute_type' is "file"
            # all option "hidden" is False
            _, results = es_records
            result = results[0]
            record = result['record']
            assert record.hide_file == False

            # contain option "hidden" is True
            _, results = es_records_2
            result = results[1]
            record = result['record']
            assert record.hide_file == True

            # all value of 'attribute_type' not "file"
            _, results = es_records_5
            result = results[1]
            record = result['record']
            assert record.hide_file ==  False

            mock_logger.assert_any_call(key='WEKO_COMMON_FOR_START')
            mock_logger.assert_any_call(
                key='WEKO_COMMON_FOR_LOOP_ITERATION', count=mock.ANY, element=mock.ANY)
            mock_logger.assert_any_call(
                key='WEKO_COMMON_IF_ENTER', branch=mock.ANY)
            mock_logger.assert_any_call(key='WEKO_COMMON_FOR_END')
            mock_logger.reset_mock()

    #     def navi(self):
    # .tox/c1/bin/pytest --cov=weko_deposit tests/test_api.py::TestWekoRecord::test_navi -vv -s --cov-branch --cov-report=term --basetemp=/code/modules/weko-deposit/.tox/c1/tmp
    def test_navi(self, app, users, es_records):
        with patch('weko_deposit.api.weko_logger') as mock_logger:
            record = WekoRecord({})
            with app.test_request_context():
                assert record.navi == []
            indexer, results = es_records
            result = results[0]
            record = result['record']
            # assert record.navi==[]
            with app.test_request_context(query_string={"community": "test_com"}):
                assert record.navi == []

            mock_logger.assert_any_call(
                key='WEKO_COMMON_IF_ENTER', branch=mock.ANY)
            mock_logger.assert_any_call(
                key='WEKO_COMMON_RETURN_VALUE', value=mock.ANY)
            mock_logger.reset_mock()

    #     def item_type_info(self):
    # .tox/c1/bin/pytest --cov=weko_deposit tests/test_api.py::TestWekoRecord::test_item_type_info -vv -s --cov-branch --cov-report=term --basetemp=/code/modules/weko-deposit/.tox/c1/tmp
    def test_item_type_info(self, app, es_records):
        with patch('weko_deposit.api.weko_logger') as mock_logger:
            record = WekoRecord({})
            with app.test_request_context():
                with pytest.raises(AttributeError):
                    assert record.item_type_info == ""
            indexer, results = es_records
            result = results[0]
            record = result['record']
            assert record.item_type_info == 'テストアイテムタイプ(1)'

            mock_logger.assert_any_call(
                key='WEKO_COMMON_RETURN_VALUE', value=mock.ANY)
            mock_logger.reset_mock()

    #     def switching_language(data):
    # .tox/c1/bin/pytest --cov=weko_deposit tests/test_api.py::TestWekoRecord::test_switching_language -vv -s --cov-branch --cov-report=term --basetemp=/code/modules/weko-deposit/.tox/c1/tmp
    def test_switching_language(self, app, es_records):
        with patch('weko_deposit.api.weko_logger') as mock_logger:
            record = WekoRecord({})
            # language = current_language
            with app.test_request_context(headers=[('Accept-Language', 'en')]):
                data = [{"language": "en", "title": "test_title"}]
                result = record.switching_language(data)
                assert result == "test_title"

            mock_logger.assert_any_call(key='WEKO_COMMON_FOR_START')
            mock_logger.assert_any_call(
                key='WEKO_COMMON_FOR_LOOP_ITERATION', count=mock.ANY, element=mock.ANY)
            mock_logger.assert_any_call(
                key='WEKO_COMMON_IF_ENTER', branch=mock.ANY)
            mock_logger.assert_any_call(
                key='WEKO_COMMON_RETURN_VALUE', value=mock.ANY)
            mock_logger.reset_mock()

            # language != current_language, language=en
            with app.test_request_context(headers=[('Accept-Language', 'ja')]):
                data = [{"language": "en", "title": "test_title"}]
                result = record.switching_language(data)
                assert result == "test_title"

            mock_logger.assert_any_call(
                key='WEKO_COMMON_IF_ENTER', branch=mock.ANY)
            mock_logger.assert_any_call(
                key='WEKO_COMMON_RETURN_VALUE', value=mock.ANY)
            mock_logger.reset_mock()

            # language != en, exist language
            with app.test_request_context(headers=[('Accept-Language', 'da')]):
                data = [{"language": "ja", "title": "test_title"}]
                result = record.switching_language(data)
                assert result == "test_title"

            mock_logger.assert_any_call(key='WEKO_COMMON_FOR_START')
            mock_logger.assert_any_call(
                key='WEKO_COMMON_FOR_LOOP_ITERATION', count=mock.ANY, element=mock.ANY)
            mock_logger.assert_any_call(
                key='WEKO_COMMON_IF_ENTER', branch=mock.ANY)
            mock_logger.assert_any_call(key='WEKO_COMMON_FOR_END')
            mock_logger.assert_any_call(
                key='WEKO_COMMON_RETURN_VALUE', value=mock.ANY)
            mock_logger.reset_mock()

            # not exist language
            with app.test_request_context(headers=[('Accept-Language', 'da')]):
                data = [{"title": "test_title"}]
                result = record.switching_language(data)
                assert result == "test_title"

            mock_logger.assert_any_call(key='WEKO_COMMON_FOR_START')
            mock_logger.assert_any_call(
                key='WEKO_COMMON_FOR_LOOP_ITERATION', count=mock.ANY, element=mock.ANY)
            mock_logger.assert_any_call(
                key='WEKO_COMMON_IF_ENTER', branch=mock.ANY)
            mock_logger.assert_any_call(key='WEKO_COMMON_FOR_END')
            mock_logger.assert_any_call(
                key='WEKO_COMMON_RETURN_VALUE', value=mock.ANY)
            mock_logger.reset_mock()

            # len(data) <= 0
            with app.test_request_context(headers=[('Accept-Language', 'da')]):
                data = {}
                result = record.switching_language(data)
                assert result == ""

            mock_logger.assert_any_call(
                key='WEKO_COMMON_RETURN_VALUE', value=mock.ANY)
            mock_logger.reset_mock()

            # no language
            with app.test_request_context(headers=[('Accept-Language', 'da')]):
                data = [{"title": "title"}, {
                    "title": "en_title", "language": "en"}]
                result = record.switching_language(data)
                assert result == "title"

            mock_logger.assert_any_call(key='WEKO_COMMON_FOR_START')
            mock_logger.assert_any_call(
                key='WEKO_COMMON_FOR_LOOP_ITERATION', count=mock.ANY, element=mock.ANY)
            mock_logger.assert_any_call(
                key='WEKO_COMMON_IF_ENTER', branch=mock.ANY)
            mock_logger.assert_any_call(key='WEKO_COMMON_FOR_END')
            mock_logger.assert_any_call(
                key='WEKO_COMMON_RETURN_VALUE', value=mock.ANY)
            mock_logger.reset_mock()

            # no language
            with app.test_request_context(headers=[('Accept-Language', 'en')]):
                data = [{"title": "title"}, {
                    "title": "en_title", "language": "en"}]
                result = record.switching_language(data)
                assert result == "en_title"

            mock_logger.assert_any_call(key='WEKO_COMMON_FOR_START')
            mock_logger.assert_any_call(
                key='WEKO_COMMON_FOR_LOOP_ITERATION', count=mock.ANY, element=mock.ANY)
            mock_logger.assert_any_call(
                key='WEKO_COMMON_IF_ENTER', branch=mock.ANY)
            mock_logger.assert_any_call(
                key='WEKO_COMMON_RETURN_VALUE', value=mock.ANY)
            mock_logger.reset_mock()

            # no language
            with app.test_request_context(headers=[('Accept-Language', 'ja')]):
                data = [{"title": "en_title", "language": "en"},
                        {"title": "title"}]
                result = record.switching_language(data)
                assert result == "en_title"

            # language != current_language, language=en
            with app.test_request_context(headers=[('Accept-Language', 'en')]):
                data = [{"language": "", "title": "test_title"},
                        {"language": "", "title": "test_title"}]
                result = record.switching_language(data)
                assert result == "test_title"

            mock_logger.assert_any_call(
                key='WEKO_COMMON_IF_ENTER', branch=mock.ANY)
            mock_logger.assert_any_call(
                key='WEKO_COMMON_RETURN_VALUE', value=mock.ANY)
            mock_logger.reset_mock()


    # def __get_titles_key(item_type_mapping):
    #.tox/c1/bin/pytest --cov=weko_deposit tests/test_api.py::TestWekoRecord::test__get_titles_key -vv -s --cov-branch --cov-report=html --basetemp=/code/modules/weko-deposit/.tox/c1/tmp
    def test__get_titles_key(self,app,es_records):
        indexer, records = es_records
        record = records[0]
        deposit = record["deposit"]
        meta_option, item_type_mapping = get_options_and_order_list(
            deposit.get('item_type_id'))
        meta_option ={
            "item_1617186609386":{
                "option":{
                    "hidden":False
                }
            },
            "key2":{}
        }
        item_type_mapping={"item_1617186609386": {
                "lom_mapping": "",
                "lido_mapping": "",
                "spase_mapping": "",
                "jpcoar_mapping": {
                    "title": {
                            "@value": "test1_subitem1",
                            "@attributes": {"xml:lang": "test1_subitem2"},
                            "model_id": "test_item1"
                    },
                    "subject": {
                        "@value": "subitem_1523261968819",
                        "@attributes": {
                            "xml:lang": "subitem_1522299896455",
                            "subjectURI": "subitem_1522300048512",
                            "subjectScheme": "subitem_1522300014469"
                        }
                    }
                },
                "junii2_mapping": "",
                "oai_dc_mapping": {
                    "subject": {
                        "@value": "subitem_1523261968819"
                    }
                },
                "display_lang_type": "",
                "jpcoar_v1_mapping": {
                    "subject": {
                        "@value": "subitem_1523261968819",
                        "@attributes": {
                            "xml:lang": "subitem_1522299896455",
                            "subjectURI": "subitem_1522300048512",
                            "subjectScheme": "subitem_1522300014469"
                        }
                    }
                }
            }}
        hide_list=["item_1617186609386.subitem_1523261968819","item_1617186609386","test1_subitem1"]
        app.config['BABEL_DEFAULT_LOCALE'] = 'ja'
        with app.test_request_context():
            assert record["record"]._WekoRecord__get_titles_key(item_type_mapping, meta_option,hide_list)

        record = records[1]
        deposit = record["deposit"]
        meta_option, item_type_mapping = get_options_and_order_list(
            deposit.get('item_type_id'))
        meta_option ={
            "item_1617186609386":{
                "option":{
                    "hidden":False
                }
            },
            "key2":{}
        }
        item_type_mapping={"item_1617186609386": {
                "lom_mapping": "",
                "lido_mapping": "",
                "spase_mapping": "",
                "jpcoar_mapping": {
                    "title": {
                            "@value": "test1_subitem1",
                            "@attributes": {"xml:lang": "test1_subitem2"},
                            "model_id": "test_item1"
                    },
                    "subject": {
                        "@value": "subitem_1523261968819",
                        "@attributes": {
                            "xml:lang": "subitem_1522299896455",
                            "subjectURI": "subitem_1522300048512",
                            "subjectScheme": "subitem_1522300014469"
                        }
                    }
                },
                "junii2_mapping": "",
                "oai_dc_mapping": {
                    "subject": {
                        "@value": "subitem_1523261968819"
                    }
                },
                "display_lang_type": "",
                "jpcoar_v1_mapping": {
                    "subject": {
                        "@value": "subitem_1523261968819",
                        "@attributes": {
                            "xml:lang": "subitem_1522299896455",
                            "subjectURI": "subitem_1522300048512",
                            "subjectScheme": "subitem_1522300014469"
                        }
                    }
                }
            }}
        hide_list=[{"item_1617186609386","test1_subitem2","test1_subitem1"}]
        app.config['BABEL_DEFAULT_LOCALE'] = 'ja'
        with app.test_request_context():
            assert record["record"]._WekoRecord__get_titles_key(item_type_mapping, meta_option,hide_list)

        record = records[2]
        deposit = record["deposit"]
        meta_option, item_type_mapping = get_options_and_order_list(
            deposit.get('item_type_id'))
        meta_option ={
            "item_1617186609386":{
                "option":{
                    "hidden":False
                }
            },
            "key2":{}
        }
        item_type_mapping={"item_1617186609386": {
                "lom_mapping": "",
                "lido_mapping": "",
                "spase_mapping": "",
                "jpcoar_mapping": {
                    "title": {
                            "@value": "test1_subitem1",
                            "@attributes": {"xml:lang": "test1_subitem2"},
                            "model_id": "test_item1"
                    },
                    "subject": {
                        "@value": "subitem_1523261968819",
                        "@attributes": {
                            "xml:lang": "subitem_1522299896455",
                            "subjectURI": "subitem_1522300048512",
                            "subjectScheme": "subitem_1522300014469"
                        }
                    }
                },
                "junii2_mapping": "",
                "oai_dc_mapping": {
                    "subject": {
                        "@value": "subitem_1523261968819"
                    }
                },
                "display_lang_type": "",
                "jpcoar_v1_mapping": {
                    "subject": {
                        "@value": "subitem_1523261968819",
                        "@attributes": {
                            "xml:lang": "subitem_1522299896455",
                            "subjectURI": "subitem_1522300048512",
                            "subjectScheme": "subitem_1522300014469"
                        }
                    }
                }
            }}
        hide_list=["item_1617186609386.subitem_1523261968819","item_1617186609386","test1_subitem1"]
        app.config['BABEL_DEFAULT_LOCALE'] = 'ja'
        with app.test_request_context():

            assert record["record"]._WekoRecord__get_titles_key(item_type_mapping, meta_option,hide_list)

    #     def get_titles(self):
    # .tox/c1/bin/pytest --cov=weko_deposit tests/test_api.py::TestWekoRecord::test_get_titles -vv -s --cov-branch --cov-report=term --basetemp=/code/modules/weko-deposit/.tox/c1/tmp
    def test_get_titles(self,app,es_records,db_itemtype,db_oaischema,es_records_3,es_records_4):
        with patch('weko_deposit.api.weko_logger') as mock_logger:
            record = WekoRecord({})
            with app.test_request_context():
                assert record.get_titles == ""
            indexer, results = es_records
            result = results[0]
            record = result['record']
            assert record['item_type_id'] == "1"

            mock_logger.assert_any_call(
                key='WEKO_COMMON_RETURN_VALUE', value=mock.ANY)
            mock_logger.reset_mock()

            with app.test_request_context():
                assert record.get_titles == "title"

            mock_logger.assert_any_call(
                key='WEKO_COMMON_IF_ENTER', branch=mock.ANY)
            mock_logger.assert_any_call(
                key='WEKO_COMMON_RETURN_VALUE', value=mock.ANY)
            mock_logger.reset_mock()

            with app.test_request_context(headers=[("Accept-Language", "en")]):
                assert record.get_titles == "title"

            mock_logger.assert_any_call(
                key='WEKO_COMMON_IF_ENTER', branch=mock.ANY)
            mock_logger.assert_any_call(
                key='WEKO_COMMON_RETURN_VALUE', value=mock.ANY)
            mock_logger.reset_mock()

            app.config['BABEL_DEFAULT_LOCALE'] = 'ja'
            # from flask_babelex import refresh; refresh()
            with app.test_request_context():
                assert record.get_titles == "タイトル"

            mock_logger.assert_any_call(
                key='WEKO_COMMON_IF_ENTER', branch=mock.ANY)
            mock_logger.assert_any_call(
                key='WEKO_COMMON_RETURN_VALUE', value=mock.ANY)
            mock_logger.reset_mock()

            app.config['BABEL_DEFAULT_LOCALE'] = 'fr'
            # from flask_babelex import refresh; refresh()
            with app.test_request_context():
                assert record.get_titles=="title"

            indexer, results = es_records_3
            result = results[0]
            record = result['record']
            with app.test_request_context(headers=[("Accept-Language", "ja")]):
                assert record.get_titles==""

            indexer, results = es_records_4
            result = results[0]
            record = result['record']
            with app.test_request_context(headers=[("Accept-Language", "en")]):
                assert record.get_titles=="title"

            mock_logger.assert_any_call(key='WEKO_COMMON_IF_ENTER', branch=mock.ANY)
            mock_logger.assert_any_call(key='WEKO_COMMON_RETURN_VALUE', value=mock.ANY)
            mock_logger.reset_mock()

    #     def items_show_list(self):
    # .tox/c1/bin/pytest --cov=weko_deposit tests/test_api.py::TestWekoRecord::test_items_show_list -vv -s --cov-branch --cov-report=term --basetemp=/code/modules/weko-deposit/.tox/c1/tmp
    def test_items_show_list(self, app, es_records, es_records_2, es_records_5, es_records_6, users, db_itemtype, db_admin_settings):
        with patch('weko_deposit.api.weko_logger') as mock_logger:
            record = WekoRecord({})
            with app.test_request_context():
                with pytest.raises(AttributeError):
                    assert record.items_show_list == ""

            _, results = es_records
            result = results[0]
            record = result['record']
            version_id = str(result['version_id'])
            with patch("flask_login.utils._get_user", return_value=users[1]["obj"]):
                assert record.items_show_list == [{'attribute_name': 'PubDate', 'attribute_value': '2022-08-20', 'attribute_name_i18n': 'PubDate'}, {'attribute_name': 'Title', 'attribute_name_i18n': 'Title', 'attribute_type': None, 'attribute_value_mlt': [[[[{'Title': 'タイトル'}], [{'Language': 'ja'}]]], [[[{'Title': 'title'}], [{'Language': 'en'}]]]]}, {'attribute_name': 'Resource Type', 'attribute_name_i18n': 'Resource Type', 'attribute_type': None, 'attribute_value_mlt': [[[[{'Resource Type': 'conference paper'}], [{'Resource Type Identifier': 'http://purl.org/coar/resource_type/c_5794'}]]]]}, {'attribute_name': 'File', 'attribute_name_i18n': 'File', 'attribute_type': 'file', 'attribute_value_mlt': [[[[{'dateType': 'Available', 'item_1617605131499[].date[0].dateValue': '2022-09-07'}]], [{'item_1617605131499[].url': 'https://weko3.example.org/record/1/files/hello.txt'}], [[{'item_1617605131499[].filesize[].value': '146 KB'}]], {'version_id': version_id, 'mimetype': 'application/pdf', 'file': 'SGVsbG8sIFdvcmxk', 'filename': 'hello.txt', 'filename.name': 'ファイル名', 'item_1617605131499[].format': 'plain/text', 'item_1617605131499[].accessrole': 'open_access'}]]}]

            _, results = es_records
            result = results[1]
            record = result['record']
            version_id = str(result['version_id'])
            with patch("flask_login.utils._get_user", return_value=users[2]["obj"]):
                assert record.items_show_list == [{'attribute_name': 'PubDate', 'attribute_value': '2022-08-20', 'attribute_name_i18n': 'PubDate'}, {'attribute_name': 'Title', 'attribute_name_i18n': 'Title', 'attribute_type': None, 'attribute_value_mlt': [[[[{'Title': 'タイトル'}], [{'Language': 'ja'}]]], [[[{'Title': 'title'}], [{'Language': 'en'}]]]]}, {'attribute_name': 'Resource Type', 'attribute_name_i18n': 'Resource Type', 'attribute_type': None, 'attribute_value_mlt': [[[[{'Resource Type': 'conference paper'}], [{'Resource Type Identifier': 'http://purl.org/coar/resource_type/c_5794'}]]]]}, {'attribute_name': 'File', 'attribute_name_i18n': 'File', 'attribute_type': 'file', 'attribute_value_mlt': [[[[{'dateType': 'Available', 'item_1617605131499[].date[0].dateValue': '2022-09-07'}]], [{'item_1617605131499[].url': 'https://weko3.example.org/record/2/files/hello.txt'}], [[{'item_1617605131499[].filesize[].value': '146 KB'}]], {'version_id': version_id, 'mimetype': 'application/pdf', 'file': 'SGVsbG8sIFdvcmxk', 'filename': 'hello.txt', 'filename.name': 'ファイル名', 'item_1617605131499[].format': 'plain/text', 'item_1617605131499[].accessrole': 'open_access'}]]}]


            # contain hidden record
            _, results = es_records_2
            result = results[0]
            record = result['record']
            version_id = str(result['version_id'])
            with patch("flask_login.utils._get_user", return_value=users[1]["obj"]):
                assert record.items_show_list == [{'attribute_name': 'PubDate', 'attribute_value': '2022-08-20', 'attribute_name_i18n': 'PubDate'}, {'attribute_name': 'Creator', 'attribute_name_i18n': 'Creator', 'attribute_type': 'creator', 'attribute_value_mlt': [{'name': [], 'order_lang': []}, {'name': ['givenNames'], 'order_lang': [{'NoLanguage': {'givenName': ['givenNames'], 'affiliationName': [], 'affiliationNameIdentifier': []}}, {'ja': {'creatorName': None, 'creatorAlternative': [], 'affiliationName': [], 'affiliationNameIdentifier': []}}]}, {'name': ['mei'], 'order_lang': [{'NoLanguage': {'familyName': ['mei'], 'affiliationName': [], 'affiliationNameIdentifier': []}}, {'ja': {'creatorName': None, 'creatorAlternative': [], 'affiliationName': [], 'affiliationNameIdentifier': []}}]}, {'name': ['mei'], 'order_lang': [{'NoLanguage': {'familyName': ['mei'], 'affiliationName': [], 'affiliationNameIdentifier': []}}, {'ja': {'creatorName': None, 'creatorAlternative': [], 'affiliationName': [], 'affiliationNameIdentifier': []}}]}, {'name': [], 'order_lang': []}, {'name': ['name'], 'order_lang': [{'NoLanguage': {'creatorName': ['name'], 'affiliationName': [], 'affiliationNameIdentifier': []}}, {'ja': {'creatorName': None, 'creatorAlternative': [], 'affiliationName': [], 'affiliationNameIdentifier': []}}]}, {'name': [], 'order_lang': [], 'nameIdentifiers': [{'nameIdentifier': '識別'}, {'nameIdentifierURI': 'tets.com'}]}, {'name': [], 'order_lang': []}, {'name': ['別名'], 'order_lang': [{'NoLanguage': {'creatorAlternative': ['別名'], 'affiliationName': [], 'affiliationNameIdentifier': []}}, {'ja': {'creatorName': None, 'creatorAlternative': [], 'affiliationName': [], 'affiliationNameIdentifier': []}}]}]}, {'attribute_name': 'Resource Type', 'attribute_name_i18n': 'Resource Type', 'attribute_type': None, 'attribute_value_mlt': [[[[{'Resource Type': 'conference paper'}], [{'Resource Type Identifier': 'http://purl.org/coar/resource_type/c_5794'}]]]]}, {'attribute_name': 'thumbnail', 'attribute_name_i18n': 'thumbnail', 'attribute_type': 'object', 'is_thumbnail': True}]

            #
            _, results = es_records_5
            result = results[1]
            record = result['record']
            version_id = str(result['version_id'])
            with patch("flask_login.utils._get_user", return_value=users[1]["obj"]):
                assert record.items_show_list == [{'attribute_name': 'PubDate', 'attribute_value': '2022-08-20', 'attribute_name_i18n': 'PubDate'}, {'attribute_name': 'Creator', 'attribute_name_i18n': 'Creator', 'attribute_type': 'creator', 'attribute_value_mlt': [{'name': [], 'order_lang': []}, {'name': ['givenNames'], 'order_lang': [{'NoLanguage': {'givenName': ['givenNames'], 'affiliationName': [], 'affiliationNameIdentifier': []}}, {'ja': {'creatorName': None, 'creatorAlternative': [], 'affiliationName': [], 'affiliationNameIdentifier': []}}]}, {'name': ['mei'], 'order_lang': [{'NoLanguage': {'familyName': ['mei'], 'affiliationName': [], 'affiliationNameIdentifier': []}}, {'ja': {'creatorName': None, 'creatorAlternative': [], 'affiliationName': [], 'affiliationNameIdentifier': []}}]}, {'name': ['mei'], 'order_lang': [{'NoLanguage': {'familyName': ['mei'], 'affiliationName': [], 'affiliationNameIdentifier': []}}, {'ja': {'creatorName': None, 'creatorAlternative': [], 'affiliationName': [], 'affiliationNameIdentifier': []}}]}, {'name': [], 'order_lang': []}, {'name': ['name'], 'order_lang': [{'NoLanguage': {'creatorName': ['name'], 'affiliationName': [], 'affiliationNameIdentifier': []}}, {'ja': {'creatorName': None, 'creatorAlternative': [], 'affiliationName': [], 'affiliationNameIdentifier': []}}]}, {'name': [], 'order_lang': [], 'nameIdentifiers': [{'nameIdentifier': '識別'}, {'nameIdentifierURI': 'tets.com'}]}, {'name': [], 'order_lang': []}, {'name': ['別名'], 'order_lang': [{'NoLanguage': {'creatorAlternative': ['別名'], 'affiliationName': [], 'affiliationNameIdentifier': []}}, {'ja': {'creatorName': None, 'creatorAlternative': [], 'affiliationName': [], 'affiliationNameIdentifier': []}}]}]}, {'attribute_name': 'Reference', 'attribute_name_i18n': 'Resource Type', 'attribute_type': None, 'attribute_value_mlt': [[{'item_1617258105262.resourcetype': 'conference paper', 'item_1617258105262.resourceuri': 'http://purl.org/coar/resource_type/c_5794'}]]}, {'attribute_name': 'Bibliographic Information', 'attribute_name_i18n': 'Bibliographic Information', 'attribute_type': 'object', 'attribute_value_mlt': [{'title_attribute_name': [], 'magazine_attribute_name': [{'p.': '終了ページ'}], 'length': 1}, {'title_attribute_name': ['タイトル', 'ja : '], 'magazine_attribute_name': [], 'length': 0}, {'title_attribute_name': [], 'magazine_attribute_name': [{'p.': '開始ページ'}], 'length': 1}, {'title_attribute_name': [], 'magazine_attribute_name': [], 'length': 0}, {'title_attribute_name': [], 'magazine_attribute_name': [{'Issue Number': '号'}], 'length': 1}, {'title_attribute_name': [], 'magazine_attribute_name': [{'Number of Page': 'ページ数'}], 'length': 1}]}, {'attribute_name': 'thumbnail', 'attribute_name_i18n': 'thumbnail', 'attribute_type': 'object', 'attribute_value_mlt': []}]

            # contain 'input_type' == 'text', 'interim', contain BibliographicInfo
            _, results = es_records_6
            result = results[2]
            record = result['record']
            version_id = str(result['version_id'])
            # with patch("weko_deposit.api._FormatSysBibliographicInformation.is_bibliographic", return_value=True):
            assert record.items_show_list == [{'attribute_name': 'PubDate', 'attribute_value': '2022-08-20', 'attribute_name_i18n': 'PubDate'}, {'attribute_name': 'Creator', 'attribute_name_i18n': 'Creator', 'attribute_type': 'creator', 'attribute_value_mlt': [{'name': [], 'order_lang': []}, {'name': ['givenNames'], 'order_lang': [{'NoLanguage': {'givenName': ['givenNames'], 'affiliationName': [], 'affiliationNameIdentifier': []}}, {'ja': {'creatorName': None, 'creatorAlternative': [], 'affiliationName': [], 'affiliationNameIdentifier': []}}]}, {'name': ['mei'], 'order_lang': [{'NoLanguage': {'familyName': ['mei'], 'affiliationName': [], 'affiliationNameIdentifier': []}}, {'ja': {'creatorName': None, 'creatorAlternative': [], 'affiliationName': [], 'affiliationNameIdentifier': []}}]}, {'name': ['mei'], 'order_lang': [{'NoLanguage': {'familyName': ['mei'], 'affiliationName': [], 'affiliationNameIdentifier': []}}, {'ja': {'creatorName': None, 'creatorAlternative': [], 'affiliationName': [], 'affiliationNameIdentifier': []}}]}, {'name': [], 'order_lang': []}, {'name': ['name'], 'order_lang': [{'NoLanguage': {'creatorName': ['name'], 'affiliationName': [], 'affiliationNameIdentifier': []}}, {'ja': {'creatorName': None, 'creatorAlternative': [], 'affiliationName': [], 'affiliationNameIdentifier': []}}]}, {'name': [], 'order_lang': [], 'nameIdentifiers': [{'nameIdentifier': '識別'}, {'nameIdentifierURI': 'tets.com'}]}, {'name': [], 'order_lang': []}, {'name': ['別名'], 'order_lang': [{'NoLanguage': {'creatorAlternative': ['別名'], 'affiliationName': [], 'affiliationNameIdentifier': []}}, {'ja': {'creatorName': None, 'creatorAlternative': [], 'affiliationName': [], 'affiliationNameIdentifier': []}}]}]}, {'attribute_name': 'Reference', 'attribute_type': 'file', 'content': [{'test': 'content'}, {'file': 'test'}], 'attribute_name_i18n': 'Resource Type'}, {'attribute_name': 'Bibliographic Information', 'attribute_name_i18n': 'Bibliographic Information', 'attribute_type': 'object', 'attribute_value_mlt': [{'title_attribute_name': [], 'magazine_attribute_name': [{'p.': '終了ページ'}], 'length': 1}, {'title_attribute_name': ['タイトル', 'ja : '], 'magazine_attribute_name': [], 'length': 0}, {'title_attribute_name': [], 'magazine_attribute_name': [{'p.': '開始ページ'}], 'length': 1}, {'title_attribute_name': [], 'magazine_attribute_name': [], 'length': 0}, {'title_attribute_name': [], 'magazine_attribute_name': [{'Issue Number': '号'}], 'length': 1}, {'title_attribute_name': [], 'magazine_attribute_name': [{'Number of Page': 'ページ数'}], 'length': 1}]}, {'attribute_name': 'Bibliographic Information', 'attribute_name_i18n': 'Bibliographic Information', 'attribute_type': 'object', 'attribute_value_mlt': [{'title_attribute_name': [], 'magazine_attribute_name': [{'p.': '終了ページ'}], 'length': 1}, {'title_attribute_name': ['タイトル', 'ja : '], 'magazine_attribute_name': [], 'length': 0}, {'title_attribute_name': [], 'magazine_attribute_name': [{'p.': '開始ページ'}], 'length': 1}, {'title_attribute_name': [], 'magazine_attribute_name': [], 'length': 0}, {'title_attribute_name': [], 'magazine_attribute_name': [{'Issue Number': '号'}], 'length': 1}, {'title_attribute_name': [], 'magazine_attribute_name': [{'Number of Page': 'ページ数'}], 'length': 1}]}, {'attribute_name': 'Bibliographic Information', 'attribute_name_i18n': 'Bibliographic Information', 'attribute_type': 'object', 'attribute_value_mlt': [[[]], [[]], [[]]]}, {'attribute_name': 'Information', 'attribute_type': 'object', 'attribute_value': '2022-08-20', 'attribute_name_i18n': 'Information'}, {'attribute_name': 'Information', 'attribute_type': 'nothing', 'attribute_name_i18n': 'Information'}, {'attribute_name': 'thumbnail', 'attribute_name_i18n': 'thumbnail', 'attribute_type': 'object', 'is_thumbnail': True}]

            mock_logger.assert_any_call(key='WEKO_COMMON_FOR_START')
            mock_logger.assert_any_call(
                key='WEKO_COMMON_FOR_LOOP_ITERATION', count=mock.ANY, element=mock.ANY)
            mock_logger.assert_any_call(
                key='WEKO_COMMON_IF_ENTER', branch=mock.ANY)
            mock_logger.assert_any_call(key='WEKO_COMMON_FOR_END')
            mock_logger.assert_any_call(
                key='WEKO_COMMON_RETURN_VALUE', value=mock.ANY)
            mock_logger.reset_mock()

    # .tox/c1/bin/pytest --cov=weko_deposit tests/test_api.py::TestWekoRecord::test_display_file_info -vv -s --cov-branch --cov-report=term --basetemp=/code/modules/weko-deposit/.tox/c1/tmp
    def test_display_file_info(self, app, es_records, es_records_6, es_records_5):
        with patch('weko_deposit.api.weko_logger') as mock_logger:
            record = WekoRecord({})
            with app.test_request_context():
                with pytest.raises(AttributeError):
                    assert record.display_file_info == ""

            _, results = es_records
            result = results[0]
            record = result['record']
            with app.test_request_context("/test?filename=hello.txt"):
                assert record.display_file_info == [{'attribute_name': 'File', 'attribute_name_i18n': 'File', 'attribute_type': 'file', 'attribute_value_mlt': [[[[{'Opendate': '2022-09-07'}], [
                    {'FileName': 'hello.txt'}], [{'Text URL': [[[{'Text URL': 'https://weko3.example.org/record/1/files/hello.txt'}]]]}], [{'Format': 'plain/text'}], [{'Size': [[[[{'Size': '146 KB'}]]]]}]]]]}]

            # invalid filename
            result = results[1]
            record = result['record']
            with app.test_request_context("/test?filename=no_hello.txt"):
                assert record.display_file_info == [{'attribute_name': 'File', 'attribute_name_i18n': 'File', 'attribute_type': 'file', 'attribute_value_mlt': []}]

            _, results = es_records_6
            result = results[0]
            record = result['record']
            with app.test_request_context("/test?filename=hello.txt"):
                assert record.display_file_info == [{'attribute_name': 'Reference', 'attribute_type': 'file', 'content': [{'test': 'content'}, {'file': 'test'}], 'attribute_name_i18n': 'Resource Type', 'attribute_value_mlt': [[[[{'Resource Type': ''}]]]]}]

        with patch('weko_deposit.api.weko_logger') as mock_logger:
            # nval['attribute_type'] == 'file
            _, results = es_records_5
            result = results[0]
            record = result['record']
            with app.test_request_context("/test?filename=hello.txt"):
                assert record.display_file_info == []

    #     def __remove_special_character_of_weko2(self, metadata):
    # .tox/c1/bin/pytest --cov=weko_deposit tests/test_api.py::TestWekoRecord::test__remove_special_character_of_weko2 -vv -s --cov-branch --cov-report=html --basetemp=/code/modules/weko-deposit/.tox/c1/tmp
        with patch('weko_deposit.api.weko_logger') as mock_logger:
            record = WekoRecord({})
            indexer, results = es_records
            record = results[0]
            deposit = record["deposit"]
            metadata = ['url','date']
            assert record["record"]._WekoRecord__remove_special_character_of_weko2(metadata) is None

            metadata = ''
            assert record["record"]._WekoRecord__remove_special_character_of_weko2(metadata) is None

            metadata = [{''},'']
            assert record["record"]._WekoRecord__remove_special_character_of_weko2(metadata) is None

    #     def _get_creator(meta_data, hide_email_flag):
    # .tox/c1/bin/pytest --cov=weko_deposit tests/test_api.py::TestWekoRecord::test__get_creator -vv -s --cov-branch --cov-report=term --basetemp=/code/modules/weko-deposit/.tox/c1/tmp
    def test__get_creator(self, es_records):
        with patch('weko_deposit.api.weko_logger') as mock_logger:
            record = WekoRecord({})
            assert record._get_creator({}, False) == []

            mock_logger.assert_any_call(
                key='WEKO_COMMON_RETURN_VALUE', value=mock.ANY)
            mock_logger.reset_mock()
            assert record._get_creator({},True)==[]

            metadata = [{'url': {'url': 'https://weko3.example.org/record/2/files/hello.txt'}, 'date': [{'dateType': 'Available', 'dateValue': '2022-09-07'}], 'format': 'plain/text', 'creatorMails': 'creatorMails', 'nameIdentifiers': 'nameIdentifiers', 'filesize': [{'value': '146 KB'}], 'accessrole': 'open_access', 'version_id': '18b2736a-fa2b-4b05-9582-86ffa87ebce9', 'mimetype': 'application/pdf', 'file': 'SGVsbG8sIFdvcmxk'}]
            assert record._get_creator(metadata,False)==[{'creatorMails': 'creatorMails','name': [],'nameIdentifiers': 'nameIdentifiers','order_lang': []}]

            assert record._get_creator(metadata,True)==[{'name': [], 'nameIdentifiers': 'nameIdentifiers', 'order_lang': []}]

            metadata = [{'url': {'url': 'https://weko3.example.org/record/2/files/hello.txt'}, 'date': [{'dateType': 'Available', 'dateValue': '2022-09-07'}], 'format': 'plain/text', 'creatorMails': 'creatorMails', 'Identifiers': 'nameIdentifiers', 'filesize': [{'value': '146 KB'}], 'accessrole': 'open_access', 'version_id': '18b2736a-fa2b-4b05-9582-86ffa87ebce9', 'mimetype': 'application/pdf', 'file': 'SGVsbG8sIFdvcmxk'}]
            assert record._get_creator(metadata,True)==[{'name': [], 'order_lang': []}]
            mock_logger.assert_any_call(key='WEKO_COMMON_RETURN_VALUE', value=mock.ANY)
            mock_logger.reset_mock()

    #     def __remove_file_metadata_do_not_publish(self, file_metadata_list):
    # .tox/c1/bin/pytest --cov=weko_deposit tests/test_api.py::TestWekoRecord::test___remove_file_metadata_do_not_publish -vv -s --cov-branch --cov-report=html --basetemp=/code/modules/weko-deposit/.tox/c1/tmp
    def test___remove_file_metadata_do_not_publish(self,es_records,users):
        with patch('weko_deposit.api.weko_logger') as mock_logger:
            indexer, results = es_records
            record = results[0]
            file_metadata = [{'url': {'url': 'https://weko3.example.org/record/2/files/hello.txt'}, 'date': [{'dateType': 'Available', 'dateValue': '2022-09-07'}], 'format': 'plain/text', 'filename': 'hello.txt', 'filesize': [{'value': '146 KB'}], 'accessrole': 'open_date', 'version_id': '2dfc9468-6a1f-4204-928d-0795625b79c8', 'mimetype': 'application/pdf', 'file': 'SGVsbG8sIFdvcmxk'}]
            assert record["record"]._WekoRecord__remove_file_metadata_do_not_publish(file_metadata) ==[{'url': {'url': 'https://weko3.example.org/record/2/files/hello.txt'}, 'date': [{'dateType': 'Available', 'dateValue': '2022-09-07'}], 'format': 'plain/text', 'filename': 'hello.txt', 'filesize': [{'value': '146 KB'}], 'accessrole': 'open_date', 'version_id': '2dfc9468-6a1f-4204-928d-0795625b79c8', 'mimetype': 'application/pdf', 'file': 'SGVsbG8sIFdvcmxk'}]

            record = results[1]
            file_metadata = [{'url': {'url': 'https://weko3.example.org/record/2/files/hello.txt'}, 'date': [{'dateType': 'Available', 'dateValue': ''}], 'format': 'plain/text', 'filename': 'hello.txt', 'filesize': [{'value': '146 KB'}], 'accessrole': 'open_date', 'version_id': '2dfc9468-6a1f-4204-928d-0795625b79c8', 'mimetype': 'application/pdf', 'file': 'SGVsbG8sIFdvcmxk'}]
            assert record["record"]._WekoRecord__remove_file_metadata_do_not_publish(file_metadata) ==[]

            record = results[2]
            file_metadata = [{'url': {'url': 'https://weko3.example.org/record/2/files/hello.txt'}, 'date': [{'dateType': 'Available', 'dateValue': ''}], 'format': 'plain/text', 'filename': 'hello.txt', 'filesize': [{'value': '146 KB'}], 'version_id': '2dfc9468-6a1f-4204-928d-0795625b79c8', 'mimetype': 'application/pdf', 'file': 'SGVsbG8sIFdvcmxk'}]
            assert record["record"]._WekoRecord__remove_file_metadata_do_not_publish(file_metadata) ==[{'url': {'url': 'https://weko3.example.org/record/2/files/hello.txt'}, 'date': [{'dateType': 'Available', 'dateValue': ''}], 'format': 'plain/text', 'filename': 'hello.txt', 'filesize': [{'value': '146 KB'}], 'version_id': '2dfc9468-6a1f-4204-928d-0795625b79c8', 'mimetype': 'application/pdf', 'file': 'SGVsbG8sIFdvcmxk'}]

            record = results[3]
            user = users[0]
            with patch("flask_login.utils._get_user", return_value=user["obj"]):

                file_metadata = [{'url': {'url': 'https://weko3.example.org/record/2/files/hello.txt'}, 'accessrole': 'open_no', 'date': [{'dateType': 'Available', 'dateValue': ''}], 'format': 'plain/text', 'filename': 'hello.txt', 'filesize': [{'value': '146 KB'}], 'version_id': '2dfc9468-6a1f-4204-928d-0795625b79c8', 'mimetype': 'application/pdf', 'file': 'SGVsbG8sIFdvcmxk'}]
                assert record["record"]._WekoRecord__remove_file_metadata_do_not_publish(file_metadata) ==[]


    #     def __check_user_permission(user_id_list):
    #.tox/c1/bin/pytest --cov=weko_deposit tests/test_api.py::TestWekoRecord::test___check_user_permission -vv -s --cov-branch --cov-report=html --basetemp=/code/modules/weko-deposit/.tox/c1/tmp
    def test___check_user_permission(self,es_records,users):
        with patch('weko_deposit.api.weko_logger') as mock_logger:
            indexer, results = es_records
            record = results[0]
            user_id_list = ["1","2"]
            assert record["record"]._WekoRecord__check_user_permission(user_id_list) ==False

            record = results[1]
            user = users[6]
            with patch("flask_login.utils._get_user", return_value=user["obj"]):
                user_id_list = ["1","2","3","4","5"]
                assert record["record"]._WekoRecord__check_user_permission(user_id_list) ==True

            user = users[6]
            with patch("flask_login.utils._get_user", return_value=user["obj"]):
                user_id_list = [1,2,3,4,5,6,7,8]
                assert record["record"]._WekoRecord__check_user_permission(user_id_list) ==True

            user = users[7]
            with patch("flask_login.utils._get_user", return_value=user["obj"]):
                user_id_list = ["1","2","3","4","5"]
                assert record["record"]._WekoRecord__check_user_permission(user_id_list) ==False

            user = users[5]
            with patch("flask_login.utils._get_user", return_value=user["obj"]):
                user_id_list = ["1","2","3","4","5"]
                assert record["record"]._WekoRecord__check_user_permission(user_id_list) ==False

    #     def is_input_open_access_date(file_metadata):
    # .tox/c1/bin/pytest --cov=weko_deposit tests/test_api.py::TestWekoRecord::test_is_input_open_access_date -vv -s --cov-branch --cov-report=term --basetemp=/code/modules/weko-deposit/.tox/c1/tmp

    def test_is_input_open_access_date(self):
        with patch('weko_deposit.api.weko_logger') as mock_logger:
            record = WekoRecord({})
            assert record.is_input_open_access_date({}) == False

            mock_logger.assert_any_call(
                key='WEKO_COMMON_RETURN_VALUE', value=mock.ANY)
            mock_logger.reset_mock()

    #     def is_do_not_publish(file_metadata):
    # .tox/c1/bin/pytest --cov=weko_deposit tests/test_api.py::TestWekoRecord::test_is_do_not_publish -vv -s --cov-branch --cov-report=term --basetemp=/code/modules/weko-deposit/.tox/c1/tmp
    def test_is_do_not_publish(self):
        with patch('weko_deposit.api.weko_logger') as mock_logger:
            record = WekoRecord({})
            assert record.is_do_not_publish({}) == False

            mock_logger.assert_any_call(
                key='WEKO_COMMON_RETURN_VALUE', value=mock.ANY)
            mock_logger.reset_mock()

    #     def get_open_date_value(file_metadata):
    # .tox/c1/bin/pytest --cov=weko_deposit tests/test_api.py::TestWekoRecord::test_get_open_date_value -vv -s --cov-branch --cov-report=term --basetemp=/code/modules/weko-deposit/.tox/c1/tmp
    def test_get_open_date_value(self):
        with patch('weko_deposit.api.weko_logger') as mock_logger:
            record = WekoRecord({})
            assert record.get_open_date_value({}) == None

            mock_logger.assert_any_call(
                key='WEKO_COMMON_RETURN_VALUE', value=mock.ANY)
            mock_logger.reset_mock()

    #     def is_future_open_date(self, file_metadata):
    # .tox/c1/bin/pytest --cov=weko_deposit tests/test_api.py::TestWekoRecord::test_is_future_open_date -vv -s --cov-branch --cov-report=term --basetemp=/code/modules/weko-deposit/.tox/c1/tmp
    def test_is_future_open_date(self, es_records):
        with patch('weko_deposit.api.weko_logger') as mock_logger:
            record = WekoRecord({})
            assert record.is_future_open_date(record, {}) == True
            assert record.is_future_open_date(record, {'url': {'url': 'https://weko3.example.org/record/1/files/hello.txt'}, 'date': [{'dateType': 'Available', 'dateValue': '2022-09-07'}], 'format': 'plain/text', 'filename': 'hello.txt', 'filesize': [
                                              {'value': '146 KB'}], 'accessrole': 'open_access', 'version_id': 'e131046c-291f-4065-b4b4-ca3bf1fac6e3', 'mimetype': 'application/pdf', 'file': 'SGVsbG8sIFdvcmxk'}) == False

            mock_logger.assert_any_call(
                key='WEKO_COMMON_IF_ENTER', branch=mock.ANY)
            mock_logger.assert_any_call(
                key='WEKO_COMMON_RETURN_VALUE', value=mock.ANY)
            mock_logger.reset_mock()

    #     def pid_doi(self):
    # .tox/c1/bin/pytest --cov=weko_deposit tests/test_api.py::TestWekoRecord::test_pid_doi -vv -s --cov-branch --cov-report=term --basetemp=/code/modules/weko-deposit/.tox/c1/tmp

    def test_pid_doi(self, es_records):
        with patch('weko_deposit.api.weko_logger') as mock_logger:
            record = WekoRecord({})
            with pytest.raises(AttributeError):
                assert record.pid_doi == ""
            indexer, records = es_records
            record = records[0]['record']
            pid = record.pid_doi
            assert isinstance(pid, PersistentIdentifier) == True
            assert pid.pid_type == 'doi'

            mock_logger.assert_any_call(
                key='WEKO_COMMON_RETURN_VALUE', value=mock.ANY)
            mock_logger.reset_mock()

    #     def pid_cnri(self):
    # .tox/c1/bin/pytest --cov=weko_deposit tests/test_api.py::TestWekoRecord::test_pid_cnri -vv -s --cov-branch --cov-report=term --basetemp=/code/modules/weko-deposit/.tox/c1/tmp
    def test_pid_cnri(self, es_records):
        with patch('weko_deposit.api.weko_logger') as mock_logger:
            record = WekoRecord({})
            with pytest.raises(AttributeError):
                assert record.pid_cnri == ""
            indexer, records = es_records
            record = records[0]['record']
            pid = record.pid_cnri
            assert isinstance(pid, PersistentIdentifier) == True
            assert pid.pid_type == 'hdl'

            mock_logger.assert_any_call(
                key='WEKO_COMMON_RETURN_VALUE', value=mock.ANY)
            mock_logger.reset_mock()

    #     def pid_parent(self):
    # .tox/c1/bin/pytest --cov=weko_deposit tests/test_api.py::TestWekoRecord::test_pid_parent -vv -s --cov-branch --cov-report=term --basetemp=/code/modules/weko-deposit/.tox/c1/tmp
    def test_pid_parent(self,db,es_records_with_draft):
        with patch('weko_deposit.api.weko_logger') as mock_logger:
            record = WekoRecord({})
            with pytest.raises(AttributeError):
                assert record.pid_parent == ""

            indexer, records = es_records_with_draft
            record = records['record']
            pid = record.pid_parent
            assert isinstance(pid,PersistentIdentifier)==False

            es_records_with_draft[0]["record"].pid_parent
            assert isinstance(pid,PersistentIdentifier)==False

            es_records_with_draft[1]["record"].pid_parent
            assert isinstance(pid,PersistentIdentifier)==False
    #     def get_record_by_pid(cls, pid):
    # .tox/c1/bin/pytest --cov=weko_deposit tests/test_api.py::TestWekoRecord::test_get_record_by_pid -vv -s --cov-branch --cov-report=term --basetemp=/code/modules/weko-deposit/.tox/c1/tmp
    def test_get_record_by_pid(self, es_records):
        with patch('weko_deposit.api.weko_logger') as mock_logger:
            indexer, records = es_records
            record = records[0]['record']
            recid = records[0]['recid']

            rec = WekoRecord.get_record_by_pid(1)
            assert isinstance(rec, WekoRecord)
            assert rec.pid_recid == recid

            mock_logger.assert_any_call(
                key='WEKO_COMMON_RETURN_VALUE', value=mock.ANY)
            mock_logger.reset_mock()

    #     def get_record_by_uuid(cls, uuid):
    # .tox/c1/bin/pytest --cov=weko_deposit tests/test_api.py::TestWekoRecord::test_get_record_by_uuid -vv -s --cov-branch --cov-report=term --basetemp=/code/modules/weko-deposit/.tox/c1/tmp
    def test_get_record_by_uuid(self, es_records):
        with patch('weko_deposit.api.weko_logger') as mock_logger:
            indexer, records = es_records
            record = records[0]['record']
            recid = records[0]['recid']
            rec = WekoRecord.get_record_by_uuid(record.id)
            assert isinstance(rec, WekoRecord) == True
            assert rec.pid_recid == recid

            mock_logger.assert_any_call(
                key='WEKO_COMMON_RETURN_VALUE', value=mock.ANY)
            mock_logger.reset_mock()

    #     def get_record_cvs(cls, uuid):
    # .tox/c1/bin/pytest --cov=weko_deposit tests/test_api.py::TestWekoRecord::test_get_record_cvs -vv -s --cov-branch --cov-report=term --basetemp=/code/modules/weko-deposit/.tox/c1/tmp
    def test_get_record_cvs(self, es_records):
        with patch('weko_deposit.api.weko_logger') as mock_logger:
            indexer, records = es_records
            record = records[0]['record']
            assert WekoRecord.get_record_cvs(record.id) == False

            mock_logger.assert_any_call(
                key='WEKO_COMMON_RETURN_VALUE', value=mock.ANY)
            mock_logger.reset_mock()

    #     def _get_pid(self, pid_type):
    # .tox/c1/bin/pytest --cov=weko_deposit tests/test_api.py::TestWekoRecord::test__get_pid -vv -s --cov-branch --cov-report=term --basetemp=/code/modules/weko-deposit/.tox/c1/tmp
    def test__get_pid(self, es_records):
        with patch('weko_deposit.api.weko_logger') as mock_logger:
            record = WekoRecord({})
            with pytest.raises(AttributeError):
                record._get_pid('')

            indexer, results = es_records
            result = results[0]
            result["record"]._get_pid('doi')

            with patch("weko_deposit.api.get_record_without_version") as mock_pid:
                mock_pid.return_value = False
                result = results[1]
                assert result["record"]._get_pid('doi') == None

            from invenio_pidstore.models import PersistentIdentifier, PIDStatus
            from invenio_pidstore.errors import PIDDoesNotExistError, PIDInvalidAction
            from weko_deposit.errors import WekoDepositError
            with patch("weko_deposit.api.db.desc", side_effect=PIDDoesNotExistError("test pid_type","test pid_value")):
                result = results[1]
                assert result["record"]._get_pid('doi') == None

            with patch("weko_deposit.api.db.desc", side_effect=SQLAlchemyError("test_error")):
                 with pytest.raises(WekoDepositError, match="Some error has occurred in weko_deposit."):
                     indexer, results = es_records
                     result = results[0]
                     record = result['record']
                     pid = record.pid
                     record._get_pid("recid")
                     mock_logger.assert_any_call(key='WEKO_COMMON_FAILED_GET_PID', value=mock.ANY)
                     mock_logger.reset_mock()

            mock_logger.assert_any_call(key='WEKO_COMMON_IF_ENTER', branch=mock.ANY)
            mock_logger.assert_any_call(key='WEKO_COMMON_RETURN_VALUE', value=mock.ANY)
            mock_logger.reset_mock()



    #     def update_item_link(self, pid_value):
    # .tox/c1/bin/pytest --cov=weko_deposit tests/test_api.py::TestWekoRecord::test_update_item_link -vv -s --cov-branch --cov-report=term --basetemp=/code/modules/weko-deposit/.tox/c1/tmp
    def test_update_item_link(self,db, es_records):
        with patch('weko_deposit.api.weko_logger') as mock_logger:
            from weko_records.models import ItemMetadata, ItemReference
            ir = ItemReference(
                src_item_pid='1', dst_item_pid='1', reference_type='1')
            db.session.add(ir)
            db.session.commit()
            indexer, records = es_records

            record = records[0]['record']
            recid = records[0]['recid']
            record.update_item_link(record.pid.pid_value)
            item_link = ItemLink.get_item_link_info(recid.pid_value)
            assert item_link == [
                {'item_links': '1', 'item_title': 'title', 'value': '1'}]
            mock_logger.assert_any_call(key='WEKO_COMMON_FOR_START')
            mock_logger.assert_any_call(
                key='WEKO_COMMON_FOR_LOOP_ITERATION', count=mock.ANY, element=mock.ANY)
            mock_logger.assert_any_call(key='WEKO_COMMON_FOR_END')
            mock_logger.reset_mock()

    #     def get_file_data(self):
    # .tox/c1/bin/pytest --cov=weko_deposit tests/test_api.py::TestWekoRecord::test_get_file_data -vv -s --cov-branch --cov-report=term --basetemp=/code/modules/weko-deposit/.tox/c1/tmp
    def test_get_file_data(self,app,es_records,es_records_3):
        with patch('weko_deposit.api.weko_logger') as mock_logger:
            indexer, records = es_records
            record = records[0]["record"]
            with app.test_request_context():
                result = record.get_file_data()
                assert result[0]["accessrole"] == "open_access"
                assert result[0]["filename"] == "hello.txt"

            indexer, records = es_records_3
            record = records[0]["record"]
            with app.test_request_context():
                result = record.get_file_data()
                assert result == []

            with app.test_request_context():
                pass

            mock_logger.assert_any_call(key='WEKO_COMMON_FOR_START')
            mock_logger.assert_any_call(
                key='WEKO_COMMON_FOR_LOOP_ITERATION', count=mock.ANY, element=mock.ANY)
            mock_logger.assert_any_call(
                key='WEKO_COMMON_IF_ENTER', branch=mock.ANY)
            mock_logger.assert_any_call(key='WEKO_COMMON_FOR_END')
            mock_logger.assert_any_call(
                key='WEKO_COMMON_RETURN_VALUE', value=mock.ANY)
            mock_logger.reset_mock()


# class _FormatSysCreator:
# .tox/c1/bin/pytest --cov=weko_deposit tests/test_api.py::Test_FormatSysCreator -vv -s --cov-branch --cov-report=term --basetemp=/code/modules/weko-deposit/.tox/c1/tmp
class Test_FormatSysCreator:
    # def __init__(self, creator):
    # .tox/c1/bin/pytest --cov=weko_deposit tests/test_api.py::Test_FormatSysCreator::test___init__ -vv -s --cov-branch --cov-report=term --basetemp=/code/modules/weko-deposit/.tox/c1/tmp
    def test___init__(self, app, prepare_creator):
        with app.test_request_context():
            obj = _FormatSysCreator(prepare_creator)
            assert isinstance(obj,_FormatSysCreator)==True

#     def _get_creator_languages_order(self):
    # .tox/c1/bin/pytest --cov=weko_deposit tests/test_api.py::Test_FormatSysCreator::test__get_creator_languages_order -vv -s --cov-branch --cov-report=term --basetemp=/code/modules/weko-deposit/.tox/c1/tmp
    def test__get_creator_languages_order(self, app, prepare_creator):
        with patch('weko_deposit.api.weko_logger') as mock_logger:
            with app.test_request_context():
                obj = _FormatSysCreator(prepare_creator)
                assert isinstance(obj, _FormatSysCreator) == True
                obj._get_creator_languages_order()
                assert obj.languages == ['ja', 'ja-Kana', 'en', 'cn']

            with app.test_request_context():
                obj = _FormatSysCreator(prepare_creator)
                assert isinstance(obj, _FormatSysCreator) == True
                obj._get_creator_languages_order()
                assert obj.languages == ['ja', 'ja-Kana', 'en', 'cn']

            mock_logger.assert_any_call(key='WEKO_COMMON_FOR_START')
            mock_logger.assert_any_call(key='WEKO_COMMON_FOR_LOOP_ITERATION', count=mock.ANY, element=mock.ANY)
            mock_logger.assert_any_call(key='WEKO_COMMON_IF_ENTER', branch=mock.ANY)
            mock_logger.assert_any_call(key='WEKO_COMMON_FOR_END')
            mock_logger.reset_mock()

    # def _format_creator_to_show_detail(self, language: str, parent_key: str,
    # .tox/c1/bin/pytest --cov=weko_deposit tests/test_api.py::Test_FormatSysCreator::test__format_creator_to_show_detail -vv -s --cov-branch --cov-report=term --basetemp=/code/modules/weko-deposit/.tox/c1/tmp
    def test__format_creator_to_show_detail(self, app, prepare_creator):
        with patch('weko_deposit.api.weko_logger') as mock_logger:
            with app.test_request_context():
                obj = _FormatSysCreator(prepare_creator)
                assert isinstance(obj,_FormatSysCreator)==True
                language = 'en'
                parent_key = 'creatorNames'
                lst = []
                obj._format_creator_to_show_detail(language, parent_key, lst)
                assert lst == ['Joho, Taro']

                prepare_creator={'givenNames': [{'givenName': '太郎', 'givenNameLang': 'ja'}, {'givenName': 'タロウ', 'givenNameLang': 'ja-Kana'}, {'givenName': 'Taro', 'givenNameLang': 'en'}], 'familyNames': [{'familyName': '情報', 'familyNameLang': 'ja'}, {'familyName': 'ジョウホウ', 'familyNameLang': 'ja-Kana'}, {'familyName': 'Joho', 'familyNameLang': 'en'}], 'creatorNames': []}
                obj = _FormatSysCreator(prepare_creator)
                assert isinstance(obj,_FormatSysCreator)==True
                language = 'en'
                parent_key = 'creatorNames'
                lst = []
                obj._format_creator_to_show_detail(language,parent_key,lst)
                assert lst==[]

                prepare_creator={'creatorNames': [{'creatorName': '情報, 太郎', 'creatorNameLang': 'ja'}, {'creatorName': 'ジョウホウ, タロウ', 'creatorNameLang': 'ja-Kana'}, {'creatorName_1': 'Joho, Taro', 'creatorNameLang': 'en'}]}
                obj = _FormatSysCreator(prepare_creator)
                assert isinstance(obj,_FormatSysCreator)==True
                language = 'en'
                parent_key = 'creatorNames'
                lst = []
                obj._format_creator_to_show_detail(language,parent_key,lst)
                assert lst==[]

                mock_logger.assert_any_call(key='WEKO_COMMON_FOR_START')
                mock_logger.assert_any_call(
                    key='WEKO_COMMON_FOR_LOOP_ITERATION', count=mock.ANY, element=mock.ANY)
                mock_logger.assert_any_call(
                    key='WEKO_COMMON_IF_ENTER', branch=mock.ANY)
                mock_logger.assert_any_call(key='WEKO_COMMON_FOR_END')
                mock_logger.reset_mock()

    # * This is for testing only for the changes regarding creatorType
    # .tox/c1/bin/pytest --cov=weko_deposit tests/test_api.py::Test_FormatSysCreator::test__format_creator_to_show_detail_2 -vv -s --cov-branch --cov-report=term --cov-report=html --basetemp=/code/modules/weko-deposit/.tox/c1/tmp
    def test__format_creator_to_show_detail_2(self, app, prepare_creator):
        with patch('weko_deposit.api.weko_logger') as mock_logger:
            with app.test_request_context():
                prepare_creator["creatorType"] = "creator_type_test"
                obj = _FormatSysCreator(prepare_creator)
                language = 'en'
                parent_key = 'creatorType'
                lst = []

                assert obj._format_creator_to_show_detail(
                    language,
                    parent_key,
                    lst
                ) is None

                assert len(lst) == 0

                mock_logger.assert_any_call(key='WEKO_COMMON_FOR_START')
                mock_logger.assert_any_call(
                    key='WEKO_COMMON_FOR_LOOP_ITERATION', count=mock.ANY, element=mock.ANY)
                mock_logger.assert_any_call(
                    key='WEKO_COMMON_IF_ENTER', branch=mock.ANY)
                mock_logger.assert_any_call(key='WEKO_COMMON_FOR_END')
                mock_logger.reset_mock()

    #     def _get_creator_to_show_popup(self, creators: Union[list, dict],
    # .tox/c1/bin/pytest --cov=weko_deposit tests/test_api.py::Test_FormatSysCreator::test__get_creator_to_show_popup -vv -s --cov-branch --cov-report=term --basetemp=/code/modules/weko-deposit/.tox/c1/tmp
    def test__get_creator_to_show_popup(self, app, prepare_creator):
        with patch('weko_deposit.api.weko_logger') as mock_logger:
            with app.test_request_context():
                obj = _FormatSysCreator(prepare_creator)
                assert isinstance(obj,_FormatSysCreator)==True
                creators={'givenNames': [{'givenName': '太郎', 'givenNameLang': 'ja'}, {'givenName': 'タロウ', 'givenNameLang': 'ja-Kana'}, {'givenName': 'Taro', 'givenNameLang': 'en'}], 'familyNames': [{'familyName': '情報', 'familyNameLang': 'ja'}, {'familyName': 'ジョウホウ', 'familyNameLang': 'ja-Kana'}, {'familyName': 'Joho', 'familyNameLang': 'en'}], 'creatorNames': [{'creatorName': '情報, 太郎', 'creatorNameLang': 'ja'}, {'creatorName': 'ジョウホウ, タロウ', 'creatorNameLang': 'ja-Kana'}, {'creatorName': 'Joho, Taro', 'creatorNameLang': 'en'}], 'nameIdentifiers': [{'nameIdentifier': 'xxxxxxx', 'nameIdentifierURI': 'https://orcid.org/', 'nameIdentifierScheme': 'ORCID'}, {'nameIdentifier': 'xxxxxxx', 'nameIdentifierURI': 'https://ci.nii.ac.jp/', 'nameIdentifierScheme': 'CiNii'}, {'nameIdentifier': 'zzzzzzz', 'nameIdentifierURI': 'https://kaken.nii.ac.jp/', 'nameIdentifierScheme': 'KAKEN2'}], 'creatorAffiliations': [{'affiliationNames': [{'affiliationName': '所属機関', 'affiliationNameLang': 'ja'}, {'affiliationName': 'Affilication Name', 'affiliationNameLang': 'en'}], 'affiliationNameIdentifiers': [{'affiliationNameIdentifier': 'xxxxxx', 'affiliationNameIdentifierURI': 'xxxxx', 'affiliationNameIdentifierScheme': 'ISNI'}]}], 'creatorAlternatives': [{'creatorAlternative': 'Alternative Name', 'creatorAlternativeLang': 'en'}, {'creatorAlternative': '別名', 'creatorAlternativeLang': 'ja'}]}
                language='ja'
                creator_list=[]
                creator_list_temp=None
                obj._get_creator_to_show_popup(creators,language,creator_list,creator_list_temp)
                assert creators=={'givenNames': [{'givenName': '太郎', 'givenNameLang': 'ja'}, {'givenName': 'タロウ', 'givenNameLang': 'ja-Kana'}, {'givenName': 'Taro', 'givenNameLang': 'en'}], 'familyNames': [{'familyName': '情報', 'familyNameLang': 'ja'}, {'familyName': 'ジョウホウ', 'familyNameLang': 'ja-Kana'}, {'familyName': 'Joho', 'familyNameLang': 'en'}], 'creatorNames': [{'creatorName': '情報, 太郎', 'creatorNameLang': 'ja'}, {'creatorName': 'ジョウホウ, タロウ', 'creatorNameLang': 'ja-Kana'}, {'creatorName': 'Joho, Taro', 'creatorNameLang': 'en'}], 'nameIdentifiers': [{'nameIdentifier': 'xxxxxxx', 'nameIdentifierURI': 'https://orcid.org/', 'nameIdentifierScheme': 'ORCID'}, {'nameIdentifier': 'xxxxxxx', 'nameIdentifierURI': 'https://ci.nii.ac.jp/', 'nameIdentifierScheme': 'CiNii'}, {'nameIdentifier': 'zzzzzzz', 'nameIdentifierURI': 'https://kaken.nii.ac.jp/', 'nameIdentifierScheme': 'KAKEN2'}], 'creatorAffiliations': [{'affiliationNames': [{'affiliationName': '所属機関', 'affiliationNameLang': 'ja', 'affiliationNameIdentifier': 'xxxxxx', 'affiliationNameIdentifierURI': 'xxxxx', 'affiliationNameIdentifierScheme': 'ISNI'}, {'affiliationName': 'Affilication Name', 'affiliationNameLang': 'en'}], 'affiliationNameIdentifiers': [{'affiliationNameIdentifier': 'xxxxxx', 'affiliationNameIdentifierURI': 'xxxxx', 'affiliationNameIdentifierScheme': 'ISNI'}]}], 'creatorAlternatives': [{'creatorAlternative': 'Alternative Name', 'creatorAlternativeLang': 'en'}, {'creatorAlternative': '別名', 'creatorAlternativeLang': 'ja'}]}
                assert language=="ja"
                assert creator_list==[{'ja': [{'givenName': '太郎', 'givenNameLang': 'ja'}, {'familyName': '情報', 'familyNameLang': 'ja'}, {'creatorName': '情報, 太郎', 'creatorNameLang': 'ja'}, {'affiliationName': '所属機関', 'affiliationNameLang': 'ja', 'affiliationNameIdentifier': 'xxxxxx', 'affiliationNameIdentifierURI': 'xxxxx', 'affiliationNameIdentifierScheme': 'ISNI'}, {'creatorAlternative': '別名', 'creatorAlternativeLang': 'ja'}]}]
                assert creator_list_temp==None

                obj = _FormatSysCreator(prepare_creator)
                assert isinstance(obj,_FormatSysCreator)==True
                creators={'givenNames': [{'givenName': '太郎', 'givenNameLang': 'ja'}, {'givenName': 'タロウ', 'givenNameLang': 'ja-Kana'}, {'givenName': 'Taro', 'givenNameLang': 'en'}], 'familyNames': [{'familyName': '情報', 'familyNameLang': 'ja'}, {'familyName': 'ジョウホウ', 'familyNameLang': 'ja-Kana'}, {'familyName': 'Joho', 'familyNameLang': 'en'}], 'creatorNames': [{'creatorName': '情報, 太郎', 'creatorNameLang': 'ja'}, {'creatorName': 'ジョウホウ, タロウ', 'creatorNameLang': 'ja-Kana'}, {'creatorName': 'Joho, Taro', 'creatorNameLang': 'en'}], 'nameIdentifiers': [{'nameIdentifier': 'xxxxxxx', 'nameIdentifierURI': 'https://orcid.org/', 'nameIdentifierScheme': 'ORCID'}, {'nameIdentifier': 'xxxxxxx', 'nameIdentifierURI': 'https://ci.nii.ac.jp/', 'nameIdentifierScheme': 'CiNii'}, {'nameIdentifier': 'zzzzzzz', 'nameIdentifierURI': 'https://kaken.nii.ac.jp/', 'nameIdentifierScheme': 'KAKEN2'}], 'creatorAffiliations': [{'affiliationNames': [], 'affiliationNameIdentifiers': [{'affiliationNameIdentifier': 'xxxxxx', 'affiliationNameIdentifierURI': 'xxxxx', 'affiliationNameIdentifierScheme': 'ISNI'}]}], 'creatorAlternatives': [{'creatorAlternative': 'Alternative Name', 'creatorAlternativeLang': 'en'}, {'creatorAlternative': '別名', 'creatorAlternativeLang': 'ja'}]}
                language='ja'
                creator_list=[]
                creator_list_temp=None
                obj._get_creator_to_show_popup(creators,language,creator_list,creator_list_temp)
                assert creators=={'givenNames': [{'givenName': '太郎', 'givenNameLang': 'ja'}, {'givenName': 'タロウ', 'givenNameLang': 'ja-Kana'}, {'givenName': 'Taro', 'givenNameLang': 'en'}], 'familyNames': [{'familyName': '情報', 'familyNameLang': 'ja'}, {'familyName': 'ジョウホウ', 'familyNameLang': 'ja-Kana'}, {'familyName': 'Joho', 'familyNameLang': 'en'}], 'creatorNames': [{'creatorName': '情報, 太郎', 'creatorNameLang': 'ja'}, {'creatorName': 'ジョウホウ, タロウ', 'creatorNameLang': 'ja-Kana'}, {'creatorName': 'Joho, Taro', 'creatorNameLang': 'en'}], 'nameIdentifiers': [{'nameIdentifier': 'xxxxxxx', 'nameIdentifierURI': 'https://orcid.org/', 'nameIdentifierScheme': 'ORCID'}, {'nameIdentifier': 'xxxxxxx', 'nameIdentifierURI': 'https://ci.nii.ac.jp/', 'nameIdentifierScheme': 'CiNii'}, {'nameIdentifier': 'zzzzzzz', 'nameIdentifierURI': 'https://kaken.nii.ac.jp/', 'nameIdentifierScheme': 'KAKEN2'}], 'creatorAffiliations': [{'affiliationNames': [], 'affiliationNameIdentifiers': [{'affiliationNameIdentifier': 'xxxxxx', 'affiliationNameIdentifierURI': 'xxxxx', 'affiliationNameIdentifierScheme': 'ISNI'}]}], 'creatorAlternatives': [{'creatorAlternative': 'Alternative Name', 'creatorAlternativeLang': 'en'}, {'creatorAlternative': '別名', 'creatorAlternativeLang': 'ja'}]}
                assert language=="ja"
                assert creator_list==[{'ja': [{'givenName': '太郎', 'givenNameLang': 'ja'}, {'familyName': '情報', 'familyNameLang': 'ja'}, {'creatorName': '情報, 太郎', 'creatorNameLang': 'ja'}, {'creatorAlternative': '別名', 'creatorAlternativeLang': 'ja'}]}]
                assert creator_list_temp==None

                obj = _FormatSysCreator(prepare_creator)
                assert isinstance(obj,_FormatSysCreator)==True
                creators={'givenNames': [{'givenName': '太郎', 'givenNameLang': 'ja'}, {'givenName': 'タロウ', 'givenNameLang': 'ja-Kana'}, {'givenName': 'Taro', 'givenNameLang': 'en'}], 'familyNames': [{'familyName': '情報', 'familyNameLang': 'ja'}, {'familyName': 'ジョウホウ', 'familyNameLang': 'ja-Kana'}, {'familyName': 'Joho', 'familyNameLang': 'en'}], 'creatorNames': [{'creatorName': '情報, 太郎', 'creatorNameLang': 'ja'}, {'creatorName': 'ジョウホウ, タロウ', 'creatorNameLang': 'ja-Kana'}, {'creatorName': 'Joho, Taro', 'creatorNameLang': 'en'}], 'nameIdentifiers': [{'nameIdentifier': 'xxxxxxx', 'nameIdentifierURI': 'https://orcid.org/', 'nameIdentifierScheme': 'ORCID'}, {'nameIdentifier': 'xxxxxxx', 'nameIdentifierURI': 'https://ci.nii.ac.jp/', 'nameIdentifierScheme': 'CiNii'}, {'nameIdentifier': 'zzzzzzz', 'nameIdentifierURI': 'https://kaken.nii.ac.jp/', 'nameIdentifierScheme': 'KAKEN2'}], 'creatorAffiliations': [{'affiliationNames': [{'affiliationName': '所属機関', 'affiliationNameLang': 'ja'}, {'affiliationName': 'Affilication Name', 'affiliationNameLang': 'en'}], 'affiliationNameIdentifiers': [{'affiliationNameIdentifier': 'xxxxxx', 'affiliationNameIdentifierURI': 'xxxxx', 'affiliationNameIdentifierScheme': 'ISNI'}]}], 'creatorAlternatives': [{'creatorAlternative': 'Alternative Name', 'creatorAlternativeLang': 'en'}, {'creatorAlternative': '別名', 'creatorAlternativeLang': 'ja'}]}
                language=''
                creator_list=[]
                creator_list_temp=None
                # creator_list=[{'givenName': '太郎', 'givenNameLang': 'en'}]
                # creator_list_temp=[{'givenName': '太郎', 'givenNameLang': 'en'}]
                obj._get_creator_to_show_popup(creators,language,creator_list,creator_list_temp)
                assert creators=={'givenNames': [{'givenName': '太郎', 'givenNameLang': 'ja'}, {'givenName': 'タロウ', 'givenNameLang': 'ja-Kana'}, {'givenName': 'Taro', 'givenNameLang': 'en'}], 'familyNames': [{'familyName': '情報', 'familyNameLang': 'ja'}, {'familyName': 'ジョウホウ', 'familyNameLang': 'ja-Kana'}, {'familyName': 'Joho', 'familyNameLang': 'en'}], 'creatorNames': [{'creatorName': '情報, 太郎', 'creatorNameLang': 'ja'}, {'creatorName': 'ジョウホウ, タロウ', 'creatorNameLang': 'ja-Kana'}, {'creatorName': 'Joho, Taro', 'creatorNameLang': 'en'}], 'nameIdentifiers': [{'nameIdentifier': 'xxxxxxx', 'nameIdentifierURI': 'https://orcid.org/', 'nameIdentifierScheme': 'ORCID'}, {'nameIdentifier': 'xxxxxxx', 'nameIdentifierURI': 'https://ci.nii.ac.jp/', 'nameIdentifierScheme': 'CiNii'}, {'nameIdentifier': 'zzzzzzz', 'nameIdentifierURI': 'https://kaken.nii.ac.jp/', 'nameIdentifierScheme': 'KAKEN2'}], 'creatorAffiliations': [{'affiliationNames': [{'affiliationName': '所属機関', 'affiliationNameLang': 'ja', 'affiliationNameIdentifier': 'xxxxxx', 'affiliationNameIdentifierURI': 'xxxxx', 'affiliationNameIdentifierScheme': 'ISNI'}, {'affiliationName': 'Affilication Name', 'affiliationNameLang': 'en'}], 'affiliationNameIdentifiers': [{'affiliationNameIdentifier': 'xxxxxx', 'affiliationNameIdentifierURI': 'xxxxx', 'affiliationNameIdentifierScheme': 'ISNI'}]}], 'creatorAlternatives': [{'creatorAlternative': 'Alternative Name', 'creatorAlternativeLang': 'en'}, {'creatorAlternative': '別名', 'creatorAlternativeLang': 'ja'}]}
                assert language==""
                assert creator_list==[]
                assert creator_list_temp==None

                obj = _FormatSysCreator(prepare_creator)
                assert isinstance(obj,_FormatSysCreator)==True
                creators={'givenNames': [{'givenName': '太郎', 'givenNameLang': ''}, {'givenName': 'タロウ', 'givenNameLang': 'ja-Kana'}, {'givenName': 'Taro', 'givenNameLang': 'en'}]}
                language=''
                creator_list=["1","2"]
                creator_list_temp=["1","2"]
                obj._get_creator_to_show_popup(creators,language,creator_list,creator_list_temp)
                assert creators=={'givenNames': [{'givenName': '太郎', 'givenNameLang': ''}, {'givenName': 'タロウ', 'givenNameLang': 'ja-Kana'}, {'givenName': 'Taro', 'givenNameLang': 'en'}]}
                assert language==""
                assert creator_list==['1', '2']
                assert creator_list_temp==['1', '2']

                obj = _FormatSysCreator(prepare_creator)
                assert isinstance(obj,_FormatSysCreator)==True
                creators={'givenNames': [{'givenName': '太郎', 'test1': 'ja'}, {'givenName': 'タロウ', 'test2': 'ja-Kana'}, {'givenName': 'Taro', 'test3': 'en'}]}
                language=''
                creator_list=[]
                creator_list_temp=None
                obj._get_creator_to_show_popup(creators,language,creator_list,creator_list_temp)
                assert creators=={'givenNames': [{'givenName': '太郎', 'test1': 'ja'}, {'givenName': 'タロウ', 'test2': 'ja-Kana'}, {'givenName': 'Taro', 'test3': 'en'}]}
                assert language==""
                assert creator_list==[{'NoLanguage': [{'givenName': '太郎', 'test1': 'ja'},{'givenName': 'タロウ', 'test2': 'ja-Kana'},{'givenName': 'Taro', 'test3': 'en'}]}]
                assert creator_list_temp==None

                mock_logger.assert_any_call(key='WEKO_COMMON_FOR_START')
                mock_logger.assert_any_call(
                    key='WEKO_COMMON_FOR_LOOP_ITERATION', count=mock.ANY, element=mock.ANY)
                mock_logger.assert_any_call(
                    key='WEKO_COMMON_IF_ENTER', branch=mock.ANY)
                mock_logger.assert_any_call(key='WEKO_COMMON_FOR_END')
                mock_logger.reset_mock()

    # * This is for testing only for the changes regarding creatorType
    # .tox/c1/bin/pytest --cov=weko_deposit tests/test_api.py::Test_FormatSysCreator::test__get_creator_to_show_popup_2 -vv -s --cov-branch --cov-report=term --basetemp=/code/modules/weko-deposit/.tox/c1/tmp
    def test__get_creator_to_show_popup_2(self, app, prepare_creator):
        with patch('weko_deposit.api.weko_logger') as mock_logger:
            with app.test_request_context():
                prepare_creator["creatorType"] = "creator_type_test"
                obj = _FormatSysCreator(prepare_creator)

                creators = {
                    'creatorType': 'creator_type_test'
                }

                language = 'ja'
                creator_list = []
                creator_list_temp = None

                obj._get_creator_to_show_popup(
                    creators,
                    language,
                    creator_list,
                    creator_list_temp
                )

                assert len(creator_list) == 0

                mock_logger.assert_any_call(key='WEKO_COMMON_FOR_START')
                mock_logger.assert_any_call(
                    key='WEKO_COMMON_FOR_LOOP_ITERATION', count=mock.ANY, element=mock.ANY)
                mock_logger.assert_any_call(
                    key='WEKO_COMMON_IF_ENTER', branch=mock.ANY)
                mock_logger.assert_any_call(key='WEKO_COMMON_FOR_END')
                mock_logger.reset_mock()


    # def format_affiliation(affiliation_data):
    # def _run_format_affiliation(affiliation_max, affiliation_min,
    # def _get_creator_based_on_language(creator_data: dict,
    # .tox/c1/bin/pytest --cov=weko_deposit tests/test_api.py::Test_FormatSysCreator::test__get_creator_based_on_language -vv -s --cov-branch --cov-report=term --basetemp=/code/modules/weko-deposit/.tox/c1/tmp
    def test__get_creator_based_on_language(self, app, prepare_creator):
        with patch('weko_deposit.api.weko_logger') as mock_logger:
            with app.test_request_context():
                obj = _FormatSysCreator(prepare_creator)
                assert isinstance(obj, _FormatSysCreator) == True
                creator_data = {'givenName': '太郎', 'givenNameLang': 'ja'}
                creator_list_temp = []
                language = 'ja'
                obj._get_creator_based_on_language(creator_data, creator_list_temp, language)
                assert creator_list_temp == [
                    {'givenName': '太郎', 'givenNameLang': 'ja'}]

                obj = _FormatSysCreator(prepare_creator)
                assert isinstance(obj, _FormatSysCreator) == True
                creator_data = {'givenName': '太郎', 'givenNameLang': 'ja'}
                creator_list_temp = []
                language = ''
                obj._get_creator_based_on_language(
                    creator_data, creator_list_temp, language)
                assert creator_list_temp == []

                obj = _FormatSysCreator(prepare_creator)
                assert isinstance(obj,_FormatSysCreator)==True
                creator_data ={}
                creator_list_temp=[]
                language=''
                obj._get_creator_based_on_language(creator_data,creator_list_temp,language)
                assert creator_list_temp==[{}]

                mock_logger.assert_any_call(key='WEKO_COMMON_FOR_START')
                mock_logger.assert_any_call(
                    key='WEKO_COMMON_FOR_LOOP_ITERATION', count=mock.ANY, element=mock.ANY)
                mock_logger.assert_any_call(
                    key='WEKO_COMMON_IF_ENTER', branch=mock.ANY)
                mock_logger.assert_any_call(key='WEKO_COMMON_FOR_END')
                mock_logger.reset_mock()

    # def format_creator(self) -> dict:
    # .tox/c1/bin/pytest --cov=weko_deposit tests/test_api.py::Test_FormatSysCreator::test_format_creator -vv -s --cov-branch --cov-report=term --basetemp=/code/modules/weko-deposit/.tox/c1/tmp
    def test_format_creator(self, app, prepare_creator):
        with patch('weko_deposit.api.weko_logger') as mock_logger:
            with app.test_request_context():
                obj = _FormatSysCreator(prepare_creator)
                assert isinstance(obj,_FormatSysCreator)==True
                # assert obj.format_creator()=={'name': ['Joho, Taro','Joho', 'Taro', 'Alternative Name'], 'order_lang': [{'ja': {'creatorName': ['情報, 太郎'], 'creatorAlternative': ['別名'], 'affiliationName': ['ISNI 所属機関'], 'affiliationNameIdentifier': [{'identifier': 'xxxxxx', 'uri': 'xxxxx'}]}}, {'ja-Kana': {'creatorName': ['ジョウホウ, タロウ'], 'creatorAlternative': [], 'affiliationName': [], 'affiliationNameIdentifier': []}}, {'cn': {'creatorName': None, 'creatorAlternative': [], 'affiliationName': [' Affilication Name'], 'affiliationNameIdentifier': [{'identifier': '', 'uri': ''}]}}]}
                # assert obj.format_creator()=={'name': ['Joho, Taro','Joho', 'Taro', 'Alternative Name'], 'order_lang': [{'ja': {'creatorName': ['情報, 太郎'], 'creatorAlternative': ['別名'], 'affiliationName': ['ISNI 所属機関'], 'affiliationNameIdentifier': [{'identifier': 'xxxxxx', 'uri': 'xxxxx'}]}}, {'ja-Kana': {'creatorName': ['ジョウホウ, タロウ'], 'creatorAlternative': [], 'affiliationName': [], 'affiliationNameIdentifier': []}}, {'en': {'affiliationName': [],'affiliationNameIdentifier': [], 'creatorAlternative': ['Alternative Name'], 'creatorName': ['Joho, Taro']}},{'cn': {'affiliationName': [' Affilication Name'],'affiliationNameIdentifier': [{'identifier': '','uri': ''}],'creatorAlternative': [],'creatorName': None}}]}
                assert obj.format_creator()=={'name': ['Joho, Taro','Joho', 'Taro', 'Alternative Name'], 'order_lang': [{'ja': {'creatorName': ['情報, 太郎'], 'creatorAlternative': ['別名'], 'affiliationName': ['ISNI 所属機関'], 'affiliationNameIdentifier': [{'identifier': 'xxxxxx', 'uri': 'xxxxx'}]}}, {'ja-Kana': {'creatorName': ['ジョウホウ, タロウ'], 'creatorAlternative': [], 'affiliationName': [], 'affiliationNameIdentifier': []}}, {'en': {'affiliationName': [],'affiliationNameIdentifier': [], 'creatorAlternative': ['Alternative Name'], 'creatorName': ['Joho, Taro']}},{'cn': {'affiliationName': [' Affilication Name'],'affiliationNameIdentifier': [{'identifier': '','uri': ''}],'creatorAlternative': [],'creatorName': None}}]}
                assert obj.format_creator()=={'name': ['Joho, Taro','Joho', 'Taro', 'Alternative Name'], 'order_lang': [{'ja': {'creatorName': ['情報, 太郎'], 'creatorAlternative': ['別名'], 'affiliationName': ['ISNI 所属機関'], 'affiliationNameIdentifier': [{'identifier': 'xxxxxx', 'uri': 'xxxxx'}]}}, {'ja-Kana': {'creatorName': ['ジョウホウ, タロウ'], 'creatorAlternative': [], 'affiliationName': [], 'affiliationNameIdentifier': []}}, {'en': {'affiliationName': [],'affiliationNameIdentifier': [], 'creatorAlternative': ['Alternative Name'], 'creatorName': ['Joho, Taro']}},{'cn': {'creatorName': None, 'creatorAlternative': [], 'affiliationName': [' Affilication Name'], 'affiliationNameIdentifier': [{'identifier': '', 'uri': ''}]}}]}

                # with app.test_request_context(headers=[("Accept-Language", "en")]):
                #     prepare_creator_1={'givenNames': [{'givenName': '太郎', 'givenNameLang': 'ja'}],'givenNames': [{'givenName': '太郎', 'givenNameLang': 'ja'}], 'givenNames': [{'givenName': '太郎', 'givenNameLang': 'ja'}]}
                #     obj = _FormatSysCreator(prepare_creator_1)
                # assert obj.format_creator()== {'name': [], 'order_lang': []}

                mock_logger.assert_any_call(key='WEKO_COMMON_FOR_START')
                mock_logger.assert_any_call(key='WEKO_COMMON_FOR_LOOP_ITERATION', count=mock.ANY, element=mock.ANY)
                mock_logger.assert_any_call(key='WEKO_COMMON_IF_ENTER', branch=mock.ANY)
                mock_logger.assert_any_call(key='WEKO_COMMON_FOR_END')
                mock_logger.reset_mock()

    # * This is for testing only for the changes regarding creatorType
    # .tox/c1/bin/pytest --cov=weko_deposit tests/test_api.py::Test_FormatSysCreator::test_format_creator_2 -vv -s --cov-branch --cov-report=term --basetemp=/code/modules/weko-deposit/.tox/c1/tmp
    def test_format_creator_2(self, app, prepare_creator):
        with patch('weko_deposit.api.weko_logger') as mock_logger:
            with app.test_request_context():
                prepare_creator["creatorType"] = "creator_type_test"
                obj = _FormatSysCreator(prepare_creator)

                assert isinstance(
                    obj,
                    _FormatSysCreator
                ) == True

                returnData = obj.format_creator()

                for item in returnData.get("order_lang"):
                    if item.get("ja"):
                        assert "creatorType" not in list(item.get("ja").keys())
                    elif item.get("ja-Kana"):
                        assert "creatorType" not in list(
                            item.get("ja-Kana").keys())
                    elif item.get("en"):
                        assert "creatorType" not in list(item.get("en").keys())

    # def _format_creator_on_creator_popup(self, creators: Union[dict, list],
    # .tox/c1/bin/pytest --cov=weko_deposit tests/test_api.py::Test_FormatSysCreator::test__format_creator_on_creator_popup -vv -s --cov-branch --cov-report=term --basetemp=/code/modules/weko-deposit/.tox/c1/tmp
    def test__format_creator_on_creator_popup(self, app, prepare_creator):
        with patch('weko_deposit.api.weko_logger') as mock_logger:
            with app.test_request_context():
                obj = _FormatSysCreator({})
                assert isinstance(obj, _FormatSysCreator) == True
                formatted_creator_list = []
                creator_list=[{'ja': {'givenName': ['太郎'], 'givenNameLang': ['ja'], 'familyName': ['情報'], 'familyNameLang': ['ja'], 'creatorName': ['情報, 太郎'], 'creatorNameLang': ['ja'], 'affiliationName': ['所属機関'], 'affiliationNameLang': ['ja'], 'affiliationNameIdentifier': ['xxxxxx'], 'affiliationNameIdentifierURI': ['xxxxx'], 'affiliationNameIdentifierScheme': ['ISNI'], 'creatorAlternative': ['別名'], 'creatorAlternativeLang': ['ja']}}, {'ja-Kana': {'givenName': ['タロウ'], 'givenNameLang': ['ja-Kana'], 'familyName': ['ジョウホウ'], 'familyNameLang': ['ja-Kana'], 'creatorName': ['ジョウホウ, タロウ'], 'creatorNameLang': ['ja-Kana']}}, {'en': {'givenName': ['Taro'], 'givenNameLang': ['en'], 'familyName': ['Joho'], 'familyNameLang': ['en'], 'creatorName': ['Joho, Taro'], 'creatorNameLang': ['en'], 'affiliationName': ['Affilication Name'], 'affiliationNameLang': ['en'], 'creatorAlternative': ['Alternative Name'], 'creatorAlternativeLang': ['en']}}]
                obj._format_creator_on_creator_popup(creator_list,formatted_creator_list)
                assert formatted_creator_list==[{'ja': {'creatorName': ['情報, 太郎'], 'creatorAlternative': ['別名'], 'affiliationName': ['ISNI 所属機関'], 'affiliationNameIdentifier': [{'identifier': 'xxxxxx', 'uri': 'xxxxx'}]}}, {'ja-Kana': {'creatorName': ['ジョウホウ, タロウ'], 'creatorAlternative': [], 'affiliationName': [], 'affiliationNameIdentifier': []}}, {'en': {'creatorName': ['Joho, Taro'], 'creatorAlternative': ['Alternative Name'], 'affiliationName': [' Affilication Name'], 'affiliationNameIdentifier': [{'identifier': '', 'uri': ''}]}}]

                formatted_creator_list = []
                creator_list='givenName'
                obj._format_creator_on_creator_popup(creator_list,formatted_creator_list)
                assert formatted_creator_list==[]

                obj = _FormatSysCreator({})
                assert isinstance(obj, _FormatSysCreator) == True
                formatted_creator_list = []
                creator_list=[{'NoLanguage': {'givenName': ['太郎'], 'givenNameLang': ['ja'], 'affiliationNameIdentifierScheme': '情報'}}]

                obj._format_creator_on_creator_popup(creator_list,formatted_creator_list)
                assert formatted_creator_list==[{'NoLanguage': {'affiliationName': ['情', '報'],'affiliationNameIdentifier': [{'identifier': '', 'uri': ''},{'identifier': '', 'uri': ''}],'affiliationNameIdentifierScheme': '情報','givenName': ['太郎'],'givenNameLang': ['ja']}}]


                mock_logger.assert_any_call(key='WEKO_COMMON_FOR_START')
                mock_logger.assert_any_call(
                    key='WEKO_COMMON_FOR_LOOP_ITERATION', count=mock.ANY, element=mock.ANY)
                mock_logger.assert_any_call(
                    key='WEKO_COMMON_IF_ENTER', branch=mock.ANY)
                mock_logger.assert_any_call(key='WEKO_COMMON_FOR_END')
                mock_logger.reset_mock()

    # def _format_creator_name(creator_data: dict,
    # .tox/c1/bin/pytest --cov=weko_deposit tests/test_api.py::Test_FormatSysCreator::test__format_creator_name -vv -s --cov-branch --cov-report=term --basetemp=/code/modules/weko-deposit/.tox/c1/tmp
    def test__format_creator_name(self, app, prepare_creator):
        with patch('weko_deposit.api.weko_logger') as mock_logger:
            with app.test_request_context():
                obj = _FormatSysCreator(prepare_creator)
                assert isinstance(obj, _FormatSysCreator) == True
                creator_data1 = {'givenName': ['太郎'], 'givenNameLang': ['ja'], 'familyName': ['情報'], 'familyNameLang': ['ja'], 'creatorName': ['情報, 太郎'], 'creatorNameLang': ['ja'], 'affiliationName': ['所属機関'], 'affiliationNameLang': [
                    'ja'], 'affiliationNameIdentifier': ['xxxxxx'], 'affiliationNameIdentifierURI': ['xxxxx'], 'affiliationNameIdentifierScheme': ['ISNI'], 'creatorAlternative': ['別名'], 'creatorAlternativeLang': ['ja']}
                tmp = {}
                obj._format_creator_name(creator_data1, tmp)
                assert tmp == {'creatorName': ['情報, 太郎']}
                creator_data2 = {'givenName': ['太郎'], 'givenNameLang': ['ja'], 'familyName': ['情報'], 'familyNameLang': ['ja'], 'affiliationName': ['所属機関'], 'affiliationNameLang': [
                    'ja'], 'affiliationNameIdentifier': ['xxxxxx'], 'affiliationNameIdentifierURI': ['xxxxx'], 'affiliationNameIdentifierScheme': ['ISNI'], 'creatorAlternative': ['別名'], 'creatorAlternativeLang': ['ja']}
                tmp = {}
                obj._format_creator_name(creator_data2, tmp)
                assert tmp == {'creatorName': ['情報 太郎']}
                creator_data3 = {'familyName': ['情報']}
                tmp = {}
                obj._format_creator_name(creator_data3, tmp)
                assert tmp == {"creatorName": ['情報']}
                creator_data4 = {'givenName': ['太郎']}
                tmp = {}
                obj._format_creator_name(creator_data4, tmp)
                assert tmp == {"creatorName": ['太郎']}
                creator_data5 = {'givenName': ['太郎'], 'givenNameLang': ['ja'], 'familyName': ['情報1', '情報2', '情報3'], 'familyNameLang': ['ja'], 'affiliationName': ['所属機関'], 'affiliationNameLang': [
                    'ja'], 'affiliationNameIdentifier': ['xxxxxx'], 'affiliationNameIdentifierURI': ['xxxxx'], 'affiliationNameIdentifierScheme': ['ISNI'], 'creatorAlternative': ['別名'], 'creatorAlternativeLang': ['ja']}
                tmp = {}
                obj._format_creator_name(creator_data5,tmp)
                assert tmp=={'creatorName': ['情報1 太郎', '情報2', '情報3']}

                mock_logger.assert_any_call(key='WEKO_COMMON_FOR_START')
                mock_logger.assert_any_call(
                    key='WEKO_COMMON_FOR_LOOP_ITERATION', count=mock.ANY, element=mock.ANY)
                mock_logger.assert_any_call(
                    key='WEKO_COMMON_IF_ENTER', branch=mock.ANY)
                mock_logger.assert_any_call(key='WEKO_COMMON_FOR_END')
                mock_logger.reset_mock()

    # def _format_creator_affiliation(creator_data: dict,
    # .tox/c1/bin/pytest --cov=weko_deposit tests/test_api.py::Test_FormatSysCreator::test__format_creator_affiliation -vv -s --cov-branch --cov-report=term --basetemp=/code/modules/weko-deposit/.tox/c1/tmp
    def test__format_creator_affiliation(self, app, prepare_creator):
        with patch('weko_deposit.api.weko_logger') as mock_logger:
            with app.test_request_context():
                obj = _FormatSysCreator(prepare_creator)
                assert isinstance(obj,_FormatSysCreator)==True
                creator_data = {'givenName': ['太郎'], 'givenNameLang': ['ja'], 'familyName': ['情報'], 'familyNameLang': ['ja'], 'creatorName': ['情報, 太郎'], 'creatorNameLang': ['ja'], 'affiliationName': ['所属機関'], 'affiliationNameLang': ['ja'], 'affiliationNameIdentifier': ['xxxxxx'], 'affiliationNameIdentifierURI': ['xxxxx'], 'affiliationNameIdentifierScheme': ['ISNI'], 'creatorAlternative': ['別名'], 'creatorAlternativeLang': ['ja']}
                des_creator = {'creatorName': ['情報, 太郎'], 'creatorAlternative': ['別名']}
                obj._format_creator_affiliation(creator_data,des_creator)
                assert des_creator=={'creatorName': ['情報, 太郎'], 'creatorAlternative': ['別名'], 'affiliationName': ['ISNI 所属機関'], 'affiliationNameIdentifier': [{'identifier': 'xxxxxx', 'uri': 'xxxxx'}]}

                creator_data = { 'affiliationName': [], 'affiliationNameLang': ['ja'], 'affiliationNameIdentifier': ['xxxxxx'], 'affiliationNameIdentifierURI': ['xxxxx'], 'affiliationNameIdentifierScheme': ['ISNI'], 'creatorAlternative': ['別名'], 'creatorAlternativeLang': ['ja']}
                des_creator = {'creatorName': ['情報, 太郎'], 'creatorAlternative': ['別名']}
                obj._format_creator_affiliation(creator_data,des_creator)
                assert des_creator=={'creatorName': ['情報, 太郎'], 'creatorAlternative': ['別名'], 'affiliationName': ['ISNI'], 'affiliationNameIdentifier': [{'identifier': 'xxxxxx', 'uri': 'xxxxx'}]}

                mock_logger.assert_any_call(key='WEKO_COMMON_WHILE_START')
                mock_logger.assert_any_call(
                    key='WEKO_COMMON_FOR_LOOP_ITERATION', count=mock.ANY, element=mock.ANY)
                mock_logger.assert_any_call(
                    key='WEKO_COMMON_IF_ENTER', branch=mock.ANY)
                mock_logger.assert_any_call(key='WEKO_COMMON_WHILE_END')
                mock_logger.reset_mock()

    #         def _get_max_list_length() -> int:
    # def _get_creator_to_display_on_popup(self, creator_list: list):
    # .tox/c1/bin/pytest --cov=weko_deposit tests/test_api.py::Test_FormatSysCreator::test__get_creator_to_display_on_popup -vv -s --cov-branch --cov-report=term --basetemp=/code/modules/weko-deposit/.tox/c1/tmp
    def test__get_creator_to_display_on_popup(self, app, prepare_creator):
        with patch('weko_deposit.api.weko_logger') as mock_logger:
            with app.test_request_context(headers=[("Accept-Language", "en")]):
                obj = _FormatSysCreator(prepare_creator)
                assert isinstance(obj, _FormatSysCreator) == True
                creator_list = []
                obj._get_creator_to_display_on_popup(creator_list)
                assert creator_list==[{'ja': [{'givenName': '太郎', 'givenNameLang': 'ja'}, {'familyName': '情報', 'familyNameLang': 'ja'}, {'creatorName': '情報, 太郎', 'creatorNameLang': 'ja'}, {'affiliationName': '所属機関', 'affiliationNameLang': 'ja', 'affiliationNameIdentifier': 'xxxxxx', 'affiliationNameIdentifierURI': 'xxxxx', 'affiliationNameIdentifierScheme': 'ISNI'}, {'creatorAlternative': '別名', 'creatorAlternativeLang': 'ja'}]}, {'ja-Kana': [{'givenName': 'タロウ', 'givenNameLang': 'ja-Kana'}, {'familyName': 'ジョウホウ', 'familyNameLang': 'ja-Kana'}, {'creatorName': 'ジョウホウ, タロウ', 'creatorNameLang': 'ja-Kana'}]}, {'en': [{'givenName': 'Taro', 'givenNameLang': 'en'}, {'familyName': 'Joho', 'familyNameLang': 'en'}, {'creatorName': 'Joho, Taro', 'creatorNameLang': 'en'}, {'creatorAlternative': 'Alternative Name', 'creatorAlternativeLang': 'en'}]},{'cn': [{'affiliationName': 'Affilication Name','affiliationNameLang': 'cn'}]}]

            mock_logger.assert_any_call(key='WEKO_COMMON_FOR_START')
            mock_logger.assert_any_call(
                key='WEKO_COMMON_FOR_LOOP_ITERATION', count=mock.ANY, element=mock.ANY)
            mock_logger.assert_any_call(key='WEKO_COMMON_FOR_END')
            mock_logger.reset_mock()

    # def _merge_creator_data(self, creator_data: Union[list, dict],
    # .tox/c1/bin/pytest --cov=weko_deposit tests/test_api.py::Test_FormatSysCreator::test__merge_creator_data -vv -s --cov-branch --cov-report=term --basetemp=/code/modules/weko-deposit/.tox/c1/tmp
    def test__merge_creator_data(self, app, prepare_creator):
        with patch('weko_deposit.api.weko_logger') as mock_logger:
            with app.test_request_context():
                obj = _FormatSysCreator(prepare_creator)
                assert isinstance(obj, _FormatSysCreator) == True
                creator_data = [{'givenName': '太郎', 'givenNameLang': 'ja'}, {'familyName': '情報', 'familyNameLang': 'ja'}, {'creatorName': '情報, 太郎', 'creatorNameLang': 'ja'}, {'affiliationName': '所属機関', 'affiliationNameLang': 'ja',
                                                                                                                                                                               'affiliationNameIdentifier': 'xxxxxx', 'affiliationNameIdentifierURI': 'xxxxx', 'affiliationNameIdentifierScheme': 'ISNI'}, {'creatorAlternative': '別名', 'creatorAlternativeLang': 'ja'}]
                merged_data = {}
                obj._merge_creator_data(creator_data, merged_data)
                assert merged_data == {'givenName': ['太郎'], 'givenNameLang': ['ja'], 'familyName': ['情報'], 'familyNameLang': ['ja'], 'creatorName': ['情報, 太郎'], 'creatorNameLang': ['ja'], 'affiliationName': ['所属機関'], 'affiliationNameLang': [
                    'ja'], 'affiliationNameIdentifier': ['xxxxxx'], 'affiliationNameIdentifierURI': ['xxxxx'], 'affiliationNameIdentifierScheme': ['ISNI'], 'creatorAlternative': ['別名'], 'creatorAlternativeLang': ['ja']}

                mock_logger.assert_any_call(key='WEKO_COMMON_FOR_START')
                mock_logger.assert_any_call(
                    key='WEKO_COMMON_FOR_LOOP_ITERATION', count=mock.ANY, element=mock.ANY)
                mock_logger.assert_any_call(
                    key='WEKO_COMMON_IF_ENTER', branch=mock.ANY)
                mock_logger.assert_any_call(key='WEKO_COMMON_FOR_END')
                mock_logger.reset_mock()

                creator_data = [{'familyName': '情報', 'familyNameLang': 'ja'}, {'creatorName': '情報, 太郎', 'creatorNameLang': 'ja'}, {'affiliationName': '所属機関', 'affiliationNameLang': 'ja',
                                                                                                                                   'affiliationNameIdentifier': 'xxxxxx', 'affiliationNameIdentifierURI': 'xxxxx', 'affiliationNameIdentifierScheme': 'ISNI'}, {'creatorAlternative': '別名', 'creatorAlternativeLang': 'ja'}]
                merged_data = {'givenName': '次郎', 'givenNameLang': 'ja'}
                obj._merge_creator_data(creator_data, merged_data)
                assert merged_data == {'givenName': '次郎', 'givenNameLang': 'ja', 'familyName': ['情報'], 'familyNameLang': ['ja'], 'creatorName': ['情報, 太郎'], 'creatorNameLang': ['ja'], 'affiliationName': ['所属機関'], 'affiliationNameLang': [
                    'ja'], 'affiliationNameIdentifier': ['xxxxxx'], 'affiliationNameIdentifierURI': ['xxxxx'], 'affiliationNameIdentifierScheme': ['ISNI'], 'creatorAlternative': ['別名'], 'creatorAlternativeLang': ['ja']}

                mock_logger.assert_any_call(key='WEKO_COMMON_FOR_START')
                mock_logger.assert_any_call(
                    key='WEKO_COMMON_FOR_LOOP_ITERATION', count=mock.ANY, element=mock.ANY)
                mock_logger.assert_any_call(
                    key='WEKO_COMMON_IF_ENTER', branch=mock.ANY)
                mock_logger.assert_any_call(key='WEKO_COMMON_FOR_END')
                mock_logger.reset_mock()

                creator_data = "not_dict_or_list"
                merged_data = {}
                obj._merge_creator_data(creator_data, merged_data)
                assert merged_data == {}

                creator_data = {'givenName': ['太郎']}
                merged_data = {}
                obj._merge_creator_data(creator_data, merged_data)
                assert merged_data == {}

                mock_logger.assert_any_call(key='WEKO_COMMON_FOR_START')
                mock_logger.assert_any_call(
                    key='WEKO_COMMON_FOR_LOOP_ITERATION', count=mock.ANY, element=mock.ANY)
                mock_logger.assert_any_call(
                    key='WEKO_COMMON_IF_ENTER', branch=mock.ANY)
                mock_logger.assert_any_call(key='WEKO_COMMON_FOR_END')
                mock_logger.reset_mock()

                creator_data = {'givenName': '太郎'}
                merged_data = {'givenName': ['次郎']}
                obj._merge_creator_data(creator_data, merged_data)
                assert merged_data == {'givenName': ['次郎', '太郎']}
                # todo37
                creator_data={'givenName': '太郎'}
                merged_data={'givenName': ['次郎']}
                obj._merge_creator_data(creator_data,merged_data)
                assert merged_data == {'givenName': ['次郎','太郎']}

                mock_logger.assert_any_call(key='WEKO_COMMON_FOR_START')
                mock_logger.assert_any_call(
                    key='WEKO_COMMON_FOR_LOOP_ITERATION', count=mock.ANY, element=mock.ANY)
                mock_logger.assert_any_call(
                    key='WEKO_COMMON_IF_ENTER', branch=mock.ANY)
                mock_logger.assert_any_call(key='WEKO_COMMON_FOR_END')
                mock_logger.reset_mock()

    #         def merge_data(key, value):
    # def _get_default_creator_name(self, list_parent_key: list,
    # .tox/c1/bin/pytest --cov=weko_deposit tests/test_api.py::Test_FormatSysCreator::test__get_default_creator_name -vv -s --cov-branch --cov-report=term --basetemp=/code/modules/weko-deposit/.tox/c1/tmp
    def test__get_default_creator_name(self, app, prepare_creator):
        with patch('weko_deposit.api.weko_logger') as mock_logger:
            with app.test_request_context():
                obj = _FormatSysCreator(prepare_creator)
                assert isinstance(obj, _FormatSysCreator) == True
                list_parent_key = ['creatorNames', 'familyNames',
                                   'givenNames', 'creatorAlternatives']
                creator_name = []
                obj.languages=["ja","en"]
                obj._get_default_creator_name(list_parent_key,creator_name)
                assert creator_name==['Joho, Taro', 'Joho', 'Taro', 'Alternative Name']

                obj = _FormatSysCreator(prepare_creator)
                assert isinstance(obj, _FormatSysCreator) == True
                list_parent_key = []
                creator_name = []
                obj.languages = ["ja", "en"]
                obj._get_default_creator_name(list_parent_key, creator_name)
                assert creator_name == []

                obj = _FormatSysCreator(prepare_creator)
                assert isinstance(obj, _FormatSysCreator) == True
                list_parent_key = ['myNames']
                creator_name = []
                obj.languages = ["ja"]
                obj._get_default_creator_name(list_parent_key, creator_name)
                assert creator_name == []

                prepare_creator ={'givenNames': [{'givenName': '太郎', 'givenNameLang': 'en'}, ]}
                with app.test_request_context(headers=[("Accept-Language", "ja")]):
                    obj = _FormatSysCreator(prepare_creator)
                    assert isinstance(obj, _FormatSysCreator) == True
                    list_parent_key = ['givenNames']

                    creator_name = []
                    obj.languages = ["en"]
                    obj._get_default_creator_name(list_parent_key, creator_name)
                    assert creator_name == ['太郎']

                mock_logger.assert_any_call(key='WEKO_COMMON_FOR_START')
                mock_logger.assert_any_call(
                    key='WEKO_COMMON_FOR_LOOP_ITERATION', count=mock.ANY, element=mock.ANY)
                mock_logger.assert_any_call(
                    key='WEKO_COMMON_IF_ENTER', branch=mock.ANY)
                mock_logger.assert_any_call(key='WEKO_COMMON_FOR_END')
                mock_logger.reset_mock()

#         def _get_creator(_language):

# class _FormatSysBibliographicInformation:
# .tox/c1/bin/pytest --cov=weko_deposit tests/test_api.py::Test__FormatSysBibliographicInformation -vv -s --cov-branch --cov-report=term --basetemp=/code/modules/weko-deposit/.tox/c1/tmp


class Test__FormatSysBibliographicInformation():
    # def __init__(self, bibliographic_meta_data_lst, props_lst):
    # .tox/c1/bin/pytest --cov=weko_deposit tests/test_api.py::Test__FormatSysBibliographicInformation::test___init__ -vv -s --cov-branch --cov-report=term --basetemp=/code/modules/weko-deposit/.tox/c1/tmp
    def test___init__(self, prepare_formatsysbib):
        meta, props = prepare_formatsysbib
        obj = _FormatSysBibliographicInformation(
            copy.deepcopy(meta), copy.deepcopy(props))
        assert isinstance(obj, _FormatSysBibliographicInformation) == True

    # def is_bibliographic(self):
    # .tox/c1/bin/pytest --cov=weko_deposit tests/test_api.py::Test__FormatSysBibliographicInformation::test_is_bibliographic -vv -s --cov-branch --cov-report=term --basetemp=/code/modules/weko-deposit/.tox/c1/tmp
    def test_is_bibliographic(self, app, prepare_formatsysbib):
        with patch('weko_deposit.api.weko_logger') as mock_logger:
            mlt, solst = prepare_formatsysbib
            obj = _FormatSysBibliographicInformation(
                copy.deepcopy(mlt), copy.deepcopy(solst))
            assert isinstance(obj, _FormatSysBibliographicInformation) == True
            assert obj.is_bibliographic() == True

            mock_logger.assert_any_call(
                key='WEKO_COMMON_IF_ENTER', branch=mock.ANY)
            mock_logger.assert_any_call(
                key='WEKO_COMMON_RETURN_VALUE', value=mock.ANY)
            mock_logger.reset_mock()

            obj.bibliographic_meta_data_lst = {"bibliographic_titles": "title"}
            assert obj.is_bibliographic() == True

            mock_logger.assert_any_call(key='WEKO_COMMON_FOR_START')
            mock_logger.assert_any_call(
                key='WEKO_COMMON_FOR_LOOP_ITERATION', count=mock.ANY, element=mock.ANY)
            mock_logger.assert_any_call(
                key='WEKO_COMMON_IF_ENTER', branch=mock.ANY)
            # mock_logger.assert_any_call(key='WEKO_COMMON_FOR_END')
            mock_logger.assert_any_call(
                key='WEKO_COMMON_RETURN_VALUE', value=mock.ANY)
            mock_logger.reset_mock()

            obj.bibliographic_meta_data_lst = "str_value"
            assert obj.is_bibliographic() == False

            mock_logger.assert_any_call(key='WEKO_COMMON_RETURN_VALUE', value=mock.ANY)
            mock_logger.reset_mock()

    #         def check_key(_meta_data):
    # def get_bibliographic_list(self, is_get_list):
    # .tox/c1/bin/pytest --cov=weko_deposit tests/test_api.py::Test__FormatSysBibliographicInformation::test_get_bibliographic_list -vv -s --cov-branch --cov-report=term --basetemp=/code/modules/weko-deposit/.tox/c1/tmp
    def test_get_bibliographic_list(self, app, prepare_formatsysbib):
        with patch('weko_deposit.api.weko_logger') as mock_logger:
            mlt, solst = prepare_formatsysbib
            obj = _FormatSysBibliographicInformation(
                copy.deepcopy(mlt), copy.deepcopy(solst))
            assert isinstance(obj, _FormatSysBibliographicInformation) == True
            with app.test_request_context(headers=[("Accept-Language", "en")]):
                # assert obj.get_bibliographic_list(True) == [{'title_attribute_name': 'Journal Title', 'magazine_attribute_name': [
                #     {'Volume': '1'}, {'Issue': '12'}, {'p.': '1-100'}, {'Number of Pages': '99'}, {'Issued Date': '2022-08-29'}], 'length': 5}]
                assert obj.get_bibliographic_list(True) == [{'length': 5,'magazine_attribute_name': [{'Volume': '1'},{'Issue': '12'},{'p.': '1-100'},{'Number of Pages': '99'},{'Issued Date': '2022-08-29'}],'title_attribute_name': 'Journal Title'},{'length': 5,'magazine_attribute_name': [{'Volume': '1'},{'Issue': '12'},{'p.': '1'},{'Number of Pages': '99'},{'Issued Date': '2022-08-29'}],'title_attribute_name': []}]

                assert obj.get_bibliographic_list(False) == [{'length': 5,'magazine_attribute_name': [{'Volume Number': '1'},{'Issue Number': '12'},{'p.': '1-100'},{'Number of Page': '99'},{'Issue Date': '2022-08-29'}],'title_attribute_name': ['ja : 雑誌タイトル', 'en : Journal Title']},{'length': 5,'magazine_attribute_name': [{'Volume Number': '1'},{'Issue Number': '12'},{'p.': '1'},{'Number of Page': '99'},{'Issue Date': '2022-08-29'}],'title_attribute_name': []}]

            mock_logger.assert_any_call(key='WEKO_COMMON_FOR_START')
            mock_logger.assert_any_call(
                key='WEKO_COMMON_FOR_LOOP_ITERATION', count=mock.ANY, element=mock.ANY)
            mock_logger.assert_any_call(key='WEKO_COMMON_FOR_END')
            mock_logger.assert_any_call(
                key='WEKO_COMMON_RETURN_VALUE', value=mock.ANY)
            mock_logger.reset_mock()

    # def _get_bibliographic(self, bibliographic, is_get_list):
    # .tox/c1/bin/pytest --cov=weko_deposit tests/test_api.py::Test__FormatSysBibliographicInformation::test__get_bibliographic -vv -s --cov-branch --cov-report=term --basetemp=/code/modules/weko-deposit/.tox/c1/tmp
    def test__get_bibliographic(self, app, prepare_formatsysbib):
        with patch('weko_deposit.api.weko_logger') as mock_logger:
            mlt, solst = prepare_formatsysbib
            bibliographic = mlt[0]
            obj=_FormatSysBibliographicInformation(copy.deepcopy(mlt),copy.deepcopy(solst))
            assert isinstance(obj,_FormatSysBibliographicInformation) == True
            with app.test_request_context(headers=[("Accept-Language", "en")]):
                assert obj._get_bibliographic(bibliographic,True)==('Journal Title', [{'Volume': '1'}, {'Issue': '12'}, {'p.': '1-100'}, {'Number of Pages': '99'}, {'Issued Date': '2022-08-29'}], 5)
                assert obj._get_bibliographic(bibliographic,False)==(['ja : 雑誌タイトル', 'en : Journal Title'], [{'Volume Number': '1'}, {'Issue Number': '12'}, {'p.': '1-100'}, {'Number of Page': '99'}, {'Issue Date': '2022-08-29'}], 5)

            with app.test_request_context(headers=[("Accept-Language", "")]):
                assert obj._get_bibliographic(bibliographic, True) == ('Journal Title', [{'Volume': '1'}, {
                    'Issue': '12'}, {'p.': '1-100'}, {'Number of Pages': '99'}, {'Issued Date': '2022-08-29'}], 5)
                assert obj._get_bibliographic(bibliographic, False) == (['ja : 雑誌タイトル', 'en : Journal Title'], [{'Volume Number': '1'}, {
                    'Issue Number': '12'}, {'p.': '1-100'}, {'Number of Page': '99'}, {'Issue Date': '2022-08-29'}], 5)
                mock_logger.assert_any_call(
                    key='WEKO_COMMON_IF_ENTER', branch=mock.ANY)
                mock_logger.assert_any_call(
                    key='WEKO_COMMON_RETURN_VALUE', value=mock.ANY)
                mock_logger.reset_mock()

            bibliographic = mlt[1]
            obj=_FormatSysBibliographicInformation(copy.deepcopy(mlt),copy.deepcopy(solst))
            assert isinstance(obj,_FormatSysBibliographicInformation) == True
            with app.test_request_context(headers=[("Accept-Language", "en")]):
               assert obj._get_bibliographic(bibliographic,True)==([],[{'Volume': '1'},{'Issue': '12'},{'p.': '1'},{'Number of Pages': '99'},{'Issued Date': '2022-08-29'}],5)
            with app.test_request_context(headers=[("Accept-Language", "")]):
                assert obj._get_bibliographic(bibliographic,True)==([],[{'Volume': '1'},{'Issue': '12'},{'p.': '1'},{'Number of Pages': '99'},{'Issued Date': '2022-08-29'}],5)


    # def _get_property_name(self, key):
    # .tox/c1/bin/pytest --cov=weko_deposit tests/test_api.py::Test__FormatSysBibliographicInformation::test__get_property_name -vv -s --cov-branch --cov-report=term --basetemp=/code/modules/weko-deposit/.tox/c1/tmp
    def test__get_property_name(self, app, prepare_formatsysbib):
        with patch('weko_deposit.api.weko_logger') as mock_logger:
            mlt, solst = prepare_formatsysbib
            obj = _FormatSysBibliographicInformation(
                copy.deepcopy(mlt), copy.deepcopy(solst))
            assert isinstance(obj, _FormatSysBibliographicInformation) == True
            assert obj._get_property_name('subitem_1551255647225') == 'Title'

            mock_logger.assert_any_call(key='WEKO_COMMON_FOR_START')
            mock_logger.assert_any_call(
                key='WEKO_COMMON_FOR_LOOP_ITERATION', count=mock.ANY, element=mock.ANY)
            mock_logger.assert_any_call(
                key='WEKO_COMMON_IF_ENTER', branch=mock.ANY)
            mock_logger.assert_any_call(
                key='WEKO_COMMON_RETURN_VALUE', value=mock.ANY)
            mock_logger.reset_mock()

            result = obj._get_property_name('not_exist_key')
            assert result == "not_exist_key"

            mock_logger.assert_any_call(key='WEKO_COMMON_FOR_START')
            mock_logger.assert_any_call(
                key='WEKO_COMMON_FOR_LOOP_ITERATION', count=mock.ANY, element=mock.ANY)
            # mock_logger.assert_any_call(key='WEKO_COMMON_IF_ENTER', branch=mock.ANY)
            mock_logger.assert_any_call(key='WEKO_COMMON_FOR_END')
            mock_logger.assert_any_call(
                key='WEKO_COMMON_RETURN_VALUE', value=mock.ANY)
            mock_logger.reset_mock()

    # def _get_translation_key(key, lang):
    # .tox/c1/bin/pytest --cov=weko_deposit tests/test_api.py::Test__FormatSysBibliographicInformation::test__get_translation_key -vv -s --cov-branch --cov-report=term --basetemp=/code/modules/weko-deposit/.tox/c1/tmp
    def test__get_translation_key(self, app, prepare_formatsysbib):
        with patch('weko_deposit.api.weko_logger') as mock_logger:
            mlt, solst = prepare_formatsysbib
            obj = _FormatSysBibliographicInformation(
                copy.deepcopy(mlt), copy.deepcopy(solst))
            assert isinstance(obj, _FormatSysBibliographicInformation) == True
            for key in WEKO_DEPOSIT_BIBLIOGRAPHIC_TRANSLATIONS:
                assert obj._get_translation_key(
                    key, "en") == WEKO_DEPOSIT_BIBLIOGRAPHIC_TRANSLATIONS[key]["en"]

                mock_logger.assert_any_call(
                    key='WEKO_COMMON_IF_ENTER', branch=mock.ANY)
                mock_logger.assert_any_call(
                    key='WEKO_COMMON_RETURN_VALUE', value=mock.ANY)
                mock_logger.reset_mock()

            result = obj._get_translation_key("not_exist_key", "")
            assert result == None


    # def _get_bibliographic_information(self, bibliographic):
    # .tox/c1/bin/pytest --cov=weko_deposit tests/test_api.py::Test__FormatSysBibliographicInformation::test__get_bibliographic_information -vv -s --cov-branch --cov-report=term --basetemp=/code/modules/weko-deposit/.tox/c1/tmp
    def test__get_bibliographic_information(self, app, prepare_formatsysbib):
        with patch('weko_deposit.api.weko_logger') as mock_logger:
            mlt, solst = prepare_formatsysbib
            bibliographic = mlt[0]
            obj = _FormatSysBibliographicInformation(
                copy.deepcopy(mlt), copy.deepcopy(solst))
            assert isinstance(obj, _FormatSysBibliographicInformation) == True
            assert obj._get_bibliographic_information(bibliographic) == ([{'Volume Number': '1'}, {
                'Issue Number': '12'}, {'p.': '1-100'}, {'Number of Page': '99'}, {'Issue Date': '2022-08-29'}], 5)

            mock_logger.assert_any_call(key='WEKO_COMMON_FOR_START')
            mock_logger.assert_any_call(
                key='WEKO_COMMON_FOR_LOOP_ITERATION', count=mock.ANY, element=mock.ANY)
            mock_logger.assert_any_call(
                key='WEKO_COMMON_IF_ENTER', branch=mock.ANY)
            mock_logger.assert_any_call(key='WEKO_COMMON_FOR_END')
            mock_logger.assert_any_call(
                key='WEKO_COMMON_RETURN_VALUE', value=mock.ANY)
            mock_logger.reset_mock()

    # def _get_bibliographic_show_list(self, bibliographic, language):
    # .tox/c1/bin/pytest --cov=weko_deposit tests/test_api.py::Test__FormatSysBibliographicInformation::test__get_bibliographic_show_list -vv -s --cov-branch --cov-report=term --basetemp=/code/modules/weko-deposit/.tox/c1/tmp
    def test__get_bibliographic_show_list(self, app, prepare_formatsysbib):
        with patch('weko_deposit.api.weko_logger') as mock_logger:
            mlt, solst = prepare_formatsysbib
            bibliographic = mlt[0]
            obj = _FormatSysBibliographicInformation(
                copy.deepcopy(mlt), copy.deepcopy(solst))
            assert isinstance(obj, _FormatSysBibliographicInformation) == True
            with app.test_request_context():
                assert obj._get_bibliographic_show_list(bibliographic, "ja") == (
                    [{'巻': '1'}, {'号': '12'}, {'p.': '1-100'}, {'ページ数': '99'}, {'発行年': '2022-08-29'}], 5)
                assert obj._get_bibliographic_show_list(bibliographic, "en") == ([{'Volume': '1'}, {'Issue': '12'}, {
                    'p.': '1-100'}, {'Number of Pages': '99'}, {'Issued Date': '2022-08-29'}], 5)

            mock_logger.assert_any_call(key='WEKO_COMMON_FOR_START')
            mock_logger.assert_any_call(
                key='WEKO_COMMON_FOR_LOOP_ITERATION', count=mock.ANY, element=mock.ANY)
            mock_logger.assert_any_call(
                key='WEKO_COMMON_IF_ENTER', branch=mock.ANY)
            mock_logger.assert_any_call(key='WEKO_COMMON_FOR_END')
            mock_logger.assert_any_call(
                key='WEKO_COMMON_RETURN_VALUE', value=mock.ANY)
            mock_logger.reset_mock()

    # def _get_source_title(source_titles):
    # .tox/c1/bin/pytest --cov=weko_deposit tests/test_api.py::Test__FormatSysBibliographicInformation::test___get_source_title -vv -s --cov-branch --cov-report=term --basetemp=/code/modules/weko-deposit/.tox/c1/tmp
    def test___get_source_title(self, prepare_formatsysbib):
        with patch('weko_deposit.api.weko_logger') as mock_logger:
            mlt, solst = prepare_formatsysbib
            bibliographic = mlt[0]
            obj=_FormatSysBibliographicInformation(copy.deepcopy(mlt),copy.deepcopy(solst))
            assert isinstance(obj,_FormatSysBibliographicInformation) == True

            assert obj._get_source_title(bibliographic.get('bibliographic_titles'))==['ja : 雑誌タイトル', 'en : Journal Title']

            mock_logger.assert_any_call(key='WEKO_COMMON_FOR_START')
            mock_logger.assert_any_call(key='WEKO_COMMON_FOR_LOOP_ITERATION', count=mock.ANY, element=mock.ANY)
            mock_logger.assert_any_call(key='WEKO_COMMON_FOR_END')
            mock_logger.assert_any_call(
                key='WEKO_COMMON_RETURN_VALUE', value=mock.ANY)
            mock_logger.reset_mock()

    # def _get_source_title_show_list(source_titles, current_lang):
    # .tox/c1/bin/pytest --cov=weko_deposit tests/test_api.py::Test__FormatSysBibliographicInformation::test__get_source_title_show_list -vv -s --cov-branch --cov-report=term --basetemp=/code/modules/weko-deposit/.tox/c1/tmp
    def test__get_source_title_show_list(self, app, prepare_formatsysbib):
        with patch('weko_deposit.api.weko_logger') as mock_logger:
            mlt, solst = prepare_formatsysbib
            bibliographic = mlt[0]
            obj = _FormatSysBibliographicInformation(
                copy.deepcopy(mlt), copy.deepcopy(solst))
            assert isinstance(obj, _FormatSysBibliographicInformation) == True
            with app.test_request_context():
                assert obj._get_source_title_show_list(bibliographic.get(
                    'bibliographic_titles'), "en") == ('Journal Title', 'en')
                assert obj._get_source_title_show_list(bibliographic.get(
                    'bibliographic_titles'), "ja") == ('雑誌タイトル', 'ja')
                assert obj._get_source_title_show_list(bibliographic.get(
                    'bibliographic_titles'), "ja-Latn") == ('Journal Title', 'en')
                _title1 = bibliographic.get('bibliographic_titles').copy()
                _title1.pop()
                assert obj._get_source_title_show_list(
                    _title1, "ja-Latn") == ('雑誌タイトル', 'ja')

                mock_logger.assert_any_call(key='WEKO_COMMON_FOR_START')
                mock_logger.assert_any_call(
                    key='WEKO_COMMON_FOR_LOOP_ITERATION', count=mock.ANY, element=mock.ANY)
                mock_logger.assert_any_call(
                    key='WEKO_COMMON_IF_ENTER', branch=mock.ANY)
                mock_logger.assert_any_call(key='WEKO_COMMON_FOR_END')
                mock_logger.assert_any_call(
                    key='WEKO_COMMON_RETURN_VALUE', value=mock.ANY)
                mock_logger.reset_mock()

            data = [{"bibliographic_titleLang": "ja-Latn",
                     "bibliographic_title": "ja-Latn_title"}]
            value, lang = obj._get_source_title_show_list(data, "en")
            assert value == "ja-Latn_title"
            assert lang == "ja-Latn"

            mock_logger.assert_any_call(key='WEKO_COMMON_FOR_START')
            mock_logger.assert_any_call(
                key='WEKO_COMMON_FOR_LOOP_ITERATION', count=mock.ANY, element=mock.ANY)
            mock_logger.assert_any_call(
                key='WEKO_COMMON_IF_ENTER', branch=mock.ANY)
            mock_logger.assert_any_call(key='WEKO_COMMON_FOR_END')
            mock_logger.assert_any_call(
                key='WEKO_COMMON_RETURN_VALUE', value=mock.ANY)
            mock_logger.reset_mock()


            data =[{"bibliographic_title":"not_key_title"},{"bibliographic_titleLang":"ja-Latn","bibliographic_title":"ja-Latn_title"}]
            value, lang = obj._get_source_title_show_list(data, "en")
            assert value == "not_key_title"
            assert lang == ""

            mock_logger.assert_any_call(key='WEKO_COMMON_FOR_START')
            mock_logger.assert_any_call(
                key='WEKO_COMMON_FOR_LOOP_ITERATION', count=mock.ANY, element=mock.ANY)
            mock_logger.assert_any_call(
                key='WEKO_COMMON_IF_ENTER', branch=mock.ANY)
            mock_logger.assert_any_call(key='WEKO_COMMON_FOR_END')
            mock_logger.assert_any_call(
                key='WEKO_COMMON_RETURN_VALUE', value=mock.ANY)
            mock_logger.reset_mock()

            app.config.update(WEKO_RECORDS_UI_LANG_DISP_FLG=True)
            data = [{}, {"bibliographic_title": "not_key_title"}, {"bibliographic_titleLang": "ja",
                                                                   "bibliographic_title": "ja_title"}, {"bibliographic_titleLang": "zh", "bibliographic_title": "zh_title"}]
            value, lang = obj._get_source_title_show_list(data, "en")
            assert value == "zh_title"
            assert lang == "zh"

            mock_logger.assert_any_call(key='WEKO_COMMON_FOR_START')
            mock_logger.assert_any_call(
                key='WEKO_COMMON_FOR_LOOP_ITERATION', count=mock.ANY, element=mock.ANY)
            mock_logger.assert_any_call(
                key='WEKO_COMMON_IF_ENTER', branch=mock.ANY)
            mock_logger.assert_any_call(key='WEKO_COMMON_FOR_END')
            mock_logger.assert_any_call(
                key='WEKO_COMMON_RETURN_VALUE', value=mock.ANY)
            mock_logger.reset_mock()

            data = [{}, {"bibliographic_title": "not_key_title"}]
            value, lang = obj._get_source_title_show_list(data, "en")
            assert value == "not_key_title"
            assert lang == "ja"

            mock_logger.assert_any_call(key='WEKO_COMMON_FOR_START')
            mock_logger.assert_any_call(
                key='WEKO_COMMON_FOR_LOOP_ITERATION', count=mock.ANY, element=mock.ANY)
            mock_logger.assert_any_call(
                key='WEKO_COMMON_IF_ENTER', branch=mock.ANY)
            mock_logger.assert_any_call(key='WEKO_COMMON_FOR_END')
            mock_logger.assert_any_call(
                key='WEKO_COMMON_RETURN_VALUE', value=mock.ANY)
            mock_logger.reset_mock()


            app.config.update(WEKO_RECORDS_UI_LANG_DISP_FLG=True)
            data = [{}, {"bibliographic_title": "not_key_title"}, {"bibliographic_titleLang": "ja","bibliographic_title": "ja_title"}, {"bibliographic_titleLang": "ja","bibliographic_title": "ja_title"}]

            value, lang = obj._get_source_title_show_list(data, "en")
            assert value == "not_key_title"
            assert lang == "ja"

            mock_logger.assert_any_call(key='WEKO_COMMON_FOR_START')
            mock_logger.assert_any_call(
                key='WEKO_COMMON_FOR_LOOP_ITERATION', count=mock.ANY, element=mock.ANY)
            mock_logger.assert_any_call(
                key='WEKO_COMMON_IF_ENTER', branch=mock.ANY)
            mock_logger.assert_any_call(key='WEKO_COMMON_FOR_END')
            mock_logger.assert_any_call(
                key='WEKO_COMMON_RETURN_VALUE', value=mock.ANY)
            mock_logger.reset_mock()

    # def _get_page_tart_and_page_end(page_start, page_end):
    # .tox/c1/bin/pytest --cov=weko_deposit tests/test_api.py::Test__FormatSysBibliographicInformation::test__get_page_tart_and_page_end -vv -s --cov-branch --cov-report=term --basetemp=/code/modules/weko-deposit/.tox/c1/tmp
    def test__get_page_tart_and_page_end(self, prepare_formatsysbib):
        with patch('weko_deposit.api.weko_logger') as mock_logger:
            mlt, solst = prepare_formatsysbib
            bibliographic = mlt[0]
            obj = _FormatSysBibliographicInformation(
                copy.deepcopy(mlt), copy.deepcopy(solst))
            assert isinstance(obj, _FormatSysBibliographicInformation) == True
            assert obj._get_page_tart_and_page_end(bibliographic.get('bibliographicPageStart'),
                                                   bibliographic.get('bibliographicPageEnd')) == "{0}-{1}".format(bibliographic.get('bibliographicPageStart'),
                                                                                                                  bibliographic.get('bibliographicPageEnd'))

            bibliographic = mlt[1]
            bibliographic['bibliographicPageEnd'] is None
            assert obj._get_page_tart_and_page_end(bibliographic.get('bibliographicPageStart'),
                        bibliographic.get('bibliographicPageEnd'))=="1".format(bibliographic.get('bibliographicPageStart'),
                        bibliographic.get('bibliographicPageEnd'))

            mock_logger.assert_any_call(key='WEKO_COMMON_IF_ENTER', branch=mock.ANY)
            mock_logger.assert_any_call(key='WEKO_COMMON_RETURN_VALUE', value=mock.ANY)
            mock_logger.reset_mock()

    # def _get_issue_date(issue_date):
    # .tox/c1/bin/pytest --cov=weko_deposit tests/test_api.py::Test__FormatSysBibliographicInformation::test__get_issue_date -vv -s --cov-branch --cov-report=term --basetemp=/code/modules/weko-deposit/.tox/c1/tmp
    def test__get_issue_date(self, prepare_formatsysbib):
        with patch('weko_deposit.api.weko_logger') as mock_logger:
            mlt, solst = prepare_formatsysbib
            bibliographic = mlt[0]
            obj = _FormatSysBibliographicInformation(
                copy.deepcopy(mlt), copy.deepcopy(solst))
            assert isinstance(obj, _FormatSysBibliographicInformation) == True
            assert obj._get_issue_date(bibliographic.get('bibliographicIssueDates')) == [
                bibliographic.get('bibliographicIssueDates').get('bibliographicIssueDate')]

            mock_logger.assert_any_call(
                key='WEKO_COMMON_IF_ENTER', branch=mock.ANY)
            mock_logger.assert_any_call(
                key='WEKO_COMMON_RETURN_VALUE', value=mock.ANY)
            mock_logger.reset_mock()
            data = [{"bibliographicIssueDate":'2022-08-29', 'bibliographicIssueDateType': 'Issued'},{"key":"value"}]
            result = obj._get_issue_date(data)
            assert result == ["2022-08-29"]

            mock_logger.assert_any_call(key='WEKO_COMMON_FOR_START')
            mock_logger.assert_any_call(
                key='WEKO_COMMON_FOR_LOOP_ITERATION', count=mock.ANY, element=mock.ANY)
            mock_logger.assert_any_call(
                key='WEKO_COMMON_IF_ENTER', branch=mock.ANY)
            mock_logger.assert_any_call(key='WEKO_COMMON_FOR_END')
            mock_logger.assert_any_call(
                key='WEKO_COMMON_RETURN_VALUE', value=mock.ANY)
            mock_logger.reset_mock()

            data = "str_data"
            result = obj._get_issue_date(data)
            assert result == []

            mock_logger.assert_any_call(key='WEKO_COMMON_RETURN_VALUE', value=mock.ANY)
            mock_logger.reset_mock()


def test_missing_location(app, record):
    """Test missing location."""
    with pytest.raises(AttributeError):
        WekoRecord.create({}).file
    # for file in record.files:
        # file_info = file.info()


def test_record_create(app, db, location):
    """Test record creation with only bucket."""
    record = WekoRecord.create({'title': 'test'})
    db.session.commit()
    # assert record['_bucket'] == record.bucket_id
    assert '_files' not in record
    # assert len(record.pid)


# .tox/c1/bin/pytest --cov=weko_deposit tests/test_api.py::test_weko_record -vv -s --cov-branch --cov-report=term --basetemp=/code/modules/weko-deposit/.tox/c1/tmp
def test_weko_record(app, client, db, users, location):
    """Test record files property."""
    user = User.query.filter_by(email=users[4]['email']).first()
    login_user_via_session(client=client, user=user)
    with pytest.raises(MissingModelError):
        WekoRecord({}).files

    AdminSettings.update(
        'items_display_settings',
        {'items_search_author': 'name', 'items_display_email': True},
        1
    )

    # item_type = ItemTypes.create(item_type_name='test', name='test')

    # deposit = WekoDeposit.create({'item_type_id': item_type.id})
    deposit = WekoDeposit.create({})
    db.session.commit()

    record = WekoRecord.get_record_by_pid(deposit.pid.pid_value)

    record.pid

    record.pid_recid

    # record.hide_file

    # record.navi

    # record.item_type_info
    with pytest.raises(AttributeError):
        record.items_show_list

    with pytest.raises(AttributeError):
        record.display_file_info

    with app.test_request_context(headers=[("Accept-Language", "en")]):
        record._get_creator([{}], True)

    record._get_creator({}, False)


def test_files_property(app, db, location):
    """Test record files property."""
    with pytest.raises(MissingModelError):
        WekoRecord({}).files

    deposit = WekoDeposit.create({})
    db.session.commit()

    record = WekoRecord.get_record_by_pid(deposit.pid.pid_value)

    assert 0 == len(record.files)
    assert 'invalid' not in record.files
    # make sure that _files key is not added after accessing record.files
    assert '_files' not in record

    with pytest.raises(KeyError):
        record.files['invalid']

    bucket = record.files.bucket
    assert bucket


def test_format_sys_creator(app, db):
    with app.test_request_context(headers=[('Accept-Language', 'en')]):
        creator = {
            'creatorNames': [{
                'creatorName': 'test',
                'creatorNameLang': 'en'
            }]
        }

        format_creator = _FormatSysCreator(creator)


def test_format_sys_bibliographic_information_multiple(app, db):
    metadata = [
        {
            "bibliographic_titles":
            [
                {
                    "bibliographic_title": "test",
                    "bibliographic_titleLang": "en"
                }
            ],
            "bibliographicPageEnd": "",
            "bibliographicIssueNumber": "",
            "bibliographicPageStart": "",
            "bibliographicVolumeNumber": "",
            "bibliographicNumberOfPages": "",
            "bibliographicIssueDates": ""
        }
    ]
    with app.test_request_context(headers=[('Accept-Language', 'en')]):
        sys_bibliographic = _FormatSysBibliographicInformation(metadata, [])

        sys_bibliographic.is_bibliographic()

        sys_bibliographic.get_bibliographic_list(True)

        sys_bibliographic.get_bibliographic_list(False)


def test_weko_deposit(app, db, location):
    deposit = WekoDeposit.create({})
    db.session.commit()

    with pytest.raises(PIDResolveRESTError):
        deposit.update({'actions': 'publish', 'index': '0', }, {})

    with pytest.raises(NoResultFound):
        deposit.item_metadata

    deposit.is_published()

    deposit['_deposit'] = {
        'pid': {
            'revision_id': 1,
            'type': 'pid',
            'value': '1'
        }
    }


def test_weko_indexer(app, db, location):
    deposit = WekoDeposit.create({})
    db.session.commit()

    indexer = WekoIndexer()
    indexer.client = MockClient()
    indexer.client.update_get_error(True)
    indexer.client.update_get_error(False)
    indexer.get_es_index()

    indexer.upload_metadata(
        jrc={},
        item_id=deposit.id,
        revision_id=0,
        skip_files=True
    )
    indexer.client.update_get_error(True)
    with pytest.raises(NotFoundError):
        indexer.update_relation_version_is_last({
            'id': 1,
            'is_last': True
        })
    indexer.client.update_get_error(False)
    indexer.update_es_data(deposit, update_revision=False)

    indexer.delete_file_index([deposit.id], 0)

    indexer.get_pid_by_es_scroll('')


def test_weko_indexer(app, db, location):
    deposit = WekoDeposit.create({})
    db.session.commit()

    indexer = WekoIndexer()
    indexer.client = MockClient()
    indexer.client.update_get_error(True)
    indexer.client.update_get_error(False)
    indexer.get_es_index()

    indexer.upload_metadata(
        jrc={},
        item_id=deposit.id,
        revision_id=0,
        skip_files=True
    )

    indexer.get_pid_by_es_scroll('')


def test_weko_file_object(app, db, location, testfile):
    record = WekoFileObject(
        obj=testfile,
        data={
            'size': 1,
            'format': 'application/msword',
        }
    )


def test_weko_deposit_new(app, db, location):
    recid = '1'
    deposit = WekoDeposit.create({}, recid=int(recid))
    db.session.commit()

    pid = PersistentIdentifier.query.filter_by(
        pid_type='recid',
        pid_value=recid
    ).first()

    record = WekoDeposit.get_record(pid.object_uuid)
    deposit = WekoDeposit(record, record.model)
    with patch('weko_deposit.api.WekoIndexer.update_relation_version_is_last', side_effect=NotFoundError):
        with pytest.raises(NotFoundError):
            deposit.publish()


def test_delete_item_metadata(app, db, location):
    a = {'_oai': {'id': 'oai:weko3.example.org:00000002.1', 'sets': []}, 'path': ['1031'], 'owner': '1', 'recid': '2.1', 'title': ['ja_conference paperITEM00000002(public_open_access_open_access_simple)'], 'pubdate': {'attribute_name': 'PubDate', 'attribute_value': '2021-02-13'}, '_buckets': {'deposit': '9766676f-0a12-439b-b5eb-6c39a61032c6'}, '_deposit': {'id': '2.1', 'pid': {'type': 'depid', 'value': '2.1', 'revision_id': 0}, 'owners': [1], 'status': 'draft'}, 'item_title': 'ja_conference paperITEM00000002(public_open_access_open_access_simple)', 'author_link': ['1', '2', '3'], 'item_type_id': '15', 'publish_date': '2021-02-13', 'publish_status': '0', 'weko_shared_id': -1, 'item_1617186331708': {'attribute_name': 'Title', 'attribute_value_mlt': [{'subitem_1551255647225': 'ja_conference paperITEM00000002(public_open_access_open_access_simple)', 'subitem_1551255648112': 'ja'}, {'subitem_1551255647225': 'en_conference paperITEM00000002(public_open_access_simple)', 'subitem_1551255648112': 'en'}]}, 'item_1617186385884': {'attribute_name': 'Alternative Title', 'attribute_value_mlt': [{'subitem_1551255720400': 'Alternative Title', 'subitem_1551255721061': 'en'}, {'subitem_1551255720400': 'Alternative Title', 'subitem_1551255721061': 'ja'}]}, 'item_1617186419668': {'attribute_name': 'Creator', 'attribute_type': 'creator', 'attribute_value_mlt': [{'givenNames': [{'givenName': '太郎', 'givenNameLang': 'ja'}, {'givenName': 'タロウ', 'givenNameLang': 'ja-Kana'}, {'givenName': 'Taro', 'givenNameLang': 'en'}], 'familyNames': [{'familyName': '情報', 'familyNameLang': 'ja'}, {'familyName': 'ジョウホウ', 'familyNameLang': 'ja-Kana'}, {'familyName': 'Joho', 'familyNameLang': 'en'}], 'creatorMails': [{'creatorMail': 'wekosoftware@nii.ac.jp'}], 'creatorNames': [{'creatorName': '情報, 太郎', 'creatorNameLang': 'ja'}, {'creatorName': 'ジョウホウ, タロウ', 'creatorNameLang': 'ja-Kana'}, {'creatorName': 'Joho, Taro', 'creatorNameLang': 'en'}], 'nameIdentifiers': [{'nameIdentifier': '1', 'nameIdentifierScheme': 'WEKO'}, {'nameIdentifier': 'xxxxxxx', 'nameIdentifierURI': 'https://orcid.org/', 'nameIdentifierScheme': 'ORCID'}, {'nameIdentifier': 'xxxxxxx', 'nameIdentifierURI': 'https://ci.nii.ac.jp/', 'nameIdentifierScheme': 'CiNii'}, {'nameIdentifier': 'zzzzzzz', 'nameIdentifierURI': 'https://kaken.nii.ac.jp/', 'nameIdentifierScheme': 'KAKEN2'}], 'creatorAffiliations': [{'affiliationNames': [{'affiliationName': 'University', 'affiliationNameLang': 'en'}], 'affiliationNameIdentifiers': [{'affiliationNameIdentifier': '0000000121691048', 'affiliationNameIdentifierURI': 'http://isni.org/isni/0000000121691048', 'affiliationNameIdentifierScheme': 'ISNI'}]}]}, {'givenNames': [{'givenName': '次郎', 'givenNameLang': 'ja'}, {'givenName': 'タロウ', 'givenNameLang': 'ja-Kana'}, {'givenName': 'Taro', 'givenNameLang': 'en'}], 'familyNames': [{'familyName': '情報', 'familyNameLang': 'ja'}, {'familyName': 'ジョウホウ', 'familyNameLang': 'ja-Kana'}, {'familyName': 'Joho', 'familyNameLang': 'en'}], 'creatorMails': [{'creatorMail': 'wekosoftware@nii.ac.jp'}], 'creatorNames': [{'creatorName': '情報, 次郎', 'creatorNameLang': 'ja'}, {'creatorName': 'ジョウホウ, タロウ', 'creatorNameLang': 'ja-Kana'}, {'creatorName': 'Joho, Taro', 'creatorNameLang': 'en'}], 'nameIdentifiers': [{'nameIdentifier': '2', 'nameIdentifierScheme': 'WEKO'}, {'nameIdentifier': 'xxxxxxx', 'nameIdentifierURI': 'https://ci.nii.ac.jp/', 'nameIdentifierScheme': 'CiNii'}, {'nameIdentifier': 'zzzzzzz', 'nameIdentifierURI': 'https://kaken.nii.ac.jp/', 'nameIdentifierScheme': 'KAKEN2'}]}, {'givenNames': [{'givenName': '太郎', 'givenNameLang': 'ja'}, {'givenName': 'タロウ', 'givenNameLang': 'ja-Kana'}, {'givenName': 'Taro', 'givenNameLang': 'en'}], 'familyNames': [{'familyName': '情報', 'familyNameLang': 'ja'}, {'familyName': 'ジョウホウ', 'familyNameLang': 'ja-Kana'}, {'familyName': 'Joho', 'familyNameLang': 'en'}], 'creatorMails': [{'creatorMail': 'wekosoftware@nii.ac.jp'}], 'creatorNames': [{'creatorName': '情報, 三郎', 'creatorNameLang': 'ja'}, {'creatorName': 'ジョウホウ, タロウ', 'creatorNameLang': 'ja-Kana'}, {'creatorName': 'Joho, Taro', 'creatorNameLang': 'en'}], 'nameIdentifiers': [{'nameIdentifier': '3', 'nameIdentifierScheme': 'WEKO'}, {'nameIdentifier': 'xxxxxxx', 'nameIdentifierURI': 'https://ci.nii.ac.jp/', 'nameIdentifierScheme': 'CiNii'}, {'nameIdentifier': 'zzzzzzz', 'nameIdentifierURI': 'https://kaken.nii.ac.jp/', 'nameIdentifierScheme': 'KAKEN2'}]}]}, 'item_1617186476635': {'attribute_name': 'Access Rights', 'attribute_value_mlt': [{'subitem_1522299639480': 'open access', 'subitem_1600958577026': 'http://purl.org/coar/access_right/c_abf2'}]}, 'item_1617186499011': {'attribute_name': 'Rights', 'attribute_value_mlt': [{'subitem_1522650717957': 'ja', 'subitem_1522650727486': 'http://localhost', 'subitem_1522651041219': 'Rights Information'}]}, 'item_1617186609386': {'attribute_name': 'Subject', 'attribute_value_mlt': [{'subitem_1522299896455': 'ja', 'subitem_1522300014469': 'Other', 'subitem_1522300048512': 'http://localhost/', 'subitem_1523261968819': 'Sibject1'}]}, 'item_1617186626617': {'attribute_name': 'Description', 'attribute_value_mlt': [{'subitem_description': 'Description\\nDescription<br/>Description&EMPTY&\\nDescription', 'subitem_description_type': 'Abstract', 'subitem_description_language': 'en'}, {'subitem_description': '概要\\n概要&EMPTY&\\n概要\\n概要', 'subitem_description_type': 'Abstract', 'subitem_description_language': 'ja'}]}, 'item_1617186643794': {'attribute_name': 'Publisher', 'attribute_value_mlt': [{'subitem_1522300295150': 'en', 'subitem_1522300316516': 'Publisher'}]}, 'item_1617186660861': {'attribute_name': 'Date', 'attribute_value_mlt': [{'subitem_1522300695726': 'Available', 'subitem_1522300722591': '2021-06-30'}]}, 'item_1617186702042': {'attribute_name': 'Language', 'attribute_value_mlt': [{'subitem_1551255818386': 'jpn'}]}, 'item_1617186783814': {'attribute_name': 'Identifier', 'attribute_value_mlt': [{'subitem_identifier_uri': 'http://localhost', 'subitem_identifier_type': 'URI'}]}, 'item_1617186859717': {'attribute_name': 'Temporal', 'attribute_value_mlt': [
        {'subitem_1522658018441': 'en', 'subitem_1522658031721': 'Temporal'}]}, 'item_1617186882738': {'attribute_name': 'Geo Location', 'attribute_value_mlt': [{'subitem_geolocation_place': [{'subitem_geolocation_place_text': 'Japan'}]}]}, 'item_1617186901218': {'attribute_name': 'Funding Reference', 'attribute_value_mlt': [{'subitem_1522399143519': {'subitem_1522399281603': 'ISNI', 'subitem_1522399333375': 'http://xxx'}, 'subitem_1522399412622': [{'subitem_1522399416691': 'en', 'subitem_1522737543681': 'Funder Name'}], 'subitem_1522399571623': {'subitem_1522399585738': 'Award URI', 'subitem_1522399628911': 'Award Number'}, 'subitem_1522399651758': [{'subitem_1522721910626': 'en', 'subitem_1522721929892': 'Award Title'}]}]}, 'item_1617186920753': {'attribute_name': 'Source Identifier', 'attribute_value_mlt': [{'subitem_1522646500366': 'ISSN', 'subitem_1522646572813': 'xxxx-xxxx-xxxx'}]}, 'item_1617186941041': {'attribute_name': 'Source Title', 'attribute_value_mlt': [{'subitem_1522650068558': 'en', 'subitem_1522650091861': 'Source Title'}]}, 'item_1617186959569': {'attribute_name': 'Volume Number', 'attribute_value_mlt': [{'subitem_1551256328147': '1'}]}, 'item_1617186981471': {'attribute_name': 'Issue Number', 'attribute_value_mlt': [{'subitem_1551256294723': '111'}]}, 'item_1617186994930': {'attribute_name': 'Number of Pages', 'attribute_value_mlt': [{'subitem_1551256248092': '12'}]}, 'item_1617187024783': {'attribute_name': 'Page Start', 'attribute_value_mlt': [{'subitem_1551256198917': '1'}]}, 'item_1617187045071': {'attribute_name': 'Page End', 'attribute_value_mlt': [{'subitem_1551256185532': '3'}]}, 'item_1617187112279': {'attribute_name': 'Degree Name', 'attribute_value_mlt': [{'subitem_1551256126428': 'Degree Name', 'subitem_1551256129013': 'en'}]}, 'item_1617187136212': {'attribute_name': 'Date Granted', 'attribute_value_mlt': [{'subitem_1551256096004': '2021-06-30'}]}, 'item_1617187187528': {'attribute_name': 'Conference', 'attribute_value_mlt': [{'subitem_1599711633003': [{'subitem_1599711636923': 'Conference Name', 'subitem_1599711645590': 'ja'}], 'subitem_1599711655652': '1', 'subitem_1599711660052': [{'subitem_1599711680082': 'Sponsor', 'subitem_1599711686511': 'ja'}], 'subitem_1599711699392': {'subitem_1599711704251': '2020/12/11', 'subitem_1599711712451': '1', 'subitem_1599711727603': '12', 'subitem_1599711731891': '2000', 'subitem_1599711735410': '1', 'subitem_1599711739022': '12', 'subitem_1599711743722': '2020', 'subitem_1599711745532': 'ja'}, 'subitem_1599711758470': [{'subitem_1599711769260': 'Conference Venue', 'subitem_1599711775943': 'ja'}], 'subitem_1599711788485': [{'subitem_1599711798761': 'Conference Place', 'subitem_1599711803382': 'ja'}], 'subitem_1599711813532': 'JPN'}]}, 'item_1617258105262': {'attribute_name': 'Resource Type', 'attribute_value_mlt': [{'resourceuri': 'http://purl.org/coar/resource_type/c_5794', 'resourcetype': 'conference paper'}]}, 'item_1617265215918': {'attribute_name': 'Version Type', 'attribute_value_mlt': [{'subitem_1522305645492': 'AO', 'subitem_1600292170262': 'http://purl.org/coar/version/c_b1a7d7d4d402bcce'}]}, 'item_1617349709064': {'attribute_name': 'Contributor', 'attribute_value_mlt': [{'givenNames': [{'givenName': '太郎', 'givenNameLang': 'ja'}, {'givenName': 'タロウ', 'givenNameLang': 'ja-Kana'}, {'givenName': 'Taro', 'givenNameLang': 'en'}], 'familyNames': [{'familyName': '情報', 'familyNameLang': 'ja'}, {'familyName': 'ジョウホウ', 'familyNameLang': 'ja-Kana'}, {'familyName': 'Joho', 'familyNameLang': 'en'}], 'contributorType': 'ContactPerson', 'nameIdentifiers': [{'nameIdentifier': 'xxxxxxx', 'nameIdentifierURI': 'https://orcid.org/', 'nameIdentifierScheme': 'ORCID'}, {'nameIdentifier': 'xxxxxxx', 'nameIdentifierURI': 'https://ci.nii.ac.jp/', 'nameIdentifierScheme': 'CiNii'}, {'nameIdentifier': 'xxxxxxx', 'nameIdentifierURI': 'https://kaken.nii.ac.jp/', 'nameIdentifierScheme': 'KAKEN2'}], 'contributorMails': [{'contributorMail': 'wekosoftware@nii.ac.jp'}], 'contributorNames': [{'lang': 'ja', 'contributorName': '情報, 太郎'}, {'lang': 'ja-Kana', 'contributorName': 'ジョウホウ, タロウ'}, {'lang': 'en', 'contributorName': 'Joho, Taro'}]}]}, 'item_1617349808926': {'attribute_name': 'Version', 'attribute_value_mlt': [{'subitem_1523263171732': 'Version'}]}, 'item_1617351524846': {'attribute_name': 'APC', 'attribute_value_mlt': [{'subitem_1523260933860': 'Unknown'}]}, 'item_1617353299429': {'attribute_name': 'Relation', 'attribute_value_mlt': [{'subitem_1522306207484': 'isVersionOf', 'subitem_1522306287251': {'subitem_1522306382014': 'arXiv', 'subitem_1522306436033': 'xxxxx'}, 'subitem_1523320863692': [{'subitem_1523320867455': 'en', 'subitem_1523320909613': 'Related Title'}]}]}, 'item_1617605131499': {'attribute_name': 'File', 'attribute_type': 'file', 'attribute_value_mlt': [{'url': {'url': 'https://weko3.example.org/record/2.1/files/1KB.pdf'}, 'date': [{'dateType': 'Available', 'dateValue': '2021-07-12'}], 'format': 'text/plain', 'filename': '1KB.pdf', 'filesize': [{'value': '1 KB'}], 'mimetype': 'application/pdf', 'accessrole': 'open_access', 'version_id': '6f80e3cb-f681-45eb-bd54-b45be0f7d3ee', 'displaytype': 'simple'}]}, 'item_1617610673286': {'attribute_name': 'Rights Holder', 'attribute_value_mlt': [{'nameIdentifiers': [{'nameIdentifier': 'xxxxxx', 'nameIdentifierURI': 'https://orcid.org/', 'nameIdentifierScheme': 'ORCID'}], 'rightHolderNames': [{'rightHolderName': 'Right Holder Name', 'rightHolderLanguage': 'ja'}]}]}, 'item_1617620223087': {'attribute_name': 'Heading', 'attribute_value_mlt': [{'subitem_1565671149650': 'ja', 'subitem_1565671169640': 'Banner Headline', 'subitem_1565671178623': 'Subheading'}, {'subitem_1565671149650': 'en', 'subitem_1565671169640': 'Banner Headline', 'subitem_1565671178623': 'Subheding'}]}, 'item_1617944105607': {'attribute_name': 'Degree Grantor', 'attribute_value_mlt': [{'subitem_1551256015892': [{'subitem_1551256027296': 'xxxxxx', 'subitem_1551256029891': 'kakenhi'}], 'subitem_1551256037922': [{'subitem_1551256042287': 'Degree Grantor Name', 'subitem_1551256047619': 'en'}]}]}, 'relation_version_is_last': True}
    b = {'pid': {'type': 'depid', 'value': '2.0', 'revision_id': 0}, 'lang': 'ja', 'owner': '1', 'title': 'ja_conference paperITEM00000002(public_open_access_open_access_simple)', 'owners': [1], 'status': 'published', '$schema': '15', 'pubdate': '2021-02-13', 'edit_mode': 'keep', 'created_by': 1, 'deleted_items': ['item_1617187056579', 'approval1', 'approval2'], 'shared_user_id': -1, 'weko_shared_id': -1, 'item_1617186331708': [{'subitem_1551255647225': 'ja_conference paperITEM00000002(public_open_access_open_access_simple)', 'subitem_1551255648112': 'ja'}, {'subitem_1551255647225': 'en_conference paperITEM00000002(public_open_access_simple)', 'subitem_1551255648112': 'en'}], 'item_1617186385884': [{'subitem_1551255720400': 'Alternative Title', 'subitem_1551255721061': 'en'}, {'subitem_1551255720400': 'Alternative Title', 'subitem_1551255721061': 'ja'}], 'item_1617186419668': [{'creatorMails': [{'creatorMail': 'wekosoftware@nii.ac.jp'}]}, {'givenNames': [{'givenName': '太郎', 'givenNameLang': 'ja'}, {'givenName': 'タロウ', 'givenNameLang': 'ja-Kana'}, {'givenName': 'Taro', 'givenNameLang': 'en'}], 'familyNames': [{'familyName': '情報', 'familyNameLang': 'ja'}, {'familyName': 'ジョウホウ', 'familyNameLang': 'ja-Kana'}, {'familyName': 'Joho', 'familyNameLang': 'en'}], 'creatorMails': [{'creatorMail': 'wekosoftware@nii.ac.jp'}], 'creatorNames': [{'creatorName': '情報, 三郎', 'creatorNameLang': 'ja'}, {'creatorName': 'ジョウホウ, タロウ', 'creatorNameLang': 'ja-Kana'}, {'creatorName': 'Joho, Taro', 'creatorNameLang': 'en'}], 'nameIdentifiers': [{'nameIdentifier': '3', 'nameIdentifierScheme': 'WEKO'}, {'nameIdentifier': 'xxxxxxx', 'nameIdentifierURI': 'https://ci.nii.ac.jp/', 'nameIdentifierScheme': 'CiNii'}, {'nameIdentifier': 'zzzzzzz', 'nameIdentifierURI': 'https://kaken.nii.ac.jp/', 'nameIdentifierScheme': 'KAKEN2'}]}], 'item_1617186476635': {'subitem_1522299639480': 'open access', 'subitem_1600958577026': 'http://purl.org/coar/access_right/c_abf2'}, 'item_1617186499011': [{'subitem_1522650717957': 'ja', 'subitem_1522650727486': 'http://localhost', 'subitem_1522651041219': 'Rights Information'}], 'item_1617186609386': [{'subitem_1522299896455': 'ja', 'subitem_1522300014469': 'Other', 'subitem_1522300048512': 'http://localhost/', 'subitem_1523261968819': 'Sibject1'}], 'item_1617186626617': [{'subitem_description': 'Description\\nDescription<br/>Description&EMPTY&\\nDescription', 'subitem_description_type': 'Abstract', 'subitem_description_language': 'en'}, {'subitem_description': '概要\\n概要&EMPTY&\\n概要\\n概要', 'subitem_description_type': 'Abstract', 'subitem_description_language': 'ja'}], 'item_1617186643794': [{'subitem_1522300295150': 'en', 'subitem_1522300316516': 'Publisher'}], 'item_1617186660861': [{'subitem_1522300695726': 'Available', 'subitem_1522300722591': '2021-06-30'}], 'item_1617186702042': [{'subitem_1551255818386': 'jpn'}], 'item_1617186783814': [{'subitem_identifier_uri': 'http://localhost', 'subitem_identifier_type': 'URI'}], 'item_1617186859717': [{'subitem_1522658018441': 'en', 'subitem_1522658031721': 'Temporal'}], 'item_1617186882738': [{'subitem_geolocation_place': [{'subitem_geolocation_place_text': 'Japan'}]}], 'item_1617186901218': [{'subitem_1522399143519': {'subitem_1522399281603': 'ISNI', 'subitem_1522399333375': 'http://xxx'}, 'subitem_1522399412622': [{'subitem_1522399416691': 'en', 'subitem_1522737543681': 'Funder Name'}], 'subitem_1522399571623': {'subitem_1522399585738': 'Award URI', 'subitem_1522399628911': 'Award Number'}, 'subitem_1522399651758': [{'subitem_1522721910626': 'en', 'subitem_1522721929892': 'Award Title'}]}], 'item_1617186920753': [{'subitem_1522646500366': 'ISSN', 'subitem_1522646572813': 'xxxx-xxxx-xxxx'}], 'item_1617186941041': [{'subitem_1522650068558': 'en', 'subitem_1522650091861': 'Source Title'}], 'item_1617186959569': {'subitem_1551256328147': '1'}, 'item_1617186981471': {
        'subitem_1551256294723': '111'}, 'item_1617186994930': {'subitem_1551256248092': '12'}, 'item_1617187024783': {'subitem_1551256198917': '1'}, 'item_1617187045071': {'subitem_1551256185532': '3'}, 'item_1617187112279': [{'subitem_1551256126428': 'Degree Name', 'subitem_1551256129013': 'en'}], 'item_1617187136212': {'subitem_1551256096004': '2021-06-30'}, 'item_1617187187528': [{'subitem_1599711633003': [{'subitem_1599711636923': 'Conference Name', 'subitem_1599711645590': 'ja'}], 'subitem_1599711655652': '1', 'subitem_1599711660052': [{'subitem_1599711680082': 'Sponsor', 'subitem_1599711686511': 'ja'}], 'subitem_1599711699392': {'subitem_1599711704251': '2020/12/11', 'subitem_1599711712451': '1', 'subitem_1599711727603': '12', 'subitem_1599711731891': '2000', 'subitem_1599711735410': '1', 'subitem_1599711739022': '12', 'subitem_1599711743722': '2020', 'subitem_1599711745532': 'ja'}, 'subitem_1599711758470': [{'subitem_1599711769260': 'Conference Venue', 'subitem_1599711775943': 'ja'}], 'subitem_1599711788485': [{'subitem_1599711798761': 'Conference Place', 'subitem_1599711803382': 'ja'}], 'subitem_1599711813532': 'JPN'}], 'item_1617258105262': {'resourceuri': 'http://purl.org/coar/resource_type/c_5794', 'resourcetype': 'conference paper'}, 'item_1617265215918': {'subitem_1522305645492': 'AO', 'subitem_1600292170262': 'http://purl.org/coar/version/c_b1a7d7d4d402bcce'}, 'item_1617349709064': [{'givenNames': [{'givenName': '太郎', 'givenNameLang': 'ja'}, {'givenName': 'タロウ', 'givenNameLang': 'ja-Kana'}, {'givenName': 'Taro', 'givenNameLang': 'en'}], 'familyNames': [{'familyName': '情報', 'familyNameLang': 'ja'}, {'familyName': 'ジョウホウ', 'familyNameLang': 'ja-Kana'}, {'familyName': 'Joho', 'familyNameLang': 'en'}], 'contributorType': 'ContactPerson', 'nameIdentifiers': [{'nameIdentifier': 'xxxxxxx', 'nameIdentifierURI': 'https://orcid.org/', 'nameIdentifierScheme': 'ORCID'}, {'nameIdentifier': 'xxxxxxx', 'nameIdentifierURI': 'https://ci.nii.ac.jp/', 'nameIdentifierScheme': 'CiNii'}, {'nameIdentifier': 'xxxxxxx', 'nameIdentifierURI': 'https://kaken.nii.ac.jp/', 'nameIdentifierScheme': 'KAKEN2'}], 'contributorMails': [{'contributorMail': 'wekosoftware@nii.ac.jp'}], 'contributorNames': [{'lang': 'ja', 'contributorName': '情報, 太郎'}, {'lang': 'ja-Kana', 'contributorName': 'ジョウホウ, タロウ'}, {'lang': 'en', 'contributorName': 'Joho, Taro'}]}], 'item_1617349808926': {'subitem_1523263171732': 'Version'}, 'item_1617351524846': {'subitem_1523260933860': 'Unknown'}, 'item_1617353299429': [{'subitem_1522306207484': 'isVersionOf', 'subitem_1522306287251': {'subitem_1522306382014': 'arXiv', 'subitem_1522306436033': 'xxxxx'}, 'subitem_1523320863692': [{'subitem_1523320867455': 'en', 'subitem_1523320909613': 'Related Title'}]}], 'item_1617605131499': [{'url': {'url': 'https://weko3.example.org/record/2/files/1KB.pdf'}, 'date': [{'dateType': 'Available', 'dateValue': '2021-07-12'}], 'format': 'text/plain', 'filename': '1KB.pdf', 'filesize': [{'value': '1 KB'}], 'mimetype': 'application/pdf', 'accessrole': 'open_access', 'version_id': 'c92410f6-ed23-4d2e-a8c5-0b3b06cc79c8', 'displaytype': 'simple'}], 'item_1617610673286': [{'nameIdentifiers': [{'nameIdentifier': 'xxxxxx', 'nameIdentifierURI': 'https://orcid.org/', 'nameIdentifierScheme': 'ORCID'}], 'rightHolderNames': [{'rightHolderName': 'Right Holder Name', 'rightHolderLanguage': 'ja'}]}], 'item_1617620223087': [{'subitem_1565671149650': 'ja', 'subitem_1565671169640': 'Banner Headline', 'subitem_1565671178623': 'Subheading'}, {'subitem_1565671149650': 'en', 'subitem_1565671169640': 'Banner Headline', 'subitem_1565671178623': 'Subheding'}], 'item_1617944105607': [{'subitem_1551256015892': [{'subitem_1551256027296': 'xxxxxx', 'subitem_1551256029891': 'kakenhi'}], 'subitem_1551256037922': [{'subitem_1551256042287': 'Degree Grantor Name', 'subitem_1551256047619': 'en'}]}]}
    # deposit = WekoDeposit.create(a)<|MERGE_RESOLUTION|>--- conflicted
+++ resolved
@@ -1843,19 +1843,7 @@
             deposit.is_edit = True
             deposit.delete_old_file_index()
 
-<<<<<<< HEAD
-            # is_edit
-=======
-            ## not file_id
-            # indexer, records = es_records
-            # record = records[0]
-            # deposit = record['deposit']
-            # # deposit = record['record']
-            # deposit.is_edit = True
-            # deposit.delete_old_file_index()
-
             # klst is none
->>>>>>> 72731d35
             indexer, records = es_records_8
             record = records[1]
             deposit = record['deposit']
@@ -2181,10 +2169,7 @@
             assert ret1 == dc
             assert ret2 == redis_data['deleted_items']
 
-<<<<<<< HEAD
-=======
-
->>>>>>> 72731d35
+
     # def _convert_description_to_object(self):
     # .tox/c1/bin/pytest --cov=weko_deposit tests/test_api.py::TestWekoDeposit::test__convert_description_to_object -vv -s --cov-branch --cov-report=term --basetemp=/code/modules/weko-deposit/.tox/c1/tmp
     def test__convert_description_to_object(sel, app, db, location, es_records):
