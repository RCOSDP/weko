--- conflicted
+++ resolved
@@ -1204,23 +1204,20 @@
             result = record.switching_language(data)
             assert result == "en_title"
 
-<<<<<<< HEAD
-=======
-
     # def __get_titles_key(self):
     # .tox/c1/bin/pytest --cov=weko_deposit tests/test_api.py::TestWekoRecord::test_get_titles_key -vv -s --cov-branch --cov-report=term --basetemp=/code/modules/weko-deposit/.tox/c1/tmp
     def test_get_titles_key(self,app,es_records,db_itemtype,db_oaischema):
         parent_key = ['item_1617186331708', 'item_1617186331709']
         title_key = {'item_1617186331708': 'subitem_1551255647225', 'item_1617186331709': 'subitem_1551255647226'}
         language_key = {'item_1617186331708': 'subitem_1551255648112', 'item_1617186331709': 'subitem_1551255648113'}
-        
+
         item_type = db_itemtype["item_type"]
         item_type_mapping = db_itemtype["item_type_mapping"]
-        
+
         mapping = item_type_mapping.mapping
         render = item_type.render
         meta_options = {**render["meta_fix"], **render["meta_list"], **render["meta_system"]}
-        
+
         record = WekoRecord({})
         # Test Case 1: No hide list
         actual = record._WekoRecord__get_titles_key(mapping, meta_options, [])
@@ -1248,7 +1245,6 @@
         # assert actual[0] == ['item_1617186331709']
         # assert actual[1] == {'item_1617186331709': 'subitem_1551255647226'}
         # assert actual[2] == {'item_1617186331709': None}
->>>>>>> 3aa12c21
 
     #     def __get_titles_key(item_type_mapping):
     #     def get_titles(self):
