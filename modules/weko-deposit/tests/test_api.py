--- conflicted
+++ resolved
@@ -664,7 +664,6 @@
         ret = deposit.newversion(depid)
         assert ret==None
 
-<<<<<<< HEAD
         # PIDResolveRESTError
         rec_uuid = uuid.uuid4()
 
@@ -826,7 +825,6 @@
             assert result == {}
             assert mock_self.jrc["content"][0]["attachment"] == {}
 
-=======
     # def get_content_files(self):
     # .tox/c1/bin/pytest --cov=weko_deposit tests/test_api.py::TestWekoDeposit::test_get_content_files -vv -s --cov-branch --cov-report=term --basetemp=/code/modules/weko-deposit/.tox/c1/tmp
     def test_get_content_files_reindex_command(sel,app,db,location,es_records):
@@ -835,7 +833,6 @@
         deposit = record['deposit']
         ret = deposit.get_content_files()
         assert ret==None
->>>>>>> d4c3c30e
 
     # def get_content_files(self):
     # .tox/c1/bin/pytest --cov=weko_deposit tests/test_api.py::TestWekoDeposit::test_get_content_files -vv -s --cov-branch --cov-report=term --basetemp=/code/modules/weko-deposit/.tox/c1/tmp
@@ -869,8 +866,6 @@
         res = deposit.get_pdf_info()
         assert res == test
 
-<<<<<<< HEAD
-=======
     # def get_pdf_info(self):
     # .tox/c1/bin/pytest --cov=weko_deposit tests/test_api.py::TestWekoDeposit::test_get_pdf_info -vv -s --cov-branch --cov-report=term --basetemp=/code/modules/weko-deposit/.tox/c1/tmp
     def test_get_pdf_info_reindex_command(sel, app, db, location):
@@ -883,7 +878,6 @@
             test[file_name]={"uri":file_obj.obj.file.uri,"size":file_obj.obj.file.size,"is_pdf":is_pdf}
         res = deposit.get_pdf_info_reindex_command()
         assert res == test
->>>>>>> d4c3c30e
 
     # def get_file_data(self):
     # .tox/c1/bin/pytest --cov=weko_deposit tests/test_api.py::TestWekoDeposit::test_get_file_data -vv -s --cov-branch --cov-report=term --basetemp=/code/modules/weko-deposit/.tox/c1/tmp
