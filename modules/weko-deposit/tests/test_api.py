# -*- coding: utf-8 -*-
#
# This file is part of WEKO3.
# Copyright (C) 2017 National Institute of Informatics.
#
# WEKO3 is free software; you can redistribute it
# and/or modify it under the terms of the GNU General Public License as
# published by the Free Software Foundation; either version 2 of the
# License, or (at your option) any later version.
#
# WEKO3 is distributed in the hope that it will be
# useful, but WITHOUT ANY WARRANTY; without even the implied warranty of
# MERCHANTABILITY or FITNESS FOR A PARTICULAR PURPOSE.  See the GNU
# General Public License for more details.
#
# You should have received a copy of the GNU General Public License
# along with WEKO3; if not, write to the
# Free Software Foundation, Inc., 59 Temple Place, Suite 330, Boston,
# MA 02111-1307, USA.

# .tox/c1/bin/pytest --cov=weko_deposit tests/test_api.py -vv -s --cov-branch --cov-report=term --basetemp=/code/modules/weko-deposit/.tox/c1/tmp

"""Module tests."""

import json
import copy
import shutil
import jsonschema
import pytest
import tempfile
import uuid
from collections import OrderedDict
from datetime import datetime
from unittest import mock
from unittest.mock import patch, PropertyMock
from six import BytesIO

from flask import session, abort
from flask_login import login_user
from redis import RedisError
from elasticsearch import Elasticsearch
from elasticsearch.exceptions import NotFoundError, TransportError
from elasticsearch.helpers import bulk
from invenio_accounts.testutils import login_user_via_session
from invenio_accounts.models import User
from invenio_files_rest.models import Bucket, Location, ObjectVersion, FileInstance
from invenio_pidrelations.serializers.utils import serialize_relations
from invenio_pidrelations.models import PIDRelation
from invenio_pidstore.models import PersistentIdentifier, PIDStatus
from invenio_pidstore.errors import PIDInvalidAction
from invenio_records.errors import MissingModelError
from invenio_records_rest.errors import PIDResolveRESTError
from invenio_records_files.api import FileObject, Record
from invenio_records.api import RecordRevision
from sqlalchemy.exc import SQLAlchemyError
from sqlalchemy.orm.exc import NoResultFound

from weko_admin.models import AdminSettings
from weko_items_ui.config import WEKO_ITEMS_UI_MS_MIME_TYPE
from weko_records.api import FeedbackMailList, ItemLink, WekoRecord
from weko_records.utils import get_options_and_order_list
from weko_redis.errors import WekoRedisError
from weko_workflow.models import Activity
from weko_workflow.utils import get_url_root

from weko_deposit.api import (
    WekoDeposit, WekoFileObject, WekoIndexer,
    WekoRecord, _FormatSysBibliographicInformation, _FormatSysCreator)
from weko_deposit.config import WEKO_DEPOSIT_BIBLIOGRAPHIC_TRANSLATIONS, WEKO_DEPOSIT_ES_PARSING_ERROR_KEYWORD
from weko_deposit.errors import WekoDepositError


# .tox/c1/bin/pytest --cov=weko_deposit tests/test_api.py -vv -s --cov-branch --cov-report=term --basetemp=/code/modules/weko-deposit/.tox/c1/tmp


class MockClient():
    def __init__(self):
        self.is_get_error = True

    def update_get_error(self, flg):
        self.is_get_error = flg

    def search(self, index=None, doc_type=None, body=None, scroll=None):
        return None

    def index(self, index=None, doc_type=None, id=None, body=None, version=None, version_type=None):
        return {}

    def get(self, index=None, doc_type=None, id=None, body=None):
        return {"_source": {"authorNameInfo": {},
                            "authorIdInfo": {},
                            "emailInfo": {},
                            "affiliationInfo": {}
                            }
                }

    def update(self, index=None, doc_type=None, id=None, body=None):
        if self.is_get_error:
            raise NotFoundError
        else:
            return None

    def delete(self, index=None, doc_type=None, id=None, routing=None):
        return None

    def exists(self, index=None, doc_type=None, id=None):
        return None

# class WekoFileObject(FileObject):
# .tox/c1/bin/pytest --cov=weko_deposit tests/test_api.py::TestWekoFileObject -vv -s --cov-branch --cov-report=term --basetemp=/code/modules/weko-deposit/.tox/c1/tmp


class TestWekoFileObject:

    # def __init__(self, obj, data):
    # .tox/c1/bin/pytest --cov=weko_deposit tests/test_api.py::TestWekoFileObject::test___init__ -vv -s --cov-branch --cov-report=term --basetemp=/code/modules/weko-deposit/.tox/c1/tmp
    def test___init__(self, app, location):

        with patch('weko_deposit.api.weko_logger') as mock_logger:
            bucket = Bucket.create()
            key = 'hello.txt'
            stream = BytesIO(b'helloworld')
            obj = ObjectVersion.create(bucket=bucket, key=key, stream=stream)
            with app.test_request_context():
                file = WekoFileObject(obj, {})
                assert type(file) == WekoFileObject

            mock_logger.assert_any_call(
                key='WEKO_COMMON_CALLED_ARGUMENT', arg=mock.ANY)
            mock_logger.reset_mock()

    # def info(self):
    # .tox/c1/bin/pytest --cov=weko_deposit tests/test_api.py::TestWekoFileObject::test_info -vv -s --cov-branch --cov-report=term --basetemp=/code/modules/weko-deposit/.tox/c1/tmp
    def test_info(self, app, location):
        with patch('weko_deposit.api.weko_logger') as mock_logger:
            bucket = Bucket.create()
            key = 'hello.txt'
            stream = BytesIO(b'helloworld')
            obj = ObjectVersion.create(bucket=bucket, key=key, stream=stream)
            with app.test_request_context():
                file = WekoFileObject(obj, {})
                assert file.info() == {'bucket': '{}'.format(file.bucket.id), 'checksum': 'sha256:936a185caaa266bb9cbe981e9e05cb78cd732b0b3280eb944412bb6f8f8f07af',
                                       'key': 'hello.txt', 'size': 10, 'version_id': '{}'.format(file.version_id)}
                file.filename = key
                file['filename'] = key
                assert file.info() == {'bucket': '{}'.format(file.bucket.id), 'checksum': 'sha256:936a185caaa266bb9cbe981e9e05cb78cd732b0b3280eb944412bb6f8f8f07af',
                                       'key': 'hello.txt', 'size': 10, 'version_id': '{}'.format(file.version_id), 'filename': 'hello'}

            mock_logger.assert_any_call(
                key='WEKO_COMMON_IF_ENTER', branch='filename exsisted')
            mock_logger.assert_any_call(
                key='WEKO_COMMON_RETURN_VALUE', value=mock.ANY)
            mock_logger.reset_mock()

    #  def file_preview_able(self):
    # .tox/c1/bin/pytest --cov=weko_deposit tests/test_api.py::TestWekoFileObject::test_file_preview_able -vv -s --cov-branch --cov-report=term --basetemp=/code/modules/weko-deposit/.tox/c1/tmp
    def test_file_preview_able(self, app, location):
        with patch('weko_deposit.api.weko_logger') as mock_logger:
            bucket = Bucket.create()
            key = 'hello.txt'
            stream = BytesIO(b'helloworld')
            obj = ObjectVersion.create(bucket=bucket, key=key, stream=stream)
            with app.test_request_context():
                file = WekoFileObject(obj, {})
                assert file.file_preview_able() == True
                app.config["WEKO_ITEMS_UI_MS_MIME_TYPE"] = WEKO_ITEMS_UI_MS_MIME_TYPE
                app.config["WEKO_ITEMS_UI_FILE_SISE_PREVIEW_LIMIT+"] = {
                    'ms_word': 30, 'ms_powerpoint': 20, 'ms_excel': 10}
                assert file.file_preview_able() == True
                file.data['format'] = 'application/vnd.ms-excel'
                assert file.file_preview_able() == True
                file.data['size'] = 10000000+1
                assert file.file_preview_able()==False

                mock_logger.assert_any_call(key='WEKO_COMMON_FOR_START')
                mock_logger.assert_any_call(
                    key='WEKO_COMMON_FOR_LOOP_ITERATION', count=mock.ANY, element=mock.ANY)
                mock_logger.assert_any_call(
                    key='WEKO_COMMON_IF_ENTER', branch=mock.ANY)
                mock_logger.assert_any_call(key='WEKO_COMMON_FOR_END')
                mock_logger.assert_any_call(
                    key='WEKO_COMMON_RETURN_VALUE', value=mock.ANY)
                mock_logger.reset_mock()


# class WekoIndexer(RecordIndexer):

# .tox/c1/bin/pytest --cov=weko_deposit tests/test_api.py::TestWekoIndexer -vv -s --cov-branch --cov-report=term --basetemp=/code/modules/weko-deposit/.tox/c1/tmp
class TestWekoIndexer:

    # .tox/c1/bin/pytest --cov=weko_deposit tests/test_api.py::TestWekoIndexer::test_get_es_index -vv -s --cov-branch --cov-report=term --basetemp=/code/modules/weko-deposit/.tox/c1/tmp
    def test_get_es_index(self, app):
        with patch('weko_deposit.api.weko_logger') as mock_logger:
            indexer = WekoIndexer()
            assert isinstance(indexer, WekoIndexer)

            # def get_es_index(self):
            with app.test_request_context():
                indexer.get_es_index()
                assert indexer.es_index == app.config['SEARCH_UI_SEARCH_INDEX']
                assert indexer.es_doc_type == app.config['INDEXER_DEFAULT_DOCTYPE']
                assert indexer.file_doc_type == 'content'

    #  def upload_metadata(self, jrc, item_id, revision_id, skip_files=False):
    # .tox/c1/bin/pytest --cov=weko_deposit tests/test_api.py::TestWekoIndexer::test_upload_metadata -vv -s --cov-branch --cov-report=term --basetemp=/code/modules/weko-deposit/.tox/c1/tmp
    def test_upload_metadata(self, app, es_records):
        with patch('weko_deposit.api.weko_logger') as mock_logger:
            indexer, records = es_records
            record_data = records[0]['record_data']
            item_id = records[0]['recid'].id
            revision_id = 5
            skip_files = False
            title = 'UPDATE{}'.format(uuid.uuid4())
            record_data['title'] = title
            indexer.upload_metadata(
                record_data, item_id, revision_id, skip_files)
            ret = indexer.get_metadata_by_item_id(item_id)
            assert ret['_source']['title'] == title

            # mock_logger.assert_any_call(key='WEKO_COMMON_IF_ENTER', branch=mock.ANY)
            # mock_logger.assert_any_call(key='WEKO_COMMON_IF_ENTER', branch='')
            mock_logger.assert_any_call(
                key='WEKO_COMMON_RETURN_VALUE', value=mock.ANY)
            mock_logger.reset_mock()

    # def delete_file_index(self, body, parent_id):
    # .tox/c1/bin/pytest --cov=weko_deposit tests/test_api.py::TestWekoIndexer::test_delete_file_index -vv -s --cov-branch --cov-report=term --basetemp=/code/modules/weko-deposit/.tox/c1/tmp
    def test_delete_file_index(self, app, es_records):
        with patch('weko_deposit.api.weko_logger') as mock_logger:
            indexer, records = es_records
            record = records[0]['record']
            dep = WekoDeposit(record, record.model)
            indexer.delete_file_index([record.id], record.pid)

            mock_logger.assert_any_call(key='WEKO_COMMON_FOR_START')
            mock_logger.assert_any_call(
                key='WEKO_COMMON_FOR_LOOP_ITERATION', count=mock.ANY, element=mock.ANY)
            mock_logger.assert_any_call(key='WEKO_COMMON_FOR_END')
            mock_logger.reset_mock()

            # Elastic Search Not Found Error
            with pytest.raises(NotFoundError):
                indexer.get_metadata_by_item_id(record.pid)
                mock_logger.assert_any_call(key='WEKO_COMMON_FOR_START')
                mock_logger.assert_any_call(
                    key='WEKO_COMMON_FOR_LOOP_ITERATION', count=mock.ANY, element=mock.ANY)
                mock_logger.assert_any_call(key='WEKO_COMMON_FOR_END')
                mock_logger.assert_any_call(
                    key='WEKO_DEPOSIT_FAILED_DELETE_FILE_INDEX', record_id=mock.ANY, ex=mock.ANY)
                mock_logger.reset_mock()

            # Elastic Search Unexpected Error
            with patch("invenio_search.ext.Elasticsearch.delete", side_effect=Exception("test_error")):
                indexer.delete_file_index([record.id], record.pid)
                # mock_logger.assert_any_call(key='WEKO_COMMON_ERROR_UNEXPECTED', ex=mock.ANY)
                mock_logger.assert_any_call(key='WEKO_COMMON_FOR_START')
                mock_logger.assert_any_call(
                    key='WEKO_COMMON_FOR_LOOP_ITERATION', count=mock.ANY, element=mock.ANY)
                mock_logger.assert_any_call(key='WEKO_COMMON_FOR_END')
                mock_logger.assert_any_call(
                    key='WEKO_COMMON_ERROR_UNEXPECTED', ex=mock.ANY)
                mock_logger.reset_mock()

    # def update_relation_version_is_last(self, version):
    # .tox/c1/bin/pytest --cov=weko_deposit tests/test_api.py::TestWekoIndexer::test_update_relation_version_is_last -vv -s --cov-branch --cov-report=term --basetemp=/code/modules/weko-deposit/.tox/c1/tmp
    def test_update_relation_version_is_last(self, es_records):
        with patch('weko_deposit.api.weko_logger') as mock_logger:
            indexer, records = es_records
            version = records[0]['record']
            pid = records[0]['recid']
            relations = serialize_relations(pid)
            relations_ver = relations['version'][0]
            relations_ver['id'] = pid.object_uuid
            relations_ver['is_last'] = relations_ver.get('index') == 0
            assert indexer.update_relation_version_is_last(relations_ver) == {'_index': 'test-weko-item-v1.0.0', '_type': 'item-v1.0.0', '_id': '{}'.format(
                pid.object_uuid), '_version': 2, 'result': 'noop', '_shards': {'total': 0, 'successful': 0, 'failed': 0}}

            mock_logger.assert_any_call(
                key='WEKO_COMMON_RETURN_VALUE', value=mock.ANY)
            mock_logger.reset_mock()

    # def update_es_data(self, record, update_revision=True,
    # .tox/c1/bin/pytest --cov=weko_deposit tests/test_api.py::TestWekoIndexer::test_update_es_data -vv -s --cov-branch --cov-report=term --basetemp=/code/modules/weko-deposit/.tox/c1/tmp
    def test_update_es_data(self, es_records_1, db):
        with patch('weko_deposit.api.weko_logger') as mock_logger:
            indexer, records = es_records_1
            record = records[0]['record']
            # update_oai=False
            result = indexer.update_es_data(record, update_revision=False, update_oai=False, is_deleted=False)
            assert result["_index"] == "test-weko-item-v1.0.0"
            assert result["_id"] == str(records[0]["rec_uuid"])
            assert result["_primary_term"] == 1
            assert result["_seq_no"] == 9
            assert result["_type"] == "item-v1.0.0"
            assert result["_version"] == 4
            assert result["_shards"] == {'total': 2, 'successful': 1, 'failed': 0}
            assert result["result"] == "updated"

            # update_oai=True
            result = indexer.update_es_data(record, update_revision=False, update_oai=True, is_deleted=False)
            assert result["_index"] == "test-weko-item-v1.0.0"
            assert result["_id"] == str(records[0]["rec_uuid"])
            assert result["_primary_term"] == 1
            assert result["_seq_no"] == 10
            assert result["_shards"] == {'failed': 0, 'successful': 1, 'total': 2}
            assert result["_type"] == "item-v1.0.0"
            assert result["_version"] == 5
            assert result["result"] == "updated"

            mock_logger.assert_any_call(
                key='WEKO_COMMON_IF_ENTER', branch=mock.ANY)
            mock_logger.assert_any_call(
                key='WEKO_COMMON_RETURN_VALUE', value=mock.ANY)
            mock_logger.reset_mock()

            record = records[1]['record']
            record.model.version_id = 4
            db.session.merge(record.model)
            db.session.commit()
            result = indexer.update_es_data(record, update_revision=True, update_oai=True, is_deleted=False)
            assert result["_index"] == "test-weko-item-v1.0.0"
            assert result["_id"] == str(records[1]["rec_uuid"])
            assert result["_primary_term"] == 1
            assert result["_seq_no"] == 11
            assert result["_shards"] == {'failed': 0, 'successful': 1, 'total': 2}
            assert result["_type"] == "item-v1.0.0"
            assert result["_version"] == 4
            assert result["result"] == "updated"

            mock_logger.assert_any_call(
                key='WEKO_COMMON_IF_ENTER', branch=mock.ANY)
            mock_logger.assert_any_call(
                key='WEKO_COMMON_RETURN_VALUE', value=mock.ANY)
            mock_logger.reset_mock()

    # def index(self, record):
    # .tox/c1/bin/pytest --cov=weko_deposit tests/test_api.py::TestWekoIndexer::test_index -vv -s --cov-branch --cov-report=term --basetemp=/code/modules/weko-deposit/.tox/c1/tmp
    def test_index(self, es_records):
        indexer, records = es_records
        record = records[0]['record']
        indexer.index(record)

    # def delete(self, record):
    # .tox/c1/bin/pytest --cov=weko_deposit tests/test_api.py::TestWekoIndexer::test_delete -vv -s --cov-branch --cov-report=term --basetemp=/code/modules/weko-deposit/.tox/c1/tmp
    def test_delete(self, es_records):
        indexer, records = es_records
        record = records[0]['record']
        indexer.delete(record)
        with pytest.raises(NotFoundError):
            indexer.get_metadata_by_item_id(record.pid)

    #     def delete_by_id(self, uuid):
    # .tox/c1/bin/pytest --cov=weko_deposit tests/test_api.py::TestWekoIndexer::test_delete_by_id -vv -s --cov-branch --cov-report=term --basetemp=/code/modules/weko-deposit/.tox/c1/tmp
    def test_delete_by_id(self, es_records):
        indexer, records = es_records
        record = records[0]['record']
        indexer.delete_by_id(record.id)
        with pytest.raises(NotFoundError):
            indexer.get_metadata_by_item_id(record.pid)

        indexer.delete_by_id(record.id)

        with patch("invenio_search.ext.Elasticsearch.delete", side_effect=Exception("test_error")):
            indexer.delete_by_id(record.id)

    # def get_count_by_index_id(self, tree_path):
    # .tox/c1/bin/pytest --cov=weko_deposit tests/test_api.py::TestWekoIndexer::test_get_count_by_index_id -vv -s --cov-branch --cov-report=term --basetemp=/code/modules/weko-deposit/.tox/c1/tmp
    def test_get_count_by_index_id(self, es_records):
        with patch('weko_deposit.api.weko_logger') as mock_logger:
            indexer, records = es_records
            metadata = records[0]['record_data']
            ret = indexer.get_count_by_index_id(1)
            assert ret == 4
            ret = indexer.get_count_by_index_id(2)
            assert ret == 5

            mock_logger.assert_any_call(
                key='WEKO_COMMON_RETURN_VALUE', value=mock.ANY)
            mock_logger.reset_mock()

    #     def get_pid_by_es_scroll(self, path):
    #         def get_result(result):
    # .tox/c1/bin/pytest --cov=weko_deposit tests/test_api.py::TestWekoIndexer::test_get_pid_by_es_scroll -vv -s --cov-branch --cov-report=term --basetemp=/code/modules/weko-deposit/.tox/c1/tmp
    def test_get_pid_by_es_scroll(self, es_records):
        with patch('weko_deposit.api.weko_logger') as mock_logger:

            indexer, records = es_records
            ret = indexer.get_pid_by_es_scroll(1)
            assert isinstance(next(ret), list)
            assert isinstance(next(ret), dict)
            assert ret is not None


            ret = indexer.get_pid_by_es_scroll(None)
            assert ret is not None

            ret = indexer.get_pid_by_es_scroll('non_existent_path_12345')

            assert ret is not None
            mock_logger.assert_any_call(key='WEKO_COMMON_IF_ENTER', branch=mock.ANY)
            mock_logger.assert_any_call(key='WEKO_COMMON_RETURN_VALUE', value=mock.ANY)
            mock_logger.reset_mock()

    #     def get_metadata_by_item_id(self, item_id):
    # .tox/c1/bin/pytest --cov=weko_deposit tests/test_api.py::TestWekoIndexer::test_get_metadata_by_item_id -vv -s --cov-branch --cov-report=term --basetemp=/code/modules/weko-deposit/.tox/c1/tmp
    def test_get_metadata_by_item_id(self, es_records):
        with patch('weko_deposit.api.weko_logger') as mock_logger:

            indexer, records = es_records
            record = records[0]['record']
            record_data = records[0]['record_data']
            ret = indexer.get_metadata_by_item_id(record.id)
            assert ret['_index'] == 'test-weko-item-v1.0.0'

            mock_logger.assert_any_call(
                key='WEKO_COMMON_RETURN_VALUE', value=mock.ANY)
            mock_logger.reset_mock()

    #     def update_feedback_mail_list(self, feedback_mail):
    # .tox/c1/bin/pytest --cov=weko_deposit tests/test_api.py::TestWekoIndexer::test_update_feedback_mail_list -vv -s --cov-branch --cov-report=term --basetemp=/code/modules/weko-deposit/.tox/c1/tmp
    def test_update_feedback_mail_list(selft, es_records):
        with patch('weko_deposit.api.weko_logger') as mock_logger:
            indexer, records = es_records
            record = records[0]['record']
            feedback_mail = {'id': record.id, 'mail_list': [
                {'email': 'wekosoftware@nii.ac.jp', 'author_id': ''}]}
            ret = indexer.update_feedback_mail_list(feedback_mail)
            assert ret == {'_index': 'test-weko-item-v1.0.0', '_type': 'item-v1.0.0', '_id': '{}'.format(
                record.id), '_version': 3, 'result': 'updated', '_shards': {'total': 2, 'successful': 1, 'failed': 0}, '_seq_no': 9, '_primary_term': 1}

            mock_logger.assert_any_call(
                key='WEKO_COMMON_RETURN_VALUE', value=mock.ANY)
            mock_logger.reset_mock()

    #     def update_author_link(self, author_link):
    # .tox/c1/bin/pytest --cov=weko_deposit tests/test_api.py::TestWekoIndexer::test_update_author_link -vv -s --cov-branch --cov-report=term --basetemp=/code/modules/weko-deposit/.tox/c1/tmp
    def test_update_author_link(self, es_records):
        with patch('weko_deposit.api.weko_logger') as mock_logger:
<<<<<<< HEAD
            indexer, records = es_records
            record = records[0]['record']
            author_link_info = {
                "id": record.id,
                "author_link": ['0']
            }
            # todo19
            ret = indexer.update_author_link(author_link_info)
            assert ret == {'_index': 'test-weko-item-v1.0.0', '_type': 'item-v1.0.0', '_id': '{}'.format(
                record.id), '_version': 3, 'result': 'updated', '_shards': {'total': 2, 'successful': 1, 'failed': 0}, '_seq_no': 9, '_primary_term': 1}
=======
                indexer, records = es_records
                record = records[0]['record']
                author_link_info = {
                        "id": record.id,
                        "author_link": ['0']
                    }

                ret = indexer.update_author_link(author_link_info)
                assert ret == {'_index': 'test-weko-item-v1.0.0', '_type': 'item-v1.0.0', '_id': '{}'.format(record.id), '_version': 3, 'result': 'updated', '_shards': {'total': 2, 'successful': 1, 'failed': 0}, '_seq_no': 9, '_primary_term': 1}

                mock_logger.assert_any_call(key='WEKO_COMMON_RETURN_VALUE', value=mock.ANY)
                mock_logger.reset_mock()
>>>>>>> 561da378

            mock_logger.assert_any_call(
                key='WEKO_COMMON_RETURN_VALUE', value=mock.ANY)
            mock_logger.reset_mock()

    #     def update_jpcoar_identifier(self, dc, item_id):
    # .tox/c1/bin/pytest --cov=weko_deposit tests/test_api.py::TestWekoIndexer::test_update_jpcoar_identifier -vv -s --cov-branch --cov-report=term --basetemp=/code/modules/weko-deposit/.tox/c1/tmp
    def test_update_jpcoar_identifier(self, es_records):
        with patch('weko_deposit.api.weko_logger') as mock_logger:
            indexer, records = es_records
            record_data = records[0]['record_data']
            record = records[0]['record']
            assert indexer.update_jpcoar_identifier(record_data, record.id) == {'_index': 'test-weko-item-v1.0.0', '_type': 'item-v1.0.0', '_id': '{}'.format(
                record.id), '_version': 3, 'result': 'updated', '_shards': {'total': 2, 'successful': 1, 'failed': 0}, '_seq_no': 9, '_primary_term': 1}

            mock_logger.assert_any_call(
                key='WEKO_COMMON_RETURN_VALUE', value=mock.ANY)
            mock_logger.reset_mock()

    #     def __build_bulk_es_data(self, updated_data):
    #     def bulk_update(self, updated_data):
    # .tox/c1/bin/pytest --cov=weko_deposit tests/test_api.py::TestWekoIndexer::test_bulk_update -vv -s --cov-branch --cov-report=term --basetemp=/code/modules/weko-deposit/.tox/c1/tmp
    def test_bulk_update(self, es_records):
        with patch('weko_deposit.api.weko_logger') as mock_logger:
            # es_data is None
            indexer, records = es_records
            res = []

            with patch("weko_deposit.api.bulk", side_effect=bulk) as mock_bulk:
                indexer.bulk_update(res)
                assert mock_bulk.call_count == 1

            res.append(records[0]['record'])
            res.append(records[1]['record'])
            res.append(records[2]['record'])
            indexer.bulk_update(res)

            with patch("weko_deposit.api.bulk", return_value=(0, ["test_error1", "test_error2"])):
                indexer.bulk_update(res)

            mock_logger.assert_any_call(key='WEKO_COMMON_FOR_START')
            mock_logger.assert_any_call(
                key='WEKO_COMMON_FOR_LOOP_ITERATION', count=mock.ANY, element=mock.ANY)
            mock_logger.assert_any_call(
                key='WEKO_COMMON_IF_ENTER', branch=mock.ANY)
            mock_logger.assert_any_call(key='WEKO_COMMON_FOR_END')
            mock_logger.reset_mock()



# class WekoDeposit(Deposit):
# .tox/c1/bin/pytest --cov=weko_deposit tests/test_api.py::TestWekoDeposit -vv -s --cov-branch --cov-report=term --basetemp=/code/modules/weko-deposit/.tox/c1/tmp
# @pytest.mark.usefixtures("app", "db", "location", "es_records", "es_records_1", "client", "users", "db_index", "db_activity", "db_itemtype", "bucket")
class TestWekoDeposit():
    # def item_metadata(self):
    # .tox/c1/bin/pytest --cov=weko_deposit tests/test_api.py::TestWekoDeposit::test_item_metadata -vv -s --cov-branch --cov-report=term --basetemp=/code/modules/weko-deposit/.tox/c1/tmp
    def test_item_metadata(self, app, es_records):
        with patch('weko_deposit.api.weko_logger') as mock_logger:
            indexer, records = es_records
            deposit = records[0]['deposit']
            assert deposit.item_metadata == {'id': '1', 'pid': {'type': 'depid', 'value': '1', 'revision_id': 0}, 'lang': 'ja', 'owner': '1', 'title': 'title', 'owners': [1], 'status': 'published', '$schema': '/items/jsonschema/1', 'pubdate': '2022-08-20', 'created_by': 1, 'owners_ext': {
                'email': 'wekosoftware@nii.ac.jp', 'username': '', 'displayname': ''}, 'shared_user_id': -1, 'item_1617186331708': [{'subitem_1551255647225': 'タイトル', 'subitem_1551255648112': 'ja'}, {'subitem_1551255647225': 'title', 'subitem_1551255648112': 'en'}], 'item_1617258105262': {'resourceuri': 'http://purl.org/coar/resource_type/c_5794', 'resourcetype': 'conference paper'}}

            deposit = WekoDeposit({})
            with pytest.raises(NoResultFound):
                assert deposit.item_metadata == ""

            mock_logger.assert_any_call(
                key='WEKO_COMMON_RETURN_VALUE', value=mock.ANY)
            mock_logger.reset_mock()

    # def is_published(self):
    # .tox/c1/bin/pytest --cov=weko_deposit tests/test_api.py::TestWekoDeposit::test_is_published -vv -s --cov-branch --cov-report=term --basetemp=/code/modules/weko-deposit/.tox/c1/tmp
    def test_is_published(self, app, location, es_records):
        with patch('weko_deposit.api.weko_logger') as mock_logger:
            indexer, records = es_records
            deposit = records[0]['deposit']
            assert deposit.is_published() == True

            mock_logger.assert_any_call(
                key='WEKO_COMMON_RETURN_VALUE', value=mock.ANY)
            mock_logger.reset_mock()

    # def merge_with_published(self):
    # .tox/c1/bin/pytest --cov=weko_deposit tests/test_api.py::TestWekoDeposit::test_merge_with_published -vv -s --cov-branch --cov-report=term --basetemp=/code/modules/weko-deposit/.tox/c1/tmp
    def test_merge_with_published(self, app, db, es_records):
        with patch('weko_deposit.api.weko_logger') as mock_logger:
            indexer, records = es_records
            dep = records[0]['deposit']
            ret = dep.merge_with_published()
            assert isinstance(ret, RecordRevision) == True

            dep = records[1]["deposit"]
            dep["$schema"] = "https://127.0.0.1/schema/deposits/deposit-v1.0.0.json"
            dep["control_number"] = "1"
            db.session.commit()
            ret = dep.merge_with_published()
            assert isinstance(ret, RecordRevision) == True

            from dictdiffer.merge import UnresolvedConflictsException
            with patch("weko_deposit.api.Merger.run",side_effect=UnresolvedConflictsException("Some error has occurred in weko_deposit")):
                with pytest.raises(WekoDepositError):
                    ret = dep.merge_with_published()


            with patch("weko_deposit.api.Merger.run", side_effect=Exception("test_error")):
                with pytest.raises(WekoDepositError):
                    ret = dep.merge_with_published()
                    mock_logger.assert_any_call(key='WEKO_COMMON_ERROR_UNEXPECTED', ex=mock.ANY)

            mock_logger.assert_any_call(key='WEKO_COMMON_FOR_START')
            mock_logger.assert_any_call(
                key='WEKO_COMMON_FOR_LOOP_ITERATION', count=mock.ANY, element=mock.ANY)
            mock_logger.assert_any_call(
                key='WEKO_COMMON_IF_ENTER', branch=mock.ANY)
            mock_logger.assert_any_call(key='WEKO_COMMON_FOR_END')
            mock_logger.reset_mock()
            # TODO テスト作成
            if '_deposit' in dep:
                del dep['_deposit']
            ret = dep.merge_with_published()
            assert isinstance(ret, RecordRevision) == True


    # def _patch(diff_result, destination, in_place=False):
    # .tox/c1/bin/pytest --cov=weko_deposit tests/test_api.py::TestWekoDeposit::test__patch -vv -s --cov-branch --cov-report=term --basetemp=/code/modules/weko-deposit/.tox/c1/tmp
    def test__patch(self, app, location):
        with patch('weko_deposit.api.weko_logger') as mock_logger:
            with app.test_request_context():
                dep = WekoDeposit.create({})
                # diff_result = [('change', '_buckets.deposit', ('753ff0d7-0659-4460-9b1a-fd1ef38467f2', '688f2d41-be61-468f-95e2-a06abefdaf60')), ('change', '_buckets.deposit', ('753ff0d7-0659-4460-9b1a-fd1ef38467f2', '688f2d41-be61-468f-95e2-a06abefdaf60')), ('add', '', [('_oai', {})]), ('add', '', [('_oai', {})]), ('add', '_oai', [('id', 'oai:weko3.example.org:00000013')]), ('add', '_oai', [('id', 'oai:weko3.example.org:00000013')]), ('add', '_oai', [('sets', [])]), ('add', '_oai', [('sets', [])]), ('add', '_oai.sets', [(0, '1661517684078')]), ('add', '_oai.sets', [(0, '1661517684078')]), ('add', '', [('author_link', [])]), ('add', '', [('author_link', [])]), ('add', 'author_link', [(0, '4')]), ('add', 'author_link', [(0, '4')]), ('add', '', [('item_1617186331708', {})]), ('add', '', [('item_1617186331708', {})]), ('add', 'item_1617186331708', [('attribute_name', 'Title')]), ('add', 'item_1617186331708', [('attribute_name', 'Title')]), ('add', 'item_1617186331708', [('attribute_value_mlt', [])]), ('add', 'item_1617186331708', [('attribute_value_mlt', [])]), ('add', 'item_1617186331708.attribute_value_mlt', [(0, {})]), ('add', 'item_1617186331708.attribute_value_mlt', [(0, {})]), ('add', ['item_1617186331708', 'attribute_value_mlt', 0], [('subitem_1551255647225', 'ja_conference paperITEM00000001(public_open_access_open_access_simple)')]), ('add', ['item_1617186331708', 'attribute_value_mlt', 0], [('subitem_1551255647225', 'ja_conference paperITEM00000001(public_open_access_open_access_simple)')]), ('add', ['item_1617186331708', 'attribute_value_mlt', 0], [('subitem_1551255648112', 'ja')]), ('add', ['item_1617186331708', 'attribute_value_mlt', 0], [('subitem_1551255648112', 'ja')]), ('add', 'item_1617186331708.attribute_value_mlt', [(1, {})]), ('add', 'item_1617186331708.attribute_value_mlt', [(1, {})]), ('add', ['item_1617186331708', 'attribute_value_mlt', 1], [('subitem_1551255647225', 'en_conference paperITEM00000001(public_open_access_simple)')]), ('add', ['item_1617186331708', 'attribute_value_mlt', 1], [('subitem_1551255647225', 'en_conference paperITEM00000001(public_open_access_simple)')]), ('add', ['item_1617186331708', 'attribute_value_mlt', 1], [('subitem_1551255648112', 'en')]), ('add', ['item_1617186331708', 'attribute_value_mlt', 1], [('subitem_1551255648112', 'en')]), ('add', '', [('item_1617186385884', {})]), ('add', '', [('item_1617186385884', {})]), ('add', 'item_1617186385884', [('attribute_name', 'Alternative Title')]), ('add', 'item_1617186385884', [('attribute_name', 'Alternative Title')]), ('add', 'item_1617186385884', [('attribute_value_mlt', [])]), ('add', 'item_1617186385884', [('attribute_value_mlt', [])]), ('add', 'item_1617186385884.attribute_value_mlt', [(0, {})]), ('add', 'item_1617186385884.attribute_value_mlt', [(0, {})]), ('add', ['item_1617186385884', 'attribute_value_mlt', 0], [('subitem_1551255720400', 'Alternative Title')]), ('add', ['item_1617186385884', 'attribute_value_mlt', 0], [('subitem_1551255720400', 'Alternative Title')]), ('add', ['item_1617186385884', 'attribute_value_mlt', 0], [('subitem_1551255721061', 'en')]), ('add', ['item_1617186385884', 'attribute_value_mlt', 0], [('subitem_1551255721061', 'en')]), ('add', 'item_1617186385884.attribute_value_mlt', [(1, {})]), ('add', 'item_1617186385884.attribute_value_mlt', [(1, {})]), ('add', ['item_1617186385884', 'attribute_value_mlt', 1], [('subitem_1551255720400', 'Alternative Title')]), ('add', ['item_1617186385884', 'attribute_value_mlt', 1], [('subitem_1551255720400', 'Alternative Title')]), ('add', ['item_1617186385884', 'attribute_value_mlt', 1], [('subitem_1551255721061', 'ja')]), ('add', ['item_1617186385884', 'attribute_value_mlt', 1], [('subitem_1551255721061', 'ja')]), ('add', '', [('item_1617186419668', {})]), ('add', '', [('item_1617186419668', {})]), ('add', 'item_1617186419668', [('attribute_name', 'Creator')]), ('add', 'item_1617186419668', [('attribute_name', 'Creator')]), ('add', 'item_1617186419668', [('attribute_type', 'creator')]), ('add', 'item_1617186419668', [('attribute_type', 'creator')]), ('add', 'item_1617186419668', [('attribute_value_mlt', [])]), ('add', 'item_1617186419668', [('attribute_value_mlt', [])]), ('add', 'item_1617186419668.attribute_value_mlt', [(0, {})]), ('add', 'item_1617186419668.attribute_value_mlt', [(0, {})]), ('add', ['item_1617186419668', 'attribute_value_mlt', 0], [('creatorAffiliations', [])]), ('add', ['item_1617186419668', 'attribute_value_mlt', 0], [('creatorAffiliations', [])]), ('add', ['item_1617186419668', 'attribute_value_mlt', 0, 'creatorAffiliations'], [(0, {})]), ('add', ['item_1617186419668', 'attribute_value_mlt', 0, 'creatorAffiliations'], [(0, {})]), ('add', ['item_1617186419668', 'attribute_value_mlt', 0, 'creatorAffiliations', 0], [('affiliationNameIdentifiers', [])]), ('add', ['item_1617186419668', 'attribute_value_mlt', 0, 'creatorAffiliations', 0], [('affiliationNameIdentifiers', [])]), ('add', ['item_1617186419668', 'attribute_value_mlt', 0, 'creatorAffiliations', 0, 'affiliationNameIdentifiers'], [(0, {})]), ('add', ['item_1617186419668', 'attribute_value_mlt', 0, 'creatorAffiliations', 0, 'affiliationNameIdentifiers'], [(0, {})]), ('add', ['item_1617186419668', 'attribute_value_mlt', 0, 'creatorAffiliations', 0, 'affiliationNameIdentifiers', 0], [('affiliationNameIdentifier', '0000000121691048')]), ('add', ['item_1617186419668', 'attribute_value_mlt', 0, 'creatorAffiliations', 0, 'affiliationNameIdentifiers', 0], [('affiliationNameIdentifier', '0000000121691048')]), ('add', ['item_1617186419668', 'attribute_value_mlt', 0, 'creatorAffiliations', 0, 'affiliationNameIdentifiers', 0], [('affiliationNameIdentifierScheme', 'ISNI')]), ('add', ['item_1617186419668', 'attribute_value_mlt', 0, 'creatorAffiliations', 0, 'affiliationNameIdentifiers', 0], [('affiliationNameIdentifierScheme', 'ISNI')]), ('add', ['item_1617186419668', 'attribute_value_mlt', 0, 'creatorAffiliations', 0, 'affiliationNameIdentifiers', 0], [('affiliationNameIdentifierURI', 'http://isni.org/isni/0000000121691048')]), ('add', ['item_1617186419668', 'attribute_value_mlt', 0, 'creatorAffiliations', 0, 'affiliationNameIdentifiers', 0], [('affiliationNameIdentifierURI', 'http://isni.org/isni/0000000121691048')]), ('add', ['item_1617186419668', 'attribute_value_mlt', 0, 'creatorAffiliations', 0], [('affiliationNames', [])]), ('add', ['item_1617186419668', 'attribute_value_mlt', 0, 'creatorAffiliations', 0], [('affiliationNames', [])]), ('add', ['item_1617186419668', 'attribute_value_mlt', 0, 'creatorAffiliations', 0, 'affiliationNames'], [(0, {})]), ('add', ['item_1617186419668', 'attribute_value_mlt', 0, 'creatorAffiliations', 0, 'affiliationNames'], [(0, {})]), ('add', ['item_1617186419668', 'attribute_value_mlt', 0, 'creatorAffiliations', 0, 'affiliationNames', 0], [('affiliationName', 'University')]), ('add', ['item_1617186419668', 'attribute_value_mlt', 0, 'creatorAffiliations', 0, 'affiliationNames', 0], [('affiliationName', 'University')]), ('add', ['item_1617186419668', 'attribute_value_mlt', 0, 'creatorAffiliations', 0, 'affiliationNames', 0], [('affiliationNameLang', 'en')]), ('add', ['item_1617186419668', 'attribute_value_mlt', 0, 'creatorAffiliations', 0, 'affiliationNames', 0], [('affiliationNameLang', 'en')]), ('add', ['item_1617186419668', 'attribute_value_mlt', 0], [('creatorMails', [])]), ('add', ['item_1617186419668', 'attribute_value_mlt', 0], [('creatorMails', [])]), ('add', ['item_1617186419668', 'attribute_value_mlt', 0, 'creatorMails'], [(0, {})]), ('add', ['item_1617186419668', 'attribute_value_mlt', 0, 'creatorMails'], [(0, {})]), ('add', ['item_1617186419668', 'attribute_value_mlt', 0, 'creatorMails', 0], [('creatorMail', 'wekosoftware@nii.ac.jp')]), ('add', ['item_1617186419668', 'attribute_value_mlt', 0, 'creatorMails', 0], [('creatorMail', 'wekosoftware@nii.ac.jp')]), ('add', ['item_1617186419668', 'attribute_value_mlt', 0], [('creatorNames', [])]), ('add', ['item_1617186419668', 'attribute_value_mlt', 0], [('creatorNames', [])]), ('add', ['item_1617186419668', 'attribute_value_mlt', 0, 'creatorNames'], [(0, {})]), ('add', ['item_1617186419668', 'attribute_value_mlt', 0, 'creatorNames'], [(0, {})]), ('add', ['item_1617186419668', 'attribute_value_mlt', 0, 'creatorNames', 0], [('creatorName', '情報, 太郎')]), ('add', ['item_1617186419668', 'attribute_value_mlt', 0, 'creatorNames', 0], [('creatorName', '情報, 太郎')]), ('add', ['item_1617186419668', 'attribute_value_mlt', 0, 'creatorNames', 0], [('creatorNameLang', 'ja')]), ('add', ['item_1617186419668', 'attribute_value_mlt', 0, 'creatorNames', 0], [('creatorNameLang', 'ja')]), ('add', ['item_1617186419668', 'attribute_value_mlt', 0, 'creatorNames'], [(1, {})]), ('add', ['item_1617186419668', 'attribute_value_mlt', 0, 'creatorNames'], [(1, {})]), ('add', ['item_1617186419668', 'attribute_value_mlt', 0, 'creatorNames', 1], [('creatorName', 'ジョウホウ, タロウ')]), ('add', ['item_1617186419668', 'attribute_value_mlt', 0, 'creatorNames', 1], [('creatorName', 'ジョウホウ, タロウ')]), ('add', ['item_1617186419668', 'attribute_value_mlt', 0, 'creatorNames', 1], [('creatorNameLang', 'ja-Kana')]), ('add', ['item_1617186419668', 'attribute_value_mlt', 0, 'creatorNames', 1], [('creatorNameLang', 'ja-Kana')]), ('add', ['item_1617186419668', 'attribute_value_mlt', 0, 'creatorNames'], [(2, {})]), ('add', ['item_1617186419668', 'attribute_value_mlt', 0, 'creatorNames'], [(2, {})]), ('add', ['item_1617186419668', 'attribute_value_mlt', 0, 'creatorNames', 2], [('creatorName', 'Joho, Taro')]), ('add', ['item_1617186419668', 'attribute_value_mlt', 0, 'creatorNames', 2], [('creatorName', 'Joho, Taro')]), ('add', ['item_1617186419668', 'attribute_value_mlt', 0, 'creatorNames', 2], [('creatorNameLang', 'en')]), ('add', ['item_1617186419668', 'attribute_value_mlt', 0, 'creatorNames', 2], [('creatorNameLang', 'en')]), ('add', ['item_1617186419668', 'attribute_value_mlt', 0], [('familyNames', [])]), ('add', ['item_1617186419668', 'attribute_value_mlt', 0], [('familyNames', [])]), ('add', ['item_1617186419668', 'attribute_value_mlt', 0, 'familyNames'], [(0, {})]), ('add', ['item_1617186419668', 'attribute_value_mlt', 0, 'familyNames'], [(0, {})]), ('add', ['item_1617186419668', 'attribute_value_mlt', 0, 'familyNames', 0], [('familyName', '情報')]), ('add', ['item_1617186419668', 'attribute_value_mlt', 0, 'familyNames', 0], [('familyName', '情報')]), ('add', ['item_1617186419668', 'attribute_value_mlt', 0, 'familyNames', 0], [('familyNameLang', 'ja')]), ('add', ['item_1617186419668', 'attribute_value_mlt', 0, 'familyNames', 0], [('familyNameLang', 'ja')]), ('add', ['item_1617186419668', 'attribute_value_mlt', 0, 'familyNames'], [(1, {})]), ('add', ['item_1617186419668', 'attribute_value_mlt', 0, 'familyNames'], [(1, {})]), ('add', ['item_1617186419668', 'attribute_value_mlt', 0, 'familyNames', 1], [('familyName', 'ジョウホウ')]), ('add', ['item_1617186419668', 'attribute_value_mlt', 0, 'familyNames', 1], [('familyName', 'ジョウホウ')]), ('add', ['item_1617186419668', 'attribute_value_mlt', 0, 'familyNames', 1], [('familyNameLang', 'ja-Kana')]), ('add', ['item_1617186419668', 'attribute_value_mlt', 0, 'familyNames', 1], [('familyNameLang', 'ja-Kana')]), ('add', ['item_1617186419668', 'attribute_value_mlt', 0, 'familyNames'], [(2, {})]), ('add', ['item_1617186419668', 'attribute_value_mlt', 0, 'familyNames'], [(2, {})]), ('add', ['item_1617186419668', 'attribute_value_mlt', 0, 'familyNames', 2], [('familyName', 'Joho')]), ('add', ['item_1617186419668', 'attribute_value_mlt', 0, 'familyNames', 2], [('familyName', 'Joho')]), ('add', ['item_1617186419668', 'attribute_value_mlt', 0, 'familyNames', 2], [('familyNameLang', 'en')]), ('add', ['item_1617186419668', 'attribute_value_mlt', 0, 'familyNames', 2], [('familyNameLang', 'en')]), ('add', ['item_1617186419668', 'attribute_value_mlt', 0], [('givenNames', [])]), ('add', ['item_1617186419668', 'attribute_value_mlt', 0], [('givenNames', [])]), ('add', ['item_1617186419668', 'attribute_value_mlt', 0, 'givenNames'], [(0, {})]), ('add', ['item_1617186419668', 'attribute_value_mlt', 0, 'givenNames'], [(0, {})]), ('add', ['item_1617186419668', 'attribute_value_mlt', 0, 'givenNames', 0], [('givenName', '太郎')]), ('add', ['item_1617186419668', 'attribute_value_mlt', 0, 'givenNames', 0], [('givenName', '太郎')]), ('add', ['item_1617186419668', 'attribute_value_mlt', 0, 'givenNames', 0], [('givenNameLang', 'ja')]), ('add', ['item_1617186419668', 'attribute_value_mlt', 0, 'givenNames', 0], [('givenNameLang', 'ja')]), ('add', ['item_1617186419668', 'attribute_value_mlt', 0, 'givenNames'], [(1, {})]), ('add', ['item_1617186419668', 'attribute_value_mlt', 0, 'givenNames'], [(1, {})]), ('add', ['item_1617186419668', 'attribute_value_mlt', 0, 'givenNames', 1], [('givenName', 'タロウ')]), ('add', ['item_1617186419668', 'attribute_value_mlt', 0, 'givenNames', 1], [('givenName', 'タロウ')]), ('add', ['item_1617186419668', 'attribute_value_mlt', 0, 'givenNames', 1], [('givenNameLang', 'ja-Kana')]), ('add', ['item_1617186419668', 'attribute_value_mlt', 0, 'givenNames', 1], [('givenNameLang', 'ja-Kana')]), ('add', ['item_1617186419668', 'attribute_value_mlt', 0, 'givenNames'], [(2, {})]), ('add', ['item_1617186419668', 'attribute_value_mlt', 0, 'givenNames'], [(2, {})]), ('add', ['item_1617186419668', 'attribute_value_mlt', 0, 'givenNames', 2], [('givenName', 'Taro')]), ('add', ['item_1617186419668', 'attribute_value_mlt', 0, 'givenNames', 2], [('givenName', 'Taro')]), ('add', ['item_1617186419668', 'attribute_value_mlt', 0, 'givenNames', 2], [('givenNameLang', 'en')]), ('add', ['item_1617186419668', 'attribute_value_mlt', 0, 'givenNames', 2], [('givenNameLang', 'en')]), ('add', ['item_1617186419668', 'attribute_value_mlt', 0], [('nameIdentifiers', [])]), ('add', ['item_1617186419668', 'attribute_value_mlt', 0], [('nameIdentifiers', [])]), ('add', ['item_1617186419668', 'attribute_value_mlt', 0, 'nameIdentifiers'], [(0, {})]), ('add', ['item_1617186419668', 'attribute_value_mlt', 0, 'nameIdentifiers'], [(0, {})]), ('add', ['item_1617186419668', 'attribute_value_mlt', 0, 'nameIdentifiers', 0], [('nameIdentifier', '4')]), ('add', ['item_1617186419668', 'attribute_value_mlt', 0, 'nameIdentifiers', 0], [('nameIdentifier', '4')]), ('add', ['item_1617186419668', 'attribute_value_mlt', 0, 'nameIdentifiers', 0], [('nameIdentifierScheme', 'WEKO')]), ('add', ['item_1617186419668', 'attribute_value_mlt', 0, 'nameIdentifiers', 0], [('nameIdentifierScheme', 'WEKO')]), ('add', ['item_1617186419668', 'attribute_value_mlt', 0, 'nameIdentifiers'], [(1, {})]), ('add', ['item_1617186419668', 'attribute_value_mlt', 0, 'nameIdentifiers'], [(1, {})]), ('add', ['item_1617186419668', 'attribute_value_mlt', 0, 'nameIdentifiers', 1], [('nameIdentifier', 'xxxxxxx')]), ('add', ['item_1617186419668', 'attribute_value_mlt', 0, 'nameIdentifiers', 1], [('nameIdentifier', 'xxxxxxx')]), ('add', ['item_1617186419668', 'attribute_value_mlt', 0, 'nameIdentifiers', 1], [('nameIdentifierScheme', 'ORCID')]), ('add', ['item_1617186419668', 'attribute_value_mlt', 0, 'nameIdentifiers', 1], [('nameIdentifierScheme', 'ORCID')]), ('add', ['item_1617186419668', 'attribute_value_mlt', 0, 'nameIdentifiers', 1], [('nameIdentifierURI', 'https://orcid.org/')]), ('add', ['item_1617186419668', 'attribute_value_mlt', 0, 'nameIdentifiers', 1], [('nameIdentifierURI', 'https://orcid.org/')]), ('add', ['item_1617186419668', 'attribute_value_mlt', 0, 'nameIdentifiers'], [(2, {})]), ('add', ['item_1617186419668', 'attribute_value_mlt', 0, 'nameIdentifiers'], [(2, {})]), ('add', ['item_1617186419668', 'attribute_value_mlt', 0, 'nameIdentifiers', 2], [('nameIdentifier', 'xxxxxxx')]), ('add', ['item_1617186419668', 'attribute_value_mlt', 0, 'nameIdentifiers', 2], [('nameIdentifier', 'xxxxxxx')]), ('add', ['item_1617186419668', 'attribute_value_mlt', 0, 'nameIdentifiers', 2], [('nameIdentifierScheme', 'CiNii')]), ('add', ['item_1617186419668', 'attribute_value_mlt', 0, 'nameIdentifiers', 2], [('nameIdentifierScheme', 'CiNii')]), ('add', ['item_1617186419668', 'attribute_value_mlt', 0, 'nameIdentifiers', 2], [('nameIdentifierURI', 'https://ci.nii.ac.jp/')]), ('add', ['item_1617186419668', 'attribute_value_mlt', 0, 'nameIdentifiers', 2], [('nameIdentifierURI', 'https://ci.nii.ac.jp/')]), ('add', ['item_1617186419668', 'attribute_value_mlt', 0, 'nameIdentifiers'], [(3, {})]), ('add', ['item_1617186419668', 'attribute_value_mlt', 0, 'nameIdentifiers'], [(3, {})]), ('add', ['item_1617186419668', 'attribute_value_mlt', 0, 'nameIdentifiers', 3], [('nameIdentifier', 'zzzzzzz')]), ('add', ['item_1617186419668', 'attribute_value_mlt', 0, 'nameIdentifiers', 3], [('nameIdentifier', 'zzzzzzz')]), ('add', ['item_1617186419668', 'attribute_value_mlt', 0, 'nameIdentifiers', 3], [('nameIdentifierScheme', 'KAKEN2')]), ('add', ['item_1617186419668', 'attribute_value_mlt', 0, 'nameIdentifiers', 3], [('nameIdentifierScheme', 'KAKEN2')]), ('add', ['item_1617186419668', 'attribute_value_mlt', 0, 'nameIdentifiers', 3], [('nameIdentifierURI', 'https://kaken.nii.ac.jp/')]), ('add', ['item_1617186419668', 'attribute_value_mlt', 0, 'nameIdentifiers', 3], [('nameIdentifierURI', 'https://kaken.nii.ac.jp/')]), ('add', 'item_1617186419668.attribute_value_mlt', [(1, {})]), ('add', 'item_1617186419668.attribute_value_mlt', [(1, {})]), ('add', ['item_1617186419668', 'attribute_value_mlt', 1], [('creatorMails', [])]), ('add', ['item_1617186419668', 'attribute_value_mlt', 1], [('creatorMails', [])]), ('add', ['item_1617186419668', 'attribute_value_mlt', 1, 'creatorMails'], [(0, {})]), ('add', ['item_1617186419668', 'attribute_value_mlt', 1, 'creatorMails'], [(0, {})]), ('add', ['item_1617186419668', 'attribute_value_mlt', 1, 'creatorMails', 0], [('creatorMail', 'wekosoftware@nii.ac.jp')]), ('add', ['item_1617186419668', 'attribute_value_mlt', 1, 'creatorMails', 0], [('creatorMail', 'wekosoftware@nii.ac.jp')]), ('add', ['item_1617186419668', 'attribute_value_mlt', 1], [('creatorNames', [])]), ('add', ['item_1617186419668', 'attribute_value_mlt', 1], [('creatorNames', [])]), ('add', ['item_1617186419668', 'attribute_value_mlt', 1, 'creatorNames'], [(0, {})]), ('add', ['item_1617186419668', 'attribute_value_mlt', 1, 'creatorNames'], [(0, {})]), ('add', ['item_1617186419668', 'attribute_value_mlt', 1, 'creatorNames', 0], [('creatorName', '情報, 太郎')]), ('add', ['item_1617186419668', 'attribute_value_mlt', 1, 'creatorNames', 0], [('creatorName', '情報, 太郎')]), ('add', ['item_1617186419668', 'attribute_value_mlt', 1, 'creatorNames', 0], [('creatorNameLang', 'ja')]), ('add', ['item_1617186419668', 'attribute_value_mlt', 1, 'creatorNames', 0], [('creatorNameLang', 'ja')]), ('add', ['item_1617186419668', 'attribute_value_mlt', 1, 'creatorNames'], [(1, {})]), ('add', ['item_1617186419668', 'attribute_value_mlt', 1, 'creatorNames'], [(1, {})]), ('add', ['item_1617186419668', 'attribute_value_mlt', 1, 'creatorNames', 1], [('creatorName', 'ジョウホウ, タロウ')]), ('add', ['item_1617186419668', 'attribute_value_mlt', 1, 'creatorNames', 1], [('creatorName', 'ジョウホウ, タロウ')]), ('add', ['item_1617186419668', 'attribute_value_mlt', 1, 'creatorNames', 1], [('creatorNameLang', 'ja-Kana')]), ('add', ['item_1617186419668', 'attribute_value_mlt', 1, 'creatorNames', 1], [('creatorNameLang', 'ja-Kana')]), ('add', ['item_1617186419668', 'attribute_value_mlt', 1, 'creatorNames'], [(2, {})]), ('add', ['item_1617186419668', 'attribute_value_mlt', 1, 'creatorNames'], [(2, {})]), ('add', ['item_1617186419668', 'attribute_value_mlt', 1, 'creatorNames', 2], [('creatorName', 'Joho, Taro')]), ('add', ['item_1617186419668', 'attribute_value_mlt', 1, 'creatorNames', 2], [('creatorName', 'Joho, Taro')]), ('add', ['item_1617186419668', 'attribute_value_mlt', 1, 'creatorNames', 2], [('creatorNameLang', 'en')]), ('add', ['item_1617186419668', 'attribute_value_mlt', 1, 'creatorNames', 2], [('creatorNameLang', 'en')]), ('add', ['item_1617186419668', 'attribute_value_mlt', 1], [('familyNames', [])]), ('add', ['item_1617186419668', 'attribute_value_mlt', 1], [('familyNames', [])]), ('add', ['item_1617186419668', 'attribute_value_mlt', 1, 'familyNames'], [(0, {})]), ('add', ['item_1617186419668', 'attribute_value_mlt', 1, 'familyNames'], [(0, {})]), ('add', ['item_1617186419668', 'attribute_value_mlt', 1, 'familyNames', 0], [('familyName', '情報')]), ('add', ['item_1617186419668', 'attribute_value_mlt', 1, 'familyNames', 0], [('familyName', '情報')]), ('add', ['item_1617186419668', 'attribute_value_mlt', 1, 'familyNames', 0], [('familyNameLang', 'ja')]), ('add', ['item_1617186419668', 'attribute_value_mlt', 1, 'familyNames', 0], [('familyNameLang', 'ja')]), ('add', ['item_1617186419668', 'attribute_value_mlt', 1, 'familyNames'], [(1, {})]), ('add', ['item_1617186419668', 'attribute_value_mlt', 1, 'familyNames'], [(1, {})]), ('add', ['item_1617186419668', 'attribute_value_mlt', 1, 'familyNames', 1], [('familyName', 'ジョウホウ')]), ('add', ['item_1617186419668', 'attribute_value_mlt', 1, 'familyNames', 1], [('familyName', 'ジョウホウ')]), ('add', ['item_1617186419668', 'attribute_value_mlt', 1, 'familyNames', 1], [('familyNameLang', 'ja-Kana')]), ('add', ['item_1617186419668', 'attribute_value_mlt', 1, 'familyNames', 1], [('familyNameLang', 'ja-Kana')]), ('add', ['item_1617186419668', 'attribute_value_mlt', 1, 'familyNames'], [(2, {})]), ('add', ['item_1617186419668', 'attribute_value_mlt', 1, 'familyNames'], [(2, {})]), ('add', ['item_1617186419668', 'attribute_value_mlt', 1, 'familyNames', 2], [('familyName', 'Joho')]), ('add', ['item_1617186419668', 'attribute_value_mlt', 1, 'familyNames', 2], [('familyName', 'Joho')]), ('add', ['item_1617186419668', 'attribute_value_mlt', 1, 'familyNames', 2], [('familyNameLang', 'en')]), ('add', ['item_1617186419668', 'attribute_value_mlt', 1, 'familyNames', 2], [('familyNameLang', 'en')]), ('add', ['item_1617186419668', 'attribute_value_mlt', 1], [('givenNames', [])]), ('add', ['item_1617186419668', 'attribute_value_mlt', 1], [('givenNames', [])]), ('add', ['item_1617186419668', 'attribute_value_mlt', 1, 'givenNames'], [(0, {})]), ('add', ['item_1617186419668', 'attribute_value_mlt', 1, 'givenNames'], [(0, {})]), ('add', ['item_1617186419668', 'attribute_value_mlt', 1, 'givenNames', 0], [('givenName', '太郎')]), ('add', ['item_1617186419668', 'attribute_value_mlt', 1, 'givenNames', 0], [('givenName', '太郎')]), ('add', ['item_1617186419668', 'attribute_value_mlt', 1, 'givenNames', 0], [('givenNameLang', 'ja')]), ('add', ['item_1617186419668', 'attribute_value_mlt', 1, 'givenNames', 0], [('givenNameLang', 'ja')]), ('add', ['item_1617186419668', 'attribute_value_mlt', 1, 'givenNames'], [(1, {})]), ('add', ['item_1617186419668', 'attribute_value_mlt', 1, 'givenNames'], [(1, {})]), ('add', ['item_1617186419668', 'attribute_value_mlt', 1, 'givenNames', 1], [('givenName', 'タロウ')]), ('add', ['item_1617186419668', 'attribute_value_mlt', 1, 'givenNames', 1], [('givenName', 'タロウ')]), ('add', ['item_1617186419668', 'attribute_value_mlt', 1, 'givenNames', 1], [('givenNameLang', 'ja-Kana')]), ('add', ['item_1617186419668', 'attribute_value_mlt', 1, 'givenNames', 1], [('givenNameLang', 'ja-Kana')]), ('add', ['item_1617186419668', 'attribute_value_mlt', 1, 'givenNames'], [(2, {})]), ('add', ['item_1617186419668', 'attribute_value_mlt', 1, 'givenNames'], [(2, {})]), ('add', ['item_1617186419668', 'attribute_value_mlt', 1, 'givenNames', 2], [('givenName', 'Taro')]), ('add', ['item_1617186419668', 'attribute_value_mlt', 1, 'givenNames', 2], [('givenName', 'Taro')]), ('add', ['item_1617186419668', 'attribute_value_mlt', 1, 'givenNames', 2], [('givenNameLang', 'en')]), ('add', ['item_1617186419668', 'attribute_value_mlt', 1, 'givenNames', 2], [('givenNameLang', 'en')]), ('add', ['item_1617186419668', 'attribute_value_mlt', 1], [('nameIdentifiers', [])]), ('add', ['item_1617186419668', 'attribute_value_mlt', 1], [('nameIdentifiers', [])]), ('add', ['item_1617186419668', 'attribute_value_mlt', 1, 'nameIdentifiers'], [(0, {})]), ('add', ['item_1617186419668', 'attribute_value_mlt', 1, 'nameIdentifiers'], [(0, {})]), ('add', ['item_1617186419668', 'attribute_value_mlt', 1, 'nameIdentifiers', 0], [('nameIdentifier', 'xxxxxxx')]), ('add', ['item_1617186419668', 'attribute_value_mlt', 1, 'nameIdentifiers', 0], [('nameIdentifier', 'xxxxxxx')]), ('add', ['item_1617186419668', 'attribute_value_mlt', 1, 'nameIdentifiers', 0], [('nameIdentifierScheme', 'ORCID')]), ('add', ['item_1617186419668', 'attribute_value_mlt', 1, 'nameIdentifiers', 0], [('nameIdentifierScheme', 'ORCID')]), ('add', ['item_1617186419668', 'attribute_value_mlt', 1, 'nameIdentifiers', 0], [('nameIdentifierURI', 'https://orcid.org/')]), ('add', ['item_1617186419668', 'attribute_value_mlt', 1, 'nameIdentifiers', 0], [('nameIdentifierURI', 'https://orcid.org/')]), ('add', ['item_1617186419668', 'attribute_value_mlt', 1, 'nameIdentifiers'], [(1, {})]), ('add', ['item_1617186419668', 'attribute_value_mlt', 1, 'nameIdentifiers'], [(1, {})]), ('add', ['item_1617186419668', 'attribute_value_mlt', 1, 'nameIdentifiers', 1], [('nameIdentifier', 'xxxxxxx')]), ('add', ['item_1617186419668', 'attribute_value_mlt', 1, 'nameIdentifiers', 1], [('nameIdentifier', 'xxxxxxx')]), ('add', ['item_1617186419668', 'attribute_value_mlt', 1, 'nameIdentifiers', 1], [('nameIdentifierScheme', 'CiNii')]), ('add', ['item_1617186419668', 'attribute_value_mlt', 1, 'nameIdentifiers', 1], [('nameIdentifierScheme', 'CiNii')]), ('add', ['item_1617186419668', 'attribute_value_mlt', 1, 'nameIdentifiers', 1], [('nameIdentifierURI', 'https://ci.nii.ac.jp/')]), ('add', ['item_1617186419668', 'attribute_value_mlt', 1, 'nameIdentifiers', 1], [('nameIdentifierURI', 'https://ci.nii.ac.jp/')]), ('add', ['item_1617186419668', 'attribute_value_mlt', 1, 'nameIdentifiers'], [(2, {})]), ('add', ['item_1617186419668', 'attribute_value_mlt', 1, 'nameIdentifiers'], [(2, {})]), ('add', ['item_1617186419668', 'attribute_value_mlt', 1, 'nameIdentifiers', 2], [('nameIdentifier', 'zzzzzzz')]), ('add', ['item_1617186419668', 'attribute_value_mlt', 1, 'nameIdentifiers', 2], [('nameIdentifier', 'zzzzzzz')]), ('add', ['item_1617186419668', 'attribute_value_mlt', 1, 'nameIdentifiers', 2], [('nameIdentifierScheme', 'KAKEN2')]), ('add', ['item_1617186419668', 'attribute_value_mlt', 1, 'nameIdentifiers', 2], [('nameIdentifierScheme', 'KAKEN2')]), ('add', ['item_1617186419668', 'attribute_value_mlt', 1, 'nameIdentifiers', 2], [('nameIdentifierURI', 'https://kaken.nii.ac.jp/')]), ('add', ['item_1617186419668', 'attribute_value_mlt', 1, 'nameIdentifiers', 2], [('nameIdentifierURI', 'https://kaken.nii.ac.jp/')]), ('add', 'item_1617186419668.attribute_value_mlt', [(2, {})]), ('add', 'item_1617186419668.attribute_value_mlt', [(2, {})]), ('add', ['item_1617186419668', 'attribute_value_mlt', 2], [('creatorMails', [])]), ('add', ['item_1617186419668', 'attribute_value_mlt', 2], [('creatorMails', [])]), ('add', ['item_1617186419668', 'attribute_value_mlt', 2, 'creatorMails'], [(0, {})]), ('add', ['item_1617186419668', 'attribute_value_mlt', 2, 'creatorMails'], [(0, {})]), ('add', ['item_1617186419668', 'attribute_value_mlt', 2, 'creatorMails', 0], [('creatorMail', 'wekosoftware@nii.ac.jp')]), ('add', ['item_1617186419668', 'attribute_value_mlt', 2, 'creatorMails', 0], [('creatorMail', 'wekosoftware@nii.ac.jp')]), ('add', ['item_1617186419668', 'attribute_value_mlt', 2], [('creatorNames', [])]), ('add', ['item_1617186419668', 'attribute_value_mlt', 2], [('creatorNames', [])]), ('add', ['item_1617186419668', 'attribute_value_mlt', 2, 'creatorNames'], [(0, {})]), ('add', ['item_1617186419668', 'attribute_value_mlt', 2, 'creatorNames'], [(0, {})]), ('add', ['item_1617186419668', 'attribute_value_mlt', 2, 'creatorNames', 0], [('creatorName', '情報, 太郎')]), ('add', ['item_1617186419668', 'attribute_value_mlt', 2, 'creatorNames', 0], [('creatorName', '情報, 太郎')]), ('add', ['item_1617186419668', 'attribute_value_mlt', 2, 'creatorNames', 0], [('creatorNameLang', 'ja')]), ('add', ['item_1617186419668', 'attribute_value_mlt', 2, 'creatorNames', 0], [('creatorNameLang', 'ja')]), ('add', ['item_1617186419668', 'attribute_value_mlt', 2, 'creatorNames'], [(1, {})]), ('add', ['item_1617186419668', 'attribute_value_mlt', 2, 'creatorNames'], [(1, {})]), ('add', ['item_1617186419668', 'attribute_value_mlt', 2, 'creatorNames', 1], [('creatorName', 'ジョウホウ, タロウ')]), ('add', ['item_1617186419668', 'attribute_value_mlt', 2, 'creatorNames', 1], [('creatorName', 'ジョウホウ, タロウ')]), ('add', ['item_1617186419668', 'attribute_value_mlt', 2, 'creatorNames', 1], [('creatorNameLang', 'ja-Kana')]), ('add', ['item_1617186419668', 'attribute_value_mlt', 2, 'creatorNames', 1], [('creatorNameLang', 'ja-Kana')]), ('add', ['item_1617186419668', 'attribute_value_mlt', 2, 'creatorNames'], [(2, {})]), ('add', ['item_1617186419668', 'attribute_value_mlt', 2, 'creatorNames'], [(2, {})]), ('add', ['item_1617186419668', 'attribute_value_mlt', 2, 'creatorNames', 2], [('creatorName', 'Joho, Taro')]), ('add', ['item_1617186419668', 'attribute_value_mlt', 2, 'creatorNames', 2], [('creatorName', 'Joho, Taro')]), ('add', ['item_1617186419668', 'attribute_value_mlt', 2, 'creatorNames', 2], [('creatorNameLang', 'en')]), ('add', ['item_1617186419668', 'attribute_value_mlt', 2, 'creatorNames', 2], [('creatorNameLang', 'en')]), ('add', ['item_1617186419668', 'attribute_value_mlt', 2], [('familyNames', [])]), ('add', ['item_1617186419668', 'attribute_value_mlt', 2], [('familyNames', [])]), ('add', ['item_1617186419668', 'attribute_value_mlt', 2, 'familyNames'], [(0, {})]), ('add', ['item_1617186419668', 'attribute_value_mlt', 2, 'familyNames'], [(0, {})]), ('add', ['item_1617186419668', 'attribute_value_mlt', 2, 'familyNames', 0], [('familyName', '情報')]), ('add', ['item_1617186419668', 'attribute_value_mlt', 2, 'familyNames', 0], [('familyName', '情報')]), ('add', ['item_1617186419668', 'attribute_value_mlt', 2, 'familyNames', 0], [('familyNameLang', 'ja')]), ('add', ['item_1617186419668', 'attribute_value_mlt', 2, 'familyNames', 0], [('familyNameLang', 'ja')]), ('add', ['item_1617186419668', 'attribute_value_mlt', 2, 'familyNames'], [(1, {})]), ('add', ['item_1617186419668', 'attribute_value_mlt', 2, 'familyNames'], [(1, {})]), ('add', ['item_1617186419668', 'attribute_value_mlt', 2, 'familyNames', 1], [('familyName', 'ジョウホウ')]), ('add', ['item_1617186419668', 'attribute_value_mlt', 2, 'familyNames', 1], [('familyName', 'ジョウホウ')]), ('add', ['item_1617186419668', 'attribute_value_mlt', 2, 'familyNames', 1], [('familyNameLang', 'ja-Kana')]), ('add', ['item_1617186419668', 'attribute_value_mlt', 2, 'familyNames', 1], [('familyNameLang', 'ja-Kana')]), ('add', ['item_1617186419668', 'attribute_value_mlt', 2, 'familyNames'], [(2, {})]), ('add', ['item_1617186419668', 'attribute_value_mlt', 2, 'familyNames'], [(2, {})]), ('add', ['item_1617186419668', 'attribute_value_mlt', 2, 'familyNames', 2], [('familyName', 'Joho')]), ('add', ['item_1617186419668', 'attribute_value_mlt', 2, 'familyNames', 2], [('familyName', 'Joho')]), ('add', ['item_1617186419668', 'attribute_value_mlt', 2, 'familyNames', 2], [('familyNameLang', 'en')]), ('add', ['item_1617186419668', 'attribute_value_mlt', 2, 'familyNames', 2], [('familyNameLang', 'en')]), ('add', ['item_1617186419668', 'attribute_value_mlt', 2], [('givenNames', [])]), ('add', ['item_1617186419668', 'attribute_value_mlt', 2], [('givenNames', [])]), ('add', ['item_1617186419668', 'attribute_value_mlt', 2, 'givenNames'], [(0, {})]), ('add', ['item_1617186419668', 'attribute_value_mlt', 2, 'givenNames'], [(0, {})]), ('add', ['item_1617186419668', 'attribute_value_mlt', 2, 'givenNames', 0], [('givenName', '太郎')]), ('add', ['item_1617186419668', 'attribute_value_mlt', 2, 'givenNames', 0], [('givenName', '太郎')]), ('add', ['item_1617186419668', 'attribute_value_mlt', 2, 'givenNames', 0], [('givenNameLang', 'ja')]), ('add', ['item_1617186419668', 'attribute_value_mlt', 2, 'givenNames', 0], [('givenNameLang', 'ja')]), ('add', ['item_1617186419668', 'attribute_value_mlt', 2, 'givenNames'], [(1, {})]), ('add', ['item_1617186419668', 'attribute_value_mlt', 2, 'givenNames'], [(1, {})]), ('add', ['item_1617186419668', 'attribute_value_mlt', 2, 'givenNames', 1], [('givenName', 'タロウ')]), ('add', ['item_1617186419668', 'attribute_value_mlt', 2, 'givenNames', 1], [('givenName', 'タロウ')]), ('add', ['item_1617186419668', 'attribute_value_mlt', 2, 'givenNames', 1], [('givenNameLang', 'ja-Kana')]), ('add', ['item_1617186419668', 'attribute_value_mlt', 2, 'givenNames', 1], [('givenNameLang', 'ja-Kana')]), ('add', ['item_1617186419668', 'attribute_value_mlt', 2, 'givenNames'], [(2, {})]), ('add', ['item_1617186419668', 'attribute_value_mlt', 2, 'givenNames'], [(2, {})]), ('add', ['item_1617186419668', 'attribute_value_mlt', 2, 'givenNames', 2], [('givenName', 'Taro')]), ('add', ['item_1617186419668', 'attribute_value_mlt', 2, 'givenNames', 2], [('givenName', 'Taro')]), ('add', ['item_1617186419668', 'attribute_value_mlt', 2, 'givenNames', 2], [('givenNameLang', 'en')]), ('add', ['item_1617186419668', 'attribute_value_mlt', 2, 'givenNames', 2], [('givenNameLang', 'en')]), ('add', ['item_1617186419668', 'attribute_value_mlt', 2], [('nameIdentifiers', [])]), ('add', ['item_1617186419668', 'attribute_value_mlt', 2], [('nameIdentifiers', [])]), ('add', ['item_1617186419668', 'attribute_value_mlt', 2, 'nameIdentifiers'], [(0, {})]), ('add', ['item_1617186419668', 'attribute_value_mlt', 2, 'nameIdentifiers'], [(0, {})]), ('add', ['item_1617186419668', 'attribute_value_mlt', 2, 'nameIdentifiers', 0], [('nameIdentifier', 'xxxxxxx')]), ('add', ['item_1617186419668', 'attribute_value_mlt', 2, 'nameIdentifiers', 0], [('nameIdentifier', 'xxxxxxx')]), ('add', ['item_1617186419668', 'attribute_value_mlt', 2, 'nameIdentifiers', 0], [('nameIdentifierScheme', 'ORCID')]), ('add', ['item_1617186419668', 'attribute_value_mlt', 2, 'nameIdentifiers', 0], [('nameIdentifierScheme', 'ORCID')]), ('add', ['item_1617186419668', 'attribute_value_mlt', 2, 'nameIdentifiers', 0], [('nameIdentifierURI', 'https://orcid.org/')]), ('add', ['item_1617186419668', 'attribute_value_mlt', 2, 'nameIdentifiers', 0], [('nameIdentifierURI', 'https://orcid.org/')]), ('add', ['item_1617186419668', 'attribute_value_mlt', 2, 'nameIdentifiers'], [(1, {})]), ('add', ['item_1617186419668', 'attribute_value_mlt', 2, 'nameIdentifiers'], [(1, {})]), ('add', ['item_1617186419668', 'attribute_value_mlt', 2, 'nameIdentifiers', 1], [('nameIdentifier', 'xxxxxxx')]), ('add', ['item_1617186419668', 'attribute_value_mlt', 2, 'nameIdentifiers', 1], [('nameIdentifier', 'xxxxxxx')]), ('add', ['item_1617186419668', 'attribute_value_mlt', 2, 'nameIdentifiers', 1], [('nameIdentifierScheme', 'CiNii')]), ('add', ['item_1617186419668', 'attribute_value_mlt', 2, 'nameIdentifiers', 1], [('nameIdentifierScheme', 'CiNii')]), ('add', ['item_1617186419668', 'attribute_value_mlt', 2, 'nameIdentifiers', 1], [('nameIdentifierURI', 'https://ci.nii.ac.jp/')]), ('add', ['item_1617186419668', 'attribute_value_mlt', 2, 'nameIdentifiers', 1], [('nameIdentifierURI', 'https://ci.nii.ac.jp/')]), ('add', ['item_1617186419668', 'attribute_value_mlt', 2, 'nameIdentifiers'], [(2, {})]), ('add', ['item_1617186419668', 'attribute_value_mlt', 2, 'nameIdentifiers'], [(2, {})]), ('add', ['item_1617186419668', 'attribute_value_mlt', 2, 'nameIdentifiers', 2], [('nameIdentifier', 'zzzzzzz')]), ('add', ['item_1617186419668', 'attribute_value_mlt', 2, 'nameIdentifiers', 2], [('nameIdentifier', 'zzzzzzz')]), ('add', ['item_1617186419668', 'attribute_value_mlt', 2, 'nameIdentifiers', 2], [('nameIdentifierScheme', 'KAKEN2')]), ('add', ['item_1617186419668', 'attribute_value_mlt', 2, 'nameIdentifiers', 2], [('nameIdentifierScheme', 'KAKEN2')]), ('add', ['item_1617186419668', 'attribute_value_mlt', 2, 'nameIdentifiers', 2], [('nameIdentifierURI', 'https://kaken.nii.ac.jp/')]), ('add', ['item_1617186419668', 'attribute_value_mlt', 2, 'nameIdentifiers', 2], [('nameIdentifierURI', 'https://kaken.nii.ac.jp/')]), ('add', '', [('item_1617186476635', {})]), ('add', '', [('item_1617186476635', {})]), ('add', 'item_1617186476635', [('attribute_name', 'Access Rights')]), ('add', 'item_1617186476635', [('attribute_name', 'Access Rights')]), ('add', 'item_1617186476635', [('attribute_value_mlt', [])]), ('add', 'item_1617186476635', [('attribute_value_mlt', [])]), ('add', 'item_1617186476635.attribute_value_mlt', [(0, {})]), ('add', 'item_1617186476635.attribute_value_mlt', [(0, {})]), ('add', ['item_1617186476635', 'attribute_value_mlt', 0], [('subitem_1522299639480', 'open access')]), ('add', ['item_1617186476635', 'attribute_value_mlt', 0], [('subitem_1522299639480', 'open access')]), ('add', ['item_1617186476635', 'attribute_value_mlt', 0], [('subitem_1600958577026', 'http://purl.org/coar/access_right/c_abf2')]), ('add', ['item_1617186476635', 'attribute_value_mlt', 0], [('subitem_1600958577026', 'http://purl.org/coar/access_right/c_abf2')]), ('add', '', [('item_1617186499011', {})]), ('add', '', [('item_1617186499011', {})]), ('add', 'item_1617186499011', [('attribute_name', 'Rights')]), ('add', 'item_1617186499011', [('attribute_name', 'Rights')]), ('add', 'item_1617186499011', [('attribute_value_mlt', [])]), ('add', 'item_1617186499011', [('attribute_value_mlt', [])]), ('add', 'item_1617186499011.attribute_value_mlt', [(0, {})]), ('add', 'item_1617186499011.attribute_value_mlt', [(0, {})]), ('add', ['item_1617186499011', 'attribute_value_mlt', 0], [('subitem_1522650717957', 'ja')]), ('add', ['item_1617186499011', 'attribute_value_mlt', 0], [('subitem_1522650717957', 'ja')]), ('add', ['item_1617186499011', 'attribute_value_mlt', 0], [('subitem_1522650727486', 'http://localhost')]), ('add', ['item_1617186499011', 'attribute_value_mlt', 0], [('subitem_1522650727486', 'http://localhost')]), ('add', ['item_1617186499011', 'attribute_value_mlt', 0], [('subitem_1522651041219', 'Rights Information')]), ('add', ['item_1617186499011', 'attribute_value_mlt', 0], [('subitem_1522651041219', 'Rights Information')]), ('add', '', [('item_1617186609386', {})]), ('add', '', [('item_1617186609386', {})]), ('add', 'item_1617186609386', [('attribute_name', 'Subject')]), ('add', 'item_1617186609386', [('attribute_name', 'Subject')]), ('add', 'item_1617186609386', [('attribute_value_mlt', [])]), ('add', 'item_1617186609386', [('attribute_value_mlt', [])]), ('add', 'item_1617186609386.attribute_value_mlt', [(0, {})]), ('add', 'item_1617186609386.attribute_value_mlt', [(0, {})]), ('add', ['item_1617186609386', 'attribute_value_mlt', 0], [('subitem_1522299896455', 'ja')]), ('add', ['item_1617186609386', 'attribute_value_mlt', 0], [('subitem_1522299896455', 'ja')]), ('add', ['item_1617186609386', 'attribute_value_mlt', 0], [('subitem_1522300014469', 'Other')]), ('add', ['item_1617186609386', 'attribute_value_mlt', 0], [('subitem_1522300014469', 'Other')]), ('add', ['item_1617186609386', 'attribute_value_mlt', 0], [('subitem_1522300048512', 'http://localhost/')]), ('add', ['item_1617186609386', 'attribute_value_mlt', 0], [('subitem_1522300048512', 'http://localhost/')]), ('add', ['item_1617186609386', 'attribute_value_mlt', 0], [('subitem_1523261968819', 'Sibject1')]), ('add', ['item_1617186609386', 'attribute_value_mlt', 0], [('subitem_1523261968819', 'Sibject1')]), ('add', '', [('item_1617186626617', {})]), ('add', '', [('item_1617186626617', {})]), ('add', 'item_1617186626617', [('attribute_name', 'Description')]), ('add', 'item_1617186626617', [('attribute_name', 'Description')]), ('add', 'item_1617186626617', [('attribute_value_mlt', [])]), ('add', 'item_1617186626617', [('attribute_value_mlt', [])]), ('add', 'item_1617186626617.attribute_value_mlt', [(0, {})]), ('add', 'item_1617186626617.attribute_value_mlt', [(0, {})]), ('add', ['item_1617186626617', 'attribute_value_mlt', 0], [('subitem_description', 'Description\nDescription<br/>Description')]), ('add', ['item_1617186626617', 'attribute_value_mlt', 0], [('subitem_description', 'Description\nDescription<br/>Description')]), ('add', ['item_1617186626617', 'attribute_value_mlt', 0], [('subitem_description_language', 'en')]), ('add', ['item_1617186626617', 'attribute_value_mlt', 0], [('subitem_description_language', 'en')]), ('add', ['item_1617186626617', 'attribute_value_mlt', 0], [('subitem_description_type', 'Abstract')]), ('add', ['item_1617186626617', 'attribute_value_mlt', 0], [('subitem_description_type', 'Abstract')]), ('add', 'item_1617186626617.attribute_value_mlt', [(1, {})]), ('add', 'item_1617186626617.attribute_value_mlt', [(1, {})]), ('add', ['item_1617186626617', 'attribute_value_mlt', 1], [('subitem_description', '概要\n概要\n概要\n概要')]), ('add', ['item_1617186626617', 'attribute_value_mlt', 1], [('subitem_description', '概要\n概要\n概要\n概要')]), ('add', ['item_1617186626617', 'attribute_value_mlt', 1], [('subitem_description_language', 'ja')]), ('add', ['item_1617186626617', 'attribute_value_mlt', 1], [('subitem_description_language', 'ja')]), ('add', ['item_1617186626617', 'attribute_value_mlt', 1], [('subitem_description_type', 'Abstract')]), ('add', ['item_1617186626617', 'attribute_value_mlt', 1], [('subitem_description_type', 'Abstract')]), ('add', '', [('item_1617186643794', {})]), ('add', '', [('item_1617186643794', {})]), ('add', 'item_1617186643794', [('attribute_name', 'Publisher')]), ('add', 'item_1617186643794', [('attribute_name', 'Publisher')]), ('add', 'item_1617186643794', [('attribute_value_mlt', [])]), ('add', 'item_1617186643794', [('attribute_value_mlt', [])]), ('add', 'item_1617186643794.attribute_value_mlt', [(0, {})]), ('add', 'item_1617186643794.attribute_value_mlt', [(0, {})]), ('add', ['item_1617186643794', 'attribute_value_mlt', 0], [('subitem_1522300295150', 'en')]), ('add', ['item_1617186643794', 'attribute_value_mlt', 0], [('subitem_1522300295150', 'en')]), ('add', ['item_1617186643794', 'attribute_value_mlt', 0], [('subitem_1522300316516', 'Publisher')]), ('add', ['item_1617186643794', 'attribute_value_mlt', 0], [('subitem_1522300316516', 'Publisher')]), ('add', '', [('item_1617186660861', {})]), ('add', '', [('item_1617186660861', {})]), ('add', 'item_1617186660861', [('attribute_name', 'Date')]), ('add', 'item_1617186660861', [('attribute_name', 'Date')]), ('add', 'item_1617186660861', [('attribute_value_mlt', [])]), ('add', 'item_1617186660861', [('attribute_value_mlt', [])]), ('add', 'item_1617186660861.attribute_value_mlt', [(0, {})]), ('add', 'item_1617186660861.attribute_value_mlt', [(0, {})]), ('add', ['item_1617186660861', 'attribute_value_mlt', 0], [('subitem_1522300695726', 'Available')]), ('add', ['item_1617186660861', 'attribute_value_mlt', 0], [('subitem_1522300695726', 'Available')]), ('add', ['item_1617186660861', 'attribute_value_mlt', 0], [('subitem_1522300722591', '2021-06-30')]), ('add', ['item_1617186660861', 'attribute_value_mlt', 0], [('subitem_1522300722591', '2021-06-30')]), ('add', '', [('item_1617186702042', {})]), ('add', '', [('item_1617186702042', {})]), ('add', 'item_1617186702042', [('attribute_name', 'Language')]), ('add', 'item_1617186702042', [('attribute_name', 'Language')]), ('add', 'item_1617186702042', [('attribute_value_mlt', [])]), ('add', 'item_1617186702042', [('attribute_value_mlt', [])]), ('add', 'item_1617186702042.attribute_value_mlt', [(0, {})]), ('add', 'item_1617186702042.attribute_value_mlt', [(0, {})]), ('add', ['item_1617186702042', 'attribute_value_mlt', 0], [('subitem_1551255818386', 'jpn')]), ('add', ['item_1617186702042', 'attribute_value_mlt', 0], [('subitem_1551255818386', 'jpn')]), ('add', '', [('item_1617186783814', {})]), ('add', '', [('item_1617186783814', {})]), ('add', 'item_1617186783814', [('attribute_name', 'Identifier')]), ('add', 'item_1617186783814', [('attribute_name', 'Identifier')]), ('add', 'item_1617186783814', [('attribute_value_mlt', [])]), ('add', 'item_1617186783814', [('attribute_value_mlt', [])]), ('add', 'item_1617186783814.attribute_value_mlt', [(0, {})]), ('add', 'item_1617186783814.attribute_value_mlt', [(0, {})]), ('add', ['item_1617186783814', 'attribute_value_mlt', 0], [('subitem_identifier_type', 'URI')]), ('add', ['item_1617186783814', 'attribute_value_mlt', 0], [('subitem_identifier_type', 'URI')]), ('add', ['item_1617186783814', 'attribute_value_mlt', 0], [('subitem_identifier_uri', 'http://localhost')]), ('add', ['item_1617186783814', 'attribute_value_mlt', 0], [('subitem_identifier_uri', 'http://localhost')]), ('add', '', [('item_1617186859717', {})]), ('add', '', [('item_1617186859717', {})]), ('add', 'item_1617186859717', [('attribute_name', 'Temporal')]), ('add', 'item_1617186859717', [('attribute_name', 'Temporal')]), ('add', 'item_1617186859717', [('attribute_value_mlt', [])]), ('add', 'item_1617186859717', [('attribute_value_mlt', [])]), ('add', 'item_1617186859717.attribute_value_mlt', [(0, {})]), ('add', 'item_1617186859717.attribute_value_mlt', [(0, {})]), ('add', ['item_1617186859717', 'attribute_value_mlt', 0], [('subitem_1522658018441', 'en')]), ('add', ['item_1617186859717', 'attribute_value_mlt', 0], [('subitem_1522658018441', 'en')]), ('add', ['item_1617186859717', 'attribute_value_mlt', 0], [('subitem_1522658031721', 'Temporal')]), ('add', ['item_1617186859717', 'attribute_value_mlt', 0], [('subitem_1522658031721', 'Temporal')]), ('add', '', [('item_1617186882738', {})]), ('add', '', [('item_1617186882738', {})]), ('add', 'item_1617186882738', [('attribute_name', 'Geo Location')]), ('add', 'item_1617186882738', [('attribute_name', 'Geo Location')]), ('add', 'item_1617186882738', [('attribute_value_mlt', [])]), ('add', 'item_1617186882738', [('attribute_value_mlt', [])]), ('add', 'item_1617186882738.attribute_value_mlt', [(0, {})]), ('add', 'item_1617186882738.attribute_value_mlt', [(0, {})]), ('add', ['item_1617186882738', 'attribute_value_mlt', 0], [('subitem_geolocation_place', [])]), ('add', ['item_1617186882738', 'attribute_value_mlt', 0], [('subitem_geolocation_place', [])]), ('add', ['item_1617186882738', 'attribute_value_mlt', 0, 'subitem_geolocation_place'], [(0, {})]), ('add', ['item_1617186882738', 'attribute_value_mlt', 0, 'subitem_geolocation_place'], [(0, {})]), ('add', ['item_1617186882738', 'attribute_value_mlt', 0, 'subitem_geolocation_place', 0], [('subitem_geolocation_place_text', 'Japan')]), ('add', ['item_1617186882738', 'attribute_value_mlt', 0, 'subitem_geolocation_place', 0], [('subitem_geolocation_place_text', 'Japan')]), ('add', '', [('item_1617186901218', {})]), ('add', '', [('item_1617186901218', {})]), ('add', 'item_1617186901218', [('attribute_name', 'Funding Reference')]), ('add', 'item_1617186901218', [('attribute_name', 'Funding Reference')]), ('add', 'item_1617186901218', [('attribute_value_mlt', [])]), ('add', 'item_1617186901218', [('attribute_value_mlt', [])]), ('add', 'item_1617186901218.attribute_value_mlt', [(0, {})]), ('add', 'item_1617186901218.attribute_value_mlt', [(0, {})]), ('add', ['item_1617186901218', 'attribute_value_mlt', 0], [('subitem_1522399143519', {})]), ('add', ['item_1617186901218', 'attribute_value_mlt', 0], [('subitem_1522399143519', {})]), ('add', ['item_1617186901218', 'attribute_value_mlt', 0, 'subitem_1522399143519'], [('subitem_1522399281603', 'ISNI')]), ('add', ['item_1617186901218', 'attribute_value_mlt', 0, 'subitem_1522399143519'], [('subitem_1522399281603', 'ISNI')]), ('add', ['item_1617186901218', 'attribute_value_mlt', 0, 'subitem_1522399143519'], [('subitem_1522399333375', 'http://xxx')]), ('add', ['item_1617186901218', 'attribute_value_mlt', 0, 'subitem_1522399143519'], [('subitem_1522399333375', 'http://xxx')]), ('add', ['item_1617186901218', 'attribute_value_mlt', 0], [('subitem_1522399412622', [])]), ('add', ['item_1617186901218', 'attribute_value_mlt', 0], [('subitem_1522399412622', [])]), ('add', ['item_1617186901218', 'attribute_value_mlt', 0, 'subitem_1522399412622'], [(0, {})]), ('add', ['item_1617186901218', 'attribute_value_mlt', 0, 'subitem_1522399412622'], [(0, {})]), ('add', ['item_1617186901218', 'attribute_value_mlt', 0, 'subitem_1522399412622', 0], [('subitem_1522399416691', 'en')]), ('add', ['item_1617186901218', 'attribute_value_mlt', 0, 'subitem_1522399412622', 0], [('subitem_1522399416691', 'en')]), ('add', ['item_1617186901218', 'attribute_value_mlt', 0, 'subitem_1522399412622', 0], [('subitem_1522737543681', 'Funder Name')]), ('add', ['item_1617186901218', 'attribute_value_mlt', 0, 'subitem_1522399412622', 0], [('subitem_1522737543681', 'Funder Name')]), ('add', ['item_1617186901218', 'attribute_value_mlt', 0], [('subitem_1522399571623', {})]), ('add', ['item_1617186901218', 'attribute_value_mlt', 0], [('subitem_1522399571623', {})]), ('add', ['item_1617186901218', 'attribute_value_mlt', 0, 'subitem_1522399571623'], [('subitem_1522399585738', 'Award URI')]), ('add', ['item_1617186901218', 'attribute_value_mlt', 0, 'subitem_1522399571623'], [('subitem_1522399585738', 'Award URI')]), ('add', ['item_1617186901218', 'attribute_value_mlt', 0, 'subitem_1522399571623'], [('subitem_1522399628911', 'Award Number')]), ('add', ['item_1617186901218', 'attribute_value_mlt', 0, 'subitem_1522399571623'], [('subitem_1522399628911', 'Award Number')]), ('add', ['item_1617186901218', 'attribute_value_mlt', 0], [('subitem_1522399651758', [])]), ('add', ['item_1617186901218', 'attribute_value_mlt', 0], [('subitem_1522399651758', [])]), ('add', ['item_1617186901218', 'attribute_value_mlt', 0, 'subitem_1522399651758'], [(0, {})]), ('add', ['item_1617186901218', 'attribute_value_mlt', 0, 'subitem_1522399651758'], [(0, {})]), ('add', ['item_1617186901218', 'attribute_value_mlt', 0, 'subitem_1522399651758', 0], [('subitem_1522721910626', 'en')]), ('add', ['item_1617186901218', 'attribute_value_mlt', 0, 'subitem_1522399651758', 0], [('subitem_1522721910626', 'en')]), ('add', ['item_1617186901218', 'attribute_value_mlt', 0, 'subitem_1522399651758', 0], [('subitem_1522721929892', 'Award Title')]), ('add', ['item_1617186901218', 'attribute_value_mlt', 0, 'subitem_1522399651758', 0], [('subitem_1522721929892', 'Award Title')]), ('add', '', [('item_1617186920753', {})]), ('add', '', [('item_1617186920753', {})]), ('add', 'item_1617186920753', [('attribute_name', 'Source Identifier')]), ('add', 'item_1617186920753', [('attribute_name', 'Source Identifier')]), ('add', 'item_1617186920753', [('attribute_value_mlt', [])]), ('add', 'item_1617186920753', [('attribute_value_mlt', [])]), ('add', 'item_1617186920753.attribute_value_mlt', [(0, {})]), ('add', 'item_1617186920753.attribute_value_mlt', [(0, {})]), ('add', ['item_1617186920753', 'attribute_value_mlt', 0], [('subitem_1522646500366', 'ISSN')]), ('add', ['item_1617186920753', 'attribute_value_mlt', 0], [('subitem_1522646500366', 'ISSN')]), ('add', ['item_1617186920753', 'attribute_value_mlt', 0], [('subitem_1522646572813', 'xxxx-xxxx-xxxx')]), ('add', ['item_1617186920753', 'attribute_value_mlt', 0], [('subitem_1522646572813', 'xxxx-xxxx-xxxx')]), ('add', '', [('item_1617186941041', {})]), ('add', '', [('item_1617186941041', {})]), ('add', 'item_1617186941041', [('attribute_name', 'Source Title')]), ('add', 'item_1617186941041', [('attribute_name', 'Source Title')]), ('add', 'item_1617186941041', [('attribute_value_mlt', [])]), ('add', 'item_1617186941041', [('attribute_value_mlt', [])]), ('add', 'item_1617186941041.attribute_value_mlt', [(0, {})]), ('add', 'item_1617186941041.attribute_value_mlt', [(0, {})]), ('add', ['item_1617186941041', 'attribute_value_mlt', 0], [('subitem_1522650068558', 'en')]), ('add', ['item_1617186941041', 'attribute_value_mlt', 0], [('subitem_1522650068558', 'en')]), ('add', ['item_1617186941041', 'attribute_value_mlt', 0], [('subitem_1522650091861', 'Source Title')]), ('add', ['item_1617186941041', 'attribute_value_mlt', 0], [('subitem_1522650091861', 'Source Title')]), ('add', '', [('item_1617186959569', {})]), ('add', '', [('item_1617186959569', {})]), ('add', 'item_1617186959569', [('attribute_name', 'Volume Number')]), ('add', 'item_1617186959569', [('attribute_name', 'Volume Number')]), ('add', 'item_1617186959569', [('attribute_value_mlt', [])]), ('add', 'item_1617186959569', [('attribute_value_mlt', [])]), ('add', 'item_1617186959569.attribute_value_mlt', [(0, {})]), ('add', 'item_1617186959569.attribute_value_mlt', [(0, {})]), ('add', ['item_1617186959569', 'attribute_value_mlt', 0], [('subitem_1551256328147', '1')]), ('add', ['item_1617186959569', 'attribute_value_mlt', 0], [('subitem_1551256328147', '1')]), ('add', '', [('item_1617186981471', {})]), ('add', '', [('item_1617186981471', {})]), ('add', 'item_1617186981471', [('attribute_name', 'Issue Number')]), ('add', 'item_1617186981471', [('attribute_name', 'Issue Number')]), ('add', 'item_1617186981471', [('attribute_value_mlt', [])]), ('add', 'item_1617186981471', [('attribute_value_mlt', [])]), ('add', 'item_1617186981471.attribute_value_mlt', [(0, {})]), ('add', 'item_1617186981471.attribute_value_mlt', [(0, {})]), ('add', ['item_1617186981471', 'attribute_value_mlt', 0], [('subitem_1551256294723', '111')]), ('add', ['item_1617186981471', 'attribute_value_mlt', 0], [('subitem_1551256294723', '111')]), ('add', '', [('item_1617186994930', {})]), ('add', '', [('item_1617186994930', {})]), ('add', 'item_1617186994930', [('attribute_name', 'Number of Pages')]), ('add', 'item_1617186994930', [('attribute_name', 'Number of Pages')]), ('add', 'item_1617186994930', [('attribute_value_mlt', [])]), ('add', 'item_1617186994930', [('attribute_value_mlt', [])]), ('add', 'item_1617186994930.attribute_value_mlt', [(0, {})]), ('add', 'item_1617186994930.attribute_value_mlt', [(0, {})]), ('add', ['item_1617186994930', 'attribute_value_mlt', 0], [('subitem_1551256248092', '12')]), ('add', ['item_1617186994930', 'attribute_value_mlt', 0], [('subitem_1551256248092', '12')]), ('add', '', [('item_1617187024783', {})]), ('add', '', [('item_1617187024783', {})]), ('add', 'item_1617187024783', [('attribute_name', 'Page Start')]), ('add', 'item_1617187024783', [('attribute_name', 'Page Start')]), ('add', 'item_1617187024783', [('attribute_value_mlt', [])]), ('add', 'item_1617187024783', [('attribute_value_mlt', [])]), ('add', 'item_1617187024783.attribute_value_mlt', [(0, {})]), ('add', 'item_1617187024783.attribute_value_mlt', [(0, {})]), ('add', ['item_1617187024783', 'attribute_value_mlt', 0], [('subitem_1551256198917', '1')]), ('add', ['item_1617187024783', 'attribute_value_mlt', 0], [('subitem_1551256198917', '1')]), ('add', '', [('item_1617187045071', {})]), ('add', '', [('item_1617187045071', {})]), ('add', 'item_1617187045071', [('attribute_name', 'Page End')]), ('add', 'item_1617187045071', [('attribute_name', 'Page End')]), ('add', 'item_1617187045071', [('attribute_value_mlt', [])]), ('add', 'item_1617187045071', [('attribute_value_mlt', [])]), ('add', 'item_1617187045071.attribute_value_mlt', [(0, {})]), ('add', 'item_1617187045071.attribute_value_mlt', [(0, {})]), ('add', ['item_1617187045071', 'attribute_value_mlt', 0], [('subitem_1551256185532', '3')]), ('add', ['item_1617187045071', 'attribute_value_mlt', 0], [('subitem_1551256185532', '3')]), ('add', '', [('item_1617187112279', {})]), ('add', '', [('item_1617187112279', {})]), ('add', 'item_1617187112279', [('attribute_name', 'Degree Name')]), ('add', 'item_1617187112279', [('attribute_name', 'Degree Name')]), ('add', 'item_1617187112279', [('attribute_value_mlt', [])]), ('add', 'item_1617187112279', [('attribute_value_mlt', [])]), ('add', 'item_1617187112279.attribute_value_mlt', [(0, {})]), ('add', 'item_1617187112279.attribute_value_mlt', [(0, {})]), ('add', ['item_1617187112279', 'attribute_value_mlt', 0], [('subitem_1551256126428', 'Degree Name')]), ('add', ['item_1617187112279', 'attribute_value_mlt', 0], [('subitem_1551256126428', 'Degree Name')]), ('add', ['item_1617187112279', 'attribute_value_mlt', 0], [('subitem_1551256129013', 'en')]), ('add', ['item_1617187112279', 'attribute_value_mlt', 0], [('subitem_1551256129013', 'en')]), ('add', '', [('item_1617187136212', {})]), ('add', '', [('item_1617187136212', {})]), ('add', 'item_1617187136212', [('attribute_name', 'Date Granted')]), ('add', 'item_1617187136212', [('attribute_name', 'Date Granted')]), ('add', 'item_1617187136212', [('attribute_value_mlt', [])]), ('add', 'item_1617187136212', [('attribute_value_mlt', [])]), ('add', 'item_1617187136212.attribute_value_mlt', [(0, {})]), ('add', 'item_1617187136212.attribute_value_mlt', [(0, {})]), ('add', ['item_1617187136212', 'attribute_value_mlt', 0], [('subitem_1551256096004', '2021-06-30')]), ('add', ['item_1617187136212', 'attribute_value_mlt', 0], [('subitem_1551256096004', '2021-06-30')]), ('add', '', [('item_1617187187528', {})]), ('add', '', [('item_1617187187528', {})]), ('add', 'item_1617187187528', [('attribute_name', 'Conference')]), ('add', 'item_1617187187528', [('attribute_name', 'Conference')]), ('add', 'item_1617187187528', [('attribute_value_mlt', [])]), ('add', 'item_1617187187528', [('attribute_value_mlt', [])]), ('add', 'item_1617187187528.attribute_value_mlt', [(0, {})]), ('add', 'item_1617187187528.attribute_value_mlt', [(0, {})]), ('add', ['item_1617187187528', 'attribute_value_mlt', 0], [('subitem_1599711633003', [])]), ('add', ['item_1617187187528', 'attribute_value_mlt', 0], [('subitem_1599711633003', [])]), ('add', ['item_1617187187528', 'attribute_value_mlt', 0, 'subitem_1599711633003'], [(0, {})]), ('add', ['item_1617187187528', 'attribute_value_mlt', 0, 'subitem_1599711633003'], [(0, {})]), ('add', ['item_1617187187528', 'attribute_value_mlt', 0, 'subitem_1599711633003', 0], [('subitem_1599711636923', 'Conference Name')]), ('add', ['item_1617187187528', 'attribute_value_mlt', 0, 'subitem_1599711633003', 0], [('subitem_1599711636923', 'Conference Name')]), ('add', ['item_1617187187528', 'attribute_value_mlt', 0, 'subitem_1599711633003', 0], [('subitem_1599711645590', 'ja')]), ('add', ['item_1617187187528', 'attribute_value_mlt', 0, 'subitem_1599711633003', 0], [('subitem_1599711645590', 'ja')]), ('add', ['item_1617187187528', 'attribute_value_mlt', 0], [('subitem_1599711655652', '1')]), ('add', ['item_1617187187528', 'attribute_value_mlt', 0], [('subitem_1599711655652', '1')]), ('add', ['item_1617187187528', 'attribute_value_mlt', 0], [('subitem_1599711660052', [])]), ('add', ['item_1617187187528', 'attribute_value_mlt', 0], [('subitem_1599711660052', [])]), ('add', ['item_1617187187528', 'attribute_value_mlt', 0, 'subitem_1599711660052'], [(0, {})]), ('add', ['item_1617187187528', 'attribute_value_mlt', 0, 'subitem_1599711660052'], [(0, {})]), ('add', ['item_1617187187528', 'attribute_value_mlt', 0, 'subitem_1599711660052', 0], [('subitem_1599711680082', 'Sponsor')]), ('add', ['item_1617187187528', 'attribute_value_mlt', 0, 'subitem_1599711660052', 0], [('subitem_1599711680082', 'Sponsor')]), ('add', ['item_1617187187528', 'attribute_value_mlt', 0, 'subitem_1599711660052', 0], [('subitem_1599711686511', 'ja')]), ('add', ['item_1617187187528', 'attribute_value_mlt', 0, 'subitem_1599711660052', 0], [('subitem_1599711686511', 'ja')]), ('add', ['item_1617187187528', 'attribute_value_mlt', 0], [('subitem_1599711699392', {})]), ('add', ['item_1617187187528', 'attribute_value_mlt', 0], [('subitem_1599711699392', {})]), ('add', ['item_1617187187528', 'attribute_value_mlt', 0, 'subitem_1599711699392'], [('subitem_1599711704251', '2020/12/11')]), ('add', ['item_1617187187528', 'attribute_value_mlt', 0, 'subitem_1599711699392'], [('subitem_1599711704251', '2020/12/11')]), ('add', ['item_1617187187528', 'attribute_value_mlt', 0, 'subitem_1599711699392'], [('subitem_1599711712451', '1')]), ('add', ['item_1617187187528', 'attribute_value_mlt', 0, 'subitem_1599711699392'], [('subitem_1599711712451', '1')]), ('add', ['item_1617187187528', 'attribute_value_mlt', 0, 'subitem_1599711699392'], [('subitem_1599711727603', '12')]), ('add', ['item_1617187187528', 'attribute_value_mlt', 0, 'subitem_1599711699392'], [('subitem_1599711727603', '12')]), ('add', ['item_1617187187528', 'attribute_value_mlt', 0, 'subitem_1599711699392'], [('subitem_1599711731891', '2000')]), ('add', ['item_1617187187528', 'attribute_value_mlt', 0, 'subitem_1599711699392'], [('subitem_1599711731891', '2000')]), ('add', ['item_1617187187528', 'attribute_value_mlt', 0, 'subitem_1599711699392'], [('subitem_1599711735410', '1')]), ('add', ['item_1617187187528', 'attribute_value_mlt', 0, 'subitem_1599711699392'], [('subitem_1599711735410', '1')]), ('add', ['item_1617187187528', 'attribute_value_mlt', 0, 'subitem_1599711699392'], [('subitem_1599711739022', '12')]), ('add', ['item_1617187187528', 'attribute_value_mlt', 0, 'subitem_1599711699392'], [('subitem_1599711739022', '12')]), ('add', ['item_1617187187528', 'attribute_value_mlt', 0, 'subitem_1599711699392'], [('subitem_1599711743722', '2020')]), ('add', ['item_1617187187528', 'attribute_value_mlt', 0, 'subitem_1599711699392'], [('subitem_1599711743722', '2020')]), ('add', ['item_1617187187528', 'attribute_value_mlt', 0, 'subitem_1599711699392'], [('subitem_1599711745532', 'ja')]), ('add', ['item_1617187187528', 'attribute_value_mlt', 0, 'subitem_1599711699392'], [('subitem_1599711745532', 'ja')]), ('add', ['item_1617187187528', 'attribute_value_mlt', 0], [('subitem_1599711758470', [])]), ('add', ['item_1617187187528', 'attribute_value_mlt', 0], [('subitem_1599711758470', [])]), ('add', ['item_1617187187528', 'attribute_value_mlt', 0, 'subitem_1599711758470'], [(0, {})]), ('add', ['item_1617187187528', 'attribute_value_mlt', 0, 'subitem_1599711758470'], [(0, {})]), ('add', ['item_1617187187528', 'attribute_value_mlt', 0, 'subitem_1599711758470', 0], [('subitem_1599711769260', 'Conference Venue')]), ('add', ['item_1617187187528', 'attribute_value_mlt', 0, 'subitem_1599711758470', 0], [('subitem_1599711769260', 'Conference Venue')]), ('add', ['item_1617187187528', 'attribute_value_mlt', 0, 'subitem_1599711758470', 0], [('subitem_1599711775943', 'ja')]), ('add', ['item_1617187187528', 'attribute_value_mlt', 0, 'subitem_1599711758470', 0], [('subitem_1599711775943', 'ja')]), ('add', ['item_1617187187528', 'attribute_value_mlt', 0], [('subitem_1599711788485', [])]), ('add', ['item_1617187187528', 'attribute_value_mlt', 0], [('subitem_1599711788485', [])]), ('add', ['item_1617187187528', 'attribute_value_mlt', 0, 'subitem_1599711788485'], [(0, {})]), ('add', ['item_1617187187528', 'attribute_value_mlt', 0, 'subitem_1599711788485'], [(0, {})]), ('add', ['item_1617187187528', 'attribute_value_mlt', 0, 'subitem_1599711788485', 0], [('subitem_1599711798761', 'Conference Place')]), ('add', ['item_1617187187528', 'attribute_value_mlt', 0, 'subitem_1599711788485', 0], [('subitem_1599711798761', 'Conference Place')]), ('add', ['item_1617187187528', 'attribute_value_mlt', 0, 'subitem_1599711788485', 0], [('subitem_1599711803382', 'ja')]), ('add', ['item_1617187187528', 'attribute_value_mlt', 0, 'subitem_1599711788485', 0], [('subitem_1599711803382', 'ja')]), ('add', ['item_1617187187528', 'attribute_value_mlt', 0], [('subitem_1599711813532', 'JPN')]), ('add', ['item_1617187187528', 'attribute_value_mlt', 0], [('subitem_1599711813532', 'JPN')]), ('add', '', [('item_1617258105262', {})]), ('add', '', [('item_1617258105262', {})]), ('add', 'item_1617258105262', [('attribute_name', 'Resource Type')]), ('add', 'item_1617258105262', [('attribute_name', 'Resource Type')]), ('add', 'item_1617258105262', [('attribute_value_mlt', [])]), ('add', 'item_1617258105262', [('attribute_value_mlt', [])]), ('add', 'item_1617258105262.attribute_value_mlt', [(0, {})]), ('add', 'item_1617258105262.attribute_value_mlt', [(0, {})]), ('add', ['item_1617258105262', 'attribute_value_mlt', 0], [('resourcetype', 'conference paper')]), ('add', ['item_1617258105262', 'attribute_value_mlt', 0], [('resourcetype', 'conference paper')]), ('add', ['item_1617258105262', 'attribute_value_mlt', 0], [('resourceuri', 'http://purl.org/coar/resource_type/c_5794')]), ('add', ['item_1617258105262', 'attribute_value_mlt', 0], [('resourceuri', 'http://purl.org/coar/resource_type/c_5794')]), ('add', '', [('item_1617265215918', {})]), ('add', '', [('item_1617265215918', {})]), ('add', 'item_1617265215918', [('attribute_name', 'Version Type')]), ('add', 'item_1617265215918', [('attribute_name', 'Version Type')]), ('add', 'item_1617265215918', [('attribute_value_mlt', [])]), ('add', 'item_1617265215918', [('attribute_value_mlt', [])]), ('add', 'item_1617265215918.attribute_value_mlt', [(0, {})]), ('add', 'item_1617265215918.attribute_value_mlt', [(0, {})]), ('add', ['item_1617265215918', 'attribute_value_mlt', 0], [('subitem_1522305645492', 'AO')]), ('add', ['item_1617265215918', 'attribute_value_mlt', 0], [('subitem_1522305645492', 'AO')]), ('add', ['item_1617265215918', 'attribute_value_mlt', 0], [('subitem_1600292170262', 'http://purl.org/coar/version/c_b1a7d7d4d402bcce')]), ('add', ['item_1617265215918', 'attribute_value_mlt', 0], [('subitem_1600292170262', 'http://purl.org/coar/version/c_b1a7d7d4d402bcce')]), ('add', '', [('item_1617349709064', {})]), ('add', '', [('item_1617349709064', {})]), ('add', 'item_1617349709064', [('attribute_name', 'Contributor')]), ('add', 'item_1617349709064', [('attribute_name', 'Contributor')]), ('add', 'item_1617349709064', [('attribute_value_mlt', [])]), ('add', 'item_1617349709064', [('attribute_value_mlt', [])]), ('add', 'item_1617349709064.attribute_value_mlt', [(0, {})]), ('add', 'item_1617349709064.attribute_value_mlt', [(0, {})]), ('add', ['item_1617349709064', 'attribute_value_mlt', 0], [('contributorMails', [])]), ('add', ['item_1617349709064', 'attribute_value_mlt', 0], [('contributorMails', [])]), ('add', ['item_1617349709064', 'attribute_value_mlt', 0, 'contributorMails'], [(0, {})]), ('add', ['item_1617349709064', 'attribute_value_mlt', 0, 'contributorMails'], [(0, {})]), ('add', ['item_1617349709064', 'attribute_value_mlt', 0, 'contributorMails', 0], [('contributorMail', 'wekosoftware@nii.ac.jp')]), ('add', ['item_1617349709064', 'attribute_value_mlt', 0, 'contributorMails', 0], [('contributorMail', 'wekosoftware@nii.ac.jp')]), ('add', ['item_1617349709064', 'attribute_value_mlt', 0], [('contributorNames', [])]), ('add', ['item_1617349709064', 'attribute_value_mlt', 0], [('contributorNames', [])]), ('add', ['item_1617349709064', 'attribute_value_mlt', 0, 'contributorNames'], [(0, {})]), ('add', ['item_1617349709064', 'attribute_value_mlt', 0, 'contributorNames'], [(0, {})]), ('add', ['item_1617349709064', 'attribute_value_mlt', 0, 'contributorNames', 0], [('contributorName', '情報, 太郎')]), ('add', ['item_1617349709064', 'attribute_value_mlt', 0, 'contributorNames', 0], [('contributorName', '情報, 太郎')]), ('add', ['item_1617349709064', 'attribute_value_mlt', 0, 'contributorNames', 0], [('lang', 'ja')]), ('add', ['item_1617349709064', 'attribute_value_mlt', 0, 'contributorNames', 0], [('lang', 'ja')]), ('add', ['item_1617349709064', 'attribute_value_mlt', 0, 'contributorNames'], [(1, {})]), ('add', ['item_1617349709064', 'attribute_value_mlt', 0, 'contributorNames'], [(1, {})]), ('add', ['item_1617349709064', 'attribute_value_mlt', 0, 'contributorNames', 1], [('contributorName', 'ジョウホウ, タロウ')]), ('add', ['item_1617349709064', 'attribute_value_mlt', 0, 'contributorNames', 1], [('contributorName', 'ジョウホウ, タロウ')]), ('add', ['item_1617349709064', 'attribute_value_mlt', 0, 'contributorNames', 1], [('lang', 'ja-Kana')]), ('add', ['item_1617349709064', 'attribute_value_mlt', 0, 'contributorNames', 1], [('lang', 'ja-Kana')]), ('add', ['item_1617349709064', 'attribute_value_mlt', 0, 'contributorNames'], [(2, {})]), ('add', ['item_1617349709064', 'attribute_value_mlt', 0, 'contributorNames'], [(2, {})]), ('add', ['item_1617349709064', 'attribute_value_mlt', 0, 'contributorNames', 2], [('contributorName', 'Joho, Taro')]), ('add', ['item_1617349709064', 'attribute_value_mlt', 0, 'contributorNames', 2], [('contributorName', 'Joho, Taro')]), ('add', ['item_1617349709064', 'attribute_value_mlt', 0, 'contributorNames', 2], [('lang', 'en')]), ('add', ['item_1617349709064', 'attribute_value_mlt', 0, 'contributorNames', 2], [('lang', 'en')]), ('add', ['item_1617349709064', 'attribute_value_mlt', 0], [('contributorType', 'ContactPerson')]), ('add', ['item_1617349709064', 'attribute_value_mlt', 0], [('contributorType', 'ContactPerson')]), ('add', ['item_1617349709064', 'attribute_value_mlt', 0], [('familyNames', [])]), ('add', ['item_1617349709064', 'attribute_value_mlt', 0], [('familyNames', [])]), ('add', ['item_1617349709064', 'attribute_value_mlt', 0, 'familyNames'], [(0, {})]), ('add', ['item_1617349709064', 'attribute_value_mlt', 0, 'familyNames'], [(0, {})]), ('add', ['item_1617349709064', 'attribute_value_mlt', 0, 'familyNames', 0], [('familyName', '情報')]), ('add', ['item_1617349709064', 'attribute_value_mlt', 0, 'familyNames', 0], [('familyName', '情報')]), ('add', ['item_1617349709064', 'attribute_value_mlt', 0, 'familyNames', 0], [('familyNameLang', 'ja')]), ('add', ['item_1617349709064', 'attribute_value_mlt', 0, 'familyNames', 0], [('familyNameLang', 'ja')]), ('add', ['item_1617349709064', 'attribute_value_mlt', 0, 'familyNames'], [(1, {})]), ('add', ['item_1617349709064', 'attribute_value_mlt', 0, 'familyNames'], [(1, {})]), ('add', ['item_1617349709064', 'attribute_value_mlt', 0, 'familyNames', 1], [('familyName', 'ジョウホウ')]), ('add', ['item_1617349709064', 'attribute_value_mlt', 0, 'familyNames', 1], [('familyName', 'ジョウホウ')]), ('add', ['item_1617349709064', 'attribute_value_mlt', 0, 'familyNames', 1], [('familyNameLang', 'ja-Kana')]), ('add', ['item_1617349709064', 'attribute_value_mlt', 0, 'familyNames', 1], [('familyNameLang', 'ja-Kana')]), ('add', ['item_1617349709064', 'attribute_value_mlt', 0, 'familyNames'], [(2, {})]), ('add', ['item_1617349709064', 'attribute_value_mlt', 0, 'familyNames'], [(2, {})]), ('add', ['item_1617349709064', 'attribute_value_mlt', 0, 'familyNames', 2], [('familyName', 'Joho')]), ('add', ['item_1617349709064', 'attribute_value_mlt', 0, 'familyNames', 2], [('familyName', 'Joho')]), ('add', ['item_1617349709064', 'attribute_value_mlt', 0, 'familyNames', 2], [('familyNameLang', 'en')]), ('add', ['item_1617349709064', 'attribute_value_mlt', 0, 'familyNames', 2], [('familyNameLang', 'en')]), ('add', ['item_1617349709064', 'attribute_value_mlt', 0], [('givenNames', [])]), ('add', ['item_1617349709064', 'attribute_value_mlt', 0], [('givenNames', [])]), ('add', ['item_1617349709064', 'attribute_value_mlt', 0, 'givenNames'], [(0, {})]), ('add', ['item_1617349709064', 'attribute_value_mlt', 0, 'givenNames'], [(0, {})]), ('add', ['item_1617349709064', 'attribute_value_mlt', 0, 'givenNames', 0], [('givenName', '太郎')]), ('add', ['item_1617349709064', 'attribute_value_mlt', 0, 'givenNames', 0], [('givenName', '太郎')]), ('add', ['item_1617349709064', 'attribute_value_mlt', 0, 'givenNames', 0], [('givenNameLang', 'ja')]), ('add', ['item_1617349709064', 'attribute_value_mlt', 0, 'givenNames', 0], [('givenNameLang', 'ja')]), ('add', ['item_1617349709064', 'attribute_value_mlt', 0, 'givenNames'], [(1, {})]), ('add', ['item_1617349709064', 'attribute_value_mlt', 0, 'givenNames'], [(1, {})]), ('add', ['item_1617349709064', 'attribute_value_mlt', 0, 'givenNames', 1], [('givenName', 'タロウ')]), ('add', ['item_1617349709064', 'attribute_value_mlt', 0, 'givenNames', 1], [('givenName', 'タロウ')]), ('add', ['item_1617349709064', 'attribute_value_mlt', 0, 'givenNames', 1], [('givenNameLang', 'ja-Kana')]), ('add', ['item_1617349709064', 'attribute_value_mlt', 0, 'givenNames', 1], [('givenNameLang', 'ja-Kana')]), ('add', ['item_1617349709064', 'attribute_value_mlt', 0, 'givenNames'], [(2, {})]), ('add', ['item_1617349709064', 'attribute_value_mlt', 0, 'givenNames'], [(2, {})]), ('add', ['item_1617349709064', 'attribute_value_mlt', 0, 'givenNames', 2], [('givenName', 'Taro')]), ('add', ['item_1617349709064', 'attribute_value_mlt', 0, 'givenNames', 2], [('givenName', 'Taro')]), ('add', ['item_1617349709064', 'attribute_value_mlt', 0, 'givenNames', 2], [('givenNameLang', 'en')]), ('add', ['item_1617349709064', 'attribute_value_mlt', 0, 'givenNames', 2], [('givenNameLang', 'en')]), ('add', ['item_1617349709064', 'attribute_value_mlt', 0], [('nameIdentifiers', [])]), ('add', ['item_1617349709064', 'attribute_value_mlt', 0], [('nameIdentifiers', [])]), ('add', ['item_1617349709064', 'attribute_value_mlt', 0, 'nameIdentifiers'], [(0, {})]), ('add', ['item_1617349709064', 'attribute_value_mlt', 0, 'nameIdentifiers'], [(0, {})]), ('add', ['item_1617349709064', 'attribute_value_mlt', 0, 'nameIdentifiers', 0], [('nameIdentifier', 'xxxxxxx')]), ('add', ['item_1617349709064', 'attribute_value_mlt', 0, 'nameIdentifiers', 0], [('nameIdentifier', 'xxxxxxx')]), ('add', ['item_1617349709064', 'attribute_value_mlt', 0, 'nameIdentifiers', 0], [('nameIdentifierScheme', 'ORCID')]), ('add', ['item_1617349709064', 'attribute_value_mlt', 0, 'nameIdentifiers', 0], [('nameIdentifierScheme', 'ORCID')]), ('add', ['item_1617349709064', 'attribute_value_mlt', 0, 'nameIdentifiers', 0], [('nameIdentifierURI', 'https://orcid.org/')]), ('add', ['item_1617349709064', 'attribute_value_mlt', 0, 'nameIdentifiers', 0], [('nameIdentifierURI', 'https://orcid.org/')]), ('add', ['item_1617349709064', 'attribute_value_mlt', 0, 'nameIdentifiers'], [(1, {})]), ('add', ['item_1617349709064', 'attribute_value_mlt', 0, 'nameIdentifiers'], [(1, {})]), ('add', ['item_1617349709064', 'attribute_value_mlt', 0, 'nameIdentifiers', 1], [('nameIdentifier', 'xxxxxxx')]), ('add', ['item_1617349709064', 'attribute_value_mlt', 0, 'nameIdentifiers', 1], [('nameIdentifier', 'xxxxxxx')]), ('add', ['item_1617349709064', 'attribute_value_mlt', 0, 'nameIdentifiers', 1], [('nameIdentifierScheme', 'CiNii')]), ('add', ['item_1617349709064', 'attribute_value_mlt', 0, 'nameIdentifiers', 1], [('nameIdentifierScheme', 'CiNii')]), ('add', ['item_1617349709064', 'attribute_value_mlt', 0, 'nameIdentifiers', 1], [('nameIdentifierURI', 'https://ci.nii.ac.jp/')]), ('add', ['item_1617349709064', 'attribute_value_mlt', 0, 'nameIdentifiers', 1], [('nameIdentifierURI', 'https://ci.nii.ac.jp/')]), ('add', ['item_1617349709064', 'attribute_value_mlt', 0, 'nameIdentifiers'], [(2, {})]), ('add', ['item_1617349709064', 'attribute_value_mlt', 0, 'nameIdentifiers'], [(2, {})]), ('add', ['item_1617349709064', 'attribute_value_mlt', 0, 'nameIdentifiers', 2], [('nameIdentifier', 'xxxxxxx')]), ('add', ['item_1617349709064', 'attribute_value_mlt', 0, 'nameIdentifiers', 2], [('nameIdentifier', 'xxxxxxx')]), ('add', ['item_1617349709064', 'attribute_value_mlt', 0, 'nameIdentifiers', 2], [('nameIdentifierScheme', 'KAKEN2')]), ('add', ['item_1617349709064', 'attribute_value_mlt', 0, 'nameIdentifiers', 2], [('nameIdentifierScheme', 'KAKEN2')]), ('add', ['item_1617349709064', 'attribute_value_mlt', 0, 'nameIdentifiers', 2], [('nameIdentifierURI', 'https://kaken.nii.ac.jp/')]), ('add', ['item_1617349709064', 'attribute_value_mlt', 0, 'nameIdentifiers', 2], [('nameIdentifierURI', 'https://kaken.nii.ac.jp/')]), ('add', '', [('item_1617349808926', {})]), ('add', '', [('item_1617349808926', {})]), ('add', 'item_1617349808926', [('attribute_name', 'Version')]), ('add', 'item_1617349808926', [('attribute_name', 'Version')]), ('add', 'item_1617349808926', [('attribute_value_mlt', [])]), ('add', 'item_1617349808926', [('attribute_value_mlt', [])]), ('add', 'item_1617349808926.attribute_value_mlt', [(0, {})]), ('add', 'item_1617349808926.attribute_value_mlt', [(0, {})]), ('add', ['item_1617349808926', 'attribute_value_mlt', 0], [('subitem_1523263171732', 'Version')]), ('add', ['item_1617349808926', 'attribute_value_mlt', 0], [('subitem_1523263171732', 'Version')]), ('add', '', [('item_1617351524846', {})]), ('add', '', [('item_1617351524846', {})]), ('add', 'item_1617351524846', [('attribute_name', 'APC')]), ('add', 'item_1617351524846', [('attribute_name', 'APC')]), ('add', 'item_1617351524846', [('attribute_value_mlt', [])]), ('add', 'item_1617351524846', [('attribute_value_mlt', [])]), ('add', 'item_1617351524846.attribute_value_mlt', [(0, {})]), ('add', 'item_1617351524846.attribute_value_mlt', [(0, {})]), ('add', ['item_1617351524846', 'attribute_value_mlt', 0], [('subitem_1523260933860', 'Unknown')]), ('add', ['item_1617351524846', 'attribute_value_mlt', 0], [('subitem_1523260933860', 'Unknown')]), ('add', '', [('item_1617353299429', {})]), ('add', '', [('item_1617353299429', {})]), ('add', 'item_1617353299429', [('attribute_name', 'Relation')]), ('add', 'item_1617353299429', [('attribute_name', 'Relation')]), ('add', 'item_1617353299429', [('attribute_value_mlt', [])]), ('add', 'item_1617353299429', [('attribute_value_mlt', [])]), ('add', 'item_1617353299429.attribute_value_mlt', [(0, {})]), ('add', 'item_1617353299429.attribute_value_mlt', [(0, {})]), ('add', ['item_1617353299429', 'attribute_value_mlt', 0], [('subitem_1522306207484', 'isVersionOf')]), ('add', ['item_1617353299429', 'attribute_value_mlt', 0], [('subitem_1522306207484', 'isVersionOf')]), ('add', ['item_1617353299429', 'attribute_value_mlt', 0], [('subitem_1522306287251', {})]), ('add', ['item_1617353299429', 'attribute_value_mlt', 0], [('subitem_1522306287251', {})]), ('add', ['item_1617353299429', 'attribute_value_mlt', 0, 'subitem_1522306287251'], [('subitem_1522306382014', 'arXiv')]), ('add', ['item_1617353299429', 'attribute_value_mlt', 0, 'subitem_1522306287251'], [('subitem_1522306382014', 'arXiv')]), ('add', ['item_1617353299429', 'attribute_value_mlt', 0, 'subitem_1522306287251'], [('subitem_1522306436033', 'xxxxx')]), ('add', ['item_1617353299429', 'attribute_value_mlt', 0, 'subitem_1522306287251'], [('subitem_1522306436033', 'xxxxx')]), ('add', ['item_1617353299429', 'attribute_value_mlt', 0], [('subitem_1523320863692', [])]), ('add', ['item_1617353299429', 'attribute_value_mlt', 0], [('subitem_1523320863692', [])]), ('add', ['item_1617353299429', 'attribute_value_mlt', 0, 'subitem_1523320863692'], [(0, {})]), ('add', ['item_1617353299429', 'attribute_value_mlt', 0, 'subitem_1523320863692'], [(0, {})]), ('add', ['item_1617353299429', 'attribute_value_mlt', 0, 'subitem_1523320863692', 0], [('subitem_1523320867455', 'en')]), ('add', ['item_1617353299429', 'attribute_value_mlt', 0, 'subitem_1523320863692', 0], [('subitem_1523320867455', 'en')]), ('add', ['item_1617353299429', 'attribute_value_mlt', 0, 'subitem_1523320863692', 0], [('subitem_1523320909613', 'Related Title')]), ('add', ['item_1617353299429', 'attribute_value_mlt', 0, 'subitem_1523320863692', 0], [('subitem_1523320909613', 'Related Title')]), ('add', '', [('item_1617605131499', {})]), ('add', '', [('item_1617605131499', {})]), ('add', 'item_1617605131499', [('attribute_name', 'File')]), ('add', 'item_1617605131499', [('attribute_name', 'File')]), ('add', 'item_1617605131499', [('attribute_type', 'file')]), ('add', 'item_1617605131499', [('attribute_type', 'file')]), ('add', 'item_1617605131499', [('attribute_value_mlt', [])]), ('add', 'item_1617605131499', [('attribute_value_mlt', [])]), ('add', 'item_1617605131499.attribute_value_mlt', [(0, {})]), ('add', 'item_1617605131499.attribute_value_mlt', [(0, {})]), ('add', ['item_1617605131499', 'attribute_value_mlt', 0], [('accessrole', 'open_access')]), ('add', ['item_1617605131499', 'attribute_value_mlt', 0], [('accessrole', 'open_access')]), ('add', ['item_1617605131499', 'attribute_value_mlt', 0], [('date', [])]), ('add', ['item_1617605131499', 'attribute_value_mlt', 0], [('date', [])]), ('add', ['item_1617605131499', 'attribute_value_mlt', 0, 'date'], [(0, {})]), ('add', ['item_1617605131499', 'attribute_value_mlt', 0, 'date'], [(0, {})]), ('add', ['item_1617605131499', 'attribute_value_mlt', 0, 'date', 0], [('dateType', 'Available')]), ('add', ['item_1617605131499', 'attribute_value_mlt', 0, 'date', 0], [('dateType', 'Available')]), ('add', ['item_1617605131499', 'attribute_value_mlt', 0, 'date', 0], [('dateValue', '2021-07-12')]), ('add', ['item_1617605131499', 'attribute_value_mlt', 0, 'date', 0], [('dateValue', '2021-07-12')]), ('add', ['item_1617605131499', 'attribute_value_mlt', 0], [('displaytype', 'simple')]), ('add', ['item_1617605131499', 'attribute_value_mlt', 0], [('displaytype', 'simple')]), ('add', ['item_1617605131499', 'attribute_value_mlt', 0], [('filename', '1KB.pdf')]), ('add', ['item_1617605131499', 'attribute_value_mlt', 0], [('filename', '1KB.pdf')]), ('add', ['item_1617605131499', 'attribute_value_mlt', 0], [('filesize', [])]), ('add', ['item_1617605131499', 'attribute_value_mlt', 0], [('filesize', [])]), ('add', ['item_1617605131499', 'attribute_value_mlt', 0, 'filesize'], [(0, {})]), ('add', ['item_1617605131499', 'attribute_value_mlt', 0, 'filesize'], [(0, {})]), ('add', ['item_1617605131499', 'attribute_value_mlt', 0, 'filesize', 0], [('value', '1 KB')]), ('add', ['item_1617605131499', 'attribute_value_mlt', 0, 'filesize', 0], [('value', '1 KB')]), ('add', ['item_1617605131499', 'attribute_value_mlt', 0], [('format', 'text/plain')]), ('add', ['item_1617605131499', 'attribute_value_mlt', 0], [('format', 'text/plain')]), ('add', ['item_1617605131499', 'attribute_value_mlt', 0], [('mimetype', 'application/pdf')]), ('add', ['item_1617605131499', 'attribute_value_mlt', 0], [('mimetype', 'application/pdf')]), ('add', ['item_1617605131499', 'attribute_value_mlt', 0], [('url', {})]), ('add', ['item_1617605131499', 'attribute_value_mlt', 0], [('url', {})]), ('add', ['item_1617605131499', 'attribute_value_mlt', 0, 'url'], [('url', 'https://weko3.example.org/record/13/files/1KB.pdf')]), ('add', ['item_1617605131499', 'attribute_value_mlt', 0, 'url'], [('url', 'https://weko3.example.org/record/13/files/1KB.pdf')]), ('add', ['item_1617605131499', 'attribute_value_mlt', 0], [('version_id', '7cdce099-fe63-445f-b78b-cf2909a8163f')]), ('add', ['item_1617605131499', 'attribute_value_mlt', 0], [('version_id', '7cdce099-fe63-445f-b78b-cf2909a8163f')]), ('add', '', [('item_1617610673286', {})]), ('add', '', [('item_1617610673286', {})]), ('add', 'item_1617610673286', [('attribute_name', 'Rights Holder')]), ('add', 'item_1617610673286', [('attribute_name', 'Rights Holder')]), ('add', 'item_1617610673286', [('attribute_value_mlt', [])]), ('add', 'item_1617610673286', [('attribute_value_mlt', [])]), ('add', 'item_1617610673286.attribute_value_mlt', [(0, {})]), ('add', 'item_1617610673286.attribute_value_mlt', [(0, {})]), ('add', ['item_1617610673286', 'attribute_value_mlt', 0], [('nameIdentifiers', [])]), ('add', ['item_1617610673286', 'attribute_value_mlt', 0], [('nameIdentifiers', [])]), ('add', ['item_1617610673286', 'attribute_value_mlt', 0, 'nameIdentifiers'], [(0, {})]), ('add', ['item_1617610673286', 'attribute_value_mlt', 0, 'nameIdentifiers'], [(0, {})]), ('add', ['item_1617610673286', 'attribute_value_mlt', 0, 'nameIdentifiers', 0], [('nameIdentifier', 'xxxxxx')]), ('add', ['item_1617610673286', 'attribute_value_mlt', 0, 'nameIdentifiers', 0], [('nameIdentifier', 'xxxxxx')]), ('add', ['item_1617610673286', 'attribute_value_mlt', 0, 'nameIdentifiers', 0], [('nameIdentifierScheme', 'ORCID')]), ('add', ['item_1617610673286', 'attribute_value_mlt', 0, 'nameIdentifiers', 0], [('nameIdentifierScheme', 'ORCID')]), ('add', ['item_1617610673286', 'attribute_value_mlt', 0, 'nameIdentifiers', 0], [('nameIdentifierURI', 'https://orcid.org/')]), ('add', ['item_1617610673286', 'attribute_value_mlt', 0, 'nameIdentifiers', 0], [('nameIdentifierURI', 'https://orcid.org/')]), ('add', ['item_1617610673286', 'attribute_value_mlt', 0], [('rightHolderNames', [])]), ('add', ['item_1617610673286', 'attribute_value_mlt', 0], [('rightHolderNames', [])]), ('add', ['item_1617610673286', 'attribute_value_mlt', 0, 'rightHolderNames'], [(0, {})]), ('add', ['item_1617610673286', 'attribute_value_mlt', 0, 'rightHolderNames'], [(0, {})]), ('add', ['item_1617610673286', 'attribute_value_mlt', 0, 'rightHolderNames', 0], [('rightHolderLanguage', 'ja')]), ('add', ['item_1617610673286', 'attribute_value_mlt', 0, 'rightHolderNames', 0], [('rightHolderLanguage', 'ja')]), ('add', ['item_1617610673286', 'attribute_value_mlt', 0, 'rightHolderNames', 0], [('rightHolderName', 'Right Holder Name')]), ('add', ['item_1617610673286', 'attribute_value_mlt', 0, 'rightHolderNames', 0], [('rightHolderName', 'Right Holder Name')]), ('add', '', [('item_1617620223087', {})]), ('add', '', [('item_1617620223087', {})]), ('add', 'item_1617620223087', [('attribute_name', 'Heading')]), ('add', 'item_1617620223087', [('attribute_name', 'Heading')]), ('add', 'item_1617620223087', [('attribute_value_mlt', [])]), ('add', 'item_1617620223087', [('attribute_value_mlt', [])]), ('add', 'item_1617620223087.attribute_value_mlt', [(0, {})]), ('add', 'item_1617620223087.attribute_value_mlt', [(0, {})]), ('add', ['item_1617620223087', 'attribute_value_mlt', 0], [('subitem_1565671149650', 'ja')]), ('add', ['item_1617620223087', 'attribute_value_mlt', 0], [('subitem_1565671149650', 'ja')]), ('add', ['item_1617620223087', 'attribute_value_mlt', 0], [('subitem_1565671169640', 'Banner Headline')]), ('add', ['item_1617620223087', 'attribute_value_mlt', 0], [('subitem_1565671169640', 'Banner Headline')]), ('add', ['item_1617620223087', 'attribute_value_mlt', 0], [('subitem_1565671178623', 'Subheading')]), ('add', ['item_1617620223087', 'attribute_value_mlt', 0], [('subitem_1565671178623', 'Subheading')]), ('add', 'item_1617620223087.attribute_value_mlt', [(1, {})]), ('add', 'item_1617620223087.attribute_value_mlt', [(1, {})]), ('add', ['item_1617620223087', 'attribute_value_mlt', 1], [('subitem_1565671149650', 'en')]), ('add', ['item_1617620223087', 'attribute_value_mlt', 1], [('subitem_1565671149650', 'en')]), ('add', ['item_1617620223087', 'attribute_value_mlt', 1], [('subitem_1565671169640', 'Banner Headline')]), ('add', ['item_1617620223087', 'attribute_value_mlt', 1], [('subitem_1565671169640', 'Banner Headline')]), ('add', ['item_1617620223087', 'attribute_value_mlt', 1], [('subitem_1565671178623', 'Subheding')]), ('add', ['item_1617620223087', 'attribute_value_mlt', 1], [('subitem_1565671178623', 'Subheding')]), ('add', '', [('item_1617944105607', {})]), ('add', '', [('item_1617944105607', {})]), ('add', 'item_1617944105607', [('attribute_name', 'Degree Grantor')]), ('add', 'item_1617944105607', [('attribute_name', 'Degree Grantor')]), ('add', 'item_1617944105607', [('attribute_value_mlt', [])]), ('add', 'item_1617944105607', [('attribute_value_mlt', [])]), ('add', 'item_1617944105607.attribute_value_mlt', [(0, {})]), ('add', 'item_1617944105607.attribute_value_mlt', [(0, {})]), ('add', ['item_1617944105607', 'attribute_value_mlt', 0], [('subitem_1551256015892', [])]), ('add', ['item_1617944105607', 'attribute_value_mlt', 0], [('subitem_1551256015892', [])]), ('add', ['item_1617944105607', 'attribute_value_mlt', 0, 'subitem_1551256015892'], [(0, {})]), ('add', ['item_1617944105607', 'attribute_value_mlt', 0, 'subitem_1551256015892'], [(0, {})]), ('add', ['item_1617944105607', 'attribute_value_mlt', 0, 'subitem_1551256015892', 0], [('subitem_1551256027296', 'xxxxxx')]), ('add', ['item_1617944105607', 'attribute_value_mlt', 0, 'subitem_1551256015892', 0], [('subitem_1551256027296', 'xxxxxx')]), ('add', ['item_1617944105607', 'attribute_value_mlt', 0, 'subitem_1551256015892', 0], [('subitem_1551256029891', 'kakenhi')]), ('add', ['item_1617944105607', 'attribute_value_mlt', 0, 'subitem_1551256015892', 0], [('subitem_1551256029891', 'kakenhi')]), ('add', ['item_1617944105607', 'attribute_value_mlt', 0], [('subitem_1551256037922', [])]), ('add', ['item_1617944105607', 'attribute_value_mlt', 0], [('subitem_1551256037922', [])]), ('add', ['item_1617944105607', 'attribute_value_mlt', 0, 'subitem_1551256037922'], [(0, {})]), ('add', ['item_1617944105607', 'attribute_value_mlt', 0, 'subitem_1551256037922'], [(0, {})]), ('add', ['item_1617944105607', 'attribute_value_mlt', 0, 'subitem_1551256037922', 0], [('subitem_1551256042287', 'Degree Grantor Name')]), ('add', ['item_1617944105607', 'attribute_value_mlt', 0, 'subitem_1551256037922', 0], [('subitem_1551256042287', 'Degree Grantor Name')]), ('add', ['item_1617944105607', 'attribute_value_mlt', 0, 'subitem_1551256037922', 0], [('subitem_1551256047619', 'en')]), ('add', ['item_1617944105607', 'attribute_value_mlt', 0, 'subitem_1551256037922', 0], [('subitem_1551256047619', 'en')]), ('add', '', [('item_title', 'ja_conference paperITEM00000001(public_open_access_open_access_simple)')]), ('add', '', [('item_title', 'ja_conference paperITEM00000001(public_open_access_open_access_simple)')]), ('add', '', [('item_type_id', '15')]), ('add', '', [('item_type_id', '15')]), ('add', '', [('owner', '1')]), ('add', '', [('owner', '1')]), ('add', '', [('path', [])]), ('add', '', [('path', [])]), ('add', 'path', [(0, '1661517684078')]), ('add', 'path', [(0, '1661517684078')]), ('add', '', [('pubdate', {})]), ('add', '', [('pubdate', {})]), ('add', 'pubdate', [('attribute_name', 'PubDate')]), ('add', 'pubdate', [('attribute_name', 'PubDate')]), ('add', 'pubdate', [('attribute_value', '2021-08-06')]), ('add', 'pubdate', [('attribute_value', '2021-08-06')]), ('add', '', [('publish_date', '2021-08-06')]), ('add', '', [('publish_date', '2021-08-06')]), ('add', '', [('publish_status', '0')]), ('add', '', [('publish_status', '0')]), ('add', '', [('relation_version_is_last', True)]), ('add', '', [('relation_version_is_last', True)]), ('add', '', [('title', [])]), ('add', '', [('title', [])]), ('add', 'title', [(0, 'ja_conference paperITEM00000001(public_open_access_open_access_simple)')]), ('add', 'title', [(0, 'ja_conference paperITEM00000001(public_open_access_open_access_simple)')]), ('add', '', [('weko_shared_id', -1)]), ('add', '', [('weko_shared_id', -1)]), ('remove', '', [('test_1', "")]), ('remove', '', [('test_2', "")])]
                # distination = {'recid': '13', '$schema': 'https://127.0.0.1/schema/deposits/deposit-v1.0.0.json', '_buckets': {'deposit': '753ff0d7-0659-4460-9b1a-fd1ef38467f2'}, '_deposit': {'id': '13', 'owners': [1], 'status': 'draft'}, 'test_1': {'key1': 'value1'}, 'test_2': [{'key2': 'value2'}]}
                # ret = dep._patch(diff_result,distination)
                # assert ret=={'recid': '13', '$schema': 'https://127.0.0.1/schema/deposits/deposit-v1.0.0.json', '_buckets': {'deposit': '688f2d41-be61-468f-95e2-a06abefdaf60'}, '_deposit': {'id': '13', 'owners': [1], 'status': 'draft'}, '_oai': {'id': 'oai:weko3.example.org:00000013', 'sets': ['1661517684078', '1661517684078']}, 'author_link': ['4', '4'], 'item_1617186331708': {'attribute_name': 'Title', 'attribute_value_mlt': [{'subitem_1551255647225': 'ja_conference paperITEM00000001(public_open_access_open_access_simple)', 'subitem_1551255648112': 'ja'}, {'subitem_1551255647225': 'en_conference paperITEM00000001(public_open_access_simple)', 'subitem_1551255648112': 'en'}, {}, {}]}, 'item_1617186385884': {'attribute_name': 'Alternative Title', 'attribute_value_mlt': [{'subitem_1551255720400': 'Alternative Title', 'subitem_1551255721061': 'en'}, {'subitem_1551255720400': 'Alternative Title', 'subitem_1551255721061': 'ja'}, {}, {}]}, 'item_1617186419668': {'attribute_name': 'Creator', 'attribute_type': 'creator', 'attribute_value_mlt': [{'creatorAffiliations': [{'affiliationNameIdentifiers': [{'affiliationNameIdentifier': '0000000121691048', 'affiliationNameIdentifierScheme': 'ISNI', 'affiliationNameIdentifierURI': 'http://isni.org/isni/0000000121691048'}, {}], 'affiliationNames': [{'affiliationName': 'University', 'affiliationNameLang': 'en'}, {}]}, {}], 'creatorMails': [{'creatorMail': 'wekosoftware@nii.ac.jp'}, {}], 'creatorNames': [{'creatorName': '情報, 太郎', 'creatorNameLang': 'ja'}, {'creatorName': 'ジョウホウ, タロウ', 'creatorNameLang': 'ja-Kana'}, {'creatorName': 'Joho, Taro', 'creatorNameLang': 'en'}, {}, {}, {}], 'familyNames': [{'familyName': '情報', 'familyNameLang': 'ja'}, {'familyName': 'ジョウホウ', 'familyNameLang': 'ja-Kana'}, {'familyName': 'Joho', 'familyNameLang': 'en'}, {}, {}, {}], 'givenNames': [{'givenName': '太郎', 'givenNameLang': 'ja'}, {'givenName': 'タロウ', 'givenNameLang': 'ja-Kana'}, {'givenName': 'Taro', 'givenNameLang': 'en'}, {}, {}, {}], 'nameIdentifiers': [{'nameIdentifier': '4', 'nameIdentifierScheme': 'WEKO'}, {'nameIdentifier': 'xxxxxxx', 'nameIdentifierScheme': 'ORCID', 'nameIdentifierURI': 'https://orcid.org/'}, {'nameIdentifier': 'xxxxxxx', 'nameIdentifierScheme': 'CiNii', 'nameIdentifierURI': 'https://ci.nii.ac.jp/'}, {'nameIdentifier': 'zzzzzzz', 'nameIdentifierScheme': 'KAKEN2', 'nameIdentifierURI': 'https://kaken.nii.ac.jp/'}, {}, {}, {}, {}]}, {'creatorMails': [{'creatorMail': 'wekosoftware@nii.ac.jp'}, {}], 'creatorNames': [{'creatorName': '情報, 太郎', 'creatorNameLang': 'ja'}, {'creatorName': 'ジョウホウ, タロウ', 'creatorNameLang': 'ja-Kana'}, {'creatorName': 'Joho, Taro', 'creatorNameLang': 'en'}, {}, {}, {}], 'familyNames': [{'familyName': '情報', 'familyNameLang': 'ja'}, {'familyName': 'ジョウホウ', 'familyNameLang': 'ja-Kana'}, {'familyName': 'Joho', 'familyNameLang': 'en'}, {}, {}, {}], 'givenNames': [{'givenName': '太郎', 'givenNameLang': 'ja'}, {'givenName': 'タロウ', 'givenNameLang': 'ja-Kana'}, {'givenName': 'Taro', 'givenNameLang': 'en'}, {}, {}, {}], 'nameIdentifiers': [{'nameIdentifier': 'xxxxxxx', 'nameIdentifierScheme': 'ORCID', 'nameIdentifierURI': 'https://orcid.org/'}, {'nameIdentifier': 'xxxxxxx', 'nameIdentifierScheme': 'CiNii', 'nameIdentifierURI': 'https://ci.nii.ac.jp/'}, {'nameIdentifier': 'zzzzzzz', 'nameIdentifierScheme': 'KAKEN2', 'nameIdentifierURI': 'https://kaken.nii.ac.jp/'}, {}, {}, {}]}, {'creatorMails': [{'creatorMail': 'wekosoftware@nii.ac.jp'}, {}], 'creatorNames': [{'creatorName': '情報, 太郎', 'creatorNameLang': 'ja'}, {'creatorName': 'ジョウホウ, タロウ', 'creatorNameLang': 'ja-Kana'}, {'creatorName': 'Joho, Taro', 'creatorNameLang': 'en'}, {}, {}, {}], 'familyNames': [{'familyName': '情報', 'familyNameLang': 'ja'}, {'familyName': 'ジョウホウ', 'familyNameLang': 'ja-Kana'}, {'familyName': 'Joho', 'familyNameLang': 'en'}, {}, {}, {}], 'givenNames': [{'givenName': '太郎', 'givenNameLang': 'ja'}, {'givenName': 'タロウ', 'givenNameLang': 'ja-Kana'}, {'givenName': 'Taro', 'givenNameLang': 'en'}, {}, {}, {}], 'nameIdentifiers': [{'nameIdentifier': 'xxxxxxx', 'nameIdentifierScheme': 'ORCID', 'nameIdentifierURI': 'https://orcid.org/'}, {'nameIdentifier': 'xxxxxxx', 'nameIdentifierScheme': 'CiNii', 'nameIdentifierURI': 'https://ci.nii.ac.jp/'}, {'nameIdentifier': 'zzzzzzz', 'nameIdentifierScheme': 'KAKEN2', 'nameIdentifierURI': 'https://kaken.nii.ac.jp/'}, {}, {}, {}]}, {}, {}, {}]}, 'item_1617186476635': {'attribute_name': 'Access Rights', 'attribute_value_mlt': [{'subitem_1522299639480': 'open access', 'subitem_1600958577026': 'http://purl.org/coar/access_right/c_abf2'}, {}]}, 'item_1617186499011': {'attribute_name': 'Rights', 'attribute_value_mlt': [{'subitem_1522650717957': 'ja', 'subitem_1522650727486': 'http://localhost', 'subitem_1522651041219': 'Rights Information'}, {}]}, 'item_1617186609386': {'attribute_name': 'Subject', 'attribute_value_mlt': [{'subitem_1522299896455': 'ja', 'subitem_1522300014469': 'Other', 'subitem_1522300048512': 'http://localhost/', 'subitem_1523261968819': 'Sibject1'}, {}]}, 'item_1617186626617': {'attribute_name': 'Description', 'attribute_value_mlt': [{'subitem_description': 'Description\nDescription<br/>Description', 'subitem_description_language': 'en', 'subitem_description_type': 'Abstract'}, {'subitem_description': '概要\n概要\n概要\n概要', 'subitem_description_language': 'ja', 'subitem_description_type': 'Abstract'}, {}, {}]}, 'item_1617186643794': {'attribute_name': 'Publisher', 'attribute_value_mlt': [{'subitem_1522300295150': 'en', 'subitem_1522300316516': 'Publisher'}, {}]}, 'item_1617186660861': {'attribute_name': 'Date', 'attribute_value_mlt': [{'subitem_1522300695726': 'Available', 'subitem_1522300722591': '2021-06-30'}, {}]}, 'item_1617186702042': {'attribute_name': 'Language', 'attribute_value_mlt': [{'subitem_1551255818386': 'jpn'}, {}]}, 'item_1617186783814': {'attribute_name': 'Identifier', 'attribute_value_mlt': [{'subitem_identifier_type': 'URI', 'subitem_identifier_uri': 'http://localhost'}, {}]}, 'item_1617186859717': {'attribute_name': 'Temporal', 'attribute_value_mlt': [{'subitem_1522658018441': 'en', 'subitem_1522658031721': 'Temporal'}, {}]}, 'item_1617186882738': {'attribute_name': 'Geo Location', 'attribute_value_mlt': [{'subitem_geolocation_place': [{'subitem_geolocation_place_text': 'Japan'}, {}]}, {}]}, 'item_1617186901218': {'attribute_name': 'Funding Reference', 'attribute_value_mlt': [{'subitem_1522399143519': {'subitem_1522399281603': 'ISNI', 'subitem_1522399333375': 'http://xxx'}, 'subitem_1522399412622': [{'subitem_1522399416691': 'en', 'subitem_1522737543681': 'Funder Name'}, {}], 'subitem_1522399571623': {'subitem_1522399585738': 'Award URI', 'subitem_1522399628911': 'Award Number'}, 'subitem_1522399651758': [{'subitem_1522721910626': 'en', 'subitem_1522721929892': 'Award Title'}, {}]}, {}]}, 'item_1617186920753': {'attribute_name': 'Source Identifier', 'attribute_value_mlt': [{'subitem_1522646500366': 'ISSN', 'subitem_1522646572813': 'xxxx-xxxx-xxxx'}, {}]}, 'item_1617186941041': {'attribute_name': 'Source Title', 'attribute_value_mlt': [{'subitem_1522650068558': 'en', 'subitem_1522650091861': 'Source Title'}, {}]}, 'item_1617186959569': {'attribute_name': 'Volume Number', 'attribute_value_mlt': [{'subitem_1551256328147': '1'}, {}]}, 'item_1617186981471': {'attribute_name': 'Issue Number', 'attribute_value_mlt': [{'subitem_1551256294723': '111'}, {}]}, 'item_1617186994930': {'attribute_name': 'Number of Pages', 'attribute_value_mlt': [{'subitem_1551256248092': '12'}, {}]}, 'item_1617187024783': {'attribute_name': 'Page Start', 'attribute_value_mlt': [{'subitem_1551256198917': '1'}, {}]}, 'item_1617187045071': {'attribute_name': 'Page End', 'attribute_value_mlt': [{'subitem_1551256185532': '3'}, {}]}, 'item_1617187112279': {'attribute_name': 'Degree Name', 'attribute_value_mlt': [{'subitem_1551256126428': 'Degree Name', 'subitem_1551256129013': 'en'}, {}]}, 'item_1617187136212': {'attribute_name': 'Date Granted', 'attribute_value_mlt': [{'subitem_1551256096004': '2021-06-30'}, {}]}, 'item_1617187187528': {'attribute_name': 'Conference', 'attribute_value_mlt': [{'subitem_1599711633003': [{'subitem_1599711636923': 'Conference Name', 'subitem_1599711645590': 'ja'}, {}], 'subitem_1599711655652': '1', 'subitem_1599711660052': [{'subitem_1599711680082': 'Sponsor', 'subitem_1599711686511': 'ja'}, {}], 'subitem_1599711699392': {'subitem_1599711704251': '2020/12/11', 'subitem_1599711712451': '1', 'subitem_1599711727603': '12', 'subitem_1599711731891': '2000', 'subitem_1599711735410': '1', 'subitem_1599711739022': '12', 'subitem_1599711743722': '2020', 'subitem_1599711745532': 'ja'}, 'subitem_1599711758470': [{'subitem_1599711769260': 'Conference Venue', 'subitem_1599711775943': 'ja'}, {}], 'subitem_1599711788485': [{'subitem_1599711798761': 'Conference Place', 'subitem_1599711803382': 'ja'}, {}], 'subitem_1599711813532': 'JPN'}, {}]}, 'item_1617258105262': {'attribute_name': 'Resource Type', 'attribute_value_mlt': [{'resourcetype': 'conference paper', 'resourceuri': 'http://purl.org/coar/resource_type/c_5794'}, {}]}, 'item_1617265215918': {'attribute_name': 'Version Type', 'attribute_value_mlt': [{'subitem_1522305645492': 'AO', 'subitem_1600292170262': 'http://purl.org/coar/version/c_b1a7d7d4d402bcce'}, {}]}, 'item_1617349709064': {'attribute_name': 'Contributor', 'attribute_value_mlt': [{'contributorMails': [{'contributorMail': 'wekosoftware@nii.ac.jp'}, {}], 'contributorNames': [{'contributorName': '情報, 太郎', 'lang': 'ja'}, {'contributorName': 'ジョウホウ, タロウ', 'lang': 'ja-Kana'}, {'contributorName': 'Joho, Taro', 'lang': 'en'}, {}, {}, {}], 'contributorType': 'ContactPerson', 'familyNames': [{'familyName': '情報', 'familyNameLang': 'ja'}, {'familyName': 'ジョウホウ', 'familyNameLang': 'ja-Kana'}, {'familyName': 'Joho', 'familyNameLang': 'en'}, {}, {}, {}], 'givenNames': [{'givenName': '太郎', 'givenNameLang': 'ja'}, {'givenName': 'タロウ', 'givenNameLang': 'ja-Kana'}, {'givenName': 'Taro', 'givenNameLang': 'en'}, {}, {}, {}], 'nameIdentifiers': [{'nameIdentifier': 'xxxxxxx', 'nameIdentifierScheme': 'ORCID', 'nameIdentifierURI': 'https://orcid.org/'}, {'nameIdentifier': 'xxxxxxx', 'nameIdentifierScheme': 'CiNii', 'nameIdentifierURI': 'https://ci.nii.ac.jp/'}, {'nameIdentifier': 'xxxxxxx', 'nameIdentifierScheme': 'KAKEN2', 'nameIdentifierURI': 'https://kaken.nii.ac.jp/'}, {}, {}, {}]}, {}]}, 'item_1617349808926': {'attribute_name': 'Version', 'attribute_value_mlt': [{'subitem_1523263171732': 'Version'}, {}]}, 'item_1617351524846': {'attribute_name': 'APC', 'attribute_value_mlt': [{'subitem_1523260933860': 'Unknown'}, {}]}, 'item_1617353299429': {'attribute_name': 'Relation', 'attribute_value_mlt': [{'subitem_1522306207484': 'isVersionOf', 'subitem_1522306287251': {'subitem_1522306382014': 'arXiv', 'subitem_1522306436033': 'xxxxx'}, 'subitem_1523320863692': [{'subitem_1523320867455': 'en', 'subitem_1523320909613': 'Related Title'}, {}]}, {}]}, 'item_1617605131499': {'attribute_name': 'File', 'attribute_type': 'file', 'attribute_value_mlt': [{'accessrole': 'open_access', 'date': [{'dateType': 'Available', 'dateValue': '2021-07-12'}, {}], 'displaytype': 'simple', 'filename': '1KB.pdf', 'filesize': [{'value': '1 KB'}, {}], 'format': 'text/plain', 'mimetype': 'application/pdf', 'url': {'url': 'https://weko3.example.org/record/13/files/1KB.pdf'}, 'version_id': '7cdce099-fe63-445f-b78b-cf2909a8163f'}, {}]}, 'item_1617610673286': {'attribute_name': 'Rights Holder', 'attribute_value_mlt': [{'nameIdentifiers': [{'nameIdentifier': 'xxxxxx', 'nameIdentifierScheme': 'ORCID', 'nameIdentifierURI': 'https://orcid.org/'}, {}], 'rightHolderNames': [{'rightHolderLanguage': 'ja', 'rightHolderName': 'Right Holder Name'}, {}]}, {}]}, 'item_1617620223087': {'attribute_name': 'Heading', 'attribute_value_mlt': [{'subitem_1565671149650': 'ja', 'subitem_1565671169640': 'Banner Headline', 'subitem_1565671178623': 'Subheading'}, {'subitem_1565671149650': 'en', 'subitem_1565671169640': 'Banner Headline', 'subitem_1565671178623': 'Subheding'}, {}, {}]}, 'item_1617944105607': {'attribute_name': 'Degree Grantor', 'attribute_value_mlt': [{'subitem_1551256015892': [{'subitem_1551256027296': 'xxxxxx', 'subitem_1551256029891': 'kakenhi'}, {}], 'subitem_1551256037922': [{'subitem_1551256042287': 'Degree Grantor Name', 'subitem_1551256047619': 'en'}, {}]}, {}]}, 'item_title': 'ja_conference paperITEM00000001(public_open_access_open_access_simple)', 'item_type_id': '15', 'owner': '1', 'path': ['1661517684078', '1661517684078'], 'pubdate': {'attribute_name': 'PubDate', 'attribute_value': '2021-08-06'}, 'publish_date': '2021-08-06', 'publish_status': '0', 'relation_version_is_last': True, 'title': ['ja_conference paperITEM00000001(public_open_access_open_access_simple)', 'ja_conference paperITEM00000001(public_open_access_open_access_simple)'], 'weko_shared_id': -1}

                distination = {'recid': '13', '$schema': 'https://127.0.0.1/schema/deposits/deposit-v1.0.0.json', '_buckets': {'deposit': '753ff0d7-0659-4460-9b1a-fd1ef38467f2'}, '_deposit': {'id': '13', 'owners': [
                    1], 'status': 'draft'}, '_oai': {'sets1': {1, 2, 3}, 'sets2': {1, 2, 3, 4, 5, 6}}, 'test_1': {"dict": {"key1": "value1", "key2": "value2"}, "list": [1, 2, 3, 4], "str": "test_str"}, "test_list": [1]}
                diff_result = [
                    ("add", "_oai.sets1", [("", {3, 4, 5})]),  # dest is set
                    ("change", "test_list.0", ("", 2)),  # dest is list
                    ("remove", "_oai.sets2", [("", {3, 4, 5})]),  # dest is set
                    ("remove", "test_1.list", [(1, "")]),
                    ("remove", "test_1.str", [("key2", "")])
                ]
                ret = dep._patch(diff_result, distination, True)
                assert ret == {'recid': '13', '$schema': 'https://127.0.0.1/schema/deposits/deposit-v1.0.0.json', '_buckets': {'deposit': '753ff0d7-0659-4460-9b1a-fd1ef38467f2'}, '_deposit': {'id': '13', 'owners': [
                    1], 'status': 'draft'}, '_oai': {'sets1': {1, 2, 3, 4, 5}, 'sets2': {1, 2, 6}}, 'test_1': {"dict": {"key1": "value1", "key2": "value2"}, "list": [1, 3, 4], "str": "test_str"}, "test_list": [2]}


                dep = WekoDeposit.create({})
                distination = {'recid': '13', '$schema': 'https://127.0.0.1/schema/deposits/deposit-v1.0.0.json', '_buckets': {
                    'deposit': '753ff0d7-0659-4460-9b1a-fd1ef38467f2'}, '_deposit': {'id': '13', 'owners': [1], 'status': 'draft'}, 'test_1': {"dict": {"name": "Alice", "age": "30"}}}
                diff_result = [
                    ("remove", "test_1.dict", [
                        ('name', 'Alice'), ('age', 30)]),  # dest is dict
                ]
                ret = dep._patch(diff_result, distination, True)
                assert ret == {'recid': '13', '$schema': 'https://127.0.0.1/schema/deposits/deposit-v1.0.0.json', '_buckets': {
                    'deposit': '753ff0d7-0659-4460-9b1a-fd1ef38467f2'}, '_deposit': {'id': '13', 'owners': [1], 'status': 'draft'}, 'test_1': {"dict": {}}}

                dep = WekoDeposit.create({})
                distination = {'recid': '13', '$schema': 'https://127.0.0.1/schema/deposits/deposit-v1.0.0.json', '_buckets': {'deposit': '753ff0d7-0659-4460-9b1a-fd1ef38467f2'}, '_deposit': {'id': '13', 'owners': [
                    1], 'status': 'draft'}, '_oai': {'sets1': {1, 2, 3}, 'sets2': {1, 2, 3, 4, 5, 6}}, 'test_1': {"dict": {"key1": "value1", "key2": "value2"}, "list": [1, 2, 3, 4], "str": "test_str"}, "test_list": [1]}
                diff_result = [
                    ("add", "_oai.sets1", [("", {3, 4, 5})]),  # dest is set
                ]
                ret = dep._patch(diff_result, distination, False)
                assert ret == {'recid': '13', '$schema': 'https://127.0.0.1/schema/deposits/deposit-v1.0.0.json', '_buckets': {'deposit': '753ff0d7-0659-4460-9b1a-fd1ef38467f2'}, '_deposit': {'id': '13', 'owners': [
                    1], 'status': 'draft'}, '_oai': {'sets1': {1, 2, 3, 4, 5}, 'sets2': {1, 2, 3, 4, 5, 6}}, 'test_1': {"dict": {"key1": "value1", "key2": "value2"}, "list": [1, 2, 3, 4], "str": "test_str"}, "test_list": [1]}

                mock_logger.assert_any_call(key='WEKO_COMMON_FOR_START')
                mock_logger.assert_any_call(
                    key='WEKO_COMMON_FOR_LOOP_ITERATION', count=mock.ANY, element=mock.ANY)
                mock_logger.assert_any_call(
                    key='WEKO_COMMON_IF_ENTER', branch=mock.ANY)
                mock_logger.assert_any_call(key='WEKO_COMMON_FOR_END')
                mock_logger.assert_any_call(
                    key='WEKO_COMMON_RETURN_VALUE', value=mock.ANY)
                mock_logger.reset_mock()

    # def add(node, changes):
    # def change(node, changes):
    # def remove(node, changes):

    # def _publish_new(self, id_=None):
    # .tox/c1/bin/pytest --cov=weko_deposit tests/test_api.py::TestWekoDeposit::test__publish_new -vv -s --cov-branch --cov-report=term --basetemp=/code/modules/weko-deposit/.tox/c1/tmp
    def test__publish_new(self, app, location):
        with patch('weko_deposit.api.weko_logger') as mock_logger:
            with app.test_request_context():
                dep = WekoDeposit.create({})
                record = dep._publish_new()
                assert isinstance(record, Record) == True

                mock_logger.assert_any_call(
                    key='WEKO_COMMON_RETURN_VALUE', value=mock.ANY)
                mock_logger.reset_mock()

    # def _update_version_id(self, metas, bucket_id):
    # .tox/c1/bin/pytest --cov=weko_deposit tests/test_api.py::TestWekoDeposit::test__update_version_id -vv -s --cov-branch --cov-report=term --basetemp=/code/modules/weko-deposit/.tox/c1/tmp
    def test__update_version_id(self, app, location):
        with patch('weko_deposit.api.weko_logger') as mock_logger:
            with app.test_request_context():
                dep = WekoDeposit.create({})
                bucket = Bucket.create(location)
                ret = dep._update_version_id({}, bucket.id)
                assert ret == False
                i = 1
                meta = {"_oai": {"id": "oai:weko3.example.org:000000{:02d}".format(i), "sets": ["{}".format((i % 2) + 1)]}, "path": ["{}".format((i % 2) + 1)], "owner": "1", "recid": "{}".format(i), "title": ["title"], "pubdate": {"attribute_name": "PubDate", "attribute_value": "2022-08-20"}, "_buckets": {"deposit": "3e99cfca-098b-42ed-b8a0-20ddd09b3e02"}, "_deposit": {"id": "{}".format(i), "pid": {"type": "depid", "value": "{}".format(i), "revision_id": 0}, "owner": "1", "owners": [1], "status": "draft", "created_by": 1, "owners_ext": {"email": "wekosoftware@nii.ac.jp", "username": "", "displayname": ""}}, "item_title": "title", "author_link": [], "item_type_id": "1", "publish_date": "2022-08-20", "publish_status": "0", "weko_shared_id": -1, "item_1617186331708": {"attribute_name": "Title", "attribute_value_mlt": [{"subitem_1551255647225": "title", "subitem_1551255648112": "ja"}]}, "item_1617258105262": {"attribute_name": "Resource Type", "attribute_value_mlt": [{"resourceuri": "http://purl.org/coar/resource_type/c_5794", "resourcetype": "conference paper"}]}, "relation_version_is_last": True, "item_1617258105262": {"attribute_name": "Resource Type", "attribute_value_mlt": [
                        {
                            "accessrole": "open_access",
                            "date": [{"dateType": "Available", "dateValue": "2021-07-12"}],
                            "displaytype": "simple",
                            "filename": "1KB.pdf",
                            "filesize": [{"value": "1 KB"}],
                            "format": "text/plain",
                            "mimetype": "application/pdf",
                            "url": {
                                "url": "https://localhost:8443/record/{}/files/1KB.pdf".format(
                                    i
                                )
                            },
                            "version_id": "08725856-0ded-4b39-8231-394a80b297df",
                        }
                        ]}}
                ret = dep._update_version_id(meta, bucket.id)
                assert ret == True

                i = 1
                meta = {
                    "_oai": {
                        "id": "oai:weko3.example.org:000000{:02d}".format(i),
                        "sets": ["{}".format((i % 2) + 1)]
                    },
                    "path": ["{}".format((i % 2) + 1)],
                    "owner": "1",
                    "recid": "{}".format(i),
                    "title": ["title"],
                    "pubdate": {"attribute_name": "PubDate", "attribute_value": "2022-08-20"},
                    "_buckets": {"deposit": "3e99cfca-098b-42ed-b8a0-20ddd09b3e02"},
                    "_deposit": {
                        "id": "{}".format(i),
                        "pid": {"type": "depid", "value": "{}".format(i), "revision_id": 0},
                        "owner": "1",
                        "owners": [1],
                        "status": "draft",
                        "created_by": 1,
                        "owners_ext": {"email": "wekosoftware@nii.ac.jp", "username": "", "displayname": ""}
                    },
                    "item_title": "title",
                    "author_link": [],
                    "item_type_id": "1",
                    "publish_date": "2022-08-20",
                    "publish_status": "0",
                    "weko_shared_id": -1,
                    "item_1617186331708": {
                        "attribute_name": "Title",
                        "attribute_value_mlt": [{"subitem_1551255647225": "title", "subitem_1551255648112": "ja"}]
                    },
                    "item_1617258105262": {
                        "attribute_name": "Resource Type",
                        "attribute_value_mlt": [{"resourceuri": "http://purl.org/coar/resource_type/c_5794", "resourcetype": "conference paper"}]
                    },
                    "relation_version_is_last": True,
                    "item_1617258105262": {
                        "attribute_name": "Resource Type",
                        "attribute_value_mlt": {
                            "accessrole": "open_access",
                            "date": [{"dateType": "Available", "dateValue": "2021-07-12"}],
                            "displaytype": "simple",
                            "filename": "1KB.pdf",
                            "filesize": [{"value": "1 KB"}],
                            "format": "text/plain",
                            "mimetype": "application/pdf",
                            "url": {
                                "url": "https://localhost:8443/record/{}/files/1KB.pdf".format(i)
                            },
                            "version_id": "08725856-0ded-4b39-8231-394a80b297df",
                        }
                    }
                }
                ret = dep._update_version_id(meta, bucket.id)
                assert ret == True

            mock_logger.assert_any_call(key='WEKO_COMMON_FOR_START')
            mock_logger.assert_any_call(
                key='WEKO_COMMON_FOR_LOOP_ITERATION', count=mock.ANY, element=mock.ANY)
            mock_logger.assert_any_call(
                key='WEKO_COMMON_IF_ENTER', branch=mock.ANY)
            mock_logger.assert_any_call(key='WEKO_COMMON_FOR_END')
            mock_logger.assert_any_call(
                key='WEKO_COMMON_RETURN_VALUE', value=mock.ANY)
            mock_logger.reset_mock()

    # def publish(self, pid=None, id_=None):
    # .tox/c1/bin/pytest --cov=weko_deposit tests/test_api.py::TestWekoDeposit::test_publish -vv -s --cov-branch --cov-report=term --basetemp=/code/modules/weko-deposit/.tox/c1/tmp
    def test_publish(self, app, location):
        with patch('weko_deposit.api.weko_logger') as mock_logger:
            deposit = WekoDeposit.create({})
            assert deposit['_deposit']['id']
            assert 'draft' == deposit.status
            assert 0 == deposit.revision_id
            deposit.publish()
            assert 'published' == deposit.status
            assert deposit.revision_id == 2

            mock_logger.assert_any_call(
                key='WEKO_COMMON_RETURN_VALUE', value=mock.ANY)
            mock_logger.reset_mock()

    # def publish_without_commit(self, pid=None, id_=None):
    # .tox/c1/bin/pytest --cov=weko_deposit tests/test_api.py::TestWekoDeposit::test_publish_without_commit -vv -s --cov-branch --cov-report=term --basetemp=/code/modules/weko-deposit/.tox/c1/tmp
    def test_publish_without_commit(self, app, db, location):
        with patch('weko_deposit.api.weko_logger') as mock_logger:
            with app.test_request_context():
                es = Elasticsearch("http://{}:9200".format(app.config["SEARCH_ELASTIC_HOSTS"]))

                # self.data is not None, "control_number" not in self,
                # "$schema" in self, "version" in relations
                deposit = WekoDeposit.create({})
                deposit.data = deposit.get('_deposit', {})
                assert deposit['_deposit']['id']
                assert 'draft' == deposit.status
                assert 0 == deposit.revision_id

                deposit.publish_without_commit()
                assert deposit['_deposit']['id']
                assert 'published' == deposit.status
                assert deposit.revision_id == 2
                mock_logger.assert_any_call(key='WEKO_COMMON_IF_ENTER', branch=mock.ANY)
                mock_logger.assert_any_call(key='WEKO_COMMON_RETURN_VALUE', value=mock.ANY)
                mock_logger.reset_mock()

                # self.data is None, "control_number" in self
                # "$schema" not in self, "version" not in relations
                with patch("weko_deposit.api.serialize_relations", return_value={}):
                    deposit = WekoDeposit.create({})
                    deposit["control_number"] = "2"
                    if '$schema' in deposit:
                        del deposit['$schema']
                    deposit.publish_without_commit()
                    assert deposit['_deposit']['id']
                    assert 'published' == deposit.status
                    assert deposit.revision_id == 2
                    assert deposit.data is not None

                    mock_logger.assert_any_call(key='WEKO_COMMON_IF_ENTER', branch=mock.ANY)
                    mock_logger.assert_any_call(key='WEKO_COMMON_RETURN_VALUE', value=mock.ANY)
                    mock_logger.reset_mock()


                # invalid schema
                deposit = WekoDeposit.create({})
                deposit["$schema"] = "http://localhost/schemas/deposits/invalid-v1.0.0.json"
                with pytest.raises(jsonschema.exceptions.RefResolutionError):
                    deposit.publish_without_commit()


    # def create(cls, data, id_=None, recid=None):
    # .tox/c1/bin/pytest --cov=weko_deposit tests/test_api.py::TestWekoDeposit::test_create -vv -s --cov-branch --cov-report=term --basetemp=/code/modules/weko-deposit/.tox/c1/tmp
    def test_create(sel, app, client, db, location, users, db_activity):
        with patch('weko_deposit.api.weko_logger') as mock_logger:
            with app.test_request_context():
                deposit = WekoDeposit.create({})
                assert isinstance(deposit, WekoDeposit)
                assert deposit['_deposit']['id'] == "1"
                assert 'draft' == deposit.status
                assert 0 == deposit.revision_id
                id = uuid.uuid4()
                deposit = WekoDeposit.create({}, id_=id)
                assert isinstance(deposit, WekoDeposit)
                assert deposit['_deposit']['id'] == "2"
                assert 'draft' == deposit.status
                assert 0 == deposit.revision_id

                mock_logger.assert_any_call(
                    key='WEKO_COMMON_IF_ENTER', branch=mock.ANY)
                mock_logger.assert_any_call(
                    key='WEKO_COMMON_RETURN_VALUE', value=mock.ANY)
                mock_logger.reset_mock()

            # login(app,client,obj=users[2]["obj"])
            with app.test_request_context():
                login_user(users[2]["obj"])
                session["activity_info"] = {
                    "activity_id": db_activity[0].activity_id}
                data = {
                    "$schema": "https://127.0.0.1/schema/deposits/deposit-v1.0.0.json"}
                id = uuid.uuid4()
                deposit = WekoDeposit.create(data, id_=id)
                assert isinstance(deposit, WekoDeposit)
                assert deposit['_deposit']['id'] == "3"
                assert 'draft' == deposit.status
                assert 0 == deposit.revision_id

                with patch("weko_deposit.api.PersistentIdentifier.create",side_effect=BaseException("test_error")):
                    session["activity_info"] = {"activity_id":db_activity[1].activity_id}
                    data = {"$schema":"https://127.0.0.1/schema/deposits/deposit-v1.0.0.json","_deposit":{"id":"2","owners":[1],"status":"draft","created_by":1}}
                    id = uuid.uuid4()
                    with pytest.raises(BaseException):
                        deposit = WekoDeposit.create(data, id_=id)

                mock_logger.assert_any_call(
                    key='WEKO_COMMON_IF_ENTER', branch=mock.ANY)
                mock_logger.assert_any_call(
                    key='WEKO_COMMON_RETURN_VALUE', value=mock.ANY)
                mock_logger.reset_mock()

    # def update(self, *args, **kwargs):
    # .tox/c1/bin/pytest --cov=weko_deposit tests/test_api.py::TestWekoDeposit::test_update -vv -s --cov-branch --cov-report=term --basetemp=/code/modules/weko-deposit/.tox/c1/tmp
    def test_update(sel,app,db,location,db_index,redis_connect,db_itemtype):
        with patch('weko_deposit.api.weko_logger') as mock_logger:
            with app.test_request_context():
                deposit = WekoDeposit.create({})
                assert deposit['_deposit']['id'] == "1"
                assert 'draft' == deposit.status
                assert 0 == deposit.revision_id
                deposit.update()
                assert deposit['_deposit']['id'] == "1"
                assert 'draft' == deposit.status
                assert 0 == deposit.revision_id

                index_obj = {'index': ['1'], 'actions': '1'}
                data = {'pubdate': '2023-12-07', 'item_1617187056579': 'item_1617187056579', 'item_1617186331708': [{'subitem_1551255647225': 'test', 'subitem_1551255648112': 'ja'}], 'item_1617258105262': {'resourcetype': 'conference paper', 'resourceuri': 'http://purl.org/coar/resource_type/c_5794'}, 'shared_user_id': -1, 'title': 'test', 'lang': 'ja', 'deleted_items': ['item_1617186385884', 'item_1617186419668', 'item_1617186499011', 'item_1617186609386', 'item_1617186626617', 'item_1617186643794', 'item_1617186660861', 'item_1617186702042', 'item_1617186783814', 'item_1617186859717', 'item_1617186882738', 'item_1617186901218', 'item_1617186920753', 'item_1617186941041', 'item_1617187112279', 'item_1617187187528', 'item_1617349709064', 'item_1617353299429', 'item_1617605131499', 'item_1617610673286', 'item_1617620223087', 'item_1617944105607', 'item_1617187056579', 'approval1', 'approval2'], '$schema': '/items/jsonschema/1'}
                deposit = WekoDeposit.create(index_obj)
                cache_key = app.config[
                    'WEKO_DEPOSIT_ITEMS_CACHE_PREFIX'].format(
                    pid_value=deposit.pid.pid_value)
                redis_connect.put(cache_key,bytes(json.dumps(data),"utf-8"))
                deposit.update(index_obj)
                # deposit.update({'actions': 'publish', 'index': '0', })
                assert deposit['_deposit']['id'] == "2"
                assert 'draft' == deposit.status
                assert 0 == deposit.revision_id
                redis_connect.delete(cache_key)
                mock_logger.assert_any_call(key='WEKO_COMMON_IF_ENTER', branch=mock.ANY)
                mock_logger.reset_mock()

    # def clear(self, *args, **kwargs):
    # .tox/c1/bin/pytest --cov=weko_deposit tests/test_api.py::TestWekoDeposit::test_clear -vv -s --cov-branch --cov-report=term --basetemp=/code/modules/weko-deposit/.tox/c1/tmp
    def test_clear(sel, app, db, location, es_records_1):
        with patch('weko_deposit.api.weko_logger') as mock_logger:
            indexer, records = es_records_1
            record = records[0]
            deposit = record['deposit']
            deposit['_deposit']['status'] = 'draft'
            es = Elasticsearch(
                "http://{}:9200".format(app.config["SEARCH_ELASTIC_HOSTS"]))
            ret = es.get_source(index=app.config['INDEXER_DEFAULT_INDEX'],
                                doc_type=app.config['INDEXER_DEFAULT_DOC_TYPE'], id=deposit.id)
            deposit.clear()
            ret2 = es.get_source(index=app.config['INDEXER_DEFAULT_INDEX'],
                                 doc_type=app.config['INDEXER_DEFAULT_DOC_TYPE'], id=deposit.id)
            assert ret == ret2

            indexer, records = es_records_1
            record = records[1]
            deposit = record['deposit']
            es = Elasticsearch("http://{}:9200".format(app.config["SEARCH_ELASTIC_HOSTS"]))
            ret = es.get_source(index=app.config['INDEXER_DEFAULT_INDEX'], doc_type=app.config['INDEXER_DEFAULT_DOC_TYPE'],id=deposit.id)
            deposit.clear()
            ret2 = es.get_source(index=app.config['INDEXER_DEFAULT_INDEX'], doc_type=app.config['INDEXER_DEFAULT_DOC_TYPE'],id=deposit.id)
            assert ret==ret2
            mock_logger.assert_any_call(key='WEKO_COMMON_IF_ENTER', branch=mock.ANY)
            mock_logger.reset_mock()

    # def delete(self, force=True, pid=None):
    # .tox/c1/bin/pytest --cov=weko_deposit tests/test_api.py::TestWekoDeposit::test_delete -vv -s --cov-branch --cov-report=term --basetemp=/code/modules/weko-deposit/.tox/c1/tmp
    def test_delete(sel, app, db, location, es_records_1):
        with patch('weko_deposit.api.weko_logger') as mock_logger:
            indexer, records = es_records_1
            # case 1
            record = records[0]
            deposit = record['deposit']
            es = Elasticsearch(
                "http://{}:9200".format(app.config["SEARCH_ELASTIC_HOSTS"]))
            ret = es.get_source(index=app.config['INDEXER_DEFAULT_INDEX'],
                                doc_type=app.config['INDEXER_DEFAULT_DOC_TYPE'], id=deposit.id)
            deposit.delete()
            ret2 = es.get_source(index=app.config['INDEXER_DEFAULT_INDEX'],
                                 doc_type=app.config['INDEXER_DEFAULT_DOC_TYPE'], id=deposit.id, ignore=[404])
            assert ret2 == {'error': {'root_cause': [{'type': 'resource_not_found_exception', 'reason': 'Document not found [test-weko-item-v1.0.0]/[item-v1.0.0]/[{}]'.format(
                deposit.id)}], 'type': 'resource_not_found_exception', 'reason': 'Document not found [test-weko-item-v1.0.0]/[item-v1.0.0]/[{}]'.format(deposit.id)}, 'status': 404}

            # case 2
            record = records[1]
            deposit = record['deposit']
            es = Elasticsearch(
                "http://{}:9200".format(app.config["SEARCH_ELASTIC_HOSTS"]))
            ret = es.get_source(index=app.config['INDEXER_DEFAULT_INDEX'],
                                doc_type=app.config['INDEXER_DEFAULT_DOC_TYPE'], id=deposit.id)
            deposit.pid
            deposit.delete()
            ret2 = es.get_source(index=app.config['INDEXER_DEFAULT_INDEX'],
                                 doc_type=app.config['INDEXER_DEFAULT_DOC_TYPE'], id=deposit.id, ignore=[404])
            assert ret2 == {'error': {'root_cause': [{'type': 'resource_not_found_exception', 'reason': 'Document not found [test-weko-item-v1.0.0]/[item-v1.0.0]/[{}]'.format(
                deposit.id)}], 'type': 'resource_not_found_exception', 'reason': 'Document not found [test-weko-item-v1.0.0]/[item-v1.0.0]/[{}]'.format(deposit.id)}, 'status': 404}

            mock_logger.assert_any_call(
                key='WEKO_COMMON_IF_ENTER', branch=mock.ANY)
            mock_logger.assert_any_call(
                key='WEKO_COMMON_RETURN_VALUE', value=mock.ANY)
            mock_logger.reset_mock()

            # TODO テスト通す
            # recid.status == PIDStatus.RESERVED is false
            # record = records[0]
            # deposit = record['deposit']
            # recid = PersistentIdentifier.get('recid', str(record['rec_uuid']))
            # recid.status = PIDStatus.REGISTERED
            # db.session.commit()
            # result = deposit.delete()
            # print(result)

    # def commit(self, *args, **kwargs):
    # .tox/c1/bin/pytest --cov=weko_deposit tests/test_api.py::TestWekoDeposit::test_commit -vv -s --cov-branch --cov-report=term --basetemp=/code/modules/weko-deposit/.tox/c1/tmp
    def test_commit(sel, app, db, location, db_index, db_activity, db_itemtype, bucket):
        with patch('weko_deposit.api.weko_logger') as mock_logger:
            with app.test_request_context():
                deposit = WekoDeposit.create({})
                assert deposit['_deposit']['id'] == "1"
                assert 'draft' == deposit.status
                assert 0 == deposit.revision_id
                deposit.commit()
                assert deposit['_deposit']['id'] == "1"
                assert 'draft' == deposit.status
                assert 2 == deposit.revision_id

                mock_logger.assert_any_call(
                    key='WEKO_COMMON_IF_ENTER', branch=mock.ANY)
                mock_logger.reset_mock()

                # TODO テスト通す
                # deposit_bucket is None
                with patch("weko_deposit.api.Bucket.query.get", return_value=None):
                    deposit = WekoDeposit.create({})
                    deposit.commit()
                    assert deposit['_deposit']['id'] == "2"
                # TODO テスト通す
                # activity is None
                with patch("weko_deposit.api.WorkActivity.get_activity_by_id", return_value=None):
                    deposit = WekoDeposit.create({})
                    deposit.commit()
                # TODO テスト通す                
                # record is None, '_oai' is None, '$schema' is None
                with patch("weko_deposit.api.RecordMetadata.query.get", return_value=None):
                    deposit = WekoDeposit.create({})
                    deposit.commit()
                # TODO テスト通す
                # setspec_list is None
                with patch("weko_deposit.api.WekoDeposit.jrc") as mock_jrc:
                    mock_jrc.return_value = {'title': ['test'], 'type': ['conference paper'], 'control_number': '2', '_oai': {'id': '2'}, '_item_metadata': OrderedDict([('pubdate', {'attribute_name': 'PubDate', 'attribute_value': '2023-12-07'}), ('item_1617186331708', {'attribute_name': 'Title', 'attribute_value_mlt': [{'subitem_1551255647225': 'test', 'subitem_1551255648112': 'ja'}]}), ('item_1617258105262', {'attribute_name': 'Resource Type', 'attribute_value_mlt': [
                        {'resourcetype': 'conference paper', 'resourceuri': 'http://purl.org/coar/resource_type/c_5794'}]}), ('item_title', 'test'), ('item_type_id', '1'), ('control_number', '2'), ('author_link', []), ('_oai', {'id': '2'}), ('publish_date', '2023-12-07'), ('title', ['test']), ('relation_version_is_last', True), ('publish_status', '2')]), 'itemtype': 'テストアイテムタイプ', 'publish_date': '2023-12-07', 'author_link': [], 'path': ['1'], 'publish_status': '2', 'content': '123123123'}
                    deposit = WekoDeposit.create({})
                    deposit.commit()
                

                # exist feedback_mail_list
                deposit = WekoDeposit.create({})
                item_id = deposit.pid.object_uuid
                index_obj = {'index': ['1'], 'actions': 'private'}
                data = {'pubdate': '2023-12-07', 'item_1617186331708': [{'subitem_1551255647225': 'test', 'subitem_1551255648112': 'ja'}], 'item_1617258105262': {'resourcetype': 'conference paper', 'resourceuri': 'http://purl.org/coar/resource_type/c_5794'}, 'shared_user_id': -1, 'title': 'test', 'lang': 'ja', 'deleted_items': ['item_1617186385884', 'item_1617186419668', 'item_1617186499011', 'item_1617186609386', 'item_1617186626617', 'item_1617186643794',
                                                                                                                                                                                                                                                                                                                                          'item_1617186660861', 'item_1617186702042', 'item_1617186783814', 'item_1617186859717', 'item_1617186882738', 'item_1617186901218', 'item_1617186920753', 'item_1617186941041', 'item_1617187112279', 'item_1617187187528', 'item_1617349709064', 'item_1617353299429', 'item_1617605131499', 'item_1617610673286', 'item_1617620223087', 'item_1617944105607', 'item_1617187056579', 'approval1', 'approval2'], '$schema': '/items/jsonschema/1'}
                deposit.update(index_obj, data)
                FeedbackMailList.update(
                    item_id, [{"email": "test.taro@test.org", "author_id": "1"}])
                db.session.commit()
                deposit.commit()
                es_data = deposit.indexer.get_metadata_by_item_id(item_id)
                assert es_data["_source"]["feedback_mail_list"] == [
                    {"email": "test.taro@test.org", "author_id": "1"}]

                mock_logger.assert_any_call(
                    key='WEKO_COMMON_IF_ENTER', branch=mock.ANY)
                mock_logger.reset_mock()

                # not exist feedback_mail_list
                FeedbackMailList.delete(item_id)
                deposit.commit()
                es_data = deposit.indexer.get_metadata_by_item_id(item_id)
                assert es_data["_source"]["feedback_mail_list"] == []
                mockjrc = {'title': ['test'], 'type': ['conference paper'], 'control_number': '2', '_oai': {'id': '2'}, '_item_metadata': OrderedDict([('pubdate', {'attribute_name': 'PubDate', 'attribute_value': '2023-12-07'}), ('item_1617186331708', {'attribute_name': 'Title', 'attribute_value_mlt': [{'subitem_1551255647225': 'test', 'subitem_1551255648112': 'ja'}]}), ('item_1617258105262', {'attribute_name': 'Resource Type', 'attribute_value_mlt': [
                                                                                                                                                      {'resourcetype': 'conference paper', 'resourceuri': 'http://purl.org/coar/resource_type/c_5794'}]}), ('item_title', 'test'), ('item_type_id', '1'), ('control_number', '2'), ('author_link', []), ('_oai', {'id': '2'}), ('publish_date', '2023-12-07'), ('title', ['test']), ('relation_version_is_last', True), ('path', ['1']), ('publish_status', '2')]), 'itemtype': 'テストアイテムタイプ', 'publish_date': '2023-12-07', 'author_link': [], 'path': ['1'], 'publish_status': '2', 'content': '123123123'}
                # activity_info
                deposit = WekoDeposit.create({})
                item_id = deposit.pid.object_uuid
                index_obj = {'content': {'content': 'content'},
                             'index': ['2'], 'actions': 'private'}
                data = {'content': {'content': 'content'}, 'pubdate': '2023-12-07', 'item_1617186331708': [{'subitem_1551255647225': 'test', 'subitem_1551255648112': 'ja'}], 'item_1617258105262': {'resourcetype': 'conference paper', 'resourceuri': 'http://purl.org/coar/resource_type/c_5794'}, 'shared_user_id': -1, 'title': 'test', 'lang': 'ja', 'deleted_items': ['item_1617186385884', 'item_1617186419668', 'item_1617186499011', 'item_1617186609386', 'item_1617186626617',
                                                                                                                                                                                                                                                                                                                                                                             'item_1617186643794', 'item_1617186660861', 'item_1617186702042', 'item_1617186783814', 'item_1617186859717', 'item_1617186882738', 'item_1617186901218', 'item_1617186920753', 'item_1617186941041', 'item_1617187112279', 'item_1617187187528', 'item_1617349709064', 'item_1617353299429', 'item_1617605131499', 'item_1617610673286', 'item_1617620223087', 'item_1617944105607', 'item_1617187056579', 'approval1', 'approval2'], '$schema': '/items/jsonschema/1'}
                deposit.update(index_obj, data)
                FeedbackMailList.update(
                    item_id, [{"email": "test.taro@test.org", "author_id": "1"}])
                session["activity_info"] = {
                    "activity_id": "2",
                    "action_id": 1,
                    "action_version": "1.0.1",
                    "action_status": "M",
                    "commond": "",
                }
                # db.session.merge(bucket)
                deposit['content'] = {'content': 'content'}
                db.session.commit()
                deposit.commit()
                es_data = deposit.indexer.get_metadata_by_item_id(item_id)
                assert es_data["_source"]["feedback_mail_list"] == [
                    {"email": "test.taro@test.org", "author_id": "1"}]

                # workflow_storage_location != None
                deposit = WekoDeposit.create({})
                item_id = deposit.pid.object_uuid
                index_obj = {'index': ['3'], 'actions': 'private', "content": [
                    {"test": "content"}, {"file": "test"}]}
                # data = {'pubdate': '2023-12-07', 'item_1617186331708': [{'subitem_1551255647225': 'test', 'subitem_1551255648112': 'ja'}], 'item_1617258105262': {'resourcetype': 'conference paper', 'resourceuri': 'http://purl.org/coar/resource_type/c_5794'}, 'shared_user_id': -1, 'title': 'test', 'lang': 'ja', 'deleted_items': ['item_1617186385884', 'item_1617186419668', 'item_1617186499011', 'item_1617186609386', 'item_1617186626617', 'item_1617186643794', 'item_1617186660861', 'item_1617186702042', 'item_1617186783814', 'item_1617186859717', 'item_1617186882738', 'item_1617186901218', 'item_1617186920753', 'item_1617186941041', 'item_1617187112279', 'item_1617187187528', 'item_1617349709064', 'item_1617353299429', 'item_1617605131499', 'item_1617610673286', 'item_1617620223087', 'item_1617944105607', 'item_1617187056579', 'approval1', 'approval2'], '$schema': '/items/jsonschema/1'}
                data = {"content": [{"test": "content"}, {"file": "test"}], 'pubdate': '2023-12-07', 'item_1617186331708': [{'subitem_1551255647225': 'test', 'subitem_1551255648112': 'ja'}], 'item_1617258105262': {'resourcetype': 'conference paper', 'resourceuri': 'http://purl.org/coar/resource_type/c_5794'}, 'shared_user_id': -1, 'title': 'test', 'lang': 'ja', 'deleted_items': ['item_1617186385884', 'item_1617186419668', 'item_1617186499011', 'item_1617186609386', 'item_1617186626617',
                                                                                                                                                                                                                                                                                                                                                                                              'item_1617186643794', 'item_1617186660861', 'item_1617186702042', 'item_1617186783814', 'item_1617186859717', 'item_1617186882738', 'item_1617186901218', 'item_1617186920753', 'item_1617186941041', 'item_1617187112279', 'item_1617187187528', 'item_1617349709064', 'item_1617353299429', 'item_1617605131499', 'item_1617610673286', 'item_1617620223087', 'item_1617944105607', 'item_1617187056579', 'approval1', 'approval2'], '$schema': '/items/jsonschema/1'}
                # deposit['_buckets']['deposit'] = "3e99cfca-098b-42ed-b8a0-20ddd09b3e01"
                deposit.update(index_obj, data)
                FeedbackMailList.update(
                    item_id, [{"email": "test.taro@test.org", "author_id": "1"}])
                session["activity_info"] = {
                    "activity_id": "2",
                    "action_id": 1,
                    "action_version": "1.0.1",
                    "action_status": "M",
                    "commond": "",
                }

                tmppath1 = tempfile.mkdtemp()
                # loc = Location(id="2",name="testloc1", uri=tmppath1, default=True)
                loc1 = Location(name="testloc1", uri=tmppath1, default=True)
                db.session.add(loc1)

                db.session.commit()
                bucket2 = Bucket.create(loc1)
                db.session.merge(bucket2)
                db.session.commit()
                deposit['_buckets']['deposit']=str(bucket2.id)
                deposit.commit()
                es_data = deposit.indexer.get_metadata_by_item_id(item_id)
                assert es_data["_source"]["feedback_mail_list"] == [
                    {"email": "test.taro@test.org", "author_id": "1"}]
                shutil.rmtree(tmppath1)

                # TODO テスト通す
                # record.json.get('_buckets) is None
                tmppath1 = tempfile.mkdtemp()
                # loc = Location(id="2",name="testloc1", uri=tmppath1, default=True)
                loc1 = Location(name="testloc1", uri=tmppath1, default=True)
                db.session.add(loc1)

                db.session.commit()
                bucket2 = Bucket.create(loc1)
                db.session.merge(bucket2)
                db.session.commit()
                if '_buckets' in deposit:
                    del deposit['_buckets']
                deposit.commit()
                es_data = deposit.indexer.get_metadata_by_item_id(item_id)
                assert es_data["_source"]["feedback_mail_list"] == [
                    {"email": "test.taro@test.org", "author_id": "1"}]
                shutil.rmtree(tmppath1)


                # self.jrc.get('content')
                # deposit = WekoDeposit.create({})
                deposit.jrc = {
                    'type': ['conference paper'],
                    'title': ['test'],
                    'control_number': '2',
                    '_oai': {'id': '2', 'sets': ['1']},
                    '_item_metadata': OrderedDict([
                        ('pubdate', {'attribute_name': 'PubDate',
                         'attribute_value': '2023-12-07'}),
                        ('item_1617186331708', {
                            'attribute_name': 'Title',
                            'attribute_value_mlt': [{'subitem_1551255647225': 'test', 'subitem_1551255648112': 'ja'}]
                        }),
                        ('item_1617258105262', {
                            'attribute_name': 'Resource Type',
                            'attribute_value_mlt': [{'resourcetype': 'conference paper', 'resourceuri': 'http://purl.org/coar/resource_type/c_5794'}]
                        }),
                        ('item_title', 'test'),
                        ('item_type_id', '1'),
                        ('control_number', '2'),
                        ('author_link', []),
                        ('_oai', {'id': '2', 'sets': ['1']}),
                        ('publish_date', '2023-12-07'),
                        ('title', ['test']),
                        ('relation_version_is_last', True),
                        ('path', ['1']),
                        ('publish_status', '2')
                    ]),
                    'itemtype': 'テストアイテムタイプ',
                    'publish_date': '2023-12-07',
                    'author_link': [],
                    'path': ['1'],
                    'publish_status': '2',
                    '_created': '2024-09-25T07:58:24.680172+00:00',
                    '_updated': '2024-09-25T07:58:25.436334+00:00',
                    'content': [{"test": "content"}, {"file": "test"}]
                }

                deposit.commit()

                assert not any(("file" in e.keys()) for e in deposit.jrc.get('content'))
                mock_logger.assert_any_call(
                    key='WEKO_COMMON_IF_ENTER', branch='content is in jrc')
                mock_logger.assert_any_call(key='WEKO_COMMON_FOR_START')
                mock_logger.assert_any_call(
                    key='WEKO_COMMON_FOR_LOOP_ITERATION', count=mock.ANY, element=mock.ANY)
                mock_logger.assert_any_call(
                    key='WEKO_COMMON_IF_ENTER', branch='file is in content')
                mock_logger.assert_any_call(key='WEKO_COMMON_FOR_END')
                mock_logger.reset_mock()

                with patch("weko_deposit.api.WekoIndexer.upload_metadata") as mock_upload:
                    mock_upload.side_effect = [TransportError(500,"test_error",{"error":{"reason": WEKO_DEPOSIT_ES_PARSING_ERROR_KEYWORD}}), "Mocked Data"]
                    deposit.commit()

                    with pytest.raises(WekoDepositError):
                        result = deposit.commit()


                with patch("weko_deposit.api.WekoIndexer.upload_metadata") as mock_upload:
                    mock_upload.side_effect = [TransportError(500,"test_error",{"error":{"reason":""}}), "test error"]
                    with pytest.raises(WekoDepositError) as ex:
                        deposit.commit()

                # Exception to occur
                with patch("weko_deposit.api.WekoIndexer.upload_metadata", side_effect=Exception("test_error")):
                    with pytest.raises(WekoDepositError):
                        deposit.commit()

    # def newversion(self, pid=None, is_draft=False):
    #             # NOTE: We call the superclass `create()` method, because
    # .tox/c1/bin/pytest --cov=weko_deposit tests/test_api.py::TestWekoDeposit::test_newversion -vv -s --cov-branch --cov-report=term --basetemp=/code/modules/weko-deposit/.tox/c1/tmp
    def test_newversion(sel, app, db, location, es_records):
        with patch('weko_deposit.api.weko_logger') as mock_logger:
            indexer, records = es_records
            record = records[0]
            deposit = record['deposit']
            with patch("weko_deposit.api.WekoDeposit.is_published", return_value=None):
                with pytest.raises(PIDInvalidAction):
                    ret = deposit.newversion()

            with pytest.raises(AttributeError):
                ret = deposit.newversion()

            ret = deposit.newversion(deposit.pid, True)
            assert ret == None

            mock_logger.assert_any_call(
                key='WEKO_COMMON_IF_ENTER', branch=mock.ANY)
            mock_logger.assert_any_call(
                key='WEKO_COMMON_RETURN_VALUE', value=mock.ANY)
            mock_logger.reset_mock()

            ret = deposit.newversion(deposit.pid)
            assert ret == None

            record2 = records[1]
            pid2 = record2["recid"]
            pid2.status = "K"
            db.session.merge(pid2)
            db.session.commit()
            with pytest.raises(WekoDepositError):
                ret = deposit.newversion(pid2)

            record = records[2]
            deposit = record['deposit']
            pid = record["recid"]
            ret = deposit.newversion(pid, True)
            assert ret is not None

            record = records[3]
            deposit = record['deposit']
            pid = record["recid"]
            ret = deposit.newversion(pid, False)
            assert ret is not None

            record = records[4]
            deposit = record['deposit']
            session["activity_info"] = {
                "activity_id": "A-20220818-00001",
                "action_id": 4,
                "action_version": "1.0.1",
                "action_status": "M",
                "commond": "",
            }
            db.session.commit()
            ret = deposit.newversion(pid, False)
            assert ret is not None

            mock_logger.assert_any_call(
                key='WEKO_COMMON_IF_ENTER', branch=mock.ANY)
            mock_logger.assert_any_call(
                key='WEKO_COMMON_RETURN_VALUE', value=mock.ANY)
            mock_logger.reset_mock()

    # def get_content_files(self):
    # .tox/c1/bin/pytest --cov=weko_deposit tests/test_api.py::TestWekoDeposit::test_get_content_files -vv -s --cov-branch --cov-report=term --basetemp=/code/modules/weko-deposit/.tox/c1/tmp
<<<<<<< HEAD
    def test_get_content_files(self, app, db, location, es_records_1):
        # fmd is empty list
        with app.app_context():
            with patch('weko_deposit.api.weko_logger') as mock_logger:
                with patch('weko_deposit.api.WekoDeposit.get_file_data', return_value=[]):
                    deposit = WekoDeposit(data={})
                    deposit.get_content_files()
                    assert mock_logger.call_count == 0

        # fmd has file_data
        with app.app_context():
            with patch('weko_deposit.api.weko_logger') as mock_logger:
                # mock self.files
                with patch.object(WekoDeposit, 'files', new_callable=PropertyMock) as mock_files:

                    # fmd is not List
                    with patch('weko_deposit.api.WekoDeposit.get_file_data') as mock_get_file_data:
                        fmd_dict = {'file': 'data'}
                        mock_get_file_data.return_value = fmd_dict

                        def init(self, key, mimetype,version_id):
                            self.key = key
                            self.mimetype = mimetype
                            self.version_id = version_id
                            self.file = FileInstance.create()

                        filename = "filename"
                        mimetype_correct = "application/pdf"
                        version_id = "1"
                        # return value of mock self.files = [file]
                        mock_files.return_value = [
                            # file with correct mimetype
                            FileObject(
                                type("test_obj",(),
                                    {"__init__": init})(filename, mimetype_correct, version_id),
                                {"title": [{"title": "item", "filename": "filename"}]}
                            )
                        ]
                        deposit = copy.deepcopy(es_records_1[1][0]['deposit'])
                        jrc = {
                            'type': ['conference paper'],
                            'title': ['test'],
                            'control_number': '2',
                            '_oai': {'id': '2', 'sets': ['1']},
                            '_item_metadata': OrderedDict([
                                ('pubdate', {'attribute_name': 'PubDate',
                                'attribute_value': '2023-12-07'}),
                                ('item_1617186331708', {
                                    'attribute_name': 'Title',
                                    'attribute_value_mlt': [{'subitem_1551255647225': 'test', 'subitem_1551255648112': 'ja'}]
                                }),
                                ('item_1617258105262', {
                                    'attribute_name': 'Resource Type',
                                    'attribute_value_mlt': [{'resourcetype': 'conference paper', 'resourceuri': 'http://purl.org/coar/resource_type/c_5794'}]
                                }),
                                ('item_title', 'test'),
                                ('item_type_id', '1'),
                                ('control_number', '2'),
                                ('author_link', []),
                                ('_oai', {'id': '2', 'sets': ['1']}),
                                ('publish_date', '2023-12-07'),
                                ('title', ['test']),
                                ('relation_version_is_last', True),
                                ('path', ['1']),
                                ('publish_status', '2')
                            ]),
                            'itemtype': 'テストアイテムタイプ',
                            'publish_date': '2023-12-07',
                            'author_link': [],
                            'path': ['1'],
                            'publish_status': '2',
                            '_created': '2024-09-25T07:58:24.680172+00:00',
                            '_updated': '2024-09-25T07:58:25.436334+00:00',
                            'content': [{"test": "content"}, {"file": "test"}]
                        }
                        deposit.jrc = jrc

                        deposit.get_content_files()

                        mock_logger.assert_any_call(key='WEKO_COMMON_IF_ENTER', branch='fmd is not empty')
                        mock_logger.assert_any_call(key='WEKO_COMMON_FOR_START')
                        mock_logger.assert_any_call(key='WEKO_COMMON_FOR_LOOP_ITERATION', count=mock.ANY, element=mock.ANY)
                        mock_logger.assert_any_call(key='WEKO_COMMON_FOR_END')
                        mock_get_file_data.reset_mock()
                        mock_logger.reset_mock()

                    # file.obj.mimetype not in mimetypes
                    with patch('weko_deposit.api.WekoDeposit.get_file_data') as mock_get_file_data:
                        fmd = [{'file': 'data'}, {"filename": "filename"}]
                        mock_get_file_data.return_value = fmd
                        # splited_content = "content1\ncontent2\ncontent3"
                        # with patch('weko_deposit.api.parser.from_file') as mock_parser:
                        #     mock_parser.return_value = {"content": splited_content}
                        def init(self, key, mimetype, version_id):
                            self.key = key
                            self.mimetype = mimetype
                            self.version_id = version_id
                            self.file = FileInstance.create()

                        filename = "filename"
                        mimetype_correct = "application/csv"
                        version_id = "1"
                        # return value of mock self.files = [file]
                        mock_files.return_value = [
                            # file
                            FileObject(
                                # file with incorrect mimetype
                                type("test_obj",(),
                                    {"__init__": init})(filename, mimetype_correct, version_id),
                                {"title": [{"title": "item", "filename": "filename"}]}
                            )
                        ]
                        deposit = copy.deepcopy(es_records_1[1][0]['deposit'])
                        jrc = {
                            'type': ['conference paper'],
                            'title': ['test'],
                            'control_number': '2',
                            '_oai': {'id': '2', 'sets': ['1']},
                            '_item_metadata': OrderedDict([
                                ('pubdate', {'attribute_name': 'PubDate',
                                'attribute_value': '2023-12-07'}),
                                ('item_1617186331708', {
                                    'attribute_name': 'Title',
                                    'attribute_value_mlt': [{'subitem_1551255647225': 'test', 'subitem_1551255648112': 'ja'}]
                                }),
                                ('item_1617258105262', {
                                    'attribute_name': 'Resource Type',
                                    'attribute_value_mlt': [{'resourcetype': 'conference paper', 'resourceuri': 'http://purl.org/coar/resource_type/c_5794'}]
                                }),
                                ('item_title', 'test'),
                                ('item_type_id', '1'),
                                ('control_number', '2'),
                                ('author_link', []),
                                ('_oai', {'id': '2', 'sets': ['1']}),
                                ('publish_date', '2023-12-07'),
                                ('title', ['test']),
                                ('relation_version_is_last', True),
                                ('path', ['1']),
                                ('publish_status', '2')
                            ]),
                            'itemtype': 'テストアイテムタイプ',
                            'publish_date': '2023-12-07',
                            'author_link': [],
                            'path': ['1'],
                            'publish_status': '2',
                            '_created': '2024-09-25T07:58:24.680172+00:00',
                            '_updated': '2024-09-25T07:58:25.436334+00:00',
                            'content': [{"test": "content"}, {"file": "test"}]
                        }
                        deposit.jrc = jrc

                        deposit.get_content_files()

                        result = deposit.jrc.get('content')
                        assert 'filename' in result[0]
                        assert result[0]['filename'] == filename
                        assert 'version_id' in result[0]
                        assert result[0]['version_id'] == version_id
                        assert 'url' in result[0]
                        assert result[0]['url']['url'] == '{}record/{}/files/{}'.format(get_url_root(), deposit['recid'], filename)
                        assert 'attachment' in result[0]
                        # assert "".join(splited_content.splitlines()) in result[0]['attachment']['content']

                        # assert 'content' in deposit.jrc
                        # assert any(("file" in e.keys()) for e in deposit.jrc.get('content'))
                        mock_logger.assert_any_call(key='WEKO_COMMON_IF_ENTER', branch='fmd is not empty')
                        mock_logger.assert_any_call(key='WEKO_COMMON_FOR_START')
                        mock_logger.assert_any_call(key='WEKO_COMMON_FOR_LOOP_ITERATION', count=mock.ANY, element=mock.ANY)
                        mock_logger.assert_any_call(key='WEKO_COMMON_FOR_END')
                        mock_logger.reset_mock()
                        mock_get_file_data.reset_mock()

                    # fmd is list
                    with patch('weko_deposit.api.WekoDeposit.get_file_data') as mock_get_file_data:
                        # fmd   [lst0, lst1]
                        fmd = [{'file': 'data'}, {"filename": "filename"}]
                        mock_get_file_data.return_value = fmd
                        splited_content = "content1\ncontent2\ncontent3"
                        with patch('weko_deposit.api.parser.from_file') as mock_parser:
                            mock_parser.return_value = {"content": splited_content}
                            def init(self, key, mimetype, version_id):
                                self.key = key
                                self.mimetype = mimetype
                                self.version_id = version_id
                                self.file = FileInstance.create()

                            filename = "filename"
                            mimetype_correct = "application/pdf"
                            mimetype_incorrect = "application/csv"

                            version_id = "1"
                            # return value of mock self.files = [file]
                            mock_files.return_value = [
                                # file with correct mimetype
                                FileObject(
                                    type("test_obj",(),
                                        {"__init__": init})(filename, mimetype_correct, version_id),
                                    {"title": [{"title": "item", "filename": "filename"}]}
                                ),
                                # file with incorrect mimetype
                                FileObject(
                                    type("test_obj",(),
                                        {"__init__": init})(filename, mimetype_incorrect, version_id),
                                    {"title": [{"title": "item", "filename": "filename"}]}
                            )
                            ]
                            deposit = copy.deepcopy(es_records_1[1][0]['deposit'])
                            jrc = {
                                'type': ['conference paper'],
                                'title': ['test'],
                                'control_number': '2',
                                '_oai': {'id': '2', 'sets': ['1']},
                                '_item_metadata': OrderedDict([
                                    ('pubdate', {'attribute_name': 'PubDate',
                                    'attribute_value': '2023-12-07'}),
                                    ('item_1617186331708', {
                                        'attribute_name': 'Title',
                                        'attribute_value_mlt': [{'subitem_1551255647225': 'test', 'subitem_1551255648112': 'ja'}]
                                    }),
                                    ('item_1617258105262', {
                                        'attribute_name': 'Resource Type',
                                        'attribute_value_mlt': [{'resourcetype': 'conference paper', 'resourceuri': 'http://purl.org/coar/resource_type/c_5794'}]
                                    }),
                                    ('item_title', 'test'),
                                    ('item_type_id', '1'),
                                    ('control_number', '2'),
                                    ('author_link', []),
                                    ('_oai', {'id': '2', 'sets': ['1']}),
                                    ('publish_date', '2023-12-07'),
                                    ('title', ['test']),
                                    ('relation_version_is_last', True),
                                    ('path', ['1']),
                                    ('publish_status', '2')
                                ]),
                                'itemtype': 'テストアイテムタイプ',
                                'publish_date': '2023-12-07',
                                'author_link': [],
                                'path': ['1'],
                                'publish_status': '2',
                                '_created': '2024-09-25T07:58:24.680172+00:00',
                                '_updated': '2024-09-25T07:58:25.436334+00:00',
                                'content': [{"test": "content"}, {"file": "test"}]
                            }
                            deposit.jrc = jrc

                            deposit.get_content_files()

                            result = deposit.jrc.get('content')
                            assert 'filename' in result[0]
                            assert result[0]['filename'] == filename
                            assert 'mimetype' in result[0]
                            assert result[0]['mimetype'] == mimetype_correct
                            assert 'version_id' in result[0]
                            assert result[0]['version_id'] == version_id
                            assert 'url' in result[0]
                            assert result[0]['url']['url'] == '{}record/{}/files/{}'.format(get_url_root(), deposit['recid'], filename)
                            assert 'attachment' in result[0]
                            assert "".join(splited_content.splitlines()) in result[0]['attachment']['content']

                            # assert 'content' in deposit.jrc
                            # assert any(("file" in e.keys()) for e in deposit.jrc.get('content'))
                            mock_logger.assert_any_call(key='WEKO_COMMON_IF_ENTER', branch='fmd is not empty')
                            mock_logger.assert_any_call(key='WEKO_COMMON_FOR_START')
                            mock_logger.assert_any_call(key='WEKO_COMMON_FOR_LOOP_ITERATION', count=mock.ANY, element=mock.ANY)
                            mock_logger.assert_any_call(key='WEKO_COMMON_FOR_END')
                            mock_logger.reset_mock()

                        # FileNotFoundError
                        with patch('weko_deposit.api.parser.from_file') as mock_parser:
                            mock_parser.side_effect=FileNotFoundError("File not found")
                            # It should be raised
                            # with pytest.raises(WekoDepositError):
                            deposit = copy.deepcopy(es_records_1[1][0]['deposit'])
                            deposit.jrc = jrc
                            deposit.get_content_files()
                            mock_logger.assert_any_call(key='WEKO_DEPOSIT_FAILED_FIND_FILE', ex=mock.ANY)
                            mock_logger.reset_mock()
                            mock_parser.rest_mock()

                        # inner Exception
                            mock_parser.side_effect=Exception("test_error")
                            # It should be raised
                            # with pytest.raises(WekoDepositError):
                            deposit = copy.deepcopy(es_records_1[1][0]['deposit'])
                            deposit.jrc = jrc
                            deposit.get_content_files()
                            mock_logger.assert_any_call(key='WEKO_COMMON_ERROR_UNEXPECTED', ex=mock.ANY)
                            mock_logger.reset_mock()
                            mock_parser.rest_mock()

                        # outer Exception
                        # with patch("weko_deposit.api.copy") as mock_lst_copy:
                        del app.config['WEKO_MIMETYPE_WHITELIST_FOR_ES']
                        deposit = copy.deepcopy(es_records_1[1][0]['deposit'])
                        deposit.jrc = jrc
                        deposit.get_content_files()
                        mock_logger.assert_any_call(key='WEKO_COMMON_ERROR_UNEXPECTED', ex=mock.ANY)
=======
    def test_get_content_files(sel,app,db,location,es_records_1):
        with patch('weko_deposit.api.weko_logger') as mock_logger:
            indexer, records = es_records_1
            record = records[0]
            deposit = record['deposit']
            ret = deposit.get_content_files()
            assert ret==None

            record = records[1]
            deposit = record['deposit']
            ret = deposit.get_content_files()
            assert ret==None
            mock_logger.assert_any_call(key='WEKO_COMMON_FOR_START')
            mock_logger.assert_any_call(key='WEKO_COMMON_FOR_LOOP_ITERATION', count=mock.ANY, element=mock.ANY)
            mock_logger.assert_any_call(key='WEKO_COMMON_IF_ENTER', branch=mock.ANY)
            mock_logger.assert_any_call(key='WEKO_COMMON_FOR_END')
            mock_logger.reset_mock()
>>>>>>> 561da378

    # def get_file_data(self):
    # .tox/c1/bin/pytest --cov=weko_deposit tests/test_api.py::TestWekoDeposit::test_get_file_data -vv -s --cov-branch --cov-report=term --basetemp=/code/modules/weko-deposit/.tox/c1/tmp
    def test_get_file_data(sel, app, db, location, es_records_1):
        with patch('weko_deposit.api.weko_logger') as mock_logger:
            indexer, records = es_records_1
            record = records[0]
            deposit = record['deposit']
            ret = deposit.get_file_data()
            assert ret == [{'filename': 'hello.txt', 'subitem_1551255647225': 'タイトル', 'subitem_1551255648112': 'ja'}, {
                'subitem_1551255647225': 'title', 'subitem_1551255648112': 'en'}]

            mock_logger.assert_any_call(key='WEKO_COMMON_FOR_START')
            mock_logger.assert_any_call(
                key='WEKO_COMMON_FOR_LOOP_ITERATION', count=mock.ANY, element=mock.ANY)
            mock_logger.assert_any_call(
                key='WEKO_COMMON_IF_ENTER', branch=mock.ANY)
            mock_logger.assert_any_call(key='WEKO_COMMON_FOR_END')
            mock_logger.assert_any_call(key='WEKO_COMMON_RETURN_VALUE', value=mock.ANY)
            mock_logger.reset_mock()

    # def save_or_update_item_metadata(self):
    # .tox/c1/bin/pytest --cov=weko_deposit tests/test_api.py::TestWekoDeposit::test_save_or_update_item_metadata -vv -s --cov-branch --cov-report=term --basetemp=/code/modules/weko-deposit/.tox/c1/tmp
    def test_save_or_update_item_metadata(sel, app, db, location, es_records):
        with patch('weko_deposit.api.weko_logger') as mock_logger:
            indexer, records = es_records
            record = records[0]
            deposit = record['deposit']
            index_obj = {'index': ['1'], 'actions': 'private'}
            data = {'pubdate': '2023-12-07', 'item_1617187056579':'item_1617187056579', 'item_1617186331708': [{'subitem_1551255647225': 'test', 'subitem_1551255648112': 'ja'}], 'item_1617258105262': {'resourcetype': 'conference paper', 'resourceuri': 'http://purl.org/coar/resource_type/c_5794'}, 'shared_user_id': -1, 'title': 'test', 'lang': 'ja', 'deleted_items': ['item_1617186385884', 'item_1617186419668', 'item_1617186499011', 'item_1617186609386', 'item_1617186626617', 'item_1617186643794', 'item_1617186660861', 'item_1617186702042', 'item_1617186783814', 'item_1617186859717', 'item_1617186882738', 'item_1617186901218', 'item_1617186920753', 'item_1617186941041', 'item_1617187112279', 'item_1617187187528', 'item_1617349709064', 'item_1617353299429', 'item_1617605131499', 'item_1617610673286', 'item_1617620223087', 'item_1617944105607', 'item_1617187056579', 'approval1', 'approval2'], '$schema': '/items/jsonschema/1'}
            deposit.update(index_obj,data)
            deposit.save_or_update_item_metadata()

            mock_logger.assert_any_call(key='WEKO_COMMON_FOR_START')
            mock_logger.assert_any_call(
                key='WEKO_COMMON_FOR_LOOP_ITERATION', count=mock.ANY, element=mock.ANY)
            mock_logger.assert_any_call(
                key='WEKO_COMMON_IF_ENTER', branch=mock.ANY)
            mock_logger.assert_any_call(key='WEKO_COMMON_FOR_END')
            mock_logger.reset_mock()

    # def delete_old_file_index(self):
    # .tox/c1/bin/pytest --cov=weko_deposit tests/test_api.py::TestWekoDeposit::test_delete_old_file_index -vv -s --cov-branch --cov-report=term --basetemp=/code/modules/weko-deposit/.tox/c1/tmp
    def test_delete_old_file_index(sel, app, db, location, es_records):
        with patch('weko_deposit.api.weko_logger') as mock_logger:
            indexer, records = es_records
            record = records[0]
            deposit = record['deposit']
            # not is_edit
            deposit.delete_old_file_index()
            # is_edit
            deposit.is_edit = True
            deposit.delete_old_file_index()

            mock_logger.assert_any_call(key='WEKO_COMMON_FOR_START')
            mock_logger.assert_any_call(
                key='WEKO_COMMON_FOR_LOOP_ITERATION', count=mock.ANY, element=mock.ANY)
            mock_logger.assert_any_call(
                key='WEKO_COMMON_IF_ENTER', branch=mock.ANY)
            mock_logger.assert_any_call(key='WEKO_COMMON_FOR_END')
            mock_logger.reset_mock()

    # def delete_item_metadata(self, data):
    # .tox/c1/bin/pytest --cov=weko_deposit tests/test_api.py::TestWekoDeposit::test_delete_item_metadata -vv -s --cov-branch --cov-report=term --basetemp=/code/modules/weko-deposit/.tox/c1/tmp
    def test_delete_item_metadata(sel, app, db, location, es_records):
        with patch('weko_deposit.api.weko_logger') as mock_logger:
            indexer, records = es_records
            record = records[0]
            deposit = record['deposit']
            item_data = record['item_data']

            deposit.delete_item_metadata(item_data)

            mock_logger.assert_any_call(key='WEKO_COMMON_FOR_START')
            mock_logger.assert_any_call(
                key='WEKO_COMMON_FOR_LOOP_ITERATION', count=mock.ANY, element=mock.ANY)
            mock_logger.assert_any_call(
                key='WEKO_COMMON_IF_ENTER', branch=mock.ANY)
            mock_logger.assert_any_call(key='WEKO_COMMON_FOR_END')
            mock_logger.reset_mock()

    # .tox/c1/bin/pytest --cov=weko_deposit tests/test_api.py::TestWekoDeposit::test_record_data_from_act_temp -vv -s --cov-branch --cov-report=term --basetemp=/code/modules/weko-deposit/.tox/c1/tmp
    def test_record_data_from_act_temp(sel, app, db, db_activity, es_records):
        with patch('weko_deposit.api.weko_logger') as mock_logger:
            _, records = es_records

            # not exist pid
            record = records[8]
            pid = record["recid"]
            pid.delete()
            db.session.commit()
            deposit = record["deposit"]
            deposit["recid"] = "xxx"
            result = deposit.record_data_from_act_temp()
            assert result == None

            # not exist activity
            record = records[0]
            rec_uuid = record["recid"].object_uuid
            deposit = record["deposit"]
            result = deposit.record_data_from_act_temp()
            assert result == None

            # not exist activity.temp_data
            activity = Activity(activity_id='3', workflow_id=1, flow_id=1,
                                item_id=rec_uuid,
                                action_id=1, activity_login_user=1,
                                activity_update_user=1,
                                activity_start=datetime.strptime(
                                    '2022/04/14 3:01:53.931', '%Y/%m/%d %H:%M:%S.%f'),
                                activity_community_id=3,
                                activity_confirm_term_of_use=True,
                                title='test_title', shared_user_id=-1, extra_info={},
                                action_order=1,
                                )
            db.session.add(activity)
            db.session.commit()
            result = deposit.record_data_from_act_temp()
            assert result == None

            # exist activity.temp_data
            temp_data = {"metainfo": {"pubdate": "2023-10-10", "none_str": "", "empty_list": [], "item_1617186331708": [{"subitem_1551255647225": "test_title", "subitem_1551255648112": "ja"}], "item_1617186385884": [{"subitem_1551255720400": "alter title"}], "item_1617186419668": [{"creatorAffiliations": [{"affiliationNameIdentifiers": [{}], "affiliationNames": [{}]}], "creatorAlternatives": [{}], "creatorMails": [{}], "creatorNames": [{}], "familyNames": [{"familyName": "test_family_name"}], "givenNames": [{}], "nameIdentifiers": [{}]}], "item_1617186499011": [{}], "item_1617186609386": [{}], "item_1617186626617": [{}], "item_1617186643794": [{}], "item_1617186660861": [{}], "item_1617186702042": [{}], "item_1617186783814": [{}], "item_1617186859717": [{}], "item_1617186882738": [{"subitem_geolocation_place": [{}]}], "item_1617186901218": [{"subitem_1522399412622": [{}], "subitem_1522399651758": [{}]}], "item_1617186920753": [{}], "item_1617186941041": [{}], "item_1617187112279": [{}], "item_1617187187528": [
                {"subitem_1599711633003": [{}], "subitem_1599711660052": [{}], "subitem_1599711758470": [{}], "subitem_1599711788485": [{}]}], "item_1617349709064": [{"contributorAffiliations": [{"contributorAffiliationNameIdentifiers": [{}], "contributorAffiliationNames": [{}]}], "contributorAlternatives": [{}], "contributorMails": [{}], "contributorNames": [{}], "familyNames": [{}], "givenNames": [{}], "nameIdentifiers": [{}]}], "item_1617353299429": [{"subitem_1523320863692": [{}]}], "item_1617605131499": [{"date": [{}], "fileDate": [{}], "filesize": [{}]}], "item_1617610673286": [{"nameIdentifiers": [{}], "rightHolderNames": [{}]}], "item_1617620223087": [{}], "item_1617944105607": [{"subitem_1551256015892": [{}], "subitem_1551256037922": [{}]}], "item_1617187056579": {"bibliographic_titles": [{}]}, "shared_user_id": -1, "item_1617258105262": {"resourcetype": "conference paper", "resourceuri": "http://purl.org/coar/resource_type/c_5794"}}, "files": [], "endpoints": {"initialization": "/api/deposits/items"}}
            activity.temp_data = json.dumps(temp_data)
            db.session.merge(activity)
            db.session.commit()
            result = deposit.record_data_from_act_temp()
            test = {"pubdate": "2023-10-10", "item_1617186331708": [{"subitem_1551255647225": "test_title", "subitem_1551255648112": "ja"}], "item_1617186385884": [{"subitem_1551255720400": "alter title"}], "item_1617186419668": [{"familyNames": [{"familyName": "test_family_name"}]}], "shared_user_id": -1, "item_1617258105262": {"resourcetype": "conference paper", "resourceuri": "http://purl.org/coar/resource_type/c_5794"}, "deleted_items": ["none_str", "empty_list", "item_1617186499011", "item_1617186609386",
                                                                                                                                                                                                                                                                                                                                                                                                                                                              "item_1617186626617", "item_1617186643794", "item_1617186660861", "item_1617186702042", "item_1617186783814", "item_1617186859717", "item_1617186882738", "item_1617186901218", "item_1617186920753", "item_1617186941041", "item_1617187112279", "item_1617187187528", "item_1617349709064", "item_1617353299429", "item_1617605131499", "item_1617610673286", "item_1617620223087", "item_1617944105607", "item_1617187056579"], "$schema": "/items/jsonschema/1", "title": "test_title", "lang": "ja"}
            assert result == test

            mock_logger.assert_any_call(key='WEKO_COMMON_FOR_START')
            mock_logger.assert_any_call(
                key='WEKO_COMMON_FOR_LOOP_ITERATION', count=mock.ANY, element=mock.ANY)
            mock_logger.assert_any_call(
                key='WEKO_COMMON_IF_ENTER', branch=mock.ANY)
            mock_logger.assert_any_call(key='WEKO_COMMON_FOR_END')
            mock_logger.assert_any_call(
                key='WEKO_COMMON_RETURN_VALUE', value=mock.ANY)
            mock_logger.reset_mock()

            # title is dict
            temp_data = {"metainfo": {"pubdate": "2023-10-10", "none_str": "", "empty_list": [], "item_1617186331708": {"subitem_1551255647225": "test_title", "subitem_1551255648112": "ja"}, "item_1617186385884": [{"subitem_1551255720400": "alter title"}], "item_1617186419668": [{"creatorAffiliations": [{"affiliationNameIdentifiers": [{}], "affiliationNames": [{}]}], "creatorAlternatives": [{}], "creatorMails": [{}], "creatorNames": [{}], "familyNames": [{"familyName": "test_family_name"}], "givenNames": [{}], "nameIdentifiers": [{}]}], "item_1617186499011": [{}], "item_1617186609386": [{}], "item_1617186626617": [{}], "item_1617186643794": [{}], "item_1617186660861": [{}], "item_1617186702042": [{}], "item_1617186783814": [{}], "item_1617186859717": [{}], "item_1617186882738": [{"subitem_geolocation_place": [{}]}], "item_1617186901218": [{"subitem_1522399412622": [{}], "subitem_1522399651758": [{}]}], "item_1617186920753": [{}], "item_1617186941041": [{}], "item_1617187112279": [{}], "item_1617187187528": [
                {"subitem_1599711633003": [{}], "subitem_1599711660052": [{}], "subitem_1599711758470": [{}], "subitem_1599711788485": [{}]}], "item_1617349709064": [{"contributorAffiliations": [{"contributorAffiliationNameIdentifiers": [{}], "contributorAffiliationNames": [{}]}], "contributorAlternatives": [{}], "contributorMails": [{}], "contributorNames": [{}], "familyNames": [{}], "givenNames": [{}], "nameIdentifiers": [{}]}], "item_1617353299429": [{"subitem_1523320863692": [{}]}], "item_1617605131499": [{"date": [{}], "fileDate": [{}], "filesize": [{}]}], "item_1617610673286": [{"nameIdentifiers": [{}], "rightHolderNames": [{}]}], "item_1617620223087": [{}], "item_1617944105607": [{"subitem_1551256015892": [{}], "subitem_1551256037922": [{}]}], "item_1617187056579": {"bibliographic_titles": [{}]}, "shared_user_id": -1, "item_1617258105262": {"resourcetype": "conference paper", "resourceuri": "http://purl.org/coar/resource_type/c_5794"}}, "files": [], "endpoints": {"initialization": "/api/deposits/items"}}
            activity.temp_data = json.dumps(temp_data)
            db.session.merge(activity)
            db.session.commit()
            result = deposit.record_data_from_act_temp()
            test = {"pubdate": "2023-10-10", "item_1617186331708": {"subitem_1551255647225": "test_title", "subitem_1551255648112": "ja"}, "item_1617186385884": [{"subitem_1551255720400": "alter title"}], "item_1617186419668": [{"familyNames": [{"familyName": "test_family_name"}]}], "shared_user_id": -1, "item_1617258105262": {"resourcetype": "conference paper", "resourceuri": "http://purl.org/coar/resource_type/c_5794"}, "deleted_items": [
                "none_str", "empty_list", "item_1617186499011", "item_1617186609386", "item_1617186626617", "item_1617186643794", "item_1617186660861", "item_1617186702042", "item_1617186783814", "item_1617186859717", "item_1617186882738", "item_1617186901218", "item_1617186920753", "item_1617186941041", "item_1617187112279", "item_1617187187528", "item_1617349709064", "item_1617353299429", "item_1617605131499", "item_1617610673286", "item_1617620223087", "item_1617944105607", "item_1617187056579"], "$schema": "/items/jsonschema/1", "title": "test_title", "lang": "ja"}
            assert result == test

            mock_logger.assert_any_call(key='WEKO_COMMON_FOR_START')
            mock_logger.assert_any_call(
                key='WEKO_COMMON_FOR_LOOP_ITERATION', count=mock.ANY, element=mock.ANY)
            mock_logger.assert_any_call(
                key='WEKO_COMMON_IF_ENTER', branch=mock.ANY)
            mock_logger.assert_any_call(key='WEKO_COMMON_FOR_END')
            mock_logger.assert_any_call(
                key='WEKO_COMMON_RETURN_VALUE', value=mock.ANY)
            mock_logger.reset_mock()

            # title data is not exist
            temp_data = {"metainfo": {"pubdate": "2023-10-10","none_str": "","empty_list": [],"item_1617186331708": [],"item_1617186385884": [{"subitem_1551255720400": "alter title"}],"item_1617186419668": [{"creatorAffiliations": [{"affiliationNameIdentifiers": [{}],"affiliationNames": [{}]}],"creatorAlternatives": [{}],"creatorMails": [{}],"creatorNames": [{}],"familyNames": [{"familyName": "test_family_name"}],"givenNames": [{}],"nameIdentifiers": [{}]}],"item_1617186499011": [{}],"item_1617186609386": [{}],"item_1617186626617": [{}],"item_1617186643794": [{}],"item_1617186660861": [{}],"item_1617186702042": [{}],"item_1617186783814": [{}],"item_1617186859717": [{}],"item_1617186882738": [{"subitem_geolocation_place": [{}]}],"item_1617186901218": [{"subitem_1522399412622": [{}],"subitem_1522399651758": [{}]}],"item_1617186920753": [{}],"item_1617186941041": [{}],"item_1617187112279": [{}],"item_1617187187528": [{"subitem_1599711633003": [{}],"subitem_1599711660052": [{}],"subitem_1599711758470": [{}],"subitem_1599711788485": [{}]}],"item_1617349709064": [{"contributorAffiliations": [{"contributorAffiliationNameIdentifiers": [{}],"contributorAffiliationNames": [{}]}],"contributorAlternatives": [{}],"contributorMails": [{}],"contributorNames": [{}],"familyNames": [{}],"givenNames": [{}],"nameIdentifiers": [{}]}],"item_1617353299429": [{"subitem_1523320863692": [{}]}],"item_1617605131499": [{"date": [{}],"fileDate": [{}],"filesize": [{}]}],"item_1617610673286": [{"nameIdentifiers": [{}],"rightHolderNames": [{}]}],"item_1617620223087": [{}],"item_1617944105607": [{"subitem_1551256015892": [{}],"subitem_1551256037922": [{}]}],"item_1617187056579": {"bibliographic_titles": [{}]},"shared_user_id": -1,"item_1617258105262": {"resourcetype": "conference paper","resourceuri": "http://purl.org/coar/resource_type/c_5794"}},"files": [],"endpoints": {"initialization": "/api/deposits/items"}}
            activity.temp_data=json.dumps(temp_data)
            db.session.merge(activity)
            db.session.commit()
            result = deposit.record_data_from_act_temp()
            test = {"pubdate": "2023-10-10", "item_1617186385884": [{"subitem_1551255720400": "alter title"}], "item_1617186419668": [{"familyNames": [{"familyName": "test_family_name"}]}], "shared_user_id": -1, "item_1617258105262": {"resourcetype": "conference paper", "resourceuri": "http://purl.org/coar/resource_type/c_5794"}, "deleted_items": ["none_str", "empty_list", "item_1617186331708", "item_1617186499011", "item_1617186609386", "item_1617186626617",
                                                                                                                                                                                                                                                                                                                                                              "item_1617186643794", "item_1617186660861", "item_1617186702042", "item_1617186783814", "item_1617186859717", "item_1617186882738", "item_1617186901218", "item_1617186920753", "item_1617186941041", "item_1617187112279", "item_1617187187528", "item_1617349709064", "item_1617353299429", "item_1617605131499", "item_1617610673286", "item_1617620223087", "item_1617944105607", "item_1617187056579"], "$schema": "/items/jsonschema/1", "title": "test_title", "lang": ""}
            assert result == test

            mock_logger.assert_any_call(key='WEKO_COMMON_FOR_START')
            mock_logger.assert_any_call(
                key='WEKO_COMMON_FOR_LOOP_ITERATION', count=mock.ANY, element=mock.ANY)
            mock_logger.assert_any_call(
                key='WEKO_COMMON_IF_ENTER', branch=mock.ANY)
            mock_logger.assert_any_call(key='WEKO_COMMON_FOR_END')
            mock_logger.assert_any_call(
                key='WEKO_COMMON_RETURN_VALUE', value=mock.ANY)
            mock_logger.reset_mock()

            # not exist title_parent_key in path
            mock_path = {
                "title": {},
                "pubDate": ""
            }
            with patch("weko_items_autofill.utils.get_title_pubdate_path", return_value=mock_path):
                result = deposit.record_data_from_act_temp()
                assert result == test

            mock_logger.assert_any_call(key='WEKO_COMMON_FOR_START')
            mock_logger.assert_any_call(
                key='WEKO_COMMON_FOR_LOOP_ITERATION', count=mock.ANY, element=mock.ANY)
            mock_logger.assert_any_call(
                key='WEKO_COMMON_IF_ENTER', branch=mock.ANY)
            mock_logger.assert_any_call(key='WEKO_COMMON_FOR_END')
            mock_logger.assert_any_call(
                key='WEKO_COMMON_RETURN_VALUE', value=mock.ANY)
            mock_logger.reset_mock()

            # not exist title_value_lst_key, title_lang_lst_key
            mock_path = {
                "title": {
                    "title_parent_key": "item_1617186331708",
                },
                "pubDate": ""
            }
            with patch("weko_items_autofill.utils.get_title_pubdate_path", return_value=mock_path):
                result = deposit.record_data_from_act_temp()
                assert result == test

            mock_logger.assert_any_call(key='WEKO_COMMON_FOR_START')
            mock_logger.assert_any_call(
                key='WEKO_COMMON_FOR_LOOP_ITERATION', count=mock.ANY, element=mock.ANY)
            mock_logger.assert_any_call(
                key='WEKO_COMMON_IF_ENTER', branch=mock.ANY)
            mock_logger.assert_any_call(key='WEKO_COMMON_FOR_END')
            mock_logger.assert_any_call(
                key='WEKO_COMMON_RETURN_VALUE', value=mock.ANY)
            mock_logger.reset_mock()

    # def convert_item_metadata(self, index_obj, data=None):
    # .tox/c1/bin/pytest --cov=weko_deposit tests/test_api.py::TestWekoDeposit::test_convert_item_metadata -vv -s --cov-branch --cov-report=term --basetemp=/code/modules/weko-deposit/.tox/c1/tmp
    def test_convert_item_metadata(sel, app, db, es_records, redis_connect):
        with patch('weko_deposit.api.weko_logger') as mock_logger:
            indexer, records = es_records
            record = records[0]
            deposit = record['deposit']
            record_data = record['item_data']
            index_obj = {'index': ['1'], 'actions': '1'}

            test1 = OrderedDict([('pubdate', {'attribute_name': 'PubDate', 'attribute_value': '2022-08-20'}), ('item_1617186331708', {'attribute_name': 'Title', 'attribute_value_mlt': [{'subitem_1551255647225': 'タイトル', 'subitem_1551255648112': 'ja'}, {'subitem_1551255647225': 'title', 'subitem_1551255648112': 'en'}]}), ('item_1617258105262', {'attribute_name': 'Resource Type', 'attribute_value_mlt': [
                                {'resourceuri': 'http://purl.org/coar/resource_type/c_5794', 'resourcetype': 'conference paper'}]}), ('item_title', 'title'), ('item_type_id', '1'), ('control_number', '1'), ('author_link', []), ('_oai', {'id': '1'}), ('publish_date', '2022-08-20'), ('title', ['title']), ('relation_version_is_last', True), ('path', ['1']), ('publish_status', '0')])
            test2 = None
            ret1, ret2 = deposit.convert_item_metadata(index_obj, record_data)
            assert ret1 == test1
            assert ret2 == test2

            mock_logger.assert_any_call(key='WEKO_COMMON_FOR_START')
            mock_logger.assert_any_call(
                key='WEKO_COMMON_FOR_LOOP_ITERATION', count=mock.ANY, element=mock.ANY)
            mock_logger.assert_any_call(
                key='WEKO_COMMON_IF_ENTER', branch=mock.ANY)
            mock_logger.assert_any_call(key='WEKO_COMMON_FOR_END')
            mock_logger.reset_mock()

            redis_data = {
                'pubdate': '2023-12-07',
                'item_1617187056579': 'item_1617187056579',
                'item_1617186331708': [{
                    'subitem_1551255647225': 'test',
                    'subitem_1551255648112': 'ja'
                }],
                'item_1617258105262': {
                    'resourcetype': 'conference paper',
                    'resourceuri': 'http://purl.org/coar/resource_type/c_5794'
                },
                'shared_user_id': -1,
                'title': 'test',
                'lang': 'ja',
                'deleted_items': [
                    'item_1617186385884',
                    'item_1617186419668',
                    'item_1617186499011',
                    'item_1617186609386',
                    'item_1617186626617',
                    'item_1617186643794',
                    'item_1617186660861',
                    'item_1617186702042',
                    'item_1617186783814',
                    'item_1617186859717',
                    'item_1617186882738',
                    'item_1617186901218',
                    'item_1617186920753',
                    'item_1617186941041',
                    'item_1617187112279',
                    'item_1617187187528',
                    'item_1617349709064',
                    'item_1617353299429',
                    'item_1617605131499',
                    'item_1617610673286',
                    'item_1617620223087',
                    'item_1617944105607',
                    'item_1617187056579',
                    'approval1',
                    'approval2'
                ],
                '$schema': '/items/jsonschema/1'
            }

            index_obj = {'index': ['1'], 'actions': '1'}

            # if datastore.redis.exists(cache_key) is false
            prefix = app.config['WEKO_DEPOSIT_ITEMS_CACHE_PREFIX']
            cache_key = app.config[
                'WEKO_DEPOSIT_ITEMS_CACHE_PREFIX'].format(
                pid_value=deposit.pid.pid_value)
            redis_connect.put(cache_key,bytes(json.dumps(redis_data),"utf-8"))
            app.config['WEKO_DEPOSIT_ITEMS_CACHE_PREFIX'] = 'test_{pid_value}'
            dc = OrderedDict([('pubdate', {'attribute_name': 'PubDate', 'attribute_value': '2023-12-07'}), ('item_1617187056579', {'attribute_name': 'Bibliographic Information', 'attribute_value': 'item_1617187056579'}), ('item_1617186331708', {'attribute_name': 'Title', 'attribute_value_mlt': [{'subitem_1551255647225': 'test', 'subitem_1551255648112': 'ja'}]}), ('item_1617258105262', {'attribute_name': 'Resource Type', 'attribute_value_mlt': [{'resourcetype': 'conference paper', 'resourceuri': 'http://purl.org/coar/resource_type/c_5794'}]}), ('item_title', 'test'), ('item_type_id', '1'), ('control_number', '1'), ('author_link', []), ('publish_date', '2023-12-07'), ('title', ['test']), ('relation_version_is_last', True), ('path', ['1']), ('publish_status', '2')])
            with patch('weko_deposit.api.abort', side_effect=abort) as mock_abort:
                with pytest.raises(Exception):
                    deposit.convert_item_metadata(index_obj)
                    mock_abort.assert_called_once_with(500, 'MAPPING_ERROR')
                # mock_logger.assert_any_call(key="WEKO_COMMON_ERROR_UNEXPECTED", ex=mock.ANY)
                # mock_abort.reset_mock()
                # mock_logger.reset_mock()
            app.config['WEKO_DEPOSIT_ITEMS_CACHE_PREFIX'] = prefix

            # if datastore.redis.exists(cache_key) is true
            dc = OrderedDict([('pubdate', {'attribute_name': 'PubDate', 'attribute_value': '2023-12-07'}), ('item_1617187056579', {'attribute_name': 'Bibliographic Information', 'attribute_value': 'item_1617187056579'}), ('item_1617186331708', {'attribute_name': 'Title', 'attribute_value_mlt': [{'subitem_1551255647225': 'test', 'subitem_1551255648112': 'ja'}]}), ('item_1617258105262', {'attribute_name': 'Resource Type', 'attribute_value_mlt': [{'resourcetype': 'conference paper', 'resourceuri': 'http://purl.org/coar/resource_type/c_5794'}]}), ('item_title', 'test'), ('item_type_id', '1'), ('control_number', '1'), ('author_link', []), ('publish_date', '2023-12-07'), ('title', ['test']), ('relation_version_is_last', True), ('path', ['1']), ('publish_status', '2')])
            cache_key = app.config[
                'WEKO_DEPOSIT_ITEMS_CACHE_PREFIX'].format(
                pid_value=deposit.pid.pid_value)
            redis_connect.put(cache_key,bytes(json.dumps(redis_data),"utf-8"))

            # index_obj.get('index', []) not exists
            index_obj = {'actions': '1', 'is_save_path': True}
            with pytest.raises(PIDResolveRESTError):
                deposit.convert_item_metadata(index_obj)

            # index_obj.get('is_save_path') exists
            index_obj = {'index': ['1'], 'actions': '1', 'is_save_path': True}
            ret1, ret2 = deposit.convert_item_metadata(index_obj)
            assert ret1 == dc
            assert ret2 == redis_data['deleted_items']
            assert redis_connect.redis.exists(cache_key) == True

            # index_obj.get('is_save_path') not exists, deletes cache_key
            index_obj = {'index': ['1'], 'actions': '1'}
            dc = OrderedDict([('pubdate', {'attribute_name': 'PubDate', 'attribute_value': '2023-12-07'}), ('item_1617187056579', {'attribute_name': 'Bibliographic Information', 'attribute_value': 'item_1617187056579'}), ('item_1617186331708', {'attribute_name': 'Title', 'attribute_value_mlt': [{'subitem_1551255647225': 'test', 'subitem_1551255648112': 'ja'}]}), ('item_1617258105262', {'attribute_name': 'Resource Type', 'attribute_value_mlt': [{'resourcetype': 'conference paper', 'resourceuri': 'http://purl.org/coar/resource_type/c_5794'}]}), ('item_title', 'test'), ('item_type_id', '1'), ('control_number', '1'), ('author_link', []), ('publish_date', '2023-12-07'), ('title', ['test']), ('relation_version_is_last', True), ('path', ['1']), ('publish_status', '2')])
            ret1, ret2 = deposit.convert_item_metadata(index_obj)
            assert ret1 == dc
            assert ret2 == redis_data['deleted_items']
            assert redis_connect.redis.exists(cache_key) == False

            # RedisError
            with patch('weko_deposit.api.RedisConnection.connection') as mock_redis:
                mock_redis.side_effect = RedisError("redis_error")
                with patch('weko_deposit.api.abort', side_effect=abort) as mock_abort:
                    with pytest.raises(Exception):
                        ret = deposit.convert_item_metadata(index_obj)
                        mock_redis.assert_called_once_with(500, 'Failed to register item!')
            # WekoRedisError
                mock_redis.side_effect = WekoRedisError("weko_redis_error")
                with patch('weko_deposit.api.abort', side_effect=abort) as mock_abort:
                    with pytest.raises(Exception):
                        ret = deposit.convert_item_metadata(index_obj)
                        mock_redis.assert_called_once_with(500, 'Failed to register item!')
            # Exception
                mock_redis.side_effect = Exception("error")
                with patch('weko_deposit.api.abort', side_effect=abort) as mock_abort:
                    with pytest.raises(Exception):
                        ret = deposit.convert_item_metadata(index_obj)
                        mock_redis.assert_called_once_with(500, 'Failed to register item!')

            # RuntimeError
            with patch('weko_deposit.api.json_loader', side_effect=RuntimeError):
                with pytest.raises(WekoDepositError):
                    ret = deposit.convert_item_metadata(index_obj)
                    mock_logger.assert_any_call(key='WEKO_DEPOSIT_FAILED_CONVERT_ITEM_METADATA', pid=mock.ANY, ex=mock.ANY)

            # index_obj.get('actions') is 'publish'
            index_obj = {'index': ['1'], 'actions': 'publish'}
            cache_key = app.config[
                'WEKO_DEPOSIT_ITEMS_CACHE_PREFIX'].format(
                pid_value=deposit.pid.pid_value)
            redis_connect.put(cache_key,bytes(json.dumps(redis_data),"utf-8"))
            dc = OrderedDict([('pubdate', {'attribute_name': 'PubDate', 'attribute_value': '2023-12-07'}), ('item_1617187056579', {'attribute_name': 'Bibliographic Information', 'attribute_value': 'item_1617187056579'}), ('item_1617186331708', {'attribute_name': 'Title', 'attribute_value_mlt': [{'subitem_1551255647225': 'test', 'subitem_1551255648112': 'ja'}]}), ('item_1617258105262', {'attribute_name': 'Resource Type', 'attribute_value_mlt': [{'resourcetype': 'conference paper', 'resourceuri': 'http://purl.org/coar/resource_type/c_5794'}]}), ('item_title', 'test'), ('item_type_id', '1'), ('control_number', '1'), ('author_link', []), ('publish_date', '2023-12-07'), ('title', ['test']), ('relation_version_is_last', True), ('path', ['1']), ('publish_status', '0')])
            ret1, ret2 = deposit.convert_item_metadata(index_obj)
            assert ret1 == dc
            assert ret2 == redis_data['deleted_items']

    # def _convert_description_to_object(self):
    # .tox/c1/bin/pytest --cov=weko_deposit tests/test_api.py::TestWekoDeposit::test__convert_description_to_object -vv -s --cov-branch --cov-report=term --basetemp=/code/modules/weko-deposit/.tox/c1/tmp
    def test__convert_description_to_object(sel, app, db, location, es_records):
        with patch('weko_deposit.api.weko_logger') as mock_logger:
            indexer, records = es_records
            record = records[0]
            deposit = record['deposit']
            deposit._convert_description_to_object()
            jrc = {"description": "test_description"}
            deposit.jrc = jrc
            deposit._convert_description_to_object()

            jrc = {"description": ["test_description1",
                                   {"value": "test_description2"}]}
            deposit.jrc = jrc
            deposit._convert_description_to_object()
            assert deposit.jrc["description"] == [
                {"value": "test_description1"}, {"value": "test_description2"}]

            mock_logger.assert_any_call(key='WEKO_COMMON_FOR_START')
            mock_logger.assert_any_call(
                key='WEKO_COMMON_FOR_LOOP_ITERATION', count=mock.ANY, element=mock.ANY)
            mock_logger.assert_any_call(
                key='WEKO_COMMON_IF_ENTER', branch=mock.ANY)
            mock_logger.assert_any_call(key='WEKO_COMMON_FOR_END')
            mock_logger.reset_mock()

    # def _convert_jpcoar_data_to_es(self):
    # .tox/c1/bin/pytest --cov=weko_deposit tests/test_api.py::TestWekoDeposit::test__convert_jpcoar_data_to_es -vv -s --cov-branch --cov-report=term --basetemp=/code/modules/weko-deposit/.tox/c1/tmp
    def test__convert_jpcoar_data_to_es(sel, app, db, location, es_records):
        indexer, records = es_records
        record = records[0]
        deposit = record['deposit']
        deposit._convert_jpcoar_data_to_es()

    # def _convert_data_for_geo_location(self):
    # .tox/c1/bin/pytest --cov=weko_deposit tests/test_api.py::TestWekoDeposit::test__convert_data_for_geo_location -vv -s --cov-branch --cov-report=term --basetemp=/code/modules/weko-deposit/.tox/c1/tmp
    def test__convert_data_for_geo_location(sel, app, db, location, es_records):
        with patch('weko_deposit.api.weko_logger') as mock_logger:
            indexer, records = es_records
            record = records[0]
            deposit = record['deposit']
            deposit._convert_data_for_geo_location()

            jrc = {"geoLocation":{
                "geoLocationPlace":"test_location_place",
                "geoLocationPoint":{
                    "pointLongitude":"not_list_value",
                    "pointLatitude": "not_list_value"
                },
                "geoLocationPoint": {
                    "pointLongitude": ["1", "2", "3", "4"],
                    "pointLatitude": ["5", "6", "7", "8"]
                },
                "geoLocationBox": {
                    "northBoundLatitude": "not_list_value",
                    "eastBoundLongitude": "not_list_value",
                    "southBoundLatitude": "not_list_value",
                    "westBoundLongitude": "not_list_value"
                },
                "geoLocationBox": {
                    "northBoundLatitude": ["1", "2", "3"],
                    "eastBoundLongitude": ["4", "5", "6"],
                    "southBoundLatitude": ["7", "8", "9"],
                    "westBoundLongitude": ["0", "1", "2"]
                },
                "other": ""}}
            deposit.jrc = jrc
            test = {
                "geoLocationPlace": "test_location_place",
                "geoLocationPoint": [{"lat": "5", "lon": "1"}, {"lat": "6", "lon": "2"}, {"lat": "7", "lon": "3"}, {"lat": "8", "lon": "4"},],
                "geoLocationBox": {
                    "northEastPoint": [{"lat": "1", "lon": "4"}, {"lat": "2", "lon": "5"}, {"lat": "3", "lon": "6"},],
                    "southWestPoint": [{"lat": "7", "lon": "0"}, {"lat": "8", "lon": "1"}, {"lat": "9", "lon": "2"},],
                },
            }
            deposit._convert_data_for_geo_location()
            assert deposit.jrc["geoLocation"] == test

            mock_logger.assert_any_call(key='WEKO_COMMON_FOR_START')
            mock_logger.assert_any_call(
                key='WEKO_COMMON_FOR_LOOP_ITERATION', count=mock.ANY, element=mock.ANY)
            mock_logger.assert_any_call(
                key='WEKO_COMMON_IF_ENTER', branch=mock.ANY)
            mock_logger.assert_any_call(key='WEKO_COMMON_FOR_END')
            mock_logger.reset_mock()

    #         def _convert_geo_location(value):
    #         def _convert_geo_location_box():

    # def delete_by_index_tree_id(cls, index_id: str, ignore_items: list = []):
    # .tox/c1/bin/pytest --cov=weko_deposit tests/test_api.py::TestWekoDeposit::test_delete_by_index_tree_id -vv -s --cov-branch --cov-report=term --basetemp=/code/modules/weko-deposit/.tox/c1/tmp
    def test_delete_by_index_tree_id(sel,app,db,location,es_records):
        with patch('weko_deposit.api.weko_logger') as mock_logger:
            indexer, records = es_records
            record = records[0]
            deposit = record['deposit']
            deposit.delete_by_index_tree_id('1', [])

            record = records[1]
            deposit = record['deposit']
            deposit['9'] = '9'
            deposit.delete_by_index_tree_id('2', record['deposit'])

            record = records[2]
            deposit = record['deposit']
            deposit['path']='2'
            deposit.delete_by_index_tree_id('3',record['deposit'])

            with patch("invenio_records.models.RecordMetadata.query") as mock_json:
                with pytest.raises(TransportError):
                    mock_json.return_value = True
                    record = records[1]
                    deposit = record['deposit']
                    deposit['path']='3'
                    deposit.delete_by_index_tree_id('2',record['deposit'])

            mock_logger.assert_any_call(key='WEKO_COMMON_FOR_START')
            mock_logger.assert_any_call(
                key='WEKO_COMMON_FOR_LOOP_ITERATION', count=mock.ANY, element=mock.ANY)
            mock_logger.assert_any_call(
                key='WEKO_COMMON_IF_ENTER', branch=mock.ANY)
            mock_logger.assert_any_call(key='WEKO_COMMON_FOR_END')
            mock_logger.reset_mock()

    # def update_pid_by_index_tree_id(self, path):
    # .tox/c1/bin/pytest --cov=weko_deposit tests/test_api.py::TestWekoDeposit::test_update_pid_by_index_tree_id -vv -s --cov-branch --cov-report=term --basetemp=/code/modules/weko-deposit/.tox/c1/tmp
    def test_update_pid_by_index_tree_id(sel, app, db, location, es_records):
        with patch('weko_deposit.api.weko_logger') as mock_logger:
            indexer, records = es_records
            record = records[0]
            deposit = record['deposit']
            assert deposit.update_pid_by_index_tree_id('1') == True

            with patch("invenio_db.db.session.begin_nested", side_effect=SQLAlchemyError("test_error")):
                assert deposit.update_pid_by_index_tree_id('1')==False

            with patch("invenio_db.db.session.begin_nested", side_effect=Exception("test_error")):
                assert deposit.update_pid_by_index_tree_id('1') == False

            mock_logger.assert_any_call(key='WEKO_COMMON_FOR_START')
            mock_logger.assert_any_call(
                key='WEKO_COMMON_FOR_LOOP_ITERATION', count=mock.ANY, element=mock.ANY)
            mock_logger.assert_any_call(
                key='WEKO_COMMON_IF_ENTER', branch=mock.ANY)
            mock_logger.assert_any_call(key='WEKO_COMMON_FOR_END')
            mock_logger.reset_mock()

    # def update_item_by_task(self, *args, **kwargs):
    # .tox/c1/bin/pytest --cov=weko_deposit tests/test_api.py::TestWekoDeposit::test_update_item_by_task -vv -s --cov-branch --cov-report=term --basetemp=/code/modules/weko-deposit/.tox/c1/tmp
    def test_update_item_by_task(sel, app, db, location, es_records):
        indexer, records = es_records
        record = records[0]
        deposit = record['deposit']
        record_data = record['record_data']
        ret = deposit.update_item_by_task()
        assert ret == deposit

    # def delete_es_index_attempt(self, pid):
    # .tox/c1/bin/pytest --cov=weko_deposit tests/test_api.py::TestWekoDeposit::test_delete_es_index_attempt -vv -s --cov-branch --cov-report=term --basetemp=/code/modules/weko-deposit/.tox/c1/tmp
    def test_delete_es_index_attempt(sel, app, db, location):
        with patch('weko_deposit.api.weko_logger') as mock_logger:
            # deposit = WekoDeposit.create({})
            session["activity_info"] = {"activity_id": '1'}
            data = {
                "$schema": "https://127.0.0.1/schema/deposits/deposit-v1.0.0.json"}
            id = uuid.uuid4()
            deposit = WekoDeposit.create(data, id_=id)
            deposit.pid.status = "D"
            # deposit.pid = "1"
            db.session.commit()
            deposit.delete_es_index_attempt(deposit.pid)


            with patch("invenio_search.ext.Elasticsearch.delete", side_effect=Exception("test_error")):
                deposit = WekoDeposit.create({})
                deposit.pid.status = "D"
                db.session.commit()
                deposit.delete_es_index_attempt(deposit.pid)

            mock_logger.assert_any_call(
                key='WEKO_COMMON_IF_ENTER', branch=mock.ANY)
            mock_logger.reset_mock()

    # def update_author_link(self, author_link):
    # .tox/c1/bin/pytest --cov=weko_deposit tests/test_api.py::TestWekoDeposit::test_update_author_link -vv -s --cov-branch --cov-report=term --basetemp=/code/modules/weko-deposit/.tox/c1/tmp
    def test_update_author_link(sel, app, db, client, location, es_records):
        with patch('weko_deposit.api.weko_logger') as mock_logger:
<<<<<<< HEAD
            with patch("weko_deposit.api.WekoIndexer.update_author_link") as mock_indexer_update_author_link:
                # author_link is empty
                _, records = es_records
                deposit = records[0]['deposit']
                author_link = {}
                deposit.update_author_link(author_link)
                mock_indexer_update_author_link.assert_not_called

                # author_link is not empty
                _, records = es_records
                deposit = records[1]['deposit']
                author_link = {
                        "id": deposit.id,
                        "author_link": ['0']
                    }
                deposit.update_author_link(author_link)
                author_link_info = {
                        "id": deposit.id,
                        "author_link": author_link
                    }
                mock_indexer_update_author_link.assert_called_once_with(author_link_info)
                mock_logger.assert_any_call(key='WEKO_COMMON_IF_ENTER', branch='author_link is not empty')
                mock_logger.reset_mock()
=======
            indexer, records = es_records
            record = records[0]

            deposit = record['deposit']
            record = records[0]['record']
            author_link_info = {
                    "id": deposit.id,
                    "author_link": ['0']
                }
            # ret = indexer.update_author_link(author_link_info)
            # assert deposit.update_author_link({})==None
            # deposit.update_author_link(author_link_info)
            assert deposit.update_author_link(author_link_info) is not None

            mock_logger.assert_any_call(key='WEKO_COMMON_IF_ENTER', branch='author_link is not empty')
            mock_logger.reset_mock()

>>>>>>> 561da378

    # def update_feedback_mail(self):
    # .tox/c1/bin/pytest --cov=weko_deposit tests/test_api.py::TestWekoDeposit::test_update_feedback_mail -vv -s --cov-branch --cov-report=term --basetemp=/code/modules/weko-deposit/.tox/c1/tmp
    def test_update_feedback_mail(sel, app, db, location, es_records):
        with patch('weko_deposit.api.weko_logger') as mock_logger:
            # indexer, records = es_records
            # record = records[0]
            # deposit = record['deposit']
            # assert deposit.update_feedback_mail()==None

            indexer, records = es_records
            record = records[1]
            deposit = record['deposit']
            assert deposit.update_feedback_mail()==None


    # def remove_feedback_mail(self):
    # .tox/c1/bin/pytest --cov=weko_deposit tests/test_api.py::TestWekoDeposit::test_remove_feedback_mail -vv -s --cov-branch --cov-report=term --basetemp=/code/modules/weko-deposit/.tox/c1/tmp
    def test_remove_feedback_mail(sel, app, db, location, es_records):
        indexer, records = es_records
        record = records[0]
        deposit = record['deposit']
        assert deposit.remove_feedback_mail() == None

    # def clean_unuse_file_contents(self, item_id, pre_object_versions,
    # .tox/c1/bin/pytest --cov=weko_deposit tests/test_api.py::TestWekoDeposit::test_clean_unuse_file_contents -vv -s --cov-branch --cov-report=term --basetemp=/code/modules/weko-deposit/.tox/c1/tmp
    def test_clean_unuse_file_contents(sel, app, db, location, es_records):
        with patch('weko_deposit.api.weko_logger') as mock_logger:
            indexer, records = es_records
            record = records[0]
            deposit = record['deposit']
            bucket = Bucket.create()
            objs = list()
            for i in range(5):
                file = FileInstance(uri="/var/tmp/test_dir%s" %
                                    i, storage_class="S", size=18)
                objs.append(ObjectVersion.create(bucket=bucket.id,
                            key="test%s.txt" % i, _file_id=file))
            pre = objs[:3]
            new = objs[-3:]
            with patch("invenio_files_rest.storage.pyfs.PyFSFileStorage.delete"):
                deposit.clean_unuse_file_contents(1,pre,new)
                deposit.clean_unuse_file_contents(1,pre,new,is_import=True)

            record = records[1]
            deposit = record['deposit']
            bucket = Bucket.create()
            objs = list()
            for i in range(5):
                file = FileInstance(uri="/var/tmp/test1_dir%s" %
                                    i, storage_class="S", size=18)
                objs.append(ObjectVersion.create(bucket=bucket.id,
                            key="test%s.txt" % i, _file_id=file))
            pre = objs[:2]
            new = objs[-2:]
            with patch("invenio_files_rest.storage.pyfs.PyFSFileStorage.delete"):
                # deposit.clean_unuse_file_contents(1,pre,new)
                deposit.clean_unuse_file_contents(1, pre, new, is_import=True)

            mock_logger.assert_any_call(key='WEKO_COMMON_FOR_START')
            mock_logger.assert_any_call(
                key='WEKO_COMMON_FOR_LOOP_ITERATION', count=mock.ANY, element=mock.ANY)
            mock_logger.assert_any_call(
                key='WEKO_COMMON_IF_ENTER', branch=mock.ANY)
            mock_logger.assert_any_call(key='WEKO_COMMON_FOR_END')
            mock_logger.reset_mock()

    # def merge_data_to_record_without_version(self, pid, keep_version=False,
    # .tox/c1/bin/pytest --cov=weko_deposit tests/test_api.py::TestWekoDeposit::test_merge_data_to_record_without_version -vv -s --cov-branch --cov-report=term --basetemp=/code/modules/weko-deposit/.tox/c1/tmp
    def test_merge_data_to_record_without_version(sel, app, db, location, es_records):
        with patch('weko_deposit.api.weko_logger') as mock_logger:
            indexer, records = es_records
            record = records[0]
            deposit = record['deposit']
            recid = record['recid']

            assert deposit.merge_data_to_record_without_version(recid)

            assert deposit.merge_data_to_record_without_version(
                recid, keep_version=True)

            mock_logger.assert_any_call(
                key='WEKO_COMMON_IF_ENTER', branch=mock.ANY)
            mock_logger.assert_any_call(
                key='WEKO_COMMON_RETURN_VALUE', value=mock.ANY)
            mock_logger.reset_mock()

    # def prepare_draft_item(self, recid):
    # .tox/c1/bin/pytest --cov=weko_deposit tests/test_api.py::TestWekoDeposit::test_prepare_draft_item -vv -s --cov-branch --cov-report=term --basetemp=/code/modules/weko-deposit/.tox/c1/tmp
    def test_prepare_draft_item(sel, app, db, location, es_records):
        with patch('weko_deposit.api.weko_logger') as mock_logger:
            indexer, records = es_records
            record = records[0]
            deposit = record['deposit']
            recid = record['recid']
            with app.test_request_context():
                with patch("weko_deposit.api.WekoDeposit.newversion",return_value="new_version"):
                    assert deposit.prepare_draft_item(recid)=="new_version"

            mock_logger.assert_any_call(key='WEKO_COMMON_RETURN_VALUE', value=mock.ANY)
            mock_logger.reset_mock()
    # def delete_content_files(self):
    # .tox/c1/bin/pytest --cov=weko_deposit tests/test_api.py::TestWekoDeposit::test_delete_content_files -vv -s --cov-branch --cov-report=term --basetemp=/code/modules/weko-deposit/.tox/c1/tmp

    def test_delete_content_files(sel, app, db, location, es_records):
        with patch('weko_deposit.api.weko_logger') as mock_logger:
            indexer, records = es_records
            record = records[0]
            deposit = record['deposit']

            ret = indexer.get_metadata_by_item_id(deposit.id)
            # 正しくない手法だが、Elasticsearchの結果を前提としている
            deposit.jrc = copy.deepcopy(ret['_source'])
            deposit.delete_content_files()
            ret['_source']['content'][0].pop('file')
            assert deposit.jrc == ret['_source']

            mock_logger.assert_any_call(key='WEKO_COMMON_FOR_START')
            mock_logger.assert_any_call(
                key='WEKO_COMMON_FOR_LOOP_ITERATION', count=mock.ANY, element=mock.ANY)
            mock_logger.assert_any_call(
                key='WEKO_COMMON_IF_ENTER', branch=mock.ANY)
            mock_logger.assert_any_call(key='WEKO_COMMON_FOR_END')
            mock_logger.reset_mock()

# class WekoRecord(Record):
# .tox/c1/bin/pytest --cov=weko_deposit tests/test_api.py::TestWekoRecord -vv -s --cov-branch --cov-report=term --basetemp=/code/modules/weko-deposit/.tox/c1/tmp


class TestWekoRecord:
    #     def pid(self):
    # .tox/c1/bin/pytest --cov=weko_deposit tests/test_api.py::TestWekoRecord::test_pid -vv -s --cov-branch --cov-report=term --basetemp=/code/modules/weko-deposit/.tox/c1/tmp
    def test_pid(self, es_records):
        with patch('weko_deposit.api.weko_logger') as mock_logger:
            record = WekoRecord({})
            with pytest.raises(AttributeError):
                assert record.pid == ""

            indexer, results = es_records
            result = results[0]
            record = result['record']
            pid = record.pid
            assert isinstance(pid, PersistentIdentifier) == True
            assert pid.pid_type == "depid"
            assert pid.pid_value == "1"

            mock_logger.assert_any_call(
                key='WEKO_COMMON_RETURN_VALUE', value=mock.ANY)
            mock_logger.reset_mock()

    #     def pid_recid(self):
    # .tox/c1/bin/pytest --cov=weko_deposit tests/test_api.py::TestWekoRecord::test_pid_recid -vv -s --cov-branch --cov-report=term --basetemp=/code/modules/weko-deposit/.tox/c1/tmp
    def test_pid_recid(self, es_records):
        with patch('weko_deposit.api.weko_logger') as mock_logger:
            record = WekoRecord({})
            with pytest.raises(AttributeError):
                record.pid_recid

            indexer, results = es_records
            result = results[0]
            record = result['record']
            assert isinstance(record, WekoRecord) == True
            pid = record.pid_recid
            assert isinstance(pid, PersistentIdentifier) == True
            assert pid.pid_type == "recid"
            assert pid.pid_value == "1"

            mock_logger.assert_any_call(
                key='WEKO_COMMON_RETURN_VALUE', value=mock.ANY)
            mock_logger.reset_mock()

    #     def hide_file(self):
    # .tox/c1/bin/pytest --cov=weko_deposit tests/test_api.py::TestWekoRecord::test_hide_file -vv -s --cov-branch --cov-report=term --basetemp=/code/modules/weko-deposit/.tox/c1/tmp
    def test_hide_file(self, es_records, es_records_2, es_records_3):
        with patch('weko_deposit.api.weko_logger') as mock_logger:
            # some value of 'attribute_type' is "file"
            # all option "hidden" is False
            _, results = es_records
            result = results[0]
            record = result['record']
            assert record.hide_file == False

            # contain option "hidden" is True
            _, results = es_records_2
            result = results[1]
            record = result['record']
            assert record.hide_file == True

            # all value of 'attribute_type' not "file"
            _, results = es_records_3
            result = results[1]
            record = result['record']
            assert record.hide_file ==  False

            mock_logger.assert_any_call(key='WEKO_COMMON_FOR_START')
            mock_logger.assert_any_call(
                key='WEKO_COMMON_FOR_LOOP_ITERATION', count=mock.ANY, element=mock.ANY)
            mock_logger.assert_any_call(
                key='WEKO_COMMON_IF_ENTER', branch=mock.ANY)
            mock_logger.assert_any_call(key='WEKO_COMMON_FOR_END')
            mock_logger.reset_mock()

    #     def navi(self):
    # .tox/c1/bin/pytest --cov=weko_deposit tests/test_api.py::TestWekoRecord::test_navi -vv -s --cov-branch --cov-report=term --basetemp=/code/modules/weko-deposit/.tox/c1/tmp
    def test_navi(self, app, users, es_records):
        with patch('weko_deposit.api.weko_logger') as mock_logger:
            record = WekoRecord({})
            with app.test_request_context():
                assert record.navi == []
            indexer, results = es_records
            result = results[0]
            record = result['record']
            # assert record.navi==[]
            with app.test_request_context(query_string={"community": "test_com"}):
                assert record.navi == []

            mock_logger.assert_any_call(
                key='WEKO_COMMON_IF_ENTER', branch=mock.ANY)
            mock_logger.assert_any_call(
                key='WEKO_COMMON_RETURN_VALUE', value=mock.ANY)
            mock_logger.reset_mock()

    #     def item_type_info(self):
    # .tox/c1/bin/pytest --cov=weko_deposit tests/test_api.py::TestWekoRecord::test_item_type_info -vv -s --cov-branch --cov-report=term --basetemp=/code/modules/weko-deposit/.tox/c1/tmp
    def test_item_type_info(self, app, es_records):
        with patch('weko_deposit.api.weko_logger') as mock_logger:
            record = WekoRecord({})
            with app.test_request_context():
                with pytest.raises(AttributeError):
                    assert record.item_type_info == ""
            indexer, results = es_records
            result = results[0]
            record = result['record']
            assert record.item_type_info == 'テストアイテムタイプ(1)'

            mock_logger.assert_any_call(
                key='WEKO_COMMON_RETURN_VALUE', value=mock.ANY)
            mock_logger.reset_mock()

    #     def switching_language(data):
    # .tox/c1/bin/pytest --cov=weko_deposit tests/test_api.py::TestWekoRecord::test_switching_language -vv -s --cov-branch --cov-report=term --basetemp=/code/modules/weko-deposit/.tox/c1/tmp
    def test_switching_language(self, app, es_records):
        with patch('weko_deposit.api.weko_logger') as mock_logger:
            record = WekoRecord({})
            # language = current_language
            with app.test_request_context(headers=[('Accept-Language', 'en')]):
                data = [{"language": "en", "title": "test_title"}]
                result = record.switching_language(data)
                assert result == "test_title"

            mock_logger.assert_any_call(key='WEKO_COMMON_FOR_START')
            mock_logger.assert_any_call(
                key='WEKO_COMMON_FOR_LOOP_ITERATION', count=mock.ANY, element=mock.ANY)
            mock_logger.assert_any_call(
                key='WEKO_COMMON_IF_ENTER', branch=mock.ANY)
            mock_logger.assert_any_call(
                key='WEKO_COMMON_RETURN_VALUE', value=mock.ANY)
            mock_logger.reset_mock()

            # language != current_language, language=en
            with app.test_request_context(headers=[('Accept-Language', 'ja')]):
                data = [{"language": "en", "title": "test_title"}]
                result = record.switching_language(data)
                assert result == "test_title"

            mock_logger.assert_any_call(
                key='WEKO_COMMON_IF_ENTER', branch=mock.ANY)
            mock_logger.assert_any_call(
                key='WEKO_COMMON_RETURN_VALUE', value=mock.ANY)
            mock_logger.reset_mock()

            # language != en, exist language
            with app.test_request_context(headers=[('Accept-Language', 'da')]):
                data = [{"language": "ja", "title": "test_title"}]
                result = record.switching_language(data)
                assert result == "test_title"

            mock_logger.assert_any_call(key='WEKO_COMMON_FOR_START')
            mock_logger.assert_any_call(
                key='WEKO_COMMON_FOR_LOOP_ITERATION', count=mock.ANY, element=mock.ANY)
            mock_logger.assert_any_call(
                key='WEKO_COMMON_IF_ENTER', branch=mock.ANY)
            mock_logger.assert_any_call(key='WEKO_COMMON_FOR_END')
            mock_logger.assert_any_call(
                key='WEKO_COMMON_RETURN_VALUE', value=mock.ANY)
            mock_logger.reset_mock()

            # not exist language
            with app.test_request_context(headers=[('Accept-Language', 'da')]):
                data = [{"title": "test_title"}]
                result = record.switching_language(data)
                assert result == "test_title"

            mock_logger.assert_any_call(key='WEKO_COMMON_FOR_START')
            mock_logger.assert_any_call(
                key='WEKO_COMMON_FOR_LOOP_ITERATION', count=mock.ANY, element=mock.ANY)
            mock_logger.assert_any_call(
                key='WEKO_COMMON_IF_ENTER', branch=mock.ANY)
            mock_logger.assert_any_call(key='WEKO_COMMON_FOR_END')
            mock_logger.assert_any_call(
                key='WEKO_COMMON_RETURN_VALUE', value=mock.ANY)
            mock_logger.reset_mock()

            # len(data) <= 0
            with app.test_request_context(headers=[('Accept-Language', 'da')]):
                data = {}
                result = record.switching_language(data)
                assert result == ""

            mock_logger.assert_any_call(
                key='WEKO_COMMON_RETURN_VALUE', value=mock.ANY)
            mock_logger.reset_mock()

            # no language
            with app.test_request_context(headers=[('Accept-Language', 'da')]):
                data = [{"title": "title"}, {
                    "title": "en_title", "language": "en"}]
                result = record.switching_language(data)
                assert result == "title"

            mock_logger.assert_any_call(key='WEKO_COMMON_FOR_START')
            mock_logger.assert_any_call(
                key='WEKO_COMMON_FOR_LOOP_ITERATION', count=mock.ANY, element=mock.ANY)
            mock_logger.assert_any_call(
                key='WEKO_COMMON_IF_ENTER', branch=mock.ANY)
            mock_logger.assert_any_call(key='WEKO_COMMON_FOR_END')
            mock_logger.assert_any_call(
                key='WEKO_COMMON_RETURN_VALUE', value=mock.ANY)
            mock_logger.reset_mock()

            # no language
            with app.test_request_context(headers=[('Accept-Language', 'en')]):
                data = [{"title": "title"}, {
                    "title": "en_title", "language": "en"}]
                result = record.switching_language(data)
                assert result == "en_title"

            mock_logger.assert_any_call(key='WEKO_COMMON_FOR_START')
            mock_logger.assert_any_call(
                key='WEKO_COMMON_FOR_LOOP_ITERATION', count=mock.ANY, element=mock.ANY)
            mock_logger.assert_any_call(
                key='WEKO_COMMON_IF_ENTER', branch=mock.ANY)
            mock_logger.assert_any_call(
                key='WEKO_COMMON_RETURN_VALUE', value=mock.ANY)
            mock_logger.reset_mock()

            # no language
            with app.test_request_context(headers=[('Accept-Language', 'ja')]):
                data = [{"title": "en_title", "language": "en"},
                        {"title": "title"}]
                result = record.switching_language(data)
                assert result == "en_title"

            # language != current_language, language=en
            with app.test_request_context(headers=[('Accept-Language', 'en')]):
                data = [{"language": "", "title": "test_title"},
                        {"language": "", "title": "test_title"}]
                result = record.switching_language(data)
                assert result == "test_title"

            mock_logger.assert_any_call(
                key='WEKO_COMMON_IF_ENTER', branch=mock.ANY)
            mock_logger.assert_any_call(
                key='WEKO_COMMON_RETURN_VALUE', value=mock.ANY)
            mock_logger.reset_mock()


    #     def __get_titles_key(item_type_mapping):
    #.tox/c1/bin/pytest --cov=weko_deposit tests/test_api.py::TestWekoRecord::test__get_titles_key -vv -s --cov-branch --cov-report=html --basetemp=/code/modules/weko-deposit/.tox/c1/tmp
    def test__get_titles_key(self,app,es_records):
        indexer, records = es_records
        record = records[0]
        deposit = record["deposit"]
        meta_option, item_type_mapping = get_options_and_order_list(
            deposit.get('item_type_id'))
        meta_option ={
            "item_1617186609386":{
                "option":{
                    "hidden":False
                }
            },
            "key2":{}
        }
        item_type_mapping={"item_1617186609386": {
                "lom_mapping": "",
                "lido_mapping": "",
                "spase_mapping": "",
                "jpcoar_mapping": {
                    "title": {
                            "@value": "test1_subitem1",
                            "@attributes": {"xml:lang": "test1_subitem2"},
                            "model_id": "test_item1"
                    },
                    "subject": {
                        "@value": "subitem_1523261968819",
                        "@attributes": {
                            "xml:lang": "subitem_1522299896455",
                            "subjectURI": "subitem_1522300048512",
                            "subjectScheme": "subitem_1522300014469"
                        }
                    }
                },
                "junii2_mapping": "",
                "oai_dc_mapping": {
                    "subject": {
                        "@value": "subitem_1523261968819"
                    }
                },
                "display_lang_type": "",
                "jpcoar_v1_mapping": {
                    "subject": {
                        "@value": "subitem_1523261968819",
                        "@attributes": {
                            "xml:lang": "subitem_1522299896455",
                            "subjectURI": "subitem_1522300048512",
                            "subjectScheme": "subitem_1522300014469"
                        }
                    }
                }
            }}
        hide_list=["item_1617186609386.subitem_1523261968819","item_1617186609386","test1_subitem1"]
        app.config['BABEL_DEFAULT_LOCALE'] = 'ja'
        with app.test_request_context():
            assert record["record"]._WekoRecord__get_titles_key(item_type_mapping, meta_option,hide_list)

        record = records[1]
        deposit = record["deposit"]
        meta_option, item_type_mapping = get_options_and_order_list(
            deposit.get('item_type_id'))
        meta_option ={
            "item_1617186609386":{
                "option":{
                    "hidden":False
                }
            },
            "key2":{}
        }
        item_type_mapping={"item_1617186609386": {
                "lom_mapping": "",
                "lido_mapping": "",
                "spase_mapping": "",
                "jpcoar_mapping": {
                    "title": {
                            "@value": "test1_subitem1",
                            "@attributes": {"xml:lang": "test1_subitem2"},
                            "model_id": "test_item1"
                    },
                    "subject": {
                        "@value": "subitem_1523261968819",
                        "@attributes": {
                            "xml:lang": "subitem_1522299896455",
                            "subjectURI": "subitem_1522300048512",
                            "subjectScheme": "subitem_1522300014469"
                        }
                    }
                },
                "junii2_mapping": "",
                "oai_dc_mapping": {
                    "subject": {
                        "@value": "subitem_1523261968819"
                    }
                },
                "display_lang_type": "",
                "jpcoar_v1_mapping": {
                    "subject": {
                        "@value": "subitem_1523261968819",
                        "@attributes": {
                            "xml:lang": "subitem_1522299896455",
                            "subjectURI": "subitem_1522300048512",
                            "subjectScheme": "subitem_1522300014469"
                        }
                    }
                }
            }}
        hide_list=[{"item_1617186609386","test1_subitem2","test1_subitem1"}]
        app.config['BABEL_DEFAULT_LOCALE'] = 'ja'
        with app.test_request_context():
            assert record["record"]._WekoRecord__get_titles_key(item_type_mapping, meta_option,hide_list)

        record = records[2]
        deposit = record["deposit"]
        meta_option, item_type_mapping = get_options_and_order_list(
            deposit.get('item_type_id'))
        meta_option ={
            "item_1617186609386":{
                "option":{
                    "hidden":False
                }
            },
            "key2":{}
        }
        item_type_mapping={"item_1617186609386": {
                "lom_mapping": "",
                "lido_mapping": "",
                "spase_mapping": "",
                "jpcoar_mapping": {
                    "title": {
                            "@value": "test1_subitem1",
                            "@attributes": {"xml:lang": "test1_subitem2"},
                            "model_id": "test_item1"
                    },
                    "subject": {
                        "@value": "subitem_1523261968819",
                        "@attributes": {
                            "xml:lang": "subitem_1522299896455",
                            "subjectURI": "subitem_1522300048512",
                            "subjectScheme": "subitem_1522300014469"
                        }
                    }
                },
                "junii2_mapping": "",
                "oai_dc_mapping": {
                    "subject": {
                        "@value": "subitem_1523261968819"
                    }
                },
                "display_lang_type": "",
                "jpcoar_v1_mapping": {
                    "subject": {
                        "@value": "subitem_1523261968819",
                        "@attributes": {
                            "xml:lang": "subitem_1522299896455",
                            "subjectURI": "subitem_1522300048512",
                            "subjectScheme": "subitem_1522300014469"
                        }
                    }
                }
            }}
        hide_list=["item_1617186609386.subitem_1523261968819","item_1617186609386","test1_subitem1"]
        app.config['BABEL_DEFAULT_LOCALE'] = 'ja'
        with app.test_request_context():

            assert record["record"]._WekoRecord__get_titles_key(item_type_mapping, meta_option,hide_list)

    #     def get_titles(self):
    # .tox/c1/bin/pytest --cov=weko_deposit tests/test_api.py::TestWekoRecord::test_get_titles -vv -s --cov-branch --cov-report=term --basetemp=/code/modules/weko-deposit/.tox/c1/tmp
<<<<<<< HEAD
    def test_get_titles(self, app, es_records, db_itemtype, db_oaischema):
=======
    def test_get_titles(self,app,es_records,db_itemtype,db_oaischema,es_records_3,es_records_4):
>>>>>>> 561da378
        with patch('weko_deposit.api.weko_logger') as mock_logger:
            record = WekoRecord({})
            with app.test_request_context():
                assert record.get_titles == ""
            indexer, results = es_records
            result = results[0]
            record = result['record']
            assert record['item_type_id'] == "1"

            mock_logger.assert_any_call(
                key='WEKO_COMMON_RETURN_VALUE', value=mock.ANY)
            mock_logger.reset_mock()

            with app.test_request_context():
                assert record.get_titles == "title"

            mock_logger.assert_any_call(
                key='WEKO_COMMON_IF_ENTER', branch=mock.ANY)
            mock_logger.assert_any_call(
                key='WEKO_COMMON_RETURN_VALUE', value=mock.ANY)
            mock_logger.reset_mock()

            with app.test_request_context(headers=[("Accept-Language", "en")]):
                assert record.get_titles == "title"

            mock_logger.assert_any_call(
                key='WEKO_COMMON_IF_ENTER', branch=mock.ANY)
            mock_logger.assert_any_call(
                key='WEKO_COMMON_RETURN_VALUE', value=mock.ANY)
            mock_logger.reset_mock()

            app.config['BABEL_DEFAULT_LOCALE'] = 'ja'
            # from flask_babelex import refresh; refresh()
            with app.test_request_context():
                assert record.get_titles == "タイトル"

            mock_logger.assert_any_call(
                key='WEKO_COMMON_IF_ENTER', branch=mock.ANY)
            mock_logger.assert_any_call(
                key='WEKO_COMMON_RETURN_VALUE', value=mock.ANY)
            mock_logger.reset_mock()

            app.config['BABEL_DEFAULT_LOCALE'] = 'fr'
            # from flask_babelex import refresh; refresh()
            with app.test_request_context():
                assert record.get_titles=="title"

            indexer, results = es_records_3
            result = results[0]
            record = result['record']
            with app.test_request_context(headers=[("Accept-Language", "ja")]):
                assert record.get_titles==""

            indexer, results = es_records_4
            result = results[0]
            record = result['record']
            with app.test_request_context(headers=[("Accept-Language", "en")]):
                assert record.get_titles=="title"

            mock_logger.assert_any_call(key='WEKO_COMMON_IF_ENTER', branch=mock.ANY)
            mock_logger.assert_any_call(key='WEKO_COMMON_RETURN_VALUE', value=mock.ANY)
            mock_logger.reset_mock()

    # TODO:
    #     def items_show_list(self):
    # .tox/c1/bin/pytest --cov=weko_deposit tests/test_api.py::TestWekoRecord::test_items_show_list -vv -s --cov-branch --cov-report=term --basetemp=/code/modules/weko-deposit/.tox/c1/tmp
    def test_items_show_list(self, app, es_records, es_records_2, es_records_3, users, db_itemtype, db_admin_settings):
        with patch('weko_deposit.api.weko_logger') as mock_logger:
            record = WekoRecord({})
            with app.test_request_context():
                with pytest.raises(AttributeError):
                    assert record.items_show_list == ""

            _, results = es_records
            result = results[0]
            record = result['record']
            with patch("flask_login.utils._get_user", return_value=users[1]["obj"]):
                assert record.items_show_list == [{'attribute_name': 'PubDate', 'attribute_value': '2022-08-20', 'attribute_name_i18n': 'PubDate'}, {'attribute_name': 'Title', 'attribute_name_i18n': 'Title', 'attribute_type': None, 'attribute_value_mlt': [[[[{'Title': 'タイトル'}], [{'Language': 'ja'}]]], [[[{'Title': 'title'}], [{'Language': 'en'}]]]]}, {'attribute_name': 'Resource Type', 'attribute_name_i18n': 'Resource Type', 'attribute_type': None, 'attribute_value_mlt': [[[[{'Resource Type': 'conference paper'}], [{'Resource Type Identifier': 'http://purl.org/coar/resource_type/c_5794'}]]]]}, {
                    'attribute_name': 'File', 'attribute_name_i18n': 'File', 'attribute_type': 'file', 'attribute_value_mlt': [[[[{'dateType': 'Available', 'item_1617605131499[].date[0].dateValue': '2022-09-07'}]], [{'item_1617605131499[].url': 'https://weko3.example.org/record/1/files/hello.txt'}], [[{'item_1617605131499[].filesize[].value': '146 KB'}]], {'version_id': '{}'.format(record.files['hello.txt'].version_id), 'mimetype': 'application/pdf', 'file': 'SGVsbG8sIFdvcmxk', 'item_1617605131499[].filename': 'hello.txt', 'item_1617605131499[].format': 'plain/text', 'item_1617605131499[].accessrole': 'open_access'}]]}]

            _, results = es_records
            result = results[1]
            record = result['record']
            with patch("flask_login.utils._get_user", return_value=users[2]["obj"]):
                assert record.items_show_list == [{'attribute_name': 'PubDate', 'attribute_value': '2022-08-20', 'attribute_name_i18n': 'PubDate'}, {'attribute_name': 'Title', 'attribute_name_i18n': 'Title', 'attribute_type': None, 'attribute_value_mlt': [[[[{'Title': 'タイトル'}], [{'Language': 'ja'}]]], [[[{'Title': 'title'}], [{'Language': 'en'}]]]]}, {'attribute_name': 'Resource Type', 'attribute_name_i18n': 'Resource Type', 'attribute_type': None, 'attribute_value_mlt': [[[[{'Resource Type': 'conference paper'}], [{'Resource Type Identifier': 'http://purl.org/coar/resource_type/c_5794'}]]]]}, {
                    'attribute_name': 'File', 'attribute_name_i18n': 'File', 'attribute_type': 'file', 'attribute_value_mlt': [[[[{'dateType': 'Available', 'item_1617605131499[].date[0].dateValue': '2022-09-07'}]], [{'item_1617605131499[].url': 'https://weko3.example.org/record/2/files/hello.txt'}], [[{'item_1617605131499[].filesize[].value': '146 KB'}]], {'version_id': '{}'.format(record.files['hello.txt'].version_id), 'mimetype': 'application/pdf', 'file': 'SGVsbG8sIFdvcmxk', 'item_1617605131499[].filename': 'hello.txt', 'item_1617605131499[].format': 'plain/text', 'item_1617605131499[].accessrole': 'open_access'}]]}]


            mock_logger.assert_any_call(key='WEKO_COMMON_FOR_START')
            mock_logger.assert_any_call(
                key='WEKO_COMMON_FOR_LOOP_ITERATION', count=mock.ANY, element=mock.ANY)
            mock_logger.assert_any_call(
                key='WEKO_COMMON_IF_ENTER', branch=mock.ANY)
            mock_logger.assert_any_call(key='WEKO_COMMON_FOR_END')
            mock_logger.assert_any_call(
                key='WEKO_COMMON_RETURN_VALUE', value=mock.ANY)
            mock_logger.reset_mock()

            _, results = es_records_2
            result = results[0]
            record = result['record']
            with patch("flask_login.utils._get_user", return_value=users[1]["obj"]):
                re = record.items_show_list
                print("\n",re)
                # assert record.items_show_list == [{'attribute_name': 'PubDate', 'attribute_value': '2022-08-20', 'attribute_name_i18n': 'PubDate'}, {'attribute_name': 'Creator', 'attribute_name_i18n': 'Creator', 'attribute_type': 'creator',
                #     'attribute_value_mlt': [[[]], [[[{'Creator Given Name': [[[[{'Given Name': 'givenNames'}]]], [[[{'Language': 'ja'}]]]]}]]], [[[{'Creator Family Name': [[[[{'Family Name': 'mei'}]]], [[[{'Language': 'ja'}]]]]}]]], [[[{'Creator Family Name': [[[[{'Family Name': 'mei'}]]], [[[{'Language': 'ja'}]]]]}]]], [[[{}]]], [[[{'Creator Name': [[[[{'Name': 'name'}]]], [[[{'Language': 'ja'}]]]]}]]], [[[{'Creator Identifier': [[[[{'Creator Identifier': '識別'}]]], [[[{'Creator Identifier URI': 'tets.com'}]]]]}]]], [[[{'Affiliation Name Identifier': [[[[{'Affiliation Name Identifier': '識別子'}]]], [[[{'Affiliation Name Identifier URI': 'tets.com'}]]], [[[{'Affiliation Name Identifier Scheme': 'kakenhi'}]]]]}]]], [[[{'Creator Alternative Name': [[[[{'Alternative Name': '別名'}]]], [[[{'Language': 'ja'}]]]]}]]]]}, {'attribute_name': 'Resource Type', 'attribute_name_i18n': 'Resource Type', 'attribute_type': None, 'attribute_value_mlt': [[[[{'Resource Type': 'conference paper'}], [{'Resource Type Identifier': 'http://purl.org/coar/resource_type/c_5794'}]]]]}, {'attribute_name': 'thumbnail', 'attribute_name_i18n': 'thumbnail', 'attribute_type': 'object', 'is_thumbnail': True}]

            _, results = es_records_3
            result = results[1]
            record = result['record']
            with patch("flask_login.utils._get_user", return_value=users[1]["obj"]):
                re = record.items_show_list
                print("\n",re)
                # assert record.items_show_list == [{'attribute_name': 'PubDate', 'attribute_value': '2022-08-20', 'attribute_name_i18n': 'PubDate'}, {'attribute_name': 'Creator', 'attribute_name_i18n': 'Creator', 'attribute_type': 'object',
                #     'attribute_value_mlt': [[[]], [[[{'Creator Given Name': [[[[{'Given Name': 'givenNames'}]]], [[[{'Language': 'ja'}]]]]}]]], [[[{'Creator Family Name': [[[[{'Family Name': 'mei'}]]], [[[{'Language': 'ja'}]]]]}]]], [[[{'Creator Family Name': [[[[{'Family Name': 'mei'}]]], [[[{'Language': 'ja'}]]]]}]]], [[[{}]]], [[[{'Creator Name': [[[[{'Name': 'name'}]]], [[[{'Language': 'ja'}]]]]}]]], [[[{'Creator Identifier': [[[[{'Creator Identifier': '識別'}]]], [[[{'Creator Identifier URI': 'tets.com'}]]]]}]]], [[[{'Affiliation Name Identifier': [[[[{'Affiliation Name Identifier': '識別子'}]]], [[[{'Affiliation Name Identifier URI': 'tets.com'}]]], [[[{'Affiliation Name Identifier Scheme': 'kakenhi'}]]]]}]]], [[[{'Creator Alternative Name': [[[[{'Alternative Name': '別名'}]]], [[[{'Language': 'ja'}]]]]}]]]]}, {'attribute_name': 'Resource Type', 'attribute_name_i18n': 'Resource Type', 'attribute_type': None, 'attribute_value_mlt': [[[[{'Resource Type': 'conference paper'}], [{'Resource Type Identifier': 'http://purl.org/coar/resource_type/c_5794'}]]]]}, {'attribute_name': 'thumbnail', 'attribute_name_i18n': 'thumbnail', 'attribute_type': 'object', 'is_thumbnail': True}]


    # TODO;
    #     def display_file_info(self):
    # .tox/c1/bin/pytest --cov=weko_deposit tests/test_api.py::TestWekoRecord::test_display_file_info -vv -s --cov-branch --cov-report=term --basetemp=/code/modules/weko-deposit/.tox/c1/tmp
    def test_display_file_info(self, app, es_records, es_records_4, es_records_3):
        with patch('weko_deposit.api.weko_logger') as mock_logger:
            record = WekoRecord({})
            with app.test_request_context():
                with pytest.raises(AttributeError):
                    assert record.display_file_info == ""

            _, results = es_records
            result = results[0]
            record = result['record']
            with app.test_request_context("/test?filename=hello.txt"):
                assert record.display_file_info == [{'attribute_name': 'File', 'attribute_name_i18n': 'File', 'attribute_type': 'file', 'attribute_value_mlt': [[[[{'Opendate': '2022-09-07'}], [
                    {'FileName': 'hello.txt'}], [{'Text URL': [[[{'Text URL': 'https://weko3.example.org/record/1/files/hello.txt'}]]]}], [{'Format': 'plain/text'}], [{'Size': [[[[{'Size': '146 KB'}]]]]}]]]]}]

            _, results = es_records_4
            result = results[0]
            record = result['record']
            with app.test_request_context("/test?filename=hello.txt"):
                re = record.display_file_info
                print("re: ",re)

            # nval['attribute_type'] == 'file
            _, results = es_records_3
            result = results[0]
            record = result['record']
            with app.test_request_context("/test?filename=hello.txt"):
                re = record.display_file_info
                print("re: ",re)
            # record["item_1617186609386"] = {
            #     "attribute_type": "file", "attribute_name": "subject", "attribute_value_mlt": ["test_subject"]}
            # record["item_1617186626617"] = {
            #     "attribute_name": "description", "attribute_type": "file"}

#             with app.test_request_context("/test?filename=not_hello.txt"):
#                 re = record.display_file_info
#                 print("\n",re)
#                 # assert record.display_file_info==[{'attribute_name': 'description','attribute_name_i18n': 'Description','attribute_type': 'file','attribute_value_mlt': [[[[{'Description': ''}]]]]},{'attribute_name': 'File','attribute_name_i18n': 'File','attribute_type': 'file','attribute_value_mlt': []}]
#
#             _, results = es_records
#             result = results[2]
#             record = result['record']
#             record['hidden'] = True
#
#             with app.test_request_context("/test?filename=hello.txt"):
#                 re = record.display_file_info
#                 print("\n",re)
#                 # assert record.display_file_info==[{'attribute_name': 'File','attribute_name_i18n': 'File','attribute_type': 'file','attribute_value_mlt': [[[[{'Opendate': '2022-09-07'}],[{'FileName': 'hello.txt'}],[{'Text URL': [[[{'Text URL': 'https://weko3.example.org/record/3/files/hello.txt'}]]]}],[{'Format': 'plain/text'}],[{'Size': [[[[{'Size': '146 KB'}]]]]}]]]]}]
#
#             mock_logger.assert_any_call(key='WEKO_COMMON_FOR_START')
#             mock_logger.assert_any_call(
#                 key='WEKO_COMMON_FOR_LOOP_ITERATION', count=mock.ANY, element=mock.ANY)
#             mock_logger.assert_any_call(
#                 key='WEKO_COMMON_IF_ENTER', branch=mock.ANY)
#             mock_logger.assert_any_call(key='WEKO_COMMON_FOR_END')
#             mock_logger.assert_any_call(
#                 key='WEKO_COMMON_RETURN_VALUE', value=mock.ANY)
#             mock_logger.reset_mock()

    #     def __remove_special_character_of_weko2(self, metadata):
    # .tox/c1/bin/pytest --cov=weko_deposit tests/test_api.py::TestWekoRecord::test__remove_special_character_of_weko2 -vv -s --cov-branch --cov-report=html --basetemp=/code/modules/weko-deposit/.tox/c1/tmp
    def test__remove_special_character_of_weko2(self,es_records):
        with patch('weko_deposit.api.weko_logger') as mock_logger:
            record = WekoRecord({})
            indexer, results = es_records
            record = results[0]
            deposit = record["deposit"]
            metadata = ['url','date']
            assert record["record"]._WekoRecord__remove_special_character_of_weko2(metadata) is None

            metadata = ''
            assert record["record"]._WekoRecord__remove_special_character_of_weko2(metadata) is None

            metadata = [{''},'']
            assert record["record"]._WekoRecord__remove_special_character_of_weko2(metadata) is None

    #     def _get_creator(meta_data, hide_email_flag):
    # .tox/c1/bin/pytest --cov=weko_deposit tests/test_api.py::TestWekoRecord::test__get_creator -vv -s --cov-branch --cov-report=term --basetemp=/code/modules/weko-deposit/.tox/c1/tmp
    def test__get_creator(self, es_records):
        with patch('weko_deposit.api.weko_logger') as mock_logger:
            record = WekoRecord({})
            assert record._get_creator({}, False) == []

            mock_logger.assert_any_call(
                key='WEKO_COMMON_RETURN_VALUE', value=mock.ANY)
            mock_logger.reset_mock()
            assert record._get_creator({},True)==[]

            metadata = [{'url': {'url': 'https://weko3.example.org/record/2/files/hello.txt'}, 'date': [{'dateType': 'Available', 'dateValue': '2022-09-07'}], 'format': 'plain/text', 'creatorMails': 'creatorMails', 'nameIdentifiers': 'nameIdentifiers', 'filesize': [{'value': '146 KB'}], 'accessrole': 'open_access', 'version_id': '18b2736a-fa2b-4b05-9582-86ffa87ebce9', 'mimetype': 'application/pdf', 'file': 'SGVsbG8sIFdvcmxk'}]
            assert record._get_creator(metadata,False)==[{'creatorMails': 'creatorMails','name': [],'nameIdentifiers': 'nameIdentifiers','order_lang': []}]

            assert record._get_creator(metadata,True)==[{'name': [], 'nameIdentifiers': 'nameIdentifiers', 'order_lang': []}]

            metadata = [{'url': {'url': 'https://weko3.example.org/record/2/files/hello.txt'}, 'date': [{'dateType': 'Available', 'dateValue': '2022-09-07'}], 'format': 'plain/text', 'creatorMails': 'creatorMails', 'Identifiers': 'nameIdentifiers', 'filesize': [{'value': '146 KB'}], 'accessrole': 'open_access', 'version_id': '18b2736a-fa2b-4b05-9582-86ffa87ebce9', 'mimetype': 'application/pdf', 'file': 'SGVsbG8sIFdvcmxk'}]
            assert record._get_creator(metadata,True)==[{'name': [], 'order_lang': []}]
            mock_logger.assert_any_call(key='WEKO_COMMON_RETURN_VALUE', value=mock.ANY)
            mock_logger.reset_mock()

    #     def __remove_file_metadata_do_not_publish(self, file_metadata_list):
    # .tox/c1/bin/pytest --cov=weko_deposit tests/test_api.py::TestWekoRecord::test___remove_file_metadata_do_not_publish -vv -s --cov-branch --cov-report=html --basetemp=/code/modules/weko-deposit/.tox/c1/tmp
    def test___remove_file_metadata_do_not_publish(self,es_records,users):
        with patch('weko_deposit.api.weko_logger') as mock_logger:
            indexer, results = es_records
            record = results[0]
            file_metadata = [{'url': {'url': 'https://weko3.example.org/record/2/files/hello.txt'}, 'date': [{'dateType': 'Available', 'dateValue': '2022-09-07'}], 'format': 'plain/text', 'filename': 'hello.txt', 'filesize': [{'value': '146 KB'}], 'accessrole': 'open_date', 'version_id': '2dfc9468-6a1f-4204-928d-0795625b79c8', 'mimetype': 'application/pdf', 'file': 'SGVsbG8sIFdvcmxk'}]
            assert record["record"]._WekoRecord__remove_file_metadata_do_not_publish(file_metadata) ==[{'url': {'url': 'https://weko3.example.org/record/2/files/hello.txt'}, 'date': [{'dateType': 'Available', 'dateValue': '2022-09-07'}], 'format': 'plain/text', 'filename': 'hello.txt', 'filesize': [{'value': '146 KB'}], 'accessrole': 'open_date', 'version_id': '2dfc9468-6a1f-4204-928d-0795625b79c8', 'mimetype': 'application/pdf', 'file': 'SGVsbG8sIFdvcmxk'}]

            record = results[1]
            file_metadata = [{'url': {'url': 'https://weko3.example.org/record/2/files/hello.txt'}, 'date': [{'dateType': 'Available', 'dateValue': ''}], 'format': 'plain/text', 'filename': 'hello.txt', 'filesize': [{'value': '146 KB'}], 'accessrole': 'open_date', 'version_id': '2dfc9468-6a1f-4204-928d-0795625b79c8', 'mimetype': 'application/pdf', 'file': 'SGVsbG8sIFdvcmxk'}]
            assert record["record"]._WekoRecord__remove_file_metadata_do_not_publish(file_metadata) ==[]

            record = results[2]
            file_metadata = [{'url': {'url': 'https://weko3.example.org/record/2/files/hello.txt'}, 'date': [{'dateType': 'Available', 'dateValue': ''}], 'format': 'plain/text', 'filename': 'hello.txt', 'filesize': [{'value': '146 KB'}], 'version_id': '2dfc9468-6a1f-4204-928d-0795625b79c8', 'mimetype': 'application/pdf', 'file': 'SGVsbG8sIFdvcmxk'}]
            assert record["record"]._WekoRecord__remove_file_metadata_do_not_publish(file_metadata) ==[{'url': {'url': 'https://weko3.example.org/record/2/files/hello.txt'}, 'date': [{'dateType': 'Available', 'dateValue': ''}], 'format': 'plain/text', 'filename': 'hello.txt', 'filesize': [{'value': '146 KB'}], 'version_id': '2dfc9468-6a1f-4204-928d-0795625b79c8', 'mimetype': 'application/pdf', 'file': 'SGVsbG8sIFdvcmxk'}]

            record = results[3]
            user = users[0]
            with patch("flask_login.utils._get_user", return_value=user["obj"]):

                file_metadata = [{'url': {'url': 'https://weko3.example.org/record/2/files/hello.txt'}, 'accessrole': 'open_no', 'date': [{'dateType': 'Available', 'dateValue': ''}], 'format': 'plain/text', 'filename': 'hello.txt', 'filesize': [{'value': '146 KB'}], 'version_id': '2dfc9468-6a1f-4204-928d-0795625b79c8', 'mimetype': 'application/pdf', 'file': 'SGVsbG8sIFdvcmxk'}]
                assert record["record"]._WekoRecord__remove_file_metadata_do_not_publish(file_metadata) ==[]


    #     def __check_user_permission(user_id_list):
    #.tox/c1/bin/pytest --cov=weko_deposit tests/test_api.py::TestWekoRecord::test___check_user_permission -vv -s --cov-branch --cov-report=html --basetemp=/code/modules/weko-deposit/.tox/c1/tmp
    def test___check_user_permission(self,es_records,users):
        with patch('weko_deposit.api.weko_logger') as mock_logger:
            indexer, results = es_records
            record = results[0]
            user_id_list = ["1","2"]
            assert record["record"]._WekoRecord__check_user_permission(user_id_list) ==False

            record = results[1]
            user = users[6]
            with patch("flask_login.utils._get_user", return_value=user["obj"]):
                user_id_list = ["1","2","3","4","5"]
                assert record["record"]._WekoRecord__check_user_permission(user_id_list) ==True

            user = users[6]
            with patch("flask_login.utils._get_user", return_value=user["obj"]):
                user_id_list = [1,2,3,4,5,6,7,8]
                assert record["record"]._WekoRecord__check_user_permission(user_id_list) ==True

            user = users[7]
            with patch("flask_login.utils._get_user", return_value=user["obj"]):
                user_id_list = ["1","2","3","4","5"]
                assert record["record"]._WekoRecord__check_user_permission(user_id_list) ==False

            user = users[5]
            with patch("flask_login.utils._get_user", return_value=user["obj"]):
                user_id_list = ["1","2","3","4","5"]
                assert record["record"]._WekoRecord__check_user_permission(user_id_list) ==False

    #     def is_input_open_access_date(file_metadata):
    # .tox/c1/bin/pytest --cov=weko_deposit tests/test_api.py::TestWekoRecord::test_is_input_open_access_date -vv -s --cov-branch --cov-report=term --basetemp=/code/modules/weko-deposit/.tox/c1/tmp

    def test_is_input_open_access_date(self):
        with patch('weko_deposit.api.weko_logger') as mock_logger:
            record = WekoRecord({})
            assert record.is_input_open_access_date({}) == False

            mock_logger.assert_any_call(
                key='WEKO_COMMON_RETURN_VALUE', value=mock.ANY)
            mock_logger.reset_mock()

    #     def is_do_not_publish(file_metadata):
    # .tox/c1/bin/pytest --cov=weko_deposit tests/test_api.py::TestWekoRecord::test_is_do_not_publish -vv -s --cov-branch --cov-report=term --basetemp=/code/modules/weko-deposit/.tox/c1/tmp
    def test_is_do_not_publish(self):
        with patch('weko_deposit.api.weko_logger') as mock_logger:
            record = WekoRecord({})
            assert record.is_do_not_publish({}) == False

            mock_logger.assert_any_call(
                key='WEKO_COMMON_RETURN_VALUE', value=mock.ANY)
            mock_logger.reset_mock()

    #     def get_open_date_value(file_metadata):
    # .tox/c1/bin/pytest --cov=weko_deposit tests/test_api.py::TestWekoRecord::test_get_open_date_value -vv -s --cov-branch --cov-report=term --basetemp=/code/modules/weko-deposit/.tox/c1/tmp
    def test_get_open_date_value(self):
        with patch('weko_deposit.api.weko_logger') as mock_logger:
            record = WekoRecord({})
            assert record.get_open_date_value({}) == None

            mock_logger.assert_any_call(
                key='WEKO_COMMON_RETURN_VALUE', value=mock.ANY)
            mock_logger.reset_mock()

    #     def is_future_open_date(self, file_metadata):
    # .tox/c1/bin/pytest --cov=weko_deposit tests/test_api.py::TestWekoRecord::test_is_future_open_date -vv -s --cov-branch --cov-report=term --basetemp=/code/modules/weko-deposit/.tox/c1/tmp
    def test_is_future_open_date(self, es_records):
        with patch('weko_deposit.api.weko_logger') as mock_logger:
            record = WekoRecord({})
            assert record.is_future_open_date(record, {}) == True
            assert record.is_future_open_date(record, {'url': {'url': 'https://weko3.example.org/record/1/files/hello.txt'}, 'date': [{'dateType': 'Available', 'dateValue': '2022-09-07'}], 'format': 'plain/text', 'filename': 'hello.txt', 'filesize': [
                                              {'value': '146 KB'}], 'accessrole': 'open_access', 'version_id': 'e131046c-291f-4065-b4b4-ca3bf1fac6e3', 'mimetype': 'application/pdf', 'file': 'SGVsbG8sIFdvcmxk'}) == False

            mock_logger.assert_any_call(
                key='WEKO_COMMON_IF_ENTER', branch=mock.ANY)
            mock_logger.assert_any_call(
                key='WEKO_COMMON_RETURN_VALUE', value=mock.ANY)
            mock_logger.reset_mock()

    #     def pid_doi(self):
    # .tox/c1/bin/pytest --cov=weko_deposit tests/test_api.py::TestWekoRecord::test_pid_doi -vv -s --cov-branch --cov-report=term --basetemp=/code/modules/weko-deposit/.tox/c1/tmp

    def test_pid_doi(self, es_records):
        with patch('weko_deposit.api.weko_logger') as mock_logger:
            record = WekoRecord({})
            with pytest.raises(AttributeError):
                assert record.pid_doi == ""
            indexer, records = es_records
            record = records[0]['record']
            pid = record.pid_doi
            assert isinstance(pid, PersistentIdentifier) == True
            assert pid.pid_type == 'doi'

            mock_logger.assert_any_call(
                key='WEKO_COMMON_RETURN_VALUE', value=mock.ANY)
            mock_logger.reset_mock()

    #     def pid_cnri(self):
    # .tox/c1/bin/pytest --cov=weko_deposit tests/test_api.py::TestWekoRecord::test_pid_cnri -vv -s --cov-branch --cov-report=term --basetemp=/code/modules/weko-deposit/.tox/c1/tmp
    def test_pid_cnri(self, es_records):
        with patch('weko_deposit.api.weko_logger') as mock_logger:
            record = WekoRecord({})
            with pytest.raises(AttributeError):
                assert record.pid_cnri == ""
            indexer, records = es_records
            record = records[0]['record']
            pid = record.pid_cnri
            assert isinstance(pid, PersistentIdentifier) == True
            assert pid.pid_type == 'hdl'

            mock_logger.assert_any_call(
                key='WEKO_COMMON_RETURN_VALUE', value=mock.ANY)
            mock_logger.reset_mock()

    #     def pid_parent(self):
    # .tox/c1/bin/pytest --cov=weko_deposit tests/test_api.py::TestWekoRecord::test_pid_parent -vv -s --cov-branch --cov-report=term --basetemp=/code/modules/weko-deposit/.tox/c1/tmp
    def test_pid_parent(self,db,es_records_with_draft):
        with patch('weko_deposit.api.weko_logger') as mock_logger:
            record = WekoRecord({})
            with pytest.raises(AttributeError):
                assert record.pid_parent == ""

            indexer, records = es_records_with_draft
            record = records['record']
            pid = record.pid_parent
            assert isinstance(pid,PersistentIdentifier)==False

            es_records_with_draft[0]["record"].pid_parent
            assert isinstance(pid,PersistentIdentifier)==False

            es_records_with_draft[1]["record"].pid_parent
            assert isinstance(pid,PersistentIdentifier)==False
    #     def get_record_by_pid(cls, pid):
    # .tox/c1/bin/pytest --cov=weko_deposit tests/test_api.py::TestWekoRecord::test_get_record_by_pid -vv -s --cov-branch --cov-report=term --basetemp=/code/modules/weko-deposit/.tox/c1/tmp
    def test_get_record_by_pid(self, es_records):
        with patch('weko_deposit.api.weko_logger') as mock_logger:
            indexer, records = es_records
            record = records[0]['record']
            recid = records[0]['recid']

            rec = WekoRecord.get_record_by_pid(1)
            assert isinstance(rec, WekoRecord)
            assert rec.pid_recid == recid

            mock_logger.assert_any_call(
                key='WEKO_COMMON_RETURN_VALUE', value=mock.ANY)
            mock_logger.reset_mock()

    #     def get_record_by_uuid(cls, uuid):
    # .tox/c1/bin/pytest --cov=weko_deposit tests/test_api.py::TestWekoRecord::test_get_record_by_uuid -vv -s --cov-branch --cov-report=term --basetemp=/code/modules/weko-deposit/.tox/c1/tmp
    def test_get_record_by_uuid(self, es_records):
        with patch('weko_deposit.api.weko_logger') as mock_logger:
            indexer, records = es_records
            record = records[0]['record']
            recid = records[0]['recid']
            rec = WekoRecord.get_record_by_uuid(record.id)
            assert isinstance(rec, WekoRecord) == True
            assert rec.pid_recid == recid

            mock_logger.assert_any_call(
                key='WEKO_COMMON_RETURN_VALUE', value=mock.ANY)
            mock_logger.reset_mock()

    #     def get_record_cvs(cls, uuid):
    # .tox/c1/bin/pytest --cov=weko_deposit tests/test_api.py::TestWekoRecord::test_get_record_cvs -vv -s --cov-branch --cov-report=term --basetemp=/code/modules/weko-deposit/.tox/c1/tmp
    def test_get_record_cvs(self, es_records):
        with patch('weko_deposit.api.weko_logger') as mock_logger:
            indexer, records = es_records
            record = records[0]['record']
            assert WekoRecord.get_record_cvs(record.id) == False

            mock_logger.assert_any_call(
                key='WEKO_COMMON_RETURN_VALUE', value=mock.ANY)
            mock_logger.reset_mock()

    #     def _get_pid(self, pid_type):
    # .tox/c1/bin/pytest --cov=weko_deposit tests/test_api.py::TestWekoRecord::test__get_pid -vv -s --cov-branch --cov-report=term --basetemp=/code/modules/weko-deposit/.tox/c1/tmp
    def test__get_pid(self, es_records):
        with patch('weko_deposit.api.weko_logger') as mock_logger:
            record = WekoRecord({})
            with pytest.raises(AttributeError):
                record._get_pid('')

            indexer, results = es_records
            result = results[0]
            result["record"]._get_pid('doi')

            with patch("weko_deposit.api.get_record_without_version") as mock_pid:
                mock_pid.return_value = False
                result = results[1]
                assert result["record"]._get_pid('doi') == None

            from invenio_pidstore.models import PersistentIdentifier, PIDStatus
            from invenio_pidstore.errors import PIDDoesNotExistError, PIDInvalidAction
            from weko_deposit.errors import WekoDepositError
            with patch("weko_deposit.api.db.desc", side_effect=PIDDoesNotExistError("test pid_type","test pid_value")):
                result = results[1]
                assert result["record"]._get_pid('doi') == None

            with patch("weko_deposit.api.db.desc", side_effect=SQLAlchemyError("test_error")):
                 with pytest.raises(WekoDepositError, match="Some error has occurred in weko_deposit."):
                     indexer, results = es_records
                     result = results[0]
                     record = result['record']
                     pid = record.pid
                     record._get_pid("recid")
                     mock_logger.assert_any_call(key='WEKO_COMMON_FAILED_GET_PID', value=mock.ANY)
                     mock_logger.reset_mock()

            mock_logger.assert_any_call(key='WEKO_COMMON_IF_ENTER', branch=mock.ANY)
            mock_logger.assert_any_call(key='WEKO_COMMON_RETURN_VALUE', value=mock.ANY)
            mock_logger.reset_mock()



    #     def update_item_link(self, pid_value):
    # .tox/c1/bin/pytest --cov=weko_deposit tests/test_api.py::TestWekoRecord::test_update_item_link -vv -s --cov-branch --cov-report=term --basetemp=/code/modules/weko-deposit/.tox/c1/tmp
    def test_update_item_link(self,db, es_records):
        with patch('weko_deposit.api.weko_logger') as mock_logger:
            from weko_records.models import ItemMetadata, ItemReference
            ir = ItemReference(
                src_item_pid='1', dst_item_pid='1', reference_type='1')
            db.session.add(ir)
            db.session.commit()
            indexer, records = es_records

            record = records[0]['record']
            recid = records[0]['recid']
            record.update_item_link(record.pid.pid_value)
            item_link = ItemLink.get_item_link_info(recid.pid_value)
            assert item_link == [
                {'item_links': '1', 'item_title': 'title', 'value': '1'}]
            mock_logger.assert_any_call(key='WEKO_COMMON_FOR_START')
            mock_logger.assert_any_call(
                key='WEKO_COMMON_FOR_LOOP_ITERATION', count=mock.ANY, element=mock.ANY)
            mock_logger.assert_any_call(key='WEKO_COMMON_FOR_END')
            mock_logger.reset_mock()

    #     def get_file_data(self):
    # .tox/c1/bin/pytest --cov=weko_deposit tests/test_api.py::TestWekoRecord::test_get_file_data -vv -s --cov-branch --cov-report=term --basetemp=/code/modules/weko-deposit/.tox/c1/tmp
<<<<<<< HEAD
    def test_get_file_data(self, app, es_records):
=======
    def test_get_file_data(self,app,es_records,es_records_3):
>>>>>>> 561da378
        with patch('weko_deposit.api.weko_logger') as mock_logger:
            indexer, records = es_records
            record = records[0]["record"]
            with app.test_request_context():
                result = record.get_file_data()
                assert result[0]["accessrole"] == "open_access"
                assert result[0]["filename"] == "hello.txt"

            indexer, records = es_records_3
            record = records[0]["record"]
            with app.test_request_context():
                result = record.get_file_data()
                assert result == []

            mock_logger.assert_any_call(key='WEKO_COMMON_FOR_START')
            mock_logger.assert_any_call(
                key='WEKO_COMMON_FOR_LOOP_ITERATION', count=mock.ANY, element=mock.ANY)
            mock_logger.assert_any_call(
                key='WEKO_COMMON_IF_ENTER', branch=mock.ANY)
            mock_logger.assert_any_call(key='WEKO_COMMON_FOR_END')
            mock_logger.assert_any_call(
                key='WEKO_COMMON_RETURN_VALUE', value=mock.ANY)
            mock_logger.reset_mock()


# class _FormatSysCreator:
# .tox/c1/bin/pytest --cov=weko_deposit tests/test_api.py::Test_FormatSysCreator -vv -s --cov-branch --cov-report=term --basetemp=/code/modules/weko-deposit/.tox/c1/tmp
class Test_FormatSysCreator:
    # def __init__(self, creator):
    # .tox/c1/bin/pytest --cov=weko_deposit tests/test_api.py::Test_FormatSysCreator::test___init__ -vv -s --cov-branch --cov-report=term --basetemp=/code/modules/weko-deposit/.tox/c1/tmp
    def test___init__(self, app, prepare_creator):
        with app.test_request_context():
            obj = _FormatSysCreator(prepare_creator)
            assert isinstance(obj,_FormatSysCreator)==True

#     def _get_creator_languages_order(self):
    # .tox/c1/bin/pytest --cov=weko_deposit tests/test_api.py::Test_FormatSysCreator::test__get_creator_languages_order -vv -s --cov-branch --cov-report=term --basetemp=/code/modules/weko-deposit/.tox/c1/tmp
    def test__get_creator_languages_order(self, app, prepare_creator):
        with patch('weko_deposit.api.weko_logger') as mock_logger:
            with app.test_request_context():
                obj = _FormatSysCreator(prepare_creator)
                assert isinstance(obj, _FormatSysCreator) == True
                obj._get_creator_languages_order()
                assert obj.languages == ['ja', 'ja-Kana', 'en', 'cn']

            with app.test_request_context():
                obj = _FormatSysCreator(prepare_creator)
                assert isinstance(obj, _FormatSysCreator) == True
                obj._get_creator_languages_order()
<<<<<<< HEAD
                assert obj.languages == ['ja', 'ja-Kana', 'en', 'cn']
            # todo33
            # mock_logger.assert_any_call(key='WEKO_COMMON_FOR_START')
            # mock_logger.assert_any_call(key='WEKO_COMMON_FOR_LOOP_ITERATION', count=mock.ANY, element=mock.ANY)
            # mock_logger.assert_any_call(key='WEKO_COMMON_IF_ENTER', branch=mock.ANY)
            # mock_logger.assert_any_call(key='WEKO_COMMON_FOR_END')
            # mock_logger.reset_mock()
=======
                assert obj.languages==['ja', 'ja-Kana', 'en', 'cn']

            mock_logger.assert_any_call(key='WEKO_COMMON_FOR_START')
            mock_logger.assert_any_call(key='WEKO_COMMON_FOR_LOOP_ITERATION', count=mock.ANY, element=mock.ANY)
            mock_logger.assert_any_call(key='WEKO_COMMON_IF_ENTER', branch=mock.ANY)
            mock_logger.assert_any_call(key='WEKO_COMMON_FOR_END')
            mock_logger.reset_mock()
>>>>>>> 561da378

    # def _format_creator_to_show_detail(self, language: str, parent_key: str,
    # .tox/c1/bin/pytest --cov=weko_deposit tests/test_api.py::Test_FormatSysCreator::test__format_creator_to_show_detail -vv -s --cov-branch --cov-report=term --basetemp=/code/modules/weko-deposit/.tox/c1/tmp
    def test__format_creator_to_show_detail(self, app, prepare_creator):
        with patch('weko_deposit.api.weko_logger') as mock_logger:
            with app.test_request_context():
                obj = _FormatSysCreator(prepare_creator)
                assert isinstance(obj,_FormatSysCreator)==True
                language = 'en'
                parent_key = 'creatorNames'
                lst = []
                obj._format_creator_to_show_detail(language, parent_key, lst)
                assert lst == ['Joho, Taro']

                prepare_creator={'givenNames': [{'givenName': '太郎', 'givenNameLang': 'ja'}, {'givenName': 'タロウ', 'givenNameLang': 'ja-Kana'}, {'givenName': 'Taro', 'givenNameLang': 'en'}], 'familyNames': [{'familyName': '情報', 'familyNameLang': 'ja'}, {'familyName': 'ジョウホウ', 'familyNameLang': 'ja-Kana'}, {'familyName': 'Joho', 'familyNameLang': 'en'}], 'creatorNames': []}
                obj = _FormatSysCreator(prepare_creator)
                assert isinstance(obj,_FormatSysCreator)==True
                language = 'en'
                parent_key = 'creatorNames'
                lst = []
                obj._format_creator_to_show_detail(language,parent_key,lst)
                assert lst==[]

                prepare_creator={'creatorNames': [{'creatorName': '情報, 太郎', 'creatorNameLang': 'ja'}, {'creatorName': 'ジョウホウ, タロウ', 'creatorNameLang': 'ja-Kana'}, {'creatorName_1': 'Joho, Taro', 'creatorNameLang': 'en'}]}
                obj = _FormatSysCreator(prepare_creator)
                assert isinstance(obj,_FormatSysCreator)==True
                language = 'en'
                parent_key = 'creatorNames'
                lst = []
                obj._format_creator_to_show_detail(language,parent_key,lst)
                assert lst==[]

                mock_logger.assert_any_call(key='WEKO_COMMON_FOR_START')
                mock_logger.assert_any_call(
                    key='WEKO_COMMON_FOR_LOOP_ITERATION', count=mock.ANY, element=mock.ANY)
                mock_logger.assert_any_call(
                    key='WEKO_COMMON_IF_ENTER', branch=mock.ANY)
                mock_logger.assert_any_call(key='WEKO_COMMON_FOR_END')
                mock_logger.reset_mock()

    # * This is for testing only for the changes regarding creatorType
    # .tox/c1/bin/pytest --cov=weko_deposit tests/test_api.py::Test_FormatSysCreator::test__format_creator_to_show_detail_2 -vv -s --cov-branch --cov-report=term --cov-report=html --basetemp=/code/modules/weko-deposit/.tox/c1/tmp
    def test__format_creator_to_show_detail_2(self, app, prepare_creator):
        with patch('weko_deposit.api.weko_logger') as mock_logger:
            with app.test_request_context():
                prepare_creator["creatorType"] = "creator_type_test"
                obj = _FormatSysCreator(prepare_creator)
                language = 'en'
                parent_key = 'creatorType'
                lst = []

                assert obj._format_creator_to_show_detail(
                    language,
                    parent_key,
                    lst
                ) is None

                assert len(lst) == 0

                mock_logger.assert_any_call(key='WEKO_COMMON_FOR_START')
                mock_logger.assert_any_call(
                    key='WEKO_COMMON_FOR_LOOP_ITERATION', count=mock.ANY, element=mock.ANY)
                mock_logger.assert_any_call(
                    key='WEKO_COMMON_IF_ENTER', branch=mock.ANY)
                mock_logger.assert_any_call(key='WEKO_COMMON_FOR_END')
                mock_logger.reset_mock()

    #     def _get_creator_to_show_popup(self, creators: Union[list, dict],
    # .tox/c1/bin/pytest --cov=weko_deposit tests/test_api.py::Test_FormatSysCreator::test__get_creator_to_show_popup -vv -s --cov-branch --cov-report=term --basetemp=/code/modules/weko-deposit/.tox/c1/tmp
    def test__get_creator_to_show_popup(self, app, prepare_creator):
        with patch('weko_deposit.api.weko_logger') as mock_logger:
            with app.test_request_context():
                obj = _FormatSysCreator(prepare_creator)
                assert isinstance(obj,_FormatSysCreator)==True
                creators={'givenNames': [{'givenName': '太郎', 'givenNameLang': 'ja'}, {'givenName': 'タロウ', 'givenNameLang': 'ja-Kana'}, {'givenName': 'Taro', 'givenNameLang': 'en'}], 'familyNames': [{'familyName': '情報', 'familyNameLang': 'ja'}, {'familyName': 'ジョウホウ', 'familyNameLang': 'ja-Kana'}, {'familyName': 'Joho', 'familyNameLang': 'en'}], 'creatorNames': [{'creatorName': '情報, 太郎', 'creatorNameLang': 'ja'}, {'creatorName': 'ジョウホウ, タロウ', 'creatorNameLang': 'ja-Kana'}, {'creatorName': 'Joho, Taro', 'creatorNameLang': 'en'}], 'nameIdentifiers': [{'nameIdentifier': 'xxxxxxx', 'nameIdentifierURI': 'https://orcid.org/', 'nameIdentifierScheme': 'ORCID'}, {'nameIdentifier': 'xxxxxxx', 'nameIdentifierURI': 'https://ci.nii.ac.jp/', 'nameIdentifierScheme': 'CiNii'}, {'nameIdentifier': 'zzzzzzz', 'nameIdentifierURI': 'https://kaken.nii.ac.jp/', 'nameIdentifierScheme': 'KAKEN2'}], 'creatorAffiliations': [{'affiliationNames': [{'affiliationName': '所属機関', 'affiliationNameLang': 'ja'}, {'affiliationName': 'Affilication Name', 'affiliationNameLang': 'en'}], 'affiliationNameIdentifiers': [{'affiliationNameIdentifier': 'xxxxxx', 'affiliationNameIdentifierURI': 'xxxxx', 'affiliationNameIdentifierScheme': 'ISNI'}]}], 'creatorAlternatives': [{'creatorAlternative': 'Alternative Name', 'creatorAlternativeLang': 'en'}, {'creatorAlternative': '別名', 'creatorAlternativeLang': 'ja'}]}
                language='ja'
                creator_list=[]
                creator_list_temp=None
                obj._get_creator_to_show_popup(creators,language,creator_list,creator_list_temp)
                assert creators=={'givenNames': [{'givenName': '太郎', 'givenNameLang': 'ja'}, {'givenName': 'タロウ', 'givenNameLang': 'ja-Kana'}, {'givenName': 'Taro', 'givenNameLang': 'en'}], 'familyNames': [{'familyName': '情報', 'familyNameLang': 'ja'}, {'familyName': 'ジョウホウ', 'familyNameLang': 'ja-Kana'}, {'familyName': 'Joho', 'familyNameLang': 'en'}], 'creatorNames': [{'creatorName': '情報, 太郎', 'creatorNameLang': 'ja'}, {'creatorName': 'ジョウホウ, タロウ', 'creatorNameLang': 'ja-Kana'}, {'creatorName': 'Joho, Taro', 'creatorNameLang': 'en'}], 'nameIdentifiers': [{'nameIdentifier': 'xxxxxxx', 'nameIdentifierURI': 'https://orcid.org/', 'nameIdentifierScheme': 'ORCID'}, {'nameIdentifier': 'xxxxxxx', 'nameIdentifierURI': 'https://ci.nii.ac.jp/', 'nameIdentifierScheme': 'CiNii'}, {'nameIdentifier': 'zzzzzzz', 'nameIdentifierURI': 'https://kaken.nii.ac.jp/', 'nameIdentifierScheme': 'KAKEN2'}], 'creatorAffiliations': [{'affiliationNames': [{'affiliationName': '所属機関', 'affiliationNameLang': 'ja', 'affiliationNameIdentifier': 'xxxxxx', 'affiliationNameIdentifierURI': 'xxxxx', 'affiliationNameIdentifierScheme': 'ISNI'}, {'affiliationName': 'Affilication Name', 'affiliationNameLang': 'en'}], 'affiliationNameIdentifiers': [{'affiliationNameIdentifier': 'xxxxxx', 'affiliationNameIdentifierURI': 'xxxxx', 'affiliationNameIdentifierScheme': 'ISNI'}]}], 'creatorAlternatives': [{'creatorAlternative': 'Alternative Name', 'creatorAlternativeLang': 'en'}, {'creatorAlternative': '別名', 'creatorAlternativeLang': 'ja'}]}
                assert language=="ja"
                assert creator_list==[{'ja': [{'givenName': '太郎', 'givenNameLang': 'ja'}, {'familyName': '情報', 'familyNameLang': 'ja'}, {'creatorName': '情報, 太郎', 'creatorNameLang': 'ja'}, {'affiliationName': '所属機関', 'affiliationNameLang': 'ja', 'affiliationNameIdentifier': 'xxxxxx', 'affiliationNameIdentifierURI': 'xxxxx', 'affiliationNameIdentifierScheme': 'ISNI'}, {'creatorAlternative': '別名', 'creatorAlternativeLang': 'ja'}]}]
                assert creator_list_temp==None

                obj = _FormatSysCreator(prepare_creator)
                assert isinstance(obj,_FormatSysCreator)==True
                creators={'givenNames': [{'givenName': '太郎', 'givenNameLang': 'ja'}, {'givenName': 'タロウ', 'givenNameLang': 'ja-Kana'}, {'givenName': 'Taro', 'givenNameLang': 'en'}], 'familyNames': [{'familyName': '情報', 'familyNameLang': 'ja'}, {'familyName': 'ジョウホウ', 'familyNameLang': 'ja-Kana'}, {'familyName': 'Joho', 'familyNameLang': 'en'}], 'creatorNames': [{'creatorName': '情報, 太郎', 'creatorNameLang': 'ja'}, {'creatorName': 'ジョウホウ, タロウ', 'creatorNameLang': 'ja-Kana'}, {'creatorName': 'Joho, Taro', 'creatorNameLang': 'en'}], 'nameIdentifiers': [{'nameIdentifier': 'xxxxxxx', 'nameIdentifierURI': 'https://orcid.org/', 'nameIdentifierScheme': 'ORCID'}, {'nameIdentifier': 'xxxxxxx', 'nameIdentifierURI': 'https://ci.nii.ac.jp/', 'nameIdentifierScheme': 'CiNii'}, {'nameIdentifier': 'zzzzzzz', 'nameIdentifierURI': 'https://kaken.nii.ac.jp/', 'nameIdentifierScheme': 'KAKEN2'}], 'creatorAffiliations': [{'affiliationNames': [], 'affiliationNameIdentifiers': [{'affiliationNameIdentifier': 'xxxxxx', 'affiliationNameIdentifierURI': 'xxxxx', 'affiliationNameIdentifierScheme': 'ISNI'}]}], 'creatorAlternatives': [{'creatorAlternative': 'Alternative Name', 'creatorAlternativeLang': 'en'}, {'creatorAlternative': '別名', 'creatorAlternativeLang': 'ja'}]}
                language='ja'
                creator_list=[]
                creator_list_temp=None
                obj._get_creator_to_show_popup(creators,language,creator_list,creator_list_temp)
                assert creators=={'givenNames': [{'givenName': '太郎', 'givenNameLang': 'ja'}, {'givenName': 'タロウ', 'givenNameLang': 'ja-Kana'}, {'givenName': 'Taro', 'givenNameLang': 'en'}], 'familyNames': [{'familyName': '情報', 'familyNameLang': 'ja'}, {'familyName': 'ジョウホウ', 'familyNameLang': 'ja-Kana'}, {'familyName': 'Joho', 'familyNameLang': 'en'}], 'creatorNames': [{'creatorName': '情報, 太郎', 'creatorNameLang': 'ja'}, {'creatorName': 'ジョウホウ, タロウ', 'creatorNameLang': 'ja-Kana'}, {'creatorName': 'Joho, Taro', 'creatorNameLang': 'en'}], 'nameIdentifiers': [{'nameIdentifier': 'xxxxxxx', 'nameIdentifierURI': 'https://orcid.org/', 'nameIdentifierScheme': 'ORCID'}, {'nameIdentifier': 'xxxxxxx', 'nameIdentifierURI': 'https://ci.nii.ac.jp/', 'nameIdentifierScheme': 'CiNii'}, {'nameIdentifier': 'zzzzzzz', 'nameIdentifierURI': 'https://kaken.nii.ac.jp/', 'nameIdentifierScheme': 'KAKEN2'}], 'creatorAffiliations': [{'affiliationNames': [], 'affiliationNameIdentifiers': [{'affiliationNameIdentifier': 'xxxxxx', 'affiliationNameIdentifierURI': 'xxxxx', 'affiliationNameIdentifierScheme': 'ISNI'}]}], 'creatorAlternatives': [{'creatorAlternative': 'Alternative Name', 'creatorAlternativeLang': 'en'}, {'creatorAlternative': '別名', 'creatorAlternativeLang': 'ja'}]}
                assert language=="ja"
                assert creator_list==[{'ja': [{'givenName': '太郎', 'givenNameLang': 'ja'}, {'familyName': '情報', 'familyNameLang': 'ja'}, {'creatorName': '情報, 太郎', 'creatorNameLang': 'ja'}, {'creatorAlternative': '別名', 'creatorAlternativeLang': 'ja'}]}]
                assert creator_list_temp==None

                obj = _FormatSysCreator(prepare_creator)
                assert isinstance(obj,_FormatSysCreator)==True
                creators={'givenNames': [{'givenName': '太郎', 'givenNameLang': 'ja'}, {'givenName': 'タロウ', 'givenNameLang': 'ja-Kana'}, {'givenName': 'Taro', 'givenNameLang': 'en'}], 'familyNames': [{'familyName': '情報', 'familyNameLang': 'ja'}, {'familyName': 'ジョウホウ', 'familyNameLang': 'ja-Kana'}, {'familyName': 'Joho', 'familyNameLang': 'en'}], 'creatorNames': [{'creatorName': '情報, 太郎', 'creatorNameLang': 'ja'}, {'creatorName': 'ジョウホウ, タロウ', 'creatorNameLang': 'ja-Kana'}, {'creatorName': 'Joho, Taro', 'creatorNameLang': 'en'}], 'nameIdentifiers': [{'nameIdentifier': 'xxxxxxx', 'nameIdentifierURI': 'https://orcid.org/', 'nameIdentifierScheme': 'ORCID'}, {'nameIdentifier': 'xxxxxxx', 'nameIdentifierURI': 'https://ci.nii.ac.jp/', 'nameIdentifierScheme': 'CiNii'}, {'nameIdentifier': 'zzzzzzz', 'nameIdentifierURI': 'https://kaken.nii.ac.jp/', 'nameIdentifierScheme': 'KAKEN2'}], 'creatorAffiliations': [{'affiliationNames': [{'affiliationName': '所属機関', 'affiliationNameLang': 'ja'}, {'affiliationName': 'Affilication Name', 'affiliationNameLang': 'en'}], 'affiliationNameIdentifiers': [{'affiliationNameIdentifier': 'xxxxxx', 'affiliationNameIdentifierURI': 'xxxxx', 'affiliationNameIdentifierScheme': 'ISNI'}]}], 'creatorAlternatives': [{'creatorAlternative': 'Alternative Name', 'creatorAlternativeLang': 'en'}, {'creatorAlternative': '別名', 'creatorAlternativeLang': 'ja'}]}
                language=''
                creator_list=[]
                creator_list_temp=None
                # creator_list=[{'givenName': '太郎', 'givenNameLang': 'en'}]
                # creator_list_temp=[{'givenName': '太郎', 'givenNameLang': 'en'}]
                obj._get_creator_to_show_popup(creators,language,creator_list,creator_list_temp)
                assert creators=={'givenNames': [{'givenName': '太郎', 'givenNameLang': 'ja'}, {'givenName': 'タロウ', 'givenNameLang': 'ja-Kana'}, {'givenName': 'Taro', 'givenNameLang': 'en'}], 'familyNames': [{'familyName': '情報', 'familyNameLang': 'ja'}, {'familyName': 'ジョウホウ', 'familyNameLang': 'ja-Kana'}, {'familyName': 'Joho', 'familyNameLang': 'en'}], 'creatorNames': [{'creatorName': '情報, 太郎', 'creatorNameLang': 'ja'}, {'creatorName': 'ジョウホウ, タロウ', 'creatorNameLang': 'ja-Kana'}, {'creatorName': 'Joho, Taro', 'creatorNameLang': 'en'}], 'nameIdentifiers': [{'nameIdentifier': 'xxxxxxx', 'nameIdentifierURI': 'https://orcid.org/', 'nameIdentifierScheme': 'ORCID'}, {'nameIdentifier': 'xxxxxxx', 'nameIdentifierURI': 'https://ci.nii.ac.jp/', 'nameIdentifierScheme': 'CiNii'}, {'nameIdentifier': 'zzzzzzz', 'nameIdentifierURI': 'https://kaken.nii.ac.jp/', 'nameIdentifierScheme': 'KAKEN2'}], 'creatorAffiliations': [{'affiliationNames': [{'affiliationName': '所属機関', 'affiliationNameLang': 'ja', 'affiliationNameIdentifier': 'xxxxxx', 'affiliationNameIdentifierURI': 'xxxxx', 'affiliationNameIdentifierScheme': 'ISNI'}, {'affiliationName': 'Affilication Name', 'affiliationNameLang': 'en'}], 'affiliationNameIdentifiers': [{'affiliationNameIdentifier': 'xxxxxx', 'affiliationNameIdentifierURI': 'xxxxx', 'affiliationNameIdentifierScheme': 'ISNI'}]}], 'creatorAlternatives': [{'creatorAlternative': 'Alternative Name', 'creatorAlternativeLang': 'en'}, {'creatorAlternative': '別名', 'creatorAlternativeLang': 'ja'}]}
                assert language==""
                assert creator_list==[]
                assert creator_list_temp==None

                obj = _FormatSysCreator(prepare_creator)
                assert isinstance(obj,_FormatSysCreator)==True
                creators={'givenNames': [{'givenName': '太郎', 'givenNameLang': ''}, {'givenName': 'タロウ', 'givenNameLang': 'ja-Kana'}, {'givenName': 'Taro', 'givenNameLang': 'en'}]}
                language=''
                creator_list=["1","2"]
                creator_list_temp=["1","2"]
                obj._get_creator_to_show_popup(creators,language,creator_list,creator_list_temp)
                assert creators=={'givenNames': [{'givenName': '太郎', 'givenNameLang': ''}, {'givenName': 'タロウ', 'givenNameLang': 'ja-Kana'}, {'givenName': 'Taro', 'givenNameLang': 'en'}]}
                assert language==""
                assert creator_list==['1', '2']
                assert creator_list_temp==['1', '2']

                obj = _FormatSysCreator(prepare_creator)
                assert isinstance(obj,_FormatSysCreator)==True
                creators={'givenNames': [{'givenName': '太郎', 'test1': 'ja'}, {'givenName': 'タロウ', 'test2': 'ja-Kana'}, {'givenName': 'Taro', 'test3': 'en'}]}
                language=''
                creator_list=[]
                creator_list_temp=None
                obj._get_creator_to_show_popup(creators,language,creator_list,creator_list_temp)
                assert creators=={'givenNames': [{'givenName': '太郎', 'test1': 'ja'}, {'givenName': 'タロウ', 'test2': 'ja-Kana'}, {'givenName': 'Taro', 'test3': 'en'}]}
                assert language==""
                assert creator_list==[{'NoLanguage': [{'givenName': '太郎', 'test1': 'ja'},{'givenName': 'タロウ', 'test2': 'ja-Kana'},{'givenName': 'Taro', 'test3': 'en'}]}]
                assert creator_list_temp==None

                mock_logger.assert_any_call(key='WEKO_COMMON_FOR_START')
                mock_logger.assert_any_call(
                    key='WEKO_COMMON_FOR_LOOP_ITERATION', count=mock.ANY, element=mock.ANY)
                mock_logger.assert_any_call(
                    key='WEKO_COMMON_IF_ENTER', branch=mock.ANY)
                mock_logger.assert_any_call(key='WEKO_COMMON_FOR_END')
                mock_logger.reset_mock()

    # * This is for testing only for the changes regarding creatorType
    # .tox/c1/bin/pytest --cov=weko_deposit tests/test_api.py::Test_FormatSysCreator::test__get_creator_to_show_popup_2 -vv -s --cov-branch --cov-report=term --basetemp=/code/modules/weko-deposit/.tox/c1/tmp
    def test__get_creator_to_show_popup_2(self, app, prepare_creator):
        with patch('weko_deposit.api.weko_logger') as mock_logger:
            with app.test_request_context():
                prepare_creator["creatorType"] = "creator_type_test"
                obj = _FormatSysCreator(prepare_creator)

                creators = {
                    'creatorType': 'creator_type_test'
                }

                language = 'ja'
                creator_list = []
                creator_list_temp = None

                obj._get_creator_to_show_popup(
                    creators,
                    language,
                    creator_list,
                    creator_list_temp
                )

                assert len(creator_list) == 0

                mock_logger.assert_any_call(key='WEKO_COMMON_FOR_START')
                mock_logger.assert_any_call(
                    key='WEKO_COMMON_FOR_LOOP_ITERATION', count=mock.ANY, element=mock.ANY)
                mock_logger.assert_any_call(
                    key='WEKO_COMMON_IF_ENTER', branch=mock.ANY)
                mock_logger.assert_any_call(key='WEKO_COMMON_FOR_END')
                mock_logger.reset_mock()


    # def format_affiliation(affiliation_data):
    # def _run_format_affiliation(affiliation_max, affiliation_min,
    # def _get_creator_based_on_language(creator_data: dict,
    # .tox/c1/bin/pytest --cov=weko_deposit tests/test_api.py::Test_FormatSysCreator::test__get_creator_based_on_language -vv -s --cov-branch --cov-report=term --basetemp=/code/modules/weko-deposit/.tox/c1/tmp
    def test__get_creator_based_on_language(self, app, prepare_creator):
        with patch('weko_deposit.api.weko_logger') as mock_logger:
            with app.test_request_context():
                obj = _FormatSysCreator(prepare_creator)
<<<<<<< HEAD
                assert isinstance(obj, _FormatSysCreator) == True
                creator_data = {'givenName': '太郎', 'givenNameLang': 'ja'}
                creator_list_temp = []
                language = 'ja'
                obj._get_creator_based_on_language(
                    creator_data, creator_list_temp, language)
                assert creator_list_temp == [
                    {'givenName': '太郎', 'givenNameLang': 'ja'}]
                # todo35
=======
                assert isinstance(obj,_FormatSysCreator)==True
                creator_data ={'givenName': '太郎', 'givenNameLang': 'ja'}
                creator_list_temp=[]
                language='ja'
                obj._get_creator_based_on_language(creator_data,creator_list_temp,language)
                assert creator_list_temp==[{'givenName': '太郎', 'givenNameLang': 'ja'}]

>>>>>>> 561da378
                obj = _FormatSysCreator(prepare_creator)
                assert isinstance(obj, _FormatSysCreator) == True
                creator_data = {'givenName': '太郎', 'givenNameLang': 'ja'}
                creator_list_temp = []
                language = ''
                obj._get_creator_based_on_language(
                    creator_data, creator_list_temp, language)
                assert creator_list_temp == []

                obj = _FormatSysCreator(prepare_creator)
                assert isinstance(obj,_FormatSysCreator)==True
                creator_data ={}
                creator_list_temp=[]
                language=''
                obj._get_creator_based_on_language(creator_data,creator_list_temp,language)
                assert creator_list_temp==[{}]

                mock_logger.assert_any_call(key='WEKO_COMMON_FOR_START')
                mock_logger.assert_any_call(
                    key='WEKO_COMMON_FOR_LOOP_ITERATION', count=mock.ANY, element=mock.ANY)
                mock_logger.assert_any_call(
                    key='WEKO_COMMON_IF_ENTER', branch=mock.ANY)
                mock_logger.assert_any_call(key='WEKO_COMMON_FOR_END')
                mock_logger.reset_mock()

    # def format_creator(self) -> dict:
    # .tox/c1/bin/pytest --cov=weko_deposit tests/test_api.py::Test_FormatSysCreator::test_format_creator -vv -s --cov-branch --cov-report=term --basetemp=/code/modules/weko-deposit/.tox/c1/tmp
    def test_format_creator(self, app, prepare_creator):
        with patch('weko_deposit.api.weko_logger') as mock_logger:
            with app.test_request_context():
                obj = _FormatSysCreator(prepare_creator)
                assert isinstance(obj,_FormatSysCreator)==True
                assert obj.format_creator()=={'name': ['Joho, Taro','Joho', 'Taro', 'Alternative Name'], 'order_lang': [{'ja': {'creatorName': ['情報, 太郎'], 'creatorAlternative': ['別名'], 'affiliationName': ['ISNI 所属機関'], 'affiliationNameIdentifier': [{'identifier': 'xxxxxx', 'uri': 'xxxxx'}]}}, {'ja-Kana': {'creatorName': ['ジョウホウ, タロウ'], 'creatorAlternative': [], 'affiliationName': [], 'affiliationNameIdentifier': []}}, {'cn': {'creatorName': None, 'creatorAlternative': [], 'affiliationName': [' Affilication Name'], 'affiliationNameIdentifier': [{'identifier': '', 'uri': ''}]}}]}
                assert obj.format_creator()=={'name': ['Joho, Taro','Joho', 'Taro', 'Alternative Name'], 'order_lang': [{'ja': {'creatorName': ['情報, 太郎'], 'creatorAlternative': ['別名'], 'affiliationName': ['ISNI 所属機関'], 'affiliationNameIdentifier': [{'identifier': 'xxxxxx', 'uri': 'xxxxx'}]}}, {'ja-Kana': {'creatorName': ['ジョウホウ, タロウ'], 'creatorAlternative': [], 'affiliationName': [], 'affiliationNameIdentifier': []}}, {'en': {'affiliationName': [],'affiliationNameIdentifier': [], 'creatorAlternative': ['Alternative Name'], 'creatorName': ['Joho, Taro']}},{'cn': {'affiliationName': [' Affilication Name'],'affiliationNameIdentifier': [{'identifier': '','uri': ''}],'creatorAlternative': [],'creatorName': None}}]}

                # prepare_creator_1={'givenNames': {'givenName': '太郎', 'givenNameLang': 'ja'}}
                # obj = _FormatSysCreator(prepare_creator_1)
                # obj.format_creator()
                # assert obj.format_creator()== {'name': [], 'order_lang': []}

                mock_logger.assert_any_call(key='WEKO_COMMON_FOR_START')
                mock_logger.assert_any_call(
                    key='WEKO_COMMON_FOR_LOOP_ITERATION', count=mock.ANY, element=mock.ANY)
                mock_logger.assert_any_call(
                    key='WEKO_COMMON_IF_ENTER', branch=mock.ANY)
                mock_logger.assert_any_call(key='WEKO_COMMON_FOR_END')
                mock_logger.reset_mock()

    # * This is for testing only for the changes regarding creatorType
    # .tox/c1/bin/pytest --cov=weko_deposit tests/test_api.py::Test_FormatSysCreator::test_format_creator_2 -vv -s --cov-branch --cov-report=term --basetemp=/code/modules/weko-deposit/.tox/c1/tmp
    def test_format_creator_2(self, app, prepare_creator):
        with patch('weko_deposit.api.weko_logger') as mock_logger:
            with app.test_request_context():
                prepare_creator["creatorType"] = "creator_type_test"
                obj = _FormatSysCreator(prepare_creator)

                assert isinstance(
                    obj,
                    _FormatSysCreator
                ) == True

                returnData = obj.format_creator()

                for item in returnData.get("order_lang"):
                    if item.get("ja"):
                        assert "creatorType" not in list(item.get("ja").keys())
                    elif item.get("ja-Kana"):
                        assert "creatorType" not in list(
                            item.get("ja-Kana").keys())
                    elif item.get("en"):
                        assert "creatorType" not in list(item.get("en").keys())

    # TODO:
    # def _format_creator_on_creator_popup(self, creators: Union[dict, list],
    # .tox/c1/bin/pytest --cov=weko_deposit tests/test_api.py::Test_FormatSysCreator::test__format_creator_on_creator_popup -vv -s --cov-branch --cov-report=term --basetemp=/code/modules/weko-deposit/.tox/c1/tmp
    def test__format_creator_on_creator_popup(self, app, prepare_creator):
        with patch('weko_deposit.api.weko_logger') as mock_logger:
            with app.test_request_context():
                obj = _FormatSysCreator({})
                assert isinstance(obj, _FormatSysCreator) == True
                formatted_creator_list = []
<<<<<<< HEAD
                creator_list = [{'ja': {'givenName': ['太郎'], 'givenNameLang': ['ja'], 'familyName': ['情報'], 'familyNameLang': ['ja'], 'creatorName': ['情報, 太郎'], 'creatorNameLang': ['ja'], 'affiliationName': ['所属機関'], 'affiliationNameLang': ['ja'], 'affiliationNameIdentifier': ['xxxxxx'], 'affiliationNameIdentifierURI': ['xxxxx'], 'affiliationNameIdentifierScheme': ['ISNI'], 'creatorAlternative': ['別名'], 'creatorAlternativeLang': ['ja']}}, {'ja-Kana': {'givenName': ['タロウ'],
                                                                                                                                                                                                                                                                                                                                                                                                                                                                        'givenNameLang': ['ja-Kana'], 'familyName': ['ジョウホウ'], 'familyNameLang': ['ja-Kana'], 'creatorName': ['ジョウホウ, タロウ'], 'creatorNameLang': ['ja-Kana']}}, {'en': {'givenName': ['Taro'], 'givenNameLang': ['en'], 'familyName': ['Joho'], 'familyNameLang': ['en'], 'creatorName': ['Joho, Taro'], 'creatorNameLang': ['en'], 'affiliationName': ['Affilication Name'], 'affiliationNameLang': ['en'], 'creatorAlternative': ['Alternative Name'], 'creatorAlternativeLang': ['en']}}]
                obj._format_creator_on_creator_popup(
                    creator_list, formatted_creator_list)
                assert formatted_creator_list == [{'ja': {'creatorName': ['情報, 太郎'], 'creatorAlternative': ['別名'], 'affiliationName': ['ISNI 所属機関'], 'affiliationNameIdentifier': [{'identifier': 'xxxxxx', 'uri': 'xxxxx'}]}}, {'ja-Kana': {'creatorName': ['ジョウホウ, タロウ'], 'creatorAlternative': [
                ], 'affiliationName': [], 'affiliationNameIdentifier': []}}, {'en': {'creatorName': ['Joho, Taro'], 'creatorAlternative': ['Alternative Name'], 'affiliationName': [' Affilication Name'], 'affiliationNameIdentifier': [{'identifier': '', 'uri': ''}]}}]
                # todo36
=======
                creator_list=[{'ja': {'givenName': ['太郎'], 'givenNameLang': ['ja'], 'familyName': ['情報'], 'familyNameLang': ['ja'], 'creatorName': ['情報, 太郎'], 'creatorNameLang': ['ja'], 'affiliationName': ['所属機関'], 'affiliationNameLang': ['ja'], 'affiliationNameIdentifier': ['xxxxxx'], 'affiliationNameIdentifierURI': ['xxxxx'], 'affiliationNameIdentifierScheme': ['ISNI'], 'creatorAlternative': ['別名'], 'creatorAlternativeLang': ['ja']}}, {'ja-Kana': {'givenName': ['タロウ'], 'givenNameLang': ['ja-Kana'], 'familyName': ['ジョウホウ'], 'familyNameLang': ['ja-Kana'], 'creatorName': ['ジョウホウ, タロウ'], 'creatorNameLang': ['ja-Kana']}}, {'en': {'givenName': ['Taro'], 'givenNameLang': ['en'], 'familyName': ['Joho'], 'familyNameLang': ['en'], 'creatorName': ['Joho, Taro'], 'creatorNameLang': ['en'], 'affiliationName': ['Affilication Name'], 'affiliationNameLang': ['en'], 'creatorAlternative': ['Alternative Name'], 'creatorAlternativeLang': ['en']}}]
                obj._format_creator_on_creator_popup(creator_list,formatted_creator_list)
                assert formatted_creator_list==[{'ja': {'creatorName': ['情報, 太郎'], 'creatorAlternative': ['別名'], 'affiliationName': ['ISNI 所属機関'], 'affiliationNameIdentifier': [{'identifier': 'xxxxxx', 'uri': 'xxxxx'}]}}, {'ja-Kana': {'creatorName': ['ジョウホウ, タロウ'], 'creatorAlternative': [], 'affiliationName': [], 'affiliationNameIdentifier': []}}, {'en': {'creatorName': ['Joho, Taro'], 'creatorAlternative': ['Alternative Name'], 'affiliationName': [' Affilication Name'], 'affiliationNameIdentifier': [{'identifier': '', 'uri': ''}]}}]

                formatted_creator_list = []
                creator_list='givenName'
                obj._format_creator_on_creator_popup(creator_list,formatted_creator_list)
                assert formatted_creator_list==[]

>>>>>>> 561da378
                obj = _FormatSysCreator({})
                assert isinstance(obj, _FormatSysCreator) == True
                formatted_creator_list = []
<<<<<<< HEAD
                # creator_list=['ja','givenName']
                creator_list = [
                    {'ja': [{'givenName': '太郎'}, {'givenNameLang': ['ja']}]}]
                # creator_list=[{'ja': ({'givenName': '太郎'}, {'givenNameLang': ['ja']})}]
                # creator_list=[{'ja': ['givenName', '太郎' ]}]

                # obj._format_creator_on_creator_popup(
                #     creator_list, formatted_creator_list)
                # assert formatted_creator_list==[{'ja': {'creatorName': ['情報, 太郎'], 'creatorAlternative': ['別名'], 'affiliationName': ['ISNI 所属機関'], 'affiliationNameIdentifier': [{'identifier': 'xxxxxx', 'uri': 'xxxxx'}]}}, {'ja-Kana': {'creatorName': ['ジョウホウ, タロウ'], 'creatorAlternative': [], 'affiliationName': [], 'affiliationNameIdentifier': []}}, {'en': {'creatorName': ['Joho, Taro'], 'creatorAlternative': ['Alternative Name'], 'affiliationName': [' Affilication Name'], 'affiliationNameIdentifier': [{'identifier': '', 'uri': ''}]}}]
=======
                creator_list=[{'NoLanguage': {'givenName': ['太郎'], 'givenNameLang': ['ja'], 'affiliationNameIdentifierScheme': '情報'}}]

                obj._format_creator_on_creator_popup(creator_list,formatted_creator_list)
                assert formatted_creator_list==[{'NoLanguage': {'affiliationName': ['情', '報'],'affiliationNameIdentifier': [{'identifier': '', 'uri': ''},{'identifier': '', 'uri': ''}],'affiliationNameIdentifierScheme': '情報','givenName': ['太郎'],'givenNameLang': ['ja']}}]

>>>>>>> 561da378

                mock_logger.assert_any_call(key='WEKO_COMMON_FOR_START')
                mock_logger.assert_any_call(
                    key='WEKO_COMMON_FOR_LOOP_ITERATION', count=mock.ANY, element=mock.ANY)
                mock_logger.assert_any_call(
                    key='WEKO_COMMON_IF_ENTER', branch=mock.ANY)
                mock_logger.assert_any_call(key='WEKO_COMMON_FOR_END')
                mock_logger.reset_mock()

    # def _format_creator_name(creator_data: dict,
    # .tox/c1/bin/pytest --cov=weko_deposit tests/test_api.py::Test_FormatSysCreator::test__format_creator_name -vv -s --cov-branch --cov-report=term --basetemp=/code/modules/weko-deposit/.tox/c1/tmp
    def test__format_creator_name(self, app, prepare_creator):
        with patch('weko_deposit.api.weko_logger') as mock_logger:
            with app.test_request_context():
                obj = _FormatSysCreator(prepare_creator)
                assert isinstance(obj, _FormatSysCreator) == True
                creator_data1 = {'givenName': ['太郎'], 'givenNameLang': ['ja'], 'familyName': ['情報'], 'familyNameLang': ['ja'], 'creatorName': ['情報, 太郎'], 'creatorNameLang': ['ja'], 'affiliationName': ['所属機関'], 'affiliationNameLang': [
                    'ja'], 'affiliationNameIdentifier': ['xxxxxx'], 'affiliationNameIdentifierURI': ['xxxxx'], 'affiliationNameIdentifierScheme': ['ISNI'], 'creatorAlternative': ['別名'], 'creatorAlternativeLang': ['ja']}
                tmp = {}
                obj._format_creator_name(creator_data1, tmp)
                assert tmp == {'creatorName': ['情報, 太郎']}
                creator_data2 = {'givenName': ['太郎'], 'givenNameLang': ['ja'], 'familyName': ['情報'], 'familyNameLang': ['ja'], 'affiliationName': ['所属機関'], 'affiliationNameLang': [
                    'ja'], 'affiliationNameIdentifier': ['xxxxxx'], 'affiliationNameIdentifierURI': ['xxxxx'], 'affiliationNameIdentifierScheme': ['ISNI'], 'creatorAlternative': ['別名'], 'creatorAlternativeLang': ['ja']}
                tmp = {}
                obj._format_creator_name(creator_data2, tmp)
                assert tmp == {'creatorName': ['情報 太郎']}
                creator_data3 = {'familyName': ['情報']}
                tmp = {}
                obj._format_creator_name(creator_data3, tmp)
                assert tmp == {"creatorName": ['情報']}
                creator_data4 = {'givenName': ['太郎']}
                tmp = {}
                obj._format_creator_name(creator_data4, tmp)
                assert tmp == {"creatorName": ['太郎']}
                creator_data5 = {'givenName': ['太郎'], 'givenNameLang': ['ja'], 'familyName': ['情報1', '情報2', '情報3'], 'familyNameLang': ['ja'], 'affiliationName': ['所属機関'], 'affiliationNameLang': [
                    'ja'], 'affiliationNameIdentifier': ['xxxxxx'], 'affiliationNameIdentifierURI': ['xxxxx'], 'affiliationNameIdentifierScheme': ['ISNI'], 'creatorAlternative': ['別名'], 'creatorAlternativeLang': ['ja']}
                tmp = {}
                obj._format_creator_name(creator_data5,tmp)
                assert tmp=={'creatorName': ['情報1 太郎', '情報2', '情報3']}

                mock_logger.assert_any_call(key='WEKO_COMMON_FOR_START')
                mock_logger.assert_any_call(
                    key='WEKO_COMMON_FOR_LOOP_ITERATION', count=mock.ANY, element=mock.ANY)
                mock_logger.assert_any_call(
                    key='WEKO_COMMON_IF_ENTER', branch=mock.ANY)
                mock_logger.assert_any_call(key='WEKO_COMMON_FOR_END')
                mock_logger.reset_mock()

    # def _format_creator_affiliation(creator_data: dict,
    # .tox/c1/bin/pytest --cov=weko_deposit tests/test_api.py::Test_FormatSysCreator::test__format_creator_affiliation -vv -s --cov-branch --cov-report=term --basetemp=/code/modules/weko-deposit/.tox/c1/tmp
    def test__format_creator_affiliation(self, app, prepare_creator):
        with patch('weko_deposit.api.weko_logger') as mock_logger:
            with app.test_request_context():
                obj = _FormatSysCreator(prepare_creator)
                assert isinstance(obj,_FormatSysCreator)==True
                creator_data = {'givenName': ['太郎'], 'givenNameLang': ['ja'], 'familyName': ['情報'], 'familyNameLang': ['ja'], 'creatorName': ['情報, 太郎'], 'creatorNameLang': ['ja'], 'affiliationName': ['所属機関'], 'affiliationNameLang': ['ja'], 'affiliationNameIdentifier': ['xxxxxx'], 'affiliationNameIdentifierURI': ['xxxxx'], 'affiliationNameIdentifierScheme': ['ISNI'], 'creatorAlternative': ['別名'], 'creatorAlternativeLang': ['ja']}
                des_creator = {'creatorName': ['情報, 太郎'], 'creatorAlternative': ['別名']}
                obj._format_creator_affiliation(creator_data,des_creator)
                assert des_creator=={'creatorName': ['情報, 太郎'], 'creatorAlternative': ['別名'], 'affiliationName': ['ISNI 所属機関'], 'affiliationNameIdentifier': [{'identifier': 'xxxxxx', 'uri': 'xxxxx'}]}

                creator_data = { 'affiliationName': [], 'affiliationNameLang': ['ja'], 'affiliationNameIdentifier': ['xxxxxx'], 'affiliationNameIdentifierURI': ['xxxxx'], 'affiliationNameIdentifierScheme': ['ISNI'], 'creatorAlternative': ['別名'], 'creatorAlternativeLang': ['ja']}
                des_creator = {'creatorName': ['情報, 太郎'], 'creatorAlternative': ['別名']}
                obj._format_creator_affiliation(creator_data,des_creator)
                assert des_creator=={'creatorName': ['情報, 太郎'], 'creatorAlternative': ['別名'], 'affiliationName': ['ISNI'], 'affiliationNameIdentifier': [{'identifier': 'xxxxxx', 'uri': 'xxxxx'}]}

                mock_logger.assert_any_call(key='WEKO_COMMON_WHILE_START')
                mock_logger.assert_any_call(
                    key='WEKO_COMMON_FOR_LOOP_ITERATION', count=mock.ANY, element=mock.ANY)
                mock_logger.assert_any_call(
                    key='WEKO_COMMON_IF_ENTER', branch=mock.ANY)
                mock_logger.assert_any_call(key='WEKO_COMMON_WHILE_END')
                mock_logger.reset_mock()

    #         def _get_max_list_length() -> int:
    # def _get_creator_to_display_on_popup(self, creator_list: list):
    # .tox/c1/bin/pytest --cov=weko_deposit tests/test_api.py::Test_FormatSysCreator::test__get_creator_to_display_on_popup -vv -s --cov-branch --cov-report=term --basetemp=/code/modules/weko-deposit/.tox/c1/tmp
    def test__get_creator_to_display_on_popup(self, app, prepare_creator):
        with patch('weko_deposit.api.weko_logger') as mock_logger:
            with app.test_request_context(headers=[("Accept-Language", "en")]):
                obj = _FormatSysCreator(prepare_creator)
                assert isinstance(obj, _FormatSysCreator) == True
                creator_list = []
                obj._get_creator_to_display_on_popup(creator_list)
                assert creator_list==[{'ja': [{'givenName': '太郎', 'givenNameLang': 'ja'}, {'familyName': '情報', 'familyNameLang': 'ja'}, {'creatorName': '情報, 太郎', 'creatorNameLang': 'ja'}, {'affiliationName': '所属機関', 'affiliationNameLang': 'ja', 'affiliationNameIdentifier': 'xxxxxx', 'affiliationNameIdentifierURI': 'xxxxx', 'affiliationNameIdentifierScheme': 'ISNI'}, {'creatorAlternative': '別名', 'creatorAlternativeLang': 'ja'}]}, {'ja-Kana': [{'givenName': 'タロウ', 'givenNameLang': 'ja-Kana'}, {'familyName': 'ジョウホウ', 'familyNameLang': 'ja-Kana'}, {'creatorName': 'ジョウホウ, タロウ', 'creatorNameLang': 'ja-Kana'}]}, {'en': [{'givenName': 'Taro', 'givenNameLang': 'en'}, {'familyName': 'Joho', 'familyNameLang': 'en'}, {'creatorName': 'Joho, Taro', 'creatorNameLang': 'en'}, {'creatorAlternative': 'Alternative Name', 'creatorAlternativeLang': 'en'}]},{'cn': [{'affiliationName': 'Affilication Name','affiliationNameLang': 'cn'}]}]

            mock_logger.assert_any_call(key='WEKO_COMMON_FOR_START')
            mock_logger.assert_any_call(
                key='WEKO_COMMON_FOR_LOOP_ITERATION', count=mock.ANY, element=mock.ANY)
            mock_logger.assert_any_call(key='WEKO_COMMON_FOR_END')
            mock_logger.reset_mock()

    # def _merge_creator_data(self, creator_data: Union[list, dict],
    # .tox/c1/bin/pytest --cov=weko_deposit tests/test_api.py::Test_FormatSysCreator::test__merge_creator_data -vv -s --cov-branch --cov-report=term --basetemp=/code/modules/weko-deposit/.tox/c1/tmp
    def test__merge_creator_data(self, app, prepare_creator):
        with patch('weko_deposit.api.weko_logger') as mock_logger:
            with app.test_request_context():
                obj = _FormatSysCreator(prepare_creator)
                assert isinstance(obj, _FormatSysCreator) == True
                creator_data = [{'givenName': '太郎', 'givenNameLang': 'ja'}, {'familyName': '情報', 'familyNameLang': 'ja'}, {'creatorName': '情報, 太郎', 'creatorNameLang': 'ja'}, {'affiliationName': '所属機関', 'affiliationNameLang': 'ja',
                                                                                                                                                                               'affiliationNameIdentifier': 'xxxxxx', 'affiliationNameIdentifierURI': 'xxxxx', 'affiliationNameIdentifierScheme': 'ISNI'}, {'creatorAlternative': '別名', 'creatorAlternativeLang': 'ja'}]
                merged_data = {}
                obj._merge_creator_data(creator_data, merged_data)
                assert merged_data == {'givenName': ['太郎'], 'givenNameLang': ['ja'], 'familyName': ['情報'], 'familyNameLang': ['ja'], 'creatorName': ['情報, 太郎'], 'creatorNameLang': ['ja'], 'affiliationName': ['所属機関'], 'affiliationNameLang': [
                    'ja'], 'affiliationNameIdentifier': ['xxxxxx'], 'affiliationNameIdentifierURI': ['xxxxx'], 'affiliationNameIdentifierScheme': ['ISNI'], 'creatorAlternative': ['別名'], 'creatorAlternativeLang': ['ja']}

                mock_logger.assert_any_call(key='WEKO_COMMON_FOR_START')
                mock_logger.assert_any_call(
                    key='WEKO_COMMON_FOR_LOOP_ITERATION', count=mock.ANY, element=mock.ANY)
                mock_logger.assert_any_call(
                    key='WEKO_COMMON_IF_ENTER', branch=mock.ANY)
                mock_logger.assert_any_call(key='WEKO_COMMON_FOR_END')
                mock_logger.reset_mock()

                creator_data = [{'familyName': '情報', 'familyNameLang': 'ja'}, {'creatorName': '情報, 太郎', 'creatorNameLang': 'ja'}, {'affiliationName': '所属機関', 'affiliationNameLang': 'ja',
                                                                                                                                   'affiliationNameIdentifier': 'xxxxxx', 'affiliationNameIdentifierURI': 'xxxxx', 'affiliationNameIdentifierScheme': 'ISNI'}, {'creatorAlternative': '別名', 'creatorAlternativeLang': 'ja'}]
                merged_data = {'givenName': '次郎', 'givenNameLang': 'ja'}
                obj._merge_creator_data(creator_data, merged_data)
                assert merged_data == {'givenName': '次郎', 'givenNameLang': 'ja', 'familyName': ['情報'], 'familyNameLang': ['ja'], 'creatorName': ['情報, 太郎'], 'creatorNameLang': ['ja'], 'affiliationName': ['所属機関'], 'affiliationNameLang': [
                    'ja'], 'affiliationNameIdentifier': ['xxxxxx'], 'affiliationNameIdentifierURI': ['xxxxx'], 'affiliationNameIdentifierScheme': ['ISNI'], 'creatorAlternative': ['別名'], 'creatorAlternativeLang': ['ja']}

                mock_logger.assert_any_call(key='WEKO_COMMON_FOR_START')
                mock_logger.assert_any_call(
                    key='WEKO_COMMON_FOR_LOOP_ITERATION', count=mock.ANY, element=mock.ANY)
                mock_logger.assert_any_call(
                    key='WEKO_COMMON_IF_ENTER', branch=mock.ANY)
                mock_logger.assert_any_call(key='WEKO_COMMON_FOR_END')
                mock_logger.reset_mock()

                creator_data = "not_dict_or_list"
                merged_data = {}
                obj._merge_creator_data(creator_data, merged_data)
                assert merged_data == {}

                creator_data = {'givenName': ['太郎']}
                merged_data = {}
                obj._merge_creator_data(creator_data, merged_data)
                assert merged_data == {}

                mock_logger.assert_any_call(key='WEKO_COMMON_FOR_START')
                mock_logger.assert_any_call(
                    key='WEKO_COMMON_FOR_LOOP_ITERATION', count=mock.ANY, element=mock.ANY)
                mock_logger.assert_any_call(
                    key='WEKO_COMMON_IF_ENTER', branch=mock.ANY)
                mock_logger.assert_any_call(key='WEKO_COMMON_FOR_END')
                mock_logger.reset_mock()

<<<<<<< HEAD
                creator_data = {'givenName': '太郎'}
                merged_data = {'givenName': ['次郎']}
                obj._merge_creator_data(creator_data, merged_data)
                assert merged_data == {'givenName': ['次郎', '太郎']}
                # todo37
=======
                creator_data={'givenName': '太郎'}
                merged_data={'givenName': ['次郎']}
                obj._merge_creator_data(creator_data,merged_data)
                assert merged_data == {'givenName': ['次郎','太郎']}

>>>>>>> 561da378
                mock_logger.assert_any_call(key='WEKO_COMMON_FOR_START')
                mock_logger.assert_any_call(
                    key='WEKO_COMMON_FOR_LOOP_ITERATION', count=mock.ANY, element=mock.ANY)
                mock_logger.assert_any_call(
                    key='WEKO_COMMON_IF_ENTER', branch=mock.ANY)
                mock_logger.assert_any_call(key='WEKO_COMMON_FOR_END')
                mock_logger.reset_mock()

    #         def merge_data(key, value):
    # def _get_default_creator_name(self, list_parent_key: list,
    # .tox/c1/bin/pytest --cov=weko_deposit tests/test_api.py::Test_FormatSysCreator::test__get_default_creator_name -vv -s --cov-branch --cov-report=term --basetemp=/code/modules/weko-deposit/.tox/c1/tmp
    def test__get_default_creator_name(self, app, prepare_creator):
        with patch('weko_deposit.api.weko_logger') as mock_logger:
            with app.test_request_context():
                obj = _FormatSysCreator(prepare_creator)
                assert isinstance(obj, _FormatSysCreator) == True
                list_parent_key = ['creatorNames', 'familyNames',
                                   'givenNames', 'creatorAlternatives']
                creator_name = []
<<<<<<< HEAD
                obj.languages = ["ja", "en"]
                obj._get_default_creator_name(list_parent_key, creator_name)
                assert creator_name == ['Joho, Taro',
                                        'Joho', 'Taro', 'Alternative Name']
                # todo38
=======
                obj.languages=["ja","en"]
                obj._get_default_creator_name(list_parent_key,creator_name)
                assert creator_name==['Joho, Taro', 'Joho', 'Taro', 'Alternative Name']

>>>>>>> 561da378
                obj = _FormatSysCreator(prepare_creator)
                assert isinstance(obj, _FormatSysCreator) == True
                list_parent_key = []
                creator_name = []
                obj.languages = ["ja", "en"]
                obj._get_default_creator_name(list_parent_key, creator_name)
                assert creator_name == []

                obj = _FormatSysCreator(prepare_creator)
                assert isinstance(obj, _FormatSysCreator) == True
                list_parent_key = ['myNames']
                creator_name = []
                obj.languages = ["ja"]
                obj._get_default_creator_name(list_parent_key, creator_name)
                assert creator_name == []
                mock_logger.assert_any_call(key='WEKO_COMMON_FOR_START')
                mock_logger.assert_any_call(
                    key='WEKO_COMMON_FOR_LOOP_ITERATION', count=mock.ANY, element=mock.ANY)
                mock_logger.assert_any_call(
                    key='WEKO_COMMON_IF_ENTER', branch=mock.ANY)
                mock_logger.assert_any_call(key='WEKO_COMMON_FOR_END')
                mock_logger.reset_mock()

#         def _get_creator(_language):

# class _FormatSysBibliographicInformation:
# .tox/c1/bin/pytest --cov=weko_deposit tests/test_api.py::Test__FormatSysBibliographicInformation -vv -s --cov-branch --cov-report=term --basetemp=/code/modules/weko-deposit/.tox/c1/tmp


class Test__FormatSysBibliographicInformation():
    # def __init__(self, bibliographic_meta_data_lst, props_lst):
    # .tox/c1/bin/pytest --cov=weko_deposit tests/test_api.py::Test__FormatSysBibliographicInformation::test___init__ -vv -s --cov-branch --cov-report=term --basetemp=/code/modules/weko-deposit/.tox/c1/tmp
    def test___init__(self, prepare_formatsysbib):
        meta, props = prepare_formatsysbib
        obj = _FormatSysBibliographicInformation(
            copy.deepcopy(meta), copy.deepcopy(props))
        assert isinstance(obj, _FormatSysBibliographicInformation) == True

    # def is_bibliographic(self):
    # .tox/c1/bin/pytest --cov=weko_deposit tests/test_api.py::Test__FormatSysBibliographicInformation::test_is_bibliographic -vv -s --cov-branch --cov-report=term --basetemp=/code/modules/weko-deposit/.tox/c1/tmp
    def test_is_bibliographic(self, app, prepare_formatsysbib):
        with patch('weko_deposit.api.weko_logger') as mock_logger:
            mlt, solst = prepare_formatsysbib
            obj = _FormatSysBibliographicInformation(
                copy.deepcopy(mlt), copy.deepcopy(solst))
            assert isinstance(obj, _FormatSysBibliographicInformation) == True
            assert obj.is_bibliographic() == True

            mock_logger.assert_any_call(
                key='WEKO_COMMON_IF_ENTER', branch=mock.ANY)
            mock_logger.assert_any_call(
                key='WEKO_COMMON_RETURN_VALUE', value=mock.ANY)
            mock_logger.reset_mock()

            obj.bibliographic_meta_data_lst = {"bibliographic_titles": "title"}
            assert obj.is_bibliographic() == True

            mock_logger.assert_any_call(key='WEKO_COMMON_FOR_START')
            mock_logger.assert_any_call(
                key='WEKO_COMMON_FOR_LOOP_ITERATION', count=mock.ANY, element=mock.ANY)
            mock_logger.assert_any_call(
                key='WEKO_COMMON_IF_ENTER', branch=mock.ANY)
            # mock_logger.assert_any_call(key='WEKO_COMMON_FOR_END')
            mock_logger.assert_any_call(
                key='WEKO_COMMON_RETURN_VALUE', value=mock.ANY)
            mock_logger.reset_mock()

            obj.bibliographic_meta_data_lst = "str_value"
            assert obj.is_bibliographic() == False
<<<<<<< HEAD
            # todo39
            mock_logger.assert_any_call(
                key='WEKO_COMMON_RETURN_VALUE', value=mock.ANY)
=======

            mock_logger.assert_any_call(key='WEKO_COMMON_RETURN_VALUE', value=mock.ANY)
>>>>>>> 561da378
            mock_logger.reset_mock()

    #         def check_key(_meta_data):
    # def get_bibliographic_list(self, is_get_list):
    # .tox/c1/bin/pytest --cov=weko_deposit tests/test_api.py::Test__FormatSysBibliographicInformation::test_get_bibliographic_list -vv -s --cov-branch --cov-report=term --basetemp=/code/modules/weko-deposit/.tox/c1/tmp
    def test_get_bibliographic_list(self, app, prepare_formatsysbib):
        with patch('weko_deposit.api.weko_logger') as mock_logger:
            mlt, solst = prepare_formatsysbib
            obj = _FormatSysBibliographicInformation(
                copy.deepcopy(mlt), copy.deepcopy(solst))
            assert isinstance(obj, _FormatSysBibliographicInformation) == True
            with app.test_request_context(headers=[("Accept-Language", "en")]):
                assert obj.get_bibliographic_list(True) == [{'title_attribute_name': 'Journal Title', 'magazine_attribute_name': [
                    {'Volume': '1'}, {'Issue': '12'}, {'p.': '1-100'}, {'Number of Pages': '99'}, {'Issued Date': '2022-08-29'}], 'length': 5}]
                assert obj.get_bibliographic_list(False) == [{'title_attribute_name': ['ja : 雑誌タイトル', 'en : Journal Title'], 'magazine_attribute_name': [
                    {'Volume Number': '1'}, {'Issue Number': '12'}, {'p.': '1-100'}, {'Number of Page': '99'}, {'Issue Date': '2022-08-29'}], 'length': 5}]

            mock_logger.assert_any_call(key='WEKO_COMMON_FOR_START')
            mock_logger.assert_any_call(
                key='WEKO_COMMON_FOR_LOOP_ITERATION', count=mock.ANY, element=mock.ANY)
            mock_logger.assert_any_call(key='WEKO_COMMON_FOR_END')
            mock_logger.assert_any_call(
                key='WEKO_COMMON_RETURN_VALUE', value=mock.ANY)
            mock_logger.reset_mock()

    # def _get_bibliographic(self, bibliographic, is_get_list):
    # .tox/c1/bin/pytest --cov=weko_deposit tests/test_api.py::Test__FormatSysBibliographicInformation::test__get_bibliographic -vv -s --cov-branch --cov-report=term --basetemp=/code/modules/weko-deposit/.tox/c1/tmp
    def test__get_bibliographic(self, app, prepare_formatsysbib):
        with patch('weko_deposit.api.weko_logger') as mock_logger:
            mlt, solst = prepare_formatsysbib
            bibliographic = mlt[0]
<<<<<<< HEAD
            obj = _FormatSysBibliographicInformation(
                copy.deepcopy(mlt), copy.deepcopy(solst))
            assert isinstance(obj, _FormatSysBibliographicInformation) == True
            # with app.test_request_context(headers=[("Accept-Language", "en")]):
            #     assert obj._get_bibliographic(bibliographic,True)==('Journal Title', [{'Volume': '1'}, {'Issue': '12'}, {'p.': '1-100'}, {'Number of Pages': '99'}, {'Issued Date': '2022-08-29'}], 5)
            #     assert obj._get_bibliographic(bibliographic,False)==(['ja : 雑誌タイトル', 'en : Journal Title'], [{'Volume Number': '1'}, {'Issue Number': '12'}, {'p.': '1-100'}, {'Number of Page': '99'}, {'Issue Date': '2022-08-29'}], 5)
            # todo40
=======
            obj=_FormatSysBibliographicInformation(copy.deepcopy(mlt),copy.deepcopy(solst))
            assert isinstance(obj,_FormatSysBibliographicInformation) == True
            with app.test_request_context(headers=[("Accept-Language", "en")]):
                assert obj._get_bibliographic(bibliographic,True)==('Journal Title', [{'Volume': '1'}, {'Issue': '12'}, {'p.': '1-100'}, {'Number of Pages': '99'}, {'Issued Date': '2022-08-29'}], 5)
                assert obj._get_bibliographic(bibliographic,False)==(['ja : 雑誌タイトル', 'en : Journal Title'], [{'Volume Number': '1'}, {'Issue Number': '12'}, {'p.': '1-100'}, {'Number of Page': '99'}, {'Issue Date': '2022-08-29'}], 5)

>>>>>>> 561da378
            with app.test_request_context(headers=[("Accept-Language", "")]):
                assert obj._get_bibliographic(bibliographic, True) == ('Journal Title', [{'Volume': '1'}, {
                    'Issue': '12'}, {'p.': '1-100'}, {'Number of Pages': '99'}, {'Issued Date': '2022-08-29'}], 5)
                assert obj._get_bibliographic(bibliographic, False) == (['ja : 雑誌タイトル', 'en : Journal Title'], [{'Volume Number': '1'}, {
                    'Issue Number': '12'}, {'p.': '1-100'}, {'Number of Page': '99'}, {'Issue Date': '2022-08-29'}], 5)
                mock_logger.assert_any_call(
                    key='WEKO_COMMON_IF_ENTER', branch=mock.ANY)
                mock_logger.assert_any_call(
                    key='WEKO_COMMON_RETURN_VALUE', value=mock.ANY)
                mock_logger.reset_mock()

<<<<<<< HEAD
=======
            bibliographic = mlt[1]
            obj=_FormatSysBibliographicInformation(copy.deepcopy(mlt),copy.deepcopy(solst))
            # obj['bibliographic_titles'] is None
            assert isinstance(obj,_FormatSysBibliographicInformation) == True
            with app.test_request_context(headers=[("Accept-Language", "en")]):
                assert obj._get_bibliographic(bibliographic,True)==([], [{'': '1'}, {'': '12'}, {'p.': '1'}, {'': '99'}, {'': '2022-08-29'}], 5)


>>>>>>> 561da378
    # def _get_property_name(self, key):
    # .tox/c1/bin/pytest --cov=weko_deposit tests/test_api.py::Test__FormatSysBibliographicInformation::test__get_property_name -vv -s --cov-branch --cov-report=term --basetemp=/code/modules/weko-deposit/.tox/c1/tmp
    def test__get_property_name(self, app, prepare_formatsysbib):
        with patch('weko_deposit.api.weko_logger') as mock_logger:
            mlt, solst = prepare_formatsysbib
            obj = _FormatSysBibliographicInformation(
                copy.deepcopy(mlt), copy.deepcopy(solst))
            assert isinstance(obj, _FormatSysBibliographicInformation) == True
            assert obj._get_property_name('subitem_1551255647225') == 'Title'

            mock_logger.assert_any_call(key='WEKO_COMMON_FOR_START')
            mock_logger.assert_any_call(
                key='WEKO_COMMON_FOR_LOOP_ITERATION', count=mock.ANY, element=mock.ANY)
            mock_logger.assert_any_call(
                key='WEKO_COMMON_IF_ENTER', branch=mock.ANY)
            mock_logger.assert_any_call(
                key='WEKO_COMMON_RETURN_VALUE', value=mock.ANY)
            mock_logger.reset_mock()

            result = obj._get_property_name('not_exist_key')
            assert result == "not_exist_key"

            mock_logger.assert_any_call(key='WEKO_COMMON_FOR_START')
            mock_logger.assert_any_call(
                key='WEKO_COMMON_FOR_LOOP_ITERATION', count=mock.ANY, element=mock.ANY)
            # mock_logger.assert_any_call(key='WEKO_COMMON_IF_ENTER', branch=mock.ANY)
            mock_logger.assert_any_call(key='WEKO_COMMON_FOR_END')
            mock_logger.assert_any_call(
                key='WEKO_COMMON_RETURN_VALUE', value=mock.ANY)
            mock_logger.reset_mock()

    # def _get_translation_key(key, lang):
    # .tox/c1/bin/pytest --cov=weko_deposit tests/test_api.py::Test__FormatSysBibliographicInformation::test__get_translation_key -vv -s --cov-branch --cov-report=term --basetemp=/code/modules/weko-deposit/.tox/c1/tmp
    def test__get_translation_key(self, app, prepare_formatsysbib):
        with patch('weko_deposit.api.weko_logger') as mock_logger:
            mlt, solst = prepare_formatsysbib
            obj = _FormatSysBibliographicInformation(
                copy.deepcopy(mlt), copy.deepcopy(solst))
            assert isinstance(obj, _FormatSysBibliographicInformation) == True
            for key in WEKO_DEPOSIT_BIBLIOGRAPHIC_TRANSLATIONS:
                assert obj._get_translation_key(
                    key, "en") == WEKO_DEPOSIT_BIBLIOGRAPHIC_TRANSLATIONS[key]["en"]

                mock_logger.assert_any_call(
                    key='WEKO_COMMON_IF_ENTER', branch=mock.ANY)
                mock_logger.assert_any_call(
                    key='WEKO_COMMON_RETURN_VALUE', value=mock.ANY)
                mock_logger.reset_mock()

            result = obj._get_translation_key("not_exist_key", "")
            assert result == None


    # def _get_bibliographic_information(self, bibliographic):
    # .tox/c1/bin/pytest --cov=weko_deposit tests/test_api.py::Test__FormatSysBibliographicInformation::test__get_bibliographic_information -vv -s --cov-branch --cov-report=term --basetemp=/code/modules/weko-deposit/.tox/c1/tmp
    def test__get_bibliographic_information(self, app, prepare_formatsysbib):
        with patch('weko_deposit.api.weko_logger') as mock_logger:
            mlt, solst = prepare_formatsysbib
            bibliographic = mlt[0]
            obj = _FormatSysBibliographicInformation(
                copy.deepcopy(mlt), copy.deepcopy(solst))
            assert isinstance(obj, _FormatSysBibliographicInformation) == True
            assert obj._get_bibliographic_information(bibliographic) == ([{'Volume Number': '1'}, {
                'Issue Number': '12'}, {'p.': '1-100'}, {'Number of Page': '99'}, {'Issue Date': '2022-08-29'}], 5)

            mock_logger.assert_any_call(key='WEKO_COMMON_FOR_START')
            mock_logger.assert_any_call(
                key='WEKO_COMMON_FOR_LOOP_ITERATION', count=mock.ANY, element=mock.ANY)
            mock_logger.assert_any_call(
                key='WEKO_COMMON_IF_ENTER', branch=mock.ANY)
            mock_logger.assert_any_call(key='WEKO_COMMON_FOR_END')
            mock_logger.assert_any_call(
                key='WEKO_COMMON_RETURN_VALUE', value=mock.ANY)
            mock_logger.reset_mock()

    # def _get_bibliographic_show_list(self, bibliographic, language):
    # .tox/c1/bin/pytest --cov=weko_deposit tests/test_api.py::Test__FormatSysBibliographicInformation::test__get_bibliographic_show_list -vv -s --cov-branch --cov-report=term --basetemp=/code/modules/weko-deposit/.tox/c1/tmp
    def test__get_bibliographic_show_list(self, app, prepare_formatsysbib):
        with patch('weko_deposit.api.weko_logger') as mock_logger:
            mlt, solst = prepare_formatsysbib
            bibliographic = mlt[0]
            obj = _FormatSysBibliographicInformation(
                copy.deepcopy(mlt), copy.deepcopy(solst))
            assert isinstance(obj, _FormatSysBibliographicInformation) == True
            with app.test_request_context():
                assert obj._get_bibliographic_show_list(bibliographic, "ja") == (
                    [{'巻': '1'}, {'号': '12'}, {'p.': '1-100'}, {'ページ数': '99'}, {'発行年': '2022-08-29'}], 5)
                assert obj._get_bibliographic_show_list(bibliographic, "en") == ([{'Volume': '1'}, {'Issue': '12'}, {
                    'p.': '1-100'}, {'Number of Pages': '99'}, {'Issued Date': '2022-08-29'}], 5)

            mock_logger.assert_any_call(key='WEKO_COMMON_FOR_START')
            mock_logger.assert_any_call(
                key='WEKO_COMMON_FOR_LOOP_ITERATION', count=mock.ANY, element=mock.ANY)
            mock_logger.assert_any_call(
                key='WEKO_COMMON_IF_ENTER', branch=mock.ANY)
            mock_logger.assert_any_call(key='WEKO_COMMON_FOR_END')
            mock_logger.assert_any_call(
                key='WEKO_COMMON_RETURN_VALUE', value=mock.ANY)
            mock_logger.reset_mock()

    # def _get_source_title(source_titles):
    # .tox/c1/bin/pytest --cov=weko_deposit tests/test_api.py::Test__FormatSysBibliographicInformation::test___get_source_title -vv -s --cov-branch --cov-report=term --basetemp=/code/modules/weko-deposit/.tox/c1/tmp
    def test___get_source_title(self, prepare_formatsysbib):
        with patch('weko_deposit.api.weko_logger') as mock_logger:
            mlt, solst = prepare_formatsysbib
            bibliographic = mlt[0]
            obj=_FormatSysBibliographicInformation(copy.deepcopy(mlt),copy.deepcopy(solst))
            assert isinstance(obj,_FormatSysBibliographicInformation) == True

            assert obj._get_source_title(bibliographic.get('bibliographic_titles'))==['ja : 雑誌タイトル', 'en : Journal Title']

            mock_logger.assert_any_call(key='WEKO_COMMON_FOR_START')
            mock_logger.assert_any_call(key='WEKO_COMMON_FOR_LOOP_ITERATION', count=mock.ANY, element=mock.ANY)
            mock_logger.assert_any_call(key='WEKO_COMMON_FOR_END')
            mock_logger.assert_any_call(
                key='WEKO_COMMON_RETURN_VALUE', value=mock.ANY)
            mock_logger.reset_mock()

    # def _get_source_title_show_list(source_titles, current_lang):
    # .tox/c1/bin/pytest --cov=weko_deposit tests/test_api.py::Test__FormatSysBibliographicInformation::test__get_source_title_show_list -vv -s --cov-branch --cov-report=term --basetemp=/code/modules/weko-deposit/.tox/c1/tmp
    def test__get_source_title_show_list(self, app, prepare_formatsysbib):
        with patch('weko_deposit.api.weko_logger') as mock_logger:
            mlt, solst = prepare_formatsysbib
            bibliographic = mlt[0]
            obj = _FormatSysBibliographicInformation(
                copy.deepcopy(mlt), copy.deepcopy(solst))
            assert isinstance(obj, _FormatSysBibliographicInformation) == True
            with app.test_request_context():
                assert obj._get_source_title_show_list(bibliographic.get(
                    'bibliographic_titles'), "en") == ('Journal Title', 'en')
                assert obj._get_source_title_show_list(bibliographic.get(
                    'bibliographic_titles'), "ja") == ('雑誌タイトル', 'ja')
                assert obj._get_source_title_show_list(bibliographic.get(
                    'bibliographic_titles'), "ja-Latn") == ('Journal Title', 'en')
                _title1 = bibliographic.get('bibliographic_titles').copy()
                _title1.pop()
                assert obj._get_source_title_show_list(
                    _title1, "ja-Latn") == ('雑誌タイトル', 'ja')

                mock_logger.assert_any_call(key='WEKO_COMMON_FOR_START')
                mock_logger.assert_any_call(
                    key='WEKO_COMMON_FOR_LOOP_ITERATION', count=mock.ANY, element=mock.ANY)
                mock_logger.assert_any_call(
                    key='WEKO_COMMON_IF_ENTER', branch=mock.ANY)
                mock_logger.assert_any_call(key='WEKO_COMMON_FOR_END')
                mock_logger.assert_any_call(
                    key='WEKO_COMMON_RETURN_VALUE', value=mock.ANY)
                mock_logger.reset_mock()

            data = [{"bibliographic_titleLang": "ja-Latn",
                     "bibliographic_title": "ja-Latn_title"}]
            value, lang = obj._get_source_title_show_list(data, "en")
            assert value == "ja-Latn_title"
            assert lang == "ja-Latn"

            mock_logger.assert_any_call(key='WEKO_COMMON_FOR_START')
            mock_logger.assert_any_call(
                key='WEKO_COMMON_FOR_LOOP_ITERATION', count=mock.ANY, element=mock.ANY)
            mock_logger.assert_any_call(
                key='WEKO_COMMON_IF_ENTER', branch=mock.ANY)
            mock_logger.assert_any_call(key='WEKO_COMMON_FOR_END')
            mock_logger.assert_any_call(
                key='WEKO_COMMON_RETURN_VALUE', value=mock.ANY)
            mock_logger.reset_mock()


            data =[{"bibliographic_title":"not_key_title"},{"bibliographic_titleLang":"ja-Latn","bibliographic_title":"ja-Latn_title"}]
            value, lang = obj._get_source_title_show_list(data, "en")
            assert value == "not_key_title"
            assert lang == ""

            mock_logger.assert_any_call(key='WEKO_COMMON_FOR_START')
            mock_logger.assert_any_call(
                key='WEKO_COMMON_FOR_LOOP_ITERATION', count=mock.ANY, element=mock.ANY)
            mock_logger.assert_any_call(
                key='WEKO_COMMON_IF_ENTER', branch=mock.ANY)
            mock_logger.assert_any_call(key='WEKO_COMMON_FOR_END')
            mock_logger.assert_any_call(
                key='WEKO_COMMON_RETURN_VALUE', value=mock.ANY)
            mock_logger.reset_mock()

            app.config.update(WEKO_RECORDS_UI_LANG_DISP_FLG=True)
            data = [{}, {"bibliographic_title": "not_key_title"}, {"bibliographic_titleLang": "ja",
                                                                   "bibliographic_title": "ja_title"}, {"bibliographic_titleLang": "zh", "bibliographic_title": "zh_title"}]
            value, lang = obj._get_source_title_show_list(data, "en")
            assert value == "zh_title"
            assert lang == "zh"

            mock_logger.assert_any_call(key='WEKO_COMMON_FOR_START')
            mock_logger.assert_any_call(
                key='WEKO_COMMON_FOR_LOOP_ITERATION', count=mock.ANY, element=mock.ANY)
            mock_logger.assert_any_call(
                key='WEKO_COMMON_IF_ENTER', branch=mock.ANY)
            mock_logger.assert_any_call(key='WEKO_COMMON_FOR_END')
            mock_logger.assert_any_call(
                key='WEKO_COMMON_RETURN_VALUE', value=mock.ANY)
            mock_logger.reset_mock()

            data = [{}, {"bibliographic_title": "not_key_title"}]
            value, lang = obj._get_source_title_show_list(data, "en")
            assert value == "not_key_title"
            assert lang == "ja"

            mock_logger.assert_any_call(key='WEKO_COMMON_FOR_START')
            mock_logger.assert_any_call(
                key='WEKO_COMMON_FOR_LOOP_ITERATION', count=mock.ANY, element=mock.ANY)
            mock_logger.assert_any_call(
                key='WEKO_COMMON_IF_ENTER', branch=mock.ANY)
            mock_logger.assert_any_call(key='WEKO_COMMON_FOR_END')
            mock_logger.assert_any_call(
                key='WEKO_COMMON_RETURN_VALUE', value=mock.ANY)
            mock_logger.reset_mock()

    # def _get_page_tart_and_page_end(page_start, page_end):
    # .tox/c1/bin/pytest --cov=weko_deposit tests/test_api.py::Test__FormatSysBibliographicInformation::test__get_page_tart_and_page_end -vv -s --cov-branch --cov-report=term --basetemp=/code/modules/weko-deposit/.tox/c1/tmp
    def test__get_page_tart_and_page_end(self, prepare_formatsysbib):
        with patch('weko_deposit.api.weko_logger') as mock_logger:
            mlt, solst = prepare_formatsysbib
            bibliographic = mlt[0]
            obj = _FormatSysBibliographicInformation(
                copy.deepcopy(mlt), copy.deepcopy(solst))
            assert isinstance(obj, _FormatSysBibliographicInformation) == True
            assert obj._get_page_tart_and_page_end(bibliographic.get('bibliographicPageStart'),
                                                   bibliographic.get('bibliographicPageEnd')) == "{0}-{1}".format(bibliographic.get('bibliographicPageStart'),
                                                                                                                  bibliographic.get('bibliographicPageEnd'))

<<<<<<< HEAD
            mock_logger.assert_any_call(
                key='WEKO_COMMON_IF_ENTER', branch=mock.ANY)
            mock_logger.assert_any_call(
                key='WEKO_COMMON_RETURN_VALUE', value=mock.ANY)
=======
            bibliographic = mlt[1]
            bibliographic['bibliographicPageEnd'] is None
            assert obj._get_page_tart_and_page_end(bibliographic.get('bibliographicPageStart'),
                        bibliographic.get('bibliographicPageEnd'))=="1".format(bibliographic.get('bibliographicPageStart'),
                        bibliographic.get('bibliographicPageEnd'))

            mock_logger.assert_any_call(key='WEKO_COMMON_IF_ENTER', branch=mock.ANY)
            mock_logger.assert_any_call(key='WEKO_COMMON_RETURN_VALUE', value=mock.ANY)
>>>>>>> 561da378
            mock_logger.reset_mock()

    # def _get_issue_date(issue_date):
    # .tox/c1/bin/pytest --cov=weko_deposit tests/test_api.py::Test__FormatSysBibliographicInformation::test__get_issue_date -vv -s --cov-branch --cov-report=term --basetemp=/code/modules/weko-deposit/.tox/c1/tmp
    def test__get_issue_date(self, prepare_formatsysbib):
        with patch('weko_deposit.api.weko_logger') as mock_logger:
            mlt, solst = prepare_formatsysbib
            bibliographic = mlt[0]
            obj = _FormatSysBibliographicInformation(
                copy.deepcopy(mlt), copy.deepcopy(solst))
            assert isinstance(obj, _FormatSysBibliographicInformation) == True
            assert obj._get_issue_date(bibliographic.get('bibliographicIssueDates')) == [
                bibliographic.get('bibliographicIssueDates').get('bibliographicIssueDate')]

            mock_logger.assert_any_call(
                key='WEKO_COMMON_IF_ENTER', branch=mock.ANY)
            mock_logger.assert_any_call(
                key='WEKO_COMMON_RETURN_VALUE', value=mock.ANY)
            mock_logger.reset_mock()
<<<<<<< HEAD

            data = [{"bibliographicIssueDate": '2022-08-29',
                     'bibliographicIssueDateType': 'Issued'}, {"key": "value"}]
=======
            data = [{"bibliographicIssueDate":'2022-08-29', 'bibliographicIssueDateType': 'Issued'},{"key":"value"}]
>>>>>>> 561da378
            result = obj._get_issue_date(data)
            assert result == ["2022-08-29"]

            mock_logger.assert_any_call(key='WEKO_COMMON_FOR_START')
            mock_logger.assert_any_call(
                key='WEKO_COMMON_FOR_LOOP_ITERATION', count=mock.ANY, element=mock.ANY)
            mock_logger.assert_any_call(
                key='WEKO_COMMON_IF_ENTER', branch=mock.ANY)
            mock_logger.assert_any_call(key='WEKO_COMMON_FOR_END')
            mock_logger.assert_any_call(
                key='WEKO_COMMON_RETURN_VALUE', value=mock.ANY)
            mock_logger.reset_mock()

            data = "str_data"
            result = obj._get_issue_date(data)
            assert result == []
<<<<<<< HEAD
            # todo42
            mock_logger.assert_any_call(
                key='WEKO_COMMON_RETURN_VALUE', value=mock.ANY)
=======

            mock_logger.assert_any_call(key='WEKO_COMMON_RETURN_VALUE', value=mock.ANY)
>>>>>>> 561da378
            mock_logger.reset_mock()


def test_missing_location(app, record):
    """Test missing location."""
    with pytest.raises(AttributeError):
        WekoRecord.create({}).file
    # for file in record.files:
        # file_info = file.info()


def test_record_create(app, db, location):
    """Test record creation with only bucket."""
    record = WekoRecord.create({'title': 'test'})
    db.session.commit()
    # assert record['_bucket'] == record.bucket_id
    assert '_files' not in record
    # assert len(record.pid)


# .tox/c1/bin/pytest --cov=weko_deposit tests/test_api.py::test_weko_record -vv -s --cov-branch --cov-report=term --basetemp=/code/modules/weko-deposit/.tox/c1/tmp
def test_weko_record(app, client, db, users, location):
    """Test record files property."""
    user = User.query.filter_by(email=users[4]['email']).first()
    login_user_via_session(client=client, user=user)
    with pytest.raises(MissingModelError):
        WekoRecord({}).files

    AdminSettings.update(
        'items_display_settings',
        {'items_search_author': 'name', 'items_display_email': True},
        1
    )

    # item_type = ItemTypes.create(item_type_name='test', name='test')

    # deposit = WekoDeposit.create({'item_type_id': item_type.id})
    deposit = WekoDeposit.create({})
    db.session.commit()

    record = WekoRecord.get_record_by_pid(deposit.pid.pid_value)

    record.pid

    record.pid_recid

    # record.hide_file

    # record.navi

    # record.item_type_info
    with pytest.raises(AttributeError):
        record.items_show_list

    with pytest.raises(AttributeError):
        record.display_file_info

    with app.test_request_context(headers=[("Accept-Language", "en")]):
        record._get_creator([{}], True)

    record._get_creator({}, False)


def test_files_property(app, db, location):
    """Test record files property."""
    with pytest.raises(MissingModelError):
        WekoRecord({}).files

    deposit = WekoDeposit.create({})
    db.session.commit()

    record = WekoRecord.get_record_by_pid(deposit.pid.pid_value)

    assert 0 == len(record.files)
    assert 'invalid' not in record.files
    # make sure that _files key is not added after accessing record.files
    assert '_files' not in record

    with pytest.raises(KeyError):
        record.files['invalid']

    bucket = record.files.bucket
    assert bucket


def test_format_sys_creator(app, db):
    with app.test_request_context(headers=[('Accept-Language', 'en')]):
        creator = {
            'creatorNames': [{
                'creatorName': 'test',
                'creatorNameLang': 'en'
            }]
        }

        format_creator = _FormatSysCreator(creator)


def test_format_sys_bibliographic_information_multiple(app, db):
    metadata = [
        {
            "bibliographic_titles":
            [
                {
                    "bibliographic_title": "test",
                    "bibliographic_titleLang": "en"
                }
            ],
            "bibliographicPageEnd": "",
            "bibliographicIssueNumber": "",
            "bibliographicPageStart": "",
            "bibliographicVolumeNumber": "",
            "bibliographicNumberOfPages": "",
            "bibliographicIssueDates": ""
        }
    ]
    with app.test_request_context(headers=[('Accept-Language', 'en')]):
        sys_bibliographic = _FormatSysBibliographicInformation(metadata, [])

        sys_bibliographic.is_bibliographic()

        sys_bibliographic.get_bibliographic_list(True)

        sys_bibliographic.get_bibliographic_list(False)


def test_weko_deposit(app, db, location):
    deposit = WekoDeposit.create({})
    db.session.commit()

    with pytest.raises(PIDResolveRESTError):
        deposit.update({'actions': 'publish', 'index': '0', }, {})

    with pytest.raises(NoResultFound):
        deposit.item_metadata

    deposit.is_published()

    deposit['_deposit'] = {
        'pid': {
            'revision_id': 1,
            'type': 'pid',
            'value': '1'
        }
    }


def test_weko_indexer(app, db, location):
    deposit = WekoDeposit.create({})
    db.session.commit()

    indexer = WekoIndexer()
    indexer.client = MockClient()
    indexer.client.update_get_error(True)
    indexer.client.update_get_error(False)
    indexer.get_es_index()

    indexer.upload_metadata(
        jrc={},
        item_id=deposit.id,
        revision_id=0,
        skip_files=True
    )
    indexer.client.update_get_error(True)
    with pytest.raises(NotFoundError):
        indexer.update_relation_version_is_last({
            'id': 1,
            'is_last': True
        })
    indexer.client.update_get_error(False)
    indexer.update_es_data(deposit, update_revision=False)

    indexer.delete_file_index([deposit.id], 0)

    indexer.get_pid_by_es_scroll('')


def test_weko_indexer(app, db, location):
    deposit = WekoDeposit.create({})
    db.session.commit()

    indexer = WekoIndexer()
    indexer.client = MockClient()
    indexer.client.update_get_error(True)
    indexer.client.update_get_error(False)
    indexer.get_es_index()

    indexer.upload_metadata(
        jrc={},
        item_id=deposit.id,
        revision_id=0,
        skip_files=True
    )

    indexer.get_pid_by_es_scroll('')


def test_weko_file_object(app, db, location, testfile):
    record = WekoFileObject(
        obj=testfile,
        data={
            'size': 1,
            'format': 'application/msword',
        }
    )


def test_weko_deposit_new(app, db, location):
    recid = '1'
    deposit = WekoDeposit.create({}, recid=int(recid))
    db.session.commit()

    pid = PersistentIdentifier.query.filter_by(
        pid_type='recid',
        pid_value=recid
    ).first()

    record = WekoDeposit.get_record(pid.object_uuid)
    deposit = WekoDeposit(record, record.model)
    with patch('weko_deposit.api.WekoIndexer.update_relation_version_is_last', side_effect=NotFoundError):
        with pytest.raises(NotFoundError):
            deposit.publish()


def test_delete_item_metadata(app, db, location):
    a = {'_oai': {'id': 'oai:weko3.example.org:00000002.1', 'sets': []}, 'path': ['1031'], 'owner': '1', 'recid': '2.1', 'title': ['ja_conference paperITEM00000002(public_open_access_open_access_simple)'], 'pubdate': {'attribute_name': 'PubDate', 'attribute_value': '2021-02-13'}, '_buckets': {'deposit': '9766676f-0a12-439b-b5eb-6c39a61032c6'}, '_deposit': {'id': '2.1', 'pid': {'type': 'depid', 'value': '2.1', 'revision_id': 0}, 'owners': [1], 'status': 'draft'}, 'item_title': 'ja_conference paperITEM00000002(public_open_access_open_access_simple)', 'author_link': ['1', '2', '3'], 'item_type_id': '15', 'publish_date': '2021-02-13', 'publish_status': '0', 'weko_shared_id': -1, 'item_1617186331708': {'attribute_name': 'Title', 'attribute_value_mlt': [{'subitem_1551255647225': 'ja_conference paperITEM00000002(public_open_access_open_access_simple)', 'subitem_1551255648112': 'ja'}, {'subitem_1551255647225': 'en_conference paperITEM00000002(public_open_access_simple)', 'subitem_1551255648112': 'en'}]}, 'item_1617186385884': {'attribute_name': 'Alternative Title', 'attribute_value_mlt': [{'subitem_1551255720400': 'Alternative Title', 'subitem_1551255721061': 'en'}, {'subitem_1551255720400': 'Alternative Title', 'subitem_1551255721061': 'ja'}]}, 'item_1617186419668': {'attribute_name': 'Creator', 'attribute_type': 'creator', 'attribute_value_mlt': [{'givenNames': [{'givenName': '太郎', 'givenNameLang': 'ja'}, {'givenName': 'タロウ', 'givenNameLang': 'ja-Kana'}, {'givenName': 'Taro', 'givenNameLang': 'en'}], 'familyNames': [{'familyName': '情報', 'familyNameLang': 'ja'}, {'familyName': 'ジョウホウ', 'familyNameLang': 'ja-Kana'}, {'familyName': 'Joho', 'familyNameLang': 'en'}], 'creatorMails': [{'creatorMail': 'wekosoftware@nii.ac.jp'}], 'creatorNames': [{'creatorName': '情報, 太郎', 'creatorNameLang': 'ja'}, {'creatorName': 'ジョウホウ, タロウ', 'creatorNameLang': 'ja-Kana'}, {'creatorName': 'Joho, Taro', 'creatorNameLang': 'en'}], 'nameIdentifiers': [{'nameIdentifier': '1', 'nameIdentifierScheme': 'WEKO'}, {'nameIdentifier': 'xxxxxxx', 'nameIdentifierURI': 'https://orcid.org/', 'nameIdentifierScheme': 'ORCID'}, {'nameIdentifier': 'xxxxxxx', 'nameIdentifierURI': 'https://ci.nii.ac.jp/', 'nameIdentifierScheme': 'CiNii'}, {'nameIdentifier': 'zzzzzzz', 'nameIdentifierURI': 'https://kaken.nii.ac.jp/', 'nameIdentifierScheme': 'KAKEN2'}], 'creatorAffiliations': [{'affiliationNames': [{'affiliationName': 'University', 'affiliationNameLang': 'en'}], 'affiliationNameIdentifiers': [{'affiliationNameIdentifier': '0000000121691048', 'affiliationNameIdentifierURI': 'http://isni.org/isni/0000000121691048', 'affiliationNameIdentifierScheme': 'ISNI'}]}]}, {'givenNames': [{'givenName': '次郎', 'givenNameLang': 'ja'}, {'givenName': 'タロウ', 'givenNameLang': 'ja-Kana'}, {'givenName': 'Taro', 'givenNameLang': 'en'}], 'familyNames': [{'familyName': '情報', 'familyNameLang': 'ja'}, {'familyName': 'ジョウホウ', 'familyNameLang': 'ja-Kana'}, {'familyName': 'Joho', 'familyNameLang': 'en'}], 'creatorMails': [{'creatorMail': 'wekosoftware@nii.ac.jp'}], 'creatorNames': [{'creatorName': '情報, 次郎', 'creatorNameLang': 'ja'}, {'creatorName': 'ジョウホウ, タロウ', 'creatorNameLang': 'ja-Kana'}, {'creatorName': 'Joho, Taro', 'creatorNameLang': 'en'}], 'nameIdentifiers': [{'nameIdentifier': '2', 'nameIdentifierScheme': 'WEKO'}, {'nameIdentifier': 'xxxxxxx', 'nameIdentifierURI': 'https://ci.nii.ac.jp/', 'nameIdentifierScheme': 'CiNii'}, {'nameIdentifier': 'zzzzzzz', 'nameIdentifierURI': 'https://kaken.nii.ac.jp/', 'nameIdentifierScheme': 'KAKEN2'}]}, {'givenNames': [{'givenName': '太郎', 'givenNameLang': 'ja'}, {'givenName': 'タロウ', 'givenNameLang': 'ja-Kana'}, {'givenName': 'Taro', 'givenNameLang': 'en'}], 'familyNames': [{'familyName': '情報', 'familyNameLang': 'ja'}, {'familyName': 'ジョウホウ', 'familyNameLang': 'ja-Kana'}, {'familyName': 'Joho', 'familyNameLang': 'en'}], 'creatorMails': [{'creatorMail': 'wekosoftware@nii.ac.jp'}], 'creatorNames': [{'creatorName': '情報, 三郎', 'creatorNameLang': 'ja'}, {'creatorName': 'ジョウホウ, タロウ', 'creatorNameLang': 'ja-Kana'}, {'creatorName': 'Joho, Taro', 'creatorNameLang': 'en'}], 'nameIdentifiers': [{'nameIdentifier': '3', 'nameIdentifierScheme': 'WEKO'}, {'nameIdentifier': 'xxxxxxx', 'nameIdentifierURI': 'https://ci.nii.ac.jp/', 'nameIdentifierScheme': 'CiNii'}, {'nameIdentifier': 'zzzzzzz', 'nameIdentifierURI': 'https://kaken.nii.ac.jp/', 'nameIdentifierScheme': 'KAKEN2'}]}]}, 'item_1617186476635': {'attribute_name': 'Access Rights', 'attribute_value_mlt': [{'subitem_1522299639480': 'open access', 'subitem_1600958577026': 'http://purl.org/coar/access_right/c_abf2'}]}, 'item_1617186499011': {'attribute_name': 'Rights', 'attribute_value_mlt': [{'subitem_1522650717957': 'ja', 'subitem_1522650727486': 'http://localhost', 'subitem_1522651041219': 'Rights Information'}]}, 'item_1617186609386': {'attribute_name': 'Subject', 'attribute_value_mlt': [{'subitem_1522299896455': 'ja', 'subitem_1522300014469': 'Other', 'subitem_1522300048512': 'http://localhost/', 'subitem_1523261968819': 'Sibject1'}]}, 'item_1617186626617': {'attribute_name': 'Description', 'attribute_value_mlt': [{'subitem_description': 'Description\\nDescription<br/>Description&EMPTY&\\nDescription', 'subitem_description_type': 'Abstract', 'subitem_description_language': 'en'}, {'subitem_description': '概要\\n概要&EMPTY&\\n概要\\n概要', 'subitem_description_type': 'Abstract', 'subitem_description_language': 'ja'}]}, 'item_1617186643794': {'attribute_name': 'Publisher', 'attribute_value_mlt': [{'subitem_1522300295150': 'en', 'subitem_1522300316516': 'Publisher'}]}, 'item_1617186660861': {'attribute_name': 'Date', 'attribute_value_mlt': [{'subitem_1522300695726': 'Available', 'subitem_1522300722591': '2021-06-30'}]}, 'item_1617186702042': {'attribute_name': 'Language', 'attribute_value_mlt': [{'subitem_1551255818386': 'jpn'}]}, 'item_1617186783814': {'attribute_name': 'Identifier', 'attribute_value_mlt': [{'subitem_identifier_uri': 'http://localhost', 'subitem_identifier_type': 'URI'}]}, 'item_1617186859717': {'attribute_name': 'Temporal', 'attribute_value_mlt': [
        {'subitem_1522658018441': 'en', 'subitem_1522658031721': 'Temporal'}]}, 'item_1617186882738': {'attribute_name': 'Geo Location', 'attribute_value_mlt': [{'subitem_geolocation_place': [{'subitem_geolocation_place_text': 'Japan'}]}]}, 'item_1617186901218': {'attribute_name': 'Funding Reference', 'attribute_value_mlt': [{'subitem_1522399143519': {'subitem_1522399281603': 'ISNI', 'subitem_1522399333375': 'http://xxx'}, 'subitem_1522399412622': [{'subitem_1522399416691': 'en', 'subitem_1522737543681': 'Funder Name'}], 'subitem_1522399571623': {'subitem_1522399585738': 'Award URI', 'subitem_1522399628911': 'Award Number'}, 'subitem_1522399651758': [{'subitem_1522721910626': 'en', 'subitem_1522721929892': 'Award Title'}]}]}, 'item_1617186920753': {'attribute_name': 'Source Identifier', 'attribute_value_mlt': [{'subitem_1522646500366': 'ISSN', 'subitem_1522646572813': 'xxxx-xxxx-xxxx'}]}, 'item_1617186941041': {'attribute_name': 'Source Title', 'attribute_value_mlt': [{'subitem_1522650068558': 'en', 'subitem_1522650091861': 'Source Title'}]}, 'item_1617186959569': {'attribute_name': 'Volume Number', 'attribute_value_mlt': [{'subitem_1551256328147': '1'}]}, 'item_1617186981471': {'attribute_name': 'Issue Number', 'attribute_value_mlt': [{'subitem_1551256294723': '111'}]}, 'item_1617186994930': {'attribute_name': 'Number of Pages', 'attribute_value_mlt': [{'subitem_1551256248092': '12'}]}, 'item_1617187024783': {'attribute_name': 'Page Start', 'attribute_value_mlt': [{'subitem_1551256198917': '1'}]}, 'item_1617187045071': {'attribute_name': 'Page End', 'attribute_value_mlt': [{'subitem_1551256185532': '3'}]}, 'item_1617187112279': {'attribute_name': 'Degree Name', 'attribute_value_mlt': [{'subitem_1551256126428': 'Degree Name', 'subitem_1551256129013': 'en'}]}, 'item_1617187136212': {'attribute_name': 'Date Granted', 'attribute_value_mlt': [{'subitem_1551256096004': '2021-06-30'}]}, 'item_1617187187528': {'attribute_name': 'Conference', 'attribute_value_mlt': [{'subitem_1599711633003': [{'subitem_1599711636923': 'Conference Name', 'subitem_1599711645590': 'ja'}], 'subitem_1599711655652': '1', 'subitem_1599711660052': [{'subitem_1599711680082': 'Sponsor', 'subitem_1599711686511': 'ja'}], 'subitem_1599711699392': {'subitem_1599711704251': '2020/12/11', 'subitem_1599711712451': '1', 'subitem_1599711727603': '12', 'subitem_1599711731891': '2000', 'subitem_1599711735410': '1', 'subitem_1599711739022': '12', 'subitem_1599711743722': '2020', 'subitem_1599711745532': 'ja'}, 'subitem_1599711758470': [{'subitem_1599711769260': 'Conference Venue', 'subitem_1599711775943': 'ja'}], 'subitem_1599711788485': [{'subitem_1599711798761': 'Conference Place', 'subitem_1599711803382': 'ja'}], 'subitem_1599711813532': 'JPN'}]}, 'item_1617258105262': {'attribute_name': 'Resource Type', 'attribute_value_mlt': [{'resourceuri': 'http://purl.org/coar/resource_type/c_5794', 'resourcetype': 'conference paper'}]}, 'item_1617265215918': {'attribute_name': 'Version Type', 'attribute_value_mlt': [{'subitem_1522305645492': 'AO', 'subitem_1600292170262': 'http://purl.org/coar/version/c_b1a7d7d4d402bcce'}]}, 'item_1617349709064': {'attribute_name': 'Contributor', 'attribute_value_mlt': [{'givenNames': [{'givenName': '太郎', 'givenNameLang': 'ja'}, {'givenName': 'タロウ', 'givenNameLang': 'ja-Kana'}, {'givenName': 'Taro', 'givenNameLang': 'en'}], 'familyNames': [{'familyName': '情報', 'familyNameLang': 'ja'}, {'familyName': 'ジョウホウ', 'familyNameLang': 'ja-Kana'}, {'familyName': 'Joho', 'familyNameLang': 'en'}], 'contributorType': 'ContactPerson', 'nameIdentifiers': [{'nameIdentifier': 'xxxxxxx', 'nameIdentifierURI': 'https://orcid.org/', 'nameIdentifierScheme': 'ORCID'}, {'nameIdentifier': 'xxxxxxx', 'nameIdentifierURI': 'https://ci.nii.ac.jp/', 'nameIdentifierScheme': 'CiNii'}, {'nameIdentifier': 'xxxxxxx', 'nameIdentifierURI': 'https://kaken.nii.ac.jp/', 'nameIdentifierScheme': 'KAKEN2'}], 'contributorMails': [{'contributorMail': 'wekosoftware@nii.ac.jp'}], 'contributorNames': [{'lang': 'ja', 'contributorName': '情報, 太郎'}, {'lang': 'ja-Kana', 'contributorName': 'ジョウホウ, タロウ'}, {'lang': 'en', 'contributorName': 'Joho, Taro'}]}]}, 'item_1617349808926': {'attribute_name': 'Version', 'attribute_value_mlt': [{'subitem_1523263171732': 'Version'}]}, 'item_1617351524846': {'attribute_name': 'APC', 'attribute_value_mlt': [{'subitem_1523260933860': 'Unknown'}]}, 'item_1617353299429': {'attribute_name': 'Relation', 'attribute_value_mlt': [{'subitem_1522306207484': 'isVersionOf', 'subitem_1522306287251': {'subitem_1522306382014': 'arXiv', 'subitem_1522306436033': 'xxxxx'}, 'subitem_1523320863692': [{'subitem_1523320867455': 'en', 'subitem_1523320909613': 'Related Title'}]}]}, 'item_1617605131499': {'attribute_name': 'File', 'attribute_type': 'file', 'attribute_value_mlt': [{'url': {'url': 'https://weko3.example.org/record/2.1/files/1KB.pdf'}, 'date': [{'dateType': 'Available', 'dateValue': '2021-07-12'}], 'format': 'text/plain', 'filename': '1KB.pdf', 'filesize': [{'value': '1 KB'}], 'mimetype': 'application/pdf', 'accessrole': 'open_access', 'version_id': '6f80e3cb-f681-45eb-bd54-b45be0f7d3ee', 'displaytype': 'simple'}]}, 'item_1617610673286': {'attribute_name': 'Rights Holder', 'attribute_value_mlt': [{'nameIdentifiers': [{'nameIdentifier': 'xxxxxx', 'nameIdentifierURI': 'https://orcid.org/', 'nameIdentifierScheme': 'ORCID'}], 'rightHolderNames': [{'rightHolderName': 'Right Holder Name', 'rightHolderLanguage': 'ja'}]}]}, 'item_1617620223087': {'attribute_name': 'Heading', 'attribute_value_mlt': [{'subitem_1565671149650': 'ja', 'subitem_1565671169640': 'Banner Headline', 'subitem_1565671178623': 'Subheading'}, {'subitem_1565671149650': 'en', 'subitem_1565671169640': 'Banner Headline', 'subitem_1565671178623': 'Subheding'}]}, 'item_1617944105607': {'attribute_name': 'Degree Grantor', 'attribute_value_mlt': [{'subitem_1551256015892': [{'subitem_1551256027296': 'xxxxxx', 'subitem_1551256029891': 'kakenhi'}], 'subitem_1551256037922': [{'subitem_1551256042287': 'Degree Grantor Name', 'subitem_1551256047619': 'en'}]}]}, 'relation_version_is_last': True}
    b = {'pid': {'type': 'depid', 'value': '2.0', 'revision_id': 0}, 'lang': 'ja', 'owner': '1', 'title': 'ja_conference paperITEM00000002(public_open_access_open_access_simple)', 'owners': [1], 'status': 'published', '$schema': '15', 'pubdate': '2021-02-13', 'edit_mode': 'keep', 'created_by': 1, 'deleted_items': ['item_1617187056579', 'approval1', 'approval2'], 'shared_user_id': -1, 'weko_shared_id': -1, 'item_1617186331708': [{'subitem_1551255647225': 'ja_conference paperITEM00000002(public_open_access_open_access_simple)', 'subitem_1551255648112': 'ja'}, {'subitem_1551255647225': 'en_conference paperITEM00000002(public_open_access_simple)', 'subitem_1551255648112': 'en'}], 'item_1617186385884': [{'subitem_1551255720400': 'Alternative Title', 'subitem_1551255721061': 'en'}, {'subitem_1551255720400': 'Alternative Title', 'subitem_1551255721061': 'ja'}], 'item_1617186419668': [{'creatorMails': [{'creatorMail': 'wekosoftware@nii.ac.jp'}]}, {'givenNames': [{'givenName': '太郎', 'givenNameLang': 'ja'}, {'givenName': 'タロウ', 'givenNameLang': 'ja-Kana'}, {'givenName': 'Taro', 'givenNameLang': 'en'}], 'familyNames': [{'familyName': '情報', 'familyNameLang': 'ja'}, {'familyName': 'ジョウホウ', 'familyNameLang': 'ja-Kana'}, {'familyName': 'Joho', 'familyNameLang': 'en'}], 'creatorMails': [{'creatorMail': 'wekosoftware@nii.ac.jp'}], 'creatorNames': [{'creatorName': '情報, 三郎', 'creatorNameLang': 'ja'}, {'creatorName': 'ジョウホウ, タロウ', 'creatorNameLang': 'ja-Kana'}, {'creatorName': 'Joho, Taro', 'creatorNameLang': 'en'}], 'nameIdentifiers': [{'nameIdentifier': '3', 'nameIdentifierScheme': 'WEKO'}, {'nameIdentifier': 'xxxxxxx', 'nameIdentifierURI': 'https://ci.nii.ac.jp/', 'nameIdentifierScheme': 'CiNii'}, {'nameIdentifier': 'zzzzzzz', 'nameIdentifierURI': 'https://kaken.nii.ac.jp/', 'nameIdentifierScheme': 'KAKEN2'}]}], 'item_1617186476635': {'subitem_1522299639480': 'open access', 'subitem_1600958577026': 'http://purl.org/coar/access_right/c_abf2'}, 'item_1617186499011': [{'subitem_1522650717957': 'ja', 'subitem_1522650727486': 'http://localhost', 'subitem_1522651041219': 'Rights Information'}], 'item_1617186609386': [{'subitem_1522299896455': 'ja', 'subitem_1522300014469': 'Other', 'subitem_1522300048512': 'http://localhost/', 'subitem_1523261968819': 'Sibject1'}], 'item_1617186626617': [{'subitem_description': 'Description\\nDescription<br/>Description&EMPTY&\\nDescription', 'subitem_description_type': 'Abstract', 'subitem_description_language': 'en'}, {'subitem_description': '概要\\n概要&EMPTY&\\n概要\\n概要', 'subitem_description_type': 'Abstract', 'subitem_description_language': 'ja'}], 'item_1617186643794': [{'subitem_1522300295150': 'en', 'subitem_1522300316516': 'Publisher'}], 'item_1617186660861': [{'subitem_1522300695726': 'Available', 'subitem_1522300722591': '2021-06-30'}], 'item_1617186702042': [{'subitem_1551255818386': 'jpn'}], 'item_1617186783814': [{'subitem_identifier_uri': 'http://localhost', 'subitem_identifier_type': 'URI'}], 'item_1617186859717': [{'subitem_1522658018441': 'en', 'subitem_1522658031721': 'Temporal'}], 'item_1617186882738': [{'subitem_geolocation_place': [{'subitem_geolocation_place_text': 'Japan'}]}], 'item_1617186901218': [{'subitem_1522399143519': {'subitem_1522399281603': 'ISNI', 'subitem_1522399333375': 'http://xxx'}, 'subitem_1522399412622': [{'subitem_1522399416691': 'en', 'subitem_1522737543681': 'Funder Name'}], 'subitem_1522399571623': {'subitem_1522399585738': 'Award URI', 'subitem_1522399628911': 'Award Number'}, 'subitem_1522399651758': [{'subitem_1522721910626': 'en', 'subitem_1522721929892': 'Award Title'}]}], 'item_1617186920753': [{'subitem_1522646500366': 'ISSN', 'subitem_1522646572813': 'xxxx-xxxx-xxxx'}], 'item_1617186941041': [{'subitem_1522650068558': 'en', 'subitem_1522650091861': 'Source Title'}], 'item_1617186959569': {'subitem_1551256328147': '1'}, 'item_1617186981471': {
        'subitem_1551256294723': '111'}, 'item_1617186994930': {'subitem_1551256248092': '12'}, 'item_1617187024783': {'subitem_1551256198917': '1'}, 'item_1617187045071': {'subitem_1551256185532': '3'}, 'item_1617187112279': [{'subitem_1551256126428': 'Degree Name', 'subitem_1551256129013': 'en'}], 'item_1617187136212': {'subitem_1551256096004': '2021-06-30'}, 'item_1617187187528': [{'subitem_1599711633003': [{'subitem_1599711636923': 'Conference Name', 'subitem_1599711645590': 'ja'}], 'subitem_1599711655652': '1', 'subitem_1599711660052': [{'subitem_1599711680082': 'Sponsor', 'subitem_1599711686511': 'ja'}], 'subitem_1599711699392': {'subitem_1599711704251': '2020/12/11', 'subitem_1599711712451': '1', 'subitem_1599711727603': '12', 'subitem_1599711731891': '2000', 'subitem_1599711735410': '1', 'subitem_1599711739022': '12', 'subitem_1599711743722': '2020', 'subitem_1599711745532': 'ja'}, 'subitem_1599711758470': [{'subitem_1599711769260': 'Conference Venue', 'subitem_1599711775943': 'ja'}], 'subitem_1599711788485': [{'subitem_1599711798761': 'Conference Place', 'subitem_1599711803382': 'ja'}], 'subitem_1599711813532': 'JPN'}], 'item_1617258105262': {'resourceuri': 'http://purl.org/coar/resource_type/c_5794', 'resourcetype': 'conference paper'}, 'item_1617265215918': {'subitem_1522305645492': 'AO', 'subitem_1600292170262': 'http://purl.org/coar/version/c_b1a7d7d4d402bcce'}, 'item_1617349709064': [{'givenNames': [{'givenName': '太郎', 'givenNameLang': 'ja'}, {'givenName': 'タロウ', 'givenNameLang': 'ja-Kana'}, {'givenName': 'Taro', 'givenNameLang': 'en'}], 'familyNames': [{'familyName': '情報', 'familyNameLang': 'ja'}, {'familyName': 'ジョウホウ', 'familyNameLang': 'ja-Kana'}, {'familyName': 'Joho', 'familyNameLang': 'en'}], 'contributorType': 'ContactPerson', 'nameIdentifiers': [{'nameIdentifier': 'xxxxxxx', 'nameIdentifierURI': 'https://orcid.org/', 'nameIdentifierScheme': 'ORCID'}, {'nameIdentifier': 'xxxxxxx', 'nameIdentifierURI': 'https://ci.nii.ac.jp/', 'nameIdentifierScheme': 'CiNii'}, {'nameIdentifier': 'xxxxxxx', 'nameIdentifierURI': 'https://kaken.nii.ac.jp/', 'nameIdentifierScheme': 'KAKEN2'}], 'contributorMails': [{'contributorMail': 'wekosoftware@nii.ac.jp'}], 'contributorNames': [{'lang': 'ja', 'contributorName': '情報, 太郎'}, {'lang': 'ja-Kana', 'contributorName': 'ジョウホウ, タロウ'}, {'lang': 'en', 'contributorName': 'Joho, Taro'}]}], 'item_1617349808926': {'subitem_1523263171732': 'Version'}, 'item_1617351524846': {'subitem_1523260933860': 'Unknown'}, 'item_1617353299429': [{'subitem_1522306207484': 'isVersionOf', 'subitem_1522306287251': {'subitem_1522306382014': 'arXiv', 'subitem_1522306436033': 'xxxxx'}, 'subitem_1523320863692': [{'subitem_1523320867455': 'en', 'subitem_1523320909613': 'Related Title'}]}], 'item_1617605131499': [{'url': {'url': 'https://weko3.example.org/record/2/files/1KB.pdf'}, 'date': [{'dateType': 'Available', 'dateValue': '2021-07-12'}], 'format': 'text/plain', 'filename': '1KB.pdf', 'filesize': [{'value': '1 KB'}], 'mimetype': 'application/pdf', 'accessrole': 'open_access', 'version_id': 'c92410f6-ed23-4d2e-a8c5-0b3b06cc79c8', 'displaytype': 'simple'}], 'item_1617610673286': [{'nameIdentifiers': [{'nameIdentifier': 'xxxxxx', 'nameIdentifierURI': 'https://orcid.org/', 'nameIdentifierScheme': 'ORCID'}], 'rightHolderNames': [{'rightHolderName': 'Right Holder Name', 'rightHolderLanguage': 'ja'}]}], 'item_1617620223087': [{'subitem_1565671149650': 'ja', 'subitem_1565671169640': 'Banner Headline', 'subitem_1565671178623': 'Subheading'}, {'subitem_1565671149650': 'en', 'subitem_1565671169640': 'Banner Headline', 'subitem_1565671178623': 'Subheding'}], 'item_1617944105607': [{'subitem_1551256015892': [{'subitem_1551256027296': 'xxxxxx', 'subitem_1551256029891': 'kakenhi'}], 'subitem_1551256037922': [{'subitem_1551256042287': 'Degree Grantor Name', 'subitem_1551256047619': 'en'}]}]}
    # deposit = WekoDeposit.create(a)<|MERGE_RESOLUTION|>--- conflicted
+++ resolved
@@ -436,7 +436,6 @@
     # .tox/c1/bin/pytest --cov=weko_deposit tests/test_api.py::TestWekoIndexer::test_update_author_link -vv -s --cov-branch --cov-report=term --basetemp=/code/modules/weko-deposit/.tox/c1/tmp
     def test_update_author_link(self, es_records):
         with patch('weko_deposit.api.weko_logger') as mock_logger:
-<<<<<<< HEAD
             indexer, records = es_records
             record = records[0]['record']
             author_link_info = {
@@ -445,22 +444,7 @@
             }
             # todo19
             ret = indexer.update_author_link(author_link_info)
-            assert ret == {'_index': 'test-weko-item-v1.0.0', '_type': 'item-v1.0.0', '_id': '{}'.format(
-                record.id), '_version': 3, 'result': 'updated', '_shards': {'total': 2, 'successful': 1, 'failed': 0}, '_seq_no': 9, '_primary_term': 1}
-=======
-                indexer, records = es_records
-                record = records[0]['record']
-                author_link_info = {
-                        "id": record.id,
-                        "author_link": ['0']
-                    }
-
-                ret = indexer.update_author_link(author_link_info)
                 assert ret == {'_index': 'test-weko-item-v1.0.0', '_type': 'item-v1.0.0', '_id': '{}'.format(record.id), '_version': 3, 'result': 'updated', '_shards': {'total': 2, 'successful': 1, 'failed': 0}, '_seq_no': 9, '_primary_term': 1}
-
-                mock_logger.assert_any_call(key='WEKO_COMMON_RETURN_VALUE', value=mock.ANY)
-                mock_logger.reset_mock()
->>>>>>> 561da378
 
             mock_logger.assert_any_call(
                 key='WEKO_COMMON_RETURN_VALUE', value=mock.ANY)
@@ -974,6 +958,7 @@
             # result = deposit.delete()
             # print(result)
 
+
     # def commit(self, *args, **kwargs):
     # .tox/c1/bin/pytest --cov=weko_deposit tests/test_api.py::TestWekoDeposit::test_commit -vv -s --cov-branch --cov-report=term --basetemp=/code/modules/weko-deposit/.tox/c1/tmp
     def test_commit(sel, app, db, location, db_index, db_activity, db_itemtype, bucket):
@@ -1003,7 +988,7 @@
                 with patch("weko_deposit.api.WorkActivity.get_activity_by_id", return_value=None):
                     deposit = WekoDeposit.create({})
                     deposit.commit()
-                # TODO テスト通す                
+                # TODO テスト通す
                 # record is None, '_oai' is None, '$schema' is None
                 with patch("weko_deposit.api.RecordMetadata.query.get", return_value=None):
                     deposit = WekoDeposit.create({})
@@ -1015,7 +1000,7 @@
                         {'resourcetype': 'conference paper', 'resourceuri': 'http://purl.org/coar/resource_type/c_5794'}]}), ('item_title', 'test'), ('item_type_id', '1'), ('control_number', '2'), ('author_link', []), ('_oai', {'id': '2'}), ('publish_date', '2023-12-07'), ('title', ['test']), ('relation_version_is_last', True), ('publish_status', '2')]), 'itemtype': 'テストアイテムタイプ', 'publish_date': '2023-12-07', 'author_link': [], 'path': ['1'], 'publish_status': '2', 'content': '123123123'}
                     deposit = WekoDeposit.create({})
                     deposit.commit()
-                
+
 
                 # exist feedback_mail_list
                 deposit = WekoDeposit.create({})
@@ -1262,7 +1247,6 @@
 
     # def get_content_files(self):
     # .tox/c1/bin/pytest --cov=weko_deposit tests/test_api.py::TestWekoDeposit::test_get_content_files -vv -s --cov-branch --cov-report=term --basetemp=/code/modules/weko-deposit/.tox/c1/tmp
-<<<<<<< HEAD
     def test_get_content_files(self, app, db, location, es_records_1):
         # fmd is empty list
         with app.app_context():
@@ -1560,25 +1544,6 @@
                         deposit.jrc = jrc
                         deposit.get_content_files()
                         mock_logger.assert_any_call(key='WEKO_COMMON_ERROR_UNEXPECTED', ex=mock.ANY)
-=======
-    def test_get_content_files(sel,app,db,location,es_records_1):
-        with patch('weko_deposit.api.weko_logger') as mock_logger:
-            indexer, records = es_records_1
-            record = records[0]
-            deposit = record['deposit']
-            ret = deposit.get_content_files()
-            assert ret==None
-
-            record = records[1]
-            deposit = record['deposit']
-            ret = deposit.get_content_files()
-            assert ret==None
-            mock_logger.assert_any_call(key='WEKO_COMMON_FOR_START')
-            mock_logger.assert_any_call(key='WEKO_COMMON_FOR_LOOP_ITERATION', count=mock.ANY, element=mock.ANY)
-            mock_logger.assert_any_call(key='WEKO_COMMON_IF_ENTER', branch=mock.ANY)
-            mock_logger.assert_any_call(key='WEKO_COMMON_FOR_END')
-            mock_logger.reset_mock()
->>>>>>> 561da378
 
     # def get_file_data(self):
     # .tox/c1/bin/pytest --cov=weko_deposit tests/test_api.py::TestWekoDeposit::test_get_file_data -vv -s --cov-branch --cov-report=term --basetemp=/code/modules/weko-deposit/.tox/c1/tmp
@@ -2141,7 +2106,6 @@
     # .tox/c1/bin/pytest --cov=weko_deposit tests/test_api.py::TestWekoDeposit::test_update_author_link -vv -s --cov-branch --cov-report=term --basetemp=/code/modules/weko-deposit/.tox/c1/tmp
     def test_update_author_link(sel, app, db, client, location, es_records):
         with patch('weko_deposit.api.weko_logger') as mock_logger:
-<<<<<<< HEAD
             with patch("weko_deposit.api.WekoIndexer.update_author_link") as mock_indexer_update_author_link:
                 # author_link is empty
                 _, records = es_records
@@ -2165,25 +2129,6 @@
                 mock_indexer_update_author_link.assert_called_once_with(author_link_info)
                 mock_logger.assert_any_call(key='WEKO_COMMON_IF_ENTER', branch='author_link is not empty')
                 mock_logger.reset_mock()
-=======
-            indexer, records = es_records
-            record = records[0]
-
-            deposit = record['deposit']
-            record = records[0]['record']
-            author_link_info = {
-                    "id": deposit.id,
-                    "author_link": ['0']
-                }
-            # ret = indexer.update_author_link(author_link_info)
-            # assert deposit.update_author_link({})==None
-            # deposit.update_author_link(author_link_info)
-            assert deposit.update_author_link(author_link_info) is not None
-
-            mock_logger.assert_any_call(key='WEKO_COMMON_IF_ENTER', branch='author_link is not empty')
-            mock_logger.reset_mock()
-
->>>>>>> 561da378
 
     # def update_feedback_mail(self):
     # .tox/c1/bin/pytest --cov=weko_deposit tests/test_api.py::TestWekoDeposit::test_update_feedback_mail -vv -s --cov-branch --cov-report=term --basetemp=/code/modules/weko-deposit/.tox/c1/tmp
@@ -2357,7 +2302,7 @@
 
     #     def hide_file(self):
     # .tox/c1/bin/pytest --cov=weko_deposit tests/test_api.py::TestWekoRecord::test_hide_file -vv -s --cov-branch --cov-report=term --basetemp=/code/modules/weko-deposit/.tox/c1/tmp
-    def test_hide_file(self, es_records, es_records_2, es_records_3):
+    def test_hide_file(self, es_records, es_records_2, es_records_5):
         with patch('weko_deposit.api.weko_logger') as mock_logger:
             # some value of 'attribute_type' is "file"
             # all option "hidden" is False
@@ -2373,7 +2318,7 @@
             assert record.hide_file == True
 
             # all value of 'attribute_type' not "file"
-            _, results = es_records_3
+            _, results = es_records_5
             result = results[1]
             record = result['record']
             assert record.hide_file ==  False
@@ -2720,11 +2665,8 @@
 
     #     def get_titles(self):
     # .tox/c1/bin/pytest --cov=weko_deposit tests/test_api.py::TestWekoRecord::test_get_titles -vv -s --cov-branch --cov-report=term --basetemp=/code/modules/weko-deposit/.tox/c1/tmp
-<<<<<<< HEAD
     def test_get_titles(self, app, es_records, db_itemtype, db_oaischema):
-=======
     def test_get_titles(self,app,es_records,db_itemtype,db_oaischema,es_records_3,es_records_4):
->>>>>>> 561da378
         with patch('weko_deposit.api.weko_logger') as mock_logger:
             record = WekoRecord({})
             with app.test_request_context():
@@ -2791,7 +2733,7 @@
     # TODO:
     #     def items_show_list(self):
     # .tox/c1/bin/pytest --cov=weko_deposit tests/test_api.py::TestWekoRecord::test_items_show_list -vv -s --cov-branch --cov-report=term --basetemp=/code/modules/weko-deposit/.tox/c1/tmp
-    def test_items_show_list(self, app, es_records, es_records_2, es_records_3, users, db_itemtype, db_admin_settings):
+    def test_items_show_list(self, app, es_records, es_records_2, es_records_5, users, db_itemtype, db_admin_settings):
         with patch('weko_deposit.api.weko_logger') as mock_logger:
             record = WekoRecord({})
             with app.test_request_context():
@@ -2832,7 +2774,7 @@
                 # assert record.items_show_list == [{'attribute_name': 'PubDate', 'attribute_value': '2022-08-20', 'attribute_name_i18n': 'PubDate'}, {'attribute_name': 'Creator', 'attribute_name_i18n': 'Creator', 'attribute_type': 'creator',
                 #     'attribute_value_mlt': [[[]], [[[{'Creator Given Name': [[[[{'Given Name': 'givenNames'}]]], [[[{'Language': 'ja'}]]]]}]]], [[[{'Creator Family Name': [[[[{'Family Name': 'mei'}]]], [[[{'Language': 'ja'}]]]]}]]], [[[{'Creator Family Name': [[[[{'Family Name': 'mei'}]]], [[[{'Language': 'ja'}]]]]}]]], [[[{}]]], [[[{'Creator Name': [[[[{'Name': 'name'}]]], [[[{'Language': 'ja'}]]]]}]]], [[[{'Creator Identifier': [[[[{'Creator Identifier': '識別'}]]], [[[{'Creator Identifier URI': 'tets.com'}]]]]}]]], [[[{'Affiliation Name Identifier': [[[[{'Affiliation Name Identifier': '識別子'}]]], [[[{'Affiliation Name Identifier URI': 'tets.com'}]]], [[[{'Affiliation Name Identifier Scheme': 'kakenhi'}]]]]}]]], [[[{'Creator Alternative Name': [[[[{'Alternative Name': '別名'}]]], [[[{'Language': 'ja'}]]]]}]]]]}, {'attribute_name': 'Resource Type', 'attribute_name_i18n': 'Resource Type', 'attribute_type': None, 'attribute_value_mlt': [[[[{'Resource Type': 'conference paper'}], [{'Resource Type Identifier': 'http://purl.org/coar/resource_type/c_5794'}]]]]}, {'attribute_name': 'thumbnail', 'attribute_name_i18n': 'thumbnail', 'attribute_type': 'object', 'is_thumbnail': True}]
 
-            _, results = es_records_3
+            _, results = es_records_5
             result = results[1]
             record = result['record']
             with patch("flask_login.utils._get_user", return_value=users[1]["obj"]):
@@ -2845,7 +2787,7 @@
     # TODO;
     #     def display_file_info(self):
     # .tox/c1/bin/pytest --cov=weko_deposit tests/test_api.py::TestWekoRecord::test_display_file_info -vv -s --cov-branch --cov-report=term --basetemp=/code/modules/weko-deposit/.tox/c1/tmp
-    def test_display_file_info(self, app, es_records, es_records_4, es_records_3):
+    def test_display_file_info(self, app, es_records, es_records_6, es_records_5):
         with patch('weko_deposit.api.weko_logger') as mock_logger:
             record = WekoRecord({})
             with app.test_request_context():
@@ -2859,7 +2801,7 @@
                 assert record.display_file_info == [{'attribute_name': 'File', 'attribute_name_i18n': 'File', 'attribute_type': 'file', 'attribute_value_mlt': [[[[{'Opendate': '2022-09-07'}], [
                     {'FileName': 'hello.txt'}], [{'Text URL': [[[{'Text URL': 'https://weko3.example.org/record/1/files/hello.txt'}]]]}], [{'Format': 'plain/text'}], [{'Size': [[[[{'Size': '146 KB'}]]]]}]]]]}]
 
-            _, results = es_records_4
+            _, results = es_records_6
             result = results[0]
             record = result['record']
             with app.test_request_context("/test?filename=hello.txt"):
@@ -2867,7 +2809,7 @@
                 print("re: ",re)
 
             # nval['attribute_type'] == 'file
-            _, results = es_records_3
+            _, results = es_records_5
             result = results[0]
             record = result['record']
             with app.test_request_context("/test?filename=hello.txt"):
@@ -3207,11 +3149,7 @@
 
     #     def get_file_data(self):
     # .tox/c1/bin/pytest --cov=weko_deposit tests/test_api.py::TestWekoRecord::test_get_file_data -vv -s --cov-branch --cov-report=term --basetemp=/code/modules/weko-deposit/.tox/c1/tmp
-<<<<<<< HEAD
-    def test_get_file_data(self, app, es_records):
-=======
     def test_get_file_data(self,app,es_records,es_records_3):
->>>>>>> 561da378
         with patch('weko_deposit.api.weko_logger') as mock_logger:
             indexer, records = es_records
             record = records[0]["record"]
@@ -3261,23 +3199,13 @@
                 obj = _FormatSysCreator(prepare_creator)
                 assert isinstance(obj, _FormatSysCreator) == True
                 obj._get_creator_languages_order()
-<<<<<<< HEAD
                 assert obj.languages == ['ja', 'ja-Kana', 'en', 'cn']
-            # todo33
-            # mock_logger.assert_any_call(key='WEKO_COMMON_FOR_START')
-            # mock_logger.assert_any_call(key='WEKO_COMMON_FOR_LOOP_ITERATION', count=mock.ANY, element=mock.ANY)
-            # mock_logger.assert_any_call(key='WEKO_COMMON_IF_ENTER', branch=mock.ANY)
-            # mock_logger.assert_any_call(key='WEKO_COMMON_FOR_END')
-            # mock_logger.reset_mock()
-=======
-                assert obj.languages==['ja', 'ja-Kana', 'en', 'cn']
 
             mock_logger.assert_any_call(key='WEKO_COMMON_FOR_START')
             mock_logger.assert_any_call(key='WEKO_COMMON_FOR_LOOP_ITERATION', count=mock.ANY, element=mock.ANY)
             mock_logger.assert_any_call(key='WEKO_COMMON_IF_ENTER', branch=mock.ANY)
             mock_logger.assert_any_call(key='WEKO_COMMON_FOR_END')
             mock_logger.reset_mock()
->>>>>>> 561da378
 
     # def _format_creator_to_show_detail(self, language: str, parent_key: str,
     # .tox/c1/bin/pytest --cov=weko_deposit tests/test_api.py::Test_FormatSysCreator::test__format_creator_to_show_detail -vv -s --cov-branch --cov-report=term --basetemp=/code/modules/weko-deposit/.tox/c1/tmp
@@ -3462,25 +3390,14 @@
         with patch('weko_deposit.api.weko_logger') as mock_logger:
             with app.test_request_context():
                 obj = _FormatSysCreator(prepare_creator)
-<<<<<<< HEAD
                 assert isinstance(obj, _FormatSysCreator) == True
                 creator_data = {'givenName': '太郎', 'givenNameLang': 'ja'}
                 creator_list_temp = []
                 language = 'ja'
-                obj._get_creator_based_on_language(
-                    creator_data, creator_list_temp, language)
+                obj._get_creator_based_on_language(creator_data, creator_list_temp, language)
                 assert creator_list_temp == [
                     {'givenName': '太郎', 'givenNameLang': 'ja'}]
-                # todo35
-=======
-                assert isinstance(obj,_FormatSysCreator)==True
-                creator_data ={'givenName': '太郎', 'givenNameLang': 'ja'}
-                creator_list_temp=[]
-                language='ja'
-                obj._get_creator_based_on_language(creator_data,creator_list_temp,language)
-                assert creator_list_temp==[{'givenName': '太郎', 'givenNameLang': 'ja'}]
-
->>>>>>> 561da378
+
                 obj = _FormatSysCreator(prepare_creator)
                 assert isinstance(obj, _FormatSysCreator) == True
                 creator_data = {'givenName': '太郎', 'givenNameLang': 'ja'}
@@ -3562,15 +3479,6 @@
                 obj = _FormatSysCreator({})
                 assert isinstance(obj, _FormatSysCreator) == True
                 formatted_creator_list = []
-<<<<<<< HEAD
-                creator_list = [{'ja': {'givenName': ['太郎'], 'givenNameLang': ['ja'], 'familyName': ['情報'], 'familyNameLang': ['ja'], 'creatorName': ['情報, 太郎'], 'creatorNameLang': ['ja'], 'affiliationName': ['所属機関'], 'affiliationNameLang': ['ja'], 'affiliationNameIdentifier': ['xxxxxx'], 'affiliationNameIdentifierURI': ['xxxxx'], 'affiliationNameIdentifierScheme': ['ISNI'], 'creatorAlternative': ['別名'], 'creatorAlternativeLang': ['ja']}}, {'ja-Kana': {'givenName': ['タロウ'],
-                                                                                                                                                                                                                                                                                                                                                                                                                                                                        'givenNameLang': ['ja-Kana'], 'familyName': ['ジョウホウ'], 'familyNameLang': ['ja-Kana'], 'creatorName': ['ジョウホウ, タロウ'], 'creatorNameLang': ['ja-Kana']}}, {'en': {'givenName': ['Taro'], 'givenNameLang': ['en'], 'familyName': ['Joho'], 'familyNameLang': ['en'], 'creatorName': ['Joho, Taro'], 'creatorNameLang': ['en'], 'affiliationName': ['Affilication Name'], 'affiliationNameLang': ['en'], 'creatorAlternative': ['Alternative Name'], 'creatorAlternativeLang': ['en']}}]
-                obj._format_creator_on_creator_popup(
-                    creator_list, formatted_creator_list)
-                assert formatted_creator_list == [{'ja': {'creatorName': ['情報, 太郎'], 'creatorAlternative': ['別名'], 'affiliationName': ['ISNI 所属機関'], 'affiliationNameIdentifier': [{'identifier': 'xxxxxx', 'uri': 'xxxxx'}]}}, {'ja-Kana': {'creatorName': ['ジョウホウ, タロウ'], 'creatorAlternative': [
-                ], 'affiliationName': [], 'affiliationNameIdentifier': []}}, {'en': {'creatorName': ['Joho, Taro'], 'creatorAlternative': ['Alternative Name'], 'affiliationName': [' Affilication Name'], 'affiliationNameIdentifier': [{'identifier': '', 'uri': ''}]}}]
-                # todo36
-=======
                 creator_list=[{'ja': {'givenName': ['太郎'], 'givenNameLang': ['ja'], 'familyName': ['情報'], 'familyNameLang': ['ja'], 'creatorName': ['情報, 太郎'], 'creatorNameLang': ['ja'], 'affiliationName': ['所属機関'], 'affiliationNameLang': ['ja'], 'affiliationNameIdentifier': ['xxxxxx'], 'affiliationNameIdentifierURI': ['xxxxx'], 'affiliationNameIdentifierScheme': ['ISNI'], 'creatorAlternative': ['別名'], 'creatorAlternativeLang': ['ja']}}, {'ja-Kana': {'givenName': ['タロウ'], 'givenNameLang': ['ja-Kana'], 'familyName': ['ジョウホウ'], 'familyNameLang': ['ja-Kana'], 'creatorName': ['ジョウホウ, タロウ'], 'creatorNameLang': ['ja-Kana']}}, {'en': {'givenName': ['Taro'], 'givenNameLang': ['en'], 'familyName': ['Joho'], 'familyNameLang': ['en'], 'creatorName': ['Joho, Taro'], 'creatorNameLang': ['en'], 'affiliationName': ['Affilication Name'], 'affiliationNameLang': ['en'], 'creatorAlternative': ['Alternative Name'], 'creatorAlternativeLang': ['en']}}]
                 obj._format_creator_on_creator_popup(creator_list,formatted_creator_list)
                 assert formatted_creator_list==[{'ja': {'creatorName': ['情報, 太郎'], 'creatorAlternative': ['別名'], 'affiliationName': ['ISNI 所属機関'], 'affiliationNameIdentifier': [{'identifier': 'xxxxxx', 'uri': 'xxxxx'}]}}, {'ja-Kana': {'creatorName': ['ジョウホウ, タロウ'], 'creatorAlternative': [], 'affiliationName': [], 'affiliationNameIdentifier': []}}, {'en': {'creatorName': ['Joho, Taro'], 'creatorAlternative': ['Alternative Name'], 'affiliationName': [' Affilication Name'], 'affiliationNameIdentifier': [{'identifier': '', 'uri': ''}]}}]
@@ -3580,27 +3488,14 @@
                 obj._format_creator_on_creator_popup(creator_list,formatted_creator_list)
                 assert formatted_creator_list==[]
 
->>>>>>> 561da378
                 obj = _FormatSysCreator({})
                 assert isinstance(obj, _FormatSysCreator) == True
                 formatted_creator_list = []
-<<<<<<< HEAD
-                # creator_list=['ja','givenName']
-                creator_list = [
-                    {'ja': [{'givenName': '太郎'}, {'givenNameLang': ['ja']}]}]
-                # creator_list=[{'ja': ({'givenName': '太郎'}, {'givenNameLang': ['ja']})}]
-                # creator_list=[{'ja': ['givenName', '太郎' ]}]
-
-                # obj._format_creator_on_creator_popup(
-                #     creator_list, formatted_creator_list)
-                # assert formatted_creator_list==[{'ja': {'creatorName': ['情報, 太郎'], 'creatorAlternative': ['別名'], 'affiliationName': ['ISNI 所属機関'], 'affiliationNameIdentifier': [{'identifier': 'xxxxxx', 'uri': 'xxxxx'}]}}, {'ja-Kana': {'creatorName': ['ジョウホウ, タロウ'], 'creatorAlternative': [], 'affiliationName': [], 'affiliationNameIdentifier': []}}, {'en': {'creatorName': ['Joho, Taro'], 'creatorAlternative': ['Alternative Name'], 'affiliationName': [' Affilication Name'], 'affiliationNameIdentifier': [{'identifier': '', 'uri': ''}]}}]
-=======
                 creator_list=[{'NoLanguage': {'givenName': ['太郎'], 'givenNameLang': ['ja'], 'affiliationNameIdentifierScheme': '情報'}}]
 
                 obj._format_creator_on_creator_popup(creator_list,formatted_creator_list)
                 assert formatted_creator_list==[{'NoLanguage': {'affiliationName': ['情', '報'],'affiliationNameIdentifier': [{'identifier': '', 'uri': ''},{'identifier': '', 'uri': ''}],'affiliationNameIdentifierScheme': '情報','givenName': ['太郎'],'givenNameLang': ['ja']}}]
 
->>>>>>> 561da378
 
                 mock_logger.assert_any_call(key='WEKO_COMMON_FOR_START')
                 mock_logger.assert_any_call(
@@ -3747,19 +3642,16 @@
                 mock_logger.assert_any_call(key='WEKO_COMMON_FOR_END')
                 mock_logger.reset_mock()
 
-<<<<<<< HEAD
                 creator_data = {'givenName': '太郎'}
                 merged_data = {'givenName': ['次郎']}
                 obj._merge_creator_data(creator_data, merged_data)
                 assert merged_data == {'givenName': ['次郎', '太郎']}
                 # todo37
-=======
                 creator_data={'givenName': '太郎'}
                 merged_data={'givenName': ['次郎']}
                 obj._merge_creator_data(creator_data,merged_data)
                 assert merged_data == {'givenName': ['次郎','太郎']}
 
->>>>>>> 561da378
                 mock_logger.assert_any_call(key='WEKO_COMMON_FOR_START')
                 mock_logger.assert_any_call(
                     key='WEKO_COMMON_FOR_LOOP_ITERATION', count=mock.ANY, element=mock.ANY)
@@ -3779,18 +3671,10 @@
                 list_parent_key = ['creatorNames', 'familyNames',
                                    'givenNames', 'creatorAlternatives']
                 creator_name = []
-<<<<<<< HEAD
-                obj.languages = ["ja", "en"]
-                obj._get_default_creator_name(list_parent_key, creator_name)
-                assert creator_name == ['Joho, Taro',
-                                        'Joho', 'Taro', 'Alternative Name']
-                # todo38
-=======
                 obj.languages=["ja","en"]
                 obj._get_default_creator_name(list_parent_key,creator_name)
                 assert creator_name==['Joho, Taro', 'Joho', 'Taro', 'Alternative Name']
 
->>>>>>> 561da378
                 obj = _FormatSysCreator(prepare_creator)
                 assert isinstance(obj, _FormatSysCreator) == True
                 list_parent_key = []
@@ -3860,14 +3744,8 @@
 
             obj.bibliographic_meta_data_lst = "str_value"
             assert obj.is_bibliographic() == False
-<<<<<<< HEAD
-            # todo39
-            mock_logger.assert_any_call(
-                key='WEKO_COMMON_RETURN_VALUE', value=mock.ANY)
-=======
 
             mock_logger.assert_any_call(key='WEKO_COMMON_RETURN_VALUE', value=mock.ANY)
->>>>>>> 561da378
             mock_logger.reset_mock()
 
     #         def check_key(_meta_data):
@@ -3899,22 +3777,12 @@
         with patch('weko_deposit.api.weko_logger') as mock_logger:
             mlt, solst = prepare_formatsysbib
             bibliographic = mlt[0]
-<<<<<<< HEAD
-            obj = _FormatSysBibliographicInformation(
-                copy.deepcopy(mlt), copy.deepcopy(solst))
-            assert isinstance(obj, _FormatSysBibliographicInformation) == True
-            # with app.test_request_context(headers=[("Accept-Language", "en")]):
-            #     assert obj._get_bibliographic(bibliographic,True)==('Journal Title', [{'Volume': '1'}, {'Issue': '12'}, {'p.': '1-100'}, {'Number of Pages': '99'}, {'Issued Date': '2022-08-29'}], 5)
-            #     assert obj._get_bibliographic(bibliographic,False)==(['ja : 雑誌タイトル', 'en : Journal Title'], [{'Volume Number': '1'}, {'Issue Number': '12'}, {'p.': '1-100'}, {'Number of Page': '99'}, {'Issue Date': '2022-08-29'}], 5)
-            # todo40
-=======
             obj=_FormatSysBibliographicInformation(copy.deepcopy(mlt),copy.deepcopy(solst))
             assert isinstance(obj,_FormatSysBibliographicInformation) == True
             with app.test_request_context(headers=[("Accept-Language", "en")]):
                 assert obj._get_bibliographic(bibliographic,True)==('Journal Title', [{'Volume': '1'}, {'Issue': '12'}, {'p.': '1-100'}, {'Number of Pages': '99'}, {'Issued Date': '2022-08-29'}], 5)
                 assert obj._get_bibliographic(bibliographic,False)==(['ja : 雑誌タイトル', 'en : Journal Title'], [{'Volume Number': '1'}, {'Issue Number': '12'}, {'p.': '1-100'}, {'Number of Page': '99'}, {'Issue Date': '2022-08-29'}], 5)
 
->>>>>>> 561da378
             with app.test_request_context(headers=[("Accept-Language", "")]):
                 assert obj._get_bibliographic(bibliographic, True) == ('Journal Title', [{'Volume': '1'}, {
                     'Issue': '12'}, {'p.': '1-100'}, {'Number of Pages': '99'}, {'Issued Date': '2022-08-29'}], 5)
@@ -3926,8 +3794,6 @@
                     key='WEKO_COMMON_RETURN_VALUE', value=mock.ANY)
                 mock_logger.reset_mock()
 
-<<<<<<< HEAD
-=======
             bibliographic = mlt[1]
             obj=_FormatSysBibliographicInformation(copy.deepcopy(mlt),copy.deepcopy(solst))
             # obj['bibliographic_titles'] is None
@@ -3936,7 +3802,6 @@
                 assert obj._get_bibliographic(bibliographic,True)==([], [{'': '1'}, {'': '12'}, {'p.': '1'}, {'': '99'}, {'': '2022-08-29'}], 5)
 
 
->>>>>>> 561da378
     # def _get_property_name(self, key):
     # .tox/c1/bin/pytest --cov=weko_deposit tests/test_api.py::Test__FormatSysBibliographicInformation::test__get_property_name -vv -s --cov-branch --cov-report=term --basetemp=/code/modules/weko-deposit/.tox/c1/tmp
     def test__get_property_name(self, app, prepare_formatsysbib):
@@ -4163,12 +4028,6 @@
                                                    bibliographic.get('bibliographicPageEnd')) == "{0}-{1}".format(bibliographic.get('bibliographicPageStart'),
                                                                                                                   bibliographic.get('bibliographicPageEnd'))
 
-<<<<<<< HEAD
-            mock_logger.assert_any_call(
-                key='WEKO_COMMON_IF_ENTER', branch=mock.ANY)
-            mock_logger.assert_any_call(
-                key='WEKO_COMMON_RETURN_VALUE', value=mock.ANY)
-=======
             bibliographic = mlt[1]
             bibliographic['bibliographicPageEnd'] is None
             assert obj._get_page_tart_and_page_end(bibliographic.get('bibliographicPageStart'),
@@ -4177,7 +4036,6 @@
 
             mock_logger.assert_any_call(key='WEKO_COMMON_IF_ENTER', branch=mock.ANY)
             mock_logger.assert_any_call(key='WEKO_COMMON_RETURN_VALUE', value=mock.ANY)
->>>>>>> 561da378
             mock_logger.reset_mock()
 
     # def _get_issue_date(issue_date):
@@ -4197,13 +4055,7 @@
             mock_logger.assert_any_call(
                 key='WEKO_COMMON_RETURN_VALUE', value=mock.ANY)
             mock_logger.reset_mock()
-<<<<<<< HEAD
-
-            data = [{"bibliographicIssueDate": '2022-08-29',
-                     'bibliographicIssueDateType': 'Issued'}, {"key": "value"}]
-=======
             data = [{"bibliographicIssueDate":'2022-08-29', 'bibliographicIssueDateType': 'Issued'},{"key":"value"}]
->>>>>>> 561da378
             result = obj._get_issue_date(data)
             assert result == ["2022-08-29"]
 
@@ -4220,14 +4072,8 @@
             data = "str_data"
             result = obj._get_issue_date(data)
             assert result == []
-<<<<<<< HEAD
-            # todo42
-            mock_logger.assert_any_call(
-                key='WEKO_COMMON_RETURN_VALUE', value=mock.ANY)
-=======
 
             mock_logger.assert_any_call(key='WEKO_COMMON_RETURN_VALUE', value=mock.ANY)
->>>>>>> 561da378
             mock_logger.reset_mock()
 
 
