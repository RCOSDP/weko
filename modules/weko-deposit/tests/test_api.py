# -*- coding: utf-8 -*-
#
# This file is part of WEKO3.
# Copyright (C) 2017 National Institute of Informatics.
#
# WEKO3 is free software; you can redistribute it
# and/or modify it under the terms of the GNU General Public License as
# published by the Free Software Foundation; either version 2 of the
# License, or (at your option) any later version.
#
# WEKO3 is distributed in the hope that it will be
# useful, but WITHOUT ANY WARRANTY; without even the implied warranty of
# MERCHANTABILITY or FITNESS FOR A PARTICULAR PURPOSE.  See the GNU
# General Public License for more details.
#
# You should have received a copy of the GNU General Public License
# along with WEKO3; if not, write to the
# Free Software Foundation, Inc., 59 Temple Place, Suite 330, Boston,
# MA 02111-1307, USA.

# .tox/c1/bin/pytest --cov=weko_deposit tests/test_api.py -vv -s --cov-branch --cov-report=term --basetemp=/code/modules/weko-deposit/.tox/c1/tmp

"""Module tests."""

from re import T
import json
from datetime import datetime
from typing_extensions import reveal_type
import pytest
from pytest_mock import mocker
from mock import patch
import uuid
import copy
from collections import OrderedDict
from werkzeug.exceptions import HTTPException
import time
from flask import session, current_app, make_response
from flask_login import login_user
from flask_security import current_user, url_for_security
import json

from elasticsearch.exceptions import NotFoundError
from invenio_pidstore.models import PersistentIdentifier, PIDStatus, Redirect
from invenio_pidstore.errors import PIDInvalidAction
from invenio_pidrelations.models import PIDRelation
from invenio_records.errors import MissingModelError
from invenio_records.models import RecordMetadata
from invenio_records_rest.errors import PIDResolveRESTError
from invenio_records_files.models import RecordsBuckets
from invenio_records_files.api import Record
from invenio_records.models import RecordMetadata
from invenio_files_rest.models import Bucket, ObjectVersion,FileInstance
from invenio_records.api import RecordRevision
from invenio_pidrelations.contrib.versioning import PIDVersioning
from invenio_pidrelations.contrib.records import RecordDraft
from six import BytesIO
from weko_records.utils import get_options_and_order_list
from elasticsearch import Elasticsearch
from sqlalchemy.orm.exc import NoResultFound
from sqlalchemy.exc import OperationalError
from weko_admin.models import AdminSettings
from weko_records.models import ItemMetadata, ItemTypeProperty
from weko_records.api import FeedbackMailList, ItemLink, ItemsMetadata, ItemTypes, Mapping, WekoRecord
from invenio_pidrelations.serializers.utils import serialize_relations
from weko_deposit.api import WekoDeposit, WekoFileObject, WekoIndexer, \
    WekoRecord, _FormatSysBibliographicInformation, _FormatSysCreator
from weko_deposit.config import WEKO_DEPOSIT_BIBLIOGRAPHIC_TRANSLATIONS
from invenio_accounts.testutils import login_user_via_view,login_user_via_session
from invenio_accounts.models import User
from weko_items_ui.config import WEKO_ITEMS_UI_MS_MIME_TYPE,WEKO_ITEMS_UI_FILE_SISE_PREVIEW_LIMIT
from weko_workflow.models import Activity
<<<<<<< HEAD
=======
from weko_redis.redis import RedisConnection
>>>>>>> e8d00a98

from tests.helpers import login
# .tox/c1/bin/pytest --cov=weko_deposit tests/test_api.py -vv -s --cov-branch --cov-report=term --basetemp=/code/modules/weko-deposit/.tox/c1/tmp

class MockClient():
    def __init__(self):
        self.is_get_error=True
    def update_get_error(self, flg):
        self.is_get_error = flg
    def search(self, index=None, doc_type=None, body=None, scroll=None):
        return None

    def index(self, index=None, doc_type=None, id=None, body=None, version=None, version_type=None):
        return {}

    def get(self, index=None, doc_type=None, id=None, body=None):
        return {"_source": {"authorNameInfo": {},
                            "authorIdInfo": {},
                            "emailInfo": {},
                            "affiliationInfo":{}
                            }
                }

    def update(self, index=None, doc_type=None, id=None, body=None):
        if self.is_get_error:
            raise NotFoundError
        else:
            return None
    def delete(self, index=None, doc_type=None, id=None, routing=None):
        return None
    def exists(self, index=None, doc_type=None, id=None):
        return None

# class WekoFileObject(FileObject):
# .tox/c1/bin/pytest --cov=weko_deposit tests/test_api.py::TestWekoFileObject -vv -s --cov-branch --cov-report=term --basetemp=/code/modules/weko-deposit/.tox/c1/tmp
class TestWekoFileObject:

    # def __init__(self, obj, data):
    # .tox/c1/bin/pytest --cov=weko_deposit tests/test_api.py::TestWekoFileObject::test___init__ -vv -s --cov-branch --cov-report=term --basetemp=/code/modules/weko-deposit/.tox/c1/tmp
    def test___init__(self,app,location):
        bucket = Bucket.create()
        key = 'hello.txt'
        stream = BytesIO(b'helloworld')
        obj = ObjectVersion.create(bucket=bucket, key=key, stream=stream)
        with app.test_request_context():
            file = WekoFileObject(obj,{})
            assert type(file)==WekoFileObject
        
    # def info(self):
    # .tox/c1/bin/pytest --cov=weko_deposit tests/test_api.py::TestWekoFileObject::test_info -vv -s --cov-branch --cov-report=term --basetemp=/code/modules/weko-deposit/.tox/c1/tmp
    def test_info(self,app,location):
        bucket = Bucket.create()
        key = 'hello.txt'
        stream = BytesIO(b'helloworld')
        obj = ObjectVersion.create(bucket=bucket, key=key, stream=stream)
        with app.test_request_context():
            file = WekoFileObject(obj,{})
            assert file.info()=={'bucket': '{}'.format(file.bucket.id), 'checksum': 'sha256:936a185caaa266bb9cbe981e9e05cb78cd732b0b3280eb944412bb6f8f8f07af', 'key': 'hello.txt', 'size': 10, 'version_id': '{}'.format(file.version_id)}
            file.filename=key
            file['filename']=key
            assert file.info()=={'bucket': '{}'.format(file.bucket.id), 'checksum': 'sha256:936a185caaa266bb9cbe981e9e05cb78cd732b0b3280eb944412bb6f8f8f07af', 'key': 'hello.txt', 'size': 10, 'version_id': '{}'.format(file.version_id), 'filename': 'hello'}

    
    #  def file_preview_able(self):
    # .tox/c1/bin/pytest --cov=weko_deposit tests/test_api.py::TestWekoFileObject::test_file_preview_able -vv -s --cov-branch --cov-report=term --basetemp=/code/modules/weko-deposit/.tox/c1/tmp
    def test_file_preview_able(self,app,location):
        bucket = Bucket.create()
        key = 'hello.txt'
        stream = BytesIO(b'helloworld')
        obj = ObjectVersion.create(bucket=bucket, key=key, stream=stream)
        with app.test_request_context():
            file = WekoFileObject(obj,{})
            assert file.file_preview_able()==True
            app.config["WEKO_ITEMS_UI_MS_MIME_TYPE"] = WEKO_ITEMS_UI_MS_MIME_TYPE
            app.config["WEKO_ITEMS_UI_FILE_SISE_PREVIEW_LIMIT+"] = {'ms_word': 30,'ms_powerpoint': 20,'ms_excel': 10}
            assert file.file_preview_able()==True
            file.data['format'] = 'application/vnd.ms-excel'
            assert file.file_preview_able()==True
            file.data['size'] = 10000000+1
            assert file.file_preview_able()==False

            
    



# class WekoIndexer(RecordIndexer):

# .tox/c1/bin/pytest --cov=weko_deposit tests/test_api.py::TestWekoIndexer -vv -s --cov-branch --cov-report=term --basetemp=/code/modules/weko-deposit/.tox/c1/tmp
class TestWekoIndexer:

    # .tox/c1/bin/pytest --cov=weko_deposit tests/test_api.py::TestWekoIndexer::test_get_es_index -vv -s --cov-branch --cov-report=term --basetemp=/code/modules/weko-deposit/.tox/c1/tmp
    def test_get_es_index(self,app):
        indexer = WekoIndexer()
        assert isinstance(indexer,WekoIndexer)

        # def get_es_index(self):
        with app.test_request_context():
            indexer.get_es_index()
            assert indexer.es_index==app.config['SEARCH_UI_SEARCH_INDEX']
            assert indexer.es_doc_type==app.config['INDEXER_DEFAULT_DOCTYPE']
            assert indexer.file_doc_type=='content'

    #  def upload_metadata(self, jrc, item_id, revision_id, skip_files=False):
    # .tox/c1/bin/pytest --cov=weko_deposit tests/test_api.py::TestWekoIndexer::test_upload_metadata -vv -s --cov-branch --cov-report=term --basetemp=/code/modules/weko-deposit/.tox/c1/tmp
    def test_upload_metadata(self,app,es_records):
        indexer, records = es_records
        record_data = records[0]['record_data']
        item_id = records[0]['recid'].id
        revision_id=5
        skip_files=False
        title = 'UPDATE{}'.format(uuid.uuid4())
        record_data['title'] = title
        indexer.upload_metadata(record_data,item_id,revision_id,skip_files)
        ret = indexer.get_metadata_by_item_id(item_id)
        assert ret['_source']['title'] == title


    # def delete_file_index(self, body, parent_id):
    # .tox/c1/bin/pytest --cov=weko_deposit tests/test_api.py::TestWekoIndexer::test_delete_file_index -vv -s --cov-branch --cov-report=term --basetemp=/code/modules/weko-deposit/.tox/c1/tmp
    def test_delete_file_index(self,app,es_records):
        indexer, records = es_records
        record = records[0]['record']
        dep = WekoDeposit(record,record.model)
        indexer.delete_file_index([record.id],record.pid)
        from elasticsearch.exceptions import NotFoundError
        with pytest.raises(NotFoundError):
            indexer.get_metadata_by_item_id(record.pid)


    # def update_relation_version_is_last(self, version):
    # .tox/c1/bin/pytest --cov=weko_deposit tests/test_api.py::TestWekoIndexer::test_update_relation_version_is_last -vv -s --cov-branch --cov-report=term --basetemp=/code/modules/weko-deposit/.tox/c1/tmp
    def test_update_relation_version_is_last(self,es_records):
        indexer, records = es_records
        version = records[0]['record']
        pid = records[0]['recid']
        relations = serialize_relations(pid)
        relations_ver = relations['version'][0]
        relations_ver['id'] = pid.object_uuid
        relations_ver['is_last'] = relations_ver.get('index') == 0
        assert indexer.update_relation_version_is_last(relations_ver)=={'_index': 'test-weko-item-v1.0.0', '_type': 'item-v1.0.0', '_id': '{}'.format(pid.object_uuid), '_version': 2, 'result': 'noop', '_shards': {'total': 0, 'successful': 0, 'failed': 0}}

    # def update_es_data(self, record, update_revision=True,
    # .tox/c1/bin/pytest --cov=weko_deposit tests/test_api.py::TestWekoIndexer::test_update_es_data -vv -s --cov-branch --cov-report=term --basetemp=/code/modules/weko-deposit/.tox/c1/tmp
    def test_update_es_data(self,es_records):
        indexer, records = es_records
        record = records[0]['record']
        assert indexer.update_es_data(record, update_revision=False,update_oai=False, is_deleted=False)=={'_index': 'test-weko-item-v1.0.0', '_type': 'item-v1.0.0', '_id': '{}'.format(record.id), '_version': 3, 'result': 'updated', '_shards': {'total': 2, 'successful': 1, 'failed': 0}, '_seq_no': 9, '_primary_term': 1}
        res = indexer.update_es_data(record, update_revision=False,update_oai=True, is_deleted=False)
        assert res=={'_id': res['_id'], '_index': 'test-weko-item-v1.0.0', '_primary_term': 1, '_seq_no': 10, '_shards': {'failed': 0, 'successful': 1, 'total': 2}, '_type': 'item-v1.0.0', '_version': 4, 'result': 'updated'}

    # def index(self, record):
    # .tox/c1/bin/pytest --cov=weko_deposit tests/test_api.py::TestWekoIndexer::test_index -vv -s --cov-branch --cov-report=term --basetemp=/code/modules/weko-deposit/.tox/c1/tmp
    def test_index(self,es_records):
        indexer, records = es_records
        record = records[0]['record']
        indexer.index(record)

    # def delete(self, record):
    # .tox/c1/bin/pytest --cov=weko_deposit tests/test_api.py::TestWekoIndexer::test_delete -vv -s --cov-branch --cov-report=term --basetemp=/code/modules/weko-deposit/.tox/c1/tmp
    def test_delete(self,es_records):
        indexer, records = es_records
        record = records[0]['record']
        indexer.delete(record)
        from elasticsearch.exceptions import NotFoundError
        with pytest.raises(NotFoundError):
            indexer.get_metadata_by_item_id(record.pid)

    #     def delete_by_id(self, uuid):
    # .tox/c1/bin/pytest --cov=weko_deposit tests/test_api.py::TestWekoIndexer::test_delete_by_id -vv -s --cov-branch --cov-report=term --basetemp=/code/modules/weko-deposit/.tox/c1/tmp
    def test_delete_by_id(self,es_records):
        indexer, records = es_records
        record = records[0]['record']
        indexer.delete_by_id(record.id)
        from elasticsearch.exceptions import NotFoundError
        with pytest.raises(NotFoundError):
            indexer.get_metadata_by_item_id(record.pid)

        indexer.delete_by_id(record.id)
        

    # def get_count_by_index_id(self, tree_path):
    # .tox/c1/bin/pytest --cov=weko_deposit tests/test_api.py::TestWekoIndexer::test_get_count_by_index_id -vv -s --cov-branch --cov-report=term --basetemp=/code/modules/weko-deposit/.tox/c1/tmp
    def test_get_count_by_index_id(self,es_records):
        indexer, records = es_records
        metadata = records[0]['record_data']
        ret = indexer.get_count_by_index_id(1)
        assert ret==4
        ret = indexer.get_count_by_index_id(2)
        assert ret==5

    #     def get_pid_by_es_scroll(self, path):
    #         def get_result(result):
    # .tox/c1/bin/pytest --cov=weko_deposit tests/test_api.py::TestWekoIndexer::test_get_pid_by_es_scroll -vv -s --cov-branch --cov-report=term --basetemp=/code/modules/weko-deposit/.tox/c1/tmp
    def test_get_pid_by_es_scroll(self,es_records):
        def get_recids(ret):
            recids = []
            for obj_uuid in ret:
                r = RecordMetadata.query.filter_by(id=obj_uuid).first()
                recids.append(r.json['recid'])
            return recids

        indexer, records = es_records
        ret = indexer.get_pid_by_es_scroll(1)
        assert isinstance(next(ret),list)
        assert isinstance(next(ret),dict)
        assert ret is not None

        # get all versions
        ret = next(indexer.get_pid_by_es_scroll(4), [])
        recids = get_recids(ret)
        assert '10' in recids
        assert '10.2' in recids

        # get only latest version
        ret = next(indexer.get_pid_by_es_scroll(4, only_latest_version=True), [])
        recids = get_recids(ret)
        assert '10' in recids
        assert not '10.2' in recids

    #     def get_metadata_by_item_id(self, item_id):
    # .tox/c1/bin/pytest --cov=weko_deposit tests/test_api.py::TestWekoIndexer::test_get_metadata_by_item_id -vv -s --cov-branch --cov-report=term --basetemp=/code/modules/weko-deposit/.tox/c1/tmp
    def test_get_metadata_by_item_id(self,es_records):
        indexer, records = es_records
        record = records[0]['record']
        record_data = records[0]['record_data']
        ret = indexer.get_metadata_by_item_id(record.id)
        assert ret['_index']=='test-weko-item-v1.0.0'

    #     def update_feedback_mail_list(self, feedback_mail):
    # .tox/c1/bin/pytest --cov=weko_deposit tests/test_api.py::TestWekoIndexer::test_update_feedback_mail_list -vv -s --cov-branch --cov-report=term --basetemp=/code/modules/weko-deposit/.tox/c1/tmp
    def test_update_feedback_mail_list(selft,es_records):
        indexer, records = es_records
        record = records[0]['record']
        feedback_mail= {'id': record.id, 'mail_list': [{'email': 'wekosoftware@nii.ac.jp', 'author_id': ''}]}
        ret = indexer.update_feedback_mail_list(feedback_mail)
        assert ret == {'_index': 'test-weko-item-v1.0.0', '_type': 'item-v1.0.0', '_id': '{}'.format(record.id), '_version': 3, 'result': 'updated', '_shards': {'total': 2, 'successful': 1, 'failed': 0}, '_seq_no': 9, '_primary_term': 1}

    #     def update_request_mail_list(self, request_mail):
    # .tox/c1/bin/pytest --cov=weko_deposit tests/test_api.py::TestWekoIndexer::test_update_request_mail_list -vv -s --cov-branch --cov-report=term --basetemp=/code/modules/weko-deposit/.tox/c1/tmp
    def test_update_request_mail_list(selft,es_records):
        indexer, records = es_records
        record = records[0]['record']
        request_mail= {'id': record.id, 'mail_list': [{'email': 'wekosoftware@nii.ac.jp', 'author_id': ''}]}
        ret = indexer.update_request_mail_list(request_mail)
        assert ret['_id'] == '{}'.format(record.id) and ret['result'] == 'updated' and ret['_shards'] == {'total': 2, 'successful': 1, 'failed': 0}


    #     def update_author_link(self, author_link):
    # .tox/c1/bin/pytest --cov=weko_deposit tests/test_api.py::TestWekoIndexer::test_update_author_link -vv -s --cov-branch --cov-report=term --basetemp=/code/modules/weko-deposit/.tox/c1/tmp
    def test_update_author_link(self,es_records):
        indexer, records = es_records
        record = records[0]['record']
        author_link_info = {
                "id": record.id,
                "author_link": ['1']
            }
        ret = indexer.update_author_link(author_link_info)
        assert ret == {'_index': 'test-weko-item-v1.0.0', '_type': 'item-v1.0.0', '_id': '{}'.format(record.id), '_version': 3, 'result': 'updated', '_shards': {'total': 2, 'successful': 1, 'failed': 0}, '_seq_no': 9, '_primary_term': 1}

       

    #     def update_jpcoar_identifier(self, dc, item_id):
    # .tox/c1/bin/pytest --cov=weko_deposit tests/test_api.py::TestWekoIndexer::test_update_jpcoar_identifier -vv -s --cov-branch --cov-report=term --basetemp=/code/modules/weko-deposit/.tox/c1/tmp
    def test_update_jpcoar_identifier(self,es_records):
        indexer, records = es_records
        record_data = records[0]['record_data']
        record = records[0]['record']
        assert indexer.update_jpcoar_identifier(record_data,record.id)=={'_index': 'test-weko-item-v1.0.0', '_type': 'item-v1.0.0', '_id': '{}'.format(record.id), '_version': 3, 'result': 'updated', '_shards': {'total': 2, 'successful': 1, 'failed': 0}, '_seq_no': 9, '_primary_term': 1}

    #     def __build_bulk_es_data(self, updated_data):
    #     def bulk_update(self, updated_data):
    # .tox/c1/bin/pytest --cov=weko_deposit tests/test_api.py::TestWekoIndexer::test_bulk_update -vv -s --cov-branch --cov-report=term --basetemp=/code/modules/weko-deposit/.tox/c1/tmp
    def test_bulk_update(self,es_records):
        indexer, records = es_records
        res = []
        res.append(records[0]['record'])
        res.append(records[1]['record'])
        res.append(records[2]['record'])
        indexer.bulk_update(res)
        
        with patch("weko_deposit.api.bulk",return_value=(0,["test_error1","test_error2"])):
            indexer.bulk_update(res)

# class WekoDeposit(Deposit):
# .tox/c1/bin/pytest --cov=weko_deposit tests/test_api.py::TestWekoDeposit -vv -s --cov-branch --cov-report=term --basetemp=/code/modules/weko-deposit/.tox/c1/tmp
class TestWekoDeposit:
    # def item_metadata(self):
    # .tox/c1/bin/pytest --cov=weko_deposit tests/test_api.py::TestWekoDeposit::test_item_metadata -vv -s --cov-branch --cov-report=term --basetemp=/code/modules/weko-deposit/.tox/c1/tmp
    def test_item_metadata(self, app, es_records):
        _, records, item_metadata = es_records
        deposit = records[0]['deposit']

        expected = {'id': '1', 'pid': {'type': 'depid', 'value': '1', 'revision_id': 0}, 'lang': 'ja', 'owner': '1', 'title': 'title', 'owners': [1], 'status': 'published', '$schema': '/items/jsonschema/1', 'pubdate': '2022-08-20', 'created_by': 1, 'owners_ext': {'email': 'wekosoftware@nii.ac.jp', 'username': '', 'displayname': ''}, 'shared_user_ids': [], 'item_1617186331708': [{'subitem_1551255647225': 'タイトル', 'subitem_1551255648112': 'ja'}, {'subitem_1551255647225': 'title', 'subitem_1551255648112': 'en'}], 'item_1617258105262': {'resourceuri': 'http://purl.org/coar/resource_type/c_5794', 'resourcetype': 'conference paper'}}

        print(json.loads(json.dumps(item_metadata)))
        assert json.loads(json.dumps(item_metadata)) == json.loads(json.dumps(expected))


        deposit = WekoDeposit({})
        
        from sqlalchemy.orm.exc import NoResultFound
        with pytest.raises(NoResultFound):
            assert deposit.item_metadata == ""

    # def is_published(self):
    # .tox/c1/bin/pytest --cov=weko_deposit tests/test_api.py::TestWekoDeposit::test_is_published -vv -s --cov-branch --cov-report=term --basetemp=/code/modules/weko-deposit/.tox/c1/tmp
    def test_is_published(self,app,location,es_records):
        indexer, records = es_records
        deposit = records[0]['deposit']        
        assert deposit.is_published()==True

    # def merge_with_published(self):
    # .tox/c1/bin/pytest --cov=weko_deposit tests/test_api.py::TestWekoDeposit::test_merge_with_published -vv -s --cov-branch --cov-report=term --basetemp=/code/modules/weko-deposit/.tox/c1/tmp
    def test_merge_with_published(self,app,db,es_records):
        indexer, records = es_records
        dep = records[0]['deposit']
        ret = dep.merge_with_published()
        assert isinstance(ret,RecordRevision)==True
        
        record = records[0]["record"]
        record["$schema"] = "https://127.0.0.1/schema/deposits/deposit-v1.0.0.json"
        record["control_number"] = "1"
        from dictdiffer.merge import UnresolvedConflictsException
        from invenio_deposit.errors import MergeConflict
        with patch("weko_deposit.api.WekoDeposit.fetch_published",return_value=(records[0]["depid"],record)):
            with patch("weko_deposit.api.Merger.run",side_effect=UnresolvedConflictsException(["test_conflict"])):
                with pytest.raises(MergeConflict):
                    ret = dep.merge_with_published()
    
    # def _patch(diff_result, destination, in_place=False):
    # .tox/c1/bin/pytest --cov=weko_deposit tests/test_api.py::TestWekoDeposit::test__patch -vv -s --cov-branch --cov-report=term --basetemp=/code/modules/weko-deposit/.tox/c1/tmp
    def test__patch(self,app,location):
        with app.test_request_context():
            dep = WekoDeposit.create({})
            #diff_result = [('change', '_buckets.deposit', ('753ff0d7-0659-4460-9b1a-fd1ef38467f2', '688f2d41-be61-468f-95e2-a06abefdaf60')), ('change', '_buckets.deposit', ('753ff0d7-0659-4460-9b1a-fd1ef38467f2', '688f2d41-be61-468f-95e2-a06abefdaf60')), ('add', '', [('_oai', {})]), ('add', '', [('_oai', {})]), ('add', '_oai', [('id', 'oai:weko3.example.org:00000013')]), ('add', '_oai', [('id', 'oai:weko3.example.org:00000013')]), ('add', '_oai', [('sets', [])]), ('add', '_oai', [('sets', [])]), ('add', '_oai.sets', [(0, '1661517684078')]), ('add', '_oai.sets', [(0, '1661517684078')]), ('add', '', [('author_link', [])]), ('add', '', [('author_link', [])]), ('add', 'author_link', [(0, '4')]), ('add', 'author_link', [(0, '4')]), ('add', '', [('item_1617186331708', {})]), ('add', '', [('item_1617186331708', {})]), ('add', 'item_1617186331708', [('attribute_name', 'Title')]), ('add', 'item_1617186331708', [('attribute_name', 'Title')]), ('add', 'item_1617186331708', [('attribute_value_mlt', [])]), ('add', 'item_1617186331708', [('attribute_value_mlt', [])]), ('add', 'item_1617186331708.attribute_value_mlt', [(0, {})]), ('add', 'item_1617186331708.attribute_value_mlt', [(0, {})]), ('add', ['item_1617186331708', 'attribute_value_mlt', 0], [('subitem_1551255647225', 'ja_conference paperITEM00000001(public_open_access_open_access_simple)')]), ('add', ['item_1617186331708', 'attribute_value_mlt', 0], [('subitem_1551255647225', 'ja_conference paperITEM00000001(public_open_access_open_access_simple)')]), ('add', ['item_1617186331708', 'attribute_value_mlt', 0], [('subitem_1551255648112', 'ja')]), ('add', ['item_1617186331708', 'attribute_value_mlt', 0], [('subitem_1551255648112', 'ja')]), ('add', 'item_1617186331708.attribute_value_mlt', [(1, {})]), ('add', 'item_1617186331708.attribute_value_mlt', [(1, {})]), ('add', ['item_1617186331708', 'attribute_value_mlt', 1], [('subitem_1551255647225', 'en_conference paperITEM00000001(public_open_access_simple)')]), ('add', ['item_1617186331708', 'attribute_value_mlt', 1], [('subitem_1551255647225', 'en_conference paperITEM00000001(public_open_access_simple)')]), ('add', ['item_1617186331708', 'attribute_value_mlt', 1], [('subitem_1551255648112', 'en')]), ('add', ['item_1617186331708', 'attribute_value_mlt', 1], [('subitem_1551255648112', 'en')]), ('add', '', [('item_1617186385884', {})]), ('add', '', [('item_1617186385884', {})]), ('add', 'item_1617186385884', [('attribute_name', 'Alternative Title')]), ('add', 'item_1617186385884', [('attribute_name', 'Alternative Title')]), ('add', 'item_1617186385884', [('attribute_value_mlt', [])]), ('add', 'item_1617186385884', [('attribute_value_mlt', [])]), ('add', 'item_1617186385884.attribute_value_mlt', [(0, {})]), ('add', 'item_1617186385884.attribute_value_mlt', [(0, {})]), ('add', ['item_1617186385884', 'attribute_value_mlt', 0], [('subitem_1551255720400', 'Alternative Title')]), ('add', ['item_1617186385884', 'attribute_value_mlt', 0], [('subitem_1551255720400', 'Alternative Title')]), ('add', ['item_1617186385884', 'attribute_value_mlt', 0], [('subitem_1551255721061', 'en')]), ('add', ['item_1617186385884', 'attribute_value_mlt', 0], [('subitem_1551255721061', 'en')]), ('add', 'item_1617186385884.attribute_value_mlt', [(1, {})]), ('add', 'item_1617186385884.attribute_value_mlt', [(1, {})]), ('add', ['item_1617186385884', 'attribute_value_mlt', 1], [('subitem_1551255720400', 'Alternative Title')]), ('add', ['item_1617186385884', 'attribute_value_mlt', 1], [('subitem_1551255720400', 'Alternative Title')]), ('add', ['item_1617186385884', 'attribute_value_mlt', 1], [('subitem_1551255721061', 'ja')]), ('add', ['item_1617186385884', 'attribute_value_mlt', 1], [('subitem_1551255721061', 'ja')]), ('add', '', [('item_1617186419668', {})]), ('add', '', [('item_1617186419668', {})]), ('add', 'item_1617186419668', [('attribute_name', 'Creator')]), ('add', 'item_1617186419668', [('attribute_name', 'Creator')]), ('add', 'item_1617186419668', [('attribute_type', 'creator')]), ('add', 'item_1617186419668', [('attribute_type', 'creator')]), ('add', 'item_1617186419668', [('attribute_value_mlt', [])]), ('add', 'item_1617186419668', [('attribute_value_mlt', [])]), ('add', 'item_1617186419668.attribute_value_mlt', [(0, {})]), ('add', 'item_1617186419668.attribute_value_mlt', [(0, {})]), ('add', ['item_1617186419668', 'attribute_value_mlt', 0], [('creatorAffiliations', [])]), ('add', ['item_1617186419668', 'attribute_value_mlt', 0], [('creatorAffiliations', [])]), ('add', ['item_1617186419668', 'attribute_value_mlt', 0, 'creatorAffiliations'], [(0, {})]), ('add', ['item_1617186419668', 'attribute_value_mlt', 0, 'creatorAffiliations'], [(0, {})]), ('add', ['item_1617186419668', 'attribute_value_mlt', 0, 'creatorAffiliations', 0], [('affiliationNameIdentifiers', [])]), ('add', ['item_1617186419668', 'attribute_value_mlt', 0, 'creatorAffiliations', 0], [('affiliationNameIdentifiers', [])]), ('add', ['item_1617186419668', 'attribute_value_mlt', 0, 'creatorAffiliations', 0, 'affiliationNameIdentifiers'], [(0, {})]), ('add', ['item_1617186419668', 'attribute_value_mlt', 0, 'creatorAffiliations', 0, 'affiliationNameIdentifiers'], [(0, {})]), ('add', ['item_1617186419668', 'attribute_value_mlt', 0, 'creatorAffiliations', 0, 'affiliationNameIdentifiers', 0], [('affiliationNameIdentifier', '0000000121691048')]), ('add', ['item_1617186419668', 'attribute_value_mlt', 0, 'creatorAffiliations', 0, 'affiliationNameIdentifiers', 0], [('affiliationNameIdentifier', '0000000121691048')]), ('add', ['item_1617186419668', 'attribute_value_mlt', 0, 'creatorAffiliations', 0, 'affiliationNameIdentifiers', 0], [('affiliationNameIdentifierScheme', 'ISNI')]), ('add', ['item_1617186419668', 'attribute_value_mlt', 0, 'creatorAffiliations', 0, 'affiliationNameIdentifiers', 0], [('affiliationNameIdentifierScheme', 'ISNI')]), ('add', ['item_1617186419668', 'attribute_value_mlt', 0, 'creatorAffiliations', 0, 'affiliationNameIdentifiers', 0], [('affiliationNameIdentifierURI', 'http://isni.org/isni/0000000121691048')]), ('add', ['item_1617186419668', 'attribute_value_mlt', 0, 'creatorAffiliations', 0, 'affiliationNameIdentifiers', 0], [('affiliationNameIdentifierURI', 'http://isni.org/isni/0000000121691048')]), ('add', ['item_1617186419668', 'attribute_value_mlt', 0, 'creatorAffiliations', 0], [('affiliationNames', [])]), ('add', ['item_1617186419668', 'attribute_value_mlt', 0, 'creatorAffiliations', 0], [('affiliationNames', [])]), ('add', ['item_1617186419668', 'attribute_value_mlt', 0, 'creatorAffiliations', 0, 'affiliationNames'], [(0, {})]), ('add', ['item_1617186419668', 'attribute_value_mlt', 0, 'creatorAffiliations', 0, 'affiliationNames'], [(0, {})]), ('add', ['item_1617186419668', 'attribute_value_mlt', 0, 'creatorAffiliations', 0, 'affiliationNames', 0], [('affiliationName', 'University')]), ('add', ['item_1617186419668', 'attribute_value_mlt', 0, 'creatorAffiliations', 0, 'affiliationNames', 0], [('affiliationName', 'University')]), ('add', ['item_1617186419668', 'attribute_value_mlt', 0, 'creatorAffiliations', 0, 'affiliationNames', 0], [('affiliationNameLang', 'en')]), ('add', ['item_1617186419668', 'attribute_value_mlt', 0, 'creatorAffiliations', 0, 'affiliationNames', 0], [('affiliationNameLang', 'en')]), ('add', ['item_1617186419668', 'attribute_value_mlt', 0], [('creatorMails', [])]), ('add', ['item_1617186419668', 'attribute_value_mlt', 0], [('creatorMails', [])]), ('add', ['item_1617186419668', 'attribute_value_mlt', 0, 'creatorMails'], [(0, {})]), ('add', ['item_1617186419668', 'attribute_value_mlt', 0, 'creatorMails'], [(0, {})]), ('add', ['item_1617186419668', 'attribute_value_mlt', 0, 'creatorMails', 0], [('creatorMail', 'wekosoftware@nii.ac.jp')]), ('add', ['item_1617186419668', 'attribute_value_mlt', 0, 'creatorMails', 0], [('creatorMail', 'wekosoftware@nii.ac.jp')]), ('add', ['item_1617186419668', 'attribute_value_mlt', 0], [('creatorNames', [])]), ('add', ['item_1617186419668', 'attribute_value_mlt', 0], [('creatorNames', [])]), ('add', ['item_1617186419668', 'attribute_value_mlt', 0, 'creatorNames'], [(0, {})]), ('add', ['item_1617186419668', 'attribute_value_mlt', 0, 'creatorNames'], [(0, {})]), ('add', ['item_1617186419668', 'attribute_value_mlt', 0, 'creatorNames', 0], [('creatorName', '情報, 太郎')]), ('add', ['item_1617186419668', 'attribute_value_mlt', 0, 'creatorNames', 0], [('creatorName', '情報, 太郎')]), ('add', ['item_1617186419668', 'attribute_value_mlt', 0, 'creatorNames', 0], [('creatorNameLang', 'ja')]), ('add', ['item_1617186419668', 'attribute_value_mlt', 0, 'creatorNames', 0], [('creatorNameLang', 'ja')]), ('add', ['item_1617186419668', 'attribute_value_mlt', 0, 'creatorNames'], [(1, {})]), ('add', ['item_1617186419668', 'attribute_value_mlt', 0, 'creatorNames'], [(1, {})]), ('add', ['item_1617186419668', 'attribute_value_mlt', 0, 'creatorNames', 1], [('creatorName', 'ジョウホウ, タロウ')]), ('add', ['item_1617186419668', 'attribute_value_mlt', 0, 'creatorNames', 1], [('creatorName', 'ジョウホウ, タロウ')]), ('add', ['item_1617186419668', 'attribute_value_mlt', 0, 'creatorNames', 1], [('creatorNameLang', 'ja-Kana')]), ('add', ['item_1617186419668', 'attribute_value_mlt', 0, 'creatorNames', 1], [('creatorNameLang', 'ja-Kana')]), ('add', ['item_1617186419668', 'attribute_value_mlt', 0, 'creatorNames'], [(2, {})]), ('add', ['item_1617186419668', 'attribute_value_mlt', 0, 'creatorNames'], [(2, {})]), ('add', ['item_1617186419668', 'attribute_value_mlt', 0, 'creatorNames', 2], [('creatorName', 'Joho, Taro')]), ('add', ['item_1617186419668', 'attribute_value_mlt', 0, 'creatorNames', 2], [('creatorName', 'Joho, Taro')]), ('add', ['item_1617186419668', 'attribute_value_mlt', 0, 'creatorNames', 2], [('creatorNameLang', 'en')]), ('add', ['item_1617186419668', 'attribute_value_mlt', 0, 'creatorNames', 2], [('creatorNameLang', 'en')]), ('add', ['item_1617186419668', 'attribute_value_mlt', 0], [('familyNames', [])]), ('add', ['item_1617186419668', 'attribute_value_mlt', 0], [('familyNames', [])]), ('add', ['item_1617186419668', 'attribute_value_mlt', 0, 'familyNames'], [(0, {})]), ('add', ['item_1617186419668', 'attribute_value_mlt', 0, 'familyNames'], [(0, {})]), ('add', ['item_1617186419668', 'attribute_value_mlt', 0, 'familyNames', 0], [('familyName', '情報')]), ('add', ['item_1617186419668', 'attribute_value_mlt', 0, 'familyNames', 0], [('familyName', '情報')]), ('add', ['item_1617186419668', 'attribute_value_mlt', 0, 'familyNames', 0], [('familyNameLang', 'ja')]), ('add', ['item_1617186419668', 'attribute_value_mlt', 0, 'familyNames', 0], [('familyNameLang', 'ja')]), ('add', ['item_1617186419668', 'attribute_value_mlt', 0, 'familyNames'], [(1, {})]), ('add', ['item_1617186419668', 'attribute_value_mlt', 0, 'familyNames'], [(1, {})]), ('add', ['item_1617186419668', 'attribute_value_mlt', 0, 'familyNames', 1], [('familyName', 'ジョウホウ')]), ('add', ['item_1617186419668', 'attribute_value_mlt', 0, 'familyNames', 1], [('familyName', 'ジョウホウ')]), ('add', ['item_1617186419668', 'attribute_value_mlt', 0, 'familyNames', 1], [('familyNameLang', 'ja-Kana')]), ('add', ['item_1617186419668', 'attribute_value_mlt', 0, 'familyNames', 1], [('familyNameLang', 'ja-Kana')]), ('add', ['item_1617186419668', 'attribute_value_mlt', 0, 'familyNames'], [(2, {})]), ('add', ['item_1617186419668', 'attribute_value_mlt', 0, 'familyNames'], [(2, {})]), ('add', ['item_1617186419668', 'attribute_value_mlt', 0, 'familyNames', 2], [('familyName', 'Joho')]), ('add', ['item_1617186419668', 'attribute_value_mlt', 0, 'familyNames', 2], [('familyName', 'Joho')]), ('add', ['item_1617186419668', 'attribute_value_mlt', 0, 'familyNames', 2], [('familyNameLang', 'en')]), ('add', ['item_1617186419668', 'attribute_value_mlt', 0, 'familyNames', 2], [('familyNameLang', 'en')]), ('add', ['item_1617186419668', 'attribute_value_mlt', 0], [('givenNames', [])]), ('add', ['item_1617186419668', 'attribute_value_mlt', 0], [('givenNames', [])]), ('add', ['item_1617186419668', 'attribute_value_mlt', 0, 'givenNames'], [(0, {})]), ('add', ['item_1617186419668', 'attribute_value_mlt', 0, 'givenNames'], [(0, {})]), ('add', ['item_1617186419668', 'attribute_value_mlt', 0, 'givenNames', 0], [('givenName', '太郎')]), ('add', ['item_1617186419668', 'attribute_value_mlt', 0, 'givenNames', 0], [('givenName', '太郎')]), ('add', ['item_1617186419668', 'attribute_value_mlt', 0, 'givenNames', 0], [('givenNameLang', 'ja')]), ('add', ['item_1617186419668', 'attribute_value_mlt', 0, 'givenNames', 0], [('givenNameLang', 'ja')]), ('add', ['item_1617186419668', 'attribute_value_mlt', 0, 'givenNames'], [(1, {})]), ('add', ['item_1617186419668', 'attribute_value_mlt', 0, 'givenNames'], [(1, {})]), ('add', ['item_1617186419668', 'attribute_value_mlt', 0, 'givenNames', 1], [('givenName', 'タロウ')]), ('add', ['item_1617186419668', 'attribute_value_mlt', 0, 'givenNames', 1], [('givenName', 'タロウ')]), ('add', ['item_1617186419668', 'attribute_value_mlt', 0, 'givenNames', 1], [('givenNameLang', 'ja-Kana')]), ('add', ['item_1617186419668', 'attribute_value_mlt', 0, 'givenNames', 1], [('givenNameLang', 'ja-Kana')]), ('add', ['item_1617186419668', 'attribute_value_mlt', 0, 'givenNames'], [(2, {})]), ('add', ['item_1617186419668', 'attribute_value_mlt', 0, 'givenNames'], [(2, {})]), ('add', ['item_1617186419668', 'attribute_value_mlt', 0, 'givenNames', 2], [('givenName', 'Taro')]), ('add', ['item_1617186419668', 'attribute_value_mlt', 0, 'givenNames', 2], [('givenName', 'Taro')]), ('add', ['item_1617186419668', 'attribute_value_mlt', 0, 'givenNames', 2], [('givenNameLang', 'en')]), ('add', ['item_1617186419668', 'attribute_value_mlt', 0, 'givenNames', 2], [('givenNameLang', 'en')]), ('add', ['item_1617186419668', 'attribute_value_mlt', 0], [('nameIdentifiers', [])]), ('add', ['item_1617186419668', 'attribute_value_mlt', 0], [('nameIdentifiers', [])]), ('add', ['item_1617186419668', 'attribute_value_mlt', 0, 'nameIdentifiers'], [(0, {})]), ('add', ['item_1617186419668', 'attribute_value_mlt', 0, 'nameIdentifiers'], [(0, {})]), ('add', ['item_1617186419668', 'attribute_value_mlt', 0, 'nameIdentifiers', 0], [('nameIdentifier', '4')]), ('add', ['item_1617186419668', 'attribute_value_mlt', 0, 'nameIdentifiers', 0], [('nameIdentifier', '4')]), ('add', ['item_1617186419668', 'attribute_value_mlt', 0, 'nameIdentifiers', 0], [('nameIdentifierScheme', 'WEKO')]), ('add', ['item_1617186419668', 'attribute_value_mlt', 0, 'nameIdentifiers', 0], [('nameIdentifierScheme', 'WEKO')]), ('add', ['item_1617186419668', 'attribute_value_mlt', 0, 'nameIdentifiers'], [(1, {})]), ('add', ['item_1617186419668', 'attribute_value_mlt', 0, 'nameIdentifiers'], [(1, {})]), ('add', ['item_1617186419668', 'attribute_value_mlt', 0, 'nameIdentifiers', 1], [('nameIdentifier', 'xxxxxxx')]), ('add', ['item_1617186419668', 'attribute_value_mlt', 0, 'nameIdentifiers', 1], [('nameIdentifier', 'xxxxxxx')]), ('add', ['item_1617186419668', 'attribute_value_mlt', 0, 'nameIdentifiers', 1], [('nameIdentifierScheme', 'ORCID')]), ('add', ['item_1617186419668', 'attribute_value_mlt', 0, 'nameIdentifiers', 1], [('nameIdentifierScheme', 'ORCID')]), ('add', ['item_1617186419668', 'attribute_value_mlt', 0, 'nameIdentifiers', 1], [('nameIdentifierURI', 'https://orcid.org/')]), ('add', ['item_1617186419668', 'attribute_value_mlt', 0, 'nameIdentifiers', 1], [('nameIdentifierURI', 'https://orcid.org/')]), ('add', ['item_1617186419668', 'attribute_value_mlt', 0, 'nameIdentifiers'], [(2, {})]), ('add', ['item_1617186419668', 'attribute_value_mlt', 0, 'nameIdentifiers'], [(2, {})]), ('add', ['item_1617186419668', 'attribute_value_mlt', 0, 'nameIdentifiers', 2], [('nameIdentifier', 'xxxxxxx')]), ('add', ['item_1617186419668', 'attribute_value_mlt', 0, 'nameIdentifiers', 2], [('nameIdentifier', 'xxxxxxx')]), ('add', ['item_1617186419668', 'attribute_value_mlt', 0, 'nameIdentifiers', 2], [('nameIdentifierScheme', 'CiNii')]), ('add', ['item_1617186419668', 'attribute_value_mlt', 0, 'nameIdentifiers', 2], [('nameIdentifierScheme', 'CiNii')]), ('add', ['item_1617186419668', 'attribute_value_mlt', 0, 'nameIdentifiers', 2], [('nameIdentifierURI', 'https://ci.nii.ac.jp/')]), ('add', ['item_1617186419668', 'attribute_value_mlt', 0, 'nameIdentifiers', 2], [('nameIdentifierURI', 'https://ci.nii.ac.jp/')]), ('add', ['item_1617186419668', 'attribute_value_mlt', 0, 'nameIdentifiers'], [(3, {})]), ('add', ['item_1617186419668', 'attribute_value_mlt', 0, 'nameIdentifiers'], [(3, {})]), ('add', ['item_1617186419668', 'attribute_value_mlt', 0, 'nameIdentifiers', 3], [('nameIdentifier', 'zzzzzzz')]), ('add', ['item_1617186419668', 'attribute_value_mlt', 0, 'nameIdentifiers', 3], [('nameIdentifier', 'zzzzzzz')]), ('add', ['item_1617186419668', 'attribute_value_mlt', 0, 'nameIdentifiers', 3], [('nameIdentifierScheme', 'KAKEN2')]), ('add', ['item_1617186419668', 'attribute_value_mlt', 0, 'nameIdentifiers', 3], [('nameIdentifierScheme', 'KAKEN2')]), ('add', ['item_1617186419668', 'attribute_value_mlt', 0, 'nameIdentifiers', 3], [('nameIdentifierURI', 'https://kaken.nii.ac.jp/')]), ('add', ['item_1617186419668', 'attribute_value_mlt', 0, 'nameIdentifiers', 3], [('nameIdentifierURI', 'https://kaken.nii.ac.jp/')]), ('add', 'item_1617186419668.attribute_value_mlt', [(1, {})]), ('add', 'item_1617186419668.attribute_value_mlt', [(1, {})]), ('add', ['item_1617186419668', 'attribute_value_mlt', 1], [('creatorMails', [])]), ('add', ['item_1617186419668', 'attribute_value_mlt', 1], [('creatorMails', [])]), ('add', ['item_1617186419668', 'attribute_value_mlt', 1, 'creatorMails'], [(0, {})]), ('add', ['item_1617186419668', 'attribute_value_mlt', 1, 'creatorMails'], [(0, {})]), ('add', ['item_1617186419668', 'attribute_value_mlt', 1, 'creatorMails', 0], [('creatorMail', 'wekosoftware@nii.ac.jp')]), ('add', ['item_1617186419668', 'attribute_value_mlt', 1, 'creatorMails', 0], [('creatorMail', 'wekosoftware@nii.ac.jp')]), ('add', ['item_1617186419668', 'attribute_value_mlt', 1], [('creatorNames', [])]), ('add', ['item_1617186419668', 'attribute_value_mlt', 1], [('creatorNames', [])]), ('add', ['item_1617186419668', 'attribute_value_mlt', 1, 'creatorNames'], [(0, {})]), ('add', ['item_1617186419668', 'attribute_value_mlt', 1, 'creatorNames'], [(0, {})]), ('add', ['item_1617186419668', 'attribute_value_mlt', 1, 'creatorNames', 0], [('creatorName', '情報, 太郎')]), ('add', ['item_1617186419668', 'attribute_value_mlt', 1, 'creatorNames', 0], [('creatorName', '情報, 太郎')]), ('add', ['item_1617186419668', 'attribute_value_mlt', 1, 'creatorNames', 0], [('creatorNameLang', 'ja')]), ('add', ['item_1617186419668', 'attribute_value_mlt', 1, 'creatorNames', 0], [('creatorNameLang', 'ja')]), ('add', ['item_1617186419668', 'attribute_value_mlt', 1, 'creatorNames'], [(1, {})]), ('add', ['item_1617186419668', 'attribute_value_mlt', 1, 'creatorNames'], [(1, {})]), ('add', ['item_1617186419668', 'attribute_value_mlt', 1, 'creatorNames', 1], [('creatorName', 'ジョウホウ, タロウ')]), ('add', ['item_1617186419668', 'attribute_value_mlt', 1, 'creatorNames', 1], [('creatorName', 'ジョウホウ, タロウ')]), ('add', ['item_1617186419668', 'attribute_value_mlt', 1, 'creatorNames', 1], [('creatorNameLang', 'ja-Kana')]), ('add', ['item_1617186419668', 'attribute_value_mlt', 1, 'creatorNames', 1], [('creatorNameLang', 'ja-Kana')]), ('add', ['item_1617186419668', 'attribute_value_mlt', 1, 'creatorNames'], [(2, {})]), ('add', ['item_1617186419668', 'attribute_value_mlt', 1, 'creatorNames'], [(2, {})]), ('add', ['item_1617186419668', 'attribute_value_mlt', 1, 'creatorNames', 2], [('creatorName', 'Joho, Taro')]), ('add', ['item_1617186419668', 'attribute_value_mlt', 1, 'creatorNames', 2], [('creatorName', 'Joho, Taro')]), ('add', ['item_1617186419668', 'attribute_value_mlt', 1, 'creatorNames', 2], [('creatorNameLang', 'en')]), ('add', ['item_1617186419668', 'attribute_value_mlt', 1, 'creatorNames', 2], [('creatorNameLang', 'en')]), ('add', ['item_1617186419668', 'attribute_value_mlt', 1], [('familyNames', [])]), ('add', ['item_1617186419668', 'attribute_value_mlt', 1], [('familyNames', [])]), ('add', ['item_1617186419668', 'attribute_value_mlt', 1, 'familyNames'], [(0, {})]), ('add', ['item_1617186419668', 'attribute_value_mlt', 1, 'familyNames'], [(0, {})]), ('add', ['item_1617186419668', 'attribute_value_mlt', 1, 'familyNames', 0], [('familyName', '情報')]), ('add', ['item_1617186419668', 'attribute_value_mlt', 1, 'familyNames', 0], [('familyName', '情報')]), ('add', ['item_1617186419668', 'attribute_value_mlt', 1, 'familyNames', 0], [('familyNameLang', 'ja')]), ('add', ['item_1617186419668', 'attribute_value_mlt', 1, 'familyNames', 0], [('familyNameLang', 'ja')]), ('add', ['item_1617186419668', 'attribute_value_mlt', 1, 'familyNames'], [(1, {})]), ('add', ['item_1617186419668', 'attribute_value_mlt', 1, 'familyNames'], [(1, {})]), ('add', ['item_1617186419668', 'attribute_value_mlt', 1, 'familyNames', 1], [('familyName', 'ジョウホウ')]), ('add', ['item_1617186419668', 'attribute_value_mlt', 1, 'familyNames', 1], [('familyName', 'ジョウホウ')]), ('add', ['item_1617186419668', 'attribute_value_mlt', 1, 'familyNames', 1], [('familyNameLang', 'ja-Kana')]), ('add', ['item_1617186419668', 'attribute_value_mlt', 1, 'familyNames', 1], [('familyNameLang', 'ja-Kana')]), ('add', ['item_1617186419668', 'attribute_value_mlt', 1, 'familyNames'], [(2, {})]), ('add', ['item_1617186419668', 'attribute_value_mlt', 1, 'familyNames'], [(2, {})]), ('add', ['item_1617186419668', 'attribute_value_mlt', 1, 'familyNames', 2], [('familyName', 'Joho')]), ('add', ['item_1617186419668', 'attribute_value_mlt', 1, 'familyNames', 2], [('familyName', 'Joho')]), ('add', ['item_1617186419668', 'attribute_value_mlt', 1, 'familyNames', 2], [('familyNameLang', 'en')]), ('add', ['item_1617186419668', 'attribute_value_mlt', 1, 'familyNames', 2], [('familyNameLang', 'en')]), ('add', ['item_1617186419668', 'attribute_value_mlt', 1], [('givenNames', [])]), ('add', ['item_1617186419668', 'attribute_value_mlt', 1], [('givenNames', [])]), ('add', ['item_1617186419668', 'attribute_value_mlt', 1, 'givenNames'], [(0, {})]), ('add', ['item_1617186419668', 'attribute_value_mlt', 1, 'givenNames'], [(0, {})]), ('add', ['item_1617186419668', 'attribute_value_mlt', 1, 'givenNames', 0], [('givenName', '太郎')]), ('add', ['item_1617186419668', 'attribute_value_mlt', 1, 'givenNames', 0], [('givenName', '太郎')]), ('add', ['item_1617186419668', 'attribute_value_mlt', 1, 'givenNames', 0], [('givenNameLang', 'ja')]), ('add', ['item_1617186419668', 'attribute_value_mlt', 1, 'givenNames', 0], [('givenNameLang', 'ja')]), ('add', ['item_1617186419668', 'attribute_value_mlt', 1, 'givenNames'], [(1, {})]), ('add', ['item_1617186419668', 'attribute_value_mlt', 1, 'givenNames'], [(1, {})]), ('add', ['item_1617186419668', 'attribute_value_mlt', 1, 'givenNames', 1], [('givenName', 'タロウ')]), ('add', ['item_1617186419668', 'attribute_value_mlt', 1, 'givenNames', 1], [('givenName', 'タロウ')]), ('add', ['item_1617186419668', 'attribute_value_mlt', 1, 'givenNames', 1], [('givenNameLang', 'ja-Kana')]), ('add', ['item_1617186419668', 'attribute_value_mlt', 1, 'givenNames', 1], [('givenNameLang', 'ja-Kana')]), ('add', ['item_1617186419668', 'attribute_value_mlt', 1, 'givenNames'], [(2, {})]), ('add', ['item_1617186419668', 'attribute_value_mlt', 1, 'givenNames'], [(2, {})]), ('add', ['item_1617186419668', 'attribute_value_mlt', 1, 'givenNames', 2], [('givenName', 'Taro')]), ('add', ['item_1617186419668', 'attribute_value_mlt', 1, 'givenNames', 2], [('givenName', 'Taro')]), ('add', ['item_1617186419668', 'attribute_value_mlt', 1, 'givenNames', 2], [('givenNameLang', 'en')]), ('add', ['item_1617186419668', 'attribute_value_mlt', 1, 'givenNames', 2], [('givenNameLang', 'en')]), ('add', ['item_1617186419668', 'attribute_value_mlt', 1], [('nameIdentifiers', [])]), ('add', ['item_1617186419668', 'attribute_value_mlt', 1], [('nameIdentifiers', [])]), ('add', ['item_1617186419668', 'attribute_value_mlt', 1, 'nameIdentifiers'], [(0, {})]), ('add', ['item_1617186419668', 'attribute_value_mlt', 1, 'nameIdentifiers'], [(0, {})]), ('add', ['item_1617186419668', 'attribute_value_mlt', 1, 'nameIdentifiers', 0], [('nameIdentifier', 'xxxxxxx')]), ('add', ['item_1617186419668', 'attribute_value_mlt', 1, 'nameIdentifiers', 0], [('nameIdentifier', 'xxxxxxx')]), ('add', ['item_1617186419668', 'attribute_value_mlt', 1, 'nameIdentifiers', 0], [('nameIdentifierScheme', 'ORCID')]), ('add', ['item_1617186419668', 'attribute_value_mlt', 1, 'nameIdentifiers', 0], [('nameIdentifierScheme', 'ORCID')]), ('add', ['item_1617186419668', 'attribute_value_mlt', 1, 'nameIdentifiers', 0], [('nameIdentifierURI', 'https://orcid.org/')]), ('add', ['item_1617186419668', 'attribute_value_mlt', 1, 'nameIdentifiers', 0], [('nameIdentifierURI', 'https://orcid.org/')]), ('add', ['item_1617186419668', 'attribute_value_mlt', 1, 'nameIdentifiers'], [(1, {})]), ('add', ['item_1617186419668', 'attribute_value_mlt', 1, 'nameIdentifiers'], [(1, {})]), ('add', ['item_1617186419668', 'attribute_value_mlt', 1, 'nameIdentifiers', 1], [('nameIdentifier', 'xxxxxxx')]), ('add', ['item_1617186419668', 'attribute_value_mlt', 1, 'nameIdentifiers', 1], [('nameIdentifier', 'xxxxxxx')]), ('add', ['item_1617186419668', 'attribute_value_mlt', 1, 'nameIdentifiers', 1], [('nameIdentifierScheme', 'CiNii')]), ('add', ['item_1617186419668', 'attribute_value_mlt', 1, 'nameIdentifiers', 1], [('nameIdentifierScheme', 'CiNii')]), ('add', ['item_1617186419668', 'attribute_value_mlt', 1, 'nameIdentifiers', 1], [('nameIdentifierURI', 'https://ci.nii.ac.jp/')]), ('add', ['item_1617186419668', 'attribute_value_mlt', 1, 'nameIdentifiers', 1], [('nameIdentifierURI', 'https://ci.nii.ac.jp/')]), ('add', ['item_1617186419668', 'attribute_value_mlt', 1, 'nameIdentifiers'], [(2, {})]), ('add', ['item_1617186419668', 'attribute_value_mlt', 1, 'nameIdentifiers'], [(2, {})]), ('add', ['item_1617186419668', 'attribute_value_mlt', 1, 'nameIdentifiers', 2], [('nameIdentifier', 'zzzzzzz')]), ('add', ['item_1617186419668', 'attribute_value_mlt', 1, 'nameIdentifiers', 2], [('nameIdentifier', 'zzzzzzz')]), ('add', ['item_1617186419668', 'attribute_value_mlt', 1, 'nameIdentifiers', 2], [('nameIdentifierScheme', 'KAKEN2')]), ('add', ['item_1617186419668', 'attribute_value_mlt', 1, 'nameIdentifiers', 2], [('nameIdentifierScheme', 'KAKEN2')]), ('add', ['item_1617186419668', 'attribute_value_mlt', 1, 'nameIdentifiers', 2], [('nameIdentifierURI', 'https://kaken.nii.ac.jp/')]), ('add', ['item_1617186419668', 'attribute_value_mlt', 1, 'nameIdentifiers', 2], [('nameIdentifierURI', 'https://kaken.nii.ac.jp/')]), ('add', 'item_1617186419668.attribute_value_mlt', [(2, {})]), ('add', 'item_1617186419668.attribute_value_mlt', [(2, {})]), ('add', ['item_1617186419668', 'attribute_value_mlt', 2], [('creatorMails', [])]), ('add', ['item_1617186419668', 'attribute_value_mlt', 2], [('creatorMails', [])]), ('add', ['item_1617186419668', 'attribute_value_mlt', 2, 'creatorMails'], [(0, {})]), ('add', ['item_1617186419668', 'attribute_value_mlt', 2, 'creatorMails'], [(0, {})]), ('add', ['item_1617186419668', 'attribute_value_mlt', 2, 'creatorMails', 0], [('creatorMail', 'wekosoftware@nii.ac.jp')]), ('add', ['item_1617186419668', 'attribute_value_mlt', 2, 'creatorMails', 0], [('creatorMail', 'wekosoftware@nii.ac.jp')]), ('add', ['item_1617186419668', 'attribute_value_mlt', 2], [('creatorNames', [])]), ('add', ['item_1617186419668', 'attribute_value_mlt', 2], [('creatorNames', [])]), ('add', ['item_1617186419668', 'attribute_value_mlt', 2, 'creatorNames'], [(0, {})]), ('add', ['item_1617186419668', 'attribute_value_mlt', 2, 'creatorNames'], [(0, {})]), ('add', ['item_1617186419668', 'attribute_value_mlt', 2, 'creatorNames', 0], [('creatorName', '情報, 太郎')]), ('add', ['item_1617186419668', 'attribute_value_mlt', 2, 'creatorNames', 0], [('creatorName', '情報, 太郎')]), ('add', ['item_1617186419668', 'attribute_value_mlt', 2, 'creatorNames', 0], [('creatorNameLang', 'ja')]), ('add', ['item_1617186419668', 'attribute_value_mlt', 2, 'creatorNames', 0], [('creatorNameLang', 'ja')]), ('add', ['item_1617186419668', 'attribute_value_mlt', 2, 'creatorNames'], [(1, {})]), ('add', ['item_1617186419668', 'attribute_value_mlt', 2, 'creatorNames'], [(1, {})]), ('add', ['item_1617186419668', 'attribute_value_mlt', 2, 'creatorNames', 1], [('creatorName', 'ジョウホウ, タロウ')]), ('add', ['item_1617186419668', 'attribute_value_mlt', 2, 'creatorNames', 1], [('creatorName', 'ジョウホウ, タロウ')]), ('add', ['item_1617186419668', 'attribute_value_mlt', 2, 'creatorNames', 1], [('creatorNameLang', 'ja-Kana')]), ('add', ['item_1617186419668', 'attribute_value_mlt', 2, 'creatorNames', 1], [('creatorNameLang', 'ja-Kana')]), ('add', ['item_1617186419668', 'attribute_value_mlt', 2, 'creatorNames'], [(2, {})]), ('add', ['item_1617186419668', 'attribute_value_mlt', 2, 'creatorNames'], [(2, {})]), ('add', ['item_1617186419668', 'attribute_value_mlt', 2, 'creatorNames', 2], [('creatorName', 'Joho, Taro')]), ('add', ['item_1617186419668', 'attribute_value_mlt', 2, 'creatorNames', 2], [('creatorName', 'Joho, Taro')]), ('add', ['item_1617186419668', 'attribute_value_mlt', 2, 'creatorNames', 2], [('creatorNameLang', 'en')]), ('add', ['item_1617186419668', 'attribute_value_mlt', 2, 'creatorNames', 2], [('creatorNameLang', 'en')]), ('add', ['item_1617186419668', 'attribute_value_mlt', 2], [('familyNames', [])]), ('add', ['item_1617186419668', 'attribute_value_mlt', 2], [('familyNames', [])]), ('add', ['item_1617186419668', 'attribute_value_mlt', 2, 'familyNames'], [(0, {})]), ('add', ['item_1617186419668', 'attribute_value_mlt', 2, 'familyNames'], [(0, {})]), ('add', ['item_1617186419668', 'attribute_value_mlt', 2, 'familyNames', 0], [('familyName', '情報')]), ('add', ['item_1617186419668', 'attribute_value_mlt', 2, 'familyNames', 0], [('familyName', '情報')]), ('add', ['item_1617186419668', 'attribute_value_mlt', 2, 'familyNames', 0], [('familyNameLang', 'ja')]), ('add', ['item_1617186419668', 'attribute_value_mlt', 2, 'familyNames', 0], [('familyNameLang', 'ja')]), ('add', ['item_1617186419668', 'attribute_value_mlt', 2, 'familyNames'], [(1, {})]), ('add', ['item_1617186419668', 'attribute_value_mlt', 2, 'familyNames'], [(1, {})]), ('add', ['item_1617186419668', 'attribute_value_mlt', 2, 'familyNames', 1], [('familyName', 'ジョウホウ')]), ('add', ['item_1617186419668', 'attribute_value_mlt', 2, 'familyNames', 1], [('familyName', 'ジョウホウ')]), ('add', ['item_1617186419668', 'attribute_value_mlt', 2, 'familyNames', 1], [('familyNameLang', 'ja-Kana')]), ('add', ['item_1617186419668', 'attribute_value_mlt', 2, 'familyNames', 1], [('familyNameLang', 'ja-Kana')]), ('add', ['item_1617186419668', 'attribute_value_mlt', 2, 'familyNames'], [(2, {})]), ('add', ['item_1617186419668', 'attribute_value_mlt', 2, 'familyNames'], [(2, {})]), ('add', ['item_1617186419668', 'attribute_value_mlt', 2, 'familyNames', 2], [('familyName', 'Joho')]), ('add', ['item_1617186419668', 'attribute_value_mlt', 2, 'familyNames', 2], [('familyName', 'Joho')]), ('add', ['item_1617186419668', 'attribute_value_mlt', 2, 'familyNames', 2], [('familyNameLang', 'en')]), ('add', ['item_1617186419668', 'attribute_value_mlt', 2, 'familyNames', 2], [('familyNameLang', 'en')]), ('add', ['item_1617186419668', 'attribute_value_mlt', 2], [('givenNames', [])]), ('add', ['item_1617186419668', 'attribute_value_mlt', 2], [('givenNames', [])]), ('add', ['item_1617186419668', 'attribute_value_mlt', 2, 'givenNames'], [(0, {})]), ('add', ['item_1617186419668', 'attribute_value_mlt', 2, 'givenNames'], [(0, {})]), ('add', ['item_1617186419668', 'attribute_value_mlt', 2, 'givenNames', 0], [('givenName', '太郎')]), ('add', ['item_1617186419668', 'attribute_value_mlt', 2, 'givenNames', 0], [('givenName', '太郎')]), ('add', ['item_1617186419668', 'attribute_value_mlt', 2, 'givenNames', 0], [('givenNameLang', 'ja')]), ('add', ['item_1617186419668', 'attribute_value_mlt', 2, 'givenNames', 0], [('givenNameLang', 'ja')]), ('add', ['item_1617186419668', 'attribute_value_mlt', 2, 'givenNames'], [(1, {})]), ('add', ['item_1617186419668', 'attribute_value_mlt', 2, 'givenNames'], [(1, {})]), ('add', ['item_1617186419668', 'attribute_value_mlt', 2, 'givenNames', 1], [('givenName', 'タロウ')]), ('add', ['item_1617186419668', 'attribute_value_mlt', 2, 'givenNames', 1], [('givenName', 'タロウ')]), ('add', ['item_1617186419668', 'attribute_value_mlt', 2, 'givenNames', 1], [('givenNameLang', 'ja-Kana')]), ('add', ['item_1617186419668', 'attribute_value_mlt', 2, 'givenNames', 1], [('givenNameLang', 'ja-Kana')]), ('add', ['item_1617186419668', 'attribute_value_mlt', 2, 'givenNames'], [(2, {})]), ('add', ['item_1617186419668', 'attribute_value_mlt', 2, 'givenNames'], [(2, {})]), ('add', ['item_1617186419668', 'attribute_value_mlt', 2, 'givenNames', 2], [('givenName', 'Taro')]), ('add', ['item_1617186419668', 'attribute_value_mlt', 2, 'givenNames', 2], [('givenName', 'Taro')]), ('add', ['item_1617186419668', 'attribute_value_mlt', 2, 'givenNames', 2], [('givenNameLang', 'en')]), ('add', ['item_1617186419668', 'attribute_value_mlt', 2, 'givenNames', 2], [('givenNameLang', 'en')]), ('add', ['item_1617186419668', 'attribute_value_mlt', 2], [('nameIdentifiers', [])]), ('add', ['item_1617186419668', 'attribute_value_mlt', 2], [('nameIdentifiers', [])]), ('add', ['item_1617186419668', 'attribute_value_mlt', 2, 'nameIdentifiers'], [(0, {})]), ('add', ['item_1617186419668', 'attribute_value_mlt', 2, 'nameIdentifiers'], [(0, {})]), ('add', ['item_1617186419668', 'attribute_value_mlt', 2, 'nameIdentifiers', 0], [('nameIdentifier', 'xxxxxxx')]), ('add', ['item_1617186419668', 'attribute_value_mlt', 2, 'nameIdentifiers', 0], [('nameIdentifier', 'xxxxxxx')]), ('add', ['item_1617186419668', 'attribute_value_mlt', 2, 'nameIdentifiers', 0], [('nameIdentifierScheme', 'ORCID')]), ('add', ['item_1617186419668', 'attribute_value_mlt', 2, 'nameIdentifiers', 0], [('nameIdentifierScheme', 'ORCID')]), ('add', ['item_1617186419668', 'attribute_value_mlt', 2, 'nameIdentifiers', 0], [('nameIdentifierURI', 'https://orcid.org/')]), ('add', ['item_1617186419668', 'attribute_value_mlt', 2, 'nameIdentifiers', 0], [('nameIdentifierURI', 'https://orcid.org/')]), ('add', ['item_1617186419668', 'attribute_value_mlt', 2, 'nameIdentifiers'], [(1, {})]), ('add', ['item_1617186419668', 'attribute_value_mlt', 2, 'nameIdentifiers'], [(1, {})]), ('add', ['item_1617186419668', 'attribute_value_mlt', 2, 'nameIdentifiers', 1], [('nameIdentifier', 'xxxxxxx')]), ('add', ['item_1617186419668', 'attribute_value_mlt', 2, 'nameIdentifiers', 1], [('nameIdentifier', 'xxxxxxx')]), ('add', ['item_1617186419668', 'attribute_value_mlt', 2, 'nameIdentifiers', 1], [('nameIdentifierScheme', 'CiNii')]), ('add', ['item_1617186419668', 'attribute_value_mlt', 2, 'nameIdentifiers', 1], [('nameIdentifierScheme', 'CiNii')]), ('add', ['item_1617186419668', 'attribute_value_mlt', 2, 'nameIdentifiers', 1], [('nameIdentifierURI', 'https://ci.nii.ac.jp/')]), ('add', ['item_1617186419668', 'attribute_value_mlt', 2, 'nameIdentifiers', 1], [('nameIdentifierURI', 'https://ci.nii.ac.jp/')]), ('add', ['item_1617186419668', 'attribute_value_mlt', 2, 'nameIdentifiers'], [(2, {})]), ('add', ['item_1617186419668', 'attribute_value_mlt', 2, 'nameIdentifiers'], [(2, {})]), ('add', ['item_1617186419668', 'attribute_value_mlt', 2, 'nameIdentifiers', 2], [('nameIdentifier', 'zzzzzzz')]), ('add', ['item_1617186419668', 'attribute_value_mlt', 2, 'nameIdentifiers', 2], [('nameIdentifier', 'zzzzzzz')]), ('add', ['item_1617186419668', 'attribute_value_mlt', 2, 'nameIdentifiers', 2], [('nameIdentifierScheme', 'KAKEN2')]), ('add', ['item_1617186419668', 'attribute_value_mlt', 2, 'nameIdentifiers', 2], [('nameIdentifierScheme', 'KAKEN2')]), ('add', ['item_1617186419668', 'attribute_value_mlt', 2, 'nameIdentifiers', 2], [('nameIdentifierURI', 'https://kaken.nii.ac.jp/')]), ('add', ['item_1617186419668', 'attribute_value_mlt', 2, 'nameIdentifiers', 2], [('nameIdentifierURI', 'https://kaken.nii.ac.jp/')]), ('add', '', [('item_1617186476635', {})]), ('add', '', [('item_1617186476635', {})]), ('add', 'item_1617186476635', [('attribute_name', 'Access Rights')]), ('add', 'item_1617186476635', [('attribute_name', 'Access Rights')]), ('add', 'item_1617186476635', [('attribute_value_mlt', [])]), ('add', 'item_1617186476635', [('attribute_value_mlt', [])]), ('add', 'item_1617186476635.attribute_value_mlt', [(0, {})]), ('add', 'item_1617186476635.attribute_value_mlt', [(0, {})]), ('add', ['item_1617186476635', 'attribute_value_mlt', 0], [('subitem_1522299639480', 'open access')]), ('add', ['item_1617186476635', 'attribute_value_mlt', 0], [('subitem_1522299639480', 'open access')]), ('add', ['item_1617186476635', 'attribute_value_mlt', 0], [('subitem_1600958577026', 'http://purl.org/coar/access_right/c_abf2')]), ('add', ['item_1617186476635', 'attribute_value_mlt', 0], [('subitem_1600958577026', 'http://purl.org/coar/access_right/c_abf2')]), ('add', '', [('item_1617186499011', {})]), ('add', '', [('item_1617186499011', {})]), ('add', 'item_1617186499011', [('attribute_name', 'Rights')]), ('add', 'item_1617186499011', [('attribute_name', 'Rights')]), ('add', 'item_1617186499011', [('attribute_value_mlt', [])]), ('add', 'item_1617186499011', [('attribute_value_mlt', [])]), ('add', 'item_1617186499011.attribute_value_mlt', [(0, {})]), ('add', 'item_1617186499011.attribute_value_mlt', [(0, {})]), ('add', ['item_1617186499011', 'attribute_value_mlt', 0], [('subitem_1522650717957', 'ja')]), ('add', ['item_1617186499011', 'attribute_value_mlt', 0], [('subitem_1522650717957', 'ja')]), ('add', ['item_1617186499011', 'attribute_value_mlt', 0], [('subitem_1522650727486', 'http://localhost')]), ('add', ['item_1617186499011', 'attribute_value_mlt', 0], [('subitem_1522650727486', 'http://localhost')]), ('add', ['item_1617186499011', 'attribute_value_mlt', 0], [('subitem_1522651041219', 'Rights Information')]), ('add', ['item_1617186499011', 'attribute_value_mlt', 0], [('subitem_1522651041219', 'Rights Information')]), ('add', '', [('item_1617186609386', {})]), ('add', '', [('item_1617186609386', {})]), ('add', 'item_1617186609386', [('attribute_name', 'Subject')]), ('add', 'item_1617186609386', [('attribute_name', 'Subject')]), ('add', 'item_1617186609386', [('attribute_value_mlt', [])]), ('add', 'item_1617186609386', [('attribute_value_mlt', [])]), ('add', 'item_1617186609386.attribute_value_mlt', [(0, {})]), ('add', 'item_1617186609386.attribute_value_mlt', [(0, {})]), ('add', ['item_1617186609386', 'attribute_value_mlt', 0], [('subitem_1522299896455', 'ja')]), ('add', ['item_1617186609386', 'attribute_value_mlt', 0], [('subitem_1522299896455', 'ja')]), ('add', ['item_1617186609386', 'attribute_value_mlt', 0], [('subitem_1522300014469', 'Other')]), ('add', ['item_1617186609386', 'attribute_value_mlt', 0], [('subitem_1522300014469', 'Other')]), ('add', ['item_1617186609386', 'attribute_value_mlt', 0], [('subitem_1522300048512', 'http://localhost/')]), ('add', ['item_1617186609386', 'attribute_value_mlt', 0], [('subitem_1522300048512', 'http://localhost/')]), ('add', ['item_1617186609386', 'attribute_value_mlt', 0], [('subitem_1523261968819', 'Sibject1')]), ('add', ['item_1617186609386', 'attribute_value_mlt', 0], [('subitem_1523261968819', 'Sibject1')]), ('add', '', [('item_1617186626617', {})]), ('add', '', [('item_1617186626617', {})]), ('add', 'item_1617186626617', [('attribute_name', 'Description')]), ('add', 'item_1617186626617', [('attribute_name', 'Description')]), ('add', 'item_1617186626617', [('attribute_value_mlt', [])]), ('add', 'item_1617186626617', [('attribute_value_mlt', [])]), ('add', 'item_1617186626617.attribute_value_mlt', [(0, {})]), ('add', 'item_1617186626617.attribute_value_mlt', [(0, {})]), ('add', ['item_1617186626617', 'attribute_value_mlt', 0], [('subitem_description', 'Description\nDescription<br/>Description')]), ('add', ['item_1617186626617', 'attribute_value_mlt', 0], [('subitem_description', 'Description\nDescription<br/>Description')]), ('add', ['item_1617186626617', 'attribute_value_mlt', 0], [('subitem_description_language', 'en')]), ('add', ['item_1617186626617', 'attribute_value_mlt', 0], [('subitem_description_language', 'en')]), ('add', ['item_1617186626617', 'attribute_value_mlt', 0], [('subitem_description_type', 'Abstract')]), ('add', ['item_1617186626617', 'attribute_value_mlt', 0], [('subitem_description_type', 'Abstract')]), ('add', 'item_1617186626617.attribute_value_mlt', [(1, {})]), ('add', 'item_1617186626617.attribute_value_mlt', [(1, {})]), ('add', ['item_1617186626617', 'attribute_value_mlt', 1], [('subitem_description', '概要\n概要\n概要\n概要')]), ('add', ['item_1617186626617', 'attribute_value_mlt', 1], [('subitem_description', '概要\n概要\n概要\n概要')]), ('add', ['item_1617186626617', 'attribute_value_mlt', 1], [('subitem_description_language', 'ja')]), ('add', ['item_1617186626617', 'attribute_value_mlt', 1], [('subitem_description_language', 'ja')]), ('add', ['item_1617186626617', 'attribute_value_mlt', 1], [('subitem_description_type', 'Abstract')]), ('add', ['item_1617186626617', 'attribute_value_mlt', 1], [('subitem_description_type', 'Abstract')]), ('add', '', [('item_1617186643794', {})]), ('add', '', [('item_1617186643794', {})]), ('add', 'item_1617186643794', [('attribute_name', 'Publisher')]), ('add', 'item_1617186643794', [('attribute_name', 'Publisher')]), ('add', 'item_1617186643794', [('attribute_value_mlt', [])]), ('add', 'item_1617186643794', [('attribute_value_mlt', [])]), ('add', 'item_1617186643794.attribute_value_mlt', [(0, {})]), ('add', 'item_1617186643794.attribute_value_mlt', [(0, {})]), ('add', ['item_1617186643794', 'attribute_value_mlt', 0], [('subitem_1522300295150', 'en')]), ('add', ['item_1617186643794', 'attribute_value_mlt', 0], [('subitem_1522300295150', 'en')]), ('add', ['item_1617186643794', 'attribute_value_mlt', 0], [('subitem_1522300316516', 'Publisher')]), ('add', ['item_1617186643794', 'attribute_value_mlt', 0], [('subitem_1522300316516', 'Publisher')]), ('add', '', [('item_1617186660861', {})]), ('add', '', [('item_1617186660861', {})]), ('add', 'item_1617186660861', [('attribute_name', 'Date')]), ('add', 'item_1617186660861', [('attribute_name', 'Date')]), ('add', 'item_1617186660861', [('attribute_value_mlt', [])]), ('add', 'item_1617186660861', [('attribute_value_mlt', [])]), ('add', 'item_1617186660861.attribute_value_mlt', [(0, {})]), ('add', 'item_1617186660861.attribute_value_mlt', [(0, {})]), ('add', ['item_1617186660861', 'attribute_value_mlt', 0], [('subitem_1522300695726', 'Available')]), ('add', ['item_1617186660861', 'attribute_value_mlt', 0], [('subitem_1522300695726', 'Available')]), ('add', ['item_1617186660861', 'attribute_value_mlt', 0], [('subitem_1522300722591', '2021-06-30')]), ('add', ['item_1617186660861', 'attribute_value_mlt', 0], [('subitem_1522300722591', '2021-06-30')]), ('add', '', [('item_1617186702042', {})]), ('add', '', [('item_1617186702042', {})]), ('add', 'item_1617186702042', [('attribute_name', 'Language')]), ('add', 'item_1617186702042', [('attribute_name', 'Language')]), ('add', 'item_1617186702042', [('attribute_value_mlt', [])]), ('add', 'item_1617186702042', [('attribute_value_mlt', [])]), ('add', 'item_1617186702042.attribute_value_mlt', [(0, {})]), ('add', 'item_1617186702042.attribute_value_mlt', [(0, {})]), ('add', ['item_1617186702042', 'attribute_value_mlt', 0], [('subitem_1551255818386', 'jpn')]), ('add', ['item_1617186702042', 'attribute_value_mlt', 0], [('subitem_1551255818386', 'jpn')]), ('add', '', [('item_1617186783814', {})]), ('add', '', [('item_1617186783814', {})]), ('add', 'item_1617186783814', [('attribute_name', 'Identifier')]), ('add', 'item_1617186783814', [('attribute_name', 'Identifier')]), ('add', 'item_1617186783814', [('attribute_value_mlt', [])]), ('add', 'item_1617186783814', [('attribute_value_mlt', [])]), ('add', 'item_1617186783814.attribute_value_mlt', [(0, {})]), ('add', 'item_1617186783814.attribute_value_mlt', [(0, {})]), ('add', ['item_1617186783814', 'attribute_value_mlt', 0], [('subitem_identifier_type', 'URI')]), ('add', ['item_1617186783814', 'attribute_value_mlt', 0], [('subitem_identifier_type', 'URI')]), ('add', ['item_1617186783814', 'attribute_value_mlt', 0], [('subitem_identifier_uri', 'http://localhost')]), ('add', ['item_1617186783814', 'attribute_value_mlt', 0], [('subitem_identifier_uri', 'http://localhost')]), ('add', '', [('item_1617186859717', {})]), ('add', '', [('item_1617186859717', {})]), ('add', 'item_1617186859717', [('attribute_name', 'Temporal')]), ('add', 'item_1617186859717', [('attribute_name', 'Temporal')]), ('add', 'item_1617186859717', [('attribute_value_mlt', [])]), ('add', 'item_1617186859717', [('attribute_value_mlt', [])]), ('add', 'item_1617186859717.attribute_value_mlt', [(0, {})]), ('add', 'item_1617186859717.attribute_value_mlt', [(0, {})]), ('add', ['item_1617186859717', 'attribute_value_mlt', 0], [('subitem_1522658018441', 'en')]), ('add', ['item_1617186859717', 'attribute_value_mlt', 0], [('subitem_1522658018441', 'en')]), ('add', ['item_1617186859717', 'attribute_value_mlt', 0], [('subitem_1522658031721', 'Temporal')]), ('add', ['item_1617186859717', 'attribute_value_mlt', 0], [('subitem_1522658031721', 'Temporal')]), ('add', '', [('item_1617186882738', {})]), ('add', '', [('item_1617186882738', {})]), ('add', 'item_1617186882738', [('attribute_name', 'Geo Location')]), ('add', 'item_1617186882738', [('attribute_name', 'Geo Location')]), ('add', 'item_1617186882738', [('attribute_value_mlt', [])]), ('add', 'item_1617186882738', [('attribute_value_mlt', [])]), ('add', 'item_1617186882738.attribute_value_mlt', [(0, {})]), ('add', 'item_1617186882738.attribute_value_mlt', [(0, {})]), ('add', ['item_1617186882738', 'attribute_value_mlt', 0], [('subitem_geolocation_place', [])]), ('add', ['item_1617186882738', 'attribute_value_mlt', 0], [('subitem_geolocation_place', [])]), ('add', ['item_1617186882738', 'attribute_value_mlt', 0, 'subitem_geolocation_place'], [(0, {})]), ('add', ['item_1617186882738', 'attribute_value_mlt', 0, 'subitem_geolocation_place'], [(0, {})]), ('add', ['item_1617186882738', 'attribute_value_mlt', 0, 'subitem_geolocation_place', 0], [('subitem_geolocation_place_text', 'Japan')]), ('add', ['item_1617186882738', 'attribute_value_mlt', 0, 'subitem_geolocation_place', 0], [('subitem_geolocation_place_text', 'Japan')]), ('add', '', [('item_1617186901218', {})]), ('add', '', [('item_1617186901218', {})]), ('add', 'item_1617186901218', [('attribute_name', 'Funding Reference')]), ('add', 'item_1617186901218', [('attribute_name', 'Funding Reference')]), ('add', 'item_1617186901218', [('attribute_value_mlt', [])]), ('add', 'item_1617186901218', [('attribute_value_mlt', [])]), ('add', 'item_1617186901218.attribute_value_mlt', [(0, {})]), ('add', 'item_1617186901218.attribute_value_mlt', [(0, {})]), ('add', ['item_1617186901218', 'attribute_value_mlt', 0], [('subitem_1522399143519', {})]), ('add', ['item_1617186901218', 'attribute_value_mlt', 0], [('subitem_1522399143519', {})]), ('add', ['item_1617186901218', 'attribute_value_mlt', 0, 'subitem_1522399143519'], [('subitem_1522399281603', 'ISNI')]), ('add', ['item_1617186901218', 'attribute_value_mlt', 0, 'subitem_1522399143519'], [('subitem_1522399281603', 'ISNI')]), ('add', ['item_1617186901218', 'attribute_value_mlt', 0, 'subitem_1522399143519'], [('subitem_1522399333375', 'http://xxx')]), ('add', ['item_1617186901218', 'attribute_value_mlt', 0, 'subitem_1522399143519'], [('subitem_1522399333375', 'http://xxx')]), ('add', ['item_1617186901218', 'attribute_value_mlt', 0], [('subitem_1522399412622', [])]), ('add', ['item_1617186901218', 'attribute_value_mlt', 0], [('subitem_1522399412622', [])]), ('add', ['item_1617186901218', 'attribute_value_mlt', 0, 'subitem_1522399412622'], [(0, {})]), ('add', ['item_1617186901218', 'attribute_value_mlt', 0, 'subitem_1522399412622'], [(0, {})]), ('add', ['item_1617186901218', 'attribute_value_mlt', 0, 'subitem_1522399412622', 0], [('subitem_1522399416691', 'en')]), ('add', ['item_1617186901218', 'attribute_value_mlt', 0, 'subitem_1522399412622', 0], [('subitem_1522399416691', 'en')]), ('add', ['item_1617186901218', 'attribute_value_mlt', 0, 'subitem_1522399412622', 0], [('subitem_1522737543681', 'Funder Name')]), ('add', ['item_1617186901218', 'attribute_value_mlt', 0, 'subitem_1522399412622', 0], [('subitem_1522737543681', 'Funder Name')]), ('add', ['item_1617186901218', 'attribute_value_mlt', 0], [('subitem_1522399571623', {})]), ('add', ['item_1617186901218', 'attribute_value_mlt', 0], [('subitem_1522399571623', {})]), ('add', ['item_1617186901218', 'attribute_value_mlt', 0, 'subitem_1522399571623'], [('subitem_1522399585738', 'Award URI')]), ('add', ['item_1617186901218', 'attribute_value_mlt', 0, 'subitem_1522399571623'], [('subitem_1522399585738', 'Award URI')]), ('add', ['item_1617186901218', 'attribute_value_mlt', 0, 'subitem_1522399571623'], [('subitem_1522399628911', 'Award Number')]), ('add', ['item_1617186901218', 'attribute_value_mlt', 0, 'subitem_1522399571623'], [('subitem_1522399628911', 'Award Number')]), ('add', ['item_1617186901218', 'attribute_value_mlt', 0], [('subitem_1522399651758', [])]), ('add', ['item_1617186901218', 'attribute_value_mlt', 0], [('subitem_1522399651758', [])]), ('add', ['item_1617186901218', 'attribute_value_mlt', 0, 'subitem_1522399651758'], [(0, {})]), ('add', ['item_1617186901218', 'attribute_value_mlt', 0, 'subitem_1522399651758'], [(0, {})]), ('add', ['item_1617186901218', 'attribute_value_mlt', 0, 'subitem_1522399651758', 0], [('subitem_1522721910626', 'en')]), ('add', ['item_1617186901218', 'attribute_value_mlt', 0, 'subitem_1522399651758', 0], [('subitem_1522721910626', 'en')]), ('add', ['item_1617186901218', 'attribute_value_mlt', 0, 'subitem_1522399651758', 0], [('subitem_1522721929892', 'Award Title')]), ('add', ['item_1617186901218', 'attribute_value_mlt', 0, 'subitem_1522399651758', 0], [('subitem_1522721929892', 'Award Title')]), ('add', '', [('item_1617186920753', {})]), ('add', '', [('item_1617186920753', {})]), ('add', 'item_1617186920753', [('attribute_name', 'Source Identifier')]), ('add', 'item_1617186920753', [('attribute_name', 'Source Identifier')]), ('add', 'item_1617186920753', [('attribute_value_mlt', [])]), ('add', 'item_1617186920753', [('attribute_value_mlt', [])]), ('add', 'item_1617186920753.attribute_value_mlt', [(0, {})]), ('add', 'item_1617186920753.attribute_value_mlt', [(0, {})]), ('add', ['item_1617186920753', 'attribute_value_mlt', 0], [('subitem_1522646500366', 'ISSN')]), ('add', ['item_1617186920753', 'attribute_value_mlt', 0], [('subitem_1522646500366', 'ISSN')]), ('add', ['item_1617186920753', 'attribute_value_mlt', 0], [('subitem_1522646572813', 'xxxx-xxxx-xxxx')]), ('add', ['item_1617186920753', 'attribute_value_mlt', 0], [('subitem_1522646572813', 'xxxx-xxxx-xxxx')]), ('add', '', [('item_1617186941041', {})]), ('add', '', [('item_1617186941041', {})]), ('add', 'item_1617186941041', [('attribute_name', 'Source Title')]), ('add', 'item_1617186941041', [('attribute_name', 'Source Title')]), ('add', 'item_1617186941041', [('attribute_value_mlt', [])]), ('add', 'item_1617186941041', [('attribute_value_mlt', [])]), ('add', 'item_1617186941041.attribute_value_mlt', [(0, {})]), ('add', 'item_1617186941041.attribute_value_mlt', [(0, {})]), ('add', ['item_1617186941041', 'attribute_value_mlt', 0], [('subitem_1522650068558', 'en')]), ('add', ['item_1617186941041', 'attribute_value_mlt', 0], [('subitem_1522650068558', 'en')]), ('add', ['item_1617186941041', 'attribute_value_mlt', 0], [('subitem_1522650091861', 'Source Title')]), ('add', ['item_1617186941041', 'attribute_value_mlt', 0], [('subitem_1522650091861', 'Source Title')]), ('add', '', [('item_1617186959569', {})]), ('add', '', [('item_1617186959569', {})]), ('add', 'item_1617186959569', [('attribute_name', 'Volume Number')]), ('add', 'item_1617186959569', [('attribute_name', 'Volume Number')]), ('add', 'item_1617186959569', [('attribute_value_mlt', [])]), ('add', 'item_1617186959569', [('attribute_value_mlt', [])]), ('add', 'item_1617186959569.attribute_value_mlt', [(0, {})]), ('add', 'item_1617186959569.attribute_value_mlt', [(0, {})]), ('add', ['item_1617186959569', 'attribute_value_mlt', 0], [('subitem_1551256328147', '1')]), ('add', ['item_1617186959569', 'attribute_value_mlt', 0], [('subitem_1551256328147', '1')]), ('add', '', [('item_1617186981471', {})]), ('add', '', [('item_1617186981471', {})]), ('add', 'item_1617186981471', [('attribute_name', 'Issue Number')]), ('add', 'item_1617186981471', [('attribute_name', 'Issue Number')]), ('add', 'item_1617186981471', [('attribute_value_mlt', [])]), ('add', 'item_1617186981471', [('attribute_value_mlt', [])]), ('add', 'item_1617186981471.attribute_value_mlt', [(0, {})]), ('add', 'item_1617186981471.attribute_value_mlt', [(0, {})]), ('add', ['item_1617186981471', 'attribute_value_mlt', 0], [('subitem_1551256294723', '111')]), ('add', ['item_1617186981471', 'attribute_value_mlt', 0], [('subitem_1551256294723', '111')]), ('add', '', [('item_1617186994930', {})]), ('add', '', [('item_1617186994930', {})]), ('add', 'item_1617186994930', [('attribute_name', 'Number of Pages')]), ('add', 'item_1617186994930', [('attribute_name', 'Number of Pages')]), ('add', 'item_1617186994930', [('attribute_value_mlt', [])]), ('add', 'item_1617186994930', [('attribute_value_mlt', [])]), ('add', 'item_1617186994930.attribute_value_mlt', [(0, {})]), ('add', 'item_1617186994930.attribute_value_mlt', [(0, {})]), ('add', ['item_1617186994930', 'attribute_value_mlt', 0], [('subitem_1551256248092', '12')]), ('add', ['item_1617186994930', 'attribute_value_mlt', 0], [('subitem_1551256248092', '12')]), ('add', '', [('item_1617187024783', {})]), ('add', '', [('item_1617187024783', {})]), ('add', 'item_1617187024783', [('attribute_name', 'Page Start')]), ('add', 'item_1617187024783', [('attribute_name', 'Page Start')]), ('add', 'item_1617187024783', [('attribute_value_mlt', [])]), ('add', 'item_1617187024783', [('attribute_value_mlt', [])]), ('add', 'item_1617187024783.attribute_value_mlt', [(0, {})]), ('add', 'item_1617187024783.attribute_value_mlt', [(0, {})]), ('add', ['item_1617187024783', 'attribute_value_mlt', 0], [('subitem_1551256198917', '1')]), ('add', ['item_1617187024783', 'attribute_value_mlt', 0], [('subitem_1551256198917', '1')]), ('add', '', [('item_1617187045071', {})]), ('add', '', [('item_1617187045071', {})]), ('add', 'item_1617187045071', [('attribute_name', 'Page End')]), ('add', 'item_1617187045071', [('attribute_name', 'Page End')]), ('add', 'item_1617187045071', [('attribute_value_mlt', [])]), ('add', 'item_1617187045071', [('attribute_value_mlt', [])]), ('add', 'item_1617187045071.attribute_value_mlt', [(0, {})]), ('add', 'item_1617187045071.attribute_value_mlt', [(0, {})]), ('add', ['item_1617187045071', 'attribute_value_mlt', 0], [('subitem_1551256185532', '3')]), ('add', ['item_1617187045071', 'attribute_value_mlt', 0], [('subitem_1551256185532', '3')]), ('add', '', [('item_1617187112279', {})]), ('add', '', [('item_1617187112279', {})]), ('add', 'item_1617187112279', [('attribute_name', 'Degree Name')]), ('add', 'item_1617187112279', [('attribute_name', 'Degree Name')]), ('add', 'item_1617187112279', [('attribute_value_mlt', [])]), ('add', 'item_1617187112279', [('attribute_value_mlt', [])]), ('add', 'item_1617187112279.attribute_value_mlt', [(0, {})]), ('add', 'item_1617187112279.attribute_value_mlt', [(0, {})]), ('add', ['item_1617187112279', 'attribute_value_mlt', 0], [('subitem_1551256126428', 'Degree Name')]), ('add', ['item_1617187112279', 'attribute_value_mlt', 0], [('subitem_1551256126428', 'Degree Name')]), ('add', ['item_1617187112279', 'attribute_value_mlt', 0], [('subitem_1551256129013', 'en')]), ('add', ['item_1617187112279', 'attribute_value_mlt', 0], [('subitem_1551256129013', 'en')]), ('add', '', [('item_1617187136212', {})]), ('add', '', [('item_1617187136212', {})]), ('add', 'item_1617187136212', [('attribute_name', 'Date Granted')]), ('add', 'item_1617187136212', [('attribute_name', 'Date Granted')]), ('add', 'item_1617187136212', [('attribute_value_mlt', [])]), ('add', 'item_1617187136212', [('attribute_value_mlt', [])]), ('add', 'item_1617187136212.attribute_value_mlt', [(0, {})]), ('add', 'item_1617187136212.attribute_value_mlt', [(0, {})]), ('add', ['item_1617187136212', 'attribute_value_mlt', 0], [('subitem_1551256096004', '2021-06-30')]), ('add', ['item_1617187136212', 'attribute_value_mlt', 0], [('subitem_1551256096004', '2021-06-30')]), ('add', '', [('item_1617187187528', {})]), ('add', '', [('item_1617187187528', {})]), ('add', 'item_1617187187528', [('attribute_name', 'Conference')]), ('add', 'item_1617187187528', [('attribute_name', 'Conference')]), ('add', 'item_1617187187528', [('attribute_value_mlt', [])]), ('add', 'item_1617187187528', [('attribute_value_mlt', [])]), ('add', 'item_1617187187528.attribute_value_mlt', [(0, {})]), ('add', 'item_1617187187528.attribute_value_mlt', [(0, {})]), ('add', ['item_1617187187528', 'attribute_value_mlt', 0], [('subitem_1599711633003', [])]), ('add', ['item_1617187187528', 'attribute_value_mlt', 0], [('subitem_1599711633003', [])]), ('add', ['item_1617187187528', 'attribute_value_mlt', 0, 'subitem_1599711633003'], [(0, {})]), ('add', ['item_1617187187528', 'attribute_value_mlt', 0, 'subitem_1599711633003'], [(0, {})]), ('add', ['item_1617187187528', 'attribute_value_mlt', 0, 'subitem_1599711633003', 0], [('subitem_1599711636923', 'Conference Name')]), ('add', ['item_1617187187528', 'attribute_value_mlt', 0, 'subitem_1599711633003', 0], [('subitem_1599711636923', 'Conference Name')]), ('add', ['item_1617187187528', 'attribute_value_mlt', 0, 'subitem_1599711633003', 0], [('subitem_1599711645590', 'ja')]), ('add', ['item_1617187187528', 'attribute_value_mlt', 0, 'subitem_1599711633003', 0], [('subitem_1599711645590', 'ja')]), ('add', ['item_1617187187528', 'attribute_value_mlt', 0], [('subitem_1599711655652', '1')]), ('add', ['item_1617187187528', 'attribute_value_mlt', 0], [('subitem_1599711655652', '1')]), ('add', ['item_1617187187528', 'attribute_value_mlt', 0], [('subitem_1599711660052', [])]), ('add', ['item_1617187187528', 'attribute_value_mlt', 0], [('subitem_1599711660052', [])]), ('add', ['item_1617187187528', 'attribute_value_mlt', 0, 'subitem_1599711660052'], [(0, {})]), ('add', ['item_1617187187528', 'attribute_value_mlt', 0, 'subitem_1599711660052'], [(0, {})]), ('add', ['item_1617187187528', 'attribute_value_mlt', 0, 'subitem_1599711660052', 0], [('subitem_1599711680082', 'Sponsor')]), ('add', ['item_1617187187528', 'attribute_value_mlt', 0, 'subitem_1599711660052', 0], [('subitem_1599711680082', 'Sponsor')]), ('add', ['item_1617187187528', 'attribute_value_mlt', 0, 'subitem_1599711660052', 0], [('subitem_1599711686511', 'ja')]), ('add', ['item_1617187187528', 'attribute_value_mlt', 0, 'subitem_1599711660052', 0], [('subitem_1599711686511', 'ja')]), ('add', ['item_1617187187528', 'attribute_value_mlt', 0], [('subitem_1599711699392', {})]), ('add', ['item_1617187187528', 'attribute_value_mlt', 0], [('subitem_1599711699392', {})]), ('add', ['item_1617187187528', 'attribute_value_mlt', 0, 'subitem_1599711699392'], [('subitem_1599711704251', '2020/12/11')]), ('add', ['item_1617187187528', 'attribute_value_mlt', 0, 'subitem_1599711699392'], [('subitem_1599711704251', '2020/12/11')]), ('add', ['item_1617187187528', 'attribute_value_mlt', 0, 'subitem_1599711699392'], [('subitem_1599711712451', '1')]), ('add', ['item_1617187187528', 'attribute_value_mlt', 0, 'subitem_1599711699392'], [('subitem_1599711712451', '1')]), ('add', ['item_1617187187528', 'attribute_value_mlt', 0, 'subitem_1599711699392'], [('subitem_1599711727603', '12')]), ('add', ['item_1617187187528', 'attribute_value_mlt', 0, 'subitem_1599711699392'], [('subitem_1599711727603', '12')]), ('add', ['item_1617187187528', 'attribute_value_mlt', 0, 'subitem_1599711699392'], [('subitem_1599711731891', '2000')]), ('add', ['item_1617187187528', 'attribute_value_mlt', 0, 'subitem_1599711699392'], [('subitem_1599711731891', '2000')]), ('add', ['item_1617187187528', 'attribute_value_mlt', 0, 'subitem_1599711699392'], [('subitem_1599711735410', '1')]), ('add', ['item_1617187187528', 'attribute_value_mlt', 0, 'subitem_1599711699392'], [('subitem_1599711735410', '1')]), ('add', ['item_1617187187528', 'attribute_value_mlt', 0, 'subitem_1599711699392'], [('subitem_1599711739022', '12')]), ('add', ['item_1617187187528', 'attribute_value_mlt', 0, 'subitem_1599711699392'], [('subitem_1599711739022', '12')]), ('add', ['item_1617187187528', 'attribute_value_mlt', 0, 'subitem_1599711699392'], [('subitem_1599711743722', '2020')]), ('add', ['item_1617187187528', 'attribute_value_mlt', 0, 'subitem_1599711699392'], [('subitem_1599711743722', '2020')]), ('add', ['item_1617187187528', 'attribute_value_mlt', 0, 'subitem_1599711699392'], [('subitem_1599711745532', 'ja')]), ('add', ['item_1617187187528', 'attribute_value_mlt', 0, 'subitem_1599711699392'], [('subitem_1599711745532', 'ja')]), ('add', ['item_1617187187528', 'attribute_value_mlt', 0], [('subitem_1599711758470', [])]), ('add', ['item_1617187187528', 'attribute_value_mlt', 0], [('subitem_1599711758470', [])]), ('add', ['item_1617187187528', 'attribute_value_mlt', 0, 'subitem_1599711758470'], [(0, {})]), ('add', ['item_1617187187528', 'attribute_value_mlt', 0, 'subitem_1599711758470'], [(0, {})]), ('add', ['item_1617187187528', 'attribute_value_mlt', 0, 'subitem_1599711758470', 0], [('subitem_1599711769260', 'Conference Venue')]), ('add', ['item_1617187187528', 'attribute_value_mlt', 0, 'subitem_1599711758470', 0], [('subitem_1599711769260', 'Conference Venue')]), ('add', ['item_1617187187528', 'attribute_value_mlt', 0, 'subitem_1599711758470', 0], [('subitem_1599711775943', 'ja')]), ('add', ['item_1617187187528', 'attribute_value_mlt', 0, 'subitem_1599711758470', 0], [('subitem_1599711775943', 'ja')]), ('add', ['item_1617187187528', 'attribute_value_mlt', 0], [('subitem_1599711788485', [])]), ('add', ['item_1617187187528', 'attribute_value_mlt', 0], [('subitem_1599711788485', [])]), ('add', ['item_1617187187528', 'attribute_value_mlt', 0, 'subitem_1599711788485'], [(0, {})]), ('add', ['item_1617187187528', 'attribute_value_mlt', 0, 'subitem_1599711788485'], [(0, {})]), ('add', ['item_1617187187528', 'attribute_value_mlt', 0, 'subitem_1599711788485', 0], [('subitem_1599711798761', 'Conference Place')]), ('add', ['item_1617187187528', 'attribute_value_mlt', 0, 'subitem_1599711788485', 0], [('subitem_1599711798761', 'Conference Place')]), ('add', ['item_1617187187528', 'attribute_value_mlt', 0, 'subitem_1599711788485', 0], [('subitem_1599711803382', 'ja')]), ('add', ['item_1617187187528', 'attribute_value_mlt', 0, 'subitem_1599711788485', 0], [('subitem_1599711803382', 'ja')]), ('add', ['item_1617187187528', 'attribute_value_mlt', 0], [('subitem_1599711813532', 'JPN')]), ('add', ['item_1617187187528', 'attribute_value_mlt', 0], [('subitem_1599711813532', 'JPN')]), ('add', '', [('item_1617258105262', {})]), ('add', '', [('item_1617258105262', {})]), ('add', 'item_1617258105262', [('attribute_name', 'Resource Type')]), ('add', 'item_1617258105262', [('attribute_name', 'Resource Type')]), ('add', 'item_1617258105262', [('attribute_value_mlt', [])]), ('add', 'item_1617258105262', [('attribute_value_mlt', [])]), ('add', 'item_1617258105262.attribute_value_mlt', [(0, {})]), ('add', 'item_1617258105262.attribute_value_mlt', [(0, {})]), ('add', ['item_1617258105262', 'attribute_value_mlt', 0], [('resourcetype', 'conference paper')]), ('add', ['item_1617258105262', 'attribute_value_mlt', 0], [('resourcetype', 'conference paper')]), ('add', ['item_1617258105262', 'attribute_value_mlt', 0], [('resourceuri', 'http://purl.org/coar/resource_type/c_5794')]), ('add', ['item_1617258105262', 'attribute_value_mlt', 0], [('resourceuri', 'http://purl.org/coar/resource_type/c_5794')]), ('add', '', [('item_1617265215918', {})]), ('add', '', [('item_1617265215918', {})]), ('add', 'item_1617265215918', [('attribute_name', 'Version Type')]), ('add', 'item_1617265215918', [('attribute_name', 'Version Type')]), ('add', 'item_1617265215918', [('attribute_value_mlt', [])]), ('add', 'item_1617265215918', [('attribute_value_mlt', [])]), ('add', 'item_1617265215918.attribute_value_mlt', [(0, {})]), ('add', 'item_1617265215918.attribute_value_mlt', [(0, {})]), ('add', ['item_1617265215918', 'attribute_value_mlt', 0], [('subitem_1522305645492', 'AO')]), ('add', ['item_1617265215918', 'attribute_value_mlt', 0], [('subitem_1522305645492', 'AO')]), ('add', ['item_1617265215918', 'attribute_value_mlt', 0], [('subitem_1600292170262', 'http://purl.org/coar/version/c_b1a7d7d4d402bcce')]), ('add', ['item_1617265215918', 'attribute_value_mlt', 0], [('subitem_1600292170262', 'http://purl.org/coar/version/c_b1a7d7d4d402bcce')]), ('add', '', [('item_1617349709064', {})]), ('add', '', [('item_1617349709064', {})]), ('add', 'item_1617349709064', [('attribute_name', 'Contributor')]), ('add', 'item_1617349709064', [('attribute_name', 'Contributor')]), ('add', 'item_1617349709064', [('attribute_value_mlt', [])]), ('add', 'item_1617349709064', [('attribute_value_mlt', [])]), ('add', 'item_1617349709064.attribute_value_mlt', [(0, {})]), ('add', 'item_1617349709064.attribute_value_mlt', [(0, {})]), ('add', ['item_1617349709064', 'attribute_value_mlt', 0], [('contributorMails', [])]), ('add', ['item_1617349709064', 'attribute_value_mlt', 0], [('contributorMails', [])]), ('add', ['item_1617349709064', 'attribute_value_mlt', 0, 'contributorMails'], [(0, {})]), ('add', ['item_1617349709064', 'attribute_value_mlt', 0, 'contributorMails'], [(0, {})]), ('add', ['item_1617349709064', 'attribute_value_mlt', 0, 'contributorMails', 0], [('contributorMail', 'wekosoftware@nii.ac.jp')]), ('add', ['item_1617349709064', 'attribute_value_mlt', 0, 'contributorMails', 0], [('contributorMail', 'wekosoftware@nii.ac.jp')]), ('add', ['item_1617349709064', 'attribute_value_mlt', 0], [('contributorNames', [])]), ('add', ['item_1617349709064', 'attribute_value_mlt', 0], [('contributorNames', [])]), ('add', ['item_1617349709064', 'attribute_value_mlt', 0, 'contributorNames'], [(0, {})]), ('add', ['item_1617349709064', 'attribute_value_mlt', 0, 'contributorNames'], [(0, {})]), ('add', ['item_1617349709064', 'attribute_value_mlt', 0, 'contributorNames', 0], [('contributorName', '情報, 太郎')]), ('add', ['item_1617349709064', 'attribute_value_mlt', 0, 'contributorNames', 0], [('contributorName', '情報, 太郎')]), ('add', ['item_1617349709064', 'attribute_value_mlt', 0, 'contributorNames', 0], [('lang', 'ja')]), ('add', ['item_1617349709064', 'attribute_value_mlt', 0, 'contributorNames', 0], [('lang', 'ja')]), ('add', ['item_1617349709064', 'attribute_value_mlt', 0, 'contributorNames'], [(1, {})]), ('add', ['item_1617349709064', 'attribute_value_mlt', 0, 'contributorNames'], [(1, {})]), ('add', ['item_1617349709064', 'attribute_value_mlt', 0, 'contributorNames', 1], [('contributorName', 'ジョウホウ, タロウ')]), ('add', ['item_1617349709064', 'attribute_value_mlt', 0, 'contributorNames', 1], [('contributorName', 'ジョウホウ, タロウ')]), ('add', ['item_1617349709064', 'attribute_value_mlt', 0, 'contributorNames', 1], [('lang', 'ja-Kana')]), ('add', ['item_1617349709064', 'attribute_value_mlt', 0, 'contributorNames', 1], [('lang', 'ja-Kana')]), ('add', ['item_1617349709064', 'attribute_value_mlt', 0, 'contributorNames'], [(2, {})]), ('add', ['item_1617349709064', 'attribute_value_mlt', 0, 'contributorNames'], [(2, {})]), ('add', ['item_1617349709064', 'attribute_value_mlt', 0, 'contributorNames', 2], [('contributorName', 'Joho, Taro')]), ('add', ['item_1617349709064', 'attribute_value_mlt', 0, 'contributorNames', 2], [('contributorName', 'Joho, Taro')]), ('add', ['item_1617349709064', 'attribute_value_mlt', 0, 'contributorNames', 2], [('lang', 'en')]), ('add', ['item_1617349709064', 'attribute_value_mlt', 0, 'contributorNames', 2], [('lang', 'en')]), ('add', ['item_1617349709064', 'attribute_value_mlt', 0], [('contributorType', 'ContactPerson')]), ('add', ['item_1617349709064', 'attribute_value_mlt', 0], [('contributorType', 'ContactPerson')]), ('add', ['item_1617349709064', 'attribute_value_mlt', 0], [('familyNames', [])]), ('add', ['item_1617349709064', 'attribute_value_mlt', 0], [('familyNames', [])]), ('add', ['item_1617349709064', 'attribute_value_mlt', 0, 'familyNames'], [(0, {})]), ('add', ['item_1617349709064', 'attribute_value_mlt', 0, 'familyNames'], [(0, {})]), ('add', ['item_1617349709064', 'attribute_value_mlt', 0, 'familyNames', 0], [('familyName', '情報')]), ('add', ['item_1617349709064', 'attribute_value_mlt', 0, 'familyNames', 0], [('familyName', '情報')]), ('add', ['item_1617349709064', 'attribute_value_mlt', 0, 'familyNames', 0], [('familyNameLang', 'ja')]), ('add', ['item_1617349709064', 'attribute_value_mlt', 0, 'familyNames', 0], [('familyNameLang', 'ja')]), ('add', ['item_1617349709064', 'attribute_value_mlt', 0, 'familyNames'], [(1, {})]), ('add', ['item_1617349709064', 'attribute_value_mlt', 0, 'familyNames'], [(1, {})]), ('add', ['item_1617349709064', 'attribute_value_mlt', 0, 'familyNames', 1], [('familyName', 'ジョウホウ')]), ('add', ['item_1617349709064', 'attribute_value_mlt', 0, 'familyNames', 1], [('familyName', 'ジョウホウ')]), ('add', ['item_1617349709064', 'attribute_value_mlt', 0, 'familyNames', 1], [('familyNameLang', 'ja-Kana')]), ('add', ['item_1617349709064', 'attribute_value_mlt', 0, 'familyNames', 1], [('familyNameLang', 'ja-Kana')]), ('add', ['item_1617349709064', 'attribute_value_mlt', 0, 'familyNames'], [(2, {})]), ('add', ['item_1617349709064', 'attribute_value_mlt', 0, 'familyNames'], [(2, {})]), ('add', ['item_1617349709064', 'attribute_value_mlt', 0, 'familyNames', 2], [('familyName', 'Joho')]), ('add', ['item_1617349709064', 'attribute_value_mlt', 0, 'familyNames', 2], [('familyName', 'Joho')]), ('add', ['item_1617349709064', 'attribute_value_mlt', 0, 'familyNames', 2], [('familyNameLang', 'en')]), ('add', ['item_1617349709064', 'attribute_value_mlt', 0, 'familyNames', 2], [('familyNameLang', 'en')]), ('add', ['item_1617349709064', 'attribute_value_mlt', 0], [('givenNames', [])]), ('add', ['item_1617349709064', 'attribute_value_mlt', 0], [('givenNames', [])]), ('add', ['item_1617349709064', 'attribute_value_mlt', 0, 'givenNames'], [(0, {})]), ('add', ['item_1617349709064', 'attribute_value_mlt', 0, 'givenNames'], [(0, {})]), ('add', ['item_1617349709064', 'attribute_value_mlt', 0, 'givenNames', 0], [('givenName', '太郎')]), ('add', ['item_1617349709064', 'attribute_value_mlt', 0, 'givenNames', 0], [('givenName', '太郎')]), ('add', ['item_1617349709064', 'attribute_value_mlt', 0, 'givenNames', 0], [('givenNameLang', 'ja')]), ('add', ['item_1617349709064', 'attribute_value_mlt', 0, 'givenNames', 0], [('givenNameLang', 'ja')]), ('add', ['item_1617349709064', 'attribute_value_mlt', 0, 'givenNames'], [(1, {})]), ('add', ['item_1617349709064', 'attribute_value_mlt', 0, 'givenNames'], [(1, {})]), ('add', ['item_1617349709064', 'attribute_value_mlt', 0, 'givenNames', 1], [('givenName', 'タロウ')]), ('add', ['item_1617349709064', 'attribute_value_mlt', 0, 'givenNames', 1], [('givenName', 'タロウ')]), ('add', ['item_1617349709064', 'attribute_value_mlt', 0, 'givenNames', 1], [('givenNameLang', 'ja-Kana')]), ('add', ['item_1617349709064', 'attribute_value_mlt', 0, 'givenNames', 1], [('givenNameLang', 'ja-Kana')]), ('add', ['item_1617349709064', 'attribute_value_mlt', 0, 'givenNames'], [(2, {})]), ('add', ['item_1617349709064', 'attribute_value_mlt', 0, 'givenNames'], [(2, {})]), ('add', ['item_1617349709064', 'attribute_value_mlt', 0, 'givenNames', 2], [('givenName', 'Taro')]), ('add', ['item_1617349709064', 'attribute_value_mlt', 0, 'givenNames', 2], [('givenName', 'Taro')]), ('add', ['item_1617349709064', 'attribute_value_mlt', 0, 'givenNames', 2], [('givenNameLang', 'en')]), ('add', ['item_1617349709064', 'attribute_value_mlt', 0, 'givenNames', 2], [('givenNameLang', 'en')]), ('add', ['item_1617349709064', 'attribute_value_mlt', 0], [('nameIdentifiers', [])]), ('add', ['item_1617349709064', 'attribute_value_mlt', 0], [('nameIdentifiers', [])]), ('add', ['item_1617349709064', 'attribute_value_mlt', 0, 'nameIdentifiers'], [(0, {})]), ('add', ['item_1617349709064', 'attribute_value_mlt', 0, 'nameIdentifiers'], [(0, {})]), ('add', ['item_1617349709064', 'attribute_value_mlt', 0, 'nameIdentifiers', 0], [('nameIdentifier', 'xxxxxxx')]), ('add', ['item_1617349709064', 'attribute_value_mlt', 0, 'nameIdentifiers', 0], [('nameIdentifier', 'xxxxxxx')]), ('add', ['item_1617349709064', 'attribute_value_mlt', 0, 'nameIdentifiers', 0], [('nameIdentifierScheme', 'ORCID')]), ('add', ['item_1617349709064', 'attribute_value_mlt', 0, 'nameIdentifiers', 0], [('nameIdentifierScheme', 'ORCID')]), ('add', ['item_1617349709064', 'attribute_value_mlt', 0, 'nameIdentifiers', 0], [('nameIdentifierURI', 'https://orcid.org/')]), ('add', ['item_1617349709064', 'attribute_value_mlt', 0, 'nameIdentifiers', 0], [('nameIdentifierURI', 'https://orcid.org/')]), ('add', ['item_1617349709064', 'attribute_value_mlt', 0, 'nameIdentifiers'], [(1, {})]), ('add', ['item_1617349709064', 'attribute_value_mlt', 0, 'nameIdentifiers'], [(1, {})]), ('add', ['item_1617349709064', 'attribute_value_mlt', 0, 'nameIdentifiers', 1], [('nameIdentifier', 'xxxxxxx')]), ('add', ['item_1617349709064', 'attribute_value_mlt', 0, 'nameIdentifiers', 1], [('nameIdentifier', 'xxxxxxx')]), ('add', ['item_1617349709064', 'attribute_value_mlt', 0, 'nameIdentifiers', 1], [('nameIdentifierScheme', 'CiNii')]), ('add', ['item_1617349709064', 'attribute_value_mlt', 0, 'nameIdentifiers', 1], [('nameIdentifierScheme', 'CiNii')]), ('add', ['item_1617349709064', 'attribute_value_mlt', 0, 'nameIdentifiers', 1], [('nameIdentifierURI', 'https://ci.nii.ac.jp/')]), ('add', ['item_1617349709064', 'attribute_value_mlt', 0, 'nameIdentifiers', 1], [('nameIdentifierURI', 'https://ci.nii.ac.jp/')]), ('add', ['item_1617349709064', 'attribute_value_mlt', 0, 'nameIdentifiers'], [(2, {})]), ('add', ['item_1617349709064', 'attribute_value_mlt', 0, 'nameIdentifiers'], [(2, {})]), ('add', ['item_1617349709064', 'attribute_value_mlt', 0, 'nameIdentifiers', 2], [('nameIdentifier', 'xxxxxxx')]), ('add', ['item_1617349709064', 'attribute_value_mlt', 0, 'nameIdentifiers', 2], [('nameIdentifier', 'xxxxxxx')]), ('add', ['item_1617349709064', 'attribute_value_mlt', 0, 'nameIdentifiers', 2], [('nameIdentifierScheme', 'KAKEN2')]), ('add', ['item_1617349709064', 'attribute_value_mlt', 0, 'nameIdentifiers', 2], [('nameIdentifierScheme', 'KAKEN2')]), ('add', ['item_1617349709064', 'attribute_value_mlt', 0, 'nameIdentifiers', 2], [('nameIdentifierURI', 'https://kaken.nii.ac.jp/')]), ('add', ['item_1617349709064', 'attribute_value_mlt', 0, 'nameIdentifiers', 2], [('nameIdentifierURI', 'https://kaken.nii.ac.jp/')]), ('add', '', [('item_1617349808926', {})]), ('add', '', [('item_1617349808926', {})]), ('add', 'item_1617349808926', [('attribute_name', 'Version')]), ('add', 'item_1617349808926', [('attribute_name', 'Version')]), ('add', 'item_1617349808926', [('attribute_value_mlt', [])]), ('add', 'item_1617349808926', [('attribute_value_mlt', [])]), ('add', 'item_1617349808926.attribute_value_mlt', [(0, {})]), ('add', 'item_1617349808926.attribute_value_mlt', [(0, {})]), ('add', ['item_1617349808926', 'attribute_value_mlt', 0], [('subitem_1523263171732', 'Version')]), ('add', ['item_1617349808926', 'attribute_value_mlt', 0], [('subitem_1523263171732', 'Version')]), ('add', '', [('item_1617351524846', {})]), ('add', '', [('item_1617351524846', {})]), ('add', 'item_1617351524846', [('attribute_name', 'APC')]), ('add', 'item_1617351524846', [('attribute_name', 'APC')]), ('add', 'item_1617351524846', [('attribute_value_mlt', [])]), ('add', 'item_1617351524846', [('attribute_value_mlt', [])]), ('add', 'item_1617351524846.attribute_value_mlt', [(0, {})]), ('add', 'item_1617351524846.attribute_value_mlt', [(0, {})]), ('add', ['item_1617351524846', 'attribute_value_mlt', 0], [('subitem_1523260933860', 'Unknown')]), ('add', ['item_1617351524846', 'attribute_value_mlt', 0], [('subitem_1523260933860', 'Unknown')]), ('add', '', [('item_1617353299429', {})]), ('add', '', [('item_1617353299429', {})]), ('add', 'item_1617353299429', [('attribute_name', 'Relation')]), ('add', 'item_1617353299429', [('attribute_name', 'Relation')]), ('add', 'item_1617353299429', [('attribute_value_mlt', [])]), ('add', 'item_1617353299429', [('attribute_value_mlt', [])]), ('add', 'item_1617353299429.attribute_value_mlt', [(0, {})]), ('add', 'item_1617353299429.attribute_value_mlt', [(0, {})]), ('add', ['item_1617353299429', 'attribute_value_mlt', 0], [('subitem_1522306207484', 'isVersionOf')]), ('add', ['item_1617353299429', 'attribute_value_mlt', 0], [('subitem_1522306207484', 'isVersionOf')]), ('add', ['item_1617353299429', 'attribute_value_mlt', 0], [('subitem_1522306287251', {})]), ('add', ['item_1617353299429', 'attribute_value_mlt', 0], [('subitem_1522306287251', {})]), ('add', ['item_1617353299429', 'attribute_value_mlt', 0, 'subitem_1522306287251'], [('subitem_1522306382014', 'arXiv')]), ('add', ['item_1617353299429', 'attribute_value_mlt', 0, 'subitem_1522306287251'], [('subitem_1522306382014', 'arXiv')]), ('add', ['item_1617353299429', 'attribute_value_mlt', 0, 'subitem_1522306287251'], [('subitem_1522306436033', 'xxxxx')]), ('add', ['item_1617353299429', 'attribute_value_mlt', 0, 'subitem_1522306287251'], [('subitem_1522306436033', 'xxxxx')]), ('add', ['item_1617353299429', 'attribute_value_mlt', 0], [('subitem_1523320863692', [])]), ('add', ['item_1617353299429', 'attribute_value_mlt', 0], [('subitem_1523320863692', [])]), ('add', ['item_1617353299429', 'attribute_value_mlt', 0, 'subitem_1523320863692'], [(0, {})]), ('add', ['item_1617353299429', 'attribute_value_mlt', 0, 'subitem_1523320863692'], [(0, {})]), ('add', ['item_1617353299429', 'attribute_value_mlt', 0, 'subitem_1523320863692', 0], [('subitem_1523320867455', 'en')]), ('add', ['item_1617353299429', 'attribute_value_mlt', 0, 'subitem_1523320863692', 0], [('subitem_1523320867455', 'en')]), ('add', ['item_1617353299429', 'attribute_value_mlt', 0, 'subitem_1523320863692', 0], [('subitem_1523320909613', 'Related Title')]), ('add', ['item_1617353299429', 'attribute_value_mlt', 0, 'subitem_1523320863692', 0], [('subitem_1523320909613', 'Related Title')]), ('add', '', [('item_1617605131499', {})]), ('add', '', [('item_1617605131499', {})]), ('add', 'item_1617605131499', [('attribute_name', 'File')]), ('add', 'item_1617605131499', [('attribute_name', 'File')]), ('add', 'item_1617605131499', [('attribute_type', 'file')]), ('add', 'item_1617605131499', [('attribute_type', 'file')]), ('add', 'item_1617605131499', [('attribute_value_mlt', [])]), ('add', 'item_1617605131499', [('attribute_value_mlt', [])]), ('add', 'item_1617605131499.attribute_value_mlt', [(0, {})]), ('add', 'item_1617605131499.attribute_value_mlt', [(0, {})]), ('add', ['item_1617605131499', 'attribute_value_mlt', 0], [('accessrole', 'open_access')]), ('add', ['item_1617605131499', 'attribute_value_mlt', 0], [('accessrole', 'open_access')]), ('add', ['item_1617605131499', 'attribute_value_mlt', 0], [('date', [])]), ('add', ['item_1617605131499', 'attribute_value_mlt', 0], [('date', [])]), ('add', ['item_1617605131499', 'attribute_value_mlt', 0, 'date'], [(0, {})]), ('add', ['item_1617605131499', 'attribute_value_mlt', 0, 'date'], [(0, {})]), ('add', ['item_1617605131499', 'attribute_value_mlt', 0, 'date', 0], [('dateType', 'Available')]), ('add', ['item_1617605131499', 'attribute_value_mlt', 0, 'date', 0], [('dateType', 'Available')]), ('add', ['item_1617605131499', 'attribute_value_mlt', 0, 'date', 0], [('dateValue', '2021-07-12')]), ('add', ['item_1617605131499', 'attribute_value_mlt', 0, 'date', 0], [('dateValue', '2021-07-12')]), ('add', ['item_1617605131499', 'attribute_value_mlt', 0], [('displaytype', 'simple')]), ('add', ['item_1617605131499', 'attribute_value_mlt', 0], [('displaytype', 'simple')]), ('add', ['item_1617605131499', 'attribute_value_mlt', 0], [('filename', '1KB.pdf')]), ('add', ['item_1617605131499', 'attribute_value_mlt', 0], [('filename', '1KB.pdf')]), ('add', ['item_1617605131499', 'attribute_value_mlt', 0], [('filesize', [])]), ('add', ['item_1617605131499', 'attribute_value_mlt', 0], [('filesize', [])]), ('add', ['item_1617605131499', 'attribute_value_mlt', 0, 'filesize'], [(0, {})]), ('add', ['item_1617605131499', 'attribute_value_mlt', 0, 'filesize'], [(0, {})]), ('add', ['item_1617605131499', 'attribute_value_mlt', 0, 'filesize', 0], [('value', '1 KB')]), ('add', ['item_1617605131499', 'attribute_value_mlt', 0, 'filesize', 0], [('value', '1 KB')]), ('add', ['item_1617605131499', 'attribute_value_mlt', 0], [('format', 'text/plain')]), ('add', ['item_1617605131499', 'attribute_value_mlt', 0], [('format', 'text/plain')]), ('add', ['item_1617605131499', 'attribute_value_mlt', 0], [('mimetype', 'application/pdf')]), ('add', ['item_1617605131499', 'attribute_value_mlt', 0], [('mimetype', 'application/pdf')]), ('add', ['item_1617605131499', 'attribute_value_mlt', 0], [('url', {})]), ('add', ['item_1617605131499', 'attribute_value_mlt', 0], [('url', {})]), ('add', ['item_1617605131499', 'attribute_value_mlt', 0, 'url'], [('url', 'https://weko3.example.org/record/13/files/1KB.pdf')]), ('add', ['item_1617605131499', 'attribute_value_mlt', 0, 'url'], [('url', 'https://weko3.example.org/record/13/files/1KB.pdf')]), ('add', ['item_1617605131499', 'attribute_value_mlt', 0], [('version_id', '7cdce099-fe63-445f-b78b-cf2909a8163f')]), ('add', ['item_1617605131499', 'attribute_value_mlt', 0], [('version_id', '7cdce099-fe63-445f-b78b-cf2909a8163f')]), ('add', '', [('item_1617610673286', {})]), ('add', '', [('item_1617610673286', {})]), ('add', 'item_1617610673286', [('attribute_name', 'Rights Holder')]), ('add', 'item_1617610673286', [('attribute_name', 'Rights Holder')]), ('add', 'item_1617610673286', [('attribute_value_mlt', [])]), ('add', 'item_1617610673286', [('attribute_value_mlt', [])]), ('add', 'item_1617610673286.attribute_value_mlt', [(0, {})]), ('add', 'item_1617610673286.attribute_value_mlt', [(0, {})]), ('add', ['item_1617610673286', 'attribute_value_mlt', 0], [('nameIdentifiers', [])]), ('add', ['item_1617610673286', 'attribute_value_mlt', 0], [('nameIdentifiers', [])]), ('add', ['item_1617610673286', 'attribute_value_mlt', 0, 'nameIdentifiers'], [(0, {})]), ('add', ['item_1617610673286', 'attribute_value_mlt', 0, 'nameIdentifiers'], [(0, {})]), ('add', ['item_1617610673286', 'attribute_value_mlt', 0, 'nameIdentifiers', 0], [('nameIdentifier', 'xxxxxx')]), ('add', ['item_1617610673286', 'attribute_value_mlt', 0, 'nameIdentifiers', 0], [('nameIdentifier', 'xxxxxx')]), ('add', ['item_1617610673286', 'attribute_value_mlt', 0, 'nameIdentifiers', 0], [('nameIdentifierScheme', 'ORCID')]), ('add', ['item_1617610673286', 'attribute_value_mlt', 0, 'nameIdentifiers', 0], [('nameIdentifierScheme', 'ORCID')]), ('add', ['item_1617610673286', 'attribute_value_mlt', 0, 'nameIdentifiers', 0], [('nameIdentifierURI', 'https://orcid.org/')]), ('add', ['item_1617610673286', 'attribute_value_mlt', 0, 'nameIdentifiers', 0], [('nameIdentifierURI', 'https://orcid.org/')]), ('add', ['item_1617610673286', 'attribute_value_mlt', 0], [('rightHolderNames', [])]), ('add', ['item_1617610673286', 'attribute_value_mlt', 0], [('rightHolderNames', [])]), ('add', ['item_1617610673286', 'attribute_value_mlt', 0, 'rightHolderNames'], [(0, {})]), ('add', ['item_1617610673286', 'attribute_value_mlt', 0, 'rightHolderNames'], [(0, {})]), ('add', ['item_1617610673286', 'attribute_value_mlt', 0, 'rightHolderNames', 0], [('rightHolderLanguage', 'ja')]), ('add', ['item_1617610673286', 'attribute_value_mlt', 0, 'rightHolderNames', 0], [('rightHolderLanguage', 'ja')]), ('add', ['item_1617610673286', 'attribute_value_mlt', 0, 'rightHolderNames', 0], [('rightHolderName', 'Right Holder Name')]), ('add', ['item_1617610673286', 'attribute_value_mlt', 0, 'rightHolderNames', 0], [('rightHolderName', 'Right Holder Name')]), ('add', '', [('item_1617620223087', {})]), ('add', '', [('item_1617620223087', {})]), ('add', 'item_1617620223087', [('attribute_name', 'Heading')]), ('add', 'item_1617620223087', [('attribute_name', 'Heading')]), ('add', 'item_1617620223087', [('attribute_value_mlt', [])]), ('add', 'item_1617620223087', [('attribute_value_mlt', [])]), ('add', 'item_1617620223087.attribute_value_mlt', [(0, {})]), ('add', 'item_1617620223087.attribute_value_mlt', [(0, {})]), ('add', ['item_1617620223087', 'attribute_value_mlt', 0], [('subitem_1565671149650', 'ja')]), ('add', ['item_1617620223087', 'attribute_value_mlt', 0], [('subitem_1565671149650', 'ja')]), ('add', ['item_1617620223087', 'attribute_value_mlt', 0], [('subitem_1565671169640', 'Banner Headline')]), ('add', ['item_1617620223087', 'attribute_value_mlt', 0], [('subitem_1565671169640', 'Banner Headline')]), ('add', ['item_1617620223087', 'attribute_value_mlt', 0], [('subitem_1565671178623', 'Subheading')]), ('add', ['item_1617620223087', 'attribute_value_mlt', 0], [('subitem_1565671178623', 'Subheading')]), ('add', 'item_1617620223087.attribute_value_mlt', [(1, {})]), ('add', 'item_1617620223087.attribute_value_mlt', [(1, {})]), ('add', ['item_1617620223087', 'attribute_value_mlt', 1], [('subitem_1565671149650', 'en')]), ('add', ['item_1617620223087', 'attribute_value_mlt', 1], [('subitem_1565671149650', 'en')]), ('add', ['item_1617620223087', 'attribute_value_mlt', 1], [('subitem_1565671169640', 'Banner Headline')]), ('add', ['item_1617620223087', 'attribute_value_mlt', 1], [('subitem_1565671169640', 'Banner Headline')]), ('add', ['item_1617620223087', 'attribute_value_mlt', 1], [('subitem_1565671178623', 'Subheding')]), ('add', ['item_1617620223087', 'attribute_value_mlt', 1], [('subitem_1565671178623', 'Subheding')]), ('add', '', [('item_1617944105607', {})]), ('add', '', [('item_1617944105607', {})]), ('add', 'item_1617944105607', [('attribute_name', 'Degree Grantor')]), ('add', 'item_1617944105607', [('attribute_name', 'Degree Grantor')]), ('add', 'item_1617944105607', [('attribute_value_mlt', [])]), ('add', 'item_1617944105607', [('attribute_value_mlt', [])]), ('add', 'item_1617944105607.attribute_value_mlt', [(0, {})]), ('add', 'item_1617944105607.attribute_value_mlt', [(0, {})]), ('add', ['item_1617944105607', 'attribute_value_mlt', 0], [('subitem_1551256015892', [])]), ('add', ['item_1617944105607', 'attribute_value_mlt', 0], [('subitem_1551256015892', [])]), ('add', ['item_1617944105607', 'attribute_value_mlt', 0, 'subitem_1551256015892'], [(0, {})]), ('add', ['item_1617944105607', 'attribute_value_mlt', 0, 'subitem_1551256015892'], [(0, {})]), ('add', ['item_1617944105607', 'attribute_value_mlt', 0, 'subitem_1551256015892', 0], [('subitem_1551256027296', 'xxxxxx')]), ('add', ['item_1617944105607', 'attribute_value_mlt', 0, 'subitem_1551256015892', 0], [('subitem_1551256027296', 'xxxxxx')]), ('add', ['item_1617944105607', 'attribute_value_mlt', 0, 'subitem_1551256015892', 0], [('subitem_1551256029891', 'kakenhi')]), ('add', ['item_1617944105607', 'attribute_value_mlt', 0, 'subitem_1551256015892', 0], [('subitem_1551256029891', 'kakenhi')]), ('add', ['item_1617944105607', 'attribute_value_mlt', 0], [('subitem_1551256037922', [])]), ('add', ['item_1617944105607', 'attribute_value_mlt', 0], [('subitem_1551256037922', [])]), ('add', ['item_1617944105607', 'attribute_value_mlt', 0, 'subitem_1551256037922'], [(0, {})]), ('add', ['item_1617944105607', 'attribute_value_mlt', 0, 'subitem_1551256037922'], [(0, {})]), ('add', ['item_1617944105607', 'attribute_value_mlt', 0, 'subitem_1551256037922', 0], [('subitem_1551256042287', 'Degree Grantor Name')]), ('add', ['item_1617944105607', 'attribute_value_mlt', 0, 'subitem_1551256037922', 0], [('subitem_1551256042287', 'Degree Grantor Name')]), ('add', ['item_1617944105607', 'attribute_value_mlt', 0, 'subitem_1551256037922', 0], [('subitem_1551256047619', 'en')]), ('add', ['item_1617944105607', 'attribute_value_mlt', 0, 'subitem_1551256037922', 0], [('subitem_1551256047619', 'en')]), ('add', '', [('item_title', 'ja_conference paperITEM00000001(public_open_access_open_access_simple)')]), ('add', '', [('item_title', 'ja_conference paperITEM00000001(public_open_access_open_access_simple)')]), ('add', '', [('item_type_id', '15')]), ('add', '', [('item_type_id', '15')]), ('add', '', [('owner', 1)]), ('add', '', [('owner', 1)]), ('add', '', [('path', [])]), ('add', '', [('path', [])]), ('add', 'path', [(0, '1661517684078')]), ('add', 'path', [(0, '1661517684078')]), ('add', '', [('pubdate', {})]), ('add', '', [('pubdate', {})]), ('add', 'pubdate', [('attribute_name', 'PubDate')]), ('add', 'pubdate', [('attribute_name', 'PubDate')]), ('add', 'pubdate', [('attribute_value', '2021-08-06')]), ('add', 'pubdate', [('attribute_value', '2021-08-06')]), ('add', '', [('publish_date', '2021-08-06')]), ('add', '', [('publish_date', '2021-08-06')]), ('add', '', [('publish_status', '0')]), ('add', '', [('publish_status', '0')]), ('add', '', [('relation_version_is_last', True)]), ('add', '', [('relation_version_is_last', True)]), ('add', '', [('title', [])]), ('add', '', [('title', [])]), ('add', 'title', [(0, 'ja_conference paperITEM00000001(public_open_access_open_access_simple)')]), ('add', 'title', [(0, 'ja_conference paperITEM00000001(public_open_access_open_access_simple)')]), ('add', '', [('weko_shared_ids', [])]), ('add', '', [('weko_shared_ids', [])]), ('remove', '', [('test_1', "")]), ('remove', '', [('test_2', "")])]
            #distination = {'recid': '13', '$schema': 'https://127.0.0.1/schema/deposits/deposit-v1.0.0.json', '_buckets': {'deposit': '753ff0d7-0659-4460-9b1a-fd1ef38467f2'}, '_deposit': {'id': '13', 'owners': [1], 'status': 'draft'}, 'test_1': {'key1': 'value1'}, 'test_2': [{'key2': 'value2'}]}
            #ret = dep._patch(diff_result,distination)
            #assert ret=={'recid': '13', '$schema': 'https://127.0.0.1/schema/deposits/deposit-v1.0.0.json', '_buckets': {'deposit': '688f2d41-be61-468f-95e2-a06abefdaf60'}, '_deposit': {'id': '13', 'owners': [1], 'status': 'draft'}, '_oai': {'id': 'oai:weko3.example.org:00000013', 'sets': ['1661517684078', '1661517684078']}, 'author_link': ['4', '4'], 'item_1617186331708': {'attribute_name': 'Title', 'attribute_value_mlt': [{'subitem_1551255647225': 'ja_conference paperITEM00000001(public_open_access_open_access_simple)', 'subitem_1551255648112': 'ja'}, {'subitem_1551255647225': 'en_conference paperITEM00000001(public_open_access_simple)', 'subitem_1551255648112': 'en'}, {}, {}]}, 'item_1617186385884': {'attribute_name': 'Alternative Title', 'attribute_value_mlt': [{'subitem_1551255720400': 'Alternative Title', 'subitem_1551255721061': 'en'}, {'subitem_1551255720400': 'Alternative Title', 'subitem_1551255721061': 'ja'}, {}, {}]}, 'item_1617186419668': {'attribute_name': 'Creator', 'attribute_type': 'creator', 'attribute_value_mlt': [{'creatorAffiliations': [{'affiliationNameIdentifiers': [{'affiliationNameIdentifier': '0000000121691048', 'affiliationNameIdentifierScheme': 'ISNI', 'affiliationNameIdentifierURI': 'http://isni.org/isni/0000000121691048'}, {}], 'affiliationNames': [{'affiliationName': 'University', 'affiliationNameLang': 'en'}, {}]}, {}], 'creatorMails': [{'creatorMail': 'wekosoftware@nii.ac.jp'}, {}], 'creatorNames': [{'creatorName': '情報, 太郎', 'creatorNameLang': 'ja'}, {'creatorName': 'ジョウホウ, タロウ', 'creatorNameLang': 'ja-Kana'}, {'creatorName': 'Joho, Taro', 'creatorNameLang': 'en'}, {}, {}, {}], 'familyNames': [{'familyName': '情報', 'familyNameLang': 'ja'}, {'familyName': 'ジョウホウ', 'familyNameLang': 'ja-Kana'}, {'familyName': 'Joho', 'familyNameLang': 'en'}, {}, {}, {}], 'givenNames': [{'givenName': '太郎', 'givenNameLang': 'ja'}, {'givenName': 'タロウ', 'givenNameLang': 'ja-Kana'}, {'givenName': 'Taro', 'givenNameLang': 'en'}, {}, {}, {}], 'nameIdentifiers': [{'nameIdentifier': '4', 'nameIdentifierScheme': 'WEKO'}, {'nameIdentifier': 'xxxxxxx', 'nameIdentifierScheme': 'ORCID', 'nameIdentifierURI': 'https://orcid.org/'}, {'nameIdentifier': 'xxxxxxx', 'nameIdentifierScheme': 'CiNii', 'nameIdentifierURI': 'https://ci.nii.ac.jp/'}, {'nameIdentifier': 'zzzzzzz', 'nameIdentifierScheme': 'KAKEN2', 'nameIdentifierURI': 'https://kaken.nii.ac.jp/'}, {}, {}, {}, {}]}, {'creatorMails': [{'creatorMail': 'wekosoftware@nii.ac.jp'}, {}], 'creatorNames': [{'creatorName': '情報, 太郎', 'creatorNameLang': 'ja'}, {'creatorName': 'ジョウホウ, タロウ', 'creatorNameLang': 'ja-Kana'}, {'creatorName': 'Joho, Taro', 'creatorNameLang': 'en'}, {}, {}, {}], 'familyNames': [{'familyName': '情報', 'familyNameLang': 'ja'}, {'familyName': 'ジョウホウ', 'familyNameLang': 'ja-Kana'}, {'familyName': 'Joho', 'familyNameLang': 'en'}, {}, {}, {}], 'givenNames': [{'givenName': '太郎', 'givenNameLang': 'ja'}, {'givenName': 'タロウ', 'givenNameLang': 'ja-Kana'}, {'givenName': 'Taro', 'givenNameLang': 'en'}, {}, {}, {}], 'nameIdentifiers': [{'nameIdentifier': 'xxxxxxx', 'nameIdentifierScheme': 'ORCID', 'nameIdentifierURI': 'https://orcid.org/'}, {'nameIdentifier': 'xxxxxxx', 'nameIdentifierScheme': 'CiNii', 'nameIdentifierURI': 'https://ci.nii.ac.jp/'}, {'nameIdentifier': 'zzzzzzz', 'nameIdentifierScheme': 'KAKEN2', 'nameIdentifierURI': 'https://kaken.nii.ac.jp/'}, {}, {}, {}]}, {'creatorMails': [{'creatorMail': 'wekosoftware@nii.ac.jp'}, {}], 'creatorNames': [{'creatorName': '情報, 太郎', 'creatorNameLang': 'ja'}, {'creatorName': 'ジョウホウ, タロウ', 'creatorNameLang': 'ja-Kana'}, {'creatorName': 'Joho, Taro', 'creatorNameLang': 'en'}, {}, {}, {}], 'familyNames': [{'familyName': '情報', 'familyNameLang': 'ja'}, {'familyName': 'ジョウホウ', 'familyNameLang': 'ja-Kana'}, {'familyName': 'Joho', 'familyNameLang': 'en'}, {}, {}, {}], 'givenNames': [{'givenName': '太郎', 'givenNameLang': 'ja'}, {'givenName': 'タロウ', 'givenNameLang': 'ja-Kana'}, {'givenName': 'Taro', 'givenNameLang': 'en'}, {}, {}, {}], 'nameIdentifiers': [{'nameIdentifier': 'xxxxxxx', 'nameIdentifierScheme': 'ORCID', 'nameIdentifierURI': 'https://orcid.org/'}, {'nameIdentifier': 'xxxxxxx', 'nameIdentifierScheme': 'CiNii', 'nameIdentifierURI': 'https://ci.nii.ac.jp/'}, {'nameIdentifier': 'zzzzzzz', 'nameIdentifierScheme': 'KAKEN2', 'nameIdentifierURI': 'https://kaken.nii.ac.jp/'}, {}, {}, {}]}, {}, {}, {}]}, 'item_1617186476635': {'attribute_name': 'Access Rights', 'attribute_value_mlt': [{'subitem_1522299639480': 'open access', 'subitem_1600958577026': 'http://purl.org/coar/access_right/c_abf2'}, {}]}, 'item_1617186499011': {'attribute_name': 'Rights', 'attribute_value_mlt': [{'subitem_1522650717957': 'ja', 'subitem_1522650727486': 'http://localhost', 'subitem_1522651041219': 'Rights Information'}, {}]}, 'item_1617186609386': {'attribute_name': 'Subject', 'attribute_value_mlt': [{'subitem_1522299896455': 'ja', 'subitem_1522300014469': 'Other', 'subitem_1522300048512': 'http://localhost/', 'subitem_1523261968819': 'Sibject1'}, {}]}, 'item_1617186626617': {'attribute_name': 'Description', 'attribute_value_mlt': [{'subitem_description': 'Description\nDescription<br/>Description', 'subitem_description_language': 'en', 'subitem_description_type': 'Abstract'}, {'subitem_description': '概要\n概要\n概要\n概要', 'subitem_description_language': 'ja', 'subitem_description_type': 'Abstract'}, {}, {}]}, 'item_1617186643794': {'attribute_name': 'Publisher', 'attribute_value_mlt': [{'subitem_1522300295150': 'en', 'subitem_1522300316516': 'Publisher'}, {}]}, 'item_1617186660861': {'attribute_name': 'Date', 'attribute_value_mlt': [{'subitem_1522300695726': 'Available', 'subitem_1522300722591': '2021-06-30'}, {}]}, 'item_1617186702042': {'attribute_name': 'Language', 'attribute_value_mlt': [{'subitem_1551255818386': 'jpn'}, {}]}, 'item_1617186783814': {'attribute_name': 'Identifier', 'attribute_value_mlt': [{'subitem_identifier_type': 'URI', 'subitem_identifier_uri': 'http://localhost'}, {}]}, 'item_1617186859717': {'attribute_name': 'Temporal', 'attribute_value_mlt': [{'subitem_1522658018441': 'en', 'subitem_1522658031721': 'Temporal'}, {}]}, 'item_1617186882738': {'attribute_name': 'Geo Location', 'attribute_value_mlt': [{'subitem_geolocation_place': [{'subitem_geolocation_place_text': 'Japan'}, {}]}, {}]}, 'item_1617186901218': {'attribute_name': 'Funding Reference', 'attribute_value_mlt': [{'subitem_1522399143519': {'subitem_1522399281603': 'ISNI', 'subitem_1522399333375': 'http://xxx'}, 'subitem_1522399412622': [{'subitem_1522399416691': 'en', 'subitem_1522737543681': 'Funder Name'}, {}], 'subitem_1522399571623': {'subitem_1522399585738': 'Award URI', 'subitem_1522399628911': 'Award Number'}, 'subitem_1522399651758': [{'subitem_1522721910626': 'en', 'subitem_1522721929892': 'Award Title'}, {}]}, {}]}, 'item_1617186920753': {'attribute_name': 'Source Identifier', 'attribute_value_mlt': [{'subitem_1522646500366': 'ISSN', 'subitem_1522646572813': 'xxxx-xxxx-xxxx'}, {}]}, 'item_1617186941041': {'attribute_name': 'Source Title', 'attribute_value_mlt': [{'subitem_1522650068558': 'en', 'subitem_1522650091861': 'Source Title'}, {}]}, 'item_1617186959569': {'attribute_name': 'Volume Number', 'attribute_value_mlt': [{'subitem_1551256328147': '1'}, {}]}, 'item_1617186981471': {'attribute_name': 'Issue Number', 'attribute_value_mlt': [{'subitem_1551256294723': '111'}, {}]}, 'item_1617186994930': {'attribute_name': 'Number of Pages', 'attribute_value_mlt': [{'subitem_1551256248092': '12'}, {}]}, 'item_1617187024783': {'attribute_name': 'Page Start', 'attribute_value_mlt': [{'subitem_1551256198917': '1'}, {}]}, 'item_1617187045071': {'attribute_name': 'Page End', 'attribute_value_mlt': [{'subitem_1551256185532': '3'}, {}]}, 'item_1617187112279': {'attribute_name': 'Degree Name', 'attribute_value_mlt': [{'subitem_1551256126428': 'Degree Name', 'subitem_1551256129013': 'en'}, {}]}, 'item_1617187136212': {'attribute_name': 'Date Granted', 'attribute_value_mlt': [{'subitem_1551256096004': '2021-06-30'}, {}]}, 'item_1617187187528': {'attribute_name': 'Conference', 'attribute_value_mlt': [{'subitem_1599711633003': [{'subitem_1599711636923': 'Conference Name', 'subitem_1599711645590': 'ja'}, {}], 'subitem_1599711655652': '1', 'subitem_1599711660052': [{'subitem_1599711680082': 'Sponsor', 'subitem_1599711686511': 'ja'}, {}], 'subitem_1599711699392': {'subitem_1599711704251': '2020/12/11', 'subitem_1599711712451': '1', 'subitem_1599711727603': '12', 'subitem_1599711731891': '2000', 'subitem_1599711735410': '1', 'subitem_1599711739022': '12', 'subitem_1599711743722': '2020', 'subitem_1599711745532': 'ja'}, 'subitem_1599711758470': [{'subitem_1599711769260': 'Conference Venue', 'subitem_1599711775943': 'ja'}, {}], 'subitem_1599711788485': [{'subitem_1599711798761': 'Conference Place', 'subitem_1599711803382': 'ja'}, {}], 'subitem_1599711813532': 'JPN'}, {}]}, 'item_1617258105262': {'attribute_name': 'Resource Type', 'attribute_value_mlt': [{'resourcetype': 'conference paper', 'resourceuri': 'http://purl.org/coar/resource_type/c_5794'}, {}]}, 'item_1617265215918': {'attribute_name': 'Version Type', 'attribute_value_mlt': [{'subitem_1522305645492': 'AO', 'subitem_1600292170262': 'http://purl.org/coar/version/c_b1a7d7d4d402bcce'}, {}]}, 'item_1617349709064': {'attribute_name': 'Contributor', 'attribute_value_mlt': [{'contributorMails': [{'contributorMail': 'wekosoftware@nii.ac.jp'}, {}], 'contributorNames': [{'contributorName': '情報, 太郎', 'lang': 'ja'}, {'contributorName': 'ジョウホウ, タロウ', 'lang': 'ja-Kana'}, {'contributorName': 'Joho, Taro', 'lang': 'en'}, {}, {}, {}], 'contributorType': 'ContactPerson', 'familyNames': [{'familyName': '情報', 'familyNameLang': 'ja'}, {'familyName': 'ジョウホウ', 'familyNameLang': 'ja-Kana'}, {'familyName': 'Joho', 'familyNameLang': 'en'}, {}, {}, {}], 'givenNames': [{'givenName': '太郎', 'givenNameLang': 'ja'}, {'givenName': 'タロウ', 'givenNameLang': 'ja-Kana'}, {'givenName': 'Taro', 'givenNameLang': 'en'}, {}, {}, {}], 'nameIdentifiers': [{'nameIdentifier': 'xxxxxxx', 'nameIdentifierScheme': 'ORCID', 'nameIdentifierURI': 'https://orcid.org/'}, {'nameIdentifier': 'xxxxxxx', 'nameIdentifierScheme': 'CiNii', 'nameIdentifierURI': 'https://ci.nii.ac.jp/'}, {'nameIdentifier': 'xxxxxxx', 'nameIdentifierScheme': 'KAKEN2', 'nameIdentifierURI': 'https://kaken.nii.ac.jp/'}, {}, {}, {}]}, {}]}, 'item_1617349808926': {'attribute_name': 'Version', 'attribute_value_mlt': [{'subitem_1523263171732': 'Version'}, {}]}, 'item_1617351524846': {'attribute_name': 'APC', 'attribute_value_mlt': [{'subitem_1523260933860': 'Unknown'}, {}]}, 'item_1617353299429': {'attribute_name': 'Relation', 'attribute_value_mlt': [{'subitem_1522306207484': 'isVersionOf', 'subitem_1522306287251': {'subitem_1522306382014': 'arXiv', 'subitem_1522306436033': 'xxxxx'}, 'subitem_1523320863692': [{'subitem_1523320867455': 'en', 'subitem_1523320909613': 'Related Title'}, {}]}, {}]}, 'item_1617605131499': {'attribute_name': 'File', 'attribute_type': 'file', 'attribute_value_mlt': [{'accessrole': 'open_access', 'date': [{'dateType': 'Available', 'dateValue': '2021-07-12'}, {}], 'displaytype': 'simple', 'filename': '1KB.pdf', 'filesize': [{'value': '1 KB'}, {}], 'format': 'text/plain', 'mimetype': 'application/pdf', 'url': {'url': 'https://weko3.example.org/record/13/files/1KB.pdf'}, 'version_id': '7cdce099-fe63-445f-b78b-cf2909a8163f'}, {}]}, 'item_1617610673286': {'attribute_name': 'Rights Holder', 'attribute_value_mlt': [{'nameIdentifiers': [{'nameIdentifier': 'xxxxxx', 'nameIdentifierScheme': 'ORCID', 'nameIdentifierURI': 'https://orcid.org/'}, {}], 'rightHolderNames': [{'rightHolderLanguage': 'ja', 'rightHolderName': 'Right Holder Name'}, {}]}, {}]}, 'item_1617620223087': {'attribute_name': 'Heading', 'attribute_value_mlt': [{'subitem_1565671149650': 'ja', 'subitem_1565671169640': 'Banner Headline', 'subitem_1565671178623': 'Subheading'}, {'subitem_1565671149650': 'en', 'subitem_1565671169640': 'Banner Headline', 'subitem_1565671178623': 'Subheding'}, {}, {}]}, 'item_1617944105607': {'attribute_name': 'Degree Grantor', 'attribute_value_mlt': [{'subitem_1551256015892': [{'subitem_1551256027296': 'xxxxxx', 'subitem_1551256029891': 'kakenhi'}, {}], 'subitem_1551256037922': [{'subitem_1551256042287': 'Degree Grantor Name', 'subitem_1551256047619': 'en'}, {}]}, {}]}, 'item_title': 'ja_conference paperITEM00000001(public_open_access_open_access_simple)', 'item_type_id': '15', 'owner': '1', 'path': ['1661517684078', '1661517684078'], 'pubdate': {'attribute_name': 'PubDate', 'attribute_value': '2021-08-06'}, 'publish_date': '2021-08-06', 'publish_status': '0', 'relation_version_is_last': True, 'title': ['ja_conference paperITEM00000001(public_open_access_open_access_simple)', 'ja_conference paperITEM00000001(public_open_access_open_access_simple)'], 'weko_shared_ids': []}

            distination = {'recid': '13', '$schema': 'https://127.0.0.1/schema/deposits/deposit-v1.0.0.json', '_buckets': {'deposit': '753ff0d7-0659-4460-9b1a-fd1ef38467f2'}, '_deposit': {'id': '13', 'owners': [1], 'status': 'draft'}, '_oai': {'sets1':{1,2,3}, 'sets2':{1,2,3,4,5,6}}, 'test_1': {"dict":{"key1":"value1","key2":"value2"},"list":[1,2,3,4],"str":"test_str"},"test_list":[1]}
            diff_result = [
                ("add", "_oai.sets1",[("",{3,4,5})]), # dest is set
                ("change", "test_list.0", ("",2)), # dest is list
                ("remove", "_oai.sets2",[("",{3,4,5})]), # dest is set
                ("remove", "test_1.list",[(1,"")]),
                ("remove", "test_1.str",[("key2","")])
            ]
            ret = dep._patch(diff_result,distination,True)
            assert ret == {'recid': '13', '$schema': 'https://127.0.0.1/schema/deposits/deposit-v1.0.0.json', '_buckets': {'deposit': '753ff0d7-0659-4460-9b1a-fd1ef38467f2'}, '_deposit': {'id': '13', 'owners': [1], 'status': 'draft'}, '_oai': {'sets1':{1,2,3,4,5}, 'sets2':{1,2,6}}, 'test_1': {"dict":{"key1":"value1","key2":"value2"},"list":[1,3,4],"str":"test_str"},"test_list":[2]}
    # def add(node, changes):
    # def change(node, changes):
    # def remove(node, changes):
    
    # def _publish_new(self, id_=None):
    # .tox/c1/bin/pytest --cov=weko_deposit tests/test_api.py::TestWekoDeposit::test__publish_new -vv -s --cov-branch --cov-report=term --basetemp=/code/modules/weko-deposit/.tox/c1/tmp
    def test__publish_new(self,app,location):
        with app.test_request_context():
            dep = WekoDeposit.create({})
            record=dep._publish_new()
            from invenio_records_files.api import Record
            assert isinstance(record,Record)==True
            
           

    # def _update_version_id(self, metas, bucket_id):
    # .tox/c1/bin/pytest --cov=weko_deposit tests/test_api.py::TestWekoDeposit::test__update_version_id -vv -s --cov-branch --cov-report=term --basetemp=/code/modules/weko-deposit/.tox/c1/tmp
    def test__update_version_id(self,app,location):
        with app.test_request_context():
            dep = WekoDeposit.create({})
            bucket = Bucket.create(location)
            ret = dep._update_version_id({},bucket.id)
            assert ret==False
            i = 1
            meta =  {"_oai": {"id": "oai:weko3.example.org:000000{:02d}".format(i), "sets": ["{}".format((i % 2) + 1)]}, "path": ["{}".format((i % 2) + 1)], "owner": "1", "recid": "{}".format(i), "title": ["title"], "pubdate": {"attribute_name": "PubDate", "attribute_value": "2022-08-20"}, "_buckets": {"deposit": "3e99cfca-098b-42ed-b8a0-20ddd09b3e02"}, "_deposit": {"id": "{}".format(i), "pid": {"type": "depid", "value": "{}".format(i), "revision_id": 0}, "owner": 1, "owners": [1], "status": "draft", "created_by": 1, "owners_ext": {"email": "wekosoftware@nii.ac.jp", "username": "", "displayname": ""}}, "item_title": "title", "author_link": [], "item_type_id": "1", "publish_date": "2022-08-20", "publish_status": "0", "weko_shared_ids": [], "item_1617186331708": {"attribute_name": "Title", "attribute_value_mlt": [{"subitem_1551255647225": "title", "subitem_1551255648112": "ja"}]}, "item_1617258105262": {"attribute_name": "Resource Type", "attribute_value_mlt": [{"resourceuri": "http://purl.org/coar/resource_type/c_5794", "resourcetype": "conference paper"}]}, "relation_version_is_last": True, "item_1617258105262": {"attribute_name": "Resource Type", "attribute_value_mlt": [
                    {
                        "accessrole": "open_access",
                        "date": [{"dateType": "Available", "dateValue": "2021-07-12"}],
                        "displaytype": "simple",
                        "filename": "1KB.pdf",
                        "filesize": [{"value": "1 KB"}],
                        "format": "text/plain",
                        "mimetype": "application/pdf",
                        "url": {
                            "url": "https://localhost:8443/record/{}/files/1KB.pdf".format(
                                i
                            )
                        },
                        "version_id": "08725856-0ded-4b39-8231-394a80b297df",
                    }
                ]}}
            ret = dep._update_version_id(meta,bucket.id)
            assert ret==True

    # def publish(self, pid=None, id_=None):
    # .tox/c1/bin/pytest --cov=weko_deposit tests/test_api.py::TestWekoDeposit::test_publish -vv -s --cov-branch --cov-report=term --basetemp=/code/modules/weko-deposit/.tox/c1/tmp
    def test_publish(self,app,location):
        deposit = WekoDeposit.create({})
        assert deposit['_deposit']['id']
        assert 'draft' == deposit.status
        assert 0 == deposit.revision_id
        deposit.publish()
        assert 'published' == deposit.status
        assert deposit.revision_id==2

    # def publish_without_commit(self, pid=None, id_=None):
    # .tox/c1/bin/pytest --cov=weko_deposit tests/test_api.py::TestWekoDeposit::test_publish_without_commit -vv -s --cov-branch --cov-report=term --basetemp=/code/modules/weko-deposit/.tox/c1/tmp
    def test_publish_without_commit(self,app,location):
        with app.test_request_context():
            # es = Elasticsearch("http://{}:9200".format(app.config["SEARCH_ELASTIC_HOSTS"]))
            # print(es.cat.indices())
            deposit = WekoDeposit.create({})
            assert deposit['_deposit']['id']
            assert 'draft' == deposit.status
            assert 0 == deposit.revision_id
            deposit.publish_without_commit()
            assert deposit['_deposit']['id']
            assert 'published' == deposit.status
            assert deposit.revision_id==2 

    # def create(cls, data, id_=None, recid=None):
    # .tox/c1/bin/pytest --cov=weko_deposit tests/test_api.py::TestWekoDeposit::test_create -vv -s --cov-branch --cov-report=term --basetemp=/code/modules/weko-deposit/.tox/c1/tmp
    def test_create(self, app, client, db, location, users, db_activity, db_userprofile):
        with app.test_request_context():
            deposit = WekoDeposit.create({})
            assert isinstance(deposit,WekoDeposit)
            assert deposit['_deposit']['id']=="1"
            assert 'draft' == deposit.status
            assert 0 == deposit.revision_id
            id = uuid.uuid4()
            deposit = WekoDeposit.create({},id_=id)
            assert isinstance(deposit,WekoDeposit)
            assert deposit['_deposit']['id']=="2"
            assert 'draft' == deposit.status
            assert 0 == deposit.revision_id
        #login {'email': 'repoadmin@test.org', 'id': 4, 'obj': <User 4>}
        with app.test_request_context():

            login_user = User.query.filter_by(id=4).first()
            with patch("flask_login.utils._get_user", return_value=login_user):
                with patch("flask_security.current_user", return_value=login_user):
                    activity = Activity.query.all()

                    session["activity_info"] = {"activity_id":activity[0].activity_id}
                    data = {"$schema":"https://127.0.0.1/schema/deposits/deposit-v1.0.0.json"}
                    id = uuid.uuid4()
                    deposit = WekoDeposit.create(data, id_=id)
                    assert isinstance(deposit,WekoDeposit)
                    assert deposit['_deposit']['id']=="3"
                    assert 'draft' == deposit.status
                    assert 0 == deposit.revision_id

                    id = uuid.uuid4()
                    deposit = WekoDeposit.create(data, id_=id, recid=100)
                    assert isinstance(deposit,WekoDeposit)
                    assert deposit['_deposit']['id']=="100"
                    assert 'draft' == deposit.status
                    assert 0 == deposit.revision_id
                
                    with patch("weko_deposit.api.PersistentIdentifier.create",side_effect=BaseException("test_error")):
                        session["activity_info"] = {"activity_id":activity[1].activity_id}
                        data = {"$schema":"https://127.0.0.1/schema/deposits/deposit-v1.0.0.json","_deposit":{"id":"2","owners":[1],"status":"draft","created_by":1}}
                        id = uuid.uuid4()
                        with pytest.raises(BaseException):
                            deposit = WekoDeposit.create(data, id_=id)

    # def update(self, *args, **kwargs):
    # .tox/c1/bin/pytest --cov=weko_deposit tests/test_api.py::TestWekoDeposit::test_update -vv -s --cov-branch --cov-report=term --basetemp=/code/modules/weko-deposit/.tox/c1/tmp
    def test_update(self, app, users, location, db_index, db_itemtype):
        with app.test_request_context():
            deposit = WekoDeposit.create({})
            assert deposit['_deposit']['id']=="1"
            assert 'draft' == deposit.status
            assert 0 == deposit.revision_id
            deposit.update()
            assert deposit['_deposit']['id']=="1"
            assert 'draft' == deposit.status
            assert 0 == deposit.revision_id

            update_param = {'$schema': '/items/jsonschema/1', 
                            'recid': '1',
                            'pid': {'type': 'depid', 'value': '1', 'revision_id': 0}, 
                            'owners': [2], 
                            'owner': '2', 
                            'shared_user_ids': [2, 3],
                            'title': 'test deposit', 'lang': 'ja', 
                            'pubdate': '2025-06-07', 
                            'item_1617186331708': [{'subitem_1551255647225': 'test deposit', 'subitem_1551255648112': 'ja'}], 
                            'item_1617258105262': {'resourceuri': 'http://purl.org/coar/resource_type/c_5794', 'resourcetype': 'conference paper'},
                            'status': 'published', 
                            'created_by': 1, 'owners_ext': {'email': 'wekosoftware@nii.ac.jp', 'username': '', 'displayname': ''}
                            }
            
            update_param_json = json.loads(json.dumps(update_param))
            with patch("flask_login.utils._get_user", return_value=users[0]["obj"]):
                deposit.update({'index': ['1'], 'actions': '1'}, update_param_json)
                assert [2, 3] == deposit['weko_shared_ids']

                # 更新されない
                update_param_json = json.loads(json.dumps(update_param))
                deposit.update({'index': ['1'], 'actions': '1'})
                assert [2, 3] == deposit['weko_shared_ids']


    # def clear(self, *args, **kwargs):
    # .tox/c1/bin/pytest --cov=weko_deposit tests/test_api.py::TestWekoDeposit::test_clear -vv -s --cov-branch --cov-report=term --basetemp=/code/modules/weko-deposit/.tox/c1/tmp
    def test_clear(sel,app,db,location,es_records):
        indexer, records = es_records
        record = records[0]
        deposit = record['deposit']
        es = Elasticsearch("http://{}:9200".format(app.config["SEARCH_ELASTIC_HOSTS"]))
        ret = es.get_source(index=app.config['INDEXER_DEFAULT_INDEX'], doc_type=app.config['INDEXER_DEFAULT_DOC_TYPE'],id=deposit.id)
        deposit.clear()
        ret2 = es.get_source(index=app.config['INDEXER_DEFAULT_INDEX'], doc_type=app.config['INDEXER_DEFAULT_DOC_TYPE'],id=deposit.id)
        assert ret==ret2


    # def delete(self, force=True, pid=None):
    # .tox/c1/bin/pytest --cov=weko_deposit tests/test_api.py::TestWekoDeposit::test_delete -vv -s --cov-branch --cov-report=term --basetemp=/code/modules/weko-deposit/.tox/c1/tmp
    def test_delete(sel,app,db,location,es_records):
        indexer, records = es_records
        record = records[0]
        deposit = record['deposit']
        es = Elasticsearch("http://{}:9200".format(app.config["SEARCH_ELASTIC_HOSTS"]))
        ret = es.get_source(index=app.config['INDEXER_DEFAULT_INDEX'], doc_type=app.config['INDEXER_DEFAULT_DOC_TYPE'],id=deposit.id)
        deposit.delete()
        ret2 = es.get_source(index=app.config['INDEXER_DEFAULT_INDEX'], doc_type=app.config['INDEXER_DEFAULT_DOC_TYPE'],id=deposit.id,ignore = [404])
        assert ret2=={'error': {'root_cause': [{'type': 'resource_not_found_exception', 'reason': 'Document not found [test-weko-item-v1.0.0]/[item-v1.0.0]/[{}]'.format(deposit.id)}], 'type': 'resource_not_found_exception', 'reason': 'Document not found [test-weko-item-v1.0.0]/[item-v1.0.0]/[{}]'.format(deposit.id)}, 'status': 404}

    # def commit(self, *args, **kwargs):
    # .tox/c1/bin/pytest --cov=weko_deposit tests/test_api.py::TestWekoDeposit::test_commit -vv -s --cov-branch --cov-report=term --basetemp=/code/modules/weko-deposit/.tox/c1/tmp
    def test_commit(sel,app,db,location, db_index, db_itemtype):
        app.config["WEKO_SCHEMA_JPCOAR_V2_SCHEMA_NAME"] = 'jpcoar_mapping'
        app.config["WEKO_SCHEMA_JPCOAR_V2_RESOURCE_TYPE_REPLACE"] = {
            'periodical':'journal',
            'interview':'other',
            'internal report':'other',
            'report part':'other',
        }
        with app.test_request_context():
            deposit = WekoDeposit.create({})
            assert deposit['_deposit']['id']=="1"
            assert 'draft' == deposit.status
            assert 0 == deposit.revision_id
            deposit.commit()
            assert deposit['_deposit']['id']=="1"
            assert 'draft' == deposit.status
            assert 2 == deposit.revision_id

            # exist feedback_mail_list
            deposit = WekoDeposit.create({})
            item_id = deposit.pid.object_uuid
            index_obj = {'index': ['1'], 'actions': 'private'}
            data = {'pubdate': '2023-12-07', 'item_1617186331708': [{'subitem_1551255647225': 'test', 'subitem_1551255648112': 'ja'}], 'item_1617258105262': {'resourcetype': 'conference paper', 'resourceuri': 'http://purl.org/coar/resource_type/c_5794'}, 'shared_user_id': -1, 'title': 'test', 'lang': 'ja', 'deleted_items': ['item_1617186385884', 'item_1617186419668', 'item_1617186499011', 'item_1617186609386', 'item_1617186626617', 'item_1617186643794', 'item_1617186660861', 'item_1617186702042', 'item_1617186783814', 'item_1617186859717', 'item_1617186882738', 'item_1617186901218', 'item_1617186920753', 'item_1617186941041', 'item_1617187112279', 'item_1617187187528', 'item_1617349709064', 'item_1617353299429', 'item_1617605131499', 'item_1617610673286', 'item_1617620223087', 'item_1617944105607', 'item_1617187056579', 'approval1', 'approval2'], '$schema': '/items/jsonschema/1'}
            deposit.update(index_obj,data)
            deposit.commit()
            FeedbackMailList.update(item_id,[{"email":"test.taro@test.org","author_id":""}])
            db.session.commit()
            fd = FeedbackMailList.get_mail_list_by_item_id(item_id)
            assert fd == [{"email":"test.taro@test.org","author_id":""}]
 
            # not exist feedback_mail_list
            FeedbackMailList.delete(item_id)
            deposit.commit()
            db.session.commit()
            fd = FeedbackMailList.get_mail_list_by_item_id(item_id)
            assert fd == []


    # def newversion(self, pid=None, is_draft=False):
    #             # NOTE: We call the superclass `create()` method, because
    # .tox/c1/bin/pytest --cov=weko_deposit tests/test_api.py::TestWekoDeposit::test_newversion -vv -s --cov-branch --cov-report=term --basetemp=/code/modules/weko-deposit/.tox/c1/tmp
    def test_newversion(self, app, db, location, db_itemtype, es_records, users, mocker):
        _, records = es_records
        record = records[0]
        depid = record['depid']
        recid = record['recid']

        deposit = record['deposit']

        with patch("weko_deposit.api.WekoDeposit.is_published",return_value=None):
            with pytest.raises(PIDInvalidAction):
                ret = deposit.newversion()

        with pytest.raises(AttributeError):
            ret = deposit.newversion()
        
        # No row was found for one()
        ret = deposit.newversion(depid,True)
        assert ret==None

        # No row was found for one()
        ret = deposit.newversion(depid)
        assert ret==None

        # PIDResolveRESTError
        rec_uuid = uuid.uuid4()

        recid_1 = PersistentIdentifier.create('recid', "11", object_type='rec', object_uuid=rec_uuid, status=PIDStatus.REGISTERED)
        depid_1 = PersistentIdentifier.create('depid', "11", object_type='rec', object_uuid=rec_uuid, status=PIDStatus.REGISTERED)
        rel = PIDRelation.create(recid_1, depid_1, 2, 0)
        es_records[1][0]['record_data']['owners'] = [1]
        es_records[1][0]['record_data']['created_by'] = 1
        es_records[1][0]['record_data']['recid'] = 11
        es_records[1][0]['record_data']['_deposit']['id'] = 11
        es_records[1][0]['record_data']['_deposit']['pid']['value'] = 11
        es_records[1][0]['item_data']['owners'] = [1]
        es_records[1][0]['item_data']['created_by'] = 1
        es_records[1][0]['item_data']['id'] = 11
        es_records[1][0]['item_data']['pid']['value'] = 11
        es_records[1][0]['item_data']['id'] = 11
        rec = WekoRecord.create(es_records[1][0]['record_data'], id_=rec_uuid)
        dep = WekoDeposit(rec, rec.model)
        ItemsMetadata.create(es_records[1][0]['item_data'], id_=rec_uuid)
        rec_meta = RecordMetadata(id=rec_uuid, json=es_records[1][0]['record_data'], version_id=1)
        record_metadata = RecordMetadata.query.filter_by(id=rec_uuid).first()

        db.session.add(recid_1)
        db.session.add(depid_1)
        db.session.add(rel)
        db.session.commit()
        
        with app.test_request_context():
            with patch("flask_login.utils._get_user", return_value=users[2]["obj"]):
                with patch("flask_security.current_user", return_value=users[2]["obj"]):
                    with patch("weko_index_tree.api.Indexes.get_path_list", return_value=[2]):
                        session["activity_info"] = {"activity_id":0}

                        ret = deposit.newversion(depid_1)
                        assert '11.1' == ret['recid']
                        assert 1 == ret['owner']
                        assert [1] == ret['owners']
                        assert [] == ret['weko_shared_ids']
                        assert '11.1' == ret['_deposit']['id']
                        assert 1 == ret['_deposit']['owner']
                        assert [1] == ret['_deposit']['owners']
                        assert 5 == ret['_deposit']['created_by']
                        assert [] == ret['_deposit']['weko_shared_ids']

                        # return None
                        depid_none = PersistentIdentifier.create('depid', "12", object_type='rec', object_uuid=rec_uuid, status=PIDStatus.REGISTERED)
                        assert None == deposit.newversion(depid_none)

                        # is_draft = true
                        ret = deposit.newversion(depid_1, is_draft=True)
                        assert '11.0' == ret['recid']
                        assert '11.0' == ret['_deposit']['id']


            
    # def get_content_files(self):
    # .tox/c1/bin/pytest --cov=weko_deposit tests/test_api.py::TestWekoDeposit::test_get_content_files -vv -s --cov-branch --cov-report=term --basetemp=/code/modules/weko-deposit/.tox/c1/tmp
    def test_get_content_files(sel,app,db,location,es_records):
        _, records = es_records
        record = records[0]
        deposit = record['deposit']
        ret = deposit.get_content_files()
        assert ret==None

    # def get_file_data(self):
    # .tox/c1/bin/pytest --cov=weko_deposit tests/test_api.py::TestWekoDeposit::test_get_file_data -vv -s --cov-branch --cov-report=term --basetemp=/code/modules/weko-deposit/.tox/c1/tmp
    def test_get_file_data(sel,app,db,location,es_records):
        _, records = es_records
        record = records[0]
        deposit = record['deposit']
        ret = deposit.get_file_data()
        assert ret==[]

    # def save_or_update_item_metadata(self):
    # .tox/c1/bin/pytest --cov=weko_deposit tests/test_api.py::TestWekoDeposit::test_save_or_update_item_metadata -vv -s --cov-branch --cov-report=term --basetemp=/code/modules/weko-deposit/.tox/c1/tmp
    def test_save_or_update_item_metadata(self, app, db, location, es_records, mocker):
        indexer, records = es_records
        record = records[0]
        recid = record['recid']
        depid = record['depid']
        deposit = record['deposit']

        # なんでPIDがDBに入っていないのか不明だが、再作成する
        recid = PersistentIdentifier.create('recid', '1', object_type='rec', object_uuid=recid.object_uuid,status=PIDStatus.REGISTERED)
        depid = PersistentIdentifier.create('depid', '1', object_type='rec', object_uuid=depid.object_uuid,status=PIDStatus.REGISTERED)
        with db.session.begin_nested():
            db.session.add(recid)
            db.session.add(depid)

        mocker.patch("weko_index_tree.api.Indexes.get_path_list", return_value=[1])
        mocker.patch("weko_deposit.api.WekoDeposit.delete_es_index_attempt", return_value=None)
        
        # self.data.get('deleted_items') == True
        deposit.data = record['record_data']
        deposit.data['deleted_items'] = ['A','B','C']
        deposit.save_or_update_item_metadata()
        assert 'deleted_items' not in deposit.data

        ret = deposit.get_file_data()
        assert 1 == len(ret)

        deposit.data = record['record_data']
        # len(deposit_owners)>0 and owner_id
        deposit['_deposit']['owners'] = [1]
        deposit['owner'] = 1
        deposit.save_or_update_item_metadata()
        assert 1 == deposit.data['owner']
        assert [1] == deposit.data['owners']

        # len(deposit_owners)==0 and owner_id
        deposit['_deposit']['owners'] = []
        deposit['owner'] = 1
        deposit.save_or_update_item_metadata()
        assert ItemMetadata.query.filter_by(id=recid.object_uuid).first()
        assert [1] == deposit.data['owners']

        # len(deposit_owners)>0 and not owner_id
        deposit['_deposit']['owners'] = [1]
        deposit['owner'] = None
        deposit.save_or_update_item_metadata()
        assert [1] ==  deposit.data['owners']

        # len(deposit_owners)==0 and not owner_id
        deposit['_deposit']['owners'] = []
        deposit.pop('owner')
        deposit.save_or_update_item_metadata()
        assert [1] == deposit.data['owners']
        assert 1 == deposit.data['owner']

        # deleted_items
        deposit['_deposit']['owners'] = [1]
        deposit['owner'] = 1
        deposit.data['deleted_items'] = {"item_1617258105262": {"resourceuri": "http://purl.org/coar/resource_type/c_5794", "resourcetype": "conference paper"}}
        deposit.save_or_update_item_metadata()
        metadata = ItemsMetadata.get_record(deposit.id)
        assert 'item_1617258105262' not in metadata


    # def get_file_data_with_item_type(self):
    # .tox/c1/bin/pytest --cov=weko_deposit tests/test_api.py::TestWekoDeposit::test_get_file_data_with_item_type -vv -s --cov-branch --cov-report=term --basetemp=/code/modules/weko-deposit/.tox/c1/tmp
    def test_get_file_data_with_item_type(sel,app,db,location,es_records,db_itemtype):
        indexer, records = es_records
        record = records[0]
        deposit = record['deposit']
        ret = deposit.get_file_data(item_type=db_itemtype["item_type"])
        assert ret==[]

    # def delete_old_file_index(self):
    # .tox/c1/bin/pytest --cov=weko_deposit tests/test_api.py::TestWekoDeposit::test_delete_old_file_index -vv -s --cov-branch --cov-report=term --basetemp=/code/modules/weko-deposit/.tox/c1/tmp
    def test_delete_old_file_index(sel,app,db,location,es_records):
        _, records = es_records
        record = records[0]
        deposit = record['deposit']
        # not is_edit
        deposit.delete_old_file_index()
        # is_edit
        deposit.is_edit=True
        deposit.delete_old_file_index()
        


    # def delete_item_metadata(self, data):
    # .tox/c1/bin/pytest --cov=weko_deposit tests/test_api.py::TestWekoDeposit::test_delete_item_metadata -vv -s --cov-branch --cov-report=term --basetemp=/code/modules/weko-deposit/.tox/c1/tmp
    def test_delete_item_metadata(self, app, db, location, es_records):
        _, records = es_records
        record = records[0]
        deposit = record['deposit']
        item_data = record['item_data']
        
        deposit.delete_item_metadata(item_data)
    # .tox/c1/bin/pytest --cov=weko_deposit tests/test_api.py::TestWekoDeposit::test_record_data_from_act_temp -vv -s --cov-branch --cov-report=term --basetemp=/code/modules/weko-deposit/.tox/c1/tmp
    def test_record_data_from_act_temp(sel,app,db,db_activity,es_records):
        _, records = es_records
        
        # not exist pid
        record = records[8]
        pid = record["recid"]
        pid.delete()
        db.session.commit()
        deposit = record["deposit"]
        deposit["recid"]="xxx"
        result = deposit.record_data_from_act_temp()
        assert result == None
       
        # not exist activity
        record = records[0]
        rec_uuid = record["recid"].object_uuid
        deposit=record["deposit"]
        result = deposit.record_data_from_act_temp()
        assert result == None

        # not exist activity.temp_data
        activity = Activity(activity_id='3',workflow_id=1, flow_id=1,
                    item_id=rec_uuid,
                    action_id=1, activity_login_user=1,
                    activity_update_user=1,
                    activity_start=datetime.strptime('2022/04/14 3:01:53.931', '%Y/%m/%d %H:%M:%S.%f'),
                    activity_community_id=3,
                    activity_confirm_term_of_use=True,
                    title='test_title', shared_user_id=-1, extra_info={},
                    action_order=1,
                    )
        db.session.add(activity)
        db.session.commit()
        result = deposit.record_data_from_act_temp()
        assert result == None
        
        # exist activity.temp_data
        temp_data = {"metainfo": {"pubdate": "2023-10-10", "none_str":"","empty_list":[],"item_1617186331708": [{"subitem_1551255647225": "test_title", "subitem_1551255648112": "ja"}], "item_1617186385884": [{"subitem_1551255720400": "alter title"}], "item_1617186419668": [{"creatorAffiliations": [{"affiliationNameIdentifiers": [{}], "affiliationNames": [{}]}], "creatorAlternatives": [{}], "creatorMails": [{}], "creatorNames": [{}], "familyNames": [{"familyName": "test_family_name"}], "givenNames": [{}], "nameIdentifiers": [{}]}], "item_1617186499011": [{}], "item_1617186609386": [{}], "item_1617186626617": [{}], "item_1617186643794": [{}], "item_1617186660861": [{}], "item_1617186702042": [{}], "item_1617186783814": [{}], "item_1617186859717": [{}], "item_1617186882738": [{"subitem_geolocation_place": [{}]}], "item_1617186901218": [{"subitem_1522399412622": [{}], "subitem_1522399651758": [{}]}], "item_1617186920753": [{}], "item_1617186941041": [{}], "item_1617187112279": [{}], "item_1617187187528": [{"subitem_1599711633003": [{}], "subitem_1599711660052": [{}], "subitem_1599711758470": [{}], "subitem_1599711788485": [{}]}], "item_1617349709064": [{"contributorAffiliations": [{"contributorAffiliationNameIdentifiers": [{}], "contributorAffiliationNames": [{}]}], "contributorAlternatives": [{}], "contributorMails": [{}], "contributorNames": [{}], "familyNames": [{}], "givenNames": [{}], "nameIdentifiers": [{}]}], "item_1617353299429": [{"subitem_1523320863692": [{}]}], "item_1617605131499": [{"date": [{}], "fileDate": [{}], "filesize": [{}]}], "item_1617610673286": [{"nameIdentifiers": [{}], "rightHolderNames": [{}]}], "item_1617620223087": [{}], "item_1617944105607": [{"subitem_1551256015892": [{}], "subitem_1551256037922": [{}]}], "item_1617187056579": {"bibliographic_titles": [{}]}, "shared_user_id": -1, "item_1617258105262": {"resourcetype": "conference paper", "resourceuri": "http://purl.org/coar/resource_type/c_5794"}}, "files": [], "endpoints": {"initialization": "/api/deposits/items"}}
        activity.temp_data=json.dumps(temp_data)
        db.session.merge(activity)
        db.session.commit()
        result = deposit.record_data_from_act_temp()
        test = {"pubdate": "2023-10-10","item_1617186331708": [{"subitem_1551255647225": "test_title","subitem_1551255648112": "ja"}],"item_1617186385884": [{"subitem_1551255720400": "alter title"}],"item_1617186419668": [{"familyNames": [{"familyName": "test_family_name"}]}],"shared_user_id": -1,"item_1617258105262": {"resourcetype": "conference paper","resourceuri": "http://purl.org/coar/resource_type/c_5794"},"deleted_items": ["none_str","empty_list","item_1617186499011","item_1617186609386","item_1617186626617","item_1617186643794","item_1617186660861","item_1617186702042","item_1617186783814","item_1617186859717","item_1617186882738","item_1617186901218","item_1617186920753","item_1617186941041","item_1617187112279","item_1617187187528","item_1617349709064","item_1617353299429","item_1617605131499","item_1617610673286","item_1617620223087","item_1617944105607","item_1617187056579"],"$schema": "/items/jsonschema/1","title": "test_title","lang": "ja"}
        assert result == test

        # title is dict
        temp_data = {"metainfo": {"pubdate": "2023-10-10","none_str": "","empty_list": [],"item_1617186331708": {"subitem_1551255647225": "test_title","subitem_1551255648112": "ja"},"item_1617186385884": [{"subitem_1551255720400": "alter title"}],"item_1617186419668": [{"creatorAffiliations": [{"affiliationNameIdentifiers": [{}],"affiliationNames": [{}]}],"creatorAlternatives": [{}],"creatorMails": [{}],"creatorNames": [{}],"familyNames": [{"familyName": "test_family_name"}],"givenNames": [{}],"nameIdentifiers": [{}]}],"item_1617186499011": [{}],"item_1617186609386": [{}],"item_1617186626617": [{}],"item_1617186643794": [{}],"item_1617186660861": [{}],"item_1617186702042": [{}],"item_1617186783814": [{}],"item_1617186859717": [{}],"item_1617186882738": [{"subitem_geolocation_place": [{}]}],"item_1617186901218": [{"subitem_1522399412622": [{}],"subitem_1522399651758": [{}]}],"item_1617186920753": [{}],"item_1617186941041": [{}],"item_1617187112279": [{}],"item_1617187187528": [{"subitem_1599711633003": [{}],"subitem_1599711660052": [{}],"subitem_1599711758470": [{}],"subitem_1599711788485": [{}]}],"item_1617349709064": [{"contributorAffiliations": [{"contributorAffiliationNameIdentifiers": [{}],"contributorAffiliationNames": [{}]}],"contributorAlternatives": [{}],"contributorMails": [{}],"contributorNames": [{}],"familyNames": [{}],"givenNames": [{}],"nameIdentifiers": [{}]}],"item_1617353299429": [{"subitem_1523320863692": [{}]}],"item_1617605131499": [{"date": [{}],"fileDate": [{}],"filesize": [{}]}],"item_1617610673286": [{"nameIdentifiers": [{}],"rightHolderNames": [{}]}],"item_1617620223087": [{}],"item_1617944105607": [{"subitem_1551256015892": [{}],"subitem_1551256037922": [{}]}],"item_1617187056579": {"bibliographic_titles": [{}]},"shared_user_id": -1,"item_1617258105262": {"resourcetype": "conference paper","resourceuri": "http://purl.org/coar/resource_type/c_5794"}},"files": [],"endpoints": {"initialization": "/api/deposits/items"}}
        activity.temp_data=json.dumps(temp_data)
        db.session.merge(activity)
        db.session.commit()
        result = deposit.record_data_from_act_temp()
        test = {"pubdate": "2023-10-10","item_1617186331708": {"subitem_1551255647225": "test_title","subitem_1551255648112": "ja"},"item_1617186385884": [{"subitem_1551255720400": "alter title"}],"item_1617186419668": [{"familyNames": [{"familyName": "test_family_name"}]}],"shared_user_id": -1,"item_1617258105262": {"resourcetype": "conference paper","resourceuri": "http://purl.org/coar/resource_type/c_5794"},"deleted_items": ["none_str","empty_list","item_1617186499011","item_1617186609386","item_1617186626617","item_1617186643794","item_1617186660861","item_1617186702042","item_1617186783814","item_1617186859717","item_1617186882738","item_1617186901218","item_1617186920753","item_1617186941041","item_1617187112279","item_1617187187528","item_1617349709064","item_1617353299429","item_1617605131499","item_1617610673286","item_1617620223087","item_1617944105607","item_1617187056579"],"$schema": "/items/jsonschema/1","title": "test_title","lang": "ja"}
        assert result == test
        
        # title data is not exist 
        temp_data = {"metainfo": {"pubdate": "2023-10-10","none_str": "","empty_list": [],"item_1617186331708": [],"item_1617186385884": [{"subitem_1551255720400": "alter title"}],"item_1617186419668": [{"creatorAffiliations": [{"affiliationNameIdentifiers": [{}],"affiliationNames": [{}]}],"creatorAlternatives": [{}],"creatorMails": [{}],"creatorNames": [{}],"familyNames": [{"familyName": "test_family_name"}],"givenNames": [{}],"nameIdentifiers": [{}]}],"item_1617186499011": [{}],"item_1617186609386": [{}],"item_1617186626617": [{}],"item_1617186643794": [{}],"item_1617186660861": [{}],"item_1617186702042": [{}],"item_1617186783814": [{}],"item_1617186859717": [{}],"item_1617186882738": [{"subitem_geolocation_place": [{}]}],"item_1617186901218": [{"subitem_1522399412622": [{}],"subitem_1522399651758": [{}]}],"item_1617186920753": [{}],"item_1617186941041": [{}],"item_1617187112279": [{}],"item_1617187187528": [{"subitem_1599711633003": [{}],"subitem_1599711660052": [{}],"subitem_1599711758470": [{}],"subitem_1599711788485": [{}]}],"item_1617349709064": [{"contributorAffiliations": [{"contributorAffiliationNameIdentifiers": [{}],"contributorAffiliationNames": [{}]}],"contributorAlternatives": [{}],"contributorMails": [{}],"contributorNames": [{}],"familyNames": [{}],"givenNames": [{}],"nameIdentifiers": [{}]}],"item_1617353299429": [{"subitem_1523320863692": [{}]}],"item_1617605131499": [{"date": [{}],"fileDate": [{}],"filesize": [{}]}],"item_1617610673286": [{"nameIdentifiers": [{}],"rightHolderNames": [{}]}],"item_1617620223087": [{}],"item_1617944105607": [{"subitem_1551256015892": [{}],"subitem_1551256037922": [{}]}],"item_1617187056579": {"bibliographic_titles": [{}]},"shared_user_id": -1,"item_1617258105262": {"resourcetype": "conference paper","resourceuri": "http://purl.org/coar/resource_type/c_5794"}},"files": [],"endpoints": {"initialization": "/api/deposits/items"}}
        activity.temp_data=json.dumps(temp_data)
        db.session.merge(activity)
        db.session.commit()
        result = deposit.record_data_from_act_temp()
        test = {"pubdate": "2023-10-10","item_1617186385884": [{"subitem_1551255720400": "alter title"}],"item_1617186419668": [{"familyNames": [{"familyName": "test_family_name"}]}],"shared_user_id": -1,"item_1617258105262": {"resourcetype": "conference paper","resourceuri": "http://purl.org/coar/resource_type/c_5794"},"deleted_items": ["none_str","empty_list","item_1617186331708","item_1617186499011","item_1617186609386","item_1617186626617","item_1617186643794","item_1617186660861","item_1617186702042","item_1617186783814","item_1617186859717","item_1617186882738","item_1617186901218","item_1617186920753","item_1617186941041","item_1617187112279","item_1617187187528","item_1617349709064","item_1617353299429","item_1617605131499","item_1617610673286","item_1617620223087","item_1617944105607","item_1617187056579"],"$schema": "/items/jsonschema/1","title": "test_title","lang": ""}
        assert result == test
        
        # not exist title_parent_key in path
        mock_path = {
          "title": {},
          "pubDate": ""
        }
        with patch("weko_items_autofill.utils.get_title_pubdate_path",return_value=mock_path):
            result = deposit.record_data_from_act_temp()
            assert result == test
            
        # not exist title_value_lst_key, title_lang_lst_key
        mock_path = {
          "title": {
            "title_parent_key": "item_1617186331708",
          },
          "pubDate": ""
        }
        with patch("weko_items_autofill.utils.get_title_pubdate_path",return_value=mock_path):
            result = deposit.record_data_from_act_temp()
            assert result == test

        assert 'attribute_name' not in deposit
        assert [] == deposit['weko_shared_ids']

    # def convert_item_metadata(self, index_obj, data=None):
    # .tox/c1/bin/pytest --cov=weko_deposit tests/test_api.py::TestWekoDeposit::test_convert_item_metadata -vv -s --cov-branch --cov-report=term --basetemp=/code/modules/weko-deposit/.tox/c1/tmp
    def test_convert_item_metadata(self, app, db, db_itemtype, es_records, users):
        _, records = es_records
        record = records[0]
        deposit = record['deposit']
        pid = record['depid']
        cid = record['recid']
        record_data = record['item_data']
        index_obj = {'index': ['1'], 'actions': '1'}
<<<<<<< HEAD
        test1 = OrderedDict([('pubdate', {'attribute_name': 'PubDate', 'attribute_value': '2022-08-20'}), ('item_1617186331708', {'attribute_name': 'Title', 'attribute_value_mlt': [{'subitem_1551255647225': 'タイトル', 'subitem_1551255648112': 'ja'}, {'subitem_1551255647225': 'title', 'subitem_1551255648112': 'en'}]}), ('item_1617258105262', {'attribute_name': 'Resource Type', 'attribute_value_mlt': [{'resourceuri': 'http://purl.org/coar/resource_type/c_5794', 'resourcetype': 'conference paper'}]}), ('item_title', 'title'), ('item_type_id', '1'), ('control_number', '1'), ('author_link', []), ('_oai', {'id': '1'}), ('publish_date', '2022-08-20'), ('title', ['title']), ('relation_version_is_last', True), ('path', ['1']), ('publish_status','0')])
        test2 = None
        ret1,ret2 = deposit.convert_item_metadata(index_obj,record_data)
        assert ret1 == test1
        assert ret2 == test2
        
        with patch("weko_deposit.api.RedisConnection.connection",side_effect=BaseException("test_error")):
            with pytest.raises(HTTPException) as httperror:
                ret = deposit.convert_item_metadata(index_obj,{})
                assert httperror.value.code == 500
                assert httperror.value.data == "Failed to register item!"

        with patch("weko_deposit.api.json_loader",side_effect=RuntimeError):
            with pytest.raises(RuntimeError):
                ret = deposit.convert_item_metadata(index_obj,record_data)
        with patch("weko_deposit.api.json_loader",side_effect=ValueError):
            with pytest.raises(ValueError):
                deposit.convert_item_metadata(index_obj,record_data)
        with patch("weko_deposit.api.json_loader",side_effect=BaseException("test_error")):
            with pytest.raises(HTTPException) as httperror:
                ret = deposit.convert_item_metadata(index_obj,record_data)
                assert httperror.value.code == 500
                assert httperror.value.data == "MAPPING_ERROR"
        
=======
        index_obj_1 = {'index': ['1'], 'actions': '0'}
        test1 = OrderedDict([('pubdate', {'attribute_name': 'PubDate', 'attribute_value': '2022-08-20'}), 
                            ('item_1617186331708', {'attribute_name': 'Title', 'attribute_value_mlt': [{'subitem_1551255647225': 'タイトル', 'subitem_1551255648112': 'ja'}, {'subitem_1551255647225': 'title', 'subitem_1551255648112': 'en'}]}), 
                            ('item_1617258105262', {'attribute_name': 'Resource Type', 'attribute_value_mlt': [{'resourceuri': 'http://purl.org/coar/resource_type/c_5794', 'resourcetype': 'conference paper'}]}), 
                            ('item_title', 'title'), ('item_type_id', '1'), ('control_number', 1), ('author_link', []), 
                            ('_oai', {'id': '1'}), ('weko_shared_ids', []), ('owner', 1), ('owners', [1]), ('publish_date', '2022-08-20'), 
                            ('title', ['title']), ('relation_version_is_last', True), ('path', ['1']), ('publish_status','0')])
        test2 = None
        # PersistentIdentifierデータベース登録
        recid = PersistentIdentifier.create('recid', 1, object_type='rec', object_uuid=cid.object_uuid, status=PIDStatus.REGISTERED)
        depid = PersistentIdentifier.create('depid', 1, object_type='rec', object_uuid=cid.object_uuid, status=PIDStatus.REGISTERED)
        with db.session.begin_nested():
            db.session.add(recid)
            db.session.add(depid)
        # RecordMetadataデータベース登録
        record_matadata = RecordMetadata(id=cid.object_uuid, json=record['record_data'])
        with db.session.begin_nested():
            db.session.add(record_matadata)

        with patch("weko_index_tree.api.Indexes.get_path_list", return_value=['1']):
            
            ret1,ret2 = deposit.convert_item_metadata(index_obj,record_data)
            assert set(ret1) == set(test1)
            assert ret2 == test2
            
            with patch("weko_deposit.api.RedisConnection.connection",side_effect=BaseException("test_error")):
                with pytest.raises(HTTPException) as httperror:
                    ret = deposit.convert_item_metadata(index_obj,{})
                    assert httperror.value.code == 500
                    assert httperror.value.data == "Failed to register item!"

            with patch("weko_deposit.api.json_loader",side_effect=RuntimeError):
                with pytest.raises(RuntimeError):
                    ret = deposit.convert_item_metadata(index_obj,record_data)
            with patch("weko_deposit.api.json_loader",side_effect=BaseException("test_error")):
                with pytest.raises(HTTPException) as httperror:
                    ret = deposit.convert_item_metadata(index_obj,record_data)
                    assert httperror.value.code == 500
                    assert httperror.value.data == "MAPPING_ERROR"
            
            with patch("weko_deposit.api.WekoDeposit.convert_type_shared_user_ids",return_value={}):
                record['item_data']['shared_user_ids'] = []
                deposit = record['deposit']
                record_data = record['item_data']
                ret3, _ = deposit.convert_item_metadata(index_obj, record_data)
                assert ret3['weko_shared_ids'] == []
            with app.test_client() as client:
                # ログインする
                response = client.post(url_for_security('login'),
                                   data={'email': users[0]["email"], 'password': '123456'},
                                   environ_base={'REMOTE_ADDR': '127.0.0.1'})
                assert response.status_code == 302
                record['item_data']['shared_user_ids'] = []
                deposit = record['deposit']
                record_data = record['item_data']
                ret3, _ = deposit.convert_item_metadata(index_obj, record_data)
                assert ret3['weko_shared_ids'] == []

            record['item_data']['shared_user_ids'] = []
            deposit = record['deposit']
            record_data = record['item_data']
            ret3, _ = deposit.convert_item_metadata(index_obj, record_data)
            assert ret3['weko_shared_ids'] == []

            record['item_data']['shared_user_ids'] = [2,3]
            deposit = record['deposit']
            record_data = record['item_data']
            ret3, _ = deposit.convert_item_metadata(index_obj, record_data)
            assert ret3['weko_shared_ids'] == [2,3]

            # data = None
            with pytest.raises(BaseException):
                record['item_data']['shared_user_ids'] = []
                deposit = record['deposit']
                ret, _ = deposit.convert_item_metadata(index_obj)
                assert error.value.code == 500

            # data = None and radis exist
            redis_connection = RedisConnection()
            datastore = redis_connection.connection(db=app.config['CACHE_REDIS_DB'], kv = True)
            cache_key = app.config['WEKO_DEPOSIT_ITEMS_CACHE_PREFIX'].format(pid_value=deposit.pid.pid_value)
            print("cache_key:{}".format(cache_key))
            datastore.put(cache_key, json.dumps(record['item_data']).encode('utf-8'))
            deposit = record['deposit']
            ret, _ = deposit.convert_item_metadata(index_obj)
            assert ret['weko_shared_ids'] == []

            # actions == 'publish'
            deposit = record['deposit']
            record_data = record['item_data']
            ret, _ = deposit.convert_item_metadata(index_obj_1, record_data)
            assert ret['publish_status'] == '0'

            # 'shared_user_ids' in self
            deposit = record['deposit']
            deposit['shared_user_ids'] = [1]
            record_data = record['item_data']
            ret, _ = deposit.convert_item_metadata(index_obj, record_data)
            assert 'shared_user_ids' not in ret

        with patch("weko_index_tree.api.Indexes.get_path_list", return_value=[]):
            with pytest.raises(PIDResolveRESTError) as error:
                ret = deposit.convert_item_metadata(index_obj, record_data)
                assert error.value.code == 500
                assert error.value.data == "Any tree index has been deleted"

>>>>>>> e8d00a98
    # def _convert_description_to_object(self):
    # .tox/c1/bin/pytest --cov=weko_deposit tests/test_api.py::TestWekoDeposit::test__convert_description_to_object -vv -s --cov-branch --cov-report=term --basetemp=/code/modules/weko-deposit/.tox/c1/tmp
    def test__convert_description_to_object(sel,app,db,location,es_records):
        _, records, _ = es_records
        record = records[0]
        deposit = record['deposit']
        deposit._convert_description_to_object()
        jrc = {"description":"test_description"}
        deposit.jrc=jrc
        deposit._convert_description_to_object()

        jrc = {"description":["test_description1",{"value":"test_description2"}]}
        deposit.jrc=jrc
        deposit._convert_description_to_object()
        assert deposit.jrc["description"] == [{"value":"test_description1"},{"value":"test_description2"}]
    # def _convert_jpcoar_data_to_es(self):
    # .tox/c1/bin/pytest --cov=weko_deposit tests/test_api.py::TestWekoDeposit::test__convert_jpcoar_data_to_es -vv -s --cov-branch --cov-report=term --basetemp=/code/modules/weko-deposit/.tox/c1/tmp
    def test__convert_jpcoar_data_to_es(sel,app,db,location,es_records):
        _, records, _ = es_records
        record = records[0]
        deposit = record['deposit']
        deposit._convert_jpcoar_data_to_es()

    # def _convert_data_for_geo_location(self):
    # .tox/c1/bin/pytest --cov=weko_deposit tests/test_api.py::TestWekoDeposit::test__convert_data_for_geo_location -vv -s --cov-branch --cov-report=term --basetemp=/code/modules/weko-deposit/.tox/c1/tmp
    def test__convert_data_for_geo_location(sel,app,db,location,es_records):
        _, records, _ = es_records
        record = records[0]
        deposit = record['deposit']
        deposit._convert_data_for_geo_location()
        
        jrc = {"geoLocation":{
            "geoLocationPlace":"test_location_place",
            "geoLocationPoint":{
                "pointLongitude":"not_list_value",
                "pointLatitude": "not_list_value"
            },
            "geoLocationPoint":{
                "pointLongitude":["1","2","3","4"],
                "pointLatitude": ["5","6","7","8"]
            },
            "geoLocationBox":{
                "northBoundLatitude":"not_list_value",
                "eastBoundLongitude":"not_list_value",
                "southBoundLatitude":"not_list_value",
                "westBoundLongitude":"not_list_value"
            },
            "geoLocationBox":{
                "northBoundLatitude":["1","2","3"],
                "eastBoundLongitude":["4","5","6"],
                "southBoundLatitude":["7","8","9"],
                "westBoundLongitude":["0","1","2"]
            },
            "other":""}}
        deposit.jrc = jrc
        test = {
            "geoLocationPlace":"test_location_place",
            "geoLocationPoint":[{"lat":"5","lon":"1"},{"lat":"6","lon":"2"},{"lat":"7","lon":"3"},{"lat":"8","lon":"4"},],
            "geoLocationBox":{
                "northEastPoint":[{"lat":"1","lon":"4"},{"lat":"2","lon":"5"},{"lat":"3","lon":"6"},],
                "southWestPoint":[{"lat":"7","lon":"0"},{"lat":"8","lon":"1"},{"lat":"9","lon":"2"},],
            },
        }
        deposit._convert_data_for_geo_location()
        assert deposit.jrc["geoLocation"] == test
    
    #         def _convert_geo_location(value):
    #         def _convert_geo_location_box():

    # def delete_by_index_tree_id(cls, index_id: str, ignore_items: list = []):
    # .tox/c1/bin/pytest --cov=weko_deposit tests/test_api.py::TestWekoDeposit::test_delete_by_index_tree_id -vv -s --cov-branch --cov-report=term --basetemp=/code/modules/weko-deposit/.tox/c1/tmp
    def test_delete_by_index_tree_id(sel,app,db,location,es_records):
<<<<<<< HEAD
        def check_status(pid, status):
            assert PersistentIdentifier.get('depid', pid).status == status

        indexer, records = es_records
=======
        _, records, _ = es_records
>>>>>>> e8d00a98
        record = records[0]
        deposit = record['deposit']
        deposit.delete_by_index_tree_id('1',['2'])
        check_status(2, "R")

        time.sleep(1)
        deposit.delete_by_index_tree_id('1',[])
        check_status(2, "D")

        # not delete item
        deposit.delete_by_index_tree_id('3',[]) # 10.1 in 3
        check_status(10, "R")

        # delete item
        deposit.delete_by_index_tree_id('4',[]) # 10, 10.2 in 4
        check_status(10, "D")

    # def update_pid_by_index_tree_id(self, path):
    # .tox/c1/bin/pytest --cov=weko_deposit tests/test_api.py::TestWekoDeposit::test_update_pid_by_index_tree_id -vv -s --cov-branch --cov-report=term --basetemp=/code/modules/weko-deposit/.tox/c1/tmp
    def test_update_pid_by_index_tree_id(sel,app,db,location,es_records):
        _, records, _ = es_records
        record = records[0]
        deposit = record['deposit']
        assert deposit.update_pid_by_index_tree_id('1')==True

    # def update_item_by_task(self, *args, **kwargs):
    # .tox/c1/bin/pytest --cov=weko_deposit tests/test_api.py::TestWekoDeposit::test_update_item_by_task -vv -s --cov-branch --cov-report=term --basetemp=/code/modules/weko-deposit/.tox/c1/tmp
    def test_update_item_by_task(sel,app,db,location,es_records):
        _, records, _ = es_records
        record = records[0]
        deposit = record['deposit']
        record_data = record['record_data']
        ret = deposit.update_item_by_task()
        assert ret==deposit

    # def delete_es_index_attempt(self, pid):
    # .tox/c1/bin/pytest --cov=weko_deposit tests/test_api.py::TestWekoDeposit::test_delete_es_index_attempt -vv -s --cov-branch --cov-report=term --basetemp=/code/modules/weko-deposit/.tox/c1/tmp
    def test_delete_es_index_attempt(sel,app,db,location):
        deposit = WekoDeposit.create({})
        db.session.commit()
        deposit.delete_es_index_attempt(deposit.pid)

    # def update_author_link(self, author_link):
    # .tox/c1/bin/pytest --cov=weko_deposit tests/test_api.py::TestWekoDeposit::test_update_author_link -vv -s --cov-branch --cov-report=term --basetemp=/code/modules/weko-deposit/.tox/c1/tmp
    def test_update_author_link(sel,app,db,location,es_records):
        _, records = es_records
        record = records[0]
        deposit = record['deposit']
        assert deposit.update_author_link({})==None


<<<<<<< HEAD
=======
    # def update_feedback_mail(self):
    # .tox/c1/bin/pytest --cov=weko_deposit tests/test_api.py::TestWekoDeposit::test_update_feedback_mail -vv -s --cov-branch --cov-report=term --basetemp=/code/modules/weko-deposit/.tox/c1/tmp
    def test_update_feedback_mail(sel,app,db,location,es_records):
        _, records = es_records
        record = records[0]
        deposit = record['deposit']
        assert deposit.update_feedback_mail()==None

>>>>>>> e8d00a98
    # def remove_feedback_mail(self):
    # .tox/c1/bin/pytest --cov=weko_deposit tests/test_api.py::TestWekoDeposit::test_remove_feedback_mail -vv -s --cov-branch --cov-report=term --basetemp=/code/modules/weko-deposit/.tox/c1/tmp
    def test_remove_feedback_mail(sel,app,db,location,es_records):
        _, records = es_records
        record = records[0]
        deposit = record['deposit']
        assert deposit.remove_feedback_mail()==None

    # def update_request_mail(self):
    # .tox/c1/bin/pytest --cov=weko_deposit tests/test_api.py::TestWekoDeposit::test_update_request_mail -vv -s --cov-branch --cov-report=term --basetemp=/code/modules/weko-deposit/.tox/c1/tmp
    def test_update_request_mail(sel,app,db,location,es_records,mocker):
        _, records = es_records
        record = records[0]
        deposit = record['deposit']
        assert deposit.update_request_mail()==None
        with patch("weko_deposit.api.RequestMailList.get_mail_list_by_item_id", return_value=[{'email': 'wekosoftware@nii.ac.jp', 'author_id': ''}]):
            mock = mocker.patch('weko_deposit.api.WekoIndexer.update_request_mail_list' , return_value=make_response())
            deposit.update_request_mail()
            mock.assert_called()

    # def remove_request_mail(self):
    # .tox/c1/bin/pytest --cov=weko_deposit tests/test_api.py::TestWekoDeposit::test_remove_request_mail -vv -s --cov-branch --cov-report=term --basetemp=/code/modules/weko-deposit/.tox/c1/tmp
    def test_remove_request_mail(sel,app,db,location,es_records,mocker):
        _, records = es_records
        record = records[0]
        deposit = record['deposit']
        mock = mocker.patch('weko_deposit.api.WekoIndexer.update_request_mail_list' , return_value=make_response())
        deposit.remove_request_mail()
        mock.assert_called()

    # def clean_unuse_file_contents(self, item_id, pre_object_versions,
    # .tox/c1/bin/pytest --cov=weko_deposit tests/test_api.py::TestWekoDeposit::test_clean_unuse_file_contents -vv -s --cov-branch --cov-report=term --basetemp=/code/modules/weko-deposit/.tox/c1/tmp
    def test_clean_unuse_file_contents(sel,app,db,location,es_records):
        _, records = es_records
        record = records[0]
        deposit = record['deposit']
        bucket = Bucket.create()
        objs = list()
        for i in range(5):
            file = FileInstance(uri="/var/tmp/test_dir%s"%i,storage_class="S",size=18)
            objs.append(ObjectVersion.create(bucket=bucket.id,key="test%s.txt"%i,_file_id=file))
        pre = objs[:3]
        new = objs[-3:]
        with patch("invenio_files_rest.storage.pyfs.PyFSFileStorage.delete"):
            deposit.clean_unuse_file_contents(1,pre,new)
            deposit.clean_unuse_file_contents(1,pre,new,is_import=True)


    # def merge_data_to_record_without_version(self, pid, keep_version=False,
    # .tox/c1/bin/pytest --cov=weko_deposit tests/test_api.py::TestWekoDeposit::test_merge_data_to_record_without_version -vv -s --cov-branch --cov-report=term --basetemp=/code/modules/weko-deposit/.tox/c1/tmp
    def test_merge_data_to_record_without_version(sel,app,db,location,es_records):
        _, records = es_records
        record = records[0]
        deposit = record['deposit']
        recid = record['recid']
        
        assert deposit.merge_data_to_record_without_version(recid)

    # def prepare_draft_item(self, recid):
    # .tox/c1/bin/pytest --cov=weko_deposit tests/test_api.py::TestWekoDeposit::test_prepare_draft_item -vv -s --cov-branch --cov-report=term --basetemp=/code/modules/weko-deposit/.tox/c1/tmp
    def test_prepare_draft_item(sel,app,db,location,es_records):
        _, records = es_records
        record = records[0]
        deposit = record['deposit']
        recid = record['recid']
        with app.test_request_context():
            with patch("weko_deposit.api.WekoDeposit.newversion",return_value="new_version"):
                assert deposit.prepare_draft_item(recid)=="new_version"

    # def delete_content_files(self):
    # .tox/c1/bin/pytest --cov=weko_deposit tests/test_api.py::TestWekoDeposit::test_delete_content_files -vv -s --cov-branch --cov-report=term --basetemp=/code/modules/weko-deposit/.tox/c1/tmp
    def test_delete_content_files(sel,app,db,location,es_records):
        indexer, records = es_records
        record = records[0]
        deposit = record['deposit']
        
        ret = indexer.get_metadata_by_item_id(deposit.id)
        # 正しくない手法だが、Elasticsearchの結果を前提としている
        deposit.jrc = copy.deepcopy(ret['_source'])
        deposit.delete_content_files()
        assert deposit.jrc==ret['_source']

    # def convert_type_shared_user_ids(cls, data):
    # .tox/c1/bin/pytest --cov=weko_deposit tests/test_api.py::TestWekoDeposit::test_convert_type_shared_user_ids -vv -s --cov-branch --cov-report=term --basetemp=/code/modules/weko-deposit/.tox/c1/tmp
    def test_convert_type_shared_user_ids(self, app, db, location, es_records):
        indexer, records = es_records
        record = records[0]
        deposit = record['deposit']
        
        data = {'shared_user_ids': [1,2]}
        ret = deposit.convert_type_shared_user_ids(data)
        assert [1,2] == ret['shared_user_ids']

        data1 = {'shared_user_ids': [{'user':1}, {'user':2}]}
        ret = deposit.convert_type_shared_user_ids(data1)
        assert [1,2] == ret['shared_user_ids']

        data2 = {}
        ret = deposit.convert_type_shared_user_ids(data2)
        assert [] == ret['shared_user_ids']

# class WekoRecord(Record):
# .tox/c1/bin/pytest --cov=weko_deposit tests/test_api.py::TestWekoRecord -vv -s --cov-branch --cov-report=term --basetemp=/code/modules/weko-deposit/.tox/c1/tmp
class TestWekoRecord:
    #     def pid(self):
    # .tox/c1/bin/pytest --cov=weko_deposit tests/test_api.py::TestWekoRecord::test_pid -vv -s --cov-branch --cov-report=term --basetemp=/code/modules/weko-deposit/.tox/c1/tmp
    def test_pid(self,es_records):
        record = WekoRecord({})
        with pytest.raises(AttributeError):
            assert record.pid==""

        indexer, results = es_records
        result = results[0]
        record = result['record']
        pid = record.pid
        assert isinstance(pid,PersistentIdentifier)==True
        assert pid.pid_type=="depid"
        assert pid.pid_value=="1"

    #     def pid_recid(self):
    # .tox/c1/bin/pytest --cov=weko_deposit tests/test_api.py::TestWekoRecord::test_pid_recid -vv -s --cov-branch --cov-report=term --basetemp=/code/modules/weko-deposit/.tox/c1/tmp
    def test_pid_recid(self,es_records):
        record = WekoRecord({})
        with pytest.raises(AttributeError):
            record.pid_recid
        
        indexer, results = es_records
        result = results[0]
        record = result['record']
        assert isinstance(record,WekoRecord)==True
        pid = record.pid_recid
        assert isinstance(pid,PersistentIdentifier)==True
        assert pid.pid_type=="recid"
        assert pid.pid_value=="1"
        


    #     def hide_file(self):
    # .tox/c1/bin/pytest --cov=weko_deposit tests/test_api.py::TestWekoRecord::test_hide_file -vv -s --cov-branch --cov-report=term --basetemp=/code/modules/weko-deposit/.tox/c1/tmp
    def test_hide_file(self,es_records):
        indexer, results = es_records
        result = results[0]
        record = result['record']
        assert record.hide_file==False

    #     def navi(self):
    # .tox/c1/bin/pytest --cov=weko_deposit tests/test_api.py::TestWekoRecord::test_navi -vv -s --cov-branch --cov-report=term --basetemp=/code/modules/weko-deposit/.tox/c1/tmp
    def test_navi(self,app,users,es_records):
        record = WekoRecord({})
        with app.test_request_context():
            assert record.navi==[]
        indexer, results = es_records
        result = results[0]
        record = result['record']
        # assert record.navi==[]
        with app.test_request_context(query_string={"community":"test_com"}):
            assert record.navi==[]

    #     def item_type_info(self):
    # .tox/c1/bin/pytest --cov=weko_deposit tests/test_api.py::TestWekoRecord::test_item_type_info -vv -s --cov-branch --cov-report=term --basetemp=/code/modules/weko-deposit/.tox/c1/tmp
    def test_item_type_info(self,app,es_records):
        record = WekoRecord({})
        with app.test_request_context():
            with pytest.raises(AttributeError):
                assert record.item_type_info==""
        indexer, results = es_records
        result = results[0]
        record = result['record']
        assert record.item_type_info=='テストアイテムタイプ(1)'

    #     def switching_language(data):
    # .tox/c1/bin/pytest --cov=weko_deposit tests/test_api.py::TestWekoRecord::test_switching_language -vv -s --cov-branch --cov-report=term --basetemp=/code/modules/weko-deposit/.tox/c1/tmp
    def test_switching_language(self,app,es_records):
        record = WekoRecord({})
        # language = current_language
        with app.test_request_context(headers=[('Accept-Language', 'en')]):
            data = [{"language":"en","title":"test_title"}]
            result = record.switching_language(data)
            assert result == "test_title"
        # language != current_language, language=en
        with app.test_request_context(headers=[('Accept-Language', 'ja')]):
            data = [{"language":"en","title":"test_title"}]
            result = record.switching_language(data)
            assert result == "test_title"
        # language != en, exist language
        with app.test_request_context(headers=[('Accept-Language', 'da')]):
            data = [{"language":"ja","title":"test_title"}]
            result = record.switching_language(data)
            assert result == "test_title"
        # not exist language
        with app.test_request_context(headers=[('Accept-Language', 'da')]):
            data = [{"title":"test_title"}]
            result = record.switching_language(data)
            assert result == "test_title"
        # len(data) <= 0
        with app.test_request_context(headers=[('Accept-Language', 'da')]):
            data = {}
            result = record.switching_language(data)
            assert result == ""
        
        # no language
        with app.test_request_context(headers=[('Accept-Language', 'da')]):
            data = [{"title":"title"},{"title":"en_title","language":"en"}]
            result = record.switching_language(data)
            assert result == "title"
        
        # no language
        with app.test_request_context(headers=[('Accept-Language', 'en')]):
            data = [{"title":"title"},{"title":"en_title","language":"en"}]
            result = record.switching_language(data)
            assert result == "en_title"
        
        # no language
        with app.test_request_context(headers=[('Accept-Language', 'ja')]):
            data = [{"title":"en_title","language":"en"},{"title":"title"}]
            result = record.switching_language(data)
            assert result == "en_title"


    # def __get_titles_key(self):
    # .tox/c1/bin/pytest --cov=weko_deposit tests/test_api.py::TestWekoRecord::test_get_titles_key -vv -s --cov-branch --cov-report=term --basetemp=/code/modules/weko-deposit/.tox/c1/tmp
    def test_get_titles_key(self,app,es_records,db_itemtype,db_oaischema):
        parent_key = ['item_1617186331708', 'item_1617186331709']
        title_key = {'item_1617186331708': 'subitem_1551255647225', 'item_1617186331709': 'subitem_1551255647226'}
        language_key = {'item_1617186331708': 'subitem_1551255648112', 'item_1617186331709': 'subitem_1551255648113'}
        
        item_type = db_itemtype["item_type"]
        item_type_mapping = db_itemtype["item_type_mapping"]
        
        mapping = item_type_mapping.mapping
        render = item_type.render
        meta_options = {**render["meta_fix"], **render["meta_list"], **render["meta_system"]}
        
        record = WekoRecord({})
        # Test Case 1: No hide list
        actual = record._WekoRecord__get_titles_key(mapping, meta_options, [])
        assert actual[0] == parent_key
        assert actual[1] == title_key
        assert actual[2] == language_key

        # Test Case 2: With hide list (title_key)
        hide_list = ["item_1617186331708.subitem_1551255647225"]
        actual = record._WekoRecord__get_titles_key(mapping, meta_options, hide_list)
        assert actual[0] == ['item_1617186331709']
        assert actual[1] == {'item_1617186331709': 'subitem_1551255647226'}
        assert actual[2] == {'item_1617186331709': 'subitem_1551255648113'}

        # Test Case 3: With hide list (language_key)
        hide_list = ["item_1617186331708.subitem_1551255648112"]
        actual = record._WekoRecord__get_titles_key(mapping, meta_options, hide_list)
        assert actual[0] == ['item_1617186331708', 'item_1617186331709']
        assert actual[1] == {'item_1617186331708': 'subitem_1551255647225', 'item_1617186331709': 'subitem_1551255647226'}
        assert actual[2] == {'item_1617186331708': None, 'item_1617186331709': 'subitem_1551255648113'}

        # Test Case 4: With hide list (both title_key and language_key)
        # hide_list = ["item_1617186331708.subitem_1551255647225", "item_1617186331709.subitem_1551255648113"]
        # actual = record._WekoRecord__get_titles_key(mapping, meta_options, hide_list)
        # assert actual[0] == ['item_1617186331709']
        # assert actual[1] == {'item_1617186331709': 'subitem_1551255647226'}
        # assert actual[2] == {'item_1617186331709': None}

    #     def __get_titles_key(item_type_mapping):
    #     def get_titles(self):
    # .tox/c1/bin/pytest --cov=weko_deposit tests/test_api.py::TestWekoRecord::test_get_titles -vv -s --cov-branch --cov-report=term --basetemp=/code/modules/weko-deposit/.tox/c1/tmp
    def test_get_titles(self,app,es_records,db_itemtype,db_oaischema):
        record = WekoRecord({})
        with app.test_request_context():
<<<<<<< HEAD
            assert record.get_titles==""
        indexer, results = es_records
=======
            with pytest.raises(TypeError):
                assert record.get_titles==""
        _, results = es_records
>>>>>>> e8d00a98
        result = results[0]
        record = result['record']
        assert record['item_type_id']=="1"

        with app.test_request_context():
            assert record.get_titles=="title"
        
        with app.test_request_context(headers=[("Accept-Language", "en")]):
            assert record.get_titles=="title"

        app.config['BABEL_DEFAULT_LOCALE'] = 'ja'
        #from flask_babelex import refresh; refresh()
        with app.test_request_context():
            assert record.get_titles=="タイトル"

        app.config['BABEL_DEFAULT_LOCALE'] = 'fr'
        #from flask_babelex import refresh; refresh()
        with app.test_request_context():
            assert record.get_titles=="title"

        record["item_1617186331708"]["attribute_value_mlt"][0].pop("subitem_1551255648112")
        record["item_1617186331708"]["attribute_value_mlt"][1].pop("subitem_1551255648112")
        with app.test_request_context():
            assert record.get_titles=="タイトル"

        record["item_1617186331709"] = {"attribute_name": "Title", "attribute_value_mlt": [{"subitem_1551255647226": "タイトル-2", "subitem_1551255648113": "ja"},{"subitem_1551255647226": "title-2", "subitem_1551255648113": "en"}]}
        with app.test_request_context():
            assert record.get_titles=="タイトル"

        record.pop("item_1617186331708")
        app.config['BABEL_DEFAULT_LOCALE'] = 'ja'
        with app.test_request_context():
            assert record.get_titles=="タイトル-2"

        app.config['BABEL_DEFAULT_LOCALE'] = 'fr'
        with app.test_request_context():
            assert record.get_titles=="title-2"

        record["item_1617186331709"]["attribute_value_mlt"][0].pop("subitem_1551255648113")
        record["item_1617186331709"]["attribute_value_mlt"][1].pop("subitem_1551255648113")
        with app.test_request_context():
            assert record.get_titles=="タイトル-2"

    #     def items_show_list(self):
    # .tox/c1/bin/pytest --cov=weko_deposit tests/test_api.py::TestWekoRecord::test_items_show_list -vv -s --cov-branch --cov-report=term --basetemp=/code/modules/weko-deposit/.tox/c1/tmp
    def test_items_show_list(self,app,es_records,users,db_itemtype,db_admin_settings):
        record = WekoRecord({})
        with app.test_request_context():
            with pytest.raises(AttributeError):
                assert record.items_show_list==""
        _, results = es_records
        result = results[0]
        record = result['record']
        with patch("flask_login.utils._get_user", return_value=users[1]["obj"]):
            assert record.items_show_list==[{'attribute_name': 'PubDate', 'attribute_value': '2022-08-20', 'attribute_name_i18n': 'PubDate'}, {'attribute_name': 'Title', 'attribute_name_i18n': 'Title', 'attribute_type': None, 'attribute_value_mlt': [[[[{'Title': 'タイトル'}], [{'Language': 'ja'}]]], [[[{'Title': 'title'}], [{'Language': 'en'}]]]]}, {'attribute_name': 'Resource Type', 'attribute_name_i18n': 'Resource Type', 'attribute_type': None, 'attribute_value_mlt': [[[[{'Resource Type': 'conference paper'}], [{'Resource Type Identifier': 'http://purl.org/coar/resource_type/c_5794'}]]]]}, {'attribute_name': 'File', 'attribute_name_i18n': 'File', 'attribute_type': 'file', 'attribute_value_mlt': [[[[{'dateType': 'Available', 'item_1617605131499[].date[0].dateValue': '2022-09-07'}]], [{'item_1617605131499[].url': 'https://weko3.example.org/record/1/files/hello.txt'}], [[{'item_1617605131499[].filesize[].value': '146 KB'}]], {'version_id': '{}'.format(record.files['hello.txt'].version_id), 'mimetype': 'application/pdf', 'file': 'SGVsbG8sIFdvcmxk', 'item_1617605131499[].filename': 'hello.txt', 'item_1617605131499[].format': 'plain/text', 'item_1617605131499[].accessrole': 'open_access'}]]}]


    #     def display_file_info(self):
    # .tox/c1/bin/pytest --cov=weko_deposit tests/test_api.py::TestWekoRecord::test_display_file_info -vv -s --cov-branch --cov-report=term --basetemp=/code/modules/weko-deposit/.tox/c1/tmp
    def test_display_file_info(self,app,es_records,db_itemtype):
        record = WekoRecord({})
        with app.test_request_context():
            with pytest.raises(AttributeError):
                assert record.display_file_info==""
        _, results = es_records
        result = results[0]
        record = result['record']
        with app.test_request_context("/test?filename=hello.txt"):
            assert record.display_file_info==[{'attribute_name': 'File', 'attribute_name_i18n': 'File', 'attribute_type': 'file', 'attribute_value_mlt': [[[[{'Opendate': '2022-09-07'}],[{'FileName': 'hello.txt'}],[{'Text URL': [[[{'Text URL': 'https://weko3.example.org/record/1/files/hello.txt'}]]]}],[{'Format': 'plain/text'}],[{'Size': [[[[{'Size': '146 KB'}]]]]}]]]]}]

    #     def __remove_special_character_of_weko2(self, metadata):
    #     def _get_creator(meta_data, hide_email_flag):
    # .tox/c1/bin/pytest --cov=weko_deposit tests/test_api.py::TestWekoRecord::test__get_creator -vv -s --cov-branch --cov-report=term --basetemp=/code/modules/weko-deposit/.tox/c1/tmp
    def test__get_creator(self,es_records):
        record = WekoRecord({})
        assert record._get_creator({},False)==[]
        assert record._get_creator({},True)==[]


    #     def __remove_file_metadata_do_not_publish(self, file_metadata_list):
    # .tox/c1/bin/pytest --cov=weko_deposit tests/test_api.py::TestWekoRecord::test___remove_file_metadata_do_not_publish -vv -s --cov-branch 
    #     def __check_user_permission(user_id_list):
    #     def is_input_open_access_date(file_metadata):
    # .tox/c1/bin/pytest --cov=weko_deposit tests/test_api.py::TestWekoRecord::test_is_input_open_access_date -vv -s --cov-branch --cov-report=term --basetemp=/code/modules/weko-deposit/.tox/c1/tmp
    def test_is_input_open_access_date(self):
        record = WekoRecord({})
        assert record.is_input_open_access_date({})==False

    #     def is_do_not_publish(file_metadata):
    # .tox/c1/bin/pytest --cov=weko_deposit tests/test_api.py::TestWekoRecord::test_is_do_not_publish -vv -s --cov-branch --cov-report=term --basetemp=/code/modules/weko-deposit/.tox/c1/tmp
    def test_is_do_not_publish(self):
        record = WekoRecord({})
        assert record.is_do_not_publish({})==False

    #     def get_open_date_value(file_metadata):
    # .tox/c1/bin/pytest --cov=weko_deposit tests/test_api.py::TestWekoRecord::test_get_open_date_value -vv -s --cov-branch --cov-report=term --basetemp=/code/modules/weko-deposit/.tox/c1/tmp
    def test_get_open_date_value(self):
        record = WekoRecord({})
        assert record.get_open_date_value({})==None

    #     def is_future_open_date(self, file_metadata):
    # .tox/c1/bin/pytest --cov=weko_deposit tests/test_api.py::TestWekoRecord::test_is_future_open_date -vv -s --cov-branch --cov-report=term --basetemp=/code/modules/weko-deposit/.tox/c1/tmp
    def test_is_future_open_date(self,es_records):
        record = WekoRecord({})
        assert record.is_future_open_date(record,{})==True
        assert record.is_future_open_date(record,{'url': {'url': 'https://weko3.example.org/record/1/files/hello.txt'}, 'date': [{'dateType': 'Available', 'dateValue': '2022-09-07'}], 'format': 'plain/text', 'filename': 'hello.txt', 'filesize': [{'value': '146 KB'}], 'accessrole': 'open_access', 'version_id': 'e131046c-291f-4065-b4b4-ca3bf1fac6e3', 'mimetype': 'application/pdf', 'file': 'SGVsbG8sIFdvcmxk'})==False
        



    #     def pid_doi(self):
    # .tox/c1/bin/pytest --cov=weko_deposit tests/test_api.py::TestWekoRecord::test_pid_doi -vv -s --cov-branch --cov-report=term --basetemp=/code/modules/weko-deposit/.tox/c1/tmp
    def test_pid_doi(self,es_records):
        record = WekoRecord({})
        with pytest.raises(AttributeError):
            assert record.pid_doi==""
        _, records = es_records
        record = records[0]['record']
        pid = record.pid_doi
        assert isinstance(pid,PersistentIdentifier)==True
        assert pid.pid_type=='doi'

    #     def pid_cnri(self):
    # .tox/c1/bin/pytest --cov=weko_deposit tests/test_api.py::TestWekoRecord::test_pid_cnri -vv -s --cov-branch --cov-report=term --basetemp=/code/modules/weko-deposit/.tox/c1/tmp
    def test_pid_cnri(self,es_records):
        record = WekoRecord({})
        with pytest.raises(AttributeError):
            assert record.pid_cnri==""
        _, records = es_records
        record = records[0]['record']
        pid = record.pid_cnri
        assert isinstance(pid,PersistentIdentifier)==True
        assert pid.pid_type=='hdl'
        

    #     def pid_parent(self):
    # .tox/c1/bin/pytest --cov=weko_deposit tests/test_api.py::TestWekoRecord::test_pid_parent -vv -s --cov-branch --cov-report=term --basetemp=/code/modules/weko-deposit/.tox/c1/tmp
    def test_pid_parent(self,es_records):
        record = WekoRecord({})
        with pytest.raises(AttributeError):
            assert record.pid_parent==""
        _, records = es_records
        record = records[0]['record']
        pid = record.pid_parent
        assert isinstance(pid,PersistentIdentifier)==True
        assert pid.pid_type=='parent'

    #     def get_record_by_pid(cls, pid):
    # .tox/c1/bin/pytest --cov=weko_deposit tests/test_api.py::TestWekoRecord::test_get_record_by_pid -vv -s --cov-branch --cov-report=term --basetemp=/code/modules/weko-deposit/.tox/c1/tmp
    def test_get_record_by_pid(self,es_records):
        _, records = es_records
        record = records[0]['record']
        recid = records[0]['recid']
        rec = WekoRecord.get_record_by_pid(1)
        assert isinstance(rec,WekoRecord)
        assert rec.pid_recid==recid


    #     def get_record_by_uuid(cls, uuid):
    # .tox/c1/bin/pytest --cov=weko_deposit tests/test_api.py::TestWekoRecord::test_get_record_by_uuid -vv -s --cov-branch --cov-report=term --basetemp=/code/modules/weko-deposit/.tox/c1/tmp
    def test_get_record_by_uuid(self,es_records):
        _, records = es_records
        record = records[0]['record']
        recid = records[0]['recid']
        rec =  WekoRecord.get_record_by_uuid(record.id)
        assert isinstance(rec,WekoRecord)==True
        assert rec.pid_recid == recid

    #     def get_record_cvs(cls, uuid):
    # .tox/c1/bin/pytest --cov=weko_deposit tests/test_api.py::TestWekoRecord::test_get_record_cvs -vv -s --cov-branch --cov-report=term --basetemp=/code/modules/weko-deposit/.tox/c1/tmp
    def test_get_record_cvs(self,es_records):
        _, records = es_records
        record = records[0]['record']
        assert WekoRecord.get_record_cvs(record.id)==False

    #     def _get_pid(self, pid_type):
    # .tox/c1/bin/pytest --cov=weko_deposit tests/test_api.py::TestWekoRecord::test__get_pid -vv -s --cov-branch --cov-report=term --basetemp=/code/modules/weko-deposit/.tox/c1/tmp
    def test__get_pid(self,es_records):
        record = WekoRecord({})
        with pytest.raises(AttributeError):
            record._get_pid('')
        


    #     def update_item_link(self, pid_value):
    # .tox/c1/bin/pytest --cov=weko_deposit tests/test_api.py::TestWekoRecord::test_update_item_link -vv -s --cov-branch --cov-report=term --basetemp=/code/modules/weko-deposit/.tox/c1/tmp
    def test_update_item_link(self,es_records):
        _, records = es_records
        record = records[0]['record']
        recid = records[0]['recid']
        record2 = records[2]['record']
        record.update_item_link(record2.pid.pid_value)
        item_link = ItemLink.get_item_link_info(recid.pid_value)
        assert item_link==[]


    #     def get_file_data(self):
    # .tox/c1/bin/pytest --cov=weko_deposit tests/test_api.py::TestWekoRecord::test_get_file_data -vv -s --cov-branch --cov-report=term --basetemp=/code/modules/weko-deposit/.tox/c1/tmp
    def test_get_file_data(self,app,es_records):
        _, records = es_records
        record = records[0]["record"]
        with app.test_request_context():
            result = record.get_file_data()
            assert result[0]["accessrole"] == "open_access"
            assert result[0]["filename"] == "hello.txt"
        
        
# class _FormatSysCreator:
# .tox/c1/bin/pytest --cov=weko_deposit tests/test_api.py::Test_FormatSysCreator -vv -s --cov-branch --cov-report=term --basetemp=/code/modules/weko-deposit/.tox/c1/tmp
class Test_FormatSysCreator:
    # def __init__(self, creator):
    # .tox/c1/bin/pytest --cov=weko_deposit tests/test_api.py::Test_FormatSysCreator::test___init__ -vv -s --cov-branch --cov-report=term --basetemp=/code/modules/weko-deposit/.tox/c1/tmp
    def test___init__(self,app,prepare_creator):
        with app.test_request_context():
            obj = _FormatSysCreator(prepare_creator)
            assert isinstance(obj,_FormatSysCreator)==True
        
#     def _get_creator_languages_order(self):
    # .tox/c1/bin/pytest --cov=weko_deposit tests/test_api.py::Test_FormatSysCreator::test__get_creator_languages_order -vv -s --cov-branch --cov-report=term --basetemp=/code/modules/weko-deposit/.tox/c1/tmp
    def test__get_creator_languages_order(self,app,prepare_creator):
        with app.test_request_context():
            obj = _FormatSysCreator(prepare_creator)
            assert isinstance(obj,_FormatSysCreator)==True
            obj._get_creator_languages_order()
            assert obj.languages==['ja', 'ja-Kana', 'en']

    # def _format_creator_to_show_detail(self, language: str, parent_key: str,
    # .tox/c1/bin/pytest --cov=weko_deposit tests/test_api.py::Test_FormatSysCreator::test__format_creator_to_show_detail -vv -s --cov-branch --cov-report=term --basetemp=/code/modules/weko-deposit/.tox/c1/tmp
    def test__format_creator_to_show_detail(self,app,prepare_creator):
        with app.test_request_context():
            obj = _FormatSysCreator(prepare_creator)
            assert isinstance(obj,_FormatSysCreator)==True 
            language = 'en'
            parent_key = 'creatorNames'
            lst = []
            obj._format_creator_to_show_detail(language,parent_key,lst)
            assert lst==['Joho, Taro']

    #* This is for testing only for the changes regarding creatorType
    # .tox/c1/bin/pytest --cov=weko_deposit tests/test_api.py::Test_FormatSysCreator::test__format_creator_to_show_detail_2 -vv -s --cov-branch --cov-report=term --cov-report=html --basetemp=/code/modules/weko-deposit/.tox/c1/tmp
    def test__format_creator_to_show_detail_2(self, app, prepare_creator):
        with app.test_request_context():
            prepare_creator["creatorType"] = "creator_type_test"
            obj = _FormatSysCreator(prepare_creator)
            language = 'en'
            parent_key = 'creatorType'
            lst = []

            assert obj._format_creator_to_show_detail(
                language,
                parent_key,
                lst
            ) is None
            
            assert len(lst) == 0

    #     def _get_creator_to_show_popup(self, creators: Union[list, dict],
    # .tox/c1/bin/pytest --cov=weko_deposit tests/test_api.py::Test_FormatSysCreator::test__get_creator_to_show_popup -vv -s --cov-branch --cov-report=term --basetemp=/code/modules/weko-deposit/.tox/c1/tmp
    def test__get_creator_to_show_popup(self,app,prepare_creator):
        with app.test_request_context():
            obj = _FormatSysCreator(prepare_creator)
            assert isinstance(obj,_FormatSysCreator)==True 
            creators={'creatorType': [{'givenName': '太郎', 'givenNameLang': 'ja'}, {'givenName': 'タロウ', 'givenNameLang': 'ja-Kana'}, {'givenName': 'Taro', 'givenNameLang': 'en'}], 'familyNames': [{'familyName': '情報', 'familyNameLang': 'ja'}, {'familyName': 'ジョウホウ', 'familyNameLang': 'ja-Kana'}, {'familyName': 'Joho', 'familyNameLang': 'en'}], 'creatorNames': [{'creatorName': '情報, 太郎', 'creatorNameLang': 'ja'}, {'creatorName': 'ジョウホウ, タロウ', 'creatorNameLang': 'ja-Kana'}, {'creatorName': 'Joho, Taro', 'creatorNameLang': 'en'}], 'nameIdentifiers': [{'nameIdentifier': 'xxxxxxx', 'nameIdentifierURI': 'https://orcid.org/', 'nameIdentifierScheme': 'ORCID'}, {'nameIdentifier': 'xxxxxxx', 'nameIdentifierURI': 'https://ci.nii.ac.jp/', 'nameIdentifierScheme': 'CiNii'}, {'nameIdentifier': 'zzzzzzz', 'nameIdentifierURI': 'https://kaken.nii.ac.jp/', 'nameIdentifierScheme': 'KAKEN2'}], 'creatorAffiliations': [{'affiliationNames': [{'affiliationName': '所属機関', 'affiliationNameLang': 'ja'}, {'affiliationName': 'Affilication Name', 'affiliationNameLang': 'en'}], 'affiliationNameIdentifiers': [{'affiliationNameIdentifier': 'xxxxxx', 'affiliationNameIdentifierURI': 'xxxxx', 'affiliationNameIdentifierScheme': 'ISNI'}]}], 'creatorAlternatives': [{'creatorAlternative': 'Alternative Name', 'creatorAlternativeLang': 'en'}, {'creatorAlternative': '別名', 'creatorAlternativeLang': 'ja'}]}
            language='ja'
            creator_list=[]
            creator_list_temp=None
            obj._get_creator_to_show_popup(creators,language,creator_list,creator_list_temp)
            assert creators=={'givenNames': [{'givenName': '太郎', 'givenNameLang': 'ja'}, {'givenName': 'タロウ', 'givenNameLang': 'ja-Kana'}, {'givenName': 'Taro', 'givenNameLang': 'en'}], 'familyNames': [{'familyName': '情報', 'familyNameLang': 'ja'}, {'familyName': 'ジョウホウ', 'familyNameLang': 'ja-Kana'}, {'familyName': 'Joho', 'familyNameLang': 'en'}], 'creatorNames': [{'creatorName': '情報, 太郎', 'creatorNameLang': 'ja'}, {'creatorName': 'ジョウホウ, タロウ', 'creatorNameLang': 'ja-Kana'}, {'creatorName': 'Joho, Taro', 'creatorNameLang': 'en'}], 'nameIdentifiers': [{'nameIdentifier': 'xxxxxxx', 'nameIdentifierURI': 'https://orcid.org/', 'nameIdentifierScheme': 'ORCID'}, {'nameIdentifier': 'xxxxxxx', 'nameIdentifierURI': 'https://ci.nii.ac.jp/', 'nameIdentifierScheme': 'CiNii'}, {'nameIdentifier': 'zzzzzzz', 'nameIdentifierURI': 'https://kaken.nii.ac.jp/', 'nameIdentifierScheme': 'KAKEN2'}], 'creatorAffiliations': [{'affiliationNames': [{'affiliationName': '所属機関', 'affiliationNameLang': 'ja', 'affiliationNameIdentifier': 'xxxxxx', 'affiliationNameIdentifierURI': 'xxxxx', 'affiliationNameIdentifierScheme': 'ISNI'}, {'affiliationName': 'Affilication Name', 'affiliationNameLang': 'en'}], 'affiliationNameIdentifiers': [{'affiliationNameIdentifier': 'xxxxxx', 'affiliationNameIdentifierURI': 'xxxxx', 'affiliationNameIdentifierScheme': 'ISNI'}]}], 'creatorAlternatives': [{'creatorAlternative': 'Alternative Name', 'creatorAlternativeLang': 'en'}, {'creatorAlternative': '別名', 'creatorAlternativeLang': 'ja'}]}
            assert language=="ja"
            assert creator_list==[{'ja': [{'givenName': '太郎', 'givenNameLang': 'ja'}, {'familyName': '情報', 'familyNameLang': 'ja'}, {'creatorName': '情報, 太郎', 'creatorNameLang': 'ja'}, {'affiliationName': '所属機関', 'affiliationNameLang': 'ja', 'affiliationNameIdentifier': 'xxxxxx', 'affiliationNameIdentifierURI': 'xxxxx', 'affiliationNameIdentifierScheme': 'ISNI'}, {'creatorAlternative': '別名', 'creatorAlternativeLang': 'ja'}]}]
            assert creator_list_temp==None

    #* This is for testing only for the changes regarding creatorType
    # .tox/c1/bin/pytest --cov=weko_deposit tests/test_api.py::Test_FormatSysCreator::test__get_creator_to_show_popup_2 -vv -s --cov-branch --cov-report=term --basetemp=/code/modules/weko-deposit/.tox/c1/tmp
    def test__get_creator_to_show_popup_2(self, app, prepare_creator):
        with app.test_request_context():
            prepare_creator["creatorType"] = "creator_type_test"
            obj = _FormatSysCreator(prepare_creator)

            creators = {
                'creatorType': 'creator_type_test'
            }

            language = 'ja'
            creator_list = []
            creator_list_temp = None

            obj._get_creator_to_show_popup(
                creators,
                language,
                creator_list,
                creator_list_temp
            )

            assert len(creator_list) == 0

#         def _run_format_affiliation(affiliation_max, affiliation_min,
#         def format_affiliation(affiliation_data):
    # def _get_creator_based_on_language(creator_data: dict,
    # .tox/c1/bin/pytest --cov=weko_deposit tests/test_api.py::Test_FormatSysCreator::test__get_creator_based_on_language -vv -s --cov-branch --cov-report=term --basetemp=/code/modules/weko-deposit/.tox/c1/tmp
    def test__get_creator_based_on_language(self,app,prepare_creator):
        with app.test_request_context():
            obj = _FormatSysCreator(prepare_creator)
            assert isinstance(obj,_FormatSysCreator)==True
            creator_data ={'givenName': '太郎', 'givenNameLang': 'ja'}
            creator_list_temp=[]
            language='ja'
            obj._get_creator_based_on_language(creator_data,creator_list_temp,language)
            assert creator_list_temp==[{'givenName': '太郎', 'givenNameLang': 'ja'}]

    # def format_creator(self) -> dict:
    # .tox/c1/bin/pytest --cov=weko_deposit tests/test_api.py::Test_FormatSysCreator::test_format_creator -vv -s --cov-branch --cov-report=term --basetemp=/code/modules/weko-deposit/.tox/c1/tmp
    def test_format_creator(self,app,prepare_creator):
        with app.test_request_context():
            obj = _FormatSysCreator(prepare_creator)
            assert isinstance(obj,_FormatSysCreator)==True
            assert obj.format_creator()=={'name': ['Joho, Taro'], 'order_lang': [{'ja': {'creatorName': ['情報, 太郎'], 'creatorAlternative': ['別名'], 'affiliationName': ['ISNI 所属機関'], 'affiliationNameIdentifier': [{'identifier': 'xxxxxx', 'uri': 'xxxxx'}]}}, {'ja-Kana': {'creatorName': ['ジョウホウ, タロウ'], 'creatorAlternative': [], 'affiliationName': [], 'affiliationNameIdentifier': []}}, {'en': {'creatorName': ['Joho, Taro'], 'creatorAlternative': ['Alternative Name'], 'affiliationName': [' Affilication Name'], 'affiliationNameIdentifier': [{'identifier': '', 'uri': ''}]}}]}
    
    #* This is for testing only for the changes regarding creatorType
    # .tox/c1/bin/pytest --cov=weko_deposit tests/test_api.py::Test_FormatSysCreator::test_format_creator_2 -vv -s --cov-branch --cov-report=term --basetemp=/code/modules/weko-deposit/.tox/c1/tmp
    def test_format_creator_2(self, app, prepare_creator):
        with app.test_request_context():
            prepare_creator["creatorType"] = "creator_type_test"
            obj = _FormatSysCreator(prepare_creator)
            
            assert isinstance(
                obj,
                _FormatSysCreator
            ) == True

            returnData = obj.format_creator()

            for item in returnData.get("order_lang"):
                if item.get("ja"):
                    assert "creatorType" not in list(item.get("ja").keys())
                elif item.get("ja-Kana"):
                    assert "creatorType" not in list(item.get("ja-Kana").keys())
                elif item.get("en"):
                    assert "creatorType" not in list(item.get("en").keys())
                    
    # def _format_creator_on_creator_popup(self, creators: Union[dict, list],
    # .tox/c1/bin/pytest --cov=weko_deposit tests/test_api.py::Test_FormatSysCreator::test__format_creator_on_creator_popup -vv -s --cov-branch --cov-report=term --basetemp=/code/modules/weko-deposit/.tox/c1/tmp
    def test__format_creator_on_creator_popup(self,app,prepare_creator):
        with app.test_request_context():
            obj = _FormatSysCreator({})
            assert isinstance(obj,_FormatSysCreator)==True
            formatted_creator_list = []
            creator_list=[{'ja': {'givenName': ['太郎'], 'givenNameLang': ['ja'], 'familyName': ['情報'], 'familyNameLang': ['ja'], 'creatorName': ['情報, 太郎'], 'creatorNameLang': ['ja'], 'affiliationName': ['所属機関'], 'affiliationNameLang': ['ja'], 'affiliationNameIdentifier': ['xxxxxx'], 'affiliationNameIdentifierURI': ['xxxxx'], 'affiliationNameIdentifierScheme': ['ISNI'], 'creatorAlternative': ['別名'], 'creatorAlternativeLang': ['ja']}}, {'ja-Kana': {'givenName': ['タロウ'], 'givenNameLang': ['ja-Kana'], 'familyName': ['ジョウホウ'], 'familyNameLang': ['ja-Kana'], 'creatorName': ['ジョウホウ, タロウ'], 'creatorNameLang': ['ja-Kana']}}, {'en': {'givenName': ['Taro'], 'givenNameLang': ['en'], 'familyName': ['Joho'], 'familyNameLang': ['en'], 'creatorName': ['Joho, Taro'], 'creatorNameLang': ['en'], 'affiliationName': ['Affilication Name'], 'affiliationNameLang': ['en'], 'creatorAlternative': ['Alternative Name'], 'creatorAlternativeLang': ['en']}}]
            obj._format_creator_on_creator_popup(creator_list,formatted_creator_list)
            assert formatted_creator_list==[{'ja': {'creatorName': ['情報, 太郎'], 'creatorAlternative': ['別名'], 'affiliationName': ['ISNI 所属機関'], 'affiliationNameIdentifier': [{'identifier': 'xxxxxx', 'uri': 'xxxxx'}]}}, {'ja-Kana': {'creatorName': ['ジョウホウ, タロウ'], 'creatorAlternative': [], 'affiliationName': [], 'affiliationNameIdentifier': []}}, {'en': {'creatorName': ['Joho, Taro'], 'creatorAlternative': ['Alternative Name'], 'affiliationName': [' Affilication Name'], 'affiliationNameIdentifier': [{'identifier': '', 'uri': ''}]}}]
    
    # def _format_creator_name(creator_data: dict,
    # .tox/c1/bin/pytest --cov=weko_deposit tests/test_api.py::Test_FormatSysCreator::test__format_creator_name -vv -s --cov-branch --cov-report=term --basetemp=/code/modules/weko-deposit/.tox/c1/tmp
    def test__format_creator_name(self,app,prepare_creator):
        with app.test_request_context():
            obj = _FormatSysCreator(prepare_creator)
            assert isinstance(obj,_FormatSysCreator)==True
            creator_data1 = {'givenName': ['太郎'], 'givenNameLang': ['ja'], 'familyName': ['情報'], 'familyNameLang': ['ja'], 'creatorName': ['情報, 太郎'], 'creatorNameLang': ['ja'], 'affiliationName': ['所属機関'], 'affiliationNameLang': ['ja'], 'affiliationNameIdentifier': ['xxxxxx'], 'affiliationNameIdentifierURI': ['xxxxx'], 'affiliationNameIdentifierScheme': ['ISNI'], 'creatorAlternative': ['別名'], 'creatorAlternativeLang': ['ja']}
            tmp = {}
            obj._format_creator_name(creator_data1,tmp)
            assert tmp=={'creatorName': ['情報, 太郎']}
            creator_data2 = {'givenName': ['太郎'], 'givenNameLang': ['ja'], 'familyName': ['情報'], 'familyNameLang': ['ja'], 'affiliationName': ['所属機関'], 'affiliationNameLang': ['ja'], 'affiliationNameIdentifier': ['xxxxxx'], 'affiliationNameIdentifierURI': ['xxxxx'], 'affiliationNameIdentifierScheme': ['ISNI'], 'creatorAlternative': ['別名'], 'creatorAlternativeLang': ['ja']}
            tmp = {}
            obj._format_creator_name(creator_data2,tmp)
            assert tmp=={'creatorName': ['情報 太郎']}
            creator_data3 = {'familyName': ['情報']}
            tmp = {}
            obj._format_creator_name(creator_data3,tmp)
            assert tmp=={"creatorName":['情報']}
            creator_data4 = {'givenName': ['太郎']}
            tmp = {}
            obj._format_creator_name(creator_data4,tmp)
            assert tmp=={"creatorName":['太郎']}
            creator_data5 = {'givenName': ['太郎'], 'givenNameLang': ['ja'], 'familyName': ['情報1','情報2','情報3'], 'familyNameLang': ['ja'], 'affiliationName': ['所属機関'], 'affiliationNameLang': ['ja'], 'affiliationNameIdentifier': ['xxxxxx'], 'affiliationNameIdentifierURI': ['xxxxx'], 'affiliationNameIdentifierScheme': ['ISNI'], 'creatorAlternative': ['別名'], 'creatorAlternativeLang': ['ja']}
            tmp = {}
            obj._format_creator_name(creator_data5,tmp)
            assert tmp=={'creatorName': ['情報1 太郎', '情報2', '情報3']}


    # def _format_creator_affiliation(creator_data: dict,
    # .tox/c1/bin/pytest --cov=weko_deposit tests/test_api.py::Test_FormatSysCreator::test__format_creator_affiliation -vv -s --cov-branch --cov-report=term --basetemp=/code/modules/weko-deposit/.tox/c1/tmp
    def test__format_creator_affiliation(self,app,prepare_creator):
        with app.test_request_context():
            obj = _FormatSysCreator(prepare_creator)
            assert isinstance(obj,_FormatSysCreator)==True
            creator_data = {'givenName': ['太郎'], 'givenNameLang': ['ja'], 'familyName': ['情報'], 'familyNameLang': ['ja'], 'creatorName': ['情報, 太郎'], 'creatorNameLang': ['ja'], 'affiliationName': ['所属機関'], 'affiliationNameLang': ['ja'], 'affiliationNameIdentifier': ['xxxxxx'], 'affiliationNameIdentifierURI': ['xxxxx'], 'affiliationNameIdentifierScheme': ['ISNI'], 'creatorAlternative': ['別名'], 'creatorAlternativeLang': ['ja']}
            des_creator = {'creatorName': ['情報, 太郎'], 'creatorAlternative': ['別名']}
            obj._format_creator_affiliation(creator_data,des_creator)
            assert des_creator=={'creatorName': ['情報, 太郎'], 'creatorAlternative': ['別名'], 'affiliationName': ['ISNI 所属機関'], 'affiliationNameIdentifier': [{'identifier': 'xxxxxx', 'uri': 'xxxxx'}]}

    #         def _get_max_list_length() -> int:
    # def _get_creator_to_display_on_popup(self, creator_list: list):
    # .tox/c1/bin/pytest --cov=weko_deposit tests/test_api.py::Test_FormatSysCreator::test__get_creator_to_display_on_popup -vv -s --cov-branch --cov-report=term --basetemp=/code/modules/weko-deposit/.tox/c1/tmp
    def test__get_creator_to_display_on_popup(self,app,prepare_creator):
        with app.test_request_context(headers=[("Accept-Language", "en")]):
            obj = _FormatSysCreator(prepare_creator)
            assert isinstance(obj,_FormatSysCreator)==True
            creator_list = []
            obj._get_creator_to_display_on_popup(creator_list)
            assert creator_list==[{'ja': [{'givenName': '太郎', 'givenNameLang': 'ja'}, {'familyName': '情報', 'familyNameLang': 'ja'}, {'creatorName': '情報, 太郎', 'creatorNameLang': 'ja'}, {'affiliationName': '所属機関', 'affiliationNameLang': 'ja', 'affiliationNameIdentifier': 'xxxxxx', 'affiliationNameIdentifierURI': 'xxxxx', 'affiliationNameIdentifierScheme': 'ISNI'}, {'creatorAlternative': '別名', 'creatorAlternativeLang': 'ja'}]}, {'ja-Kana': [{'givenName': 'タロウ', 'givenNameLang': 'ja-Kana'}, {'familyName': 'ジョウホウ', 'familyNameLang': 'ja-Kana'}, {'creatorName': 'ジョウホウ, タロウ', 'creatorNameLang': 'ja-Kana'}]}, {'en': [{'givenName': 'Taro', 'givenNameLang': 'en'}, {'familyName': 'Joho', 'familyNameLang': 'en'}, {'creatorName': 'Joho, Taro', 'creatorNameLang': 'en'}, {'affiliationName': 'Affilication Name', 'affiliationNameLang': 'en'}, {'creatorAlternative': 'Alternative Name', 'creatorAlternativeLang': 'en'}]}]


    # def _merge_creator_data(self, creator_data: Union[list, dict],
    # .tox/c1/bin/pytest --cov=weko_deposit tests/test_api.py::Test_FormatSysCreator::test__merge_creator_data -vv -s --cov-branch --cov-report=term --basetemp=/code/modules/weko-deposit/.tox/c1/tmp
    def test__merge_creator_data(self,app,prepare_creator):
        with app.test_request_context():
            obj = _FormatSysCreator(prepare_creator)
            assert isinstance(obj,_FormatSysCreator)==True
            creator_data = [{'givenName': '太郎', 'givenNameLang': 'ja'}, {'familyName': '情報', 'familyNameLang': 'ja'}, {'creatorName': '情報, 太郎', 'creatorNameLang': 'ja'}, {'affiliationName': '所属機関', 'affiliationNameLang': 'ja', 'affiliationNameIdentifier': 'xxxxxx', 'affiliationNameIdentifierURI': 'xxxxx', 'affiliationNameIdentifierScheme': 'ISNI'}, {'creatorAlternative': '別名', 'creatorAlternativeLang': 'ja'}]
            merged_data = {}
            obj._merge_creator_data(creator_data,merged_data)
            assert merged_data=={'givenName': ['太郎'], 'givenNameLang': ['ja'], 'familyName': ['情報'], 'familyNameLang': ['ja'], 'creatorName': ['情報, 太郎'], 'creatorNameLang': ['ja'], 'affiliationName': ['所属機関'], 'affiliationNameLang': ['ja'], 'affiliationNameIdentifier': ['xxxxxx'], 'affiliationNameIdentifierURI': ['xxxxx'], 'affiliationNameIdentifierScheme': ['ISNI'], 'creatorAlternative': ['別名'], 'creatorAlternativeLang': ['ja']}
            creator_data = [ {'familyName': '情報', 'familyNameLang': 'ja'}, {'creatorName': '情報, 太郎', 'creatorNameLang': 'ja'}, {'affiliationName': '所属機関', 'affiliationNameLang': 'ja', 'affiliationNameIdentifier': 'xxxxxx', 'affiliationNameIdentifierURI': 'xxxxx', 'affiliationNameIdentifierScheme': 'ISNI'}, {'creatorAlternative': '別名', 'creatorAlternativeLang': 'ja'}]
            merged_data = {'givenName': '次郎', 'givenNameLang': 'ja'}
            obj._merge_creator_data(creator_data,merged_data)
            assert merged_data=={'givenName': '次郎', 'givenNameLang': 'ja', 'familyName': ['情報'], 'familyNameLang': ['ja'], 'creatorName': ['情報, 太郎'], 'creatorNameLang': ['ja'], 'affiliationName': ['所属機関'], 'affiliationNameLang': ['ja'], 'affiliationNameIdentifier': ['xxxxxx'], 'affiliationNameIdentifierURI': ['xxxxx'], 'affiliationNameIdentifierScheme': ['ISNI'], 'creatorAlternative': ['別名'], 'creatorAlternativeLang': ['ja']}
            creator_data="not_dict_or_list"
            merged_data={}
            obj._merge_creator_data(creator_data,merged_data)
            assert merged_data == {}
            
            creator_data={'givenName': ['太郎']}
            merged_data={}
            obj._merge_creator_data(creator_data,merged_data)
            assert merged_data == {}
            
            creator_data={'givenName': '太郎'}
            merged_data={'givenName': ['次郎']}
            obj._merge_creator_data(creator_data,merged_data)
            assert merged_data == {'givenName': ['次郎','太郎']}
            
    #         def merge_data(key, value):
    # def _get_default_creator_name(self, list_parent_key: list,
    # .tox/c1/bin/pytest --cov=weko_deposit tests/test_api.py::Test_FormatSysCreator::test__get_default_creator_name -vv -s --cov-branch --cov-report=term --basetemp=/code/modules/weko-deposit/.tox/c1/tmp
    def test__get_default_creator_name(self,app,prepare_creator):
        with app.test_request_context():
            obj = _FormatSysCreator(prepare_creator)
            assert isinstance(obj,_FormatSysCreator)==True
            list_parent_key = ['creatorNames', 'familyNames', 'givenNames', 'creatorAlternatives']
            creator_name = []
            obj.languages=["ja","en"]
            obj._get_default_creator_name(list_parent_key,creator_name)
            assert creator_name==['Joho, Taro']

#         def _get_creator(_language):

# class _FormatSysBibliographicInformation:
# .tox/c1/bin/pytest --cov=weko_deposit tests/test_api.py::Test__FormatSysBibliographicInformation -vv -s --cov-branch --cov-report=term --basetemp=/code/modules/weko-deposit/.tox/c1/tmp
class Test__FormatSysBibliographicInformation():
    # def __init__(self, bibliographic_meta_data_lst, props_lst):
    # .tox/c1/bin/pytest --cov=weko_deposit tests/test_api.py::Test__FormatSysBibliographicInformation::test___init__ -vv -s --cov-branch --cov-report=term --basetemp=/code/modules/weko-deposit/.tox/c1/tmp
    def test___init__(self,prepare_formatsysbib):
        meta,props = prepare_formatsysbib
        obj=_FormatSysBibliographicInformation(copy.deepcopy(meta),copy.deepcopy(props))
        assert isinstance(obj,_FormatSysBibliographicInformation) == True

    # def is_bibliographic(self):
    # .tox/c1/bin/pytest --cov=weko_deposit tests/test_api.py::Test__FormatSysBibliographicInformation::test_is_bibliographic -vv -s --cov-branch --cov-report=term --basetemp=/code/modules/weko-deposit/.tox/c1/tmp
    def test_is_bibliographic(self,app,prepare_formatsysbib):
        mlt,solst = prepare_formatsysbib
        obj=_FormatSysBibliographicInformation(copy.deepcopy(mlt),copy.deepcopy(solst))
        assert isinstance(obj,_FormatSysBibliographicInformation) == True
        assert obj.is_bibliographic()==True
        
        obj.bibliographic_meta_data_lst={"bibliographic_titles":"title"}
        assert obj.is_bibliographic() == True
        
        obj.bibliographic_meta_data_lst="str_value"
        assert obj.is_bibliographic() == False



    #         def check_key(_meta_data):
    # def get_bibliographic_list(self, is_get_list):
    # .tox/c1/bin/pytest --cov=weko_deposit tests/test_api.py::Test__FormatSysBibliographicInformation::test_get_bibliographic_list -vv -s --cov-branch --cov-report=term --basetemp=/code/modules/weko-deposit/.tox/c1/tmp
    def test_get_bibliographic_list(self,app,prepare_formatsysbib):
        mlt,solst = prepare_formatsysbib
        obj=_FormatSysBibliographicInformation(copy.deepcopy(mlt),copy.deepcopy(solst))
        assert isinstance(obj,_FormatSysBibliographicInformation) == True
        with app.test_request_context(headers=[("Accept-Language", "en")]):
            assert obj.get_bibliographic_list(True)==[{'title_attribute_name': 'Journal Title', 'magazine_attribute_name': [{'Volume': '1'}, {'Issue': '12'}, {'p.': '1-100'}, {'Number of Pages': '99'}, {'Issued Date': '2022-08-29'}], 'length': 5}]
            assert obj.get_bibliographic_list(False)==[{'title_attribute_name': ['ja : 雑誌タイトル', 'en : Journal Title'], 'magazine_attribute_name': [{'Volume Number': '1'}, {'Issue Number': '12'}, {'p.': '1-100'}, {'Number of Page': '99'}, {'Issue Date': '2022-08-29'}], 'length': 5}]
  
    # def _get_bibliographic(self, bibliographic, is_get_list):
    # .tox/c1/bin/pytest --cov=weko_deposit tests/test_api.py::Test__FormatSysBibliographicInformation::test__get_bibliographic -vv -s --cov-branch --cov-report=term --basetemp=/code/modules/weko-deposit/.tox/c1/tmp
    def test__get_bibliographic(self,app,prepare_formatsysbib):
        mlt,solst = prepare_formatsysbib
        bibliographic = mlt[0]
        obj=_FormatSysBibliographicInformation(copy.deepcopy(mlt),copy.deepcopy(solst))
        assert isinstance(obj,_FormatSysBibliographicInformation) == True
        with app.test_request_context(headers=[("Accept-Language", "en")]):
            assert obj._get_bibliographic(bibliographic,True)==('Journal Title', [{'Volume': '1'}, {'Issue': '12'}, {'p.': '1-100'}, {'Number of Pages': '99'}, {'Issued Date': '2022-08-29'}], 5)
            assert obj._get_bibliographic(bibliographic,False)==(['ja : 雑誌タイトル', 'en : Journal Title'], [{'Volume Number': '1'}, {'Issue Number': '12'}, {'p.': '1-100'}, {'Number of Page': '99'}, {'Issue Date': '2022-08-29'}], 5)
        
  
    # def _get_property_name(self, key):
    # .tox/c1/bin/pytest --cov=weko_deposit tests/test_api.py::Test__FormatSysBibliographicInformation::test__get_property_name -vv -s --cov-branch --cov-report=term --basetemp=/code/modules/weko-deposit/.tox/c1/tmp
    def test__get_property_name(self,app,prepare_formatsysbib):
        mlt,solst = prepare_formatsysbib
        obj=_FormatSysBibliographicInformation(copy.deepcopy(mlt),copy.deepcopy(solst))
        assert isinstance(obj,_FormatSysBibliographicInformation) == True
        assert obj._get_property_name('subitem_1551255647225')=='Title'

        result = obj._get_property_name('not_exist_key')
        assert result == "not_exist_key"


    # def _get_translation_key(key, lang):
    # .tox/c1/bin/pytest --cov=weko_deposit tests/test_api.py::Test__FormatSysBibliographicInformation::test__get_translation_key -vv -s --cov-branch --cov-report=term --basetemp=/code/modules/weko-deposit/.tox/c1/tmp
    def test__get_translation_key(self,app,prepare_formatsysbib):
        mlt,solst = prepare_formatsysbib
        obj=_FormatSysBibliographicInformation(copy.deepcopy(mlt),copy.deepcopy(solst))
        assert isinstance(obj,_FormatSysBibliographicInformation) == True
        for key in WEKO_DEPOSIT_BIBLIOGRAPHIC_TRANSLATIONS:
            assert obj._get_translation_key(key,"en")==WEKO_DEPOSIT_BIBLIOGRAPHIC_TRANSLATIONS[key]["en"]

        result = obj._get_translation_key("not_exist_key","")
        assert result == None
        
    # def _get_bibliographic_information(self, bibliographic):
    # .tox/c1/bin/pytest --cov=weko_deposit tests/test_api.py::Test__FormatSysBibliographicInformation::test__get_bibliographic_information -vv -s --cov-branch --cov-report=term --basetemp=/code/modules/weko-deposit/.tox/c1/tmp
    def test__get_bibliographic_information(self,app,prepare_formatsysbib):
        mlt,solst = prepare_formatsysbib
        bibliographic = mlt[0]
        obj=_FormatSysBibliographicInformation(copy.deepcopy(mlt),copy.deepcopy(solst))
        assert isinstance(obj,_FormatSysBibliographicInformation) == True
        assert obj._get_bibliographic_information(bibliographic)==([{'Volume Number': '1'}, {'Issue Number': '12'}, {'p.': '1-100'}, {'Number of Page': '99'}, {'Issue Date': '2022-08-29'}], 5)
  
    # def _get_bibliographic_show_list(self, bibliographic, language):
    # .tox/c1/bin/pytest --cov=weko_deposit tests/test_api.py::Test__FormatSysBibliographicInformation::test__get_bibliographic_show_list -vv -s --cov-branch --cov-report=term --basetemp=/code/modules/weko-deposit/.tox/c1/tmp
    def test__get_bibliographic_show_list(self,app,prepare_formatsysbib):
        mlt,solst = prepare_formatsysbib
        bibliographic = mlt[0]
        obj=_FormatSysBibliographicInformation(copy.deepcopy(mlt),copy.deepcopy(solst))
        assert isinstance(obj,_FormatSysBibliographicInformation) == True
        with app.test_request_context():
            assert obj._get_bibliographic_show_list(bibliographic,"ja")==([{'巻': '1'}, {'号': '12'}, {'p.': '1-100'}, {'ページ数': '99'}, {'発行年': '2022-08-29'}], 5)
            assert obj._get_bibliographic_show_list(bibliographic,"en")==([{'Volume': '1'}, {'Issue': '12'}, {'p.': '1-100'}, {'Number of Pages': '99'}, {'Issued Date': '2022-08-29'}], 5)

    # def _get_source_title(source_titles):
    # .tox/c1/bin/pytest --cov=weko_deposit tests/test_api.py::Test__FormatSysBibliographicInformation::test___get_source_title -vv -s --cov-branch --cov-report=term --basetemp=/code/modules/weko-deposit/.tox/c1/tmp
    def test___get_source_title(self,prepare_formatsysbib):
        mlt,solst = prepare_formatsysbib
        bibliographic = mlt[0]
        obj=_FormatSysBibliographicInformation(copy.deepcopy(mlt),copy.deepcopy(solst))
        assert isinstance(obj,_FormatSysBibliographicInformation) == True
        
        assert obj._get_source_title(bibliographic.get('bibliographic_titles'))==['ja : 雑誌タイトル', 'en : Journal Title'] 

    # def _get_source_title_show_list(source_titles, current_lang):
    # .tox/c1/bin/pytest --cov=weko_deposit tests/test_api.py::Test__FormatSysBibliographicInformation::test__get_source_title_show_list -vv -s --cov-branch --cov-report=term --basetemp=/code/modules/weko-deposit/.tox/c1/tmp
    def test__get_source_title_show_list(self,app,prepare_formatsysbib):
        mlt,solst = prepare_formatsysbib
        bibliographic = mlt[0]
        obj=_FormatSysBibliographicInformation(copy.deepcopy(mlt),copy.deepcopy(solst))
        assert isinstance(obj,_FormatSysBibliographicInformation) == True
        with app.test_request_context():
            assert obj._get_source_title_show_list(bibliographic.get('bibliographic_titles'), "en")==('Journal Title', 'en')
            assert obj._get_source_title_show_list(bibliographic.get('bibliographic_titles'), "ja")==('雑誌タイトル', 'ja')
            assert obj._get_source_title_show_list(bibliographic.get('bibliographic_titles'), "ja-Latn")==('Journal Title', 'en')
            _title1 = bibliographic.get('bibliographic_titles').copy()
            _title1.pop()
            assert obj._get_source_title_show_list(_title1, "ja-Latn")==('雑誌タイトル', 'ja')

        data =[{"bibliographic_titleLang":"ja-Latn","bibliographic_title":"ja-Latn_title"}]
        value, lang = obj._get_source_title_show_list(data, "en")
        assert value == "ja-Latn_title"
        assert lang == "ja-Latn"
        
        
        data =[{"bibliographic_title":"not_key_title"},{"bibliographic_titleLang":"ja-Latn","bibliographic_title":"ja-Latn_title"}]
        value, lang = obj._get_source_title_show_list(data, "en")
        assert value == "not_key_title"
        assert lang == ""
        
        app.config.update(WEKO_RECORDS_UI_LANG_DISP_FLG=True)
        data = [{},{"bibliographic_title":"not_key_title"},{"bibliographic_titleLang":"ja","bibliographic_title":"ja_title"},{"bibliographic_titleLang":"zh","bibliographic_title":"zh_title"}]
        value, lang = obj._get_source_title_show_list(data, "en")
        assert value == "zh_title"
        assert lang == "zh"
        data = [{},{"bibliographic_title":"not_key_title"}]
        value, lang = obj._get_source_title_show_list(data, "en")
        assert value == "not_key_title"
        assert lang == "ja"
        
    # def _get_page_tart_and_page_end(page_start, page_end):
    # .tox/c1/bin/pytest --cov=weko_deposit tests/test_api.py::Test__FormatSysBibliographicInformation::test__get_page_tart_and_page_end -vv -s --cov-branch --cov-report=term --basetemp=/code/modules/weko-deposit/.tox/c1/tmp
    def test__get_page_tart_and_page_end(self,prepare_formatsysbib):
        mlt,solst = prepare_formatsysbib
        bibliographic = mlt[0]
        obj=_FormatSysBibliographicInformation(copy.deepcopy(mlt),copy.deepcopy(solst))
        assert isinstance(obj,_FormatSysBibliographicInformation) == True
        assert obj._get_page_tart_and_page_end(bibliographic.get('bibliographicPageStart'),
                    bibliographic.get('bibliographicPageEnd'))=="{0}-{1}".format(bibliographic.get('bibliographicPageStart'),
                    bibliographic.get('bibliographicPageEnd'))
    
    # def _get_issue_date(issue_date):
    # .tox/c1/bin/pytest --cov=weko_deposit tests/test_api.py::Test__FormatSysBibliographicInformation::test__get_issue_date -vv -s --cov-branch --cov-report=term --basetemp=/code/modules/weko-deposit/.tox/c1/tmp
    def test__get_issue_date(self,prepare_formatsysbib):
        mlt,solst = prepare_formatsysbib
        bibliographic = mlt[0]
        obj=_FormatSysBibliographicInformation(copy.deepcopy(mlt),copy.deepcopy(solst))
        assert isinstance(obj,_FormatSysBibliographicInformation) == True
        assert obj._get_issue_date(bibliographic.get('bibliographicIssueDates'))==[bibliographic.get('bibliographicIssueDates').get('bibliographicIssueDate')]

        data = [{"bibliographicIssueDate":'2022-08-29', 'bibliographicIssueDateType': 'Issued'},{"key":"value"}]
        result = obj._get_issue_date(data)
        assert result == ["2022-08-29"]
        data = "str_data"
        result = obj._get_issue_date(data)
        assert result == []


def test_missing_location(app, record):
    """Test missing location."""
    with pytest.raises(AttributeError):
        WekoRecord.create({}).file
    # for file in record.files:
        # file_info = file.info()


def test_record_create(app, db, location):
    """Test record creation with only bucket."""
    record = WekoRecord.create({'title': 'test'})
    db.session.commit()
    # assert record['_bucket'] == record.bucket_id
    assert '_files' not in record
    # assert len(record.pid)


# .tox/c1/bin/pytest --cov=weko_deposit tests/test_api.py::test_weko_record -vv -s --cov-branch --cov-report=term --basetemp=/code/modules/weko-deposit/.tox/c1/tmp
def test_weko_record(app,client, db, users, location):
    """Test record files property."""
    user = User.query.filter_by(email=users[4]['email']).first()
    login_user_via_session(client=client,user=user)
    with pytest.raises(MissingModelError):
        WekoRecord({}).files

    AdminSettings.update(
        'items_display_settings',
        {'items_search_author': 'name', 'items_display_email': True},
        1
    )

    # item_type = ItemTypes.create(item_type_name='test', name='test')

    # deposit = WekoDeposit.create({'item_type_id': item_type.id})
    deposit = WekoDeposit.create({})
    db.session.commit()

    record = WekoRecord.get_record_by_pid(deposit.pid.pid_value)

    record.pid

    record.pid_recid

    # record.hide_file

    # record.navi

    # record.item_type_info
    with pytest.raises(AttributeError):
        record.items_show_list

    with pytest.raises(AttributeError):
        record.display_file_info

    with app.test_request_context(headers=[("Accept-Language", "en")]):
        record._get_creator([{}], True)

    record._get_creator({}, False)


def test_files_property(app, db, location):
    """Test record files property."""
    with pytest.raises(MissingModelError):
        WekoRecord({}).files

    deposit = WekoDeposit.create({})
    db.session.commit()

    record = WekoRecord.get_record_by_pid(deposit.pid.pid_value)

    assert 0 == len(record.files)
    assert 'invalid' not in record.files
    # make sure that _files key is not added after accessing record.files
    assert '_files' not in record

    with pytest.raises(KeyError):
        record.files['invalid']

    bucket = record.files.bucket
    assert bucket


def test_format_sys_creator(app, db):
    with app.test_request_context(headers=[('Accept-Language','en')]):
        creator = {
            'creatorNames': [{
                'creatorName': 'test',
                'creatorNameLang': 'en'
            }]
        }

        format_creator = _FormatSysCreator(creator)


def test_format_sys_bibliographic_information_multiple(app, db):
    metadata = [
        {
            "bibliographic_titles":
            [
                {
                    "bibliographic_title": "test",
                    "bibliographic_titleLang": "en"
                }
            ],
            "bibliographicPageEnd": "",
            "bibliographicIssueNumber": "",
            "bibliographicPageStart": "",
            "bibliographicVolumeNumber": "",
            "bibliographicNumberOfPages": "",
            "bibliographicIssueDates": ""
        }
    ]
    with app.test_request_context(headers=[('Accept-Language','en')]):
        sys_bibliographic = _FormatSysBibliographicInformation(metadata, [])

        sys_bibliographic.is_bibliographic()

        sys_bibliographic.get_bibliographic_list(True)

        sys_bibliographic.get_bibliographic_list(False)


def test_weko_deposit(app, db, location):
    deposit = WekoDeposit.create({})
    db.session.commit()

    with pytest.raises(PIDResolveRESTError):
        deposit.update({'actions': 'publish', 'index': '0', }, {})

    with pytest.raises(NoResultFound):
        deposit.item_metadata

    deposit.is_published()

    deposit['_deposit'] = {
        'pid': {
            'revision_id': 1,
            'type': 'pid',
            'value': '1'
        }
    }


def test_weko_indexer(app, db, location):
    deposit = WekoDeposit.create({})
    db.session.commit()

    indexer = WekoIndexer()
    indexer.client=MockClient()
    indexer.client.update_get_error(True)
    indexer.client.update_get_error(False)
    indexer.get_es_index()

    indexer.upload_metadata(
        jrc={},
        item_id=deposit.id,
        revision_id=0,
        skip_files=True
    )
    indexer.client.update_get_error(True)
    with pytest.raises(NotFoundError):
        indexer.update_relation_version_is_last({
            'id': 1,
            'is_last': True
        })
    indexer.client.update_get_error(False)
    indexer.update_es_data(deposit, update_revision=False)

    indexer.delete_file_index([deposit.id], 0)

    indexer.get_pid_by_es_scroll('')


def test_weko_indexer(app, db, location):
    deposit = WekoDeposit.create({})
    db.session.commit()

    indexer = WekoIndexer()
    indexer.client=MockClient()
    indexer.client.update_get_error(True)
    indexer.client.update_get_error(False)
    indexer.get_es_index()

    indexer.upload_metadata(
        jrc={},
        item_id=deposit.id,
        revision_id=0,
        skip_files=True
    )

    indexer.get_pid_by_es_scroll('')


def test_weko_file_object(app, db, location, testfile):
    record = WekoFileObject(
        obj=testfile,
        data={
            'size': 1,
            'format': 'application/msword',
        }
    )


def test_weko_deposit_new(app, db, location):
    recid = '1'
    deposit = WekoDeposit.create({}, recid=int(recid))
    db.session.commit()

    pid = PersistentIdentifier.query.filter_by(
        pid_type='recid',
        pid_value=recid
    ).first()

    record = WekoDeposit.get_record(pid.object_uuid)
    deposit = WekoDeposit(record, record.model)
    with patch('weko_deposit.api.WekoIndexer.update_relation_version_is_last', side_effect=NotFoundError):
        with pytest.raises(NotFoundError):
            deposit.publish()


def test_delete_item_metadata(app, db, location):
    a = {'_oai': {'id': 'oai:weko3.example.org:00000002.1', 'sets': []}, 'path': ['1031'], 'owner': '1', 'recid': '2.1', 'title': ['ja_conference paperITEM00000002(public_open_access_open_access_simple)'], 'pubdate': {'attribute_name': 'PubDate', 'attribute_value': '2021-02-13'}, '_buckets': {'deposit': '9766676f-0a12-439b-b5eb-6c39a61032c6'}, '_deposit': {'id': '2.1', 'pid': {'type': 'depid', 'value': '2.1', 'revision_id': 0}, 'owners': [1], 'status': 'draft'}, 'item_title': 'ja_conference paperITEM00000002(public_open_access_open_access_simple)', 'author_link': ['1', '2', '3'], 'item_type_id': '15', 'publish_date': '2021-02-13', 'publish_status': '0', 'weko_shared_ids': [], 'item_1617186331708': {'attribute_name': 'Title', 'attribute_value_mlt': [{'subitem_1551255647225': 'ja_conference paperITEM00000002(public_open_access_open_access_simple)', 'subitem_1551255648112': 'ja'}, {'subitem_1551255647225': 'en_conference paperITEM00000002(public_open_access_simple)', 'subitem_1551255648112': 'en'}]}, 'item_1617186385884': {'attribute_name': 'Alternative Title', 'attribute_value_mlt': [{'subitem_1551255720400': 'Alternative Title', 'subitem_1551255721061': 'en'}, {'subitem_1551255720400': 'Alternative Title', 'subitem_1551255721061': 'ja'}]}, 'item_1617186419668': {'attribute_name': 'Creator', 'attribute_type': 'creator', 'attribute_value_mlt': [{'givenNames': [{'givenName': '太郎', 'givenNameLang': 'ja'}, {'givenName': 'タロウ', 'givenNameLang': 'ja-Kana'}, {'givenName': 'Taro', 'givenNameLang': 'en'}], 'familyNames': [{'familyName': '情報', 'familyNameLang': 'ja'}, {'familyName': 'ジョウホウ', 'familyNameLang': 'ja-Kana'}, {'familyName': 'Joho', 'familyNameLang': 'en'}], 'creatorMails': [{'creatorMail': 'wekosoftware@nii.ac.jp'}], 'creatorNames': [{'creatorName': '情報, 太郎', 'creatorNameLang': 'ja'}, {'creatorName': 'ジョウホウ, タロウ', 'creatorNameLang': 'ja-Kana'}, {'creatorName': 'Joho, Taro', 'creatorNameLang': 'en'}], 'nameIdentifiers': [{'nameIdentifier': '1', 'nameIdentifierScheme': 'WEKO'}, {'nameIdentifier': 'xxxxxxx', 'nameIdentifierURI': 'https://orcid.org/', 'nameIdentifierScheme': 'ORCID'}, {'nameIdentifier': 'xxxxxxx', 'nameIdentifierURI': 'https://ci.nii.ac.jp/', 'nameIdentifierScheme': 'CiNii'}, {'nameIdentifier': 'zzzzzzz', 'nameIdentifierURI': 'https://kaken.nii.ac.jp/', 'nameIdentifierScheme': 'KAKEN2'}], 'creatorAffiliations': [{'affiliationNames': [{'affiliationName': 'University', 'affiliationNameLang': 'en'}], 'affiliationNameIdentifiers': [{'affiliationNameIdentifier': '0000000121691048', 'affiliationNameIdentifierURI': 'http://isni.org/isni/0000000121691048', 'affiliationNameIdentifierScheme': 'ISNI'}]}]}, {'givenNames': [{'givenName': '次郎', 'givenNameLang': 'ja'}, {'givenName': 'タロウ', 'givenNameLang': 'ja-Kana'}, {'givenName': 'Taro', 'givenNameLang': 'en'}], 'familyNames': [{'familyName': '情報', 'familyNameLang': 'ja'}, {'familyName': 'ジョウホウ', 'familyNameLang': 'ja-Kana'}, {'familyName': 'Joho', 'familyNameLang': 'en'}], 'creatorMails': [{'creatorMail': 'wekosoftware@nii.ac.jp'}], 'creatorNames': [{'creatorName': '情報, 次郎', 'creatorNameLang': 'ja'}, {'creatorName': 'ジョウホウ, タロウ', 'creatorNameLang': 'ja-Kana'}, {'creatorName': 'Joho, Taro', 'creatorNameLang': 'en'}], 'nameIdentifiers': [{'nameIdentifier': '2', 'nameIdentifierScheme': 'WEKO'}, {'nameIdentifier': 'xxxxxxx', 'nameIdentifierURI': 'https://ci.nii.ac.jp/', 'nameIdentifierScheme': 'CiNii'}, {'nameIdentifier': 'zzzzzzz', 'nameIdentifierURI': 'https://kaken.nii.ac.jp/', 'nameIdentifierScheme': 'KAKEN2'}]}, {'givenNames': [{'givenName': '太郎', 'givenNameLang': 'ja'}, {'givenName': 'タロウ', 'givenNameLang': 'ja-Kana'}, {'givenName': 'Taro', 'givenNameLang': 'en'}], 'familyNames': [{'familyName': '情報', 'familyNameLang': 'ja'}, {'familyName': 'ジョウホウ', 'familyNameLang': 'ja-Kana'}, {'familyName': 'Joho', 'familyNameLang': 'en'}], 'creatorMails': [{'creatorMail': 'wekosoftware@nii.ac.jp'}], 'creatorNames': [{'creatorName': '情報, 三郎', 'creatorNameLang': 'ja'}, {'creatorName': 'ジョウホウ, タロウ', 'creatorNameLang': 'ja-Kana'}, {'creatorName': 'Joho, Taro', 'creatorNameLang': 'en'}], 'nameIdentifiers': [{'nameIdentifier': '3', 'nameIdentifierScheme': 'WEKO'}, {'nameIdentifier': 'xxxxxxx', 'nameIdentifierURI': 'https://ci.nii.ac.jp/', 'nameIdentifierScheme': 'CiNii'}, {'nameIdentifier': 'zzzzzzz', 'nameIdentifierURI': 'https://kaken.nii.ac.jp/', 'nameIdentifierScheme': 'KAKEN2'}]}]}, 'item_1617186476635': {'attribute_name': 'Access Rights', 'attribute_value_mlt': [{'subitem_1522299639480': 'open access', 'subitem_1600958577026': 'http://purl.org/coar/access_right/c_abf2'}]}, 'item_1617186499011': {'attribute_name': 'Rights', 'attribute_value_mlt': [{'subitem_1522650717957': 'ja', 'subitem_1522650727486': 'http://localhost', 'subitem_1522651041219': 'Rights Information'}]}, 'item_1617186609386': {'attribute_name': 'Subject', 'attribute_value_mlt': [{'subitem_1522299896455': 'ja', 'subitem_1522300014469': 'Other', 'subitem_1522300048512': 'http://localhost/', 'subitem_1523261968819': 'Sibject1'}]}, 'item_1617186626617': {'attribute_name': 'Description', 'attribute_value_mlt': [{'subitem_description': 'Description\\nDescription<br/>Description&EMPTY&\\nDescription', 'subitem_description_type': 'Abstract', 'subitem_description_language': 'en'}, {'subitem_description': '概要\\n概要&EMPTY&\\n概要\\n概要', 'subitem_description_type': 'Abstract', 'subitem_description_language': 'ja'}]}, 'item_1617186643794': {'attribute_name': 'Publisher', 'attribute_value_mlt': [{'subitem_1522300295150': 'en', 'subitem_1522300316516': 'Publisher'}]}, 'item_1617186660861': {'attribute_name': 'Date', 'attribute_value_mlt': [{'subitem_1522300695726': 'Available', 'subitem_1522300722591': '2021-06-30'}]}, 'item_1617186702042': {'attribute_name': 'Language', 'attribute_value_mlt': [{'subitem_1551255818386': 'jpn'}]}, 'item_1617186783814': {'attribute_name': 'Identifier', 'attribute_value_mlt': [{'subitem_identifier_uri': 'http://localhost', 'subitem_identifier_type': 'URI'}]}, 'item_1617186859717': {'attribute_name': 'Temporal', 'attribute_value_mlt': [{'subitem_1522658018441': 'en', 'subitem_1522658031721': 'Temporal'}]}, 'item_1617186882738': {'attribute_name': 'Geo Location', 'attribute_value_mlt': [{'subitem_geolocation_place': [{'subitem_geolocation_place_text': 'Japan'}]}]}, 'item_1617186901218': {'attribute_name': 'Funding Reference', 'attribute_value_mlt': [{'subitem_1522399143519': {'subitem_1522399281603': 'ISNI', 'subitem_1522399333375': 'http://xxx'}, 'subitem_1522399412622': [{'subitem_1522399416691': 'en', 'subitem_1522737543681': 'Funder Name'}], 'subitem_1522399571623': {'subitem_1522399585738': 'Award URI', 'subitem_1522399628911': 'Award Number'}, 'subitem_1522399651758': [{'subitem_1522721910626': 'en', 'subitem_1522721929892': 'Award Title'}]}]}, 'item_1617186920753': {'attribute_name': 'Source Identifier', 'attribute_value_mlt': [{'subitem_1522646500366': 'ISSN', 'subitem_1522646572813': 'xxxx-xxxx-xxxx'}]}, 'item_1617186941041': {'attribute_name': 'Source Title', 'attribute_value_mlt': [{'subitem_1522650068558': 'en', 'subitem_1522650091861': 'Source Title'}]}, 'item_1617186959569': {'attribute_name': 'Volume Number', 'attribute_value_mlt': [{'subitem_1551256328147': '1'}]}, 'item_1617186981471': {'attribute_name': 'Issue Number', 'attribute_value_mlt': [{'subitem_1551256294723': '111'}]}, 'item_1617186994930': {'attribute_name': 'Number of Pages', 'attribute_value_mlt': [{'subitem_1551256248092': '12'}]}, 'item_1617187024783': {'attribute_name': 'Page Start', 'attribute_value_mlt': [{'subitem_1551256198917': '1'}]}, 'item_1617187045071': {'attribute_name': 'Page End', 'attribute_value_mlt': [{'subitem_1551256185532': '3'}]}, 'item_1617187112279': {'attribute_name': 'Degree Name', 'attribute_value_mlt': [{'subitem_1551256126428': 'Degree Name', 'subitem_1551256129013': 'en'}]}, 'item_1617187136212': {'attribute_name': 'Date Granted', 'attribute_value_mlt': [{'subitem_1551256096004': '2021-06-30'}]}, 'item_1617187187528': {'attribute_name': 'Conference', 'attribute_value_mlt': [{'subitem_1599711633003': [{'subitem_1599711636923': 'Conference Name', 'subitem_1599711645590': 'ja'}], 'subitem_1599711655652': '1', 'subitem_1599711660052': [{'subitem_1599711680082': 'Sponsor', 'subitem_1599711686511': 'ja'}], 'subitem_1599711699392': {'subitem_1599711704251': '2020/12/11', 'subitem_1599711712451': '1', 'subitem_1599711727603': '12', 'subitem_1599711731891': '2000', 'subitem_1599711735410': '1', 'subitem_1599711739022': '12', 'subitem_1599711743722': '2020', 'subitem_1599711745532': 'ja'}, 'subitem_1599711758470': [{'subitem_1599711769260': 'Conference Venue', 'subitem_1599711775943': 'ja'}], 'subitem_1599711788485': [{'subitem_1599711798761': 'Conference Place', 'subitem_1599711803382': 'ja'}], 'subitem_1599711813532': 'JPN'}]}, 'item_1617258105262': {'attribute_name': 'Resource Type', 'attribute_value_mlt': [{'resourceuri': 'http://purl.org/coar/resource_type/c_5794', 'resourcetype': 'conference paper'}]}, 'item_1617265215918': {'attribute_name': 'Version Type', 'attribute_value_mlt': [{'subitem_1522305645492': 'AO', 'subitem_1600292170262': 'http://purl.org/coar/version/c_b1a7d7d4d402bcce'}]}, 'item_1617349709064': {'attribute_name': 'Contributor', 'attribute_value_mlt': [{'givenNames': [{'givenName': '太郎', 'givenNameLang': 'ja'}, {'givenName': 'タロウ', 'givenNameLang': 'ja-Kana'}, {'givenName': 'Taro', 'givenNameLang': 'en'}], 'familyNames': [{'familyName': '情報', 'familyNameLang': 'ja'}, {'familyName': 'ジョウホウ', 'familyNameLang': 'ja-Kana'}, {'familyName': 'Joho', 'familyNameLang': 'en'}], 'contributorType': 'ContactPerson', 'nameIdentifiers': [{'nameIdentifier': 'xxxxxxx', 'nameIdentifierURI': 'https://orcid.org/', 'nameIdentifierScheme': 'ORCID'}, {'nameIdentifier': 'xxxxxxx', 'nameIdentifierURI': 'https://ci.nii.ac.jp/', 'nameIdentifierScheme': 'CiNii'}, {'nameIdentifier': 'xxxxxxx', 'nameIdentifierURI': 'https://kaken.nii.ac.jp/', 'nameIdentifierScheme': 'KAKEN2'}], 'contributorMails': [{'contributorMail': 'wekosoftware@nii.ac.jp'}], 'contributorNames': [{'lang': 'ja', 'contributorName': '情報, 太郎'}, {'lang': 'ja-Kana', 'contributorName': 'ジョウホウ, タロウ'}, {'lang': 'en', 'contributorName': 'Joho, Taro'}]}]}, 'item_1617349808926': {'attribute_name': 'Version', 'attribute_value_mlt': [{'subitem_1523263171732': 'Version'}]}, 'item_1617351524846': {'attribute_name': 'APC', 'attribute_value_mlt': [{'subitem_1523260933860': 'Unknown'}]}, 'item_1617353299429': {'attribute_name': 'Relation', 'attribute_value_mlt': [{'subitem_1522306207484': 'isVersionOf', 'subitem_1522306287251': {'subitem_1522306382014': 'arXiv', 'subitem_1522306436033': 'xxxxx'}, 'subitem_1523320863692': [{'subitem_1523320867455': 'en', 'subitem_1523320909613': 'Related Title'}]}]}, 'item_1617605131499': {'attribute_name': 'File', 'attribute_type': 'file', 'attribute_value_mlt': [{'url': {'url': 'https://weko3.example.org/record/2.1/files/1KB.pdf'}, 'date': [{'dateType': 'Available', 'dateValue': '2021-07-12'}], 'format': 'text/plain', 'filename': '1KB.pdf', 'filesize': [{'value': '1 KB'}], 'mimetype': 'application/pdf', 'accessrole': 'open_access', 'version_id': '6f80e3cb-f681-45eb-bd54-b45be0f7d3ee', 'displaytype': 'simple'}]}, 'item_1617610673286': {'attribute_name': 'Rights Holder', 'attribute_value_mlt': [{'nameIdentifiers': [{'nameIdentifier': 'xxxxxx', 'nameIdentifierURI': 'https://orcid.org/', 'nameIdentifierScheme': 'ORCID'}], 'rightHolderNames': [{'rightHolderName': 'Right Holder Name', 'rightHolderLanguage': 'ja'}]}]}, 'item_1617620223087': {'attribute_name': 'Heading', 'attribute_value_mlt': [{'subitem_1565671149650': 'ja', 'subitem_1565671169640': 'Banner Headline', 'subitem_1565671178623': 'Subheading'}, {'subitem_1565671149650': 'en', 'subitem_1565671169640': 'Banner Headline', 'subitem_1565671178623': 'Subheding'}]}, 'item_1617944105607': {'attribute_name': 'Degree Grantor', 'attribute_value_mlt': [{'subitem_1551256015892': [{'subitem_1551256027296': 'xxxxxx', 'subitem_1551256029891': 'kakenhi'}], 'subitem_1551256037922': [{'subitem_1551256042287': 'Degree Grantor Name', 'subitem_1551256047619': 'en'}]}]}, 'relation_version_is_last': True}
    b = {'pid': {'type': 'depid', 'value': '2.0', 'revision_id': 0}, 'lang': 'ja', 'owner': '1', 'title': 'ja_conference paperITEM00000002(public_open_access_open_access_simple)', 'owners': [1], 'status': 'published', '$schema': '15', 'pubdate': '2021-02-13', 'edit_mode': 'keep', 'created_by': 1, 'deleted_items': ['item_1617187056579', 'approval1', 'approval2'], 'shared_user_ids': [], 'weko_shared_ids': [], 'item_1617186331708': [{'subitem_1551255647225': 'ja_conference paperITEM00000002(public_open_access_open_access_simple)', 'subitem_1551255648112': 'ja'}, {'subitem_1551255647225': 'en_conference paperITEM00000002(public_open_access_simple)', 'subitem_1551255648112': 'en'}], 'item_1617186385884': [{'subitem_1551255720400': 'Alternative Title', 'subitem_1551255721061': 'en'}, {'subitem_1551255720400': 'Alternative Title', 'subitem_1551255721061': 'ja'}], 'item_1617186419668': [{'creatorMails': [{'creatorMail': 'wekosoftware@nii.ac.jp'}]}, {'givenNames': [{'givenName': '太郎', 'givenNameLang': 'ja'}, {'givenName': 'タロウ', 'givenNameLang': 'ja-Kana'}, {'givenName': 'Taro', 'givenNameLang': 'en'}], 'familyNames': [{'familyName': '情報', 'familyNameLang': 'ja'}, {'familyName': 'ジョウホウ', 'familyNameLang': 'ja-Kana'}, {'familyName': 'Joho', 'familyNameLang': 'en'}], 'creatorMails': [{'creatorMail': 'wekosoftware@nii.ac.jp'}], 'creatorNames': [{'creatorName': '情報, 三郎', 'creatorNameLang': 'ja'}, {'creatorName': 'ジョウホウ, タロウ', 'creatorNameLang': 'ja-Kana'}, {'creatorName': 'Joho, Taro', 'creatorNameLang': 'en'}], 'nameIdentifiers': [{'nameIdentifier': '3', 'nameIdentifierScheme': 'WEKO'}, {'nameIdentifier': 'xxxxxxx', 'nameIdentifierURI': 'https://ci.nii.ac.jp/', 'nameIdentifierScheme': 'CiNii'}, {'nameIdentifier': 'zzzzzzz', 'nameIdentifierURI': 'https://kaken.nii.ac.jp/', 'nameIdentifierScheme': 'KAKEN2'}]}], 'item_1617186476635': {'subitem_1522299639480': 'open access', 'subitem_1600958577026': 'http://purl.org/coar/access_right/c_abf2'}, 'item_1617186499011': [{'subitem_1522650717957': 'ja', 'subitem_1522650727486': 'http://localhost', 'subitem_1522651041219': 'Rights Information'}], 'item_1617186609386': [{'subitem_1522299896455': 'ja', 'subitem_1522300014469': 'Other', 'subitem_1522300048512': 'http://localhost/', 'subitem_1523261968819': 'Sibject1'}], 'item_1617186626617': [{'subitem_description': 'Description\\nDescription<br/>Description&EMPTY&\\nDescription', 'subitem_description_type': 'Abstract', 'subitem_description_language': 'en'}, {'subitem_description': '概要\\n概要&EMPTY&\\n概要\\n概要', 'subitem_description_type': 'Abstract', 'subitem_description_language': 'ja'}], 'item_1617186643794': [{'subitem_1522300295150': 'en', 'subitem_1522300316516': 'Publisher'}], 'item_1617186660861': [{'subitem_1522300695726': 'Available', 'subitem_1522300722591': '2021-06-30'}], 'item_1617186702042': [{'subitem_1551255818386': 'jpn'}], 'item_1617186783814': [{'subitem_identifier_uri': 'http://localhost', 'subitem_identifier_type': 'URI'}], 'item_1617186859717': [{'subitem_1522658018441': 'en', 'subitem_1522658031721': 'Temporal'}], 'item_1617186882738': [{'subitem_geolocation_place': [{'subitem_geolocation_place_text': 'Japan'}]}], 'item_1617186901218': [{'subitem_1522399143519': {'subitem_1522399281603': 'ISNI', 'subitem_1522399333375': 'http://xxx'}, 'subitem_1522399412622': [{'subitem_1522399416691': 'en', 'subitem_1522737543681': 'Funder Name'}], 'subitem_1522399571623': {'subitem_1522399585738': 'Award URI', 'subitem_1522399628911': 'Award Number'}, 'subitem_1522399651758': [{'subitem_1522721910626': 'en', 'subitem_1522721929892': 'Award Title'}]}], 'item_1617186920753': [{'subitem_1522646500366': 'ISSN', 'subitem_1522646572813': 'xxxx-xxxx-xxxx'}], 'item_1617186941041': [{'subitem_1522650068558': 'en', 'subitem_1522650091861': 'Source Title'}], 'item_1617186959569': {'subitem_1551256328147': '1'}, 'item_1617186981471': {'subitem_1551256294723': '111'}, 'item_1617186994930': {'subitem_1551256248092': '12'}, 'item_1617187024783': {'subitem_1551256198917': '1'}, 'item_1617187045071': {'subitem_1551256185532': '3'}, 'item_1617187112279': [{'subitem_1551256126428': 'Degree Name', 'subitem_1551256129013': 'en'}], 'item_1617187136212': {'subitem_1551256096004': '2021-06-30'}, 'item_1617187187528': [{'subitem_1599711633003': [{'subitem_1599711636923': 'Conference Name', 'subitem_1599711645590': 'ja'}], 'subitem_1599711655652': '1', 'subitem_1599711660052': [{'subitem_1599711680082': 'Sponsor', 'subitem_1599711686511': 'ja'}], 'subitem_1599711699392': {'subitem_1599711704251': '2020/12/11', 'subitem_1599711712451': '1', 'subitem_1599711727603': '12', 'subitem_1599711731891': '2000', 'subitem_1599711735410': '1', 'subitem_1599711739022': '12', 'subitem_1599711743722': '2020', 'subitem_1599711745532': 'ja'}, 'subitem_1599711758470': [{'subitem_1599711769260': 'Conference Venue', 'subitem_1599711775943': 'ja'}], 'subitem_1599711788485': [{'subitem_1599711798761': 'Conference Place', 'subitem_1599711803382': 'ja'}], 'subitem_1599711813532': 'JPN'}], 'item_1617258105262': {'resourceuri': 'http://purl.org/coar/resource_type/c_5794', 'resourcetype': 'conference paper'}, 'item_1617265215918': {'subitem_1522305645492': 'AO', 'subitem_1600292170262': 'http://purl.org/coar/version/c_b1a7d7d4d402bcce'}, 'item_1617349709064': [{'givenNames': [{'givenName': '太郎', 'givenNameLang': 'ja'}, {'givenName': 'タロウ', 'givenNameLang': 'ja-Kana'}, {'givenName': 'Taro', 'givenNameLang': 'en'}], 'familyNames': [{'familyName': '情報', 'familyNameLang': 'ja'}, {'familyName': 'ジョウホウ', 'familyNameLang': 'ja-Kana'}, {'familyName': 'Joho', 'familyNameLang': 'en'}], 'contributorType': 'ContactPerson', 'nameIdentifiers': [{'nameIdentifier': 'xxxxxxx', 'nameIdentifierURI': 'https://orcid.org/', 'nameIdentifierScheme': 'ORCID'}, {'nameIdentifier': 'xxxxxxx', 'nameIdentifierURI': 'https://ci.nii.ac.jp/', 'nameIdentifierScheme': 'CiNii'}, {'nameIdentifier': 'xxxxxxx', 'nameIdentifierURI': 'https://kaken.nii.ac.jp/', 'nameIdentifierScheme': 'KAKEN2'}], 'contributorMails': [{'contributorMail': 'wekosoftware@nii.ac.jp'}], 'contributorNames': [{'lang': 'ja', 'contributorName': '情報, 太郎'}, {'lang': 'ja-Kana', 'contributorName': 'ジョウホウ, タロウ'}, {'lang': 'en', 'contributorName': 'Joho, Taro'}]}], 'item_1617349808926': {'subitem_1523263171732': 'Version'}, 'item_1617351524846': {'subitem_1523260933860': 'Unknown'}, 'item_1617353299429': [{'subitem_1522306207484': 'isVersionOf', 'subitem_1522306287251': {'subitem_1522306382014': 'arXiv', 'subitem_1522306436033': 'xxxxx'}, 'subitem_1523320863692': [{'subitem_1523320867455': 'en', 'subitem_1523320909613': 'Related Title'}]}], 'item_1617605131499': [{'url': {'url': 'https://weko3.example.org/record/2/files/1KB.pdf'}, 'date': [{'dateType': 'Available', 'dateValue': '2021-07-12'}], 'format': 'text/plain', 'filename': '1KB.pdf', 'filesize': [{'value': '1 KB'}], 'mimetype': 'application/pdf', 'accessrole': 'open_access', 'version_id': 'c92410f6-ed23-4d2e-a8c5-0b3b06cc79c8', 'displaytype': 'simple'}], 'item_1617610673286': [{'nameIdentifiers': [{'nameIdentifier': 'xxxxxx', 'nameIdentifierURI': 'https://orcid.org/', 'nameIdentifierScheme': 'ORCID'}], 'rightHolderNames': [{'rightHolderName': 'Right Holder Name', 'rightHolderLanguage': 'ja'}]}], 'item_1617620223087': [{'subitem_1565671149650': 'ja', 'subitem_1565671169640': 'Banner Headline', 'subitem_1565671178623': 'Subheading'}, {'subitem_1565671149650': 'en', 'subitem_1565671169640': 'Banner Headline', 'subitem_1565671178623': 'Subheding'}], 'item_1617944105607': [{'subitem_1551256015892': [{'subitem_1551256027296': 'xxxxxx', 'subitem_1551256029891': 'kakenhi'}], 'subitem_1551256037922': [{'subitem_1551256042287': 'Degree Grantor Name', 'subitem_1551256047619': 'en'}]}]}
    # deposit = WekoDeposit.create(a)
    # print("deposit: {}".format(deposit))<|MERGE_RESOLUTION|>--- conflicted
+++ resolved
@@ -69,10 +69,7 @@
 from invenio_accounts.models import User
 from weko_items_ui.config import WEKO_ITEMS_UI_MS_MIME_TYPE,WEKO_ITEMS_UI_FILE_SISE_PREVIEW_LIMIT
 from weko_workflow.models import Activity
-<<<<<<< HEAD
-=======
 from weko_redis.redis import RedisConnection
->>>>>>> e8d00a98
 
 from tests.helpers import login
 # .tox/c1/bin/pytest --cov=weko_deposit tests/test_api.py -vv -s --cov-branch --cov-report=term --basetemp=/code/modules/weko-deposit/.tox/c1/tmp
@@ -935,38 +932,12 @@
         cid = record['recid']
         record_data = record['item_data']
         index_obj = {'index': ['1'], 'actions': '1'}
-<<<<<<< HEAD
-        test1 = OrderedDict([('pubdate', {'attribute_name': 'PubDate', 'attribute_value': '2022-08-20'}), ('item_1617186331708', {'attribute_name': 'Title', 'attribute_value_mlt': [{'subitem_1551255647225': 'タイトル', 'subitem_1551255648112': 'ja'}, {'subitem_1551255647225': 'title', 'subitem_1551255648112': 'en'}]}), ('item_1617258105262', {'attribute_name': 'Resource Type', 'attribute_value_mlt': [{'resourceuri': 'http://purl.org/coar/resource_type/c_5794', 'resourcetype': 'conference paper'}]}), ('item_title', 'title'), ('item_type_id', '1'), ('control_number', '1'), ('author_link', []), ('_oai', {'id': '1'}), ('publish_date', '2022-08-20'), ('title', ['title']), ('relation_version_is_last', True), ('path', ['1']), ('publish_status','0')])
-        test2 = None
-        ret1,ret2 = deposit.convert_item_metadata(index_obj,record_data)
-        assert ret1 == test1
-        assert ret2 == test2
-        
-        with patch("weko_deposit.api.RedisConnection.connection",side_effect=BaseException("test_error")):
-            with pytest.raises(HTTPException) as httperror:
-                ret = deposit.convert_item_metadata(index_obj,{})
-                assert httperror.value.code == 500
-                assert httperror.value.data == "Failed to register item!"
-
-        with patch("weko_deposit.api.json_loader",side_effect=RuntimeError):
-            with pytest.raises(RuntimeError):
-                ret = deposit.convert_item_metadata(index_obj,record_data)
-        with patch("weko_deposit.api.json_loader",side_effect=ValueError):
-            with pytest.raises(ValueError):
-                deposit.convert_item_metadata(index_obj,record_data)
-        with patch("weko_deposit.api.json_loader",side_effect=BaseException("test_error")):
-            with pytest.raises(HTTPException) as httperror:
-                ret = deposit.convert_item_metadata(index_obj,record_data)
-                assert httperror.value.code == 500
-                assert httperror.value.data == "MAPPING_ERROR"
-        
-=======
         index_obj_1 = {'index': ['1'], 'actions': '0'}
         test1 = OrderedDict([('pubdate', {'attribute_name': 'PubDate', 'attribute_value': '2022-08-20'}), 
                             ('item_1617186331708', {'attribute_name': 'Title', 'attribute_value_mlt': [{'subitem_1551255647225': 'タイトル', 'subitem_1551255648112': 'ja'}, {'subitem_1551255647225': 'title', 'subitem_1551255648112': 'en'}]}), 
                             ('item_1617258105262', {'attribute_name': 'Resource Type', 'attribute_value_mlt': [{'resourceuri': 'http://purl.org/coar/resource_type/c_5794', 'resourcetype': 'conference paper'}]}), 
                             ('item_title', 'title'), ('item_type_id', '1'), ('control_number', 1), ('author_link', []), 
-                            ('_oai', {'id': '1'}), ('weko_shared_ids', []), ('owner', 1), ('owners', [1]), ('publish_date', '2022-08-20'), 
+                            ('_oai', {'id': '1'}), ('weko_shared_ids', []), ('owners', [1]), ('publish_date', '2022-08-20'), 
                             ('title', ['title']), ('relation_version_is_last', True), ('path', ['1']), ('publish_status','0')])
         test2 = None
         # PersistentIdentifierデータベース登録
@@ -995,6 +966,9 @@
             with patch("weko_deposit.api.json_loader",side_effect=RuntimeError):
                 with pytest.raises(RuntimeError):
                     ret = deposit.convert_item_metadata(index_obj,record_data)
+            with patch("weko_deposit.api.json_loader",side_effect=ValueError):
+                with pytest.raises(ValueError):
+                    deposit.convert_item_metadata(index_obj,record_data)
             with patch("weko_deposit.api.json_loader",side_effect=BaseException("test_error")):
                 with pytest.raises(HTTPException) as httperror:
                     ret = deposit.convert_item_metadata(index_obj,record_data)
@@ -1067,7 +1041,6 @@
                 assert error.value.code == 500
                 assert error.value.data == "Any tree index has been deleted"
 
->>>>>>> e8d00a98
     # def _convert_description_to_object(self):
     # .tox/c1/bin/pytest --cov=weko_deposit tests/test_api.py::TestWekoDeposit::test__convert_description_to_object -vv -s --cov-branch --cov-report=term --basetemp=/code/modules/weko-deposit/.tox/c1/tmp
     def test__convert_description_to_object(sel,app,db,location,es_records):
@@ -1140,14 +1113,10 @@
     # def delete_by_index_tree_id(cls, index_id: str, ignore_items: list = []):
     # .tox/c1/bin/pytest --cov=weko_deposit tests/test_api.py::TestWekoDeposit::test_delete_by_index_tree_id -vv -s --cov-branch --cov-report=term --basetemp=/code/modules/weko-deposit/.tox/c1/tmp
     def test_delete_by_index_tree_id(sel,app,db,location,es_records):
-<<<<<<< HEAD
         def check_status(pid, status):
             assert PersistentIdentifier.get('depid', pid).status == status
 
-        indexer, records = es_records
-=======
-        _, records, _ = es_records
->>>>>>> e8d00a98
+        _, records = es_records
         record = records[0]
         deposit = record['deposit']
         deposit.delete_by_index_tree_id('1',['2'])
@@ -1199,8 +1168,6 @@
         assert deposit.update_author_link({})==None
 
 
-<<<<<<< HEAD
-=======
     # def update_feedback_mail(self):
     # .tox/c1/bin/pytest --cov=weko_deposit tests/test_api.py::TestWekoDeposit::test_update_feedback_mail -vv -s --cov-branch --cov-report=term --basetemp=/code/modules/weko-deposit/.tox/c1/tmp
     def test_update_feedback_mail(sel,app,db,location,es_records):
@@ -1209,7 +1176,6 @@
         deposit = record['deposit']
         assert deposit.update_feedback_mail()==None
 
->>>>>>> e8d00a98
     # def remove_feedback_mail(self):
     # .tox/c1/bin/pytest --cov=weko_deposit tests/test_api.py::TestWekoDeposit::test_remove_feedback_mail -vv -s --cov-branch --cov-report=term --basetemp=/code/modules/weko-deposit/.tox/c1/tmp
     def test_remove_feedback_mail(sel,app,db,location,es_records):
@@ -1477,14 +1443,9 @@
     def test_get_titles(self,app,es_records,db_itemtype,db_oaischema):
         record = WekoRecord({})
         with app.test_request_context():
-<<<<<<< HEAD
-            assert record.get_titles==""
-        indexer, results = es_records
-=======
             with pytest.raises(TypeError):
                 assert record.get_titles==""
         _, results = es_records
->>>>>>> e8d00a98
         result = results[0]
         record = result['record']
         assert record['item_type_id']=="1"
