# -*- coding: utf-8 -*-
#
# This file is part of WEKO3.
# Copyright (C) 2017 National Institute of Informatics.
#
# WEKO3 is free software; you can redistribute it
# and/or modify it under the terms of the GNU General Public License as
# published by the Free Software Foundation; either version 2 of the
# License, or (at your option) any later version.
#
# WEKO3 is distributed in the hope that it will be
# useful, but WITHOUT ANY WARRANTY; without even the implied warranty of
# MERCHANTABILITY or FITNESS FOR A PARTICULAR PURPOSE.  See the GNU
# General Public License for more details.
#
# You should have received a copy of the GNU General Public License
# along with WEKO3; if not, write to the
# Free Software Foundation, Inc., 59 Temple Place, Suite 330, Boston,
# MA 02111-1307, USA.

"""Module tests."""
import copy
from datetime import datetime
import json
import os
from unittest import mock
import unittest
import uuid
import pytest
from unittest.mock import patch
import redis
<<<<<<< HEAD

from opensearchpy.exceptions import OpenSearchException
=======
from invenio_search.engine import search
>>>>>>> 022b1bfb
from sqlalchemy.exc import SQLAlchemyError
from flask import url_for, current_app
from invenio_files_rest.app import Flask
from invenio_records.api import Record
from invenio_records_rest.utils import deny_all
from invenio_pidstore.models import PersistentIdentifier
from weko_deposit.api import WekoDeposit
from invenio_accounts.testutils import login_user_via_session
from invenio_pidstore.models import PIDStatus
from invenio_pidstore.errors import PIDDoesNotExistError, PIDInvalidAction

from weko_deposit.config import _PID, WEKO_DEPOSIT_REST_ENDPOINTS
from weko_deposit import config
from weko_deposit.logger import weko_logger
from weko_deposit.rest import ItemResource, create_blueprint
from weko_records.errors import WekoRecordsError
from weko_redis.errors import WekoRedisError
from weko_workflow.errors import WekoWorkflowError
from weko_workflow.models import Activity, FlowAction, FlowDefine, WorkFlow

# .tox/c1/bin/pytest --cov=weko_deposit tests/test_rest.py -vv -s --cov-branch --cov-report=term --cov-report=html --basetemp=/code/modules/weko-deposit/.tox/c1/tmp

# def publish(**kwargs):
# .tox/c1/bin/pytest --cov=weko_deposit tests/test_rest.py::test_publish_users -vv -s --cov-branch --cov-report=term --basetemp=/code/modules/weko-deposit/.tox/c1/tmp
@pytest.mark.parametrize('index, status_code', [
    (0, 200),
    (1, 200),
    (2, 200),
    (3, 200),
    (4, 200),
    (5, 200),
    (6, 200),
    (7, 200),
])
def test_publish_user(client, users, deposit, index, status_code):
    """
    Test of publish.
    """
    login_user_via_session(client=client, email=users[index]['email'])
    kwargs = {
        'pid_value': deposit
    }
    url = url_for('weko_deposit_rest.publish', pid_value=kwargs['pid_value'])
    input = {}
    res = client.put(url, data=json.dumps(input),
                    content_type='application/json')
    assert res.status_code == status_code

    # SQLAchemyError
    with patch("weko_deposit.rest.WekoDeposit",side_effect=SQLAlchemyError("test_error")):
        with patch("weko_deposit.rest.weko_logger") as mock_logger:
            res = client.put(url, data=json.dumps(input),
                        content_type='application/json')
            assert res.status_code == 400
            assert "Some errors in the DB." in res.data.decode("utf-8")
            mock_logger.assert_called_with(key='WEKO_COMMON_DB_SOME_ERROR', ex=mock.ANY)
            mock_logger.reset_mock()

    # Exception
    with patch("weko_deposit.rest.WekoDeposit", side_effect=Exception("test_exception")):
        res = client.put(url, data=json.dumps(input),
                        content_type='application/json')
        assert res.status_code == 400
        assert "Failed to publish item" in res.data.decode("utf-8")

# .tox/c1/bin/pytest --cov=weko_deposit tests/test_rest.py::test_publish_guest -vv -s --cov-branch --cov-report=term --basetemp=/code/modules/weko-deposit/.tox/c1/tmp
def test_publish_guest(client, deposit):
    """
    Test of publish a guest user.
    """
    kwargs = {
        'pid_value': deposit
    }
    url = url_for('weko_deposit_rest.publish', pid_value=kwargs['pid_value'],_external=True)
    input = {}
    res = client.put(url, data=json.dumps(input),
                    content_type='application/json')
    assert res.status_code == 200
    assert json.loads(res.data) == {"status": "success"}

# def create_blueprint(app, endpoints):
# .tox/c1/bin/pytest --cov=weko_deposit tests/test_rest.py::test_create_blueprint -vv -s --cov-branch --cov-report=html --cov-report=term --basetemp=/code/modules/weko-deposit/.tox/c1/tmp --full-trace
def test_create_blueprint(base_app):
    """
    Test of create_blueprint.
    """
    # record_serializer and search_serializers exists
    endpoints = copy.deepcopy(WEKO_DEPOSIT_REST_ENDPOINTS)
    endpoints["depid"][
        "rdc_route"
    ] = "/deposits/redirect/<{0}:pid_value>".format(_PID)
    endpoints["depid"][
        "pub_route"
    ] = "/deposits/publish/<{0}:pid_value>".format(_PID)
    with patch("weko_deposit.rest.obj_or_import_string") as mock_obj_or_import_string:
        with patch("weko_deposit.rest.weko_logger") as mock_logger:
            def side_effect(import_string, default=None):
                if import_string == "weko_deposit_minter":
                    from weko_deposit.pidstore import weko_deposit_minter
                    return weko_deposit_minter
                elif import_string == "weko_deposit_fetcher":
                    from weko_deposit.pidstore import weko_deposit_fetcher
                    return weko_deposit_fetcher
                elif import_string == "weko_deposit.api:WekoDeposit":
                    from weko_deposit.api import WekoDeposit
                    return WekoDeposit
                elif import_string == "weko_records.serializers:deposit_json_v1_response":
                    from weko_records.serializers import deposit_json_v1_response
                    return deposit_json_v1_response
                elif import_string == "invenio_depositserializers:json_v1_files_response":
                    from invenio_deposit.serializers import json_v1_files_response
                    return json_v1_files_response
                elif import_string == "invenio_deposit.search:DepositSearch":
                    from invenio_deposit.search import DepositSearch
                    return DepositSearch
                elif import_string == "invenio_records_rest.serializers:json_v1_search":
                    from invenio_records_rest.serializers import json_v1_search
                    return json_v1_search
                elif import_string == deny_all:
                    return deny_all
                else:
                    return default
            mock_obj_or_import_string.side_effect = side_effect
            result = create_blueprint(base_app, endpoints)
            assert result.name == 'weko_deposit_rest'
            assert result.url_prefix == ''
            mock_logger.assert_called_with(app=mock.ANY, key='WEKO_COMMON_RETURN_VALUE', value=mock.ANY)
            mock_logger.reset_mock()

    # record_serializer and search_serializers not exists
    endpoints = {
        "test_endpoint": {
            "read_permission_factory_imp": "weko_deposit.permissions:permission_factory",
            "create_permission_factory_imp": "weko_deposit.permissions:permission_factory",
            "update_permission_factory_imp": "weko_deposit.permissions:permission_factory",
            "delete_permission_factory_imp": "weko_deposit.permissions:permission_factory",
            "links_factory_imp": "weko_deposit.links:links_factory",
            "rdc_route": "/test_route",
            "pub_route": "/test_route",
            "pid_type": "depid",
            "pid_minter": "weko_deposit_minter",
            "pid_fetcher": "weko_deposit_fetcher",
            "default_media_type": "application/json",
        }
    }
    with patch("weko_deposit.rest.obj_or_import_string") as mock_obj_or_import_string:
        with patch("weko_deposit.rest.weko_logger") as mock_logger:
            mock_obj_or_import_string.side_effect = lambda x, default=None: x
            result = create_blueprint(base_app, endpoints)
            assert result.name == 'weko_deposit_rest'
            assert result.url_prefix == ''
            mock_logger.assert_called_with(app=mock.ANY, key='WEKO_COMMON_RETURN_VALUE', value=mock.ANY)


# class ItemResource(ContentNegotiatedMethodView):
#     def __init__( method_serializers, default_method_media_type,default_media_type, **kwargs)
#     def post(self, pid, record, **kwargs):
#     def put(self, **kwargs):
#     def __sanitize_string(s):
#     def __sanitize_input_data(self, data):
# def put(self, **kwargs):
# .tox/c1/bin/pytest --cov=weko_deposit tests/test_rest.py::test_depid_item_put_acl_guest -vv -s --cov-branch --cov-report=term --basetemp=/code/modules/weko-deposit/.tox/c1/tmp
def test_depid_item_put_acl_guest(client, deposit):
    """
    Test of depid_item post.
    :param client: The flask client.
    """
    kwargs = {
        'pid_value': deposit
    }
    url = url_for('weko_deposit_rest.depid_item',
                pid_value=kwargs['pid_value'])
    input = {"item_1617186331708": [{"subitem_1551255647225": "tetest",
            "subitem_1551255648112": "en"}], "pubdate": "2021-01-01",
            "item_1617258105262": {"resourcetype": "conference paper",
                                    "resourceuri": "http://purl.org/coar/resource_type/c_5794"},
            "shared_user_id": -1, "title": "tetest", "lang": "en",
            "deleted_items": ["item_1617186385884", "item_1617186419668",
                            "approval1", "approval2"],
            "$schema": "/items/jsonschema/15"}
    res = client.put(url, data=json.dumps(input),
                    content_type='application/json')
    assert res.status_code == 200
    assert json.loads(res.data) == {"status":"success"}

# def put(self, **kwargs):
# .tox/c1/bin/pytest --cov=weko_deposit tests/test_rest.py::test_depid_item_put_acl_users -vv -s --cov-branch --cov-report=term --basetemp=/code/modules/weko-deposit/.tox/c1/tmp
@pytest.mark.parametrize('index, status_code', [
    (0, 200),
    (1, 200),
    (2, 200),
    (3, 200),
    (4, 200),
    (5, 200),
    (6, 200),
    (7, 200),
])
def test_depid_item_put_acl_users(client, users, deposit, index, status_code):
    """
    Test of depid_item post.
    :param client: The flask client.
    """
    login_user_via_session(client=client, email=users[index]['email'])
    kwargs = {
        'pid_value': deposit
    }
    url = url_for('weko_deposit_rest.depid_item',
                pid_value=kwargs['pid_value'])
    input = {}
    res = client.put(url, data=json.dumps(input),
                    content_type='application/json')
    assert res.status_code == status_code

# def put(self, **kwargs):
# .tox/c1/bin/pytest --cov=weko_deposit tests/test_rest.py::test_put_upgrade_record_is_not_none_and_dot_0_in_pid_value -vv -s --cov-branch --cov-report=html --cov-report=term --basetemp=/code/modules/weko-deposit/.tox/c1/tmp --full-trace
def test_put_upgrade_record_is_not_none_and_dot_0_in_pid_value(client, users, deposit, db,location,  es_records,db_itemtype,db_actions):
    login_user_via_session(client=client, email=users[2]['email'])
    pid_value_with_0 = "{}.0".format(deposit)
    kwargs = {
        'pid_value': pid_value_with_0
    }
    rec_uuid = es_records[1][0]["rec_uuid"]
    recid = PersistentIdentifier.create(
        pid_type="recid",
        pid_value=pid_value_with_0,
        object_type="rec",
        object_uuid=rec_uuid,
        status=PIDStatus.REGISTERED,
    )
    url = url_for('weko_deposit_rest.depid_item',
                pid_value=kwargs['pid_value'])
    input = {
        "item_1617186331708": [{"subitem_1551255647225": "tetest","subitem_1551255648112": "en"}],
        "pubdate": "2021-01-01",
        "item_1617258105262": {
            "resourcetype": "conference paper",
            "resourceuri": "http://purl.org/coar/resource_type/c_5794"
        },
        "shared_user_id": -1,
        "title": "tetest",
        "lang": "en",
        "deleted_items": ["item_1617186385884", "item_1617186419668",
                        "approval1", "approval2"],
        "$schema": "/items/jsonschema/15",
        "edit_mode":"upgrade"
    }
    with patch("weko_deposit.rest.weko_logger") as mock_logger:
        res = client.put(url, data=json.dumps(input),
                        content_type='application/json')
        assert res.status_code == 200
        mock_logger.assert_called_with(key='WEKO_COMMON_IF_ENTER', branch="upgrade_record is not None and '.0' in pid_value")

#    def put(self, **kwargs):
# .tox/c1/bin/pytest --cov=weko_deposit tests/test_rest.py::test_put_wf_activity_is_not_none -vv -s --cov-branch --cov-report=html --cov-report=term --basetemp=/code/modules/weko-deposit/.tox/c1/tmp --full-trace
def test_put_wf_activity_is_not_none(client, users, db,location,  es_records,db_itemtype,db_actions):
    login_user_via_session(client=client, email=users[2]['email'])
    kwargs = {
        #'pid_value': deposit
        'pid_value': es_records[1][0]["deposit"].pid.pid_value
    }
    url = url_for('weko_deposit_rest.depid_item',
                pid_value=kwargs['pid_value'])
    input = {
        "item_1617186331708": [{"subitem_1551255647225": "tetest","subitem_1551255648112": "en"}],
        "pubdate": "2021-01-01",
        "item_1617258105262": {
            "resourcetype": "conference paper",
            "resourceuri": "http://purl.org/coar/resource_type/c_5794"
        },
        "shared_user_id": -1,
        "title": "tetest",
        "lang": "en",
        "deleted_items": ["item_1617186385884", "item_1617186419668",
                        "approval1", "approval2"],
        "$schema": "/items/jsonschema/15",
        "edit_mode":"upgrade"
    }
    flow_define = FlowDefine(id=1,flow_id=uuid.uuid4(),
                            flow_name='Registration Flow',
                            flow_user=1)
    with db.session.begin_nested():
        db.session.add(flow_define)
    db.session.commit()
    flow_action4 = FlowAction(status='N',
                    flow_id=flow_define.flow_id,
                    action_id=7,
                    action_version='1.0.0',
                    action_order=4,
                    action_condition='',
                    action_status='A',
                    action_date=datetime.strptime('2018/07/28 0:00:00','%Y/%m/%d %H:%M:%S'),
                    send_mail_setting={})
    with db.session.begin_nested():
        db.session.add(flow_action4)
    db.session.commit()
    item_id_workflow = WorkFlow(flows_id=uuid.uuid4(),
                        flows_name='test workflow4',
                        itemtype_id=1,
                        index_tree_id=None,
                        flow_id=1,
                        is_deleted=False,
                        open_restricted=False,
                        location_id=int(location.id),
                        is_gakuninrdm=False)
    with db.session.begin_nested():
        db.session.add(item_id_workflow)
    item_id_activity = Activity(activity_id='3',workflow_id=item_id_workflow.id, flow_id=flow_define.id,
                    action_id=1, activity_login_user=1,
                    activity_update_user=1,
                    activity_start=datetime.strptime('2022/04/14 3:01:53.931', '%Y/%m/%d %H:%M:%S.%f'),
                    activity_community_id=3,
                    activity_confirm_term_of_use=True,
                    title='test', shared_user_id=-1, extra_info={},
                    action_order=1,
                    item_id=str(es_records[1][0]["deposit"].pid.object_uuid),
                    )
    with db.session.begin_nested():
        db.session.add(item_id_activity)
    db.session.commit()
    with patch("weko_deposit.rest.weko_logger") as mock_logger:
        res = client.put(url, data=json.dumps(input),
                        content_type='application/json')
        assert res.status_code == 200
        mock_logger.assert_called_with(key='WEKO_COMMON_IF_ENTER', branch="wf_activity is not None")

    # if weko_record: is None
    with patch("weko_deposit.rest.WekoRecord.get_record_by_pid", return_value=None):
        res = client.put(url, data=json.dumps(input),
                        content_type='application/json')
        assert res.status_code == 200
        assert json.loads(res.data) == {"status": "success"}

#    def put(self, **kwargs):
# .tox/c1/bin/pytest --cov=weko_deposit tests/test_rest.py::test_depid_item_put -vv -s --cov-branch --cov-report=term --basetemp=/code/modules/weko-deposit/.tox/c1/tmp
def test_depid_item_put(client, users,es_records):
    login_user_via_session(client=client, email=users[2]['email'])
    kwargs = {
        #'pid_value': deposit
        'pid_value': es_records[1][0]["deposit"].pid.pid_value
    }
    url = url_for('weko_deposit_rest.depid_item',
                pid_value=kwargs['pid_value'])
    input = {
        "item_1617186331708": [{"subitem_1551255647225": "tetest","subitem_1551255648112": "en"}],
        "pubdate": "2021-01-01",
        "item_1617258105262": {
            "resourcetype": "conference paper",
            "resourceuri": "http://purl.org/coar/resource_type/c_5794"
        },
        "shared_user_id": -1,
        "title": "tetest",
        "lang": "en",
        "deleted_items": ["item_1617186385884", "item_1617186419668",
                        "approval1", "approval2"],
        "$schema": "/items/jsonschema/15"
    }

    # success case
    res = client.put(url, data=json.dumps(input),
                    content_type='application/json')
    assert res.status_code == 200
    assert json.loads(res.data) == {"status":"success"}

    input = {
        "item_1617186331708": [{"subitem_1551255647225": "tetest","subitem_1551255648112": "en"}],
        "pubdate": "2021-01-01",
        "item_1617258105262": {
            "resourcetype": "conference paper",
            "resourceuri": "http://purl.org/coar/resource_type/c_5794"
        },
        "shared_user_id": -1,
        "title": "tetest",
        "lang": "en",
        "deleted_items": ["item_1617186385884", "item_1617186419668",
                        "approval1", "approval2"],
        "$schema": "/items/jsonschema/15",
        "edit_mode":"upgrade"
    }
    # success case with edit_mode
    # cur_pid = PersistentIdentifier.get('recid', kwargs['pid_value'])
    # pid = PersistentIdentifier.get('recid', kwargs['pid_value'].split(".")[0])
    with patch("weko_deposit.rest.PersistentIdentifier.get", side_effect=PersistentIdentifier.get):
        res = client.put(url, data=json.dumps(input),
                        content_type='application/json')
        print(111111111111111111111111111111111111111111111)
        print(res.data.decode('utf-8'))
        print(111111111111111111111111111111111111111111111)
        assert res.status_code == 200
        assert json.loads(res.data) == {"status":"success"}

    kwargs_ = {
        'pid_value': f"{kwargs['pid_value']}.0"
    }

    # Not Found PID in DB.
    with patch("weko_deposit.rest.PersistentIdentifier.get",side_effect=PIDDoesNotExistError(pid_type='recid', pid_value=kwargs['pid_value'])) as mock_pid:
        with patch("weko_deposit.rest.weko_logger") as mock_logger:
            res = client.put(url, data=json.dumps(input),
                        content_type='application/json')
            assert res.status_code == 400
            assert "Not Found PID in DB." in res.data.decode("utf-8")
            mock_pid.assert_called_with('recid', kwargs['pid_value'])
            mock_logger.assert_called_with(key='WEKO_COMMON_NOT_FOUND_OBJECT', object=mock.ANY)
            mock_logger.reset_mock()

    # Invalid operation on PID.
    with patch("weko_deposit.rest.PersistentIdentifier.get",side_effect=PIDInvalidAction()):
        with patch("weko_deposit.rest.weko_logger") as mock_logger:
            res = client.put(url, data=json.dumps(input),
                        content_type='application/json')
            assert res.status_code == 400
            assert "Invalid operation on PID." in res.data.decode("utf-8")
            mock_logger.assert_called_with(key='WEKO_COMMON_DB_OTHER_ERROR', ex=mock.ANY)
            mock_logger.reset_mock()

    # Not Found Record in DB.
    with patch("weko_deposit.rest.WekoRecord.get_record_by_pid",side_effect=WekoRecordsError("test_wr_error")):
        res = client.put(url, data=json.dumps(input),
                    content_type='application/json')
        assert res.status_code == 400
        assert "Not Found Record in DB." in res.data.decode("utf-8")

    # RedisError
    with patch("weko_deposit.rest.RedisConnection.connection",side_effect=WekoRedisError("test_redis_error")):
        res = client.put(url, data=json.dumps(input),
                    content_type='application/json')
        assert res.status_code == 400
        assert "Failed to register item!" in res.data.decode("utf-8")

    # WekoWorkflowError
    with patch("weko_deposit.rest.WorkActivity.get_workflow_activity_by_item_id",side_effect=WekoWorkflowError("test_wf_error")):
        res = client.put(url, data=json.dumps(input),
                    content_type='application/json')
        assert res.status_code == 400
        assert "Failed to get activity!" in res.data.decode("utf-8")

    # SQLAlchemyError
    with patch("weko_deposit.rest.PersistentIdentifier.get",side_effect=SQLAlchemyError("test_sql_error")):
        with patch("weko_deposit.rest.weko_logger") as mock_logger:
            res = client.put(url, data=json.dumps(input),
                        content_type='application/json')
            assert res.status_code == 400
            assert "Failed to register item!" in res.data.decode("utf-8")
            mock_logger.assert_called_with(key='WEKO_COMMON_DB_SOME_ERROR', ex=mock.ANY)
            mock_logger.reset_mock()

<<<<<<< HEAD
    # OpenSearchException
    with patch("weko_deposit.rest.PersistentIdentifier.get",side_effect=OpenSearchException("test_es_error")):
=======
    # ElasticsearchException
    with patch("weko_deposit.rest.PersistentIdentifier.get",side_effect=search.OpenSearchException("test_es_error")):
>>>>>>> 022b1bfb
        with patch("weko_deposit.rest.weko_logger") as mock_logger:
            res = client.put(url, data=json.dumps(input),
                        content_type='application/json')
            assert res.status_code == 400
            assert "Failed to register item!" in res.data.decode("utf-8")
            mock_logger.assert_called_with(key='WEKO_COMMON_ERROR_ELASTICSEARCH', ex=mock.ANY)
            mock_logger.reset_mock()

    # RedisError
    with patch("weko_deposit.rest.RedisConnection.connection",side_effect=redis.RedisError("test_redis_error")):
        with patch("weko_deposit.rest.weko_logger") as mock_logger:
            res = client.put(url, data=json.dumps(input),
                        content_type='application/json')
            assert res.status_code == 400
            assert "Failed to register item!" in res.data.decode("utf-8")
            mock_logger.assert_called_with(key='WEKO_COMMON_ERROR_REDIS', ex=mock.ANY)
            mock_logger.reset_mock()

    # Exception
    with patch("weko_deposit.rest.PersistentIdentifier.get",side_effect=Exception("test_exception")):
        with patch("weko_deposit.rest.weko_logger") as mock_logger:
            res = client.put(url, data=json.dumps(input),
                        content_type='application/json')
            assert res.status_code == 400
            assert "Failed to register item!" in res.data.decode("utf-8")
            mock_logger.assert_called_with(key='WEKO_COMMON_ERROR_UNEXPECTED', ex=mock.ANY)
            mock_logger.reset_mock()

# def post(self, pid, record, **kwargs):
# .tox/c1/bin/pytest --cov=weko_deposit tests/test_rest.py::test_depid_item_post_guest -vv -s --cov-branch --cov-report=term --basetemp=/code/modules/weko-deposit/.tox/c1/tmp
def test_depid_item_post_guest(client, deposit):
    """
    Test of depid_item post.
    :param client: The flask client.
    """
    with patch.dict(current_app.config, {'WEKO_RECORDS_UI_EMAIL_ITEM_KEYS': '1'}):
        with patch("weko_deposit.rest.weko_logger", side_effect=weko_logger) as mock_logger:
            kwargs = {
                    'pid_value': deposit
            }
            url = url_for('weko_deposit_rest.depid_item',
                        pid_value=kwargs['pid_value'])
            input = {}
            res = client.post(url,
                            data=json.dumps(input),
                            content_type='application/json')
            assert res.status_code == 200
            data = json.loads(res.data)
            data.pop('created')
            data['links'].pop('bucket')
            assert data == {
                'id': 1,
                'links': {
                    'iframe_tree': '/items/iframe/index/1',
                    'iframe_tree_upgrade': '/items/iframe/index/1.1',
                    'index': '/api/deposits/redirect/1',
                    'r': '/items/index/1'
                }
            }
            mock_logger.assert_called_with(key='WEKO_COMMON_RETURN_VALUE', value=mock.ANY)

# def post(self, pid, record, **kwargs):
# .tox/c1/bin/pytest --cov=weko_deposit tests/test_rest.py::test_depid_item_post_users -vv -s --cov-branch --cov-report=term --basetemp=/code/modules/weko-deposit/.tox/c1/tmp
@pytest.mark.parametrize('index, status_code', [
    (0, 200),
    (1, 200),
    (2, 200),
    (3, 200),
    (4, 200),
    (5, 200),
    (6, 200),
    (7, 200),
])
def test_depid_item_post_users(client, users, deposit, index, status_code):
    """
    Test of depid_item post.
    :param client: The flask client.
    """
    with patch.dict(current_app.config, {'WEKO_RECORDS_UI_EMAIL_ITEM_KEYS': '1'}):
        login_user_via_session(client=client, email=users[index]['email'])
        kwargs = {
            'pid_value': deposit
        }
        url = url_for('weko_deposit_rest.depid_item',
                    pid_value=kwargs['pid_value'])
        input = {}
        res = client.post(url,
                        data=json.dumps(input),
                        content_type='application/json')
        assert res.status_code == status_code

# def __sanitize_string(s):
# .tox/c1/bin/pytest --cov=weko_deposit tests/test_rest.py::test_sanitize_string -vv -s --cov-branch --cov-report=html --cov-report=term --basetemp=/code/modules/weko-deposit/.tox/c1/tmp --full-trace > /code/log/deposit_test1.log 2>&1
def test_sanitize_string(client, users,es_records):
    # sanitized string contains irregular control characters
    login_user_via_session(client=client, email=users[2]['email'])
    kwargs = {
        #'pid_value': deposit
        'pid_value': es_records[1][0]["deposit"].pid.pid_value
    }
    url = url_for('weko_deposit_rest.depid_item',
                pid_value=kwargs['pid_value'])
    input = {
        "item_1617186331708": [{"subitem_1551255647225": "tetest","subitem_1551255648112": "en"}],
        "pubdate": "2021-01-01",
        "item_1617258105262": {
            "resourcetype": "conference \x01paper",
            "resourceuri": "http://purl.org/coar/resource_type/c_5794"
        },
        "shared_user_id": -1,
        "title": "tetest",
        "lang": "en",
        "deleted_items": ["item_1617186385884", "item_1617186419668",
                        "approval1", "approval2"],
        "$schema": "/items/jsonschema/15"
    }
    with patch("weko_deposit.rest.weko_logger") as mock_logger:
        # success case
        res = client.put(url, data=json.dumps(input),
                        content_type='application/json')
        assert res.status_code == 200
        assert json.loads(res.data) == {"status":"success"}
        mock_logger.assert_any_call(key='WEKO_COMMON_FOR_START')
        mock_logger.assert_any_call(key='WEKO_COMMON_FOR_LOOP_ITERATION', count=mock.ANY, element=mock.ANY)
        mock_logger.assert_any_call(key='WEKO_COMMON_IF_ENTER', branch=mock.ANY)
        mock_logger.assert_any_call(key='WEKO_COMMON_FOR_END')
        mock_logger.assert_any_call(key='WEKO_COMMON_RETURN_VALUE', value=mock.ANY)<|MERGE_RESOLUTION|>--- conflicted
+++ resolved
@@ -29,12 +29,7 @@
 import pytest
 from unittest.mock import patch
 import redis
-<<<<<<< HEAD
-
-from opensearchpy.exceptions import OpenSearchException
-=======
 from invenio_search.engine import search
->>>>>>> 022b1bfb
 from sqlalchemy.exc import SQLAlchemyError
 from flask import url_for, current_app
 from invenio_files_rest.app import Flask
@@ -481,13 +476,8 @@
             mock_logger.assert_called_with(key='WEKO_COMMON_DB_SOME_ERROR', ex=mock.ANY)
             mock_logger.reset_mock()
 
-<<<<<<< HEAD
-    # OpenSearchException
-    with patch("weko_deposit.rest.PersistentIdentifier.get",side_effect=OpenSearchException("test_es_error")):
-=======
     # ElasticsearchException
     with patch("weko_deposit.rest.PersistentIdentifier.get",side_effect=search.OpenSearchException("test_es_error")):
->>>>>>> 022b1bfb
         with patch("weko_deposit.rest.weko_logger") as mock_logger:
             res = client.put(url, data=json.dumps(input),
                         content_type='application/json')
