--- conflicted
+++ resolved
@@ -25,10 +25,7 @@
 import os
 from unittest import mock
 import unittest
-<<<<<<< HEAD
 import uuid
-=======
->>>>>>> 622847d1
 import pytest
 from unittest.mock import patch
 import redis
@@ -38,27 +35,12 @@
 from flask import url_for, current_app
 from invenio_files_rest.app import Flask
 from invenio_records.api import Record
-<<<<<<< HEAD
 from invenio_records_rest.utils import deny_all
 from invenio_pidstore.models import PersistentIdentifier
 from weko_deposit.api import WekoDeposit
 from invenio_accounts.testutils import login_user_via_session
 from invenio_pidstore.models import PIDStatus
 from invenio_pidstore.errors import PIDDoesNotExistError, PIDInvalidAction
-=======
-from invenio_pidstore.models import PersistentIdentifier
-from weko_deposit.api import WekoDeposit
-from invenio_accounts.testutils import login_user_via_session
-from invenio_pidstore.errors import PIDDoesNotExistError, PIDInvalidAction
-
-from weko_deposit.rest import ItemResource, create_blueprint
-from weko_records.errors import WekoRecordsError
-from weko_redis.errors import WekoRedisError
-from weko_workflow.errors import WekoWorkflowError
-from weko_workflow.models import Activity
-
-# from weko_deposit.rest import create_blueprint, dbsession_clean
->>>>>>> 622847d1
 
 from weko_deposit.config import _PID, WEKO_DEPOSIT_REST_ENDPOINTS
 from weko_deposit import config
@@ -71,35 +53,8 @@
 
 # .tox/c1/bin/pytest --cov=weko_deposit tests/test_rest.py -vv -s --cov-branch --cov-report=term --cov-report=html --basetemp=/code/modules/weko-deposit/.tox/c1/tmp
 
-<<<<<<< HEAD
-# def publish(**kwargs):
-# .tox/c1/bin/pytest --cov=weko_deposit tests/test_rest.py::test_publish -vv -s --cov-branch --cov-report=term --basetemp=/code/modules/weko-deposit/.tox/c1/tmp
-=======
-# def test_publish(app, location):
-#    deposit = WekoDeposit.create({})
-#    kwargs = {
-#        'pid_value': deposit.pid.pid_value
-#    }
-
-
-# .tox/c1/bin/pytest --cov=weko_deposit tests/test_rest.py::test_publish_guest -vv -s --cov-branch --cov-report=term --basetemp=/code/modules/weko-deposit/.tox/c1/tmp
-def test_publish_guest(client, deposit):
-    """
-    Test of publish.
-    """
-    kwargs = {
-        'pid_value': deposit
-    }
-    url = url_for('weko_deposit_rest.publish', pid_value=kwargs['pid_value'],_external=True)
-    input = {}
-    res = client.put(url, data=json.dumps(input),
-                     content_type='application/json')
-    assert res.status_code == 200
-    assert json.loads(res.data) == {"status": "success"}
-
 # def publish(**kwargs):
 # .tox/c1/bin/pytest --cov=weko_deposit tests/test_rest.py::test_publish_users -vv -s --cov-branch --cov-report=term --basetemp=/code/modules/weko-deposit/.tox/c1/tmp
->>>>>>> 622847d1
 @pytest.mark.parametrize('index, status_code', [
     (0, 200),
     (1, 200),
@@ -141,7 +96,7 @@
         assert res.status_code == 400
         assert "Failed to publish item" in res.data.decode("utf-8")
 
-<<<<<<< HEAD
+# .tox/c1/bin/pytest --cov=weko_deposit tests/test_rest.py::test_publish_guest -vv -s --cov-branch --cov-report=term --basetemp=/code/modules/weko-deposit/.tox/c1/tmp
 def test_publish_guest(client, deposit):
     """
     Test of publish a guest user.
@@ -204,82 +159,6 @@
             assert result.url_prefix == ''
             mock_logger.assert_called_with(app=mock.ANY, key='WEKO_COMMON_RETURN_VALUE', value=mock.ANY)
             mock_logger.reset_mock()
-=======
-# def test_dbsession_clean(client, app):
-    """
-    Test of dbsession_clean.
-    """
-#     with patch("weko_deposit.rest.weko_logger") as mock_logger:
-#         mock_logger.assert_called_with(key='WEKO_COMMON_ERROR_UNEXPECTED', ex=mock.ANY)
-#         mock_logger.reset_mock()
-
-#     with patch("weko_deposit.rest.weko_logger") as mock_logger:
-#         with patch("weko_deposit.rest.db.session.commit"):
-#             with patch("weko_deposit.rest.db.session.remove"):
-#                 dbsession_clean(None)
-#                 mock_logger.assert_called_with(key='WEKO_COMMON_IF_ENTER', branch='exception is None')
-#                 mock_logger.reset_mock()
-
-    # exception = SQLAlchemyError("test_exception")
-    # with patch("weko_deposit.rest.weko_logger") as mock_logger:
-    #     with patch ("weko_deposit.rest.db.session.commit",side_effect=exception):
-    #         with patch("weko_deposit.rest.db.session.rollback"):
-    #             with patch ("weko_deposit.rest.db.session.remove"):
-    #                 create_blueprint.dbsession_clean(exception)
-    #                 mock_logger.assert_called_with(key='WEKO_COMMON_DB_SOME_ERROR', ex=exception)
-    #                 mock_logger.reset_mock()
-# class TestCreateBlueprint(unittest.TestCase):
-
-#     def setUp(self):
-#         self.app = Flask(__name__)
-#         self.app.config['TESTING'] = True
-#         self.app.config['WEKO_LOGGING_CONSOLE'] = True
-#     # test for ctx in db_session_clean
-#     def test_dbsession_clean_ctx_dict(self):
-#         endpoints = {
-#             'test_endpoint': {
-#                     'read_permission_factory_imp': 'read_permission',
-#                     'create_permission_factory_imp': 'create_permission',
-#                     'update_permission_factory_imp': 'update_permission',
-#                     'delete_permission_factory_imp': 'delete_permission',
-#                     'record_class': 'record_class',
-#                     'links_factory_imp': 'links_factory',
-#                     'pid_type': 'pid_type',
-#                     'pid_minter': 'pid_minter',
-#                     'pid_fetcher': 'pid_fetcher',
-#                     'default_media_type': 'application/json',
-#                     'rdc_route': '/test_route',
-#                     'pub_route': '/publish_route',
-#                 }
-#         }
-#         with self.app.app_context():
-#             with patch('weko_deposit.rest.obj_or_import_string') as mock_obj_or_import_string:
-#                 with patch('weko_deposit.rest.default_links_factory') as mock_default_links_factory:
-                
-#                     mock_obj_or_import_string.side_effect = lambda x, default=None: x
-#                     mock_default_links_factory.return_value = 'default_links_factory'
-
-#                     blueprint = create_blueprint(self.app, endpoints)
-#                     self.app.register_blueprint(blueprint)
-
-#                     view_func = self.app.view_functions['weko_deposit_rest.test_endpoint_item']
-#                     view_class = view_func.view_class
-
-#                     instance = view_class(ctx=endpoints['test_endpoint'], record_serializers=None, default_media_type='application/json', kwargs='test_kwarg')
-
-#                     self.assertEqual(instance.ctx['read_permission_factory'], 'read_permission')
-#                     self.assertEqual(instance.ctx['create_permission_factory'], 'create_permission')
-#                     self.assertEqual(instance.ctx['update_permission_factory'], 'update_permission')
-#                     self.assertEqual(instance.ctx['delete_permission_factory'], 'delete_permission')
-#                     self.assertEqual(instance.ctx['record_class'])
-#                     self.assertEqual(instance.ctx['links_factory'], 'links_factory')
-#                     self.assertEqual(instance.ctx['pid_type'], 'pid_type')
-#                     self.assertEqual(instance.ctx['pid_minter'], 'pid_minter')
-#                     self.assertEqual(instance.ctx['pid_fetcher'], 'pid_fetcher')
-#                     self.assertIn('application/json', instance.loaders)
-#                     self.assertTrue(callable(instance.loaders['application/json']))
-
->>>>>>> 622847d1
 
     # record_serializer and search_serializers not exists
     endpoints = {
@@ -534,7 +413,6 @@
     # cur_pid = PersistentIdentifier.get('recid', kwargs['pid_value'])
     # pid = PersistentIdentifier.get('recid', kwargs['pid_value'].split(".")[0])
     with patch("weko_deposit.rest.PersistentIdentifier.get", side_effect=PersistentIdentifier.get) as mock_pid:
-<<<<<<< HEAD
         res = client.put(url, data=json.dumps(input),
                         content_type='application/json')
         assert res.status_code == 200
@@ -543,35 +421,6 @@
     kwargs_ = {
         'pid_value': f"{kwargs['pid_value']}.0"
     }
-=======
-        # mock_pid.side_effect = [cur_pid, pid]
-        res = client.put(url, data=json.dumps(input),
-                         content_type='application/json')
-        # instance = ItemResource()
-        # instance.put(kwargs['pid_value'], input)
-        assert res.status_code == 200
-        assert json.loads(res.data) == {"status":"success"}
-        # mock_pid.assert_called_with('recid', kwargs['pid_value'])
-
-    # upgrade_record is not None and ".0" in pid_value
-    kwargs_ = {
-        'pid_value': f"{kwargs['pid_value']}.0"
-    }
-    # # with patch("weko_deposit.rest.WekoDeposit.newversion", return_value=Record(data=json.dumps(input))) as mock_deposit:
-    # with patch("weko_deposit.rest.weko_logger") as mock_logger:
-    #     res = client.put(url, data=json.dumps(input),
-    #                 content_type='application/json')
-    #     mock_logger.assert_called_with(key='WEKO_COMMON_IF_ENTER', branch="upgrade_record is not None and '.0' in pid_value")
-
-    # # wf_activity is not None
-    # with patch("weko_deposit.rest.WorkActivity.get_workflow_activity_by_item_id", return_value=type("_Activity",(Activity),{})()) as mock_wf_activity:
-    #     with patch("weko_deposit.rest.weko_logger") as mock_logger:
-    #         res = client.put(url, data=json.dumps(input),
-    #                     content_type='application/json')
-    #         mock_logger.assert_called_with(key='WEKO_COMMON_IF_ENTER', branch="wf_activity is not None")
-
-    # weko_record is None
->>>>>>> 622847d1
 
     # Not Found PID in DB.
     with patch("weko_deposit.rest.PersistentIdentifier.get",side_effect=PIDDoesNotExistError(pid_type='recid', pid_value=kwargs['pid_value'])) as mock_pid:
@@ -624,11 +473,6 @@
             assert "Failed to register item!" in res.data.decode("utf-8")
             mock_logger.assert_called_with(key='WEKO_COMMON_DB_SOME_ERROR', ex=mock.ANY)
             mock_logger.reset_mock()
-<<<<<<< HEAD
-
-    # ElasticsearchException
-    with patch("weko_deposit.rest.PersistentIdentifier.get",side_effect=ElasticsearchException("test_es_error")):
-=======
 
     # ElasticsearchException
     with patch("weko_deposit.rest.PersistentIdentifier.get",side_effect=ElasticsearchException("test_es_error")):
@@ -652,31 +496,6 @@
 
     # Exception
     with patch("weko_deposit.rest.PersistentIdentifier.get",side_effect=Exception("test_exception")):
->>>>>>> 622847d1
-        with patch("weko_deposit.rest.weko_logger") as mock_logger:
-            res = client.put(url, data=json.dumps(input),
-                        content_type='application/json')
-            assert res.status_code == 400
-            assert "Failed to register item!" in res.data.decode("utf-8")
-<<<<<<< HEAD
-            mock_logger.assert_called_with(key='WEKO_COMMON_ERROR_ELASTICSEARCH', ex=mock.ANY)
-            mock_logger.reset_mock()
-
-    # RedisError
-    with patch("weko_deposit.rest.RedisConnection.connection",side_effect=redis.RedisError("test_redis_error")):
-        with patch("weko_deposit.rest.weko_logger") as mock_logger:
-            res = client.put(url, data=json.dumps(input),
-                        content_type='application/json')
-            assert res.status_code == 400
-            assert "Failed to register item!" in res.data.decode("utf-8")
-            mock_logger.assert_called_with(key='WEKO_COMMON_ERROR_REDIS', ex=mock.ANY)
-=======
-            mock_logger.assert_called_with(key='WEKO_COMMON_ERROR_UNEXPECTED', ex=mock.ANY)
->>>>>>> 622847d1
-            mock_logger.reset_mock()
-
-    # Exception
-    with patch("weko_deposit.rest.PersistentIdentifier.get",side_effect=Exception("test_exception")):
         with patch("weko_deposit.rest.weko_logger") as mock_logger:
             res = client.put(url, data=json.dumps(input),
                         content_type='application/json')
@@ -693,7 +512,6 @@
     :param client: The flask client.
     """
     with patch.dict(current_app.config, {'WEKO_RECORDS_UI_EMAIL_ITEM_KEYS': '1'}):
-<<<<<<< HEAD
         with patch("weko_deposit.rest.weko_logger", side_effect=weko_logger) as mock_logger:
             kwargs = {
                     'pid_value': deposit
@@ -718,31 +536,6 @@
                 }
             }
             mock_logger.assert_called_with(key='WEKO_COMMON_RETURN_VALUE', value=mock.ANY)
-=======
-        kwargs = {
-                'pid_value': deposit
-        }
-        url = url_for('weko_deposit_rest.depid_item',
-                    pid_value=kwargs['pid_value'])
-        input = {}
-        res = client.post(url,
-                        data=json.dumps(input),
-                        content_type='application/json')
-        assert res.status_code == 200
-        data = json.loads(res.data)
-        data.pop('created')
-        data['links'].pop('bucket')
-        assert data == {
-            'id': 1,
-            'links': {
-                'iframe_tree': '/items/iframe/index/1',
-                'iframe_tree_upgrade': '/items/iframe/index/1.1',
-                'index': '/api/deposits/redirect/1',
-                'r': '/items/index/1'
-            }
-        }
-
->>>>>>> 622847d1
 
 # def post(self, pid, record, **kwargs):
 # .tox/c1/bin/pytest --cov=weko_deposit tests/test_rest.py::test_depid_item_post_users -vv -s --cov-branch --cov-report=term --basetemp=/code/modules/weko-deposit/.tox/c1/tmp
@@ -767,7 +560,6 @@
             'pid_value': deposit
         }
         url = url_for('weko_deposit_rest.depid_item',
-<<<<<<< HEAD
                     pid_value=kwargs['pid_value'])
         input = {}
         res = client.post(url,
@@ -779,38 +571,20 @@
 # .tox/c1/bin/pytest --cov=weko_deposit tests/test_rest.py::test_sanitize_string -vv -s --cov-branch --cov-report=html --cov-report=term --basetemp=/code/modules/weko-deposit/.tox/c1/tmp --full-trace > /code/log/deposit_test1.log 2>&1
 def test_sanitize_string(client, users,es_records):
     # sanitized string contains irregular control characters
-=======
-                      pid_value=kwargs['pid_value'])
-        input = {}
-        res = client.post(url,
-                          data=json.dumps(input),
-                          content_type='application/json')
-        assert res.status_code == status_code
-
-# sanitized string contains irregular control characters
-def test_sanitize_string(client, users,es_records):
->>>>>>> 622847d1
     login_user_via_session(client=client, email=users[2]['email'])
     kwargs = {
         #'pid_value': deposit
         'pid_value': es_records[1][0]["deposit"].pid.pid_value
     }
     url = url_for('weko_deposit_rest.depid_item',
-<<<<<<< HEAD
                 pid_value=kwargs['pid_value'])
     input = {
         "item_1617186331708": [{"subitem_1551255647225": "tetest","subitem_1551255648112": "en"}],
-=======
-                  pid_value=kwargs['pid_value'])
-    input = {
-        "item_1617186331708": [{"subitem_1551255647225": "tetest","subitem_1551255648112": "en"}], 
->>>>>>> 622847d1
         "pubdate": "2021-01-01",
         "item_1617258105262": {
             "resourcetype": "conference \x01paper",
             "resourceuri": "http://purl.org/coar/resource_type/c_5794"
         },
-<<<<<<< HEAD
         "shared_user_id": -1,
         "title": "tetest",
         "lang": "en",
@@ -829,18 +603,3 @@
         mock_logger.assert_any_call(key='WEKO_COMMON_IF_ENTER', branch=mock.ANY)
         mock_logger.assert_any_call(key='WEKO_COMMON_FOR_END')
         mock_logger.assert_any_call(key='WEKO_COMMON_RETURN_VALUE', value=mock.ANY)
-=======
-        "shared_user_id": -1, 
-        "title": "tetest", 
-        "lang": "en",
-        "deleted_items": ["item_1617186385884", "item_1617186419668",
-                          "approval1", "approval2"],
-        "$schema": "/items/jsonschema/15"
-    }
-
-    # success case
-    res = client.put(url, data=json.dumps(input),
-                     content_type='application/json')
-    assert res.status_code == 200
-    assert json.loads(res.data) == {"status":"success"}
->>>>>>> 622847d1
