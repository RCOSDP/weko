# -*- coding: utf-8 -*-
#
# This file is part of WEKO3.
# Copyright (C) 2017 National Institute of Informatics.
#
# WEKO3 is free software; you can redistribute it
# and/or modify it under the terms of the GNU General Public License as
# published by the Free Software Foundation; either version 2 of the
# License, or (at your option) any later version.
#
# WEKO3 is distributed in the hope that it will be
# useful, but WITHOUT ANY WARRANTY; without even the implied warranty of
# MERCHANTABILITY or FITNESS FOR A PARTICULAR PURPOSE.  See the GNU
# General Public License for more details.
#
# You should have received a copy of the GNU General Public License
# along with WEKO3; if not, write to the
# Free Software Foundation, Inc., 59 Temple Place, Suite 330, Boston,
# MA 02111-1307, USA.

"""Module tests."""

from flask import Flask

from weko_deposit import WekoDeposit


def test_version():
    """Test version import."""
    from weko_deposit import __version__
    assert __version__


def test_init():
    """Test extension initialization."""
    app = Flask('testapp')
    ext = WekoDeposit(app)
    assert 'weko-deposit' in app.extensions

    app = Flask('testapp')
    ext = WekoDeposit()
    assert 'weko-deposit' not in app.extensions
    ext.init_app(app)
<<<<<<< HEAD
    assert 'weko-deposit' in app.extensions


def test_view(app):
    """Test view."""
    WekoDeposit(app)
    with app.test_client() as client:
        res = client.get("/")
        assert res.status_code == 200
        assert 'Welcome to weko-deposit' in str(res.data)

def test_ItemResource_put(app):

    WekoDeposit(app)
    with app.test_client() as client:
        data = {"item_1617186331708":[{"subitem_1551255647225":"tetest","subitem_1551255648112":"en"}],"pubdate":"2021-01-01","item_1617258105262":{"resourcetype":"conference paper","resourceuri":"http://purl.org/coar/resource_type/c_5794"},"shared_user_id":-1,"title":"tetest","lang":"en","deleted_items":["item_1617186385884","item_1617186419668","item_1617186499011","item_1617186609386","item_1617186626617","item_1617186643794","item_1617186660861","item_1617186702042","item_1617186783814","item_1617186859717","item_1617186882738","item_1617186901218","item_1617186920753","item_1617186941041","item_1617187112279","item_1617187187528","item_1617349709064","item_1617353299429","item_1617605131499","item_1617610673286","item_1617620223087","item_1617944105607","item_1617187056579","approval1","approval2"],"$schema":"/items/jsonschema/15"}
        headers = {'content-type': 'application/json'}
        res = client.put("/deposits/redirect/1" , data=json.dumps(data), headers=headers)
        assert res.status_code == 200
        print(api_response)
=======
    assert 'weko-deposit' in app.extensions
>>>>>>> 4d045a83
<|MERGE_RESOLUTION|>--- conflicted
+++ resolved
@@ -41,7 +41,6 @@
     ext = WekoDeposit()
     assert 'weko-deposit' not in app.extensions
     ext.init_app(app)
-<<<<<<< HEAD
     assert 'weko-deposit' in app.extensions
 
 
@@ -53,15 +52,15 @@
         assert res.status_code == 200
         assert 'Welcome to weko-deposit' in str(res.data)
 
+
 def test_ItemResource_put(app):
 
     WekoDeposit(app)
     with app.test_client() as client:
-        data = {"item_1617186331708":[{"subitem_1551255647225":"tetest","subitem_1551255648112":"en"}],"pubdate":"2021-01-01","item_1617258105262":{"resourcetype":"conference paper","resourceuri":"http://purl.org/coar/resource_type/c_5794"},"shared_user_id":-1,"title":"tetest","lang":"en","deleted_items":["item_1617186385884","item_1617186419668","item_1617186499011","item_1617186609386","item_1617186626617","item_1617186643794","item_1617186660861","item_1617186702042","item_1617186783814","item_1617186859717","item_1617186882738","item_1617186901218","item_1617186920753","item_1617186941041","item_1617187112279","item_1617187187528","item_1617349709064","item_1617353299429","item_1617605131499","item_1617610673286","item_1617620223087","item_1617944105607","item_1617187056579","approval1","approval2"],"$schema":"/items/jsonschema/15"}
+        data = {"item_1617186331708": [{"subitem_1551255647225": "tetest", "subitem_1551255648112": "en"}], "pubdate": "2021-01-01", "item_1617258105262": {"resourcetype": "conference paper", "resourceuri": "http://purl.org/coar/resource_type/c_5794"}, "shared_user_id": -1, "title": "tetest", "lang": "en", "deleted_items": ["item_1617186385884", "item_1617186419668", "item_1617186499011", "item_1617186609386", "item_1617186626617", "item_1617186643794",
+                                                                                                                                                                                                                                                                                                                                      "item_1617186660861", "item_1617186702042", "item_1617186783814", "item_1617186859717", "item_1617186882738", "item_1617186901218", "item_1617186920753", "item_1617186941041", "item_1617187112279", "item_1617187187528", "item_1617349709064", "item_1617353299429", "item_1617605131499", "item_1617610673286", "item_1617620223087", "item_1617944105607", "item_1617187056579", "approval1", "approval2"], "$schema": "/items/jsonschema/15"}
         headers = {'content-type': 'application/json'}
-        res = client.put("/deposits/redirect/1" , data=json.dumps(data), headers=headers)
+        res = client.put("/deposits/redirect/1",
+                         data=json.dumps(data), headers=headers)
         assert res.status_code == 200
-        print(api_response)
-=======
-    assert 'weko-deposit' in app.extensions
->>>>>>> 4d045a83
+        print(api_response)