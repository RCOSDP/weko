# -*- coding: utf-8 -*-
#
# This file is part of WEKO3.
# Copyright (C) 2017 National Institute of Informatics.
#
# WEKO3 is free software; you can redistribute it
# and/or modify it under the terms of the GNU General Public License as
# published by the Free Software Foundation; either version 2 of the
# License, or (at your option) any later version.
#
# WEKO3 is distributed in the hope that it will be
# useful, but WITHOUT ANY WARRANTY; without even the implied warranty of
# MERCHANTABILITY or FITNESS FOR A PARTICULAR PURPOSE.  See the GNU
# General Public License for more details.
#
# You should have received a copy of the GNU General Public License
# along with WEKO3; if not, write to the
# Free Software Foundation, Inc., 59 Temple Place, Suite 330, Boston,
# MA 02111-1307, USA.

"""Blueprint for Weko deposit rest."""

import json
from wsgiref.util import request_uri

import redis
<<<<<<< HEAD
from elasticsearch import ElasticsearchException
=======
from redis import sentinel
from invenio_search.engine import search
>>>>>>> f387b6e7
from flask import Blueprint, abort, current_app, jsonify, request
from invenio_db import db
from invenio_pidstore import current_pidstore
from invenio_pidstore.models import PersistentIdentifier
from invenio_pidstore.errors import PIDDoesNotExistError, PIDInvalidAction
from invenio_records.api import Record
from invenio_records.models import RecordMetadata
from invenio_records_rest.links import default_links_factory
from invenio_records_rest.utils import obj_or_import_string
from invenio_records_rest.views import pass_record
from invenio_rest import ContentNegotiatedMethodView
from sqlalchemy.exc import SQLAlchemyError
from weko_records.errors import WekoRecordsError
from weko_redis.errors import WekoRedisError
from weko_redis.redis import RedisConnection
from weko_workflow.api import WorkActivity
from weko_workflow.errors import WekoWorkflowError

from .api import WekoDeposit, WekoRecord
from .errors import WekoDepositError
from .links import base_factory
from .logger import weko_logger

def publish(**kwargs):
    """Publish item.

    Publish the deposit.

    Args:
        **kwargs: Keyword arguments.<br>
            pid_value (str): Persistent Identifier value. Required.
    """
    try:
        pid_value = kwargs.get('pid_value').value
        pid = PersistentIdentifier.query.filter_by(
            pid_type='recid', pid_value=pid_value).first()
        r = RecordMetadata.query.filter_by(id=pid.object_uuid).first()
        dep = WekoDeposit(r.json, r)
        dep.update_feedback_mail()
        dep.publish()
    except SQLAlchemyError as ex:
        weko_logger(key='WEKO_COMMON_DB_SOME_ERROR', ex=ex)
        abort(400, "Some errors in the DB.")
    except Exception:
        abort(400, "Failed to publish item")

    return jsonify({'status': 'success'})


def create_blueprint(app, endpoints):
    """Create Invenio-Deposit-REST blueprint.

    See: :data:`invenio_deposit.config.DEPOSIT_REST_ENDPOINTS`.

    Args:
        app: The Flask application.
        endpoints (dict): List of endpoints configuration.

    Returns:
        The configured blueprint.
    """
    blueprint = Blueprint(
        'weko_deposit_rest',
        __name__,
        url_prefix='',
    )

    @blueprint.teardown_request
    def dbsession_clean(exception):
        """Clean up the database session.

        Clwan up the database session after each request.

        Args:
            exception (:obj:`Exception`): Exception object.
        """
        if exception is None:
            weko_logger(app=app, key='WEKO_COMMON_IF_ENTER', branch='exception is None')
            try:
                db.session.commit()
            except SQLAlchemyError as ex:
                weko_logger(app=app, key='WEKO_COMMON_DB_SOME_ERROR', ex=ex)
                db.session.rollback()
                raise WekoDepositError(ex=ex)
        weko_logger(app=app, key='WEKO_COMMON_ERROR_UNEXPECTED', ex=exception)
        db.session.remove()

    weko_logger(app=app, key='WEKO_COMMON_FOR_START')
    for i, (endpoint, options) in enumerate((endpoints or {}).items()):
        weko_logger(app=app, key='WEKO_COMMON_FOR_LOOP_ITERATION',
                    count=i, element=endpoint)

        if 'record_serializers' in options:
            weko_logger(app=app, key='WEKO_COMMON_IF_ENTER',
                        branch='record_serializers in options.')

            record_serializers = options.get('record_serializers')
            record_serializers = {mime: obj_or_import_string(func)
                                for mime, func in record_serializers.items()}
        else:
            weko_logger(app=app, key='WEKO_COMMON_IF_ENTER',
                        branch='record_serializers not in options.')

            record_serializers = {}

        if 'search_serializers' in options:
            weko_logger(app=app, key='WEKO_COMMON_IF_ENTER',
                        branch='search_serializers in options.')

            serializers = options.get('search_serializers')
            search_serializers = {mime: obj_or_import_string(func)
                                for mime, func in serializers.items()}
        else:
            weko_logger(app=app, key='WEKO_COMMON_IF_ENTER',
                        branch='search_serializers not in options.')

            search_serializers = {}

        record_class = obj_or_import_string(options.get('record_class'),
                                            default=Record)

        search_class_kwargs = {}
        search_class_kwargs['index'] = options.get('search_index')
        search_class_kwargs['doc_type'] = options.get('search_type')

        ctx = {
            "read_permission_factory": obj_or_import_string(
                options.get('read_permission_factory_imp')
            ),
            "create_permission_factory": obj_or_import_string(
                options.get('create_permission_factory_imp')
            ),
            "update_permission_factory": obj_or_import_string(
                options.get('update_permission_factory_imp')
            ),
            "delete_permission_factory": obj_or_import_string(
                options.get('delete_permission_factory_imp')
            ),
            "record_class": record_class,
            "links_factory": obj_or_import_string(
                options.get('links_factory_imp'), default=default_links_factory
            ),
            "pid_type": options.get('pid_type'),
            "pid_minter": options.get('pid_minter'),
            "pid_fetcher": options.get('pid_fetcher'),
            "loaders": {
                options.get('default_media_type'): lambda: request.get_json()
                }
        }

        isr = ItemResource.as_view(
            ItemResource.view_name.format(endpoint),
            ctx=ctx,
            record_serializers=record_serializers,
            default_media_type=options.get('default_media_type'),
        )

        blueprint.add_url_rule(
            options.pop('rdc_route'),
            view_func=isr,
            methods=['PUT', 'POST'],
        )

        blueprint.add_url_rule(
            options.pop('pub_route'),
            view_func=publish,
            methods=['PUT'],
        )

    weko_logger(app=app, key='WEKO_COMMON_FOR_END')
    weko_logger(app=app, key='WEKO_COMMON_RETURN_VALUE', value=blueprint)
    return blueprint


class ItemResource(ContentNegotiatedMethodView):
    """Redirect to next page(index select).

    Attributes:
        pid_fetcher (str): Persistent Identifier fetcher.
    """

    view_name = '{0}_item'

    def __init__(self, ctx, search_serializers=None,
                 record_serializers=None,
                 default_media_type=None,
                 **kwargs):
        """Constructor.

        Initialize the ItemResource.

        Args:
            ctx (dict): Context object.
            search_serializers: Search serializers.\
                A mapping of HTTP method name. Default to `None`.\
                Not used.
            record_serializers: Record serializers. \
                A mapping of HTTP method name. Default to `None`.
            default_media_type: Default media type.
            **kwargs: Keyword arguments
        """

        super().__init__(
            method_serializers={
                'PUT': record_serializers,
                'POST': record_serializers,
            },
            default_method_media_type={
                'PUT': default_media_type,
                'POST': default_media_type,
            },
            default_media_type=default_media_type,
            **kwargs
        )
        weko_logger(key='WEKO_COMMON_CALLED_KW_ARGUMENT', kwarg=kwargs)

        weko_logger(key='WEKO_COMMON_FOR_START')
        for i, (key, value) in enumerate(ctx.items()):
            weko_logger(key='WEKO_COMMON_FOR_LOOP_ITERATION',
                        count=i, element=key)
            setattr(self, key, value)
        weko_logger(key='WEKO_COMMON_FOR_END')

        self.pid_fetcher = current_pidstore.fetchers[self.pid_fetcher]

    @pass_record
    def post(self, pid, record, **kwargs):
        """Post the record.

        This method is used to create a new record in the system.

        Args:
            pid (:obj:`PersistentIdentifier`):\
                Persistent Identifier instance associated with the record.
            record (Objct): The record object to be created.
            **kwargs: Keyword arguments. Not used.

        Returns:
            Response: Response object containing the result of the operation.
        """
        result = self.make_response(pid,
                                  record,
                                  201,
                                  links_factory=base_factory)
        weko_logger(key='WEKO_COMMON_RETURN_VALUE', value=result)
        return result

    def put(self, **kwargs):
        """Put the record.

        Put the record to Postgres DB, Elasticsearch, and Redis.
        If failed, rollback the transaction and abort 400.

        Args:
            **kwargs: Keyword arguments.
                pid_value (str): Persistent Identifier value. Required.

        """
        try:
            data = request.get_json()
            self.__sanitize_input_data(data)
            pid_value = kwargs.get('pid_value').value
            edit_mode = data.get('edit_mode')

            if edit_mode and edit_mode == 'upgrade':
                weko_logger(key='WEKO_COMMON_IF_ENTER',
                            branch='edit_mode == upgrade')

                data.pop('edit_mode')
                cur_pid = PersistentIdentifier.get('recid', pid_value)
                pid = PersistentIdentifier.get(
                    'recid', pid_value.split(".")[0])
                deposit = WekoDeposit.get_record(pid.object_uuid)

                upgrade_record = deposit.newversion(pid)

                with db.session.begin_nested():
                    if upgrade_record is not None and ".0" in pid_value:
                        weko_logger(key='WEKO_COMMON_IF_ENTER',
                                    branch="upgrade_record is not None "
                                        "and '.0' in pid_value")

                        _upgrade_record = WekoDeposit(
                            upgrade_record,
                            upgrade_record.model)
                        _upgrade_record.merge_data_to_record_without_version(
                            cur_pid)

                    activity = WorkActivity()
                    wf_activity = activity.get_workflow_activity_by_item_id(
                        cur_pid.object_uuid)
                    if wf_activity is not None:
                        weko_logger(key='WEKO_COMMON_IF_ENTER',
                                    branch='wf_activity is not None')

                        wf_activity.item_id = upgrade_record.model.id
                        db.session.merge(wf_activity)

                db.session.commit()
                pid = PersistentIdentifier.query.filter_by(
                    pid_type='recid',
                    object_uuid=upgrade_record.model.id).one_or_none()
                pid_value = pid.pid_value if pid else pid_value

                # create item link info of upgrade record from parent record
                weko_record = WekoRecord.get_record_by_pid(
                    upgrade_record.pid.pid_value)
                if weko_record:
                    weko_record.update_item_link(pid_value.split(".")[0])

            # Saving ItemMetadata cached on Redis by pid
            redis_connection = RedisConnection()
            datastore = redis_connection.connection(db=current_app.config['CACHE_REDIS_DB'], kv = True)
            cache_key = current_app.config[
                'WEKO_DEPOSIT_ITEMS_CACHE_PREFIX'].format(pid_value=pid_value)
            ttl_sec = int(current_app.config['WEKO_DEPOSIT_ITEMS_CACHE_TTL'])
            datastore.put(
                cache_key,
                json.dumps(data).encode('utf-8'),
                ttl_secs=ttl_sec)
        except PIDDoesNotExistError as ex:
            weko_logger(key='WEKO_COMMON_NOT_FOUND_OBJECT', object=pid_value)
            db.session.rollback()
            abort(400, "Not Found PID in DB.")
        except PIDInvalidAction as ex:
            weko_logger(key='WEKO_COMMON_DB_OTHER_ERROR', ex=ex)
            db.session.rollback()
            abort(400, "Invalid operation on PID.")
        except WekoRecordsError as ex:
            db.session.rollback()
            abort(400, "Not Found Record in DB.")
        except WekoRedisError as ex:
<<<<<<< HEAD
            db.session.rollback()
            abort(400, "Failed to register item!")
        except WekoWorkflowError as ex:
            db.session.rollback()
            abort(400, "Failed to get activity!")

        except SQLAlchemyError as ex:
            weko_logger(key='WEKO_COMMON_DB_SOME_ERROR', ex=ex)
            db.session.rollback()
            abort(400, "Failed to register item!")

        except ElasticsearchException as ex:
            weko_logger(key='WEKO_COMMON_ERROR_ELASTICSEARCH', ex=ex)
            db.session.rollback()
=======
            db.session.rollback()
            abort(400, "Failed to register item!")
        except WekoWorkflowError as ex:
            db.session.rollback()
            abort(400, "Failed to get activity!")

        except SQLAlchemyError as ex:
            weko_logger(key='WEKO_COMMON_DB_SOME_ERROR', ex=ex)
            db.session.rollback()
            abort(400, "Failed to register item!")

        except search.OpenSearchException as ex:
            weko_logger(key='WEKO_COMMON_ERROR_ELASTICSEARCH', ex=ex)
            db.session.rollback()
>>>>>>> f387b6e7
            abort(400, "Failed to register item!")

        except redis.RedisError as ex:
            weko_logger(key='WEKO_COMMON_ERROR_REDIS', ex=ex)
            db.session.rollback()
            abort(400, "Failed to register item!")

        except Exception as ex:
            weko_logger(key='WEKO_COMMON_ERROR_UNEXPECTED', ex=ex)
            db.session.rollback()
            abort(400, "Failed to register item!")

        return jsonify({'status': 'success'})

    @staticmethod
    def __sanitize_string(s):
        """Sanitize string.

        Get sanitized string validated by the following rules:
        - Remove leading and trailing whitespaces.
        - Remove control characters except for tab, line feed, and carriage\
        return.

        Args:
            s (str): String.

        Returns:
            str: Sanitized string.
        """
        s = s.strip()
        sanitize_str = ""

        weko_logger(key='WEKO_COMMON_FOR_START')
        for i, c in enumerate(s):
            weko_logger(key='WEKO_COMMON_FOR_LOOP_ITERATION',
                        count=i, element=c)
            if ord(c) in [9, 10, 13] or (31 < ord(c) != 127):
                weko_logger(key='WEKO_COMMON_IF_ENTER',
                            branch=f"charcter:{c} is valid")
                sanitize_str += c
        weko_logger(key='WEKO_COMMON_FOR_END')

        weko_logger(key='WEKO_COMMON_RETURN_VALUE', value=sanitize_str)
        return sanitize_str

    def __sanitize_input_data(self, data):
        """Sanitize input data.

        Sanitize input data validated by the following rules:
        - Remove leading and trailing whitespaces.
        - Remove control characters except for tab, line feed, and carriage\
        return.

        Args:
            data (dict | list): input data to be sanitized.
        """
        if isinstance(data, dict):
            weko_logger(key='WEKO_COMMON_IF_ENTER',
                        branch="data is dict")

            weko_logger(key='WEKO_COMMON_FOR_START')
            for i, (k, v) in enumerate(data.items()):
                weko_logger(key='WEKO_COMMON_FOR_LOOP_ITERATION',
                            count=i, element=k)
                if isinstance(v, str):
                    weko_logger(key='WEKO_COMMON_IF_ENTER',
                                branch=f"{v} is str")
                    data[k] = self.__sanitize_string(v)
                else:
                    weko_logger(key='WEKO_COMMON_IF_ENTER',
                                branch=f"{v} is not str")
                    self.__sanitize_input_data(v)
            weko_logger(key='WEKO_COMMON_FOR_END')

        elif isinstance(data, list):
            weko_logger(key='WEKO_COMMON_IF_ENTER',
                        branch='data is not dict')

            weko_logger(key='WEKO_COMMON_FOR_START')
            for i in range(len(data)):
                weko_logger(key='WEKO_COMMON_FOR_LOOP_ITERATION',
                            count=i, element=data[i])
                if isinstance(data[i], str):
                    weko_logger(key='WEKO_COMMON_IF_ENTER',
                                branch=f"{data[i]} is str")
                    data[i] = self.__sanitize_string(data[i])
                else:
                    weko_logger(key='WEKO_COMMON_IF_ENTER',
                                branch=f"{data[i]} is not str")
                    self.__sanitize_input_data(data[i])
            weko_logger(key='WEKO_COMMON_FOR_END')<|MERGE_RESOLUTION|>--- conflicted
+++ resolved
@@ -24,12 +24,8 @@
 from wsgiref.util import request_uri
 
 import redis
-<<<<<<< HEAD
-from elasticsearch import ElasticsearchException
-=======
 from redis import sentinel
 from invenio_search.engine import search
->>>>>>> f387b6e7
 from flask import Blueprint, abort, current_app, jsonify, request
 from invenio_db import db
 from invenio_pidstore import current_pidstore
@@ -362,7 +358,6 @@
             db.session.rollback()
             abort(400, "Not Found Record in DB.")
         except WekoRedisError as ex:
-<<<<<<< HEAD
             db.session.rollback()
             abort(400, "Failed to register item!")
         except WekoWorkflowError as ex:
@@ -374,25 +369,9 @@
             db.session.rollback()
             abort(400, "Failed to register item!")
 
-        except ElasticsearchException as ex:
-            weko_logger(key='WEKO_COMMON_ERROR_ELASTICSEARCH', ex=ex)
-            db.session.rollback()
-=======
-            db.session.rollback()
-            abort(400, "Failed to register item!")
-        except WekoWorkflowError as ex:
-            db.session.rollback()
-            abort(400, "Failed to get activity!")
-
-        except SQLAlchemyError as ex:
-            weko_logger(key='WEKO_COMMON_DB_SOME_ERROR', ex=ex)
-            db.session.rollback()
-            abort(400, "Failed to register item!")
-
         except search.OpenSearchException as ex:
             weko_logger(key='WEKO_COMMON_ERROR_ELASTICSEARCH', ex=ex)
             db.session.rollback()
->>>>>>> f387b6e7
             abort(400, "Failed to register item!")
 
         except redis.RedisError as ex:
