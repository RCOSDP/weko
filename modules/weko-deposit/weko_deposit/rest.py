# -*- coding: utf-8 -*-
#
# This file is part of WEKO3.
# Copyright (C) 2017 National Institute of Informatics.
#
# WEKO3 is free software; you can redistribute it
# and/or modify it under the terms of the GNU General Public License as
# published by the Free Software Foundation; either version 2 of the
# License, or (at your option) any later version.
#
# WEKO3 is distributed in the hope that it will be
# useful, but WITHOUT ANY WARRANTY; without even the implied warranty of
# MERCHANTABILITY or FITNESS FOR A PARTICULAR PURPOSE.  See the GNU
# General Public License for more details.
#
# You should have received a copy of the GNU General Public License
# along with WEKO3; if not, write to the
# Free Software Foundation, Inc., 59 Temple Place, Suite 330, Boston,
# MA 02111-1307, USA.

"""Blueprint for Weko deposit rest."""

import json
import sys
from wsgiref.util import request_uri

import redis
from redis import sentinel
from elasticsearch import ElasticsearchException
from flask import Blueprint, abort, current_app, jsonify, request
from invenio_db import db
from invenio_pidstore import current_pidstore
from invenio_pidstore.models import PersistentIdentifier
from invenio_records.api import Record
from invenio_records.models import RecordMetadata
from invenio_records_rest.links import default_links_factory
from invenio_records_rest.utils import obj_or_import_string
from invenio_records_rest.views import pass_record
from invenio_rest import ContentNegotiatedMethodView
from simplekv.memory.redisstore import RedisStore
from sqlalchemy.exc import SQLAlchemyError
from weko_redis.redis import RedisConnection

from .api import WekoDeposit, WekoRecord

# from copy import deepcopy


def publish(**kwargs):
    """Publish item."""
    try:
        pid_value = kwargs.get('pid_value').value
        pid = PersistentIdentifier.query.filter_by(
            pid_type='recid', pid_value=pid_value).first()
        r = RecordMetadata.query.filter_by(id=pid.object_uuid).first()
        dep = WekoDeposit(r.json, r)
<<<<<<< HEAD
=======
        dep.update_feedback_mail()
        dep.update_request_mail()
>>>>>>> e8d00a98
        dep.publish()
    except BaseException:
        abort(400, "Failed to publish item")

    return jsonify({'status': 'success'})


def create_blueprint(app, endpoints):
    """Create Invenio-Deposit-REST blueprint.

    See: :data:`invenio_deposit.config.DEPOSIT_REST_ENDPOINTS`.

    :param endpoints: List of endpoints configuration.
    :returns: The configured blueprint.
    """
    blueprint = Blueprint(
        'weko_deposit_rest',
        __name__,
        url_prefix='',
    )
    
    @blueprint.teardown_request
    def dbsession_clean(exception):
        current_app.logger.debug("weko_deposit dbsession_clean: {}".format(exception))
        if exception is None:
            try:
                db.session.commit()
            except:
                db.session.rollback()
        db.session.remove()

    for endpoint, options in (endpoints or {}).items():

        if 'record_serializers' in options:
            record_serializers = options.get('record_serializers')
            record_serializers = {mime: obj_or_import_string(func)
                                  for mime, func in record_serializers.items()}
        else:
            record_serializers = {}

        if 'search_serializers' in options:
            serializers = options.get('search_serializers')
            search_serializers = {mime: obj_or_import_string(func)
                                  for mime, func in serializers.items()}
        else:
            search_serializers = {}

        record_class = obj_or_import_string(options.get('record_class'),
                                            default=Record)
        # search_class = obj_or_import_string(options.get('search_class'))
        # search_factory = obj_or_import_string(options.get(
        # 'search_factory_imp'))

        search_class_kwargs = {}
        search_class_kwargs['index'] = options.get('search_index')
        search_class_kwargs['doc_type'] = options.get('search_type')
        # search_class = partial(search_class, **search_class_kwargs)

        ctx = dict(
            read_permission_factory=obj_or_import_string(
                options.get('read_permission_factory_imp')
            ),
            create_permission_factory=obj_or_import_string(
                options.get('create_permission_factory_imp')
            ),
            update_permission_factory=obj_or_import_string(
                options.get('update_permission_factory_imp')
            ),
            delete_permission_factory=obj_or_import_string(
                options.get('delete_permission_factory_imp')
            ),
            record_class=record_class,
            # search_class=search_class,
            # record_loaders=obj_or_import_string(
            #     options.get('record_loaders'),
            #     default=app.config['RECORDS_REST_DEFAULT_LOADERS']
            # ),
            # search_factory=search_factory,
            links_factory=obj_or_import_string(
                options.get('links_factory_imp'), default=default_links_factory
            ),
            pid_type=options.get('pid_type'),
            pid_minter=options.get('pid_minter'),
            pid_fetcher=options.get('pid_fetcher'),
            loaders={
                options.get('default_media_type'): lambda: request.get_json()},
            # max_result_window=options.get('max_result_window'),
        )

        isr = ItemResource.as_view(
            ItemResource.view_name.format(endpoint),
            ctx=ctx,
            # search_serializers=search_serializers,
            record_serializers=record_serializers,
            default_media_type=options.get('default_media_type'),
        )

        blueprint.add_url_rule(
            options.pop('rdc_route'),
            view_func=isr,
            methods=['PUT', 'POST'],
        )

        blueprint.add_url_rule(
            options.pop('pub_route'),
            view_func=publish,
            methods=['PUT'],
        )
    
    return blueprint


class ItemResource(ContentNegotiatedMethodView):
    """Redirect to next page(index select)."""

    view_name = '{0}_item'

    def __init__(self, ctx, search_serializers=None,
                 record_serializers=None,
                 default_media_type=None,
                 **kwargs):
        """Constructor."""

        super(ItemResource, self).__init__(
            method_serializers={
                # 'GET': search_serializers,
                'PUT': record_serializers,
                'POST': record_serializers,
            },
            default_method_media_type={
                # 'GET': default_media_type,
                'PUT': default_media_type,
                'POST': default_media_type,
            },
            default_media_type=default_media_type,
            **kwargs
        )
        current_app.logger.debug('kwargs: {0}'.format(kwargs))
        for key, value in ctx.items():
            setattr(self, key, value)

        self.pid_fetcher = current_pidstore.fetchers[self.pid_fetcher]

    @pass_record
    def post(self, pid, record, **kwargs):
        """Post."""
        from weko_deposit.links import base_factory
        return self.make_response(pid,
                                  record,
                                  201,
                                  links_factory=base_factory)

    def put(self, **kwargs):
        """Put."""
        from weko_workflow.api import WorkActivity
        try:
            data = request.get_json()
            self.__sanitize_input_data(data)
            pid_value = kwargs.get('pid_value').value
            edit_mode = data.get('edit_mode')

            if edit_mode and edit_mode == 'upgrade':
                data.pop('edit_mode')
                cur_pid = PersistentIdentifier.get('recid', pid_value)
                pid = PersistentIdentifier.get(
                    'recid', pid_value.split(".")[0])
                deposit = WekoDeposit.get_record(pid.object_uuid)

                upgrade_record = deposit.newversion(pid)

                with db.session.begin_nested():

                    if upgrade_record and ".0" in pid_value:
                        _upgrade_record = WekoDeposit(
                            upgrade_record,
                            upgrade_record.model)
                        _upgrade_record.merge_data_to_record_without_version(
                            cur_pid)
                    activity = WorkActivity()
                    wf_activity = activity.get_workflow_activity_by_item_id(
                        cur_pid.object_uuid)
                    if wf_activity:
                        wf_activity.item_id = upgrade_record.model.id
                        db.session.merge(wf_activity)
                db.session.commit()
                pid = PersistentIdentifier.query.filter_by(
                    pid_type='recid',
                    object_uuid=upgrade_record.model.id).one_or_none()
                pid_value = pid.pid_value if pid else pid_value

                # create item link info of upgrade record from parent record
                weko_record = WekoRecord.get_record_by_pid(
                    upgrade_record.pid.pid_value)
                if weko_record:
                    weko_record.update_item_link(pid_value.split(".")[0])

            # Saving ItemMetadata cached on Redis by pid
            redis_connection = RedisConnection()
            datastore = redis_connection.connection(db=current_app.config['CACHE_REDIS_DB'], kv = True)
            cache_key = current_app.config[
                'WEKO_DEPOSIT_ITEMS_CACHE_PREFIX'].format(pid_value=pid_value)
            ttl_sec = int(current_app.config['WEKO_DEPOSIT_ITEMS_CACHE_TTL'])
            datastore.put(
                cache_key,
                json.dumps(data).encode('utf-8'),
                ttl_secs=ttl_sec)
        except SQLAlchemyError as ex:
            current_app.logger.error('sqlalchemy error: %s', ex)
            db.session.rollback()
            abort(400, "Failed to register item!")

        except ElasticsearchException as ex:
            current_app.logger.error('elasticsearch error: %s', ex)
            db.session.rollback()

            # elasticseacrh remove
            # dammy()

            abort(400, "Failed to register item!")
        except redis.RedisError as ex:
            current_app.logger.error('redis error: %s', ex)
            db.session.rollback()

            # elasticseacrh remove
            # dammy()

            abort(400, "Failed to register item!")
        except BaseException as ex:
            current_app.logger.error('Unexpected error: %s', ex)
            db.session.rollback()
            abort(400, "Failed to register item!")

        return jsonify({'status': 'success'})

    @staticmethod
    def __sanitize_string(s: str):
        """Sanitize string.

        :param s:
        :return:
        """
        s = s.strip()
        sanitize_str = ""
        for i in s:
            if ord(i) in [9, 10, 13] or (31 < ord(i) != 127):
                sanitize_str += i
        return sanitize_str

    def __sanitize_input_data(self, data):
        """Sanitize input data.

        :param data: input data.
        """
        if isinstance(data, dict):
            for k, v in data.items():
                if isinstance(v, str):
                    data[k] = self.__sanitize_string(v)
                else:
                    self.__sanitize_input_data(v)
        elif isinstance(data, list):
            for i in range(len(data)):
                if isinstance(data[i], str):
                    data[i] = self.__sanitize_string(data[i])
                else:
                    self.__sanitize_input_data(data[i])<|MERGE_RESOLUTION|>--- conflicted
+++ resolved
@@ -54,11 +54,7 @@
             pid_type='recid', pid_value=pid_value).first()
         r = RecordMetadata.query.filter_by(id=pid.object_uuid).first()
         dep = WekoDeposit(r.json, r)
-<<<<<<< HEAD
-=======
-        dep.update_feedback_mail()
         dep.update_request_mail()
->>>>>>> e8d00a98
         dep.publish()
     except BaseException:
         abort(400, "Failed to publish item")
