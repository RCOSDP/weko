# -*- coding: utf-8 -*-
#
# Copyright (C) 2024 National Institute of Informatics.
#
# WEKO-Deposit is free software; you can redistribute it and/or modify
# it under the terms of the MIT License; see LICENSE file for more details.

"""Resource for weko-deposit log messages."""

WEKO_DEPOSIT_MESSAGE = {
    'WEKO_DEPOSIT_FAILED_UPDATE_ITEM': {
        'msgid': 'WEKO_DEPOSIT_E_0001',
        'msgstr': "FAILED to update item: {pid}",
        'msglvl': 'ERROR',
    },
    'WEKO_DEPOSIT_FAILED_DELETE_ITEM': {
        'msgid': 'WEKO_DEPOSIT_E_0002',
        'msgstr': "FAILED to delete item: {pid}",
        'msglvl': 'ERROR',
    },
    'WEKO_DEPOSIT_FAILED_ITEM_PROCESS': {
        'msgid': 'WEKO_DEPOSIT_E_0003',
        'msgstr': "FAILED item process: {pid}",
        'msglvl': 'ERROR',
    },
    'WEKO_DEPOSIT_FAILED_FILE_UPLOAD': {
        'msgid': 'WEKO_DEPOSIT_E_0004',
        'msgstr': "FAILED file upload: {file_name}",
        'msglvl': 'ERROR',
    },
    'WEKO_DEPOSIT_FAILED_REGISTER_INDEX': {
        'msgid': 'WEKO_DEPOSIT_E_0005',
        'msgstr': "FAILED to register index designation: {pid}",
        'msglvl': 'ERROR',
    },
    'WEKO_DEPOSIT_FAILED_ADD_AUTHOR': {
        'msgid': 'WEKO_DEPOSIT_E_0006',
        'msgstr': "FAILED to add author: {author_id}",
        'msglvl': 'ERROR',
    },
    'WEKO_DEPOSIT_FAILED_QUIT_ADD_AUTHOR': {
        'msgid': 'WEKO_DEPOSIT_E_0007',
        'msgstr': "FAILED to quit adding author.",
        'msglvl': 'ERROR',
    },
    'WEKO_DEPOSIT_FAILED_SAVE_AUTHOR': {
        'msgid': 'WEKO_DEPOSIT_E_0008',
        'msgstr': "FAILED to save author: {author_id}",
        'msglvl': 'ERROR',
    },
    'WEKO_DEPOSIT_FAIILED_DELETE_AUTHOR': {
        'msgid': 'WEKO_DEPOSIT_E_0009',
        'msgstr': "FAILED to delete author: {author_id}",
        'msglvl': 'ERROR',
    },
    'WEKO_DEPOSIT_FAILED_MERGE_AUTHORID': {
        'msgid': 'WEKO_DEPOSIT_E_0010',
        'msgstr': "FAILED to merge author ID:{author_id}",
        'msglvl': 'ERROR',
    },
<<<<<<< HEAD
    'WEKO_DEPOSIT_FAILED_DELETE_FILE_INDEX': {
        'msgid': 'WEKO_DEPOSIT_E_0012',
        'msgstr': "FAILED to delete file index. Record id: {record_id}",
        'msglvl': 'ERROR',
    },
    'WEKO_DEPOSIT_FAILED_DELETE_RECORD_BY_ID': {
        'msgid': 'WEKO_DEPOSIT_E_0013',
        'msgstr': "FAILED to delete record by id. Record id: {uuid}",
        'msglvl': 'ERROR',
    },
    'WEKO_DEPOSIT_FAILED_MERGE_CHANGE': {
        'msgid': 'WEKO_DEPOSIT_E_0014',
        'msgstr': "FAILED to merge changes with latest published version. pid: {pid}",
        'msglvl': 'ERROR',
    },
    'WEKO_DEPOSIT_FAILED_UPLOAD_FILE_CONTENT_TO_ELASTICSEARCH': {
        'msgid': 'WEKO_DEPOSIT_E_0016',
        'msgstr': "FAILED to upload file content to Elasticsearch. Uuid: {uuid}",
        'msglvl': 'ERROR',
    },
    'WEKO_DEPOSIT_FAILED_FIND_FILE': {
        'msgid': 'WEKO_DEPOSIT_E_0018',
        'msgstr': "FAILED to find file.",
        'msglvl': 'ERROR',
    },
    'WEKO_DEPOSIT_FAILED_UPLOAD_FILE_METADATA_TO_ELASTICSEARCH': {
        'msgid': 'WEKO_DEPOSIT_E_0019',
        'msgstr': "FAILED to upload file metadata to Elasticsearch. File id: {file_id}",
        'msglvl': 'ERROR',
    },
    'WEKO_DEPOSIT_FAILED_CONVERT_ITEM_METADATA': {
        'msgid': 'WEKO_DEPOSIT_E_0020',
        'msgstr': "FAILED to convert item metadata. Pid: {pid}",
        'msglvl': 'ERROR',
    },
    'WEKO_DEPOSIT_ITEM_HAS_BEEN_DELETED': {
        'msgid': 'WEKO_DEPOSIT_E_0021',
        'msgstr': "This item has been deleted: {pid}",
        'msglvl': 'ERROR',
    },
    'WEKO_DEPOSIT_PID_STATUS_NOT_REGISTERED': {
        'msgid': 'WEKO_DEPOSIT_E_0022',
        'msgstr': "Pid status is not registered: {pid}",
=======
    'WeKO_DEPOSIT_FAILED_ENCODING_DECODING_FILE': {
        'msgid': 'WEKO_DEPOSIT_E_0011',
        'msgstr': "FAILED to encode/decode file: {file_name}",
        'msglvl': 'ERROR',
    },
    'WEKO_DEPOSIT_FAILED_MAKE_PATH': {
        'msgid': 'WEKO_DEPOSIT_E_0014',
        'msgstr': "FAILED to make path: {path}; "\
            "Path length must be at least {length} characters.",
        'msglvl': 'ERROR',
    },
    'WEKO_DEPOSIT_FAILED_STORAGE_FACTORY':{
        'msgid': 'WEKO_DEPOSIT_E_0017',
        'msgstr': "FAILED to make args for file storage factory.",
>>>>>>> ad2c3031
        'msglvl': 'ERROR',
    },
    'WEKO_DEPOSIT_UPDATE_ITEM': {
        'msgid': 'WEKO_DEPOSIT_I_0001',
        'msgstr': "Update item: {pid}",
        'msglvl': 'INFO',
    },
    'WEKO_DEPOSIT_DELETE_ITEM': {
        'msgid': 'WEKO_DEPOSIT_I_0002',
        'msgstr': "Delete item: {pid}",
        'msglvl': 'INFO',
    },
    'WEKO_DEPOSIT_CREATE_ITEM': {
        'msgid': 'WEKO_DEPOSIT_I_0003',
        'msgstr': "Create item: {pid}",
        'msglvl': 'INFO',
    },
    'WEKO_DEPOSIT_UPLOAD_FILE': {
        'msgid': 'WEKO_DEPOSIT_I_0004',
        'msgstr': "Upload file: {file_id}",
        'msglvl': 'INFO',
    },
    'WEKO_DEPOSIT_QUIT_FILE_UPLOAD': {
        'msgid': 'WEKO_DEPOSIT_I_0005',
        'msgstr': "File upload has been quitted: {file_id}",
        'msglvl': 'INFO',
    },
    'WEKO_DEPOSIT_CHANGE_MULTI_UPLOAD': {
        'msgid': 'WEKO_DEPOSIT_I_0006',
        'msgstr': "The multi-upload function has been changed to "\
            "{configuration_value}.",
        'msglvl': 'INFO',
    },
    'WEKO_DEPOSIT_CHANGE_MULTI_UPLOAD_DETAIL_SETTING': {
        'msgid': 'WEKO_DEPOSIT_I_0007',
        'msgstr': "The multi-upload function has been changed {section} to "\
            "{configuration_value}.",
        'msglvl': 'INFO',
    },
    'WEKO_DEPOSIT_REGISTER_INDEX': {
        'msgid': 'WEKO_DEPOSIT_I_0008',
        'msgstr': "Destination index has been registered: {pid}",
        'msglvl': 'INFO',
    },
    'WEKO_DEPOSIT_ADD_AUTHOR': {
        'msgid': 'WEKO_DEPOSIT_I_0009',
        'msgstr': "Author added: {author_id}",
        'msglvl': 'INFO',
    },
    'WEKO_DEPOSIT_QUIT_ADD_AUTHOR': {
        'msgid': 'WEKO_DEPOSIT_I_0010',
        'msgstr': "The addition of author was quitted.",
        'msglvl': 'INFO',
    },
    'WEKO_DEPOSIT_SAVE_AUTHOR': {
        'msgid': 'WEKO_DEPOSIT_I_0011',
        'msgstr': "Author saved: {author_id}",
        'msglvl': 'INFO',
    },
    'WEKO_DEPOSIT_DELETE_AUTHOR': {
        'msgid': 'WEKO_DEPOSIT_I_0012',
        'msgstr': "Delete author: {author_id}",
        'msglvl': 'INFO',
    },
    'WEKO_DEPOSIT_SEARCH_AUTHOR': {
        'msgid': 'WEKO_DEPOSIT_I_0013',
        'msgstr': "Search author: {query}, results: {num} authors",
        'msglvl': 'INFO',
    },
    'WEKO_DEPOSIT_MERGE_AUTHORID': {
        'msgid': 'WEKO_DEPOSIT_I_0014',
        'msgstr': "Merged author ID: {author_id}",
        'msglvl': 'INFO',
    },
    'WEKODEPOSIT_APPEND_FILE_CONTENT': {
        'msgid': 'WEKO_DEPOSIT_I_0015',
        'msgstr': "AAppend file content to record for reindexing "\
            "Elasticsearch: {recid}",
        'msglvl': 'INFO',
    },
}

from weko_logging.console import WekoLoggingConsole
weko_logger_base = WekoLoggingConsole.weko_logger_base

def weko_logger(key=None, ex=None, **kwargs):
    """Log message with key.

    Method to output logs in current_app.logger using the resource.

    Args:
        key (str): \
            key of message. Not required if ex is specified.
        ex (Exception): \
            exception object.
            If you catch an exception, specify it here.
        **kwargs: \
            message parameters.
            If you want to replace the placeholder in the message,
            specify the key-value pair here.

    Returns:
        None

    Examples:
    * Log message with key::

        weko_logger(key='WEKO_COMMON_SAMPLE')

    * Log message with key and parameters::

        weko_logger(key='WEKO_COMMON_SAMPLE', param1='param1', \
param2='param2')

    * Log message with key and exception::

        weko_logger(key='WEKO_COMMON_SAMPLE', ex=ex)

    * Log message with key, parameters and exception::

        weko_logger(key='WEKO_COMMON_SAMPLE', param1='param1', \
param2='param2', ex=ex)
    """
    # get message parameters from resource
    param = WEKO_DEPOSIT_MESSAGE.get(key, None)
    if param:
        weko_logger_base(param=param, ex=ex, **kwargs)
    else:
        weko_logger_base(key=key, ex=ex, **kwargs)<|MERGE_RESOLUTION|>--- conflicted
+++ resolved
@@ -58,7 +58,11 @@
         'msgstr': "FAILED to merge author ID:{author_id}",
         'msglvl': 'ERROR',
     },
-<<<<<<< HEAD
+    'WeKO_DEPOSIT_FAILED_ENCODING_DECODING_FILE': {
+        'msgid': 'WEKO_DEPOSIT_E_0011',
+        'msgstr': "FAILED to encode/decode file: {file_name}",
+        'msglvl': 'ERROR',
+    },
     'WEKO_DEPOSIT_FAILED_DELETE_FILE_INDEX': {
         'msgid': 'WEKO_DEPOSIT_E_0012',
         'msgstr': "FAILED to delete file index. Record id: {record_id}",
@@ -74,11 +78,22 @@
         'msgstr': "FAILED to merge changes with latest published version. pid: {pid}",
         'msglvl': 'ERROR',
     },
+    'WEKO_DEPOSIT_FAILED_MAKE_PATH': {
+        'msgid': 'WEKO_DEPOSIT_E_0015',
+        'msgstr': "FAILED to make path: {path}; "\
+            "Path length must be at least {length} characters.",
+        'msglvl': 'ERROR',
+    },
     'WEKO_DEPOSIT_FAILED_UPLOAD_FILE_CONTENT_TO_ELASTICSEARCH': {
         'msgid': 'WEKO_DEPOSIT_E_0016',
         'msgstr': "FAILED to upload file content to Elasticsearch. Uuid: {uuid}",
         'msglvl': 'ERROR',
     },
+    'WEKO_DEPOSIT_FAILED_STORAGE_FACTORY':{
+        'msgid': 'WEKO_DEPOSIT_E_0017',
+        'msgstr': "FAILED to make args for file storage factory.",
+        'msglvl': 'ERROR',
+    },
     'WEKO_DEPOSIT_FAILED_FIND_FILE': {
         'msgid': 'WEKO_DEPOSIT_E_0018',
         'msgstr': "FAILED to find file.",
@@ -102,22 +117,6 @@
     'WEKO_DEPOSIT_PID_STATUS_NOT_REGISTERED': {
         'msgid': 'WEKO_DEPOSIT_E_0022',
         'msgstr': "Pid status is not registered: {pid}",
-=======
-    'WeKO_DEPOSIT_FAILED_ENCODING_DECODING_FILE': {
-        'msgid': 'WEKO_DEPOSIT_E_0011',
-        'msgstr': "FAILED to encode/decode file: {file_name}",
-        'msglvl': 'ERROR',
-    },
-    'WEKO_DEPOSIT_FAILED_MAKE_PATH': {
-        'msgid': 'WEKO_DEPOSIT_E_0014',
-        'msgstr': "FAILED to make path: {path}; "\
-            "Path length must be at least {length} characters.",
-        'msglvl': 'ERROR',
-    },
-    'WEKO_DEPOSIT_FAILED_STORAGE_FACTORY':{
-        'msgid': 'WEKO_DEPOSIT_E_0017',
-        'msgstr': "FAILED to make args for file storage factory.",
->>>>>>> ad2c3031
         'msglvl': 'ERROR',
     },
     'WEKO_DEPOSIT_UPDATE_ITEM': {
@@ -194,7 +193,7 @@
     },
     'WEKODEPOSIT_APPEND_FILE_CONTENT': {
         'msgid': 'WEKO_DEPOSIT_I_0015',
-        'msgstr': "AAppend file content to record for reindexing "\
+        'msgstr': "Append file content to record for reindexing "\
             "Elasticsearch: {recid}",
         'msglvl': 'INFO',
     },
