# -*- coding: utf-8 -*-
#
# This file is part of WEKO3.
# Copyright (C) 2017 National Institute of Informatics.
#
# WEKO3 is free software; you can redistribute it
# and/or modify it under the terms of the GNU General Public License as
# published by the Free Software Foundation; either version 2 of the
# License, or (at your option) any later version.
#
# WEKO3 is distributed in the hope that it will be
# useful, but WITHOUT ANY WARRANTY; without even the implied warranty of
# MERCHANTABILITY or FITNESS FOR A PARTICULAR PURPOSE.  See the GNU
# General Public License for more details.
#
# You should have received a copy of the GNU General Public License
# along with WEKO3; if not, write to the
# Free Software Foundation, Inc., 59 Temple Place, Suite 330, Boston,
# MA 02111-1307, USA.

"""Weko Deposit celery tasks."""
from time import sleep

from celery import shared_task
from celery.utils.log import get_task_logger
from flask import current_app
from invenio_db import db
from invenio_indexer.api import RecordIndexer
from invenio_pidstore.errors import PIDDoesNotExistError
from invenio_pidstore.models import PersistentIdentifier
from invenio_records.models import RecordMetadata
from invenio_search import RecordsSearch
from sqlalchemy.exc import SQLAlchemyError
from weko_authors.models import AuthorsPrefixSettings
from weko_records.api import ItemsMetadata

from .api import WekoDeposit

logger = get_task_logger(__name__)


@shared_task(ignore_result=True)
def update_items_by_authorInfo(origin_list, target):
    """Update item by authorInfo."""
    current_app.logger.debug('item update task is running.')

    def _get_author_prefix():
        result = {}
        settings = AuthorsPrefixSettings.query.all()
        if settings:
            for s in settings:
                result[str(s.id)] = {
                    'scheme': s.scheme,
                    'url': s.url
                }
        return result

    def _change_to_meta(target, author_prefix, key_map):
        target_id = None
        meta = {}
        if target:
            family_names = []
            given_names = []
            full_names = []
            identifiers = []
            mails = []

            for name in target['authorNameInfo']:
                if not bool(name['nameShowFlg']):
                    continue
                family_names.append({
                    key_map['fname_key']: name['familyName'],
                    key_map['fname_lang_key']: name['language']
                })
                given_names.append({
                    key_map['gname_key']: name['firstName'],
                    key_map['gname_lang_key']: name['language']
                })
                full_names.append({
                    key_map['name_key']: "{}, {}".format(
                        name['familyName'],
                        name['firstName']),
                    key_map['name_lang_key']: name['language']
                })

            for id in target['authorIdInfo']:
                if not bool(id['authorIdShowFlg']):
                    continue
                prefix_info = author_prefix.get(id['idType'], {})
                if prefix_info:
                    id_info = {
                        key_map['id_scheme_key']: prefix_info['scheme'],
                        key_map['id_key']: id['authorId']
                    }
                    if prefix_info['url']:
                        if '##' in prefix_info['url']:
                            url = prefix_info['url'].replace(
                                '##', id['authorId'])
                        else:
                            url = prefix_info['url']
                        id_info.update({key_map['id_uri_key']: url})
                    identifiers.append(id_info)

                    if prefix_info['scheme'] == 'WEKO':
                        target_id = id['authorId']
            for email in target['emailInfo']:
                mails.append({
                    key_map['mail_key']: email['email']
                })

            if family_names:
                meta.update({
                    key_map['fnames_key']: family_names
                })
            if given_names:
                meta.update({
                    key_map['gnames_key']: given_names
                })
            if full_names:
                meta.update({
                    key_map['names_key']: full_names
                })
            if identifiers:
                meta.update({
                    key_map['ids_key']: identifiers
                })
            if mails:
                meta.update({
                    key_map['mails_key']: mails
                })
        return target_id, meta

<<<<<<< HEAD
    def _update_author_data(item_id, record_ids):
        try:
=======
    key_map = {
        "creator": {
            "ids_key": "nameIdentifiers",
            "id_scheme_key": "nameIdentifierScheme",
            "id_key": "nameIdentifier",
            "id_uri_key": "nameIdentifierURI",
            "names_key": "creatorNames",
            "name_key": "creatorName",
            "name_lang_key": "creatorNameLang",
            "fnames_key": "familyNames",
            "fname_key": "familyName",
            "fname_lang_key": "familyNameLang",
            "gnames_key": "givenNames",
            "gname_key": "givenName",
            "gname_lang_key": "givenNameLang",
            "mails_key": "creatorMails",
            "mail_key": "creatorMail"
        },
        "contributor": {
            "ids_key": "nameIdentifiers",
            "id_scheme_key": "nameIdentifierScheme",
            "id_key": "nameIdentifier",
            "id_uri_key": "nameIdentifierURI",
            "names_key": "contributorNames",
            "name_key": "contributorName",
            "name_lang_key": "lang",
            "fnames_key": "familyNames",
            "fname_key": "familyName",
            "fname_lang_key": "familyNameLang",
            "gnames_key": "givenNames",
            "gname_key": "givenName",
            "gname_lang_key": "givenNameLang",
            "mails_key": "contributorMails",
            "mail_key": "contributorMail"
        },
        "full_name": {
            "ids_key": "nameIdentifiers",
            "id_scheme_key": "nameIdentifierScheme",
            "id_key": "nameIdentifier",
            "id_uri_key": "nameIdentifierURI",
            "names_key": "names",
            "name_key": "name",
            "name_lang_key": "nameLang",
            "fnames_key": "familyNames",
            "fname_key": "familyName",
            "fname_lang_key": "familyNameLang",
            "gnames_key": "givenNames",
            "gname_key": "givenName",
            "gname_lang_key": "givenNameLang",
            "mails_key": "mails",
            "mail_key": "mail"
        }
    }
    author_prefix = _get_author_prefix()

    try:
        query_q = {
            "query": {
                "bool": {
                    "must": [
                        {
                            "query_string": {
                                "query": "publish_status:0 AND "
                                         "relation_version_is_last:true"
                            }
                        },
                        {
                            "terms": {
                                "author_link": origin_list
                            }
                        }
                    ]
                }
            },
            "_source": [
                "control_number"
            ]
        }
        search = RecordsSearch(
            index=current_app.config['INDEXER_DEFAULT_INDEX'],). \
            update_from_dict(query_q).execute().to_dict()

        record_ids = []
        update_es_authorinfo = []
        for item in search['hits']['hits']:
            item_id = item['_source']['control_number']
>>>>>>> 4d045a83
            pid = PersistentIdentifier.get('recid', item_id)
            dep = WekoDeposit.get_record(pid.object_uuid)
            author_link = set()
            author_data = {}
            for k, v in dep.items():
                if isinstance(v, dict) \
                    and v.get('attribute_value_mlt') \
                        and isinstance(v['attribute_value_mlt'], list):
                    data_list = v['attribute_value_mlt']
                    prop_type = None
                    for index, data in enumerate(data_list):
                        if isinstance(data, dict) \
                                and 'nameIdentifiers' in data:
                            if 'creatorNames' in data:
                                prop_type = 'creator'
                            elif 'contributorNames' in data:
                                prop_type = 'contributor'
                            elif 'names' in data:
                                prop_type = 'full_name'
                            else:
                                continue
                            origin_id = -1
                            change_flag = False
                            for id in data['nameIdentifiers']:
                                if id['nameIdentifierScheme'] == 'WEKO':
                                    author_link.add(id['nameIdentifier'])
                                    if id['nameIdentifier'] in origin_list:
                                        origin_id = id['nameIdentifier']
                                        change_flag = True
                                        record_ids.append(pid.object_uuid)
                                        break
                                else:
                                    continue
                            if change_flag:
                                target_id, new_meta = _change_to_meta(
                                    target, author_prefix, key_map[prop_type])
                                dep[k]['attribute_value_mlt'][index].update(
                                    new_meta)
                                author_data.update(
                                    {k: dep[k]['attribute_value_mlt']})
                                if origin_id != target_id:
                                    author_link.remove(origin_id)
                                    author_link.add(target_id)

            dep['author_link'] = list(author_link)
            dep.update_item_by_task()
            obj = ItemsMetadata.get_record(pid.object_uuid)
            obj.update(author_data)
            obj.commit()
            return pid.object_uuid, author_link
        except PIDDoesNotExistError as pid_error:
            current_app.logger.error("PID {} does not exist.".format(item_id))
            return None, set()
        except Exception as ex:
            current_app.logger.error(ex)
            return None, set()

    def _process(data_size, data_from):
        res = False
        query_q = {
            "query": {
                "bool": {
                    "must": [{
                        "terms": {
                            "author_link": origin_list
                        }
                    }]
                }
            },
            "_source": [
                "control_number"
            ],
            "size": data_size,
            "from": data_from
        }
        search = RecordsSearch(
            index=current_app.config['INDEXER_DEFAULT_INDEX'],). \
            update_from_dict(query_q).execute().to_dict()

        record_ids = []
        update_es_authorinfo = []
        for item in search['hits']['hits']:
            item_id = item['_source']['control_number']
            object_uuid, author_link = _update_author_data(item_id, record_ids)
            update_es_authorinfo.append({
                'id': object_uuid, 'author_link': list(author_link)})
        db.session.commit()
        # update record to ES
        if record_ids:
            sleep(20)
            query = (x[0] for x in PersistentIdentifier.query.filter(
                PersistentIdentifier.object_uuid.in_(record_ids)
            ).values(
                PersistentIdentifier.object_uuid
            ))
            RecordIndexer().bulk_index(query)
            RecordIndexer().process_bulk_queue(
                es_bulk_kwargs={'raise_on_error': True})
        if update_es_authorinfo:
            sleep(20)
            for d in update_es_authorinfo:
                dep = WekoDeposit.get_record(d['id'])
                dep.update_author_link(d['author_link'])

        data_total = search['hits']['total']
        if data_total > data_size + data_from:
            return len(update_es_authorinfo), True
        else:
            return len(update_es_authorinfo), False

    key_map = {
        "creator": {
            "ids_key": "nameIdentifiers",
            "id_scheme_key": "nameIdentifierScheme",
            "id_key": "nameIdentifier",
            "id_uri_key": "nameIdentifierURI",
            "names_key": "creatorNames",
            "name_key": "creatorName",
            "name_lang_key": "creatorNameLang",
            "fnames_key": "familyNames",
            "fname_key": "familyName",
            "fname_lang_key": "familyNameLang",
            "gnames_key": "givenNames",
            "gname_key": "givenName",
            "gname_lang_key": "givenNameLang",
            "mails_key": "creatorMails",
            "mail_key": "creatorMail"
        },
        "contributor": {
            "ids_key": "nameIdentifiers",
            "id_scheme_key": "nameIdentifierScheme",
            "id_key": "nameIdentifier",
            "id_uri_key": "nameIdentifierURI",
            "names_key": "contributorNames",
            "name_key": "contributorName",
            "name_lang_key": "lang",
            "fnames_key": "familyNames",
            "fname_key": "familyName",
            "fname_lang_key": "familyNameLang",
            "gnames_key": "givenNames",
            "gname_key": "givenName",
            "gname_lang_key": "givenNameLang",
            "mails_key": "contributorMails",
            "mail_key": "contributorMail"
        },
        "full_name": {
            "ids_key": "nameIdentifiers",
            "id_scheme_key": "nameIdentifierScheme",
            "id_key": "nameIdentifier",
            "id_uri_key": "nameIdentifierURI",
            "names_key": "names",
            "name_key": "name",
            "name_lang_key": "nameLang",
            "fnames_key": "familyNames",
            "fname_key": "familyName",
            "fname_lang_key": "familyNameLang",
            "gnames_key": "givenNames",
            "gname_key": "givenName",
            "gname_lang_key": "givenNameLang",
            "mails_key": "mails",
            "mail_key": "mail"
        }
    }
    author_prefix = _get_author_prefix()

    try:
        data_from = 0
        data_size = current_app.config['WEKO_SEARCH_MAX_RESULT']
        counter = 0
        while True:
            current_app.logger.debug("process data from {}.".format(data_from))
            c, next = _process(data_size, data_from)
            counter += c
            data_from += data_size
            if not next:
                break
        current_app.logger.debug(
            "Total {} items have been updated.".format(counter))
    except SQLAlchemyError as e:
        db.session.rollback()
        current_app.logger. \
            exception('Failed to update items by author data. err:{0}'.
                      format(e))
        update_items_by_authorInfo.retry(countdown=3, exc=e, max_retries=1)<|MERGE_RESOLUTION|>--- conflicted
+++ resolved
@@ -130,10 +130,124 @@
                 })
         return target_id, meta
 
-<<<<<<< HEAD
     def _update_author_data(item_id, record_ids):
         try:
-=======
+            pid = PersistentIdentifier.get('recid', item_id)
+            dep = WekoDeposit.get_record(pid.object_uuid)
+            author_link = set()
+            author_data = {}
+            for k, v in dep.items():
+                if isinstance(v, dict) \
+                    and v.get('attribute_value_mlt') \
+                        and isinstance(v['attribute_value_mlt'], list):
+                    data_list = v['attribute_value_mlt']
+                    prop_type = None
+                    for index, data in enumerate(data_list):
+                        if isinstance(data, dict) \
+                                and 'nameIdentifiers' in data:
+                            if 'creatorNames' in data:
+                                prop_type = 'creator'
+                            elif 'contributorNames' in data:
+                                prop_type = 'contributor'
+                            elif 'names' in data:
+                                prop_type = 'full_name'
+                            else:
+                                continue
+                            origin_id = -1
+                            change_flag = False
+                            for id in data['nameIdentifiers']:
+                                if id['nameIdentifierScheme'] == 'WEKO':
+                                    author_link.add(id['nameIdentifier'])
+                                    if id['nameIdentifier'] in origin_list:
+                                        origin_id = id['nameIdentifier']
+                                        change_flag = True
+                                        record_ids.append(pid.object_uuid)
+                                        break
+                                else:
+                                    continue
+                            if change_flag:
+                                target_id, new_meta = _change_to_meta(
+                                    target, author_prefix, key_map[prop_type])
+                                dep[k]['attribute_value_mlt'][index].update(
+                                    new_meta)
+                                author_data.update(
+                                    {k: dep[k]['attribute_value_mlt']})
+                                if origin_id != target_id:
+                                    author_link.remove(origin_id)
+                                    author_link.add(target_id)
+
+            dep['author_link'] = list(author_link)
+            dep.update_item_by_task()
+            obj = ItemsMetadata.get_record(pid.object_uuid)
+            obj.update(author_data)
+            obj.commit()
+            return pid.object_uuid, author_link
+        except PIDDoesNotExistError as pid_error:
+            current_app.logger.error("PID {} does not exist.".format(item_id))
+            return None, set()
+        except Exception as ex:
+            current_app.logger.error(ex)
+            return None, set()
+
+    def _process(data_size, data_from):
+        res = False
+        query_q = {
+            "query": {
+                "bool": {
+                    "must": [
+                        {
+                            "query_string": {
+                                "query": "publish_status:0 AND "
+                                         "relation_version_is_last:true"
+                            }
+                        }, {
+                            "terms": {
+                                "author_link": origin_list
+                            }
+                        }]
+                }
+            },
+            "_source": [
+                "control_number"
+            ],
+            "size": data_size,
+            "from": data_from
+        }
+        search = RecordsSearch(
+            index=current_app.config['INDEXER_DEFAULT_INDEX'],). \
+            update_from_dict(query_q).execute().to_dict()
+
+        record_ids = []
+        update_es_authorinfo = []
+        for item in search['hits']['hits']:
+            item_id = item['_source']['control_number']
+            object_uuid, author_link = _update_author_data(item_id, record_ids)
+            update_es_authorinfo.append({
+                'id': object_uuid, 'author_link': list(author_link)})
+        db.session.commit()
+        # update record to ES
+        if record_ids:
+            sleep(20)
+            query = (x[0] for x in PersistentIdentifier.query.filter(
+                PersistentIdentifier.object_uuid.in_(record_ids)
+            ).values(
+                PersistentIdentifier.object_uuid
+            ))
+            RecordIndexer().bulk_index(query)
+            RecordIndexer().process_bulk_queue(
+                es_bulk_kwargs={'raise_on_error': True})
+        if update_es_authorinfo:
+            sleep(20)
+            for d in update_es_authorinfo:
+                dep = WekoDeposit.get_record(d['id'])
+                dep.update_author_link(d['author_link'])
+
+        data_total = search['hits']['total']
+        if data_total > data_size + data_from:
+            return len(update_es_authorinfo), True
+        else:
+            return len(update_es_authorinfo), False
+
     key_map = {
         "creator": {
             "ids_key": "nameIdentifiers",
@@ -190,203 +304,6 @@
     author_prefix = _get_author_prefix()
 
     try:
-        query_q = {
-            "query": {
-                "bool": {
-                    "must": [
-                        {
-                            "query_string": {
-                                "query": "publish_status:0 AND "
-                                         "relation_version_is_last:true"
-                            }
-                        },
-                        {
-                            "terms": {
-                                "author_link": origin_list
-                            }
-                        }
-                    ]
-                }
-            },
-            "_source": [
-                "control_number"
-            ]
-        }
-        search = RecordsSearch(
-            index=current_app.config['INDEXER_DEFAULT_INDEX'],). \
-            update_from_dict(query_q).execute().to_dict()
-
-        record_ids = []
-        update_es_authorinfo = []
-        for item in search['hits']['hits']:
-            item_id = item['_source']['control_number']
->>>>>>> 4d045a83
-            pid = PersistentIdentifier.get('recid', item_id)
-            dep = WekoDeposit.get_record(pid.object_uuid)
-            author_link = set()
-            author_data = {}
-            for k, v in dep.items():
-                if isinstance(v, dict) \
-                    and v.get('attribute_value_mlt') \
-                        and isinstance(v['attribute_value_mlt'], list):
-                    data_list = v['attribute_value_mlt']
-                    prop_type = None
-                    for index, data in enumerate(data_list):
-                        if isinstance(data, dict) \
-                                and 'nameIdentifiers' in data:
-                            if 'creatorNames' in data:
-                                prop_type = 'creator'
-                            elif 'contributorNames' in data:
-                                prop_type = 'contributor'
-                            elif 'names' in data:
-                                prop_type = 'full_name'
-                            else:
-                                continue
-                            origin_id = -1
-                            change_flag = False
-                            for id in data['nameIdentifiers']:
-                                if id['nameIdentifierScheme'] == 'WEKO':
-                                    author_link.add(id['nameIdentifier'])
-                                    if id['nameIdentifier'] in origin_list:
-                                        origin_id = id['nameIdentifier']
-                                        change_flag = True
-                                        record_ids.append(pid.object_uuid)
-                                        break
-                                else:
-                                    continue
-                            if change_flag:
-                                target_id, new_meta = _change_to_meta(
-                                    target, author_prefix, key_map[prop_type])
-                                dep[k]['attribute_value_mlt'][index].update(
-                                    new_meta)
-                                author_data.update(
-                                    {k: dep[k]['attribute_value_mlt']})
-                                if origin_id != target_id:
-                                    author_link.remove(origin_id)
-                                    author_link.add(target_id)
-
-            dep['author_link'] = list(author_link)
-            dep.update_item_by_task()
-            obj = ItemsMetadata.get_record(pid.object_uuid)
-            obj.update(author_data)
-            obj.commit()
-            return pid.object_uuid, author_link
-        except PIDDoesNotExistError as pid_error:
-            current_app.logger.error("PID {} does not exist.".format(item_id))
-            return None, set()
-        except Exception as ex:
-            current_app.logger.error(ex)
-            return None, set()
-
-    def _process(data_size, data_from):
-        res = False
-        query_q = {
-            "query": {
-                "bool": {
-                    "must": [{
-                        "terms": {
-                            "author_link": origin_list
-                        }
-                    }]
-                }
-            },
-            "_source": [
-                "control_number"
-            ],
-            "size": data_size,
-            "from": data_from
-        }
-        search = RecordsSearch(
-            index=current_app.config['INDEXER_DEFAULT_INDEX'],). \
-            update_from_dict(query_q).execute().to_dict()
-
-        record_ids = []
-        update_es_authorinfo = []
-        for item in search['hits']['hits']:
-            item_id = item['_source']['control_number']
-            object_uuid, author_link = _update_author_data(item_id, record_ids)
-            update_es_authorinfo.append({
-                'id': object_uuid, 'author_link': list(author_link)})
-        db.session.commit()
-        # update record to ES
-        if record_ids:
-            sleep(20)
-            query = (x[0] for x in PersistentIdentifier.query.filter(
-                PersistentIdentifier.object_uuid.in_(record_ids)
-            ).values(
-                PersistentIdentifier.object_uuid
-            ))
-            RecordIndexer().bulk_index(query)
-            RecordIndexer().process_bulk_queue(
-                es_bulk_kwargs={'raise_on_error': True})
-        if update_es_authorinfo:
-            sleep(20)
-            for d in update_es_authorinfo:
-                dep = WekoDeposit.get_record(d['id'])
-                dep.update_author_link(d['author_link'])
-
-        data_total = search['hits']['total']
-        if data_total > data_size + data_from:
-            return len(update_es_authorinfo), True
-        else:
-            return len(update_es_authorinfo), False
-
-    key_map = {
-        "creator": {
-            "ids_key": "nameIdentifiers",
-            "id_scheme_key": "nameIdentifierScheme",
-            "id_key": "nameIdentifier",
-            "id_uri_key": "nameIdentifierURI",
-            "names_key": "creatorNames",
-            "name_key": "creatorName",
-            "name_lang_key": "creatorNameLang",
-            "fnames_key": "familyNames",
-            "fname_key": "familyName",
-            "fname_lang_key": "familyNameLang",
-            "gnames_key": "givenNames",
-            "gname_key": "givenName",
-            "gname_lang_key": "givenNameLang",
-            "mails_key": "creatorMails",
-            "mail_key": "creatorMail"
-        },
-        "contributor": {
-            "ids_key": "nameIdentifiers",
-            "id_scheme_key": "nameIdentifierScheme",
-            "id_key": "nameIdentifier",
-            "id_uri_key": "nameIdentifierURI",
-            "names_key": "contributorNames",
-            "name_key": "contributorName",
-            "name_lang_key": "lang",
-            "fnames_key": "familyNames",
-            "fname_key": "familyName",
-            "fname_lang_key": "familyNameLang",
-            "gnames_key": "givenNames",
-            "gname_key": "givenName",
-            "gname_lang_key": "givenNameLang",
-            "mails_key": "contributorMails",
-            "mail_key": "contributorMail"
-        },
-        "full_name": {
-            "ids_key": "nameIdentifiers",
-            "id_scheme_key": "nameIdentifierScheme",
-            "id_key": "nameIdentifier",
-            "id_uri_key": "nameIdentifierURI",
-            "names_key": "names",
-            "name_key": "name",
-            "name_lang_key": "nameLang",
-            "fnames_key": "familyNames",
-            "fname_key": "familyName",
-            "fname_lang_key": "familyNameLang",
-            "gnames_key": "givenNames",
-            "gname_key": "givenName",
-            "gname_lang_key": "givenNameLang",
-            "mails_key": "mails",
-            "mail_key": "mail"
-        }
-    }
-    author_prefix = _get_author_prefix()
-
-    try:
         data_from = 0
         data_size = current_app.config['WEKO_SEARCH_MAX_RESULT']
         counter = 0
