--- conflicted
+++ resolved
@@ -22,19 +22,12 @@
 import os
 import csv
 import json
-<<<<<<< HEAD
 import subprocess
 import time
 import copy
+import tempfile
 from time import sleep
 from io import StringIO
-=======
-from time import sleep
-from io import StringIO
-import time
-import tempfile
-import subprocess
->>>>>>> d4c3c30e
 
 from celery import shared_task
 from celery.utils.log import get_task_logger
@@ -78,270 +71,6 @@
         ORIGIN_LABEL: []
     }
 
-<<<<<<< HEAD
-=======
-    def _get_author_prefix():
-        result = {}
-        settings = AuthorsPrefixSettings.query.all()
-        if settings:
-            for s in settings:
-                result[str(s.id)] = {
-                    'scheme': s.scheme,
-                    'url': s.url
-                }
-        return result
-
-    def _get_affiliation_id():
-        result = {}
-        settings = AuthorsAffiliationSettings.query.all()
-        if settings:
-            for s in settings:
-                result[str(s.id)] = {
-                    'scheme': s.scheme,
-                    'url': s.url
-                }
-        return result
-
-    def _change_to_meta(target, author_prefix, affiliation_id, key_map):
-        target_id = None
-        meta = {}
-        if target:
-            family_names = []
-            given_names = []
-            full_names = []
-            identifiers = []
-            mails = []
-            affiliation_identifiers = []
-            affiliation_names = []
-            affiliations = []
-
-            for name in target.get('authorNameInfo', []):
-                if not bool(name.get('nameShowFlg', "true")):
-                    continue
-                family_names.append({
-                    key_map['fname_key']: name.get('familyName', ''),
-                    key_map['fname_lang_key']: name.get('language', '')
-                })
-                given_names.append({
-                    key_map['gname_key']: name.get('firstName', ''),
-                    key_map['gname_lang_key']: name.get('language', '')
-                })
-                full_names.append({
-                    key_map['name_key']: "{}, {}".format(
-                        name.get('familyName', ''),
-                        name.get('firstName', '')),
-                    key_map['name_lang_key']: name.get('language', '')
-                })
-
-            for id in target.get('authorIdInfo', []):
-                if not bool(id.get('authorIdShowFlg', "true")):
-                    continue
-                prefix_info = author_prefix.get(id.get('idType', ""), {})
-                if prefix_info:
-                    id_info = {
-                        key_map['id_scheme_key']: prefix_info['scheme'],
-                        key_map['id_key']: id.get('authorId', '')
-                    }
-                    if prefix_info['url']:
-                        if '##' in prefix_info['url']:
-                            url = prefix_info['url'].replace(
-                                '##', id.get('authorId', ''))
-                        else:
-                            url = prefix_info['url']
-                        id_info.update({key_map['id_uri_key']: url})
-                    identifiers.append(id_info)
-
-                    if prefix_info['scheme'] == 'WEKO':
-                        target_id = id.get('authorId', '')
-
-            for email in target.get('emailInfo', []):
-                mails.append({
-                    key_map['mail_key']: email.get('email', '')
-                })
-
-            for affiliation in target.get('affiliationInfo', []):
-                for identifier in affiliation.get('identifierInfo', []):
-                    if not bool(identifier.get('identifierShowFlg', 'true')):
-                        continue
-                    affiliation_id_info = affiliation_id.get(identifier.get('affiliationIdType', ''), {})
-                    if affiliation_id_info:
-                        id_info = {
-                            key_map['affiliation_id_scheme_key']: affiliation_id_info['scheme'],
-                            key_map['affiliation_id_key']: identifier.get('affiliationId', '')
-                        }
-                        if affiliation_id_info['url']:
-                            if '##' in affiliation_id_info['url']:
-                                url = affiliation_id_info['url'].replace(
-                                    '##', identifier.get('affiliationId', ''))
-                            else:
-                                url = affiliation_id_info['url']
-                            id_info.update({key_map['affiliation_id_uri_key']: url})
-                        affiliation_identifiers.append(id_info)
-
-                for name in affiliation.get('affiliationNameInfo', []):
-                    if not bool(name.get('affiliationNameShowFlg', 'true')):
-                        continue
-                    affiliation_names.append({
-                        key_map['affiliation_name_key']: name.get('affiliationName', ''),
-                        key_map['affiliation_name_lang_key']: name.get('affiliationNameLang', '')
-                    })
-
-                affiliations.append({
-                    key_map['affiliation_ids_key']: affiliation_identifiers,
-                    key_map['affiliation_names_key']: affiliation_names
-                })
-
-            if family_names:
-                meta.update({
-                    key_map['fnames_key']: family_names
-                })
-            if given_names:
-                meta.update({
-                    key_map['gnames_key']: given_names
-                })
-            if full_names:
-                meta.update({
-                    key_map['names_key']: full_names
-                })
-            if identifiers:
-                meta.update({
-                    key_map['ids_key']: identifiers
-                })
-            if mails:
-                meta.update({
-                    key_map['mails_key']: mails
-                })
-            if affiliations:
-                meta.update({
-                    key_map['affiliations_key']: affiliations
-                })
-        return target_id, meta
-
-    def _update_author_data(item_id, record_ids):
-        temp_list = []
-        try:
-            pid = PersistentIdentifier.get('recid', item_id)
-            dep = WekoDeposit.get_record(pid.object_uuid)
-            author_link = set()
-            author_data = {}
-            for k, v in dep.items():
-                if isinstance(v, dict) \
-                    and v.get('attribute_value_mlt') \
-                        and isinstance(v['attribute_value_mlt'], list):
-                    data_list = v['attribute_value_mlt']
-                    prop_type = None
-                    for index, data in enumerate(data_list):
-                        if isinstance(data, dict) \
-                                and 'nameIdentifiers' in data:
-                            if 'creatorNames' in data:
-                                prop_type = 'creator'
-                            elif 'contributorNames' in data:
-                                prop_type = 'contributor'
-                            elif 'names' in data:
-                                prop_type = 'full_name'
-                            else:
-                                continue
-                            origin_id = -1
-                            change_flag = False
-                            for id in data.get('nameIdentifiers', []):
-                                if id.get('nameIdentifierScheme', '') == 'WEKO':
-                                    author_link.add(id['nameIdentifier'])
-                                    if id['nameIdentifier'] in origin_pkid_list:
-                                        origin_id = id['nameIdentifier']
-                                        change_flag = True
-                                        record_ids.append(pid.object_uuid)
-                                        break
-                                else:
-                                    continue
-                            if change_flag:
-                                target_id, new_meta = _change_to_meta(
-                                    target, author_prefix, affiliation_id, key_map[prop_type])
-                                dep[k]['attribute_value_mlt'][index].update(
-                                    new_meta)
-                                author_data.update(
-                                    {k: dep[k]['attribute_value_mlt']})
-                                if origin_id != target_id:
-                                    temp_list.append(origin_id)
-                                    author_link.remove(origin_id)
-                                    author_link.add(target_id)
-
-            dep['author_link'] = list(author_link)
-            dep.update_item_by_task()
-            obj = ItemsMetadata.get_record(pid.object_uuid)
-            obj.update(author_data)
-            obj.commit()
-            process_counter[SUCCESS_LABEL].append({"record_id": item_id, "author_ids": temp_list, "message": ""})
-            return pid.object_uuid, author_link
-        except PIDDoesNotExistError as pid_error:
-            current_app.logger.error("PID {} does not exist.".format(item_id))
-            process_counter[FAIL_LABEL].append({"record_id": item_id, "author_ids": temp_list, "message": "PID {} does not exist.".format(item_id)})
-            return None, set()
-        except Exception as ex:
-            current_app.logger.error(ex)
-            process_counter[FAIL_LABEL].append({"record_id": item_id, "author_ids": temp_list, "message": str(ex)})
-            return None, set()
-
-    def _process(data_size, data_from):
-        res = False
-        query_q = {
-            "query": {
-                "bool": {
-                    "must": [
-                        {
-                            "query_string": {
-                                "query": "publish_status: {} AND relation_version_is_last:true".format(
-                                    PublishStatus.PUBLIC.value)
-                            }
-                        }, {
-                            "terms": {
-                                "author_link.raw": origin_pkid_list
-                            }
-                        }]
-                }
-            },
-            "_source": [
-                "control_number"
-            ],
-            "size": data_size,
-            "from": data_from
-        }
-        search = RecordsSearch(
-            index=current_app.config['INDEXER_DEFAULT_INDEX'],). \
-            update_from_dict(query_q).execute().to_dict()
-
-        record_ids = []
-        update_es_authorinfo = []
-        for item in search['hits']['hits']:
-            item_id = item['_source']['control_number']
-            object_uuid, author_link = _update_author_data(item_id, record_ids)
-            if object_uuid:
-                update_es_authorinfo.append({
-                    'id': object_uuid, 'author_link': list(author_link)})
-        db.session.commit()
-        # update record to ES
-        if record_ids:
-            sleep(20)
-            query = (x[0] for x in PersistentIdentifier.query.filter(
-                PersistentIdentifier.object_uuid.in_(record_ids)
-            ).values(
-                PersistentIdentifier.object_uuid
-            ))
-            RecordIndexer().bulk_index(query)
-            RecordIndexer().process_bulk_queue(
-                es_bulk_kwargs={'raise_on_error': True})
-        if update_es_authorinfo:
-            sleep(20)
-            for d in update_es_authorinfo:
-                dep = WekoDeposit.get_record(d['id'])
-                dep.update_author_link(d['author_link'])
-
-        data_total = search['hits']['total']
-        if data_total > data_size + data_from:
-            return len(update_es_authorinfo), True
-        else:
-            return len(update_es_authorinfo), False
-
->>>>>>> d4c3c30e
     key_map = {
         "creator": {
             "ids_key": "nameIdentifiers",
