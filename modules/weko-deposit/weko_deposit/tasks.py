--- conflicted
+++ resolved
@@ -23,12 +23,7 @@
 import json
 from time import sleep
 from io import StringIO
-<<<<<<< HEAD
-from elasticsearch import ElasticsearchException
-=======
 from invenio_search.engine import search
->>>>>>> f387b6e7
-
 from celery import shared_task
 from celery.utils.log import get_task_logger
 from flask import current_app
@@ -711,11 +706,7 @@
     except SQLAlchemyError as ex:
         weko_logger(key='WEKO_COMMON_DB_SOME_ERROR', ex=ex)
         db.session.rollback()
-<<<<<<< HEAD
-    except ElasticsearchException as ex:
-=======
     except search.OpenSearchException as ex:
->>>>>>> f387b6e7
         weko_logger(key='WEKO_COMMON_ERROR_ELASTICSEARCH', ex=ex)
         db.session.rollback()
     except Exception as ex:
