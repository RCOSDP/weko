--- conflicted
+++ resolved
@@ -38,7 +38,6 @@
         file_infos = dep.get_pdf_info()
         extract_pdf_and_update_file_contents.apply_async((file_infos, str(dep.id)))
 
-<<<<<<< HEAD
 def extract_text_from_pdf(filepath, max_size):
     """Read PDF file and extract text.
 
@@ -105,7 +104,8 @@
         data = encoded[:max_size].decode('utf-8', errors='ignore')
 
     return data
-=======
+
+
 
 def update_pdf_contents_es_with_index_api(record_ids):
     """register the contents of the record PDF file in elasticsearch
@@ -120,5 +120,4 @@
                 file_infos, str(dep.id)))
         except NoResultFound:
             current_app.logger.error(f"Record with UUID: {dep.id} was not found in the item_metadata table.")
-            traceback.print_exc()
->>>>>>> b7144e56
+            traceback.print_exc()