--- conflicted
+++ resolved
@@ -27,16 +27,11 @@
 
 def weko_deposit_minter(record_uuid, data, recid=None):
     """Weko deposit."""
-<<<<<<< HEAD
     if not recid:
         id_ = RecordIdentifier.next()
     else:
         RecordIdentifier.insert(recid)
         id_ = recid
-=======
-    id_ = RecordIdentifier.next()
-
->>>>>>> 5104b622
     recid = PersistentIdentifier.create(
         'recid',
         str(id_),
