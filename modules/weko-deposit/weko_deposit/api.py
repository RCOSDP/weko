--- conflicted
+++ resolved
@@ -52,6 +52,8 @@
 from invenio_records_files.api import FileObject, Record
 from invenio_records_files.models import RecordsBuckets
 from invenio_records_rest.errors import PIDResolveRESTError
+from sqlalchemy.exc import SQLAlchemyError
+from sqlalchemy.orm.attributes import flag_modified
 
 
 from weko_admin.models import AdminSettings
@@ -294,10 +296,7 @@
                                     index=self.es_index,
                                     routing=parent_id)
             except search.OpenSearchException as ex:
-<<<<<<< HEAD
-
-=======
->>>>>>> 022b1bfb
+
                 weko_logger(key='WEKO_DEPOSIT_FAILED_DELETE_FILE_INDEX',
                             record_id=str(lst), ex=ex)
                 # raise WekoDepositIndexerError(ex=ex,
@@ -1177,24 +1176,13 @@
             weko_logger(key='WEKO_COMMON_IF_ENTER',
                         branch='recid is None')
             deposit = super(WekoDeposit, cls).create(data, id_=id_)
-        print(1111111111111111111111)
         record_id = 0
-<<<<<<< HEAD
-
-=======
-        
-        data11 = db.session.query(PersistentIdentifier).all()
-        print(data11)
-        print(data.get('_deposit'))
-        
->>>>>>> 022b1bfb
+
         if data.get('_deposit'):
             weko_logger(key='WEKO_COMMON_IF_ENTER',
                         branch='_deposit is in data')
             record_id = str(data['_deposit']['id'])
-        print(1111111111111111111111)
-        print(record_id)
-        
+
         parent_pid = PersistentIdentifier.create(
             'parent',
             'parent:{0}'.format(record_id),
@@ -1202,24 +1190,12 @@
             object_uuid=deposit.id,
             status=PIDStatus.RESERVED
         )
-        print(1111111111111111111111)
-        print(record_id)
 
         RecordsBuckets.create(record=deposit.model, bucket=bucket)
-        print(1111111111111111111111)
-        print(record_id)
 
         recid = PersistentIdentifier.get('recid', record_id)
         depid = PersistentIdentifier.get('depid', record_id)
-<<<<<<< HEAD
-
-=======
-        print(1111111111111111111111)
-        print(record_id)
-        print(recid)
-        print(depid)
-        print(1111111111111111111111)
->>>>>>> 022b1bfb
+
         PIDNodeVersioning(pid=parent_pid).insert_draft_child(child_pid=recid)
         PIDNodeDraft(pid=recid).insert_child(depid)
         # Update this object_uuid for item_id of activity.
