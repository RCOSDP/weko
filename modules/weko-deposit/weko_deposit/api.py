# -*- coding: utf-8 -*-
#
# This file is part of WEKO3.
# Copyright (C) 2017 National Institute of Informatics.
#
# WEKO3 is free software; you can redistribute it
# and/or modify it under the terms of the GNU General Public License as
# published by the Free Software Foundation; either version 2 of the
# License, or (at your option) any later version.
#
# WEKO3 is distributed in the hope that it will be
# useful, but WITHOUT ANY WARRANTY; without even the implied warranty of
# MERCHANTABILITY or FITNESS FOR A PARTICULAR PURPOSE.  See the GNU
# General Public License for more details.
#
# You should have received a copy of the GNU General Public License
# along with WEKO3; if not, write to the
# Free Software Foundation, Inc., 59 Temple Place, Suite 330, Boston,
# MA 02111-1307, USA.

"""Weko Deposit API."""
import copy
import uuid

from collections import OrderedDict
from opensearchpy import exceptions
from opensearchpy.helpers import bulk

from datetime import datetime, timezone,date
from typing import NoReturn, Union
from tika import parser
from redis import RedisError
from dictdiffer import dot_lookup
from dictdiffer.merge import Merger, UnresolvedConflictsException
from invenio_search.engine import search

from flask import abort, current_app, json, request, session
from flask_security import current_user
from invenio_db import db
from invenio_deposit.api import Deposit, index, preserve
from invenio_files_rest.models import (
    Bucket, Location, MultipartObject, ObjectVersion, Part)
from invenio_i18n.ext import current_i18n
from invenio_indexer.api import RecordIndexer
from invenio_pidrelations.contrib.draft import PIDNodeDraft
from invenio_pidrelations.contrib.versioning import PIDNodeVersioning
from invenio_pidrelations.models import PIDRelation
from invenio_pidrelations.serializers.utils import serialize_relations
from invenio_pidstore.errors import PIDDoesNotExistError, PIDInvalidAction
from invenio_pidstore.models import PersistentIdentifier, PIDStatus
from invenio_records.models import RecordMetadata
from invenio_records_files.api import FileObject, Record
from invenio_records_files.models import RecordsBuckets
from invenio_records_rest.errors import PIDResolveRESTError

from weko_admin.models import AdminSettings
from weko_index_tree.api import Indexes
from weko_records.api import (
    FeedbackMailList, ItemLink, ItemsMetadata, ItemTypes
)
from weko_records.models import ItemMetadata, ItemReference
from weko_records.utils import (
    get_all_items, get_attribute_value_all_items,
    get_options_and_order_list, json_loader,
    remove_weko2_special_character, set_timestamp,set_file_date
)
from weko_redis.errors import WekoRedisError
from weko_redis.redis import RedisConnection
from weko_schema_ui.models import PublishStatus
from weko_user_profiles.models import UserProfile

from .config import WEKO_DEPOSIT_SYS_CREATOR_KEY
from .errors import WekoDepositError
from .logger import weko_logger
from .pidstore import (
    get_latest_version_id, get_record_without_version,
    weko_deposit_fetcher, weko_deposit_minter
)

PRESERVE_FIELDS = (
    '_deposit',
    '_buckets',
    '_files',
    '_internal',
    '_oai',
    'relations',
    'owners',
    'recid',
    'conceptrecid',
    'conceptdoi',
)

# WEKO_DEPOSIT_SYS_CREATOR_KEY = (
#     current_app.config.get('WEKO_DEPOSIT_SYS_CREATOR_KEY')
# )

class WekoFileObject(FileObject):
    """Extend FileObject for detail page.

    This class extends the FileObject class to provide additional
    functionality for handling file objects in the detail page of the WEKO
    system.<br>
    It includes methods for updating file information and checking whether a
    file can be previewed.

    Attributes:
        obj (Record): Record object.
        data (dict): Record data.
        preview_able (bool): File preview able or not.
    """

    def __init__(self, obj, data):
        """Bind to current bucket.

        This method initializes the object and binds it to the current bucket.

        Args:
            obj (Record):
                Record object.
            data (dict):
                Record data.
        """
        weko_logger(key='WEKO_COMMON_CALLED_ARGUMENT', arg=(obj, data))
        self.obj = obj
        self.data = data
        self.info()
        self.preview_able = self.file_preview_able()

    def info(self):
        """Update file information.

        This method updates own file information.
        Attribute `filename` is not present if the record is not set in the
        index. Therefore, nothing is done.

        Returns:
            dict:
                Updated file information.
        """
        super(WekoFileObject, self).dumps()
        self.data.update(self.obj.file.json)
        if hasattr(self, 'filename'):
            weko_logger(key='WEKO_COMMON_IF_ENTER', branch='filename exsisted')

            index = self['filename'].rfind('.')
            self['filename'] = self['filename'][:index]
            weko_logger(key='WEKO_COMMON_RETURN_VALUE', value=self.data)

        return self.data

    def file_preview_able(self):
        """Check whether file can be previewed or not.

        This method checks whether the file can be previewed based on its type
        and size.

        Returns:
            bool:
                True if the file can be previewed, False otherwise.
        """
        file_type = ''
        file_size = self.data['size']

        weko_logger(key='WEKO_COMMON_FOR_START')
        for i, (k, v) in \
            enumerate(current_app.config['WEKO_ITEMS_UI_MS_MIME_TYPE'].items()):
            weko_logger(key='WEKO_COMMON_FOR_LOOP_ITERATION',
                        count=i, element=k)

            if self.data.get('format') in v:
                weko_logger(key='WEKO_COMMON_IF_ENTER',
                            branch='format exsisted in value')
                file_type = k
                break
        weko_logger(key='WEKO_COMMON_FOR_END')

        if file_type in current_app.config[
                'WEKO_ITEMS_UI_FILE_SISE_PREVIEW_LIMIT'].keys():
            weko_logger(key='WEKO_COMMON_IF_ENTER', branch='')
            # Convert MB to Bytes in decimal
            file_size_limit = current_app.config[
                'WEKO_ITEMS_UI_FILE_SISE_PREVIEW_LIMIT'][
                file_type] * 1000000
            if file_size > file_size_limit:
                weko_logger(key='WEKO_COMMON_IF_ENTER',
                            branch='file_size is large than file_size_limit')
                weko_logger(key='WEKO_COMMON_RETURN_VALUE', value=False)
                return False

        weko_logger(key='WEKO_COMMON_RETURN_VALUE', value=True)
        return True


class WekoIndexer(RecordIndexer):
    """Provide an interface for indexing records in Elasticsearch.

    This class extends the RecordIndexer class to index records and manipulate
    data in Elasticsearch. It includes methods for uploading metadata, deleting
    file indexes, updating relation versions, and updating Elasticsearch data.

    Attributes:
        es_index (str):
            Search index in Elasticsearch.
        es_doc_type (str):
            Default document type in Elasticsearch.
        file_doc_type (str):
            File document type in Elasticsearch.
    """

    def get_es_index(self):
        """Assign Elastic search settings.

        Retrieves the search index, default document type, and file document
        type from the application's configuration and assigns them to instance
        variables.

        Returns:
            None
        """
        self.es_index = current_app.config['SEARCH_UI_SEARCH_INDEX']

    def upload_metadata(self, jrc, item_id, revision_id, skip_files=False):
        """Upload the item metadata to ElasticSearch.

        Prepares and indexes the metadata of an item to Elasticsearch, using
        its ID, revision number, and content (`jrc`).

        Args:
            jrc (dict):
                JSON representation of the item's metadata.
            item_id (:obj:`PersistentIdentifier`):
                PID of the item.
            revision_id (int):
                Revision number of the item.
            skip_files (bool, optional):
                Whether to skip indexing of associated files.
                Defaults to False. Not used.
        """
        es_info = {
            "id": str(item_id),
            "index": self.es_index,
        }
        body = {
            "version": revision_id + 1,
            "version_type": self._version_type,
            "body": jrc
        }

        if self.client.exists(**es_info):
            weko_logger(key='WEKO_COMMON_IF_ENTER', branch='')
            del body['version']
            del body['version_type']

        self.client.index(**{**es_info, **body})

    def delete_file_index(self, body, parent_id):
        """Delete file index in Elasticsearch.

        Attempts to delete file index specified in `body` from Elasticsearch.

        Args:
            body (list):
                List of file IDs to be deleted.
            parent_id (int):
                Parent item ID used for routing the delete operation.

        Raises:
            WekoDepositIndexerError:
                If an error occurs while deleting a file index.
        """
        weko_logger(key='WEKO_COMMON_FOR_START')
        for i, lst in enumerate(body):
            weko_logger(key='WEKO_COMMON_FOR_LOOP_ITERATION', count=i,
                        element=lst)
            try:
                self.client.delete(id=str(lst),
                                    index=self.es_index,
                                    routing=parent_id)
            except search.OpenSearchException as ex:
<<<<<<< HEAD
=======

>>>>>>> 1c3694c1
                weko_logger(key='WEKO_DEPOSIT_FAILED_DELETE_FILE_INDEX',
                            record_id=str(lst), ex=ex)
                # raise WekoDepositIndexerError(ex=ex,
                #                     msg="Delete file index error.") from ex
            except Exception as ex:
                weko_logger(key='WEKO_COMMON_ERROR_UNEXPECTED', ex=ex)
                # raise WekoDepositIndexerError(ex=ex) from ex
        weko_logger(key='WEKO_COMMON_FOR_END')

    def update_relation_version_is_last(self, version):
        """Updates relation version 'is_last' in Elasticsearch.

        This method updates the `is_last` record of a relation on elasticsearch
        based on the data in `Wekodeposit`.<br>
        Note: ignore error information if the update fails with certain
            status codes (400, 404).

        Args:
            version (dict):
                It containes the relation version data, including the 'id'
                (str) of the relation version and the 'is_last' (bool) status.

        Returns:
            dict:
                The response from Elasticsearch after attempting the update.

        Raises:
            search.OpenSearchException:
<<<<<<< HEAD
=======

>>>>>>> 1c3694c1
                If an error occurs during the update process (excluding errors
                with status codes 400 and 404, which are ignored).
        """
        self.get_es_index()
        pst = 'relation_version_is_last'
        id = str(version.get('id'))
        body = {'doc': {pst: version.get('is_last')}}

        result = self.client.update(
            index=self.es_index,
            id=str(version.get('id')),
            body=body, ignore=[400, 404]
        )
        weko_logger(key='WEKO_COMMON_RETURN_VALUE', value=result)
        return result


    def update_es_data(self, record, update_revision=True,
                    update_oai=False, is_deleted=False,
                    field='path'):
        """Update es data.

        This method updates `oai` and `version` in Elasticsearch based on the
        data in `record`.

        Args:
            record (:obj:WekoDeposit): Record instance to update.
            update_revision (bool, optional): True: Update `version` in ES.
                False: Update without `version`. Defaults to True.
            update_oai (bool, optional): True: Update `oai` in ES.
                False: Update nothing in ES. Defaults to False.
            is_deleted (bool, optional): True: Get `field` in ES.
                False: Get empty list in ES.Defaults to False.
            field (str, optional): This is a key. Defaults to 'path'.

        Returns:
            dict:
                The response from Elasticsearch after attempting the update.

        """
        self.get_es_index()
        _oai = '_oai'
        sets = 'sets'
        body = {}
        if not update_oai:
            weko_logger(key='WEKO_COMMON_IF_ENTER',
                        branch='update_oai is False')
            body = {
                'doc': {
                    '_item_metadata': {
                        field: record.get(field)
                    },
                    field: record.get(field),
                    '_updated': datetime.now(timezone.utc).isoformat()
                }
            }
        else:
            weko_logger(key='WEKO_COMMON_IF_ENTER',
                        branch='update_oai is True')
            body = {
                'doc': {
                    _oai: {
                        sets: record.get(_oai, {}).get(sets, []),
                    } if record.get(_oai) else {},
                    '_item_metadata': {
                        _oai: {
                            sets: record.get(_oai, {}).get(sets, []),
                        } if record.get(_oai) else {},
                        field: record.get(field)
                    },
                    field: record.get(field) if not is_deleted else [],
                    '_updated': datetime.now(timezone.utc).isoformat()
                }
            }

        if update_revision:
            weko_logger(key='WEKO_COMMON_IF_ENTER',
                        branch='update_revision is True')
            result = self.client.update(
                index=self.es_index,
                id=str(record.id),
                version=record.revision_id,
                body=body
            )

            weko_logger(key='WEKO_COMMON_RETURN_VALUE', value=result)
            return result
        else:
            weko_logger(key='WEKO_COMMON_IF_ENTER',
                        branch='update_revision is False')
            result = self.client.update(
                index=self.es_index,
                id=str(record.id),
                body=body
            )

            weko_logger(key='WEKO_COMMON_RETURN_VALUE', value=result)
            return result

    def index(self, record):
        """Index a record(fake function).

        This method indexes a record in Elasticsearch.

        Args:
            record(:obj:WekoDeposit): Record instance. Not used.
        """
        self.get_es_index()

    def delete(self, record):
        """Delete a record.

        This method deletes a record in Elasticsearch.
        Not utilized.

        Args:
            record(:obj:WekoDeposit): Record instance.
        """
        self.get_es_index()

        self.client.delete(id=str(record.id), index=self.es_index)

    def delete_by_id(self, uuid):
        """Delete a record by id.

        This method deletes a record in Elasticsearch by its ID.

        Args:
            uuid(:obj:`UUID`): Record ID.
        """
        try:
            self.get_es_index()
            self.client.delete(id=str(uuid),
                                index=self.es_index,
                                doc_type=self.es_doc_type)
        except search.OpenSearchException as ex:
            weko_logger(key='WEKO_DEPOSIT_FAILED_DELETE_RECORD_BY_ID',
                        uuid=str(uuid), ex=ex)
            # raise WekoDepositIndexerError(ex=ex,
            #                     msg="Delete record by id error.") from ex
        except Exception as ex:
            weko_logger(key='WEKO_COMMON_ERROR_UNEXPECTED', ex=ex)
            # raise WekoDepositIndexerError(ex=ex) from ex

    def get_count_by_index_id(self, tree_path):
        """Get count by index id.

        This method get count of records in Elasticsearch by tree path.

        Args:
            tree_path(int): Tree path instance. Index ID.
        """
        search_query = {
            'query': {
                'term': {
                    'path.tree': tree_path
                }
            }
        }
        self.get_es_index()
        search_result = self.client.count(index=self.es_index,
                                            body=search_query)
        result = search_result.get('count')
        weko_logger(key='WEKO_COMMON_RETURN_VALUE', value=result)
        return result

    def get_pid_by_es_scroll(self, path):
        """Get pid by Elasticsearch scroll.

        Args:
            path(int): Path instance. Index ID.

        Returns:
            list: Result from Elasticsearch.
        """
        search_query = {
            "query": {
                "match": {
                    "path.tree": path
                }
            },
            "_source": "_id",
            "size": 3000
        }
        def get_result(result):
            """Get result.

            Get result from Elasticsearch.

            Args:
                result(dict): Result from Elasticsearch.

            Returns:
                list: Result from Elasticsearch.
            """
            # if result:
            weko_logger(key='WEKO_COMMON_IF_ENTER',
                        branch='result is True')
            hit = result['hits']['hits']
            if hit:
                weko_logger(key='WEKO_COMMON_IF_ENTER',
                            branch='hit is True')
                weko_logger(key='WEKO_COMMON_RETURN_VALUE',
                            value=[h.get('_id') for h in hit])
                return [h.get('_id') for h in hit]
            else:
                weko_logger(key='WEKO_COMMON_IF_ENTER',
                            branch='hit is False')
                weko_logger(key='WEKO_COMMON_RETURN_VALUE', value=None)
                return None

        ind = self.record_to_index({})

        search_result = self.client.search(index=ind,
                                            body=search_query, scroll='1m')
        if search_result:
            weko_logger(key='WEKO_COMMON_IF_ENTER',
                        branch='search_result is True')
            res = get_result(search_result)
            scroll_id = search_result['_scroll_id']

            if res:
                weko_logger(key='WEKO_COMMON_IF_ENTER',
                            branch='res is not none')
                weko_logger(key='WEKO_COMMON_RETURN_VALUE', value=res)
                yield res

                weko_logger(key='WEKO_COMMON_WHILE_START')
                while res:
                    weko_logger(key='WEKO_COMMON_WHILE_LOOP_ITERATION',
                                count=None, element=scroll_id)
                    res = self.client.scroll(scroll_id=scroll_id, scroll='1m')
                    weko_logger(key='WEKO_COMMON_RETURN_VALUE', value=res)
                    yield res
                weko_logger(key='WEKO_COMMON_WHILE_END')

            self.client.clear_scroll(scroll_id=scroll_id)

    def get_metadata_by_item_id(self, item_id):
        """Get metadata of item by id from Elasticsearch.
        This method retrieves the metadata of an item from Elasticsearch by
        its ID.

        Args:
            item_id: Item ID (UUID).

        Return:
            str: The response from Elasticsearch after attempting the get.
        """
        self.get_es_index()
        result = self.client.get(index=self.es_index,
                                id=str(item_id))
        weko_logger(key='WEKO_COMMON_RETURN_VALUE', value=result)
        return result

    def update_feedback_mail_list(self, feedback_mail):
        """Update feedback mail info.

        This method updates the feedback mail list in Elasticsearch.

        Args:
            feedback_mail (dict):
                feedback_mail: mail list in json format.

            {'id': UUID('05fd7cbd-6aad-4c76-a62e-7947868cccf6'), \
            'mail_list': [{'email': 'wekosoftware@nii.ac.jp', \
            'author_id': ''}]}

        Returns:
            str: _feedback_mail_id
        """
        self.get_es_index()
        pst = 'feedback_mail_list'
        body = {'doc': {pst: feedback_mail.get('mail_list')}}

        result = self.client.update(
            index=self.es_index,
            id=str(feedback_mail.get('id')),
            body=body
        )
        weko_logger(key='WEKO_COMMON_RETURN_VALUE', value=result)
        return result

    def update_author_link(self, author_link):
        """Update author_link info.

        This method updates the author link in Elasticsearch.

        Args:
            author_link (dict):
                author_link: author link in json format.

        Returns:
            str: _author_link_id
        """
        self.get_es_index()
        pst = 'author_link'
        body = {'doc': {pst: author_link.get('author_link')}}

        result = self.client.update(
            index=self.es_index,
            id=str(author_link.get('id')),
            body=body
        )
        weko_logger(key='WEKO_COMMON_RETURN_VALUE', value=result)
        return result

    def update_jpcoar_identifier(self, dc, item_id):
        """Update JPCOAR meta data item.

        This method updates the JPCOAR identifier in Elasticsearch.

        Args:
            dc (dict):
                dc: Item meta data in json format that use for update index
                    in Elasticsearch.
            item_id (str):
                item_id: item id.
        """
        self.get_es_index()
        body = {'doc': {'_item_metadata': dc}}
        result = self.client.update(
            index=self.es_index,
            id=str(item_id),
            body=body
        )
        weko_logger(key='WEKO_COMMON_RETURN_VALUE', value=result)
        return result

    def __build_bulk_es_data(self, updated_data):
        """Build search engine data.

        This method builds the data to be used in the bulk update operation.

        Args:
            updated_data(dict): Records data to update.
        """
        weko_logger(key='WEKO_COMMON_FOR_START')
        for i, record in enumerate(updated_data):
            weko_logger(key='WEKO_COMMON_FOR_LOOP_ITERATION',
                        count=i, element=record)

            es_data = {
                "_id": str(record.get('_id')),
                "_index": self.es_index,
                "_source": record.get('_source'),
            }
            weko_logger(key='WEKO_COMMON_RETURN_VALUE', value=es_data)
            yield es_data
        weko_logger(key='WEKO_COMMON_FOR_END')

    def bulk_update(self, updated_data):
        """Bulk update.

        This method updates multiple records in Elasticsearch.

        Args:
            updated_data(dict): Updated data.
        """
        self.get_es_index()
        es_data = self.__build_bulk_es_data(updated_data)
        if es_data:
            weko_logger(key='WEKO_COMMON_IF_ENTER',
                        branch='es_data is not None')
            success, failed = search.helpers.bulk(self.client, es_data)
            if len(failed) > 0:
                weko_logger(key='WEKO_COMMON_IF_ENTER',
                            branch='failed is not None')
                weko_logger(key='WEKO_COMMON_FOR_START')
                for i, error in enumerate(failed):
                    weko_logger(key='WEKO_COMMON_FOR_LOOP_ITERATION',
                                count=i, element=error)
                    current_app.logger.error(error)
                weko_logger(key='WEKO_COMMON_FOR_END')


class WekoDeposit(Deposit):
    """Define API for changing deposit state."""

    indexer = WekoIndexer()

    deposit_fetcher = staticmethod(weko_deposit_fetcher)

    deposit_minter = staticmethod(weko_deposit_minter)

    data = None
    jrc = None
    is_edit = False

    @property
    def item_metadata(self):
        """Return the Item metadata.

        This method returns the item metadata.

        Args:
            None

        Returns:
            dict: item_metadata from item_id in instance
            "ex :OrderedDict([('pubdate', {'attribute_name': 'PubDate',
            'attribute_value': '2022-06-03'}), ('item_1617186331708',
            {'attribute_name': 'Title',
            'attribute_value_mlt': [{'subitem_1551255647225': 'test1',
            'subitem_1551255648112': 'ja'}]}), ('item_1617258105262',
            {'attribute_name': 'Resource Type',
            'attribute_value_mlt': [
            {'resourceuri': 'http://purl.org/coar/resource_type/c_5794',
            'resourcetype': 'conference paper'}]}), ('item_title', 'test1'),
            ('item_type_id', '15'), ('control_number', '1.1'),
            ('author_link', []), ('weko_shared_id', -1), ('owner', '1'),
            ('publish_date', '2022-06-03'), ('title', ['test1']),
            ('relation_version_is_last', True), ('path', ['1557820086539']),
            ('publish_status', '0')])"

        Raises:
            sqlalchemy.orm.exc.NoResultFound
        """
        result = ItemsMetadata.get_record(self.id).dumps()
        weko_logger(key='WEKO_COMMON_RETURN_VALUE', value=result)
        return result

    def is_published(self):
        """Check if deposit is published.
        This method checks if the deposit is published.

        Args:
            None

        Returns:
            dict: published deposit id if  deposit ispubilshed.
            {'type': 'depid', 'value': '34', 'revision_id': 0}
        """
        result = self['_deposit'].get('pid') is not None
        weko_logger(key='WEKO_COMMON_RETURN_VALUE', value=result)
        return result

    @preserve(fields=('_deposit', '$schema'))
    def merge_with_published(self):
        """Merge changes with latest published version.

        This method merges changes with the latest published version and then
        unify the paches. (not use)

        Args:
            None

        Returns:
            dict: destination

        Raises:
            MergeConflict(): throw when catch UnresolvedConflictsException.
        """
        pid, first = self.fetch_published()
        lca = first.revisions[self['_deposit']['pid']['revision_id']]
        # ignore _deposit and $schema field
        args = [lca.dumps(), first.dumps(), self.dumps()]
        weko_logger(key='WEKO_COMMON_FOR_START')
        for i, arg in enumerate(args):
            weko_logger(key='WEKO_COMMON_FOR_LOOP_ITERATION', count=i,
                        element=arg)
            if '$schema' in arg:
                weko_logger(key='WEKO_COMMON_IF_ENTER',
                            branch='$schema is in arg')
                del arg['$schema']
            if '_deposit' in arg:
                weko_logger(key='WEKO_COMMON_IF_ENTER',
                            branch='_deposit is in arg')
                del arg['_deposit']
            if 'control_number' in arg:
                weko_logger(key='WEKO_COMMON_IF_ENTER',
                            branch='control_number is in arg')
                del arg['control_number']
        weko_logger(key='WEKO_COMMON_FOR_END')
        args.append({})
        m = Merger(*args)
        try:
            m.run()
        except UnresolvedConflictsException as ex:
            weko_logger(key='WEKO_DEPOSIT_FAILED_MERGE_CHANGE', pid=pid, ex=ex)
            raise WekoDepositError(ex=ex, msg="Merge conflict error.") from ex
        except Exception as ex:
            weko_logger(key='WEKO_COMMON_ERROR_UNEXPECTED', ex=ex)
            raise WekoDepositError(ex=ex) from ex
        result = self._patch(m.unified_patches, lca)
        weko_logger(key='WEKO_COMMON_RETURN_VALUE', value=result)
        return result

    @staticmethod
    def _patch(diff_result, destination, in_place=False):
        """Patch the diff result to the destination dictionary.

        This method patches the diff result to the destination dictionary.
        (not use)

        Args:
            diff_result (dict): Changes returned by ``diff``.
            destination (dict): Structure to apply the changes to.
            in_place (boolean): By default, destination dictionary is deep
            copied before applying the patch, and the copy is returned.
            Setting ``in_place=True`` means that patch will apply the changes
            directly to and return the destination structure.
            Defaults to False.

        Returns:
            dict: destination
        """
        (ADD, REMOVE, CHANGE) = (
            'add', 'remove', 'change')
        if not in_place:
            weko_logger(key='WEKO_COMMON_IF_ENTER', branch='in_place is True')
            destination = copy.deepcopy(destination)

        def add(node, changes):
            """Add changes to the destination.

            This method adds changes to the destination by three cases.

            Args:
                node (list): Node to apply the changes to.
                changes (dict): Changes to apply.
            """
            weko_logger(key='WEKO_COMMON_FOR_START')
            for i, (key, value) in enumerate(changes):
                weko_logger(key='WEKO_COMMON_FOR_LOOP_ITERATION',
                            count=i, element=key)
                dest = dot_lookup(destination, node)
                if isinstance(dest, list):
                    weko_logger(key='WEKO_COMMON_IF_ENTER',
                                branch='dest is list')
                    dest.insert(key, value)
                elif isinstance(dest, set):
                    weko_logger(key='WEKO_COMMON_IF_ENTER',
                                branch='dest is set')
                    dest |= value
                else:
                    weko_logger(key='WEKO_COMMON_IF_ENTER',
                                branch='dest is not list and set')
                    dest[key] = value
            weko_logger(key='WEKO_COMMON_FOR_END')

        def change(node, changes):
            """Apply changes to the specified node.

            This method changes the node in the destination by three cases.

            Args:
                node (list): Node to apply the changes to.
                changes (dict): Changes to apply.
            """
            dest = dot_lookup(destination, node, parent=True)
            if isinstance(node, str):
                weko_logger(key='WEKO_COMMON_IF_ENTER',
                            branch='node is str')
                last_node = node.split('.')[-1]
            else:
                weko_logger(key='WEKO_COMMON_IF_ENTER',
                            branch='node is not str')
                last_node = node[-1]
            if isinstance(dest, list):
                weko_logger(key='WEKO_COMMON_IF_ENTER',
                            branch='dest is list')
                last_node = int(last_node)
            _, value = changes
            dest[last_node] = value

        def remove(node, changes):
            """Remove changes from the destination.

            This method removes changes from the destination by three cases.

            Args:
                node (list): Node to apply the changes to.
                changes (dict): Changes to apply.
            """
            weko_logger(key='WEKO_COMMON_FOR_START')
            for i, (key, value) in enumerate(changes):
                weko_logger(key='WEKO_COMMON_FOR_LOOP_ITERATION',
                            count=i, element=key)
                dest = dot_lookup(destination, node)
                if isinstance(dest, set):
                    weko_logger(key='WEKO_COMMON_IF_ENTER',
                                branch='dest is set')
                    dest -= value
                else:
                    if (isinstance(dest, list) and isinstance(key, int)
                        and len(dest) > key):
                        weko_logger(key='WEKO_COMMON_IF_ENTER',
                                    branch='dest is list and key is int and '
                                            'length of dest is larger than key')
                        del dest[key]
                    elif isinstance(dest, dict) and dest.get(key):
                        weko_logger(key='WEKO_COMMON_IF_ENTER',
                                    branch='dest is dict and key is in dest')
                        del dest[key]
            weko_logger(key='WEKO_COMMON_FOR_END')

        patchers = {
            REMOVE: remove,
            ADD: add,
            CHANGE: change
        }

        weko_logger(key='WEKO_COMMON_FOR_START')
        for i, (action, node, changes) in enumerate(diff_result):
            weko_logger(key='WEKO_COMMON_FOR_LOOP_ITERATION',
                        count=i, element=action)
            patchers[action](node, changes)
        weko_logger(key='WEKO_COMMON_FOR_END')

        weko_logger(key='WEKO_COMMON_RETURN_VALUE', value=destination)
        return destination

    def _publish_new(self, id_=None):
        """Override the publish new to avoid creating multiple pids.

        This method reuses existing PIDs in order to prevent multiple PIDs
        being created.

        Args:
            id_ (str): uuid for publish new to avoid creating multiple pids.
                        Defaults to None.

        Returns:
            dict: new created record
        """
        id_ = id_ or uuid.uuid4()
        record_pid = PersistentIdentifier.query.filter_by(
            pid_type='recid', object_uuid=self.id).first()

        self['_deposit']['pid'] = {
            'type': record_pid.pid_type,
            'value': record_pid.pid_value,
            'revision_id': 0,
        }

        data = dict(self.dumps())
        data['$schema'] = self.record_schema

        with self._process_files(id_, data):
            record = self.published_record_class.create(data, id_=id_)

        weko_logger(key='WEKO_COMMON_RETURN_VALUE', value=record)
        return record

    def _update_version_id(self, metas, bucket_id):
        """Update 'version_id' of file_metadatas.

        This method get version id and updates the 'version_id' of
        file_metadatas based on the data in 'metas'.

        Args:
            metas (dict): Record Metadata to update version_id
            bucket_id (str): Bucket UUID for search ObjectVersion

        Returns:
            bool: "True: file_version is updated.
                False: fail file_version update"

        """
        _filename_prop = 'filename'
        files_versions = (
            ObjectVersion.get_by_bucket(
                bucket=bucket_id,
                with_deleted=True
            ).all()
        )
        files_versions = {x.key: x.version_id for x in files_versions}
        file_meta = []

        weko_logger(key='WEKO_COMMON_FOR_START')
        for i, item in enumerate(metas):
            weko_logger(key='WEKO_COMMON_FOR_LOOP_ITERATION',
                        count=i, element=item)
            if (not isinstance(metas[item], dict)
                    or not metas[item].get('attribute_value_mlt')):
                weko_logger(key='WEKO_COMMON_CONTINUE',
                            branch='metadata is not dict or attribute_value_mlt'
                                    ' does not exsist')
                continue
            itemmeta = metas[item]['attribute_value_mlt']
            if (itemmeta and isinstance(itemmeta, list)
                    and isinstance(itemmeta[0], dict)
                    and itemmeta[0].get(_filename_prop)):
                weko_logger(key='WEKO_COMMON_IF_ENTER',
                            branch='itemmeta is list and first element is dict '
                                    'and filename is in first element')
                file_meta.extend(itemmeta)
            elif (isinstance(itemmeta, dict)
                    and itemmeta.get(_filename_prop)):
                weko_logger(key='WEKO_COMMON_IF_ENTER',
                            branch='itemmeta is dict and '
                                    'filename is in itemmeta')
                file_meta.extend([itemmeta])
        weko_logger(key='WEKO_COMMON_FOR_END')

        if not file_meta:
            weko_logger(key='WEKO_COMMON_IF_ENTER',
                        branch='file_meta is empty')
            weko_logger(key='WEKO_COMMON_RETURN_VALUE', value=False)
            return False

        weko_logger(key='WEKO_COMMON_FOR_START')
        for i, item in enumerate(file_meta):
            weko_logger(key='WEKO_COMMON_FOR_LOOP_ITERATION',
                        count=i, element=item)
            item['version_id'] = str(files_versions.get(
                item.get(_filename_prop), ''))
        weko_logger(key='WEKO_COMMON_FOR_END')

        weko_logger(key='WEKO_COMMON_RETURN_VALUE', value=True)
        return True

    def publish(self, pid=None, id_=None):
        """Publish the deposit.

        This method publishes the deposit.

        Args:
            pid (int): Force the new pid value. (Default: ``None``)
            id_ (str): Force the new uuid value as deposit id.
                        (Default: ``None``)

        Returns:
            dict: pubilshed deposit dict
        """
        deposit = None
        deposit = self.publish_without_commit(pid, id_)
        weko_logger(key='WEKO_COMMON_RETURN_VALUE', value=deposit)
        return deposit

    def publish_without_commit(self, pid=None, id_=None):
        """Publish the deposit without commit.

        This method publishes the deposit without commit and updates the
        relation version current to Elasticsearch.

        Args:
            pid (int): Force the new pid value. (Default: ``None``)
            id_ (str): Force the new uuid value as deposit id.
                        (Default: ``None``)

        Returns:
            dict: pubilshed deposit dict
        """
        if not self.data:
            weko_logger(key='WEKO_COMMON_IF_ENTER',
                        branch='data is None')
            self.data = self.get('_deposit', {})
        if 'control_number' in self:
            weko_logger(key='WEKO_COMMON_IF_ENTER',
                        branch='control_number is in self')
            self.pop('control_number')
        if '$schema' not in self:
            weko_logger(key='WEKO_COMMON_IF_ENTER',
                        branch='$schema is not in self')
            self['$schema'] = (
                current_app.extensions['invenio-jsonschemas']
                .path_to_url(current_app.config['DEPOSIT_DEFAULT_JSONSCHEMA'])
            )
        self.is_edit = True

        deposit = super(WekoDeposit, self).publish(pid, id_)
        # update relation version current to ES
        recid = PersistentIdentifier.query.filter_by(
            pid_type='recid',
            object_uuid=self.id
        ).one_or_none()
        relations = serialize_relations(recid)
        if relations and 'version' in relations:
            weko_logger(key='WEKO_COMMON_IF_ENTER',
                        branch="relations is not empty and "
                                "`version` is in relations")
            relations_ver = relations['version'][0]
            relations_ver['id'] = recid.object_uuid
            relations_ver['is_last'] = relations_ver.get('index') == 0
            self.indexer.update_relation_version_is_last(relations_ver)

        weko_logger(key='WEKO_COMMON_RETURN_VALUE', value=deposit)
        return deposit

    @classmethod
    def create(cls, data, id_=None, recid=None):
        """Create a deposit.

        This method adds the creation of the bucket immediately upon creation
        of the deposit and associates it.

        Args:
            data (dict): new create record data "ex: {'recid': '34',
                        '_deposit': {'id': '34', 'status': 'draft'}}"
            id_ (str): Force the new uuid value as deposit id.
                        (Default: ``None``)
            recid (str): new recid value

        Returns:
            dict: pubilshed deposit dict
        """
        if '$schema' in data:
            data.pop('$schema')

        # Get workflow storage location
        location_name = None
        if session and 'activity_info' in session:
            weko_logger(key='WEKO_COMMON_IF_ENTER',
                        branch='activity_info is in session')
            activity_info = session['activity_info']

            # Need to import here to avoid circular import
            from weko_workflow.api import WorkActivity
            activity = WorkActivity.get_activity_by_id(
                activity_info['activity_id'])

            if activity and activity.workflow and activity.workflow.location:
                weko_logger(key='WEKO_COMMON_IF_ENTER',
                            branch='activity.workflow.location is in activity')
                location_name = activity.workflow.location.name

        bucket = Bucket.create(
            location=location_name,
            quota_size=current_app.config['WEKO_BUCKET_QUOTA_SIZE'],
            max_file_size=current_app.config['WEKO_MAX_FILE_SIZE'],
        )
        data['_buckets'] = {'deposit': str(bucket.id)}

        # save user_name & display name.
        if current_user and current_user.is_authenticated:
            weko_logger(key='WEKO_COMMON_IF_ENTER',
                        branch='current_user is authenticated')
            user = UserProfile.get_by_userid(current_user.get_id())
            if '_deposit' in data:
                weko_logger(key='WEKO_COMMON_IF_ENTER',
                            branch='_deposit is in data')
                data['_deposit']['owners_ext'] = {
                    'username': user._username if user else '',
                    'displayname': user._displayname if user else '',
                    'email': current_user.email
                }

        if recid:
            weko_logger(key='WEKO_COMMON_IF_ENTER',
                        branch='recid is not None')
            deposit = super(WekoDeposit, cls).create(
                data,
                id_=id_,
                recid=recid
            )
        else:
            weko_logger(key='WEKO_COMMON_IF_ENTER',
                        branch='recid is None')
            deposit = super(WekoDeposit, cls).create(data, id_=id_)

        record_id = 0

        if data.get('_deposit'):
            weko_logger(key='WEKO_COMMON_IF_ENTER',
                        branch='_deposit is in data')
            record_id = str(data['_deposit']['id'])
        parent_pid = PersistentIdentifier.create(
            'parent',
            'parent:{0}'.format(record_id),
            object_type='rec',
            object_uuid=deposit.id,
            status=PIDStatus.RESERVED
        )

        RecordsBuckets.create(record=deposit.model, bucket=bucket)

        recid = PersistentIdentifier.get('recid', record_id)
        depid = PersistentIdentifier.get('depid', record_id)

        PIDNodeVersioning(pid=parent_pid).insert_draft_child(child_pid=recid)
        PIDNodeDraft(pid=recid).insert_child(depid)
        # Update this object_uuid for item_id of activity.
        if session and 'activity_info' in session:
            weko_logger(key='WEKO_COMMON_IF_ENTER',
                        branch='activity_info is in session')
            activity = session['activity_info']

            # Need to import here to avoid circular import
            from weko_workflow.api import WorkActivity
            workactivity = WorkActivity()
            workactivity.upt_activity_item(activity, str(recid.object_uuid))

        weko_logger(key='WEKO_COMMON_RETURN_VALUE', value=deposit)
        return deposit

    @preserve(result=False, fields=PRESERVE_FIELDS)
    def update(self, *args, **kwargs):
        """Update only drafts.

        Update the item information using the item metadata of arg1 and arg2.

        Args:
            *args:
                arg1: index information.<br>
                    example:
        ```
        {'pid': {
            'type': 'depid',
            'value': '34',
            'revision_id': 0},
            'lang': 'ja',
            'owner': '1',
            'title': 'test deposit',
            'owners': [1],
            'status': 'published',
            '$schema': '/items/jsonschema/15',
            'pubdate': '2022-06-07',
            'created_by': 1,
            'owners_ext': {
                'email': 'wekosoftware@nii.ac.jp',
                'username': '',
                'displayname': ''},
            'shared_user_id': -1,
            'item_1617186331708': [{
                'subitem_1551255647225': 'test deposit',
                'subitem_1551255648112': 'ja'}],
            'item_1617258105262': {
                'resourceuri': 'http://purl.org/coar/resource_type/c_5794',
                'resourcetype': 'conference paper'},
            'item_1617605131499': [{'url': {
                'url':
            'https://weko3.example.org/record/34/files/tagmanifest-sha256.txt'},
                'date': [{
                    'dateType': 'Available', 'dateValue': '2022-06-07'}],
                'format': 'text/plain',
                'filename': 'tagmanifest-sha256.txt',
                'filesize': [{'value': '323 B'}],
                'accessrole': 'open_access',
                'version_id': 'b27b05d9-e19f-47fb-b6f5-7f031b1ef8fe'}]}
        ```
            **kwargs:
                unused: (Default: ``empty``)
        """
        self['_deposit']['status'] = 'draft'
        if len(args) > 1:
            weko_logger(key='WEKO_COMMON_IF_ENTER',
                        branch='args is more than 1')
            dc, deleted_items = self.convert_item_metadata(args[0], args[1])
            super(WekoDeposit, self).update(dc)
        elif len(args)==1:
            weko_logger(key='WEKO_COMMON_IF_ENTER',
                        branch='args is 1')
            dc, deleted_items = self.convert_item_metadata(args[0])
            super(WekoDeposit, self).update(dc)
        else:
            weko_logger(key='WEKO_COMMON_IF_ENTER',
                        branch='args is empty')
            super(WekoDeposit, self).update()

    @preserve(result=False, fields=PRESERVE_FIELDS)
    def clear(self, *args, **kwargs):
        """Clear only drafts.

        This method clears the draft status of the deposit.

        Args:
            *args: usable within weko but is not being used.
                (Default: ``empty``)
            **kwargs: usable within weko but is not being used.
                (Default: ``empty``)

        Returns:
            None
        """
        if self['_deposit']['status'] != 'draft':
            weko_logger(key='WEKO_COMMON_IF_ENTER',
                        branch='status is not draft')
            weko_logger(key='WEKO_COMMON_RETURN_VALUE', value=None)
            return
        super(WekoDeposit, self).clear(*args, **kwargs)

    @index(delete=True)
    def delete(self, force=True, pid=None):
        """Delete deposit.

        This method deletes the deposit and removes bucket.
        Status required: ``'draft'``.

        Args:
            force(bool): Force deposit delete. (Default: ``True``)
            pid(dict): Force pid object. (Default: ``None``)

        Returns:
            deposit: A new Deposit object

        """
        # Delete the recid
        recid = PersistentIdentifier.get(
            pid_type='recid', pid_value=self.pid.pid_value)

        if recid.status == PIDStatus.RESERVED:
            weko_logger(key='WEKO_COMMON_IF_ENTER',
                        branch='recid status is reserved')
            db.session.delete(recid)

        # if this item has been deleted
        self.delete_es_index_attempt(recid)

        # Completely remove bucket
        bucket = self.files.bucket
        with db.session.begin_nested():
            # Remove Record-Bucket link
            RecordsBuckets.query.filter_by(record_id=self.id).delete()
            mp_q = MultipartObject.query_by_bucket(bucket)
            # Remove multipart objects
            Part.query.filter(
                Part.upload_id.in_(mp_q.with_entities(
                    MultipartObject.upload_id).subquery())
            ).delete(synchronize_session='fetch')
            mp_q.delete(synchronize_session='fetch')
        bucket.locked = False
        bucket.remove()

        result = super(Deposit, self).delete()
        weko_logger(key='WEKO_COMMON_RETURN_VALUE', value=result)
        return result

    def commit(self, *args, **kwargs):
        """Store changes on current instance in database and index it.

        1. Get deposit's bucket then set the workflow's storage location to\
            the bucket's default location.
        2. Update the item metadata in the database.
        3. Register the item metadata in search engine.
        4. Update the version_id of records_metadata in the database.

        Args:
            *args: usable within weko but is not being used.
                (Default: ``empty``)
            **kwargs: usable within weko but is not being used.
                (Default: ``empty``)

        Raises:
            WekoDepositError: fail upload metadata to elasticsearch.
        """
        super(WekoDeposit, self).commit(*args, **kwargs)
        record = RecordMetadata.query.get(self.pid.object_uuid)
        if self.data and len(self.data):
            weko_logger(key='WEKO_COMMON_IF_ENTER',
                        branch='data is not empty')
            # Get deposit bucket
            deposit_bucket = Bucket.query.get(self['_buckets']['deposit'])
            if deposit_bucket and deposit_bucket.location:
                weko_logger(
                    key='WEKO_COMMON_IF_ENTER',
                    branch='location is in deposit_bucket')
                # Get workflow storage location
                workflow_storage_location = None

                if session and 'activity_info' in session:
                    weko_logger(
                        key='WEKO_COMMON_IF_ENTER',
                        branch='activity_info is in session')
                    activity_info = session['activity_info']

                    # Need to import here to avoid circular import
                    from weko_workflow.api import WorkActivity
                    activity = (
                        WorkActivity
                        .get_activity_by_id(activity_info['activity_id']))

                    if (activity and activity.workflow
                            and activity.workflow.location):
                        weko_logger(key='WEKO_COMMON_IF_ENTER',
                                    branch='workflow.location is in activity')
                        workflow_storage_location = activity.workflow.location
                if workflow_storage_location is None:
                    weko_logger(key='WEKO_COMMON_IF_ENTER',
                                branch='workflow_storage_location is None')
                    workflow_storage_location = Location.get_default()

                if(deposit_bucket.location.id != workflow_storage_location.id):
                    weko_logger(key='WEKO_COMMON_IF_ENTER',
                                branch='deposit_bucket.location.id is not '
                                        'equal to workflow_storage_location.id')
                    # Set workflow storage location to bucket default location
                    deposit_bucket.default_location = (
                        workflow_storage_location.id)
                    db.session.merge(deposit_bucket)

            # save item metadata
            self.save_or_update_item_metadata()

            if self.jrc and len(self.jrc):
                weko_logger(key='WEKO_COMMON_IF_ENTER',
                            branch='jrc is not empty')
                if record and record.json and '_oai' in record.json:
                    weko_logger(key='WEKO_COMMON_IF_ENTER',
                                branch='_oai is in record.json')

                    self.jrc['_oai'] = record.json.get('_oai')
                if ('path' in self.jrc and '_oai' in self.jrc
                        and ('sets' not in self.jrc['_oai']
                        or not self.jrc['_oai']['sets'])):

                    weko_logger(
                        key='WEKO_COMMON_IF_ENTER',
                        branch='path is in jrc and _oai is in jrc and '
                                'sets is not in jrc[_oai] or sets is empty')
                    setspec_list = self.jrc['path'] or []

                    if setspec_list:
                        weko_logger(key='WEKO_COMMON_IF_ENTER',
                                    branch='setspec_list is not None')
                        self.jrc['_oai'].update({"sets": setspec_list})
                # upload item metadata to Elasticsearch
                set_timestamp(self.jrc, self.created, self.updated)

                # Get file contents
                self.get_content_files()

                try:
                    # Upload file content to search engine
                    self.indexer.upload_metadata(
                        self.jrc,
                        self.pid.object_uuid,
                        self.revision_id
                    )
                    feedback_mail_list = (
                        FeedbackMailList.get_mail_list_by_item_id(self.id))

                    if feedback_mail_list:
                        weko_logger(key='WEKO_COMMON_IF_ENTER',
                                    branch='feedback_mail_list is not None')
                        self.update_feedback_mail()
                    else:
                        weko_logger(key='WEKO_COMMON_IF_ENTER',
                                    branch='feedback_mail_list is None')
                        self.remove_feedback_mail()
                except search.TransportError as ex:
                    weko_logger(
                        key='WEKO_DEPOSIT_FAILED_UPLOAD_FILE_CONTENT_TO_ELASTICSEARCH',
                        uuid=self.pid.object_uuid, ex=ex)
                    err_passing_config = current_app.config.get(
                        'WEKO_DEPOSIT_ES_PARSING_ERROR_PROCESS_ENABLE')
                    parse_err = current_app.config.get(
                        'WEKO_DEPOSIT_ES_PARSING_ERROR_KEYWORD')

                    if (err_passing_config
                            and parse_err in ex.info["error"]["reason"]):
                        weko_logger(
                            key='WEKO_COMMON_IF_ENTER',
                            branch='err_passing_config is True and '
                                    'parse_err is in ex.info')
                        self.delete_content_files()
                        self.indexer.upload_metadata(
                            self.jrc,
                            self.pid.object_uuid,
                            self.revision_id,
                            True
                        )
                        record_id = self['_deposit']['id']
                        weko_logger(key='WEKO_DEPOSIT_FAILED_PARSE_FILE_ITEM',
                                    record_id=record_id)
                    else:
                        raise WekoDepositError(
                            ex=ex,
                            msg="Upload metadata to Elasticsearch error."
                        ) from ex
                except Exception as ex:
                    weko_logger(key='WEKO_COMMON_ERROR_UNEXPECTED', ex=ex)
                    raise WekoDepositError(ex=ex) from ex

                # Remove large base64 files for release memory
                if self.jrc.get('content'):
                    weko_logger(key='WEKO_COMMON_IF_ENTER',
                                branch='content is in jrc')
                    weko_logger(key='WEKO_COMMON_FOR_START')
                    for i, content in enumerate(self.jrc['content']):
                        weko_logger(key='WEKO_COMMON_FOR_LOOP_ITERATION',
                                    count=i, element=content)
                        if content.get('file'):
                            weko_logger(key='WEKO_COMMON_IF_ENTER',
                                        branch='file is in content')
                            del content['file']
                    weko_logger(key='WEKO_COMMON_FOR_END')

        # fix schema url
        if record and record.json and '$schema' in record.json:
            weko_logger(key='WEKO_COMMON_IF_ENTER',
                        branch='$schema is in record.json')
            record.json.pop('$schema')
            if record.json.get('_buckets'):
                weko_logger(key='WEKO_COMMON_IF_ENTER',
                            branch='_buckets is in record.json')
                self._update_version_id(
                    record.json, record.json['_buckets']['deposit'])
            flag_modified(record, 'json')
            db.session.merge(record)

    def newversion(self, pid=None, is_draft=False):
        """Create a new version of the deposit.

        1. Check if a newer version than the pid that is passed as an \
            argument exists.
        2. Update the draft_id then call the create() method to generate \
            a new deposit.
        3. Update both the database and elasticsearch.

        Args:
            pid(dict):
                Used to check for the lastest pid. Defaults to none.<br>
                Example:

                {'path':['1557820086539'],
                'owner': '1',
                'recid': '34.1',
                'title': ['test deposit'],
                'pubdate': {
                    'attribute_name': 'PubDate',
                    'attribute_value': '2022-06-07'},
                'item_title': 'test deposit',
                'author_link': [],
                'item_type_id': '15',
                'publish_date': '2022-06-07',
                'publish_status': '1',
                'weko_shared_id': -1,
                'item_1617186331708': {
                    'attribute_name': 'Title',
                    'attribute_value_mlt': [{
                        'subitem_1551255647225': 'test deposit',
                        'subitem_1551255648112': 'ja'}]},
                'item_1617258105262': {
                    'attribute_name': 'Resource Type',
                    'attribute_value_mlt': [{
                        'resourceuri': 'http://purl.org/coar/resource_type/c_5794',
                        'resourcetype': 'conference paper'}]},
                'item_1617605131499': {
                    'attribute_name': 'File',
                    'attribute_type': 'file',
                    'attribute_value_mlt': [{
                        'url': {
                            'url':'https://192.168.56.48/record/34.1/files/tagmanifest-sha256.txt'
                        },
                        'date': [{
                            'dateType': 'Available',
                            'dateValue': '2022-06-07'
                        }],
                        'format': 'text/plain',
                        'filename': 'tagmanifest-sha256.txt',
                        'filesize': [{'value': '323 B'}],
                        'accessrole': 'open_access',
                        'version_id': 'cd317125-600e-4961-89b6-9bb520f342c7',
                        'mimetype': 'text/plain'
                    }]
                },
                'relation_version_is_last': True,
                '$schema': 'https://127.0.0.1/schema/deposits/deposit-v1.0.0.json',
                '_deposit': {
                    'id': '34.1',
                    'status': 'draft',
                    'owners': [1],
                    'created_by': 1
                },
                '_buckets': {'deposit': '87a563d7-537f-41aa-afd6-fed5e3cb4dc2'},
                'control_number': '34.1',
                '_oai': {
                    'id': 'oai:weko3.example.org:00000034.1',
                    'sets': ['1557820086539']
                    }
                }


            is_draft (boolean, optional):
                flag for registering the parent_id of pidverioning
                (Default: ``False``)

        Returns:
            deposit: newly created deposit object

        Raises:
            PIDInvalidAction(): Invalid operation on persistent identifier
                in current state.
            AttributeError:
        """
        deposit = None

        if not self.is_published():
            raise PIDInvalidAction()

        # Check that there is not a newer draft version for this record
        # and this is the latest version
        parent_pid = PIDNodeVersioning(pid=pid).parents.one_or_none()
        versioning = PIDNodeVersioning(pid=parent_pid)
        record = WekoDeposit.get_record(pid.object_uuid)
        if not pid.status == PIDStatus.REGISTERED:
            weko_logger(key='WEKO_COMMON_IF_ENTER',
                        branch='pid status is not registered')
            weko_logger(key='WEKO_DEPOSIT_PID_STATUS_NOT_REGISTERED',
                        pid=pid)
            raise WekoDepositError(msg="PID status is not registered.")

        if not record or not versioning.exists or versioning.draft_child:
            weko_logger(key='WEKO_COMMON_IF_ENTER',
                        branch='record is None or versioning does not exists '
                                'or draft_child exists')
            weko_logger(key='WEKO_COMMON_RETURN_VALUE', value=None)
            return None

        data = record.dumps()
        owners = data['_deposit']['owners']
        keys_to_remove = ('_deposit', 'doi', '_oai',
                        '_files', '_buckets', '$schema')
        weko_logger(key='WEKO_COMMON_FOR_START')
        for i, k in enumerate(keys_to_remove):
            weko_logger(key='WEKO_COMMON_FOR_LOOP_ITERATION',
                        count=i, element=k)
            data.pop(k, None)
        weko_logger(key='WEKO_COMMON_FOR_END')

        draft_id = '{0}.{1}'.format(
            pid.pid_value,
            0 if is_draft else get_latest_version_id(pid.pid_value))

        # NOTE: We call the superclass `create()` method, because
        # we don't want a new empty bucket, but
        # an unlocked snapshot of the old record's bucket.
        deposit = super().create(data, recid=draft_id)
        # Injecting owners is required in case of creating new
        # version this outside of request context

        deposit['_deposit']['owners'] = owners

        recid = PersistentIdentifier.get(
            'recid', str(data['_deposit']['id']))
        depid = PersistentIdentifier.get(
            'depid', str(data['_deposit']['id']))

        PIDNodeVersioning(
            pid=parent_pid).insert_draft_child(
            child=recid)
        PIDNodeDraft(pid=recid).insert_child(depid)
        if is_draft:
            weko_logger(key='WEKO_COMMON_IF_ENTER',
                        branch='is_draft is True')
            with db.session.begin_nested():
                # Set relation type of draft record is 3: Draft
                parent_pid = PIDNodeVersioning(pid=recid).parents.one_or_none()
                relation = PIDRelation.query. \
                    filter_by(parent=parent_pid,
                            child=recid).one_or_none()
                relation.relation_type = 3
            db.session.merge(relation)

        snapshot = (
            record.files.bucket
            .snapshot(lock=False)
        )
        snapshot.locked = False
        deposit['_buckets'] = {'deposit': str(snapshot.id)}
        RecordsBuckets.create(record=deposit.model,
                            bucket=snapshot)

        index = {'index': self.get('path', []),
                'actions': self.get('publish_status')}
        if 'activity_info' in session:
            weko_logger(key='WEKO_COMMON_IF_ENTER',
                        branch='activity_info is in session')
            del session['activity_info']
        if is_draft:
            weko_logger(key='WEKO_COMMON_IF_ENTER',
                        branch='is_draft is True')
            from weko_workflow.utils import convert_record_to_item_metadata
            item_metadata = convert_record_to_item_metadata(record)
        else:
            weko_logger(key='WEKO_COMMON_IF_ENTER',
                        branch='is_draft is False')
            item_metadata = ItemsMetadata.get_record(
                pid.object_uuid).dumps()
        item_metadata.pop('id', None)
        args = [index, item_metadata]
        deposit.update(*args)
        deposit.commit()
        weko_logger(key='WEKO_COMMON_RETURN_VALUE', value=deposit)
        return deposit

    def get_content_files(self):
        """Get content file metadata.

        This method gets the content file metadata and updates the file url.

        Args:
            None

        Raises:
            WekoDepositError: Upload metadata to Elasticsearch error.
        """
        from weko_workflow.utils import get_url_root

        contents = []
        fmd = self.get_file_data()
        if fmd:
            weko_logger(key='WEKO_COMMON_IF_ENTER',
                        branch='fmd is not empty')
            weko_logger(key='WEKO_COMMON_FOR_START')
            for i, file in enumerate(self.files):
                weko_logger(key='WEKO_COMMON_FOR_LOOP_ITERATION',
                            count=i, element=file)

                if isinstance(fmd, list):
                    weko_logger(key='WEKO_COMMON_IF_ENTER',
                                branch='fmd is list')
                    weko_logger(key='WEKO_COMMON_FOR_START')

                    for j, lst in enumerate(fmd):
                        weko_logger(key='WEKO_COMMON_FOR_LOOP_ITERATION',
                                    count=j, element=lst)

                        filename = lst.get('filename')

                        if file.obj.key == filename:
                            weko_logger(
                                key='WEKO_COMMON_IF_ENTER',
                                branch='file.obj.key is equal to filename')

                            lst.update({'mimetype': file.obj.mimetype})
                            lst.update(
                                {'version_id': str(file.obj.version_id)}
                            )

                            # update file url
                            url_metadata = lst.get('url', {})
                            url_metadata['url'] = (
                                '{}record/{}/files/{}'.format(
                                    get_url_root(), self['recid'], filename)
                            )

                            lst.update({'url': url_metadata})

                            # update file_files's json
                            file.obj.file.update_json(lst)

                            # upload file metadata to search engine
                            try:
                                mimetypes = current_app.config[
                                    'WEKO_MIMETYPE_WHITELIST_FOR_ES']
                                content = lst.copy()
                                attachment = {}
                                if file.obj.mimetype in mimetypes:
                                    weko_logger(
                                        key='WEKO_COMMON_IF_ENTER',
                                        branch='file.obj.mimetype is in mimetypes')

                                    try:
                                        reader = (
                                            parser.from_file(file.obj.file.uri)
                                        )
                                        attachment["content"] = (
                                            "".join(reader["content"].splitlines())
                                        )
                                    except FileNotFoundError as ex:
                                        weko_logger(
                                            key='WEKO_DEPOSIT_FAILED_FIND_FILE',
                                            ex=ex)
                                        raise WekoDepositError(ex=ex,
                                                msg="File not found.") from ex
                                    except Exception as ex:
                                        weko_logger(
                                            key='WEKO_COMMON_ERROR_UNEXPECTED',
                                            ex=ex)
                                        raise WekoDepositError(ex=ex) from ex

                                content.update({"attachment": attachment})
                                contents.append(content)
                            except WekoDepositError as ex:
                                # raise
                                pass
                            except Exception as ex:
                                weko_logger(
                                    key='WEKO_COMMON_ERROR_UNEXPECTED', ex=ex)
                                # raise WekoDepositError(ex=ex) from ex
                            break

            weko_logger(key='WEKO_COMMON_FOR_END')
            self.jrc.update({'content': contents})

    def get_file_data(self):
        """Get file data.
        This method gets the file data from the item metadata.

        Args:
            None

        Returns:
            file_data(list): item_filedata
            example:
            ```
            [{'version_id': 'b27b05d9-e19f-47fb-b6f5-7f031b1ef8fe',
            'filename': 'tagmanifest-sha256.txt',
            'filesize': [{'value': '323 B'}],
            'format': 'text/plain',
            'date': [{'dateValue': '2022-06-07','dateType': 'Available'}],
            'accessrole': 'open_access',
            'url': {'url': \
            'https://192.168.56.48/record/34/files/tagmanifest-sha256.txt'}}]"
            ```
        """
        file_data = []
        data = self.data or self.item_metadata
        weko_logger(key='WEKO_COMMON_FOR_START')
        for i, key in enumerate(data):
            weko_logger(key='WEKO_COMMON_FOR_LOOP_ITERATION',
                        count=i, element=key)

            if isinstance(data.get(key), list):
                weko_logger(key='WEKO_COMMON_IF_ENTER',
                            branch='data.get(key) is list')
                weko_logger(key='WEKO_COMMON_FOR_START')

                for i, item in enumerate(data.get(key)):
                    weko_logger(key='WEKO_COMMON_FOR_LOOP_ITERATION',
                                count=i, element=item)
                    if ((isinstance(item, dict)
                            or isinstance(item, list))
                            and 'filename' in item):
                        weko_logger(key='WEKO_COMMON_IF_ENTER',
                                    branch='filename is in item')
                        file_data.extend(data.get(key))
                        break
        weko_logger(key='WEKO_COMMON_FOR_END')

        weko_logger(key='WEKO_COMMON_RETURN_VALUE', value=file_data)
        return file_data

    def save_or_update_item_metadata(self):
        """Save or update item metadata.

        Save when register a new item type, Update when edit an item.

        Args:
            None
        """
        deposit_owners = self.get('_deposit', {}).get('owners')
        owner = str(deposit_owners[0] if deposit_owners else 1)
        if owner:
            weko_logger(key='WEKO_COMMON_IF_ENTER',
                        branch='owner is not None')
            dc_owner = self.data.get("owner", None)
            if not dc_owner:
                weko_logger(key='WEKO_COMMON_IF_ENTER',
                            branch='dc_owner is None')
                self.data.update({"owner": owner})

        if ItemMetadata.query.filter_by(id=self.id).first():
            weko_logger(key='WEKO_COMMON_IF_ENTER',
                        branch='ItemMetadata is not None')
            obj = ItemsMetadata.get_record(self.id)
            obj.update(self.data)

            if self.data.get('deleted_items'):
                weko_logger(key='WEKO_COMMON_IF_ENTER',
                            branch='deleted_items is not None')
                weko_logger(key='WEKO_COMMON_FOR_START')
                for i, key in enumerate(self.data.get('deleted_items')):
                    weko_logger(key='WEKO_COMMON_FOR_LOOP_ITERATION',
                                count=i, element=key)
                    if key in obj:
                        weko_logger(key='WEKO_COMMON_IF_ENTER',
                                    branch='key is in obj')
                        obj.pop(key)
                weko_logger(key='WEKO_COMMON_FOR_END')
            obj.commit()

        else:
            weko_logger(key='WEKO_COMMON_IF_ENTER',
                        branch='ItemMetadata is None')
            if self.data.get('deleted_items'):
                weko_logger(key='WEKO_COMMON_IF_ENTER',
                            branch='deleted_items is not None')
                self.data.pop('deleted_items')
            ItemsMetadata.create(self.data, id_=self.pid.object_uuid,
                                item_type_id=self.get('item_type_id'))

    def delete_old_file_index(self):
        """Delete old file index before file upload when edit an item.

        Args:
            None

        Returns:
            None
        """
        if self.is_edit:
            weko_logger(key='WEKO_COMMON_IF_ENTER',
                        branch='is_edit is not empty')
            lst = ObjectVersion.get_by_bucket(
                self.files.bucket, True).filter_by(is_head=False).all()
            klst = []
            weko_logger(key='WEKO_COMMON_FOR_START')
            for i, obj in enumerate(lst):
                weko_logger(key='WEKO_COMMON_FOR_LOOP_ITERATION',
                            count=i, element=obj)
                if obj.file_id:
                    weko_logger(key='WEKO_COMMON_IF_ENTER',
                            branch=f"{obj.file_id} is not empty")
                    klst.append(obj.file_id)
            weko_logger(key='WEKO_COMMON_FOR_END')
            if klst:
                weko_logger(key='WEKO_COMMON_IF_ENTER',
                            branch='klst is not empty')
                self.indexer.delete_file_index(klst, self.pid.object_uuid)

    def delete_item_metadata(self, data):
        """Delete item metadata if item changes to empty.

        Args:
            data (dict):
            The item's metadata that will be deleted.
            example:
            ```
            {'pid': {'type': 'depid', 'value': '34', 'revision_id': 0},
            'lang': 'ja',
            'owner': '1',
            'title': 'test deposit',
            'owners': [1],
            'status': 'published',
            '$schema': '/items/jsonschema/15',
            'pubdate': '2022-06-07',
            'created_by': 1,
            'owners_ext': {
                'email': 'wekosoftware@nii.ac.jp',
                'username': '',
                'displayname': ''},
            'shared_user_id': -1,
            'item_1617186331708': [{
                'subitem_1551255647225': 'test deposit',
                'subitem_1551255648112': 'ja'
                }],
            'item_1617258105262': {
                'resourceuri': 'http://purl.org/coar/resource_type/c_5794',
                'resourcetype': 'conference paper'
                },
            'item_1617605131499': [{
                'url': {
                    'url': 'https://weko3.example.org/record/34/files/tagmanifest-sha256.txt'
                    },
                'date': [{
                    'dateType': 'Available',
                    'dateValue': '2022-06-07'
                    }],
                'format': 'text/plain',
                'filename': 'tagmanifest-sha256.txt',
                'filesize': [{'value': '323 B'}],
                'accessrole': 'open_access',
                'version_id': 'b27b05d9-e19f-47fb-b6f5-7f031b1ef8fe'
                }]
            }
            ```

        Returns:
            None

        """
        current_app.logger.debug("self: {}".format(self))
        current_app.logger.debug("data: {}".format(data))

        del_key_list = self.keys() - data.keys()
        weko_logger(key='WEKO_COMMON_FOR_START')
        for i, key in enumerate(del_key_list):
            weko_logger(key='WEKO_COMMON_FOR_LOOP_ITERATION',
                            count=i, element=key)
            if (isinstance(self[key], dict)
                    and 'attribute_name' in self[key]):
                weko_logger(key='WEKO_COMMON_IF_ENTER',
                        branch=f"{self[key]} is dict")
                self.pop(key)
        weko_logger(key='WEKO_COMMON_FOR_END')

    def record_data_from_act_temp(self):
        """Record data from.

        Args:
            None

        Returns:
                bool: True
                dict | list: data
                or
                bool: False
                None
        """
        def _delete_empty(data):
            """Delete data.

            Args:
                dict | list: data

            Returns:
                    bool: True
                    dict: data
                    or
                    bool: False
                    None
            """
            if isinstance(data, dict):
                weko_logger(key='WEKO_COMMON_IF_ENTER',
                            branch='data is dict')
                result = {}
                flg = False
                if len(data) == 0:
                    weko_logger(key='WEKO_COMMON_IF_ENTER',
                                branch=f"{len(data)} == 0")
                    weko_logger(key='WEKO_COMMON_RETURN_VALUE', value=result)
                    return flg, result
                else:
                    weko_logger(key='WEKO_COMMON_FOR_START')
                    for i, (k, v) in enumerate(data.items()):
                        weko_logger(key='WEKO_COMMON_FOR_LOOP_ITERATION',
                                    count=i, element=k)
                        not_empty, dd = _delete_empty(v)
                        if not_empty:
                            weko_logger(key='WEKO_COMMON_IF_ENTER',
                                        branch='not_empty is not empty')
                            flg = True
                            result[k] = dd
                    weko_logger(key='WEKO_COMMON_FOR_END')
                    weko_logger(key='WEKO_COMMON_RETURN_VALUE', value=result)
                    return flg, result
            elif isinstance(data, list):
                weko_logger(key='WEKO_COMMON_IF_ENTER',
                            branch='data is list')
                result = []
                flg = False
                if len(data) == 0:
                    weko_logger(key='WEKO_COMMON_IF_ENTER',
                                branch=f"{len(data)} == 0")
                    weko_logger(key='WEKO_COMMON_RETURN_VALUE', value=None)
                    return flg, None
                else:
                    weko_logger(key='WEKO_COMMON_FOR_START')
                    for i, d in enumerate(data):
                        weko_logger(key='WEKO_COMMON_FOR_LOOP_ITERATION',
                                    count=i, element=d)
                        not_empty, dd = _delete_empty(d)
                        if not_empty:
                            weko_logger(key='WEKO_COMMON_IF_ENTER',
                                        branch='not_empty is not empty')
                            flg = True
                            result.append(dd)
                    weko_logger(key='WEKO_COMMON_FOR_END')
                    weko_logger(key='WEKO_COMMON_RETURN_VALUE', value=result)
                    return flg, result
            else:
                if data:
                    weko_logger(key='WEKO_COMMON_IF_ENTER',
                                branch='data is not empty')
                    weko_logger(key='WEKO_COMMON_RETURN_VALUE', value=data)
                    return True, data
                else:
                    weko_logger(key='WEKO_COMMON_RETURN_VALUE', value=None)
                    return False, None

        def _get_title_lang(itemtype_id,_data):
            """Get title lang.

            Args:
                None

            Returns:
                True
                dict: data
            or
            False
            None
            """
            # Need to import here to avoid circular import
            from weko_items_autofill.utils import get_title_pubdate_path

            path = get_title_pubdate_path(itemtype_id).get("title")
            lang = ""
            title = ""
            if "title_parent_key" in path and path["title_parent_key"] in _data:
                weko_logger(key='WEKO_COMMON_IF_ENTER',
                            branch="'title_parent_key' in path"
                                    f"and {path['title_parent_key']} in _data")
                temp_record = _data[path["title_parent_key"]]

                if "title_value_lst_key" in path:
                    weko_logger(key='WEKO_COMMON_IF_ENTER',
                                branch='title_value_lst_key in path')
                    weko_logger(key='WEKO_COMMON_FOR_START')
                    for i, p in enumerate(path["title_value_lst_key"]):
                        weko_logger(key='WEKO_COMMON_FOR_LOOP_ITERATION',
                                    count=i, element=p)
                        if (isinstance(temp_record, list)
                            and len(temp_record)>0 and p in temp_record[0]):
                            weko_logger(key='WEKO_COMMON_IF_ENTER',
                                        branch="temp_record is list"
                                        "and len(temp_record) > 0"
                                        f"and {p} is in {temp_record}")
                            title = temp_record[0][p]
                        elif p in temp_record:
                            weko_logger(key='WEKO_COMMON_IF_ENTER',
                                        branch=f"p in {temp_record}")
                            title = temp_record[p]
                    weko_logger(key='WEKO_COMMON_FOR_END')
                if "title_lang_lst_key" in path:
                    weko_logger(key='WEKO_COMMON_IF_ENTER',
                                branch='title_lang_lst_key in path')
                    weko_logger(key='WEKO_COMMON_FOR_START')
                    for i, p in enumerate(path["title_lang_lst_key"]):
                        weko_logger(key='WEKO_COMMON_FOR_LOOP_ITERATION',
                                    count=i, element=p)
                        if (isinstance(temp_record, list)
                                and len(temp_record)>0
                                and p in temp_record[0]):
                            weko_logger(key='WEKO_COMMON_IF_ENTER',
                                        branch="temp_record is list"
                                        "and len(temp_record) > 0"
                                        f"and {p} in {temp_record}")
                            lang = temp_record[0][p]
                        elif p in temp_record:
                            weko_logger(key='WEKO_COMMON_IF_ENTER',
                                        branch='p in temp_record')
                            lang = temp_record[p]
                    weko_logger(key='WEKO_COMMON_FOR_END')
            weko_logger(key='WEKO_COMMON_RETURN_VALUE', value=title)
            return title, lang

        pid = PersistentIdentifier.query.filter_by(
            pid_type="recid", pid_value=self.get("recid")).one_or_none()
        if pid:
            weko_logger(key='WEKO_COMMON_IF_ENTER',
                        branch='pid is not empty')
            item_id = pid.object_uuid
            from weko_workflow.api import WorkActivity
            activity = WorkActivity().get_workflow_activity_by_item_id(item_id)

            if activity:
                weko_logger(key='WEKO_COMMON_IF_ENTER',
                            branch='activity is not empty')
                itemtype_id = activity.workflow.itemtype_id
                schema = "/items/jsonschema/{}".format(itemtype_id)
                temp_data = activity.temp_data
                if temp_data:
                    weko_logger(key='WEKO_COMMON_IF_ENTER',
                                branch='temp_data is not empty')
                    data = json.loads(temp_data).get("metainfo")
                    title, lang = _get_title_lang(itemtype_id,data)
                    rtn_data = {}
                    deleted_items=[]

                    weko_logger(key='WEKO_COMMON_FOR_START')
                    for k, v in data.items():
                        flg, child_data  = _delete_empty(v)
                        if flg:
                            weko_logger(key='WEKO_COMMON_IF_ENTER',
                                        branch='flg is not empty')
                            rtn_data[k] = child_data
                        else:
                            deleted_items.append(k)
                    weko_logger(key='WEKO_COMMON_FOR_END')
                    rtn_data["deleted_items"] = deleted_items
                    rtn_data["$schema"] = schema
                    rtn_data["title"] = title if title else activity.title
                    rtn_data["lang"] = lang

                    weko_logger(key='WEKO_COMMON_RETURN_VALUE', value=rtn_data)
                    return rtn_data

        weko_logger(key='WEKO_COMMON_RETURN_VALUE', value=None)
        return None

    def convert_item_metadata(self, index_obj, data=None):
        """Convert Item Metadata.
        1. Convert Item Metadata
        2. Inject index tree id to dict
        3. Set Publish Status

        Args:
            index_obj (dict):
                The target item's metadata index information
                example: {'index': ['1557820086539'], 'actions': '1'}"
            data (dict):
                The target item's metadata.<br>
                example:

                {
                'pid': {
                    'type': 'depid', 'value': '34', 'revision_id': 0
                },
                'lang': 'ja',
                'owner': '1',
                'title': 'test deposit',
                'owners': [1],
                'status': 'published',
                '$schema': '/items/jsonschema/15',
                'pubdate': '2022-06-07',
                'created_by': 1,
                'owners_ext': {
                    'email': 'wekosoftware@nii.ac.jp',
                    'username': '',
                    'displayname': ''
                },
                'shared_user_id': -1,
                'item_1617186331708': [{
                    'subitem_1551255647225': 'test deposit',
                    'subitem_1551255648112': 'ja'
                }],
                'item_1617258105262': {
                    'resourceuri': 'http://purl.org/coar/resource_type/c_5794',
                    'resourcetype': 'conference paper'
                },
                'item_1617605131499': [{
                    'url': {
                        'url':
                            'https://weko3.example.org/record/34/files/tagmanifest-sha256.txt'
                    },
                    'date': [{
                        'dateType': 'Available',
                        'dateValue': '2022-06-07'
                    }],
                    'format': 'text/plain',
                    'filename': 'tagmanifest-sha256.txt',
                    'filesize': [{'value': '323 B'}],
                    'accessrole': 'open_access',
                    'version_id': 'b27b05d9-e19f-47fb-b6f5-7f031b1ef8fe'
                }]
                }


        Returns:
            dc: OrderedDict item_metada
            data.get('deleted_items'): deleted item data list

        Raises:
            PIDResolveRESTError(description='Any tree index has been deleted'):
                Any tree index has been deleted
            RuntimeError: fail convert item_metadata
        """
        # if this item has been deleted
        self.delete_es_index_attempt(self.pid)
        try:
            if not data:
                weko_logger(key='WEKO_COMMON_IF_ENTER',
                            branch='data is empty')

                redis_connection = RedisConnection()
                datastore = redis_connection.connection(
                    db=current_app.config['CACHE_REDIS_DB'], kv = True)
                cache_key = current_app.config[
                    'WEKO_DEPOSIT_ITEMS_CACHE_PREFIX'].format(
                    pid_value=self.pid.pid_value)

                # Check exist item cache before delete
                if datastore.redis.exists(cache_key):
                    weko_logger(key='WEKO_COMMON_IF_ENTER',
                                branch=f'{datastore.redis.exists(cache_key)} is not empty')
                    data_str = datastore.get(cache_key)

                    if not index_obj.get('is_save_path'):
                        weko_logger(key='WEKO_COMMON_IF_ENTER',
                                    branch=f"{index_obj.get('is_save_path')} is empty")
                        datastore.delete(cache_key)
                    data = json.loads(data_str.decode('utf-8'))

                if not data:
                    weko_logger(key='WEKO_COMMON_IF_ENTER',
                                branch='data is empty')
                    data = self.record_data_from_act_temp()
        except RedisError as ex:
            weko_logger(key='WEKO_COMMON_ERROR_REDIS', ex=ex)
            abort(500, 'Failed to register item!')
        except WekoRedisError as ex:
            weko_logger(key='WEKO_COMMON_ERROR_REDIS', ex=ex)
            abort(500, 'Failed to register item!')
        except Exception as ex:
            weko_logger(key='WEKO_COMMON_ERROR_UNEXPECTED', ex=ex)
            abort(500, 'Failed to register item!')

        # Get index path

        index_lst = index_obj.get('index', [])
        # Prepare index id list if the current index_lst is a path list
        if index_lst:
            weko_logger(key='WEKO_COMMON_IF_ENTER',
                        branch='index_lst is not empty')
            index_id_lst = []

            weko_logger(key='WEKO_COMMON_FOR_START')
            for i, _index in enumerate(index_lst):
                weko_logger(key='WEKO_COMMON_FOR_LOOP_ITERATION',
                            count=i, element=_index)
                indexes = str(_index).split('/')
                index_id_lst.append(indexes[len(indexes) - 1])
            weko_logger(key='WEKO_COMMON_FOR_END')
            index_lst = index_id_lst

        plst = Indexes.get_path_list(index_lst)
        if not plst or len(index_lst) != len(plst):
            weko_logger(key='WEKO_COMMON_IF_ENTER',
                        branch="plst is empty"
                        f"or len({index_lst}) != len({plst})")
            raise PIDResolveRESTError(
                description='Any tree index has been deleted')

        # Convert item meta data
        try:
            deposit_owners = self.get('_deposit', {}).get('owners')
            owner_id = str(deposit_owners[0] if deposit_owners else 1)
            dc, jrc, is_edit = json_loader(data, self.pid, owner_id=owner_id)
            dc['publish_date'] = data.get('pubdate')
            dc['title'] = [data.get('title')]
            dc['relation_version_is_last'] = True
            self.data = data
            self.jrc = jrc
            self.is_edit = is_edit
            self._convert_jpcoar_data_to_es()
        except RuntimeError as ex:
            weko_logger(key='WEKO_DEPOSIT_FAILED_CONVERT_ITEM_METADATA',
                        pid=self.pid, ex=ex)
            raise WekoDepositError(ex=ex,
                                msg="Convert item metadata error.") from ex
        except Exception as ex:
            weko_logger(key="WEKO_COMMON_ERROR_UNEXPECTED", ex=ex)
            abort(500, 'MAPPING_ERROR')

        # Save Index Path on ES
        jrc.update({"path": index_lst})
        # current_app.logger.debug(jrc)
        # add at 20181121 start
        sub_sort = {}
        weko_logger(key='WEKO_COMMON_FOR_START')
        for i, pth in enumerate(index_lst):
            # es setting
            weko_logger(key='WEKO_COMMON_FOR_LOOP_ITERATION',
                        count=i, element=pth)
            sub_sort[pth[-13:]] = ""
        weko_logger(key='WEKO_COMMON_FOR_END')
        dc.update({"path": index_lst})
        pubs = PublishStatus.NEW.value
        actions = index_obj.get('actions')
        if actions == 'publish' or actions == PublishStatus.PUBLIC.value:
            weko_logger(key='WEKO_COMMON_IF_ENTER',
                        branch=f"actions == 'publish'"
                        f"or actions == {PublishStatus.PUBLIC.value}")
            pubs = PublishStatus.PUBLIC.value
        elif 'id' in data:
            weko_logger(key='WEKO_COMMON_IF_ENTER',
                        branch='id in data')
            recid = PersistentIdentifier.query.filter_by(
                pid_type='recid', pid_value=data['id']).first()
            rec = RecordMetadata.query.filter_by(id=recid.object_uuid).first()
            pubs = rec.json['publish_status']

        ps = {"publish_status": pubs}
        jrc.update(ps)
        dc.update(ps)
        if data:
            weko_logger(key='WEKO_COMMON_IF_ENTER',
                        branch='data is not empty')
            self.delete_item_metadata(data)

        weko_logger(key='WEKO_COMMON_RETURN_VALUE', value=dc)
        return dc, data.get('deleted_items')

    def _convert_description_to_object(self):
        """ Convert description to object.

        Args:
            None

        Returns:
            None

        """
        description_key = "description"
        if isinstance(self.jrc, dict) and self.jrc.get(description_key):
            weko_logger(
                key='WEKO_COMMON_IF_ENTER',
                branch=f"{self.jrc} is dict"
                        f"and {self.jrc.get(description_key)} is not empty")
            _description = self.jrc.get(description_key)
            _new_description = []
            if isinstance(_description, list):
                weko_logger(key='WEKO_COMMON_IF_ENTER',
                            branch=f"{_description} is list")
                weko_logger(key='WEKO_COMMON_FOR_START')
                for i, data in enumerate(_description):
                    weko_logger(key='WEKO_COMMON_FOR_LOOP_ITERATION',
                                count=i, element=data)
                    if isinstance(data, str):
                        weko_logger(key='WEKO_COMMON_IF_ENTER',
                                    branch=f"{data} is str")
                        _new_description.append({"value": data})
                    else:
                        weko_logger(key='WEKO_COMMON_IF_ENTER',
                                    branch=f"{data} is not str")
                        _new_description.append(data)
                weko_logger(key='WEKO_COMMON_FOR_END')
            if _new_description:
                weko_logger(key='WEKO_COMMON_IF_ENTER',
                            branch=f"{_new_description} is not empty")
                self.jrc[description_key] = _new_description

    def _convert_jpcoar_data_to_es(self):
        """Convert data jpcoar to es.

        Args:
            None

        Returns:
            None

        """
        # Convert description to object.
        self._convert_description_to_object()

        # Convert data for geo location.
        self._convert_data_for_geo_location()

    def _convert_data_for_geo_location(self):
        """Convert geo location data to object.

        Args:
            None

        Returns:
            None

        """
        def _convert_geo_location(value):
            """Convert geo location to object.

            Args:
                list: value

            Returns:
                list: _point

            """
            _point = []
            if isinstance(value.get("pointLongitude"), list) and isinstance(
                    value.get("pointLatitude"), list):
                weko_logger(key='WEKO_COMMON_IF_ENTER',
                            branch=f"{value.get('pointLongitude')} is list"
                                f"and {value.get('pointLatitude')} is list")
                lat_len = len(value.get("pointLatitude"))
                weko_logger(key='WEKO_COMMON_FOR_START')
                for _idx, _value in enumerate(value.get("pointLongitude")):
                    weko_logger(key='WEKO_COMMON_FOR_LOOP_ITERATION',
                                count=_idx, element=_value)
                    _point.append({
                        "lat": value.get("pointLatitude")[
                            _idx] if _idx < lat_len else "",
                        "lon": _value
                    })
                weko_logger(key='WEKO_COMMON_FOR_END')
            weko_logger(key='WEKO_COMMON_RETURN_VALUE', value=_point)
            return _point

        def _convert_geo_location_box():
            """Convert geo location to box.

            Args:
                list: value

            Returns:
                list: point_box

            """
            point_box = {}
            jpcoar_north_east_point = {
                "pointLatitude": v.get("northBoundLatitude"),
                "pointLongitude": v.get("eastBoundLongitude"),
            }
            jpcoar_south_west_point = {
                "pointLatitude": v.get("southBoundLatitude"),
                "pointLongitude": v.get("westBoundLongitude"),
            }
            es_north_east_point = _convert_geo_location(
                jpcoar_north_east_point)
            es_south_west_point = _convert_geo_location(
                jpcoar_south_west_point)

            if es_north_east_point:
                weko_logger(key='WEKO_COMMON_IF_ENTER',
                            branch='es_north_east_point is not empty')
                point_box['northEastPoint'] = es_north_east_point
            if es_south_west_point:
                weko_logger(key='WEKO_COMMON_IF_ENTER',
                            branch='es_south_west_point is not empty')
                point_box['southWestPoint'] = es_south_west_point
            weko_logger(key='WEKO_COMMON_RETURN_VALUE', value=point_box)
            return point_box

        geo_location_key = "geoLocation"
        if isinstance(self.jrc, dict) and self.jrc.get(geo_location_key):
            weko_logger(key='WEKO_COMMON_IF_ENTER',
                        branch=f"{self.jrc} is dict"
                            f"and {self.jrc.get(geo_location_key)} is not empty")
            geo_location = self.jrc.get(geo_location_key)
            new_data = {}
            weko_logger(key='WEKO_COMMON_FOR_START')
            for i, (k, v) in enumerate(geo_location.items()):
                weko_logger(key='WEKO_COMMON_FOR_LOOP_ITERATION',
                            count=i, element=k)
                if "geoLocationPlace" == k:
                    weko_logger(key='WEKO_COMMON_IF_ENTER',
                                branch=f"'geoLocationPlace' == {k}")
                    new_data[k] = v
                elif "geoLocationPoint" == k:
                    weko_logger(key='WEKO_COMMON_IF_ENTER',
                                branch=f"'geoLocationPoint' == {k}")
                    point = _convert_geo_location(v)
                    if point:
                        weko_logger(key='WEKO_COMMON_IF_ENTER',
                                    branch='point is not empty')
                        new_data[k] = point
                elif "geoLocationBox" == k:
                    weko_logger(key='WEKO_COMMON_IF_ENTER',
                                branch=f"'geoLocationBox' == {k}")
                    point = _convert_geo_location_box()
                    if point:
                        weko_logger(key='WEKO_COMMON_IF_ENTER',
                                    branch='point is not empty')
                        new_data[k] = point
            weko_logger(key='WEKO_COMMON_FOR_END')
            if new_data:
                weko_logger(key='WEKO_COMMON_IF_ENTER',
                            branch='new_data is not empty')
                self.jrc[geo_location_key] = new_data

    @classmethod
    def delete_by_index_tree_id(cls, index_id: str, ignore_items: list = []):
        """Delete by index tree id.

        Args:
            index_id (str): index_id
            ignore_items (list):
                list of items that will be ingnored,
                therefore will not be deleted

        Returns:
            None

        """
        if index_id:
            weko_logger(key='WEKO_COMMON_IF_ENTER',
                        branch='index_id is not empty')
            index_id = str(index_id)
        obj_ids = next((cls.indexer.get_pid_by_es_scroll(index_id)), [])
        weko_logger(key='WEKO_COMMON_FOR_START')
        for i, obj_uuid in enumerate(obj_ids):
            weko_logger(key='WEKO_COMMON_FOR_LOOP_ITERATION',
                        count=i, element=obj_uuid)
            r = RecordMetadata.query.filter_by(id=obj_uuid).first()
            if r.json['recid'].split('.')[0] in ignore_items:
                weko_logger(key='WEKO_COMMON_IF_ENTER',
                            branch=f"{r.json['recid'].split('.')[0]} in ignore_items")
                continue
            r.json['path'].remove(index_id)
            flag_modified(r, 'json')
            if r.json and not r.json['path']:
                weko_logger(key='WEKO_COMMON_IF_ENTER',
                            branch=f"{r.json} is not empty"
                                f"and {r.json['path']} is empty")

                # Need to import here to avoid circular import
                from weko_records_ui.utils import soft_delete
                soft_delete(obj_uuid)
            else:
                weko_logger(key='WEKO_COMMON_IF_ENTER',
                            branch=f"{r.json} is empty"
                                f"or {r.json['path']} is not empty")
                dep = WekoDeposit(r.json, r)
                dep.indexer.update_es_data(dep, update_revision=False)
        weko_logger(key='WEKO_COMMON_FOR_END')

    def update_pid_by_index_tree_id(self, path):
        """Update pid by index tree id (not use).

        Args:
            path (str):
                The index_tree_path that will run the update

        Returns:
            bool: "True: process success False: process failed"

        """
        p = PersistentIdentifier
        try:
            dt = datetime.now(timezone.utc)
            with db.session.begin_nested():
                weko_logger(key='WEKO_COMMON_FOR_START')
                for i, result in enumerate(self.indexer.get_pid_by_es_scroll(path)):
                    weko_logger(key='WEKO_COMMON_FOR_LOOP_ITERATION',
                                count=i, element=result)
                    db.session.query(p).filter(
                        p.object_uuid.in_(result),
                        p.object_type == 'rec').update(
                            {p.status: 'D', p.updated: dt},
                            synchronize_session=False
                        )
                    result.clear()
                weko_logger(key='WEKO_COMMON_FOR_END')
            db.session.commit()
            weko_logger(key='WEKO_COMMON_RETURN_VALUE', value=True)
            return True
        except SQLAlchemyError as ex:
            weko_logger(key='WEKO_COMMON_DB_SOME_ERROR', ex=ex)
            db.session.rollback()
            weko_logger(key='WEKO_COMMON_RETURN_VALUE', value=False)
            return False
        except Exception as ex:
            weko_logger(key='WEKO_COMMON_ERROR_UNEXPECTED', ex=ex)
            db.session.rollback()
            weko_logger(key='WEKO_COMMON_RETURN_VALUE', value=False)
            return False

    def update_item_by_task(self, *args, **kwargs):
        """Update item by task.

        Args:
            *args: usable within weko but is not being used.
                (Default: ``empty``)
            **kwargs: usable within weko but is not being used.
                (Default: ``empty``)

        Returns:
            None

        """
        return super(Deposit, self).commit(*args, **kwargs)

    def delete_es_index_attempt(self, pid):
        """Delete Elasticsearch index attempt.

        Args:
            pid (:obj: `PersistentIdentifier`):
                The item's pid information.
                Erase data related to status deletion.

        Returns:
            None

        Raises:
            PIDResolveRESTError: This item has been deleted. Invalid PID.
        """
        # if this item has been deleted
        if pid.status == PIDStatus.DELETED:
            weko_logger(key='WEKO_COMMON_IF_ENTER',
                        branch=f"pid.status == {PIDStatus.DELETED}")
            # attempt to delete index on es
            try:
                self.indexer.delete(self)
            except search.OpenSearchException as ex:
                weko_logger(key='WEKO_COMMON_ERROR_ELASTICSEARCH', ex=ex)
            except Exception as ex:
                weko_logger(key='WEKO_COMMON_ERROR_UNEXPECTED', ex=ex)
            # weko_logger(key='WEKO_DEPOSIT_ITEM_HAS_BEEN_DELETED', pid=pid)
            # raise PIDResolveRESTError(description='This item has been deleted')


    def update_author_link(self, author_link):
        """Update author link.

        Update author_link list.

        Args:
            list:author_link

        Returns:
            None

        """
        item_id = self.id
        if author_link:
            weko_logger(key='WEKO_COMMON_IF_ENTER',
                        branch="author_link is not empty")
            author_link_info = {
                "id": item_id,
                "author_link": author_link
            }
            self.indexer.update_author_link(author_link_info)

    def update_feedback_mail(self):
        """Update feedback mail.

        Update feedback mail list.

        Args:
            None

        Returns:
            None

        """
        item_id = self.id
        mail_list = FeedbackMailList.get_mail_list_by_item_id(item_id)
        if mail_list:
            weko_logger(key='WEKO_COMMON_IF_ENTER',
                        branch="mail_list is not empty")
            feedback_mail = {
                "id": item_id,
                "mail_list": mail_list
            }
            self.indexer.update_feedback_mail_list(feedback_mail)

    def remove_feedback_mail(self):
        """Remove feedback mail.

        Remove feedback mail list.

        Args:
            None

        Returns:
            None

        """
        feedback_mail = {
            "id": self.id,
            "mail_list": []
        }
        self.indexer.update_feedback_mail_list(feedback_mail)

    def clean_unuse_file_contents(self, item_id, pre_object_versions,
                                    new_object_versions, is_import=False):
        """Clean unused file contents.

        Remove file not used after replaced in keep version mode.

        Args:
            item_id (int):
                item_id of the file to be deleted.
            pre_object_versions (list):
                information of the file to be deleted.
                "ex: [87a563d7-537f-41aa-afd6-fed5e3cb4dc2:cd317125-600e-4961-89b6-9bb520f342c7:test.txt]"
            new_object_versions (list):
                information of the new file to be created
                "ex: [87a563d7-537f-41aa-afd6-fed5e3cb4dc2:cd317125-600e-4961-89b6-9bb520f342c7:test.txt]"
            is_import (boolean):
                import flag

        Returns:
            None

        """
        # Need to import here to avoid circular import
        from weko_workflow.utils import update_cache_data

        pre_file_ids = [obv.file_id for obv in pre_object_versions]
        new_file_ids = [obv.file_id for obv in new_object_versions]
        diff_list = list(set(pre_file_ids) - set(new_file_ids))
        unuse_file_ids = [data[0] for data in
                            ObjectVersion.num_version_link_to_files(diff_list)
                            if data[1] <= 1]
        list_unuse_uri = []
        weko_logger(key='WEKO_COMMON_FOR_START')
        for i, obv in enumerate(pre_object_versions):
            weko_logger(key='WEKO_COMMON_FOR_LOOP_ITERATION',
                        count=i, element=obv)
            if obv.file_id in unuse_file_ids:
                weko_logger(key='WEKO_COMMON_IF_ENTER',
                            branch=f"{obv.file_id} in unuse_file_ids")
                obv.remove()
                obv.file.delete()
                if is_import:
                    weko_logger(key='WEKO_COMMON_IF_ENTER',
                                branch='is_import is not empty')
                    list_unuse_uri.append(obv.file.uri)
                else:
                    weko_logger(key='WEKO_COMMON_IF_ENTER',
                                branch='is_import is empty')
                    obv.file.storage().delete()
        weko_logger(key='WEKO_COMMON_FOR_END')
        if list_unuse_uri:
            weko_logger(key='WEKO_COMMON_IF_ENTER',
                        branch='list_unuse_uri is not empty')
            cache_key = (
                current_app
                .config['WEKO_SEARCH_UI_IMPORT_UNUSE_FILES_URI']
                .format(item_id))
            update_cache_data(cache_key, list_unuse_uri, 0)

    def merge_data_to_record_without_version(self, pid, keep_version=False,
                                                is_import=False):
        """Merge data to record without version.

        Update changes to current record by record from PID.

        Args:
            pid (:obj:`PersistentIdentifier`):
                pid information of the item to be updated.
                "ex <PersistentIdentifier recid:1.0 / rec:5210fd22-576a-4241-8005-4c1f7ab6077a (R)>"
            keep_version (boolean,optional):
                version keep flag
                (Default: ``False``)
            is_import (boolean,optional):
                import flag
                (Default: ``False``)

        Returns:
            bool: Description of return value

        """
        with db.session.begin_nested():
            # update item_metadata
            index = {'index': self.get('path', []),
                        'actions': self.get('publish_status')}
            item_metadata = ItemsMetadata.get_record(pid.object_uuid).dumps()
            item_id = item_metadata.get('id')
            item_metadata.pop('id', None)
            item_metadata.pop('control_number', None)

            # Clone bucket
            _deposit = WekoDeposit.get_record(pid.object_uuid)
            # Get draft bucket's data
            sync_bucket = RecordsBuckets.query.filter_by(
                record_id=self.id).first()
            if sync_bucket:
                weko_logger(key='WEKO_COMMON_IF_ENTER',
                            branch='sync_bucket is not empty')
                sync_bucket.bucket.locked = False
                snapshot = Bucket.get(
                    _deposit.files.bucket.id).snapshot(lock=False)
                bucket = Bucket.get(sync_bucket.bucket_id)
                if keep_version:
                    weko_logger(key='WEKO_COMMON_IF_ENTER',
                                branch='keep_version is not empty')
                    self.clean_unuse_file_contents(item_id, bucket.objects,
                                                snapshot.objects, is_import)
                snapshot.locked = False
                sync_bucket.bucket = snapshot
                bucket.locked = False

                if not RecordsBuckets.query.filter_by(
                        bucket_id=bucket.id).all():
                    weko_logger(
                        key='WEKO_COMMON_IF_ENTER',
                        branch=f"bucket_id = {bucket.id} is not in RecordsBuckets")
                    bucket.remove()

                bucket = {
                    "_buckets": {
                        "deposit": str(snapshot.id)
                    }
                }

                args = [index, item_metadata]
                self.update(*args)
                # Update '_buckets'
                super(WekoDeposit, self).update(bucket)
                self.commit()
                # update records_metadata
                flag_modified(self.model, 'json')
                db.session.add(self.model)
                db.session.add(sync_bucket)

        weko_logger(key='WEKO_COMMON_RETURN_VALUE', value=True)
        return self.__class__(self.model.json, model=self.model)

    def prepare_draft_item(self, recid):
        """Prepare draft item.

        Create draft version of main record.
        1. Call the newversion() method using recid as an argument then create a deposit.

        Args:
            recid (dict):
                item meta_data's draft version

        Returns:
            obj:
                returns the created draft_deposit

        """
        draft_deposit = self.newversion(recid, is_draft=True)

        weko_logger(key='WEKO_COMMON_RETURN_VALUE', value=draft_deposit)
        return draft_deposit

    def delete_content_files(self):
        """Delete content files

        Delete 'file' from content file metadata.

        Args:
            None

        Returns:
            None

        """
        if self.jrc.get('content'):
            weko_logger(key='WEKO_COMMON_IF_ENTER',
                        branch=f"{self.jrc.get('content')} is not empty")
            weko_logger(key='WEKO_COMMON_FOR_START')
            for i, content in enumerate(self.jrc['content']):
                weko_logger(key='WEKO_COMMON_FOR_LOOP_ITERATION',
                            count=i, element=content)
                if content.get('file'):
                    weko_logger(key='WEKO_COMMON_IF_ENTER',
                                branch=f"{content.get('file')} is not empty")
                    del content['file']
            weko_logger(key='WEKO_COMMON_FOR_END')


class WekoRecord(Record):
    """Extend Record obj for record ui."""

    file_cls = WekoFileObject
    record_fetcher = staticmethod(weko_deposit_fetcher)

    @property
    def pid(self):
        """Return an instance of record PID.

        Args:
            None

        Returns:
            PersistentIdentifier: record PID

        """
        pid = self.record_fetcher(self.id, self)
        obj = PersistentIdentifier.get(pid.pid_type, pid.pid_value)
        weko_logger(key='WEKO_COMMON_RETURN_VALUE', value=obj)
        return obj

    @property
    def pid_recid(self):
        """Return an instance of record PID.

        Args:
            None

        Returns:
            PersistentIdentifier: record PID

        """
        pid = self.record_fetcher(self.id, self)
        obj = PersistentIdentifier.get('recid', pid.pid_value)
        weko_logger(key='WEKO_COMMON_RETURN_VALUE', value=obj)
        return obj

    # TODO:
    @property
    def hide_file(self):
        """Whether the file property is hidden.

        Args:
            None

        Returns:
            bool: hide_file

        Note: This function just works fine if file property has value.
        """
        hide_file = False
        item_type_id = self.get('item_type_id')
        solst, meta_options = get_options_and_order_list(item_type_id)
        weko_logger(key='WEKO_COMMON_FOR_START')
        for i, lst in enumerate(solst):
            weko_logger(key='WEKO_COMMON_FOR_LOOP_ITERATION',
                        count=i, element=lst)
            key = lst[0]
            val = self.get(key)
            option = meta_options.get(key, {}).get('option')
            # Just get 'File'
            if not (val and option) or val.get('attribute_type') != "file":
                weko_logger(key='WEKO_COMMON_IF_ENTER',
                            branch=f"{val and option} is empty")
                continue
            if option.get("hidden"):
                weko_logger(key='WEKO_COMMON_IF_ENTER',
                            branch=f"{option.get('hidden')} is not empty")
                hide_file = True
            break
        weko_logger(key='WEKO_COMMON_FOR_END')
        weko_logger(key='WEKO_COMMON_RETURN_VALUE', value=hide_file)
        return hide_file

    @property
    def navi(self):
        """Return the path name.

        Args:
            None

        Returns:
            str: comm_navs

        """
        navs = Indexes.get_path_name(self.get('path', []))

        community = request.args.get('community', None)
        if not community:
            weko_logger(key='WEKO_COMMON_IF_ENTER',
                        branch='community is empty')
            weko_logger(key='WEKO_COMMON_RETURN_VALUE', value=navs)
            return navs

        # Need to import here to avoid circular import
        from weko_workflow.api import GetCommunity
        comm = GetCommunity.get_community_by_id(community)
        comm_navs = [item for item in navs if str(
            comm.index.id) in item.path.split('/')]
        weko_logger(key='WEKO_COMMON_RETURN_VALUE', value=comm_navs)
        return comm_navs

    @property
    def item_type_info(self):
        """Return the information of item type.

        Args:
            None

        Returns:
            The :class:`ItemTypes` instance.

        """
        item_type = ItemTypes.get_by_id(self.get('item_type_id'))
        weko_logger(key='WEKO_COMMON_RETURN_VALUE', value=item_type.item_type_name.name)
        return '{}({})'.format(item_type.item_type_name.name, item_type.tag)

    @staticmethod
    def switching_language(data):
        """Switching language.

        Args:
            data (_type_): _description_

        Returns:
            _type_: _description_
        """
        current_lang = current_i18n.language
        weko_logger(key='WEKO_COMMON_FOR_START')
        for i, value in enumerate(data):
            weko_logger(key='WEKO_COMMON_FOR_LOOP_ITERATION',
                        count=i, element=value)
            if value.get('language', '') == current_lang:
                weko_logger(key='WEKO_COMMON_IF_ENTER',
                            branch=f"{value.get('language', '')} is current_lang")
                weko_logger(key='WEKO_COMMON_RETURN_VALUE', value=value.get('title', ''))
                return value.get('title', '')
        weko_logger(key='WEKO_COMMON_FOR_END')

        if len(data) > 0:
            weko_logger(key='WEKO_COMMON_IF_ENTER',
                        branch=f"{len(data)} > 0")
            if data[0].get('language',None) == None:
                weko_logger(key='WEKO_COMMON_IF_ENTER',
                            branch=f"{data[0].get('language',None)} is None")
                weko_logger(key='WEKO_COMMON_RETURN_VALUE', value=data[0].get('title', ''))
                return data[0].get('title', '')

        weko_logger(key='WEKO_COMMON_FOR_START')
        for i, value in enumerate(data):
            weko_logger(key='WEKO_COMMON_FOR_LOOP_ITERATION',
                        count=i, element=value)
            if value.get('language', '') == 'en':
                weko_logger(key='WEKO_COMMON_IF_ENTER',
                            branch=f"{value.get('language', '')} is en")
                weko_logger(key='WEKO_COMMON_RETURN_VALUE', value=value.get('title', ''))
                return value.get('title', '')
        weko_logger(key='WEKO_COMMON_FOR_END')

        weko_logger(key='WEKO_COMMON_FOR_START')
        for i, value in enumerate(data):
            weko_logger(key='WEKO_COMMON_FOR_LOOP_ITERATION',
                        count=i, element=value)
            if value.get('language', ''):
                weko_logger(key='WEKO_COMMON_IF_ENTER',
                            branch=f"{value.get('language', '')} is not empty")
                weko_logger(key='WEKO_COMMON_RETURN_VALUE', value=value.get('title', ''))
                return value.get('title', '')
        weko_logger(key='WEKO_COMMON_FOR_END')

        if len(data) > 0:
            weko_logger(key='WEKO_COMMON_IF_ENTER',
                        branch=f"{len(data)} > 0")
            weko_logger(key='WEKO_COMMON_RETURN_VALUE', value=data[0].get('title', ''))
            return data[0].get('title', '')

        weko_logger(key='WEKO_COMMON_RETURN_VALUE', value='')
        return ''

    @staticmethod
    def __get_titles_key(item_type_mapping, meta_option, hide_list):
        """Get title keys in item type mapping.

        Args:
            item_type_mapping: item type mapping.
            meta_option: item type option.
            hide_list: hide item list of item type.

        Returns:
            parent_key: parent key of item type mapping.
            title_key: title key of mapping key of item type mapping.
            language_key: language key of property data.
        """
        parent_key = None
        title_key = None
        language_key = None
        if item_type_mapping:
            weko_logger(key='WEKO_COMMON_IF_ENTER',
                        branch='item_type_mapping is not empty')
            weko_logger(key='WEKO_COMMON_FOR_START')
            for i, mapping_key in enumerate(item_type_mapping):
                weko_logger(key='WEKO_COMMON_FOR_LOOP_ITERATION',
                            count=i, element=mapping_key)
                property_data = item_type_mapping.get(mapping_key).get(
                    'jpcoar_mapping')
                prop_hidden = (
                    meta_option.get(mapping_key, {})
                    .get('option', {}).get('hidden', False)
                )
                if (
                    isinstance(property_data, dict)
                    and property_data.get('title')
                    and not prop_hidden
                ):
                    weko_logger(key='WEKO_COMMON_IF_ENTER',
                                branch=f"{property_data} is dict"
                                    f"and {property_data.get('title')} is not empty"
                                    "and prop_hidden is empty")
                    title = property_data.get('title')
                    parent_key = mapping_key
                    title_key = title.get("@value")
                    language_key = title.get("@attributes", {}).get("xml:lang")
                    weko_logger(key='WEKO_COMMON_FOR_START')

                    for i, h in enumerate(hide_list):
                        weko_logger(key='WEKO_COMMON_FOR_LOOP_ITERATION',
                                    count=i, element=h)
                        if parent_key in h and language_key in h:
                            weko_logger(key='WEKO_COMMON_IF_ENTER',
                                        branch=f"{parent_key} in h "
                                            f"and {language_key} in h")
                            language_key = None
                        if parent_key in h and title_key in h:
                            weko_logger(key='WEKO_COMMON_IF_ENTER',
                                        branch=f"{parent_key} in h "
                                            f"and {title_key} in h")
                            title_key = None
                            parent_key = None
                    weko_logger(key='WEKO_COMMON_FOR_END')
                    if parent_key and title_key and language_key:
                        weko_logger(key='WEKO_COMMON_IF_ENTER',
                                        branch=f"{parent_key} "
                                            f"and {title_key} "
                                            f"and {language_key} is not empty")
                        break
            weko_logger(key='WEKO_COMMON_FOR_END')

        result = (parent_key, title_key, language_key)
        weko_logger(key='WEKO_COMMON_RETURN_VALUE', value=result)
        return result

    @property
    def get_titles(self):
        """Get titles of record.

        Args:
            None

        Returns:
            title(list): list of title and language

        """
        # Need to import here to avoid circular import
        from weko_items_ui.utils import get_options_and_order_list, get_hide_list_by_schema_form
        meta_option, item_type_mapping = get_options_and_order_list(
            self.get('item_type_id'))

        hide_list = get_hide_list_by_schema_form(self.get('item_type_id'))
        parent_key, title_key, language_key = self.__get_titles_key(
            item_type_mapping, meta_option, hide_list)
        title_metadata = self.get(parent_key)
        titles = []
        if title_metadata:
            weko_logger(key='WEKO_COMMON_IF_ENTER',
                        branch='title_metadata is not empty')
            attribute_value = title_metadata.get('attribute_value_mlt')
            if isinstance(attribute_value, list):
                weko_logger(key='WEKO_COMMON_IF_ENTER',
                            branch=f"{attribute_value} is list")

                weko_logger(key='WEKO_COMMON_FOR_START')
                for i, attribute in enumerate(attribute_value):
                    weko_logger(key='WEKO_COMMON_FOR_LOOP_ITERATION',
                                count=i, element=attribute)
                    tmp = {}
                    if attribute.get(title_key):
                        weko_logger(key='WEKO_COMMON_IF_ENTER',
                                    branch=f'{attribute.get(title_key)} is not empty')
                        tmp['title'] = attribute.get(title_key)
                    if attribute.get(language_key):
                        weko_logger(key='WEKO_COMMON_IF_ENTER',
                                    branch=f'{attribute.get(language_key)} is not empty')
                        tmp['language'] = attribute.get(language_key)
                    if tmp.get('title'):
                        weko_logger(key='WEKO_COMMON_IF_ENTER',
                                    branch=f"{tmp.get('title')} is not empty")
                        titles.append(tmp.copy())
                weko_logger(key='WEKO_COMMON_FOR_END')
        result = self.switching_language(titles)
        weko_logger(key='WEKO_COMMON_RETURN_VALUE', value=result)
        return result

    @property
    def items_show_list(self):
        """Return the item show list.

        Args:
            None

        Returns:
            items(list): list of item show

        """
        # Need to import here to avoid circular import
        from weko_items_ui.utils import get_hide_list_by_schema_form, del_hide_sub_item
        items = []
        settings = AdminSettings.get('items_display_settings')
        hide_email_flag = not settings.items_display_email
        solst, meta_options = get_options_and_order_list(
            self.get('item_type_id'))
        hide_list = get_hide_list_by_schema_form(self.get('item_type_id'))
        item_type = ItemTypes.get_by_id(self.get('item_type_id'))
        meta_list = item_type.render.get('meta_list', []) if item_type else {}
        weko_logger(key='WEKO_COMMON_FOR_START')
        for i, lst in enumerate(solst):
            weko_logger(key='WEKO_COMMON_FOR_LOOP_ITERATION',
                        count=i, element=lst)
            key = lst[0]
            val = self.get(key)
            option = meta_options.get(key, {}).get('option')
            if not val or not option:
                weko_logger(key='WEKO_COMMON_IF_ENTER',
                            branch=f"{val} or {option} is empty")
                continue
            hidden = option.get("hidden")
            if hidden:
                weko_logger(key='WEKO_COMMON_IF_ENTER',
                            branch='hidden is not empty')
                continue

            mlt = val.get('attribute_value_mlt')
            if mlt is not None:
                weko_logger(key='WEKO_COMMON_IF_ENTER',
                            branch='mlt is not None')
                mlt = copy.deepcopy(mlt)

                del_hide_sub_item(key.replace('[]', '').split('.')[0],
                                    mlt, hide_list)
                self.__remove_special_character_of_weko2(mlt)
                nval = {}
                nval['attribute_name'] = val.get('attribute_name')
                nval['attribute_name_i18n'] = lst[2] or val.get(
                    'attribute_name')
                nval['attribute_type'] = val.get('attribute_type')

                if (nval['attribute_name'] == 'Reference'
                        or nval['attribute_type'] == 'file'):
                    weko_logger(key='WEKO_COMMON_IF_ENTER',
                                branch=f"{nval['attribute_name']} == 'Reference'"
                                    f"or {nval['attribute_type']} == 'file'")
                    file_metadata = copy.deepcopy(mlt)
                    if nval['attribute_type'] == 'file':
                        weko_logger(key='WEKO_COMMON_IF_ENTER',
                                    branch=f"{nval['attribute_type']} == 'file'")
                        file_metadata = (
                            self.__remove_file_metadata_do_not_publish(
                                file_metadata)
                        )
                    nval['attribute_value_mlt'] = (
                        get_all_items(
                            file_metadata, copy.deepcopy(solst), True)
                    )
                else:
                    weko_logger(key='WEKO_COMMON_IF_ENTER',
                                branch=f"{nval['attribute_name']} == 'Reference'"
                                    f"or {nval['attribute_type']} == 'file'")
                    is_author = nval['attribute_type'] == 'creator'
                    is_thumbnail = any(
                        'subitem_thumbnail' in data for data in mlt)

                    sys_bibliographic = _FormatSysBibliographicInformation(
                        copy.deepcopy(mlt),
                        copy.deepcopy(solst)
                    )
                    if is_author:
                        weko_logger(key='WEKO_COMMON_IF_ENTER',
                                    branch='is_author is not empty')
                        creators = self._get_creator(mlt, hide_email_flag)
                        nval['attribute_value_mlt'] = creators
                    elif is_thumbnail:
                        weko_logger(key='WEKO_COMMON_IF_ENTER',
                                    branch='is_thumbnail is not empty')
                        nval['is_thumbnail'] = True
                    elif sys_bibliographic.is_bibliographic():
                        weko_logger(
                            key='WEKO_COMMON_IF_ENTER',
                            branch=f"{sys_bibliographic.is_bibliographic()} "
                                "is not empty")
                        nval['attribute_value_mlt'] = (
                            sys_bibliographic.get_bibliographic_list(False)
                        )
                    else:
                        if meta_list.get(key, {}).get('input_type') == 'text':
                            weko_logger(
                                key='WEKO_COMMON_IF_ENTER',
                                branch="'input_type' in meta_list == 'text'")

                            weko_logger(key='WEKO_COMMON_FOR_START')
                            for i, iter in enumerate(mlt):
                                weko_logger(
                                    key='WEKO_COMMON_FOR_LOOP_ITERATION',
                                    count=i, element=iter)

                                if iter.get('interim'):
                                    weko_logger(
                                        key='WEKO_COMMON_IF_ENTER',
                                        branch=f"{iter.get('interim')} "
                                            "is not empty"
                                    )
                                    iter['interim'] = iter[
                                        'interim'].replace("\n", " ")
                            weko_logger(key='WEKO_COMMON_FOR_END')
                        nval['attribute_value_mlt'] = (
                            get_attribute_value_all_items(
                                key,
                                copy.deepcopy(mlt),
                                copy.deepcopy(solst),
                                is_author,
                                hide_email_flag,
                                True,
                                option.get("oneline", False)
                            )
                        )
                items.append(nval)
            else:
                weko_logger(key='WEKO_COMMON_IF_ENTER',
                            branch='mlt is none')
                val['attribute_name_i18n'] = lst[2] or val.get(
                    'attribute_name')

                if meta_list.get(key, {}).get('input_type') == 'text':
                    weko_logger(key='WEKO_COMMON_IF_ENTER',
                                branch="'input_type' in meta_list == 'text'")
                    if 'attribute_value' in val:
                        weko_logger(key='WEKO_COMMON_IF_ENTER',
                                    branch=f"'attribute_value' in {val}")
                        val['attribute_value'] = (
                            val['attribute_value'].replace("\n", " ")
                        )
                items.append(val)
        weko_logger(key='WEKO_COMMON_FOR_END')

        weko_logger(key='WEKO_COMMON_RETURN_VALUE', value=items)
        return items

    # TODO:
    @property
    def display_file_info(self):
        """Display file information.

        Args:
            None

        Returns:
            items(list): list of file information

        """
        item_type_id = self.get('item_type_id')

        solst, meta_options = get_options_and_order_list(item_type_id)
        items = []

        weko_logger(key='WEKO_COMMON_FOR_START')
        for i, lst in enumerate(solst):
            weko_logger(key='WEKO_COMMON_FOR_LOOP_ITERATION',
                        count=i, element=lst)
            key = lst[0]
            val = self.get(key)

            option = meta_options.get(key, {}).get('option')
            if not val or not option:
                weko_logger(key='WEKO_COMMON_IF_ENTER',
                            branch=f"{val} or {option} is empty")
                continue

            # Just get data of 'File'
            if val.get('attribute_type') != "file":
                weko_logger(key='WEKO_COMMON_IF_ENTER',
                            branch=f"{val.get('attribute_type')} != 'file'")
                continue
            # Check option hide.
            if option.get("hidden"):
                weko_logger(key='WEKO_COMMON_IF_ENTER',
                            branch=f"{option.get('hidden')} is not empty")
                continue

            mlt = val.get('attribute_value_mlt')
            if mlt is not None:
                weko_logger(key='WEKO_COMMON_IF_ENTER',
                            branch='mlt is not None')
                # Processing get files.
                mlt = copy.deepcopy(mlt)
                # Get file with current version id.
                file_metadata_temp = []
                exclude_attr = [
                    'displaytype', 'accessrole', 'licensetype', 'licensefree']
                filename = request.args.get("filename", None)
                file_order = int(request.args.get("file_order", -1))

                weko_logger(key='WEKO_COMMON_FOR_START')
                for idx, f in enumerate(mlt):
                    weko_logger(key='WEKO_COMMON_FOR_LOOP_ITERATION',
                                count=idx, element=f)
                    if (f.get('filename') == filename and file_order == -1
                            or file_order == idx):
                        # Exclude attributes which is not use.
                        weko_logger(key='WEKO_COMMON_IF_ENTER',
                                    branch=f"{f.get('filename')} is filename")
                        weko_logger(key='WEKO_COMMON_FOR_START')
                        for i, ea in enumerate(exclude_attr):
                            weko_logger(key='WEKO_COMMON_FOR_LOOP_ITERATION',
                                        count=i, element=ea)
                            if f.get(ea, None):
                                weko_logger(key='WEKO_COMMON_IF_ENTER',
                                            branch=f"{f.get(ea, None)} is not empty")
                                del f[ea]
                        weko_logger(key='WEKO_COMMON_FOR_END')
                        file_metadata_temp.append(f)
                weko_logger(key='WEKO_COMMON_FOR_END')
                file_metadata = file_metadata_temp
                nval = {}
                nval['attribute_name'] = val.get('attribute_name')
                nval['attribute_name_i18n'] = lst[2] or val.get(
                    'attribute_name')
                nval['attribute_type'] = val.get('attribute_type')
                # Format structure to display.
                attr_mlt = get_attribute_value_all_items(key, file_metadata,
                                                    copy.deepcopy(solst))
                set_file_date(key, copy.deepcopy(solst), file_metadata,
                                attr_mlt)

                nval['attribute_value_mlt'] = attr_mlt
                items.append(nval)
            else:
                # Processing get pubdate.
                weko_logger(key='WEKO_COMMON_IF_ENTER',
                            branch='attribute value mlt is None')
                attr_name = val.get('attribute_value', '')
                val['attribute_name_i18n'] = lst[2] or attr_name
                val['attribute_value_mlt'] = [[[[{
                    val['attribute_name_i18n']: attr_name}]]]]
                items.append(val)
        weko_logger(key='WEKO_COMMON_FOR_END')

        weko_logger(key='WEKO_COMMON_RETURN_VALUE', value=items)
        return items

    def __remove_special_character_of_weko2(self, metadata):
        """Remove special character of WEKO2.

        Args:
            metadata(dict | list): dict or list of special character

        Returns:
            None:
        """
        if isinstance(metadata, dict):
            weko_logger(key='WEKO_COMMON_IF_ENTER',
                        branch='metadata is dict')
            weko_logger(key='WEKO_COMMON_FOR_START')
            for i, (k, val) in enumerate(metadata.items()):
                weko_logger(key='WEKO_COMMON_FOR_LOOP_ITERATION',
                            count=i, element=k)
                if isinstance(val, str):
                    weko_logger(key='WEKO_COMMON_IF_ENTER',
                                branch='val is str')
                    metadata[k] = remove_weko2_special_character(val)
                else:
                    weko_logger(key='WEKO_COMMON_IF_ENTER',
                                branch='val is not str')
                    self.__remove_special_character_of_weko2(val)
            weko_logger(key='WEKO_COMMON_FOR_END')
        elif isinstance(metadata, list):
            weko_logger(key='WEKO_COMMON_IF_ENTER',
                        branch='metadata is list')
            weko_logger(key='WEKO_COMMON_FOR_START')
            for idx, val in enumerate(metadata):
                weko_logger(key='WEKO_COMMON_FOR_LOOP_ITERATION',
                            count=idx, element=val)
                if isinstance(val, str):
                    weko_logger(key='WEKO_COMMON_IF_ENTER',
                                branch='val is str')
                    metadata[idx] = remove_weko2_special_character(val)
                else:
                    weko_logger(key='WEKO_COMMON_IF_ENTER',
                                branch='val is not str')
                    self.__remove_special_character_of_weko2(val)
            weko_logger(key='WEKO_COMMON_FOR_END')

    @staticmethod
    def _get_creator(meta_data, hide_email_flag):
        """get creator.

        Args:
            meta_data(list): list of meta data
            hide_email_flag(bool): hide email flag

        Returns:
            creators(list):
        """
        current_app.logger.debug("meta_data:{}".format(meta_data))
        creators = []
        if meta_data:
            weko_logger(key='WEKO_COMMON_IF_ENTER',
                        branch='meta_data is not empty')
            weko_logger(key='WEKO_COMMON_FOR_START')

            for i, creator_data in enumerate(meta_data):
                weko_logger(key='WEKO_COMMON_FOR_LOOP_ITERATION',
                            count=i, element=creator_data)
                creator_dict = _FormatSysCreator(creator_data).format_creator()
                identifiers = WEKO_DEPOSIT_SYS_CREATOR_KEY['identifiers']
                creator_mails = WEKO_DEPOSIT_SYS_CREATOR_KEY['creator_mails']


                if identifiers in creator_data:
                    weko_logger(key='WEKO_COMMON_IF_ENTER',
                                branch=f"{identifiers} in creator_data")
                    creator_dict[identifiers] = creator_data[identifiers]
                if creator_mails in creator_data and not hide_email_flag:
                    weko_logger(key='WEKO_COMMON_IF_ENTER',
                                branch=f"{creator_mails} in creator_data "
                                    "and hide_email_flag is not empty")
                    creator_dict[creator_mails] = creator_data[creator_mails]
                creators.append(creator_dict)
            weko_logger(key='WEKO_COMMON_FOR_END')
        weko_logger(key='WEKO_COMMON_RETURN_VALUE', value=creators)
        return creators

    def __remove_file_metadata_do_not_publish(self, file_metadata_list):
        """Remove file metadata do not publish.

        Args:
            file_metadata_list(list): File metadata list.

        Returns:
            new_file_metadata_list: New file metadata list.
        """
        new_file_metadata_list = []
        user_id_list = self.get('_deposit', {}).get('owners', [])

        weko_logger(key='WEKO_COMMON_FOR_START')
        for i, file in enumerate(file_metadata_list):
            weko_logger(key='WEKO_COMMON_FOR_LOOP_ITERATION',
                        count=i, element=file)
            is_permissed_user = self.__check_user_permission(user_id_list)
            is_open_no = self.is_do_not_publish(file)
            if self.is_input_open_access_date(file):
                weko_logger(key='WEKO_COMMON_IF_ENTER',
                            branch=f"{self.is_input_open_access_date(file)} "
                                "is not empty")
                if not self.is_future_open_date(self,
                                                file) or is_permissed_user:
                    weko_logger(
                        key='WEKO_COMMON_IF_ENTER',
                        branch=f"{self.is_future_open_date(self, file)} "
                        f"is empty or {is_permissed_user} is not empty")
                    new_file_metadata_list.append(file)
                else:
                    weko_logger(key='WEKO_COMMON_IF_ENTER',
                                branch='permissed user is false')
                    continue
            elif not (is_open_no and not is_permissed_user):
                weko_logger(key='WEKO_COMMON_IF_ENTER',
                            branch=f"{is_open_no} is empty "
                                    f"and {is_permissed_user} is not empty")
                new_file_metadata_list.append(file)
        weko_logger(key='WEKO_COMMON_FOR_END')
        weko_logger(key='WEKO_COMMON_RETURN_VALUE', value=new_file_metadata_list)
        return new_file_metadata_list

    @staticmethod
    def __check_user_permission(user_id_list):
        """Check user permission.

        Args:
            user_id_list(list): user id list.

        Returns:
            is_ok(bool): true or false.
        """
        is_ok = False
        # Check guest user
        if not current_user.is_authenticated:
            weko_logger(key='WEKO_COMMON_IF_ENTER',
                        branch='current user is not authenticated')
            weko_logger(key='WEKO_COMMON_RETURN_VALUE', value=is_ok)
            return is_ok
        # Check registered user
        elif current_user and current_user.id in user_id_list:
            weko_logger(key='WEKO_COMMON_IF_ENTER',
                        branch='current user is registered')
            is_ok = True
        # Check super users
        else:
            weko_logger(key='WEKO_COMMON_IF_ENTER',
                        branch='current user is super user')
            super_users = (
                current_app.config['WEKO_PERMISSION_SUPER_ROLE_USER']
                + current_app.config['WEKO_PERMISSION_ROLE_COMMUNITY']
            )

            weko_logger(key='WEKO_COMMON_FOR_START')
            for i, role in enumerate(list(current_user.roles or [])):
                weko_logger(key='WEKO_COMMON_FOR_LOOP_ITERATION',
                            count=i, element=role)
                if role.name in super_users:
                    weko_logger(key='WEKO_COMMON_IF_ENTER',
                                branch=f"{role.name} in super_users")
                    is_ok = True
                    break
            weko_logger(key='WEKO_COMMON_FOR_END')
        weko_logger(key='WEKO_COMMON_RETURN_VALUE', value=is_ok)
        return is_ok

    @staticmethod
    def is_input_open_access_date(file_metadata):
        """Check access of file is 'Input Open Access Date'.

        Args:
            file_metadata(list): file metadata.

        Returns:
            bool: True is 'Input Open Access Date'.
        """
        access_role = file_metadata.get('accessrole', '')

        result = access_role == 'open_date'
        weko_logger(key='WEKO_COMMON_RETURN_VALUE', value=result)
        return result

    @staticmethod
    def is_do_not_publish(file_metadata):
        """Check access of file is 'Do not Publish'.

        Args:
            file_metadata(list): file metadata.

        Returns:
            bool: True is 'Do not Publish'.
        """
        access_role = file_metadata.get('accessrole', '')
        result = access_role == 'open_no'
        weko_logger(key='WEKO_COMMON_RETURN_VALUE', value=result)
        return result

    @staticmethod
    def get_open_date_value(file_metadata):
        """Get value of 'Open Date' in file.

        Args:
            file_metadata(list): file metadata.

        Returns:
            date_value: value of open date.
        """
        date = file_metadata.get('date', [{}])
        date_value = date[0].get('dateValue')
        weko_logger(key='WEKO_COMMON_RETURN_VALUE', value=date_value)
        return date_value

    @staticmethod
    def is_future_open_date(self, file_metadata):
        """Check .

        Args:
            file_metadata(list): file metadata.

        Returns:
            date_value: value of open date.
        """
        # Need to import here to avoid circular import
        from weko_records_ui.utils import is_future
        # Get 'open_date' and convert to datetime.date.
        date_value = self.get_open_date_value(file_metadata)
        if date_value is None:
            weko_logger(key='WEKO_COMMON_IF_ENTER',
                        branch=f"{date_value} is None")
            date_value = str(date.max)
        weko_logger(key='WEKO_COMMON_RETURN_VALUE', value=is_future(date_value))
        return is_future(date_value)

    @property
    def pid_doi(self):
        """Return pid_value of doi identifier.

        Args:
            None.

        Returns:
            pid_value of doi identifier.
        """
        result = self._get_pid('doi')
        weko_logger(key='WEKO_COMMON_RETURN_VALUE', value=result)
        return result

    @property
    def pid_cnri(self):
        """Return pid_value of cnr identifier.

        Args:
            None.

        Returns:
            pid_value of cnr identifier.
        """
        result = self._get_pid('hdl')
        weko_logger(key='WEKO_COMMON_RETURN_VALUE', value=result)
        return result

    @property
    def pid_parent(self):
        """Return pid_value of parent.

        Args:
            None.

        Returns:
            pid_value of parent.
        """
        parent_pid = PIDNodeVersioning(pid=self.pid_recid).parents.one_or_none()
        pid_ver = PIDNodeVersioning(pid=parent_pid)
        # if pid_ver:
        weko_logger(key='WEKO_COMMON_IF_ENTER',
                    branch='pid_ver is not empty')
        # Get pid parent of draft record
        if ".0" in str(self.pid_recid.pid_value):
            weko_logger(key='WEKO_COMMON_IF_ENTER',
                        branch=f"'.0' in {str(self.pid_recid.pid_value)}")
            pid_ver.relation_type = 3
            weko_logger(key='WEKO_COMMON_RETURN_VALUE', value=pid_ver.parents.one_or_none())
            return pid_ver.parents.one_or_none()
        weko_logger(key='WEKO_COMMON_RETURN_VALUE', value=pid_ver.parents.one_or_none())
        return pid_ver.parents.one_or_none()
        # weko_logger(key='WEKO_COMMON_RETURN_VALUE', value=None)
        # return None

    @classmethod
    def get_record_by_pid(cls, pid):
        """Get record by pid.

        Args:
            pid: pid of record.
            cls: record of cls.

        Returns:
            record of pid.
        """
        pid = PersistentIdentifier.get('depid', pid)
        result = cls.get_record(id_=pid.object_uuid)
        weko_logger(key='WEKO_COMMON_RETURN_VALUE', value=result)
        return result

    @classmethod
    def get_record_by_uuid(cls, uuid):
        """Get record by uuid.

        Args:
            uuid: uuid of record.
            cls: record of cls.

        Returns:
            record of uuid.
        """
        record = cls.get_record(id_=uuid)
        weko_logger(key='WEKO_COMMON_RETURN_VALUE', value=record)
        return record

    @classmethod
    def get_record_cvs(cls, uuid):
        """Get record cvs.

        Args:
            uuid: uuid of record.
            cls: record of cls.

        Returns:
            record of coverpage.
        """
        record = cls.get_record(id_=uuid)
        result = Indexes.get_coverpage_state(record.get('path'))
        weko_logger(key='WEKO_COMMON_RETURN_VALUE', value=result)
        return result

    def _get_pid(self, pid_type):
        """Return pid_value from persistent identifier.

       Args:
            pid_type: type of pid.

        Returns:
            None.
        """
        pid_without_ver = get_record_without_version(self.pid_recid)
        if not pid_without_ver:
            weko_logger(key='WEKO_COMMON_IF_ENTER',
                        branch=f"{pid_without_ver} is empty")
            weko_logger(key='WEKO_COMMON_RETURN_VALUE', value=None)
            return None
        try:
            return PersistentIdentifier.query.filter_by(
                pid_type=pid_type,
                object_uuid=pid_without_ver.object_uuid,
                status=PIDStatus.REGISTERED
            ).order_by(
                db.desc(PersistentIdentifier.created)
            ).first()
        except PIDDoesNotExistError as ex:
            weko_logger('WEKO_COMMON_FAILED_GET_PID', ex=ex)
            pass
        except Exception as ex:
            weko_logger('WEKO_COMMON_ERROR_UNEXPECTED', ex=ex)
            raise WekoDepositError(ex=ex) from ex
        weko_logger(key='WEKO_COMMON_RETURN_VALUE', value=None)
        return None

    def update_item_link(self, pid_value):
        """Update current Item Reference base of IR of pid_value input.

       Args:
            pid_value: value of pid.

        Returns:
            None.
        """
        item_link = ItemLink(self.pid.pid_value)

        items = ItemReference.get_src_references(pid_value).all()

        relation_data = []
        weko_logger(key='WEKO_COMMON_FOR_START')
        for i, item in enumerate(items):
            weko_logger(key='WEKO_COMMON_FOR_LOOP_ITERATION',
                            count=i, element=item)
            _item = {
                "item_id": item.dst_item_pid,
                "sele_id": item.reference_type
            }
            relation_data.append(_item)
        weko_logger(key='WEKO_COMMON_FOR_END')
        item_link.update(relation_data)

    def get_file_data(self):
        """Get file data.

       Args:
            None.

        Returns:
            None.
        """
        item_type_id = self.get('item_type_id')
        solst, _ = get_options_and_order_list(item_type_id)
        items = []
        weko_logger(key='WEKO_COMMON_FOR_START')
        for i, lst in enumerate(solst):
            weko_logger(key='WEKO_COMMON_FOR_LOOP_ITERATION',
                        count=i, element=lst)
            key = lst[0]
            val = self.get(key)
            if not val:
                weko_logger(key='WEKO_COMMON_IF_ENTER',
                            branch='val is empty')
                continue
            # Just get data of 'File'.
            if val.get('attribute_type') != "file":
                weko_logger(key='WEKO_COMMON_IF_ENTER',
                            branch=f"{val.get('attribute_type')} != 'file'")
                continue
            mlt = val.get('attribute_value_mlt')
            if mlt is not None:
                weko_logger(key='WEKO_COMMON_IF_ENTER',
                            branch='mlt is not None')
                items.extend(mlt)
        weko_logger(key='WEKO_COMMON_FOR_END')
        weko_logger(key='WEKO_COMMON_RETURN_VALUE', value=items)
        return items


class _FormatSysCreator:
    """Format system creator for detail page.

    Attributes:
        None.
    """
    def __init__(self, creator):
        """Initialize Format system creator for detail page.

       Args:
            creator: Creator data.

        Returns:
            None.

        """
        # current_app.logger.error("creator:{}".format(creator))
        self.creator = creator
        self.current_language = current_i18n.language
        self.no_language_key = "NoLanguage"
        self._get_creator_languages_order()

    def _get_creator_languages_order(self):
        """Get creator languages order.

       Args:
            None.

        Returns:
            None.

        """
        # Prioriry languages: creator, family, given, alternative, affiliation
        lang_key = OrderedDict()
        lang_key[WEKO_DEPOSIT_SYS_CREATOR_KEY['creator_names']] = (
            WEKO_DEPOSIT_SYS_CREATOR_KEY['creator_lang'])
        lang_key[WEKO_DEPOSIT_SYS_CREATOR_KEY['family_names']] = (
            WEKO_DEPOSIT_SYS_CREATOR_KEY['family_lang'])
        lang_key[WEKO_DEPOSIT_SYS_CREATOR_KEY['given_names']] = (
            WEKO_DEPOSIT_SYS_CREATOR_KEY['given_lang'])
        lang_key[WEKO_DEPOSIT_SYS_CREATOR_KEY['alternative_names']] = (
            WEKO_DEPOSIT_SYS_CREATOR_KEY['alternative_lang'])

        # Get languages for all same structure languages key
        languages = []
        weko_logger(key='WEKO_COMMON_FOR_START')
        [languages.append(data.get(v)) for k, v in lang_key.items()
        for data in self.creator.get(k, []) if data.get(v) not in languages]
        weko_logger(key='WEKO_COMMON_FOR_END')
        # Get languages affiliation
        weko_logger(key='WEKO_COMMON_FOR_START')
        for i, creator_affiliation in enumerate(self.creator.get(
                WEKO_DEPOSIT_SYS_CREATOR_KEY['creatorAffiliations'], [])):
            weko_logger(key='WEKO_COMMON_FOR_LOOP_ITERATION',
                        count=i, element=creator_affiliation)
            weko_logger(key='WEKO_COMMON_FOR_START')
            for i, affiliation_name in enumerate(creator_affiliation.get(
                    WEKO_DEPOSIT_SYS_CREATOR_KEY['affiliation_names'], [])):
                weko_logger(key='WEKO_COMMON_FOR_LOOP_ITERATION',
                            count=i, element=affiliation_name)
                if affiliation_name.get(
                    WEKO_DEPOSIT_SYS_CREATOR_KEY[
                        'affiliation_lang']) not in languages:
                    weko_logger(
                        key='WEKO_COMMON_IF_ENTER',
                        branch="'affiliation_lang' not in languages")
                    languages.append(affiliation_name.get(
                        WEKO_DEPOSIT_SYS_CREATOR_KEY['affiliation_lang']))
            weko_logger(key='WEKO_COMMON_FOR_END')
        weko_logger(key='WEKO_COMMON_FOR_END')
        self.languages = languages

    def _format_creator_to_show_detail(self, language: str, parent_key: str,
                                        lst: list) -> NoReturn:
        """Get creator name to show on item detail.

       Args:
            language: language.
            parent_key: parent key.
            lst: creator name list.

        Returns:
            None.

        """
        name_key = ''
        lang_key = ''
        if parent_key == WEKO_DEPOSIT_SYS_CREATOR_KEY['creator_names']:
            weko_logger(key='WEKO_COMMON_IF_ENTER',
                        branch=f"parent_key == {WEKO_DEPOSIT_SYS_CREATOR_KEY['creator_names']}")
            name_key = WEKO_DEPOSIT_SYS_CREATOR_KEY['creator_name']
            lang_key = WEKO_DEPOSIT_SYS_CREATOR_KEY['creator_lang']
        elif parent_key == WEKO_DEPOSIT_SYS_CREATOR_KEY['family_names']:
            weko_logger(key='WEKO_COMMON_IF_ENTER',
                        branch=f"parent_key == {WEKO_DEPOSIT_SYS_CREATOR_KEY['family_names']}")
            name_key = WEKO_DEPOSIT_SYS_CREATOR_KEY['family_name']
            lang_key = WEKO_DEPOSIT_SYS_CREATOR_KEY['family_lang']
        elif parent_key == WEKO_DEPOSIT_SYS_CREATOR_KEY['given_names']:
            weko_logger(key='WEKO_COMMON_IF_ENTER',
                        branch=f"parent_key == {WEKO_DEPOSIT_SYS_CREATOR_KEY['given_names']}")
            name_key = WEKO_DEPOSIT_SYS_CREATOR_KEY['given_name']
            lang_key = WEKO_DEPOSIT_SYS_CREATOR_KEY['given_lang']
        elif parent_key == WEKO_DEPOSIT_SYS_CREATOR_KEY['alternative_names']:
            weko_logger(key='WEKO_COMMON_IF_ENTER',
                        branch=f"parent_key == {WEKO_DEPOSIT_SYS_CREATOR_KEY['alternative_names']}")
            name_key = WEKO_DEPOSIT_SYS_CREATOR_KEY['alternative_name']
            lang_key = WEKO_DEPOSIT_SYS_CREATOR_KEY['alternative_lang']
        elif parent_key == WEKO_DEPOSIT_SYS_CREATOR_KEY['creator_type']: #? ADDED 20231017 CREATOR TYPE BUG FIX
            weko_logger(key='WEKO_COMMON_IF_ENTER',
                        branch=f"parent_key == {WEKO_DEPOSIT_SYS_CREATOR_KEY['creator_type']}")
            return
        if parent_key in self.creator:
            weko_logger(key='WEKO_COMMON_IF_ENTER',
                        branch=f"{parent_key} in {self.creator}")
            lst_value = self.creator[parent_key]
            if len(lst_value) > 0:
                weko_logger(key='WEKO_COMMON_IF_ENTER',
                            branch=f"{len(lst_value)} > 0")
                weko_logger(key='WEKO_COMMON_FOR_START')
                for i in range(len(lst_value)):
                    weko_logger(key='WEKO_COMMON_FOR_LOOP_ITERATION',
                            count=i, element=i)
                    if lst_value[i] and lst_value[i].get(lang_key) == language:
                        weko_logger(key='WEKO_COMMON_IF_ENTER',
                                    branch=f"{lst_value[i]} is not empty "
                                        f"and {lst_value[i].get(lang_key)} == language")
                        if name_key in lst_value[i]:
                            weko_logger(key='WEKO_COMMON_IF_ENTER',
                                        branch=f"name_key in {lst_value[i]}")
                            lst.append(lst_value[i][name_key])
                            break
                weko_logger(key='WEKO_COMMON_FOR_END')

    def _get_creator_to_show_popup(self, creators: Union[list, dict],
                                    language: any,
                                    creator_list: list,
                                    creator_list_temp: list = None) -> NoReturn:
        """Format creator to show on popup.

        Args:
            creators (Union[list, dict]): Creators information.
            language (any): Language.
            creator_list (list): Creator list.
            creator_list_temp (list, optional):  Creator temporary list.
                                                    Defaults to None.

        Returns:
            NoReturn: _description_
        """
        def _run_format_affiliation(affiliation_max, affiliation_min,
                                    languages,
                                    creator_lists,
                                    creator_list_temps):
            """Format affiliation creator.

        Args:
            affiliation_max: Affiliation max.
            affiliation_min: Affiliation min.
            languages: Language.
            creator_lists: Creator lists.
            creator_list_temps: Creator lists temps.

        Returns:
            None.

            """
            weko_logger(key='WEKO_COMMON_FOR_START')
            for index in range(len(affiliation_max)):
                weko_logger(key='WEKO_COMMON_FOR_LOOP_ITERATION',
                            count=index, element=index)
                if index < len(affiliation_min):
                    weko_logger(key='WEKO_COMMON_IF_ENTER',
                                branch=f"index < {len(affiliation_min)}")
                    affiliation_max[index].update(
                        affiliation_min[index])
                    self._get_creator_to_show_popup(
                        [affiliation_max[index]],
                        languages, creator_lists,
                        creator_list_temps)
                else:
                    weko_logger(key='WEKO_COMMON_IF_ENTER',
                                branch=f"index >= {len(affiliation_min)}")
                    self._get_creator_to_show_popup(
                        [affiliation_max[index]],
                        languages, creator_lists,
                        creator_list_temps)
            weko_logger(key='WEKO_COMMON_FOR_END')
        def format_affiliation(affiliation_data):
            """Format affiliation creator.

            Args:
                affiliation_data: Affiliation data.

            Returns:
                None.

            """
            weko_logger(key='WEKO_COMMON_FOR_START')
            for i, creator in enumerate(affiliation_data):
                weko_logger(key='WEKO_COMMON_FOR_LOOP_ITERATION',
                            count=i, element=creator)
                affiliation_name_format = creator.get('affiliationNames', [])
                affiliation_name_identifiers_format = creator.get(
                    'affiliationNameIdentifiers', [])
                if len(affiliation_name_format) >= len(
                        affiliation_name_identifiers_format):
                    weko_logger(key='WEKO_COMMON_IF_ENTER',
                                branch=f"len(affiliation_name_format) >= "
                                    f"{len(affiliation_name_identifiers_format)}")
                    affiliation_max = affiliation_name_format
                    affiliation_min = affiliation_name_identifiers_format
                else:
                    weko_logger(key='WEKO_COMMON_IF_ENTER',
                                branch=f"len(affiliation_name_format) < "
                                    f"{len(affiliation_name_identifiers_format)}")
                    affiliation_max = affiliation_name_identifiers_format
                    affiliation_min = affiliation_name_format

                _run_format_affiliation(affiliation_max, affiliation_min,
                                        language,
                                        creator_list,
                                        creator_list_temp)
            weko_logger(key='WEKO_COMMON_FOR_END')
        if isinstance(creators, dict):
            weko_logger(key='WEKO_COMMON_IF_ENTER',
                        branch=f"{creators} is dict")
            creator_list_temp = []
            weko_logger(key='WEKO_COMMON_FOR_START')
            for i, (key, value) in enumerate(creators.items()):
                weko_logger(key='WEKO_COMMON_FOR_LOOP_ITERATION',
                            count=i, element=key)

                if (key in [WEKO_DEPOSIT_SYS_CREATOR_KEY['identifiers'],
                            WEKO_DEPOSIT_SYS_CREATOR_KEY['creator_mails'],
                            WEKO_DEPOSIT_SYS_CREATOR_KEY['creator_type']]): #? ADDED 20231017 CREATOR TYPE BUG FIX
                    weko_logger(key='WEKO_COMMON_IF_ENTER',
                                branch=f"key in 'WEKO_DEPOSIT_SYS_CREATOR_KEY'")
                    continue
                if key == WEKO_DEPOSIT_SYS_CREATOR_KEY['creatorAffiliations']:
                    weko_logger(key='WEKO_COMMON_IF_ENTER',
                                branch=f"key in 'WEKO_DEPOSIT_SYS_CREATOR_KEY'")
                    format_affiliation(value)

                else:
                    weko_logger(key='WEKO_COMMON_IF_ENTER',
                                branch=f"key not in 'WEKO_DEPOSIT_SYS_CREATOR_KEY'")
                    self._get_creator_to_show_popup(value, language,
                                                    creator_list,
                                                    creator_list_temp)
            weko_logger(key='WEKO_COMMON_FOR_END')
            if creator_list_temp:
                weko_logger(key='WEKO_COMMON_IF_ENTER',
                        branch='creator_list_temp is not empty')
                if language:
                    weko_logger(key='WEKO_COMMON_IF_ENTER',
                                branch='language is not empty')
                    creator_list.append({language: creator_list_temp})
                else:
                    weko_logger(key='WEKO_COMMON_IF_ENTER',
                                branch='language is empty')
                    creator_list.append(
                        {self.no_language_key: creator_list_temp})
        else:
            weko_logger(key='WEKO_COMMON_IF_ENTER',
                        branch='creators is not dict')

            weko_logger(key='WEKO_COMMON_FOR_START')
            for i, creator_data in enumerate(creators):
                weko_logger(key='WEKO_COMMON_FOR_LOOP_ITERATION',
                            count=i, element=creator_data)
                self._get_creator_based_on_language(creator_data,
                                                    creator_list_temp,
                                                    language)
            weko_logger(key='WEKO_COMMON_FOR_END')

    @staticmethod
    def _get_creator_based_on_language(creator_data: dict,
                                        creator_list_temp: list,
                                        language: str) -> NoReturn:
        """Get creator based on language.

        Args:
            creator_data: creator data.
            creator_list_temp: creator temporary list.
            language: language code.

        Returns:
            None.

        """
        count = 0
        weko_logger(key='WEKO_COMMON_FOR_START')
        for i, (k, v) in enumerate(creator_data.items()):
            weko_logger(key='WEKO_COMMON_FOR_LOOP_ITERATION',
                        count=i, element=k)
            if 'Lang' in k:
                weko_logger(key='WEKO_COMMON_IF_ENTER',
                            branch=f"Lang' in {k}")

                if not language:
                    weko_logger(key='WEKO_COMMON_IF_ENTER',
                                branch='language is empty')
                    count = count + 1
                elif v == language:
                    weko_logger(key='WEKO_COMMON_IF_ENTER',
                                branch=f"{v} == language")
                    creator_list_temp.append(creator_data)
        weko_logger(key='WEKO_COMMON_FOR_END')
        if count == 0 and not language:
            weko_logger(key='WEKO_COMMON_IF_ENTER',
                                branch="count  == 0 and "
                                    "language is empty")
            creator_list_temp.append(creator_data)

    def format_creator(self) -> dict:
        """Format creator data to display on detail screen.

        Args:
            None.

        Returns:
            <dict> The creators are formatted.

        """
        creator_lst = []
        rtn_value = {}
        creator_type = WEKO_DEPOSIT_SYS_CREATOR_KEY['creator_type'] #? ADDED 20231017 CREATOR TYPE BUG FIX
        creator_names = WEKO_DEPOSIT_SYS_CREATOR_KEY['creator_names']
        family_names = WEKO_DEPOSIT_SYS_CREATOR_KEY['family_names']
        given_names = WEKO_DEPOSIT_SYS_CREATOR_KEY['given_names']
        alternative_names = WEKO_DEPOSIT_SYS_CREATOR_KEY['alternative_names']
        list_parent_key = [
            creator_type, #? ADDED 20231017 CREATOR TYPE BUG FIX
            creator_names,
            family_names,
            given_names,
            alternative_names
        ]

        # Get default creator name to show on detail screen.
        self._get_default_creator_name(list_parent_key,
                                       creator_lst)

        rtn_value['name'] = creator_lst
        creator_list_tmp = []
        creator_list = []

        # Get creators are displayed on creator pop up.
        self._get_creator_to_display_on_popup(creator_list_tmp)
        weko_logger(key='WEKO_COMMON_FOR_START')
        for i, creator_data in enumerate(creator_list_tmp):
            weko_logger(key='WEKO_COMMON_FOR_LOOP_ITERATION',
                        count=i, element=creator_data)
            if isinstance(creator_data, dict):
                weko_logger(key='WEKO_COMMON_IF_ENTER',
                                branch=f"{creator_data} is dict")
                creator_temp = {}
                weko_logger(key='WEKO_COMMON_FOR_START')
                for i, (k, v) in enumerate(creator_data.items()):
                    weko_logger(key='WEKO_COMMON_FOR_LOOP_ITERATION',
                                count=i, element=k)
                    if isinstance(v, list):
                        weko_logger(key='WEKO_COMMON_IF_ENTER',
                                    branch=f"{v} is list")
                        merged_data = {}
                        self._merge_creator_data(v, merged_data)
                        creator_temp[k] = merged_data
                weko_logger(key='WEKO_COMMON_FOR_END')
                creator_list.append(creator_temp)
        weko_logger(key='WEKO_COMMON_FOR_END')
        # Format creators
        formatted_creator_list = []
        self._format_creator_on_creator_popup(creator_list,
                                              formatted_creator_list)

        rtn_value.update({'order_lang': formatted_creator_list})
        weko_logger(key='WEKO_COMMON_RETURN_VALUE', value=rtn_value)
        return rtn_value

    # TODO:
    def _format_creator_on_creator_popup(self, creators: Union[dict, list],
                                         des_creator: Union[
                                             dict, list]) -> NoReturn:
        """Format creator on creator popup.

        Args:
            creators: dict and list of creators.
            des_creator: dict and list of des_creator.

        Returns:
            None.

        """
        if isinstance(creators, list):
            weko_logger(key='WEKO_COMMON_IF_ENTER',
                        branch=f"{creators} is list")

            weko_logger(key='WEKO_COMMON_FOR_START')
            for i, creator_data in enumerate(creators):
                weko_logger(key='WEKO_COMMON_FOR_LOOP_ITERATION',
                            count=i, element=creator_data)
                creator_tmp = {}
                self._format_creator_on_creator_popup(creator_data,
                                                      creator_tmp)
                des_creator.append(creator_tmp)
            weko_logger(key='WEKO_COMMON_FOR_END')
        elif isinstance(creators, dict):
            weko_logger(key='WEKO_COMMON_IF_ENTER',
                        branch=f"{creators} is dict")
            alternative_name_key = WEKO_DEPOSIT_SYS_CREATOR_KEY[
                'alternative_name']
            weko_logger(key='WEKO_COMMON_FOR_START')
            for i, (key, value) in enumerate(creators.items()):
                weko_logger(key='WEKO_COMMON_FOR_LOOP_ITERATION',
                            count=i, element=key)
                des_creator[key] = {}
                if key != self.no_language_key and isinstance(value, dict):
                    weko_logger(key='WEKO_COMMON_IF_ENTER',
                                branch=f"key != {self.no_language_key} "
                                    f"and {value} is dict")
                    self._format_creator_name(value, des_creator[key])
                    des_creator[key][alternative_name_key] = value.get(
                        alternative_name_key, [])
                else:
                    weko_logger(key='WEKO_COMMON_IF_ENTER',
                                branch=f"key == {self.no_language_key} "
                                    f"and {value} is not dict")
                    des_creator[key] = value.copy()
                self._format_creator_affiliation(value.copy(),
                                                 des_creator[key])
            weko_logger(key='WEKO_COMMON_FOR_END')

    @staticmethod
    def _format_creator_name(creator_data: dict,
                             des_creator: dict) -> NoReturn:
        """Format creator name.

        Args:
            creator_data: Creator value.
            des_creator: Creator des creator.

        Returns:
            None.

        """
        creator_name_key = WEKO_DEPOSIT_SYS_CREATOR_KEY['creator_name']
        family_name_key = WEKO_DEPOSIT_SYS_CREATOR_KEY['family_name']
        given_name_key = WEKO_DEPOSIT_SYS_CREATOR_KEY['given_name']
        creator_name = creator_data.get(creator_name_key)
        family_name = creator_data.get(family_name_key)
        given_name = creator_data.get(given_name_key)
        if creator_name:
            weko_logger(key='WEKO_COMMON_IF_ENTER',
                        branch=f"{creator_name} is not empty")
            des_creator[creator_name_key] = creator_name
        else:
            weko_logger(key='WEKO_COMMON_IF_ENTER',
                        branch=f"{creator_name} is empty")
            if not family_name:
                weko_logger(key='WEKO_COMMON_IF_ENTER',
                            branch=f"{family_name} is empty")
                des_creator[creator_name_key] = given_name
            elif not given_name:
                weko_logger(key='WEKO_COMMON_IF_ENTER',
                            branch=f"{given_name} is empty")
                des_creator[creator_name_key] = family_name
            else:
                weko_logger(key='WEKO_COMMON_IF_ENTER',
                            branch=f"{family_name} and {given_name} is not empty")
                lst = []

                weko_logger(key='WEKO_COMMON_FOR_START')
                for idx, item in enumerate(family_name):
                    weko_logger(key='WEKO_COMMON_FOR_LOOP_ITERATION',
                                count=idx, element=item)
                    _creator_name = item
                    if len(given_name) > idx:
                        weko_logger(key='WEKO_COMMON_IF_ENTER',
                                    branch=f"{len(given_name)} > idx")
                        _creator_name += " " + given_name[idx]
                    lst.append(_creator_name)
                weko_logger(key='WEKO_COMMON_FOR_END')
                des_creator[creator_name_key] = lst

    @staticmethod
    def _format_creator_affiliation(creator_data: dict,
                                    des_creator: dict) -> NoReturn:
        """Format creator affiliation.

        Args:
            creator_data: Creator data.
            des_creator: Creator des creator.

        Returns:
            None.

        """
        def _get_max_list_length() -> int:
            """Get max length of list.

            Args:
                None.

            Returns:
                The max length of list.

            """
            max_data = max(
                [len(identifier_schema), len(affiliation_name),
                 len(identifier), len(identifier_uri)])
            weko_logger(key='WEKO_COMMON_RETURN_VALUE', value=max_data)
            return max_data

        identifier_schema_key = WEKO_DEPOSIT_SYS_CREATOR_KEY[
            'affiliation_name_identifier_scheme']
        affiliation_name_key = WEKO_DEPOSIT_SYS_CREATOR_KEY['affiliation_name']
        identifier_key = WEKO_DEPOSIT_SYS_CREATOR_KEY[
            'affiliation_name_identifier']
        identifier_uri_key = WEKO_DEPOSIT_SYS_CREATOR_KEY[
            'affiliation_name_identifier_URI']

        identifier_schema = creator_data.get(identifier_schema_key, [])
        affiliation_name = creator_data.get(affiliation_name_key, [])
        identifier = creator_data.get(identifier_key, [])
        identifier_uri = creator_data.get(identifier_uri_key, [])
        list_length = _get_max_list_length()
        idx = 0
        identifier_name_list = []
        identifier_list = []

        weko_logger(key='WEKO_COMMON_WHILE_START')
        while idx < list_length:
            weko_logger(key='WEKO_COMMON_WHILE_LOOP_ITERATION',
                        count="", element=idx)
            tmp_data = ""
            if len(identifier_schema) > idx:
                weko_logger(key='WEKO_COMMON_IF_ENTER',
                            branch=f"{len(identifier_schema)} > idx")
                tmp_data += identifier_schema[idx]
            if len(affiliation_name) > idx:
                weko_logger(key='WEKO_COMMON_IF_ENTER',
                            branch=f"{len(affiliation_name)} > idx")
                tmp_data += " " + affiliation_name[idx]
            identifier_name_list.append(tmp_data)

            identifier_tmp = {
                "identifier": "",
                "uri": "",
            }
            if len(identifier) > idx:
                weko_logger(key='WEKO_COMMON_IF_ENTER',
                            branch=f"{len(identifier)} > idx")
                identifier_tmp['identifier'] = identifier[idx]
            if len(identifier_uri) > idx:
                weko_logger(key='WEKO_COMMON_IF_ENTER',
                            branch=f"{len(identifier_uri)} > idx")
                identifier_tmp['uri'] = identifier_uri[idx]
            identifier_list.append(identifier_tmp)
            idx += 1
        weko_logger(key='WEKO_COMMON_WHILE_END')

        des_creator[affiliation_name_key] = identifier_name_list
        des_creator[identifier_key] = identifier_list

    def _get_creator_to_display_on_popup(self, creator_list: list):
        """Get creator to display on popup.

        Args:
            creator_list: Creator list.

        Returns:
            None.

        """
        weko_logger(key='WEKO_COMMON_FOR_START')
        for i, lang in enumerate(self.languages):
            weko_logger(key='WEKO_COMMON_FOR_LOOP_ITERATION',
                        count=i, element=lang)
            self._get_creator_to_show_popup(self.creator, lang,
                                            creator_list)
        weko_logger(key='WEKO_COMMON_FOR_END')

    def _merge_creator_data(self, creator_data: Union[list, dict],
                            merged_data: dict) -> NoReturn:
        """Merge creator data.

        Args:
            creator_data: Creator data.
            merged_data: Merged data.
        Returns:
            None.

        """
        def merge_data(key, value):
            if isinstance(merged_data.get(key), list):
                weko_logger(key='WEKO_COMMON_IF_ENTER',
                            branch=f"{merged_data.get(key)} is list")
                merged_data[key].append(value)
            else:
                merged_data[key] = [value]

        if isinstance(creator_data, list):
            weko_logger(key='WEKO_COMMON_IF_ENTER',
                        branch=f"{creator_data} is list")
            weko_logger(key='WEKO_COMMON_FOR_START')
            for i, data in enumerate(creator_data):
                weko_logger(key='WEKO_COMMON_FOR_LOOP_ITERATION',
                            count=i, element=data)
                self._merge_creator_data(data, merged_data)
            weko_logger(key='WEKO_COMMON_FOR_END')
        elif isinstance(creator_data, dict):
            weko_logger(key='WEKO_COMMON_IF_ENTER',
                        branch=f"{creator_data} is dict")
            weko_logger(key='WEKO_COMMON_FOR_START')
            for i, (k, v) in enumerate(creator_data.items()):
                weko_logger(key='WEKO_COMMON_FOR_LOOP_ITERATION',
                            count=i, element=k)
                if isinstance(v, str):
                    weko_logger(key='WEKO_COMMON_IF_ENTER',
                                branch=f"{v} is str")
                    merge_data(k, v)
            weko_logger(key='WEKO_COMMON_FOR_END')

    def _get_default_creator_name(self, list_parent_key: list,
                                  creator_names: list) -> NoReturn:
        """Get default creator name.

        Args:
            list_parent_key: parent list key.
            creator_names: Creators name.

        Returns:
            None.

        """
        def _get_creator(_language):
            """Get default creator name.

            Args:
                _language: language.

            Returns:
                None.

            """

            weko_logger(key='WEKO_COMMON_FOR_START')
            for i, parent_key in enumerate(list_parent_key):
                weko_logger(key='WEKO_COMMON_FOR_LOOP_ITERATION',
                            count=i, element=parent_key)
                self._format_creator_to_show_detail(_language,
                                                    parent_key, creator_names)
            weko_logger(key='WEKO_COMMON_FOR_END')
            if creator_names:
                weko_logger(key='WEKO_COMMON_IF_ENTER',
                            branch='creator_names is not empty')
                return

        _get_creator(self.current_language)
        # if current language has no creator

        if not creator_names:
            weko_logger(key='WEKO_COMMON_IF_ENTER',
                        branch='creator_names is empty')
            weko_logger(key='WEKO_COMMON_FOR_START')
            for i, lang in enumerate(self.languages):
                weko_logger(key='WEKO_COMMON_FOR_LOOP_ITERATION',
                            count=i, element=lang)
                _get_creator(lang)
                if creator_names:
                    weko_logger(key='WEKO_COMMON_IF_ENTER',
                                branch='creator_names is not empty')
                    break
            weko_logger(key='WEKO_COMMON_FOR_END')


class _FormatSysBibliographicInformation:
    """Format system Bibliographic Information for detail page."""

    def __init__(self, bibliographic_meta_data_lst, props_lst):
        """Initialize format system Bibliographic Information for detail page.

        Args:
            bibliographic_meta_data_lst: bibliographic meta data list
            props_lst: Property list

        Returns:
            None.

        """
        # current_app.logger.error("bibliographic_meta_data_lst:{}".format(bibliographic_meta_data_lst))
        # current_app.logger.error("props_lst:{}".format(props_lst))

        self.bibliographic_meta_data_lst = bibliographic_meta_data_lst
        self.props_lst = props_lst

    def is_bibliographic(self):
        """Check bibliographic information.

        Args:
            None.

        Returns:
            None.

        """

        def check_key(_meta_data):
            """Check bibliographic information.

            Args:
                meta_data: meta data.

            Returns:
                None.

            """

            weko_logger(key='WEKO_COMMON_FOR_START')
            for i, key in enumerate(current_app.config.get('WEKO_DEPOSIT_BIBLIOGRAPHIC_INFO_SYS_KEY')):
                weko_logger(key='WEKO_COMMON_FOR_LOOP_ITERATION',
                            count=i, element=key)
                if key in _meta_data:
                    weko_logger(key='WEKO_COMMON_IF_ENTER',
                                branch=f"{key} in _meta_data")
                    weko_logger(key='WEKO_COMMON_RETURN_VALUE', value=True)
                    return True
            weko_logger(key='WEKO_COMMON_FOR_END')
            weko_logger(key='WEKO_COMMON_RETURN_VALUE', value=False)
            return False

        meta_data = self.bibliographic_meta_data_lst
        if isinstance(meta_data, dict):
            weko_logger(key='WEKO_COMMON_IF_ENTER',
                        branch=f"{meta_data} is dict")
            weko_logger(key='WEKO_COMMON_RETURN_VALUE', value=check_key(meta_data))
            return check_key(meta_data)
        elif isinstance(meta_data, list) and len(meta_data) > 0 and isinstance(
                meta_data[0], dict):
            weko_logger(key='WEKO_COMMON_IF_ENTER',
                        branch=f"{meta_data} is list "
                            f"and len(meta_data) > 0 "
                            f"and {meta_data[0]} is dict")
            weko_logger(key='WEKO_COMMON_RETURN_VALUE', value=check_key(meta_data[0]))
            return check_key(meta_data[0])

        weko_logger(key='WEKO_COMMON_RETURN_VALUE', value=False)
        return False

    def get_bibliographic_list(self, is_get_list):
        """Get bibliographic information list.

            Args:
                is_get_list: is get list.

            Returns:
                bibliographic list.

        """
        bibliographic_list = []

        weko_logger(key='WEKO_COMMON_FOR_START')
        for i, bibliographic in enumerate(self.bibliographic_meta_data_lst):
            weko_logger(key='WEKO_COMMON_FOR_LOOP_ITERATION',
                        count=i, element=bibliographic)
            title_data, magazine, length = self._get_bibliographic(
                bibliographic, is_get_list)
            bibliographic_list.append({
                'title_attribute_name': title_data,
                'magazine_attribute_name': magazine,
                'length': length
            })
        weko_logger(key='WEKO_COMMON_FOR_END')
        weko_logger(key='WEKO_COMMON_RETURN_VALUE', value=bibliographic_list)
        return bibliographic_list

    def _get_bibliographic(self, bibliographic, is_get_list):
        """Get bibliographic information data.

            Args:
                is_get_list: is get list.
                bibliographic.

            Returns:
                title_data: title data.
                magazine.
                length.

        """
        title_data = []
        language = ''
        if bibliographic.get('bibliographic_titles'):
            weko_logger(key='WEKO_COMMON_IF_ENTER',
                        branch=f"{bibliographic.get('bibliographic_titles')} is not empty")
            if is_get_list:
                weko_logger(key='WEKO_COMMON_IF_ENTER',
                            branch='is_get_list is not empty')
                current_lang = current_i18n.language
                # if not current_lang:
                #     weko_logger(key='WEKO_COMMON_IF_ENTER',
                #                 branch='current lang is empty')
                #     current_lang = 'en'
                title_data, language = self._get_source_title_show_list(
                    bibliographic.get('bibliographic_titles'), current_lang)
            else:
                weko_logger(key='WEKO_COMMON_IF_ENTER',
                            branch='is_get_list is empty')
                title_data = self._get_source_title(
                    bibliographic.get('bibliographic_titles'))
        if is_get_list:
            weko_logger(key='WEKO_COMMON_IF_ENTER',
                        branch='is_get_list is not empty')
            current_lang = current_i18n.language
            if not language:
                weko_logger(key='WEKO_COMMON_IF_ENTER',
                            branch='language is empty')
                language = current_lang
            bibliographic_info, length = self._get_bibliographic_show_list(
                bibliographic, language)
        else:
            weko_logger(key='WEKO_COMMON_IF_ENTER',
                        branch='is_get_list is empty')
            bibliographic_info, length = self._get_bibliographic_information(
                bibliographic)
        weko_logger(key='WEKO_COMMON_RETURN_VALUE', value=title_data)
        return title_data, bibliographic_info, length

    def _get_property_name(self, key):
        """Get property name.

            Args:
                key: Property key.

            Returns:
                key.

        """
        weko_logger(key='WEKO_COMMON_FOR_START')
        for i, lst in enumerate(self.props_lst):
            weko_logger(key='WEKO_COMMON_FOR_LOOP_ITERATION',
                        count=i, element=lst)
            if key == lst[0].split('.')[-1]:
                weko_logger(key='WEKO_COMMON_IF_ENTER',
                            branch=f"key == {lst[0].split('.')[-1]}")
                weko_logger(key='WEKO_COMMON_RETURN_VALUE', value=lst[2])
                return lst[2]
        weko_logger(key='WEKO_COMMON_FOR_END')
        weko_logger(key='WEKO_COMMON_RETURN_VALUE', value=key)
        return key

    @staticmethod
    def _get_translation_key(key, lang):
        """Get translation key.

            Args:
                key: Property key.
                lang: : Language.

            Returns:
                Translation key.

        """
        bibliographic_translation = current_app.config.get(
            'WEKO_DEPOSIT_BIBLIOGRAPHIC_TRANSLATIONS')
        if key in bibliographic_translation:
            weko_logger(key='WEKO_COMMON_IF_ENTER',
                        branch=f"k in {bibliographic_translation}")
            weko_logger(key='WEKO_COMMON_RETURN_VALUE',
                        value=bibliographic_translation.get(key, {}).get(lang, ''))
            return bibliographic_translation.get(key, {}).get(lang, '')

    def _get_bibliographic_information(self, bibliographic):
        """Get bibliographic information data.

            Args:
                bibliographic.

            Returns:
                bibliographic_info_list: bibliographic info list.

        """
        bibliographic_info_list = []

        weko_logger(key='WEKO_COMMON_FOR_START')
        for i, key in enumerate(current_app.config.get('WEKO_DEPOSIT_BIBLIOGRAPHIC_INFO_KEY')):
            weko_logger(key='WEKO_COMMON_FOR_LOOP_ITERATION',
                        count=i, element=key)
            if key == 'p.':
                weko_logger(key='WEKO_COMMON_IF_ENTER',
                            branch=f"{key} == 'p.'")
                page = self._get_page_tart_and_page_end(
                    bibliographic.get('bibliographicPageStart'),
                    bibliographic.get('bibliographicPageEnd'))
                if page != '':
                    weko_logger(key='WEKO_COMMON_IF_ENTER',
                                branch=f"{page} != ''")
                    bibliographic_info_list.append({key: page})
            elif key == 'bibliographicIssueDates':
                weko_logger(key='WEKO_COMMON_IF_ENTER',
                            branch='key is bibliographicIssueDates')
                dates = self._get_issue_date(
                    bibliographic.get(key))
                if dates:
                    weko_logger(key='WEKO_COMMON_IF_ENTER',
                                branch='dates is not empty')
                    bibliographic_info_list.append(
                        {self._get_property_name(key): " ".join(
                            str(x) for x in dates)})
            elif bibliographic.get(key):
                weko_logger(key='WEKO_COMMON_IF_ENTER',
                            branch='bibliographic is not empty')
                bibliographic_info_list.append(
                    {self._get_property_name(key): bibliographic.get(key)})
        weko_logger(key='WEKO_COMMON_FOR_END')
        length = len(bibliographic_info_list) if len(
            bibliographic_info_list) else 0
        weko_logger(key='WEKO_COMMON_RETURN_VALUE', value=bibliographic_info_list)
        return bibliographic_info_list, length

    def _get_bibliographic_show_list(self, bibliographic, language):
        """Get bibliographic show list data.

            Args:
                bibliographic.
                language.

            Returns:
                bibliographic_info_list: bibliographic info list.

        :param bibliographic:
        :return:
        """
        bibliographic_info_list = []

        weko_logger(key='WEKO_COMMON_FOR_START')
        for i, key in enumerate(current_app.config.get('WEKO_DEPOSIT_BIBLIOGRAPHIC_INFO_KEY')):
            weko_logger(key='WEKO_COMMON_FOR_LOOP_ITERATION',
                        count=i, element=key)
            if key == 'p.':
                weko_logger(key='WEKO_COMMON_IF_ENTER',
                            branch=f"{key} == 'p.'")
                page = self._get_page_tart_and_page_end(
                    bibliographic.get('bibliographicPageStart'),
                    bibliographic.get('bibliographicPageEnd'))
                if page != '':
                    weko_logger(key='WEKO_COMMON_IF_ENTER',
                                branch=f"{page} != ''")
                    bibliographic_info_list.append({key: page})
            elif key == 'bibliographicIssueDates':
                weko_logger(key='WEKO_COMMON_IF_ENTER',
                            branch='key is bibliographicIssueDates')
                dates = self._get_issue_date(
                    bibliographic.get(key))
                if dates:
                    weko_logger(key='WEKO_COMMON_IF_ENTER',
                                branch='dates is not empty')
                    bibliographic_info_list.append(
                        {self._get_translation_key(key, language): " ".join(
                            str(x) for x in dates)})
            elif bibliographic.get(key):
                weko_logger(key='WEKO_COMMON_IF_ENTER',
                            branch=f"{bibliographic.get(key)} != ''")
                bibliographic_info_list.append({
                    self._get_translation_key(key, language): bibliographic.get(
                        key)
                })
        weko_logger(key='WEKO_COMMON_FOR_END')
        length = len(bibliographic_info_list) if len(
            bibliographic_info_list) else 0
        weko_logger(key='WEKO_COMMON_RETURN_VALUE', value=bibliographic_info_list)
        return bibliographic_info_list, length

    @staticmethod
    def _get_source_title(source_titles):
        """Get source title.

        Args:
            source_titles(list): source titles.

        Returns:
            title_data(list): list of title data.
        """
        title_data = []
        weko_logger(key='WEKO_COMMON_FOR_START')
        for i, source_title in enumerate(source_titles):
            weko_logger(key='WEKO_COMMON_FOR_LOOP_ITERATION',
                        count=i, element=source_title)
            title = (source_title['bibliographic_titleLang'] + ' : '
                if source_title.get('bibliographic_titleLang') else '')
            title += source_title[
                'bibliographic_title'] if source_title.get(
                'bibliographic_title') else ''
            title_data.append(title)
        weko_logger(key='WEKO_COMMON_FOR_END')
        weko_logger(key='WEKO_COMMON_RETURN_VALUE', value=title_data)
        return title_data

    @staticmethod
    def _get_source_title_show_list(source_titles, current_lang):
        """Get source title in show list.

        Args:
            current_lang(str): current language.
            source_titles(list): source titles.

        Returns:
            title_data_none_lang(list): list of title and language.
        """
        value_en = None
        value_latn = None
        title_data_lang = []
        title_data_none_lang = []
        weko_logger(key='WEKO_COMMON_FOR_START')
        for i, source_title in enumerate(source_titles):
            weko_logger(key='WEKO_COMMON_FOR_LOOP_ITERATION',
                        count=i, element=source_title)
            key = source_title.get('bibliographic_titleLang')
            value = source_title.get('bibliographic_title')
            if not value:
                weko_logger(key='WEKO_COMMON_IF_ENTER',
                            branch=f"{value} is empty")
                continue
            elif current_lang == key:
                weko_logger(key='WEKO_COMMON_IF_ENTER',
                            branch=f"{current_lang} == key")

                weko_logger(key='WEKO_COMMON_RETURN_VALUE', value=key)
                return value, key
            else:
                if key:
                    weko_logger(key='WEKO_COMMON_IF_ENTER',
                            branch='key is not empty')
                    if key == 'en':
                        weko_logger(key='WEKO_COMMON_IF_ENTER',
                                    branch=f"{key} == 'en'")
                        value_en = value
                    elif key == 'ja-Latn':
                        weko_logger(key='WEKO_COMMON_IF_ENTER',
                                    branch=f"{key} == 'ja-Latn'")
                        value_latn = value
                    else:
                        weko_logger(key='WEKO_COMMON_IF_ENTER',
                                    branch=f"{key} == 'other'")
                        title = {}
                        title[key] = value
                        title_data_lang.append(title)
                else:
                    weko_logger(key='WEKO_COMMON_IF_ENTER',
                            branch=f"{key} is empty")
                    title_data_none_lang.append(value)
        weko_logger(key='WEKO_COMMON_FOR_END')

        if len(title_data_none_lang) > 0:
            weko_logger(key='WEKO_COMMON_IF_ENTER',
                        branch=f"{len(title_data_none_lang)} > 0")
            if source_titles[0].get('bibliographic_title')==title_data_none_lang[0]:
                weko_logger(key='WEKO_COMMON_IF_ENTER',
                            branch=f"{source_titles[0].get('bibliographic_title')} "
                                f"== {title_data_none_lang[0]}")
                weko_logger(key='WEKO_COMMON_RETURN_VALUE', value=title_data_none_lang[0])
                return title_data_none_lang[0],''

        if value_latn:
            weko_logger(key='WEKO_COMMON_IF_ENTER',
                        branch='value_latn is not empty')
            weko_logger(key='WEKO_COMMON_RETURN_VALUE', value=value_latn)
            return value_latn, 'ja-Latn'

        if value_en and (current_lang != 'ja' or
                         not current_app.config.get("WEKO_RECORDS_UI_LANG_DISP_FLG", False)):
            weko_logger(key='WEKO_COMMON_IF_ENTER',
                        branch=f"{value_en} is not empty "
                            f"and ({current_lang} != 'ja' or "
                            f"'WEKO_RECORDS_UI_LANG_DISP_FLG' is False")
            weko_logger(key='WEKO_COMMON_RETURN_VALUE', value=value_en)
            return value_en, 'en'

        if len(title_data_lang) > 0:
            weko_logger(key='WEKO_COMMON_IF_ENTER',
                        branch=f"{len(title_data_lang)} > 0")
            if (current_lang != 'en'
                    or not current_app.config.get(
                        "WEKO_RECORDS_UI_LANG_DISP_FLG", False)):
                weko_logger(key='WEKO_COMMON_IF_ENTER',
                            branch=f"{current_lang} != 'en' or"
                                "'WEKO_RECORDS_UI_LANG_DISP_FLG' is False")

                result = (list(title_data_lang[0].values())[0],
                    list(title_data_lang[0])[0])
                weko_logger(key='WEKO_COMMON_RETURN_VALUE', value=result)
                return result
            else:
                weko_logger(key='WEKO_COMMON_FOR_START')
                for t in title_data_lang:
                    if list(t)[0] != 'ja':
                        weko_logger(key='WEKO_COMMON_IF_ENTER',
                                    branch=f"{list(t)[0]} != 'ja'")
                        result = list(t.values())[0], list(t)[0]
                        weko_logger(
                            key='WEKO_COMMON_RETURN_VALUE', value=result)
                        return result
                    weko_logger(key='WEKO_COMMON_FOR_END')
        result = ((title_data_none_lang[0], 'ja')
                  if len(title_data_none_lang) > 0 else (None, 'ja'))
        weko_logger(key='WEKO_COMMON_RETURN_VALUE', value=result)
        return result

    @staticmethod
    def _get_page_tart_and_page_end(page_start, page_end):
        """Get page start and page end.

        Args:
            page_start(str): page start.
            page_end(str): page end.

        Returns:
            page(str): page.
        """
        page = ''
        page += page_start if page_start is not None else ''
        if page_end is not None:
            weko_logger(key='WEKO_COMMON_IF_ENTER',
                        branch='page_end is not None')
            temp = page_end if page == '' else '-' + page_end
            page += temp if page_end else ''
        weko_logger(key='WEKO_COMMON_RETURN_VALUE', value=page)
        return page

    @staticmethod
    def _get_issue_date(issue_date):
        """Get issue dates.

        Args:
            issue_date(list): list of issue date.

        Returns:
            date(list): list of issue date.
        """
        date = []
        issue_type = 'Issued'
        if isinstance(issue_date, list):
            weko_logger(key='WEKO_COMMON_IF_ENTER',
                        branch='issue_date is list')
            weko_logger(key='WEKO_COMMON_FOR_START')
            for i, issued_date in enumerate(issue_date):
                weko_logger(key='WEKO_COMMON_FOR_LOOP_ITERATION',
                            count=i, element=issued_date)
                if (issued_date.get('bibliographicIssueDate')
                        and issued_date.get(
                            'bibliographicIssueDateType') == issue_type):
                    weko_logger(
                        key='WEKO_COMMON_IF_ENTER',
                        branch=f"'bibliographicIssueDate' is in issued_date "
                            "and 'bibliographicIssueDateType' in issued_date "
                            "== issue_type"
                    )
                    date.append(issued_date.get('bibliographicIssueDate'))
            weko_logger(key='WEKO_COMMON_FOR_END')
        elif (isinstance(issue_date, dict)
                and issue_date.get('bibliographicIssueDate')
                and issue_date.get('bibliographicIssueDateType') == issue_type):
            weko_logger(
                key='WEKO_COMMON_IF_ENTER',
                branch=f"'issue_date' is dict and 'bibliographicIssueDate' is "
                    "in issue_date and 'bibliographicIssueDateType' in "
                    "issue_date == issue_type")
            date.append(issue_date.get('bibliographicIssueDate'))
        weko_logger(key='WEKO_COMMON_RETURN_VALUE', value=date)
        return date<|MERGE_RESOLUTION|>--- conflicted
+++ resolved
@@ -277,10 +277,7 @@
                                     index=self.es_index,
                                     routing=parent_id)
             except search.OpenSearchException as ex:
-<<<<<<< HEAD
-=======
-
->>>>>>> 1c3694c1
+
                 weko_logger(key='WEKO_DEPOSIT_FAILED_DELETE_FILE_INDEX',
                             record_id=str(lst), ex=ex)
                 # raise WekoDepositIndexerError(ex=ex,
@@ -309,10 +306,6 @@
 
         Raises:
             search.OpenSearchException:
-<<<<<<< HEAD
-=======
-
->>>>>>> 1c3694c1
                 If an error occurs during the update process (excluding errors
                 with status codes 400 and 404, which are ignored).
         """
