--- conflicted
+++ resolved
@@ -237,7 +237,6 @@
                 Whether to skip indexing of associated files.
                 Defaults to False. Not used.
         """
-<<<<<<< HEAD
         es_info = {
             "id": str(item_id),
             "index": self.es_index,
@@ -249,14 +248,6 @@
             "body": jrc
         }
 
-=======
-        es_info = dict(id=str(item_id),
-                        index=self.es_index,
-                        doc_type=self.es_doc_type)
-        body = dict(version=revision_id + 1,
-                    version_type=self._version_type,
-                    body=jrc)
->>>>>>> 83bba7d9
         if self.client.exists(**es_info):
             weko_logger(key='WEKO_COMMON_IF_ENTER', branch='')
             del body['version']
@@ -1730,10 +1721,6 @@
                         weko_logger(key='WEKO_COMMON_FOR_LOOP_ITERATION',
                                     count=i, element=lst)
 
-<<<<<<< HEAD
-
-=======
->>>>>>> 83bba7d9
                         filename = lst.get('filename')
 
                         if file.obj.key == filename:
