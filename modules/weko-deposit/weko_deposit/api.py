--- conflicted
+++ resolved
@@ -1084,11 +1084,7 @@
 
         # Save Index Path on ES
         jrc.update(dict(path=index_lst))
-<<<<<<< HEAD
-        #current_app.logger.debug(jrc)
-=======
         # current_app.logger.debug(jrc)
->>>>>>> 07701e38
         # add at 20181121 start
         sub_sort = {}
         for pth in index_lst:
@@ -2461,11 +2457,7 @@
             return value_latn, 'ja-Latn'
 
         if value_en and (current_lang != 'ja' or
-<<<<<<< HEAD
                 not current_app.config.get("WEKO_RECORDS_UI_LANG_DISP_FLG", False)):
-=======
-                         not current_app.config.get("WEKO_RECORDS_UI_LANG_DISP_FLG", False)):
->>>>>>> 07701e38
             return value_en, 'en'
 
         if len(title_data_lang) > 0:
