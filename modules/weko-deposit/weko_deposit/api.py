--- conflicted
+++ resolved
@@ -556,10 +556,6 @@
         dc.update(dict(path=index_lst))
 
         pubs = '1' if 'private' in actions else '0'
-<<<<<<< HEAD
-        # pubs = '1'
-=======
->>>>>>> 50e951d9
         ps = dict(publish_status=pubs)
         jrc.update(ps)
         dc.update(ps)
