--- conflicted
+++ resolved
@@ -23,13 +23,9 @@
 import uuid
 
 from collections import OrderedDict
-<<<<<<< HEAD
 from opensearchpy import exceptions
 from opensearchpy.helpers import bulk
-=======
-from opensearchpy.exceptions import OpenSearchException
-
->>>>>>> 7d23d30a
+
 from datetime import datetime, timezone,date
 from typing import NoReturn, Union
 from tika import parser
@@ -285,11 +281,7 @@
                 self.client.delete(id=str(lst),
                                     index=self.es_index,
                                     routing=parent_id)
-<<<<<<< HEAD
             except exceptions.OpenSearchException as ex:
-=======
-            except OpenSearchException as ex:
->>>>>>> 7d23d30a
                 weko_logger(key='WEKO_DEPOSIT_FAILED_DELETE_FILE_INDEX',
                             record_id=str(lst), ex=ex)
                 # raise WekoDepositIndexerError(ex=ex,
@@ -2685,11 +2677,7 @@
             # attempt to delete index on es
             try:
                 self.indexer.delete(self)
-<<<<<<< HEAD
             except exceptions.OpenSearchException as ex:
-=======
-            except OpenSearchException as ex:
->>>>>>> 7d23d30a
                 weko_logger(key='WEKO_COMMON_ERROR_ELASTICSEARCH', ex=ex)
             except Exception as ex:
                 weko_logger(key='WEKO_COMMON_ERROR_UNEXPECTED', ex=ex)
