--- conflicted
+++ resolved
@@ -30,11 +30,8 @@
 from collections import OrderedDict
 from datetime import datetime, timezone,date
 from typing import NoReturn, Union
-<<<<<<< HEAD
-=======
 from tika import parser
 from fs.errors import ResourceNotFoundError
->>>>>>> d4c3c30e
 
 import redis
 from redis import sentinel
