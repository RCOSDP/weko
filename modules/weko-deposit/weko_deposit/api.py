--- conflicted
+++ resolved
@@ -53,10 +53,6 @@
 from sqlalchemy.orm.attributes import flag_modified
 
 from weko_admin.models import AdminSettings
-<<<<<<< HEAD
-from weko_deposit.errors import WekoDepositError
-=======
->>>>>>> 616c75d3
 from weko_index_tree.api import Indexes
 from weko_records.api import (
     FeedbackMailList, ItemLink, ItemsMetadata, ItemTypes
@@ -71,7 +67,7 @@
 from weko_schema_ui.models import PublishStatus
 from weko_redis.redis import RedisConnection
 from weko_user_profiles.models import UserProfile
-<<<<<<< HEAD
+
 from weko_workflow.api import WorkActivity
 from weko_workflow.utils import convert_record_to_item_metadata
 from weko_workflow.utils import get_url_root
@@ -84,13 +80,8 @@
 )
 from weko_items_ui.utils import get_hide_list_by_schema_form, del_hide_sub_item
 from weko_records_ui.utils import is_future
-=======
-
-from .logger import weko_logger
-from .errors import WekoDepositError, WekoDepositIndexerError, \
-    WekoDepositRegistrationError, WekoDepositStorageError
->>>>>>> 616c75d3
-
+
+from .errors import WekoDepositError
 from .logger import weko_logger
 from .pidstore import (
     get_latest_version_id, get_record_without_version,
@@ -1735,17 +1726,11 @@
 
                             # update file url
                             url_metadata = lst.get('url', {})
-<<<<<<< HEAD
                             url_metadata['url'] = (
                                 '{}record/{}/files/{}'.format(
                                     get_url_root(), self['recid'], filename)
                             )
-=======
-                            from weko_workflow.utils import get_url_root
-                            url_metadata['url'] = '{}record/{}/files/{}' \
-                                .format(get_url_root(),
-                                        self['recid'], filename)
->>>>>>> 616c75d3
+
                             lst.update({'url': url_metadata})
 
                             # update file_files's json
