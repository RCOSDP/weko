# -*- coding: utf-8 -*-
#
# This file is part of WEKO3.
# Copyright (C) 2017 National Institute of Informatics.
#
# WEKO3 is free software; you can redistribute it
# and/or modify it under the terms of the GNU General Public License as
# published by the Free Software Foundation; either version 2 of the
# License, or (at your option) any later version.
#
# WEKO3 is distributed in the hope that it will be
# useful, but WITHOUT ANY WARRANTY; without even the implied warranty of
# MERCHANTABILITY or FITNESS FOR A PARTICULAR PURPOSE.  See the GNU
# General Public License for more details.
#
# You should have received a copy of the GNU General Public License
# along with WEKO3; if not, write to the
# Free Software Foundation, Inc., 59 Temple Place, Suite 330, Boston,
# MA 02111-1307, USA.

"""Weko Deposit API."""

import redis
from datetime import datetime
from flask import abort, current_app, json, g
from invenio_db import db
from invenio_deposit.api import Deposit, preserve, index
from invenio_files_rest.models import Bucket, ObjectVersion
from invenio_indexer.api import RecordIndexer
from invenio_pidstore.models import PersistentIdentifier, PIDStatus
from invenio_records_files.api import FileObject, Record
from invenio_records_rest.errors import PIDResolveRESTError
from invenio_records_files.models import RecordsBuckets
from invenio_files_rest.models import Bucket, MultipartObject, Part
from simplekv.memory.redisstore import RedisStore
from weko_index_tree.api import Indexes
from weko_records.api import ItemsMetadata, ItemTypes
from weko_records.utils import (
    get_options_and_order_list, get_all_items, json_loader,
    set_timestamp)

from .pidstore import weko_deposit_fetcher, weko_deposit_minter
from .signals import item_created

PRESERVE_FIELDS = (
    '_deposit',
    '_buckets',
    '_files',
    '_internal',
    '_oai',
    'relations',
    'owners',
    'recid',
    'conceptrecid',
    'conceptdoi',
)


class WekoFileObject(FileObject):
    """Extend FileObject for detail page."""

    def __init__(self, obj, data):
        """Bind to current bucket."""
        self.obj = obj
        self.data = data
        self.info()

    def info(self):
        super(WekoFileObject, self).dumps()
        self.data.update(self.obj.file.json)
        index = self['filename'].rfind('.')
        self['filename'] = self['filename'][:index]
        return self.data


class WekoIndexer(RecordIndexer):
    """Provide an interface for indexing records in Elasticsearch."""

    def get_es_index(self):
        """Elastic search settings."""
        self.es_index = current_app.config['SEARCH_UI_SEARCH_INDEX']
        self.es_doc_type = current_app.config['INDEXER_DEFAULT_DOCTYPE']
        self.file_doc_type = current_app.config['INDEXER_FILE_DOC_TYPE']

    def upload_metadata(self, jrc, item_id, revision_id):
        """Upload the item data to ElasticSearch.

        :param jrc:
        :param item_id: item id.
        """
        # delete the item when it is exist
        # if self.client.exists(id=str(item_id), index=self.es_index,
        #                       doc_type=self.es_doc_type):
        #     self.client.delete(id=str(item_id), index=self.es_index,
        #                        doc_type=self.es_doc_type)

        self.client.index(id=str(item_id),
                          index=self.es_index,
                          doc_type=self.es_doc_type,
                          version=revision_id + 1,
                          version_type=self._version_type,
                          body=jrc,
                          )

    def delete_file_index(self, body, parent_id):
        """Delete file index in Elastic search.

        :param body:
        :param parent_id: Parent item id.
        """
        for lst in body:
            try:
                self.client.delete(id=str(lst),
                                   index=self.es_index,
                                   doc_type=self.file_doc_type,
                                   routing=parent_id)
            except BaseException:
                pass

    def update_publish_status(self, record):
        self.get_es_index()
        pst = 'publish_status'
        body = {'doc': {pst: record.get(pst)}}
        return self.client.update(
            index=self.es_index,
            doc_type=self.es_doc_type,
            id=str(record.id),
            version=record.revision_id,
            body=body
        )

    def update_path(self, record):
        self.get_es_index()
        path = 'path'
        body = {'doc': {path: record.get(path)}}
        return self.client.update(
            index=self.es_index,
            doc_type=self.es_doc_type,
            id=str(record.id),
            version=record.revision_id,
            body=body
        )

    def index(self, record):
        """Index a record.

        :param record: Record instance.
        """
        self.get_es_index()

    def delete(self, record):
        """Delete a record.

        Not utilized.

        :param record: Record instance.
        """
        self.get_es_index()

        self.client.delete(id=str(record.id),
                           index=self.es_index,
                           doc_type=self.es_doc_type)

    def get_count_by_index_id(self, tree_path):
        """Get count by index id.

        :param tree_path: Tree_path instance.
        """
        search_query = {
            'query': {
                'term': {
                    'path.tree': tree_path
                }
            }
        }
        self.get_es_index()
        search_result = self.client.count(index=self.es_index,
                                          doc_type=self.es_doc_type,
                                          body=search_query)
        return search_result.get('count')

    def get_pid_by_es_scroll(self, path):
        """

        :param path:
        :return: _scroll_id
        """
        search_query = {
            "query": {
                "match": {
                    "path.tree": path
                }
            },
            "_source": "_id",
            "size": 3000
        }

        def get_result(result):
            if result:
                hit = result['hits']['hits']
                if hit:
                    return [h.get('_id') for h in hit]
                else:
                    return None
            else:
                return None

        ind, doc_type = self.record_to_index({})
        search_result = self.client.search(index=ind, doc_type=doc_type,
                                           body=search_query, scroll='1m')
        if search_result:
            res = get_result(search_result)
            scroll_id = search_result['_scroll_id']
            if res:
                yield res
                while res:
                    res = self.client.scroll(scroll_id=scroll_id, scroll='1m')
                    yield res

            self.client.clear_scroll(scroll_id=scroll_id)
        return None


class WekoDeposit(Deposit):
    """Define API for changing deposit state."""

    indexer = WekoIndexer()

    deposit_fetcher = staticmethod(weko_deposit_fetcher)

    deposit_minter = staticmethod(weko_deposit_minter)

    data = None
    jrc = None
    is_edit = False

    @property
    def item_metadata(self):
        """Return the Item metadata."""
        return ItemsMetadata.get_record(self.id).dumps()

    @classmethod
    def create(cls, data, id_=None):
        """Create a deposit.

        Adds bucket creation immediately on deposit creation.
        """
        bucket = Bucket.create(
            quota_size=current_app.config['WEKO_BUCKET_QUOTA_SIZE'],
            max_file_size=current_app.config['WEKO_MAX_FILE_SIZE'],
        )
        if '$schema' in data:
            data.pop('$schema')

        data['_buckets'] = {'deposit': str(bucket.id)}
        deposit = super(WekoDeposit, cls).create(data, id_=id_)

        RecordsBuckets.create(record=deposit.model, bucket=bucket)

        # recid = PersistentIdentifier.get(
        #     'recid', str(data['recid']))
        # conceptrecid = PersistentIdentifier.get(
        #     'recid', str(data['conceptrecid']))
        # depid = PersistentIdentifier.get(
        #     'depid', str(data['_deposit']['id']))

        # PIDVersioning(parent=conceptrecid).insert_draft_child(child=recid)
        # RecordDraft.link(recid, depid)

        return deposit

    @preserve(result=False, fields=PRESERVE_FIELDS)
    def update(self, *args, **kwargs):
        """Update only drafts."""

        dc = self.convert_item_metadata(args[0])
        super(WekoDeposit, self).update(dc)
<<<<<<< HEAD
        current_app.logger.debug(
            'create item: {0}'.format(self.pid.object_uuid))
=======
>>>>>>> 5ae2405c
        item_created.send(
            current_app._get_current_object(), item_id=self.pid)

    @preserve(result=False, fields=PRESERVE_FIELDS)
    def clear(self, *args, **kwargs):
        """Clear only drafts."""
        super(WekoDeposit, self).clear(*args, **kwargs)

    @index(delete=True)
    def delete(self, force=True, pid=None):
        """Delete deposit.

        Status required: ``'draft'``.

        :param force: Force deposit delete.  (Default: ``True``)
        :param pid: Force pid object.  (Default: ``None``)
        :returns: A new Deposit object.
        """

        # Delete the recid
        recid = PersistentIdentifier.get(
            pid_type='recid', pid_value=self.pid.pid_value)

        if recid.status == PIDStatus.RESERVED:
            db.session.delete(recid)

        # if this item has been deleted
        self.delete_es_index_attempt(recid)

        # Completely remove bucket
        bucket = self.files.bucket
        with db.session.begin_nested():
            # Remove Record-Bucket link
            RecordsBuckets.query.filter_by(record_id=self.id).delete()
            mp_q = MultipartObject.query_by_bucket(bucket)
            # Remove multipart objects
            Part.query.filter(
                Part.upload_id.in_(mp_q.with_entities(
                    MultipartObject.upload_id).subquery())
            ).delete(synchronize_session='fetch')
            mp_q.delete(synchronize_session='fetch')
        bucket.locked = False
        bucket.remove()

        return super(Deposit, self).delete()

    def commit(self, *args, **kwargs):
        """Store changes on current instance in database and index it."""

        super(WekoDeposit, self).commit(*args, **kwargs)
        if self.data and len(self.data):
            # save item metadata
            self.save_or_update_item_metadata()

            if self.jrc and len(self.jrc):
                # upload item metadata to Elasticsearch
                set_timestamp(self.jrc, self.created, self.updated)

                # upload file content to Elasticsearch
                self.get_content_files()
                self.indexer.upload_metadata(self.jrc, self.pid.object_uuid,
                                             self.revision_id)
                # remove large base64 files for release memory
                if self.jrc.get('content'):
                    for content in self.jrc['content']:
                        del content['file']

    def get_content_files(self):
        """Get content file metadata."""
        # fmd = self.data.get('filemeta')
        fmd = self.get_file_data()
        if fmd:
            for file in self.files:
                if isinstance(fmd, list):
                    for lst in fmd:
                        if file.obj.key == lst.get('filename'):
                            lst.update({'mimetype': file.obj.mimetype})

                            # update file_files's json
                            file.obj.file.update_json(lst)

                            # upload file metadata to Elasticsearch
                            try:
                                file.obj.file.upload_file(lst)
                            except Exception as e:
                                abort(500, '{}'.format(e.errors))
                            break
            self.jrc.update({'content': fmd})

    def get_file_data(self):
        file_data = []
        for key in self.data:
            if isinstance(self.data.get(key), list):
                for item in self.data.get(key):
                    if 'filename' in item:
                        file_data.extend(self.data.get(key))
                        break
        return file_data

    def save_or_update_item_metadata(self):
        """Save or update item metadata.

        Save when register a new item type, Update when edit an item
        type.
        """
        if self.is_edit:
            obj = ItemsMetadata.get_record(self.id)
            obj.update(self.data)
            obj.commit()
        else:
            ItemsMetadata.create(self.data, id_=self.pid.object_uuid,
                                 item_type_id=self.get('item_type_id'))

    def delete_old_file_index(self):
        """Delete old file index before file upload when edit an item."""
        if self.is_edit:
            lst = ObjectVersion.get_by_bucket(
                self.files.bucket, True).filter_by(is_head=False).all()
            klst = []
            for obj in lst:
                if obj.file_id:
                    klst.append(obj.file_id)
            if klst:
                self.indexer.delete_file_index(klst, self.pid.object_uuid)

    def convert_item_metadata(self, index_obj):
        """
        1. Convert Item Metadata
        2. Inject index tree id to dict
        3. Set Publish Status
        :param index_obj:
        :return: dc
        """
        # if this item has been deleted
        self.delete_es_index_attempt(self.pid)

        try:
            actions = index_obj.get('actions', 'private')
            datastore = RedisStore(redis.StrictRedis.from_url(
                current_app.config['CACHE_REDIS_URL']))
            cache_key = current_app.config[
                'WEKO_DEPOSIT_ITEMS_CACHE_PREFIX'].format(
                pid_value=self.pid.pid_value)

            data_str = datastore.get(cache_key)
            datastore.delete(cache_key)
            data = json.loads(data_str)
        except:
            abort(500, 'Failed to register item')

        # Get index path
        index_lst = index_obj.get('index', [])
        plst = Indexes.get_path_list(index_lst)

        if not plst or len(index_lst) != len(plst):
            raise PIDResolveRESTError(description='Any tree index has been deleted')

        index_lst.clear()
        for lst in plst:
            index_lst.append(lst.path)

        # convert item meta data
        dc, jrc, is_edit = json_loader(data, self.pid)
        self.data = data
        self.jrc = jrc
        self.is_edit = is_edit

        # Save Index Path on ES
        jrc.update(dict(path=index_lst))
        dc.update(dict(path=index_lst))

        pubs = '1' if 'private' in actions else '0'
        ps = dict(publish_status=pubs)
        jrc.update(ps)
        dc.update(ps)

        return dc

    @classmethod
    def delete_by_index_tree_id(cls, path):
        # first update target pid when index tree id was deleted
        if cls.update_pid_by_index_tree_id(cls, path):
            from .tasks import delete_items_by_id
            delete_items_by_id.delay(path)

    @classmethod
    def update_by_index_tree_id(cls, path, target):
        # update item path only
        from .tasks import update_items_by_id
        update_items_by_id.delay(path)
        # update_items_by_id(path, target)

    def update_pid_by_index_tree_id(self, path):
        """
         Update pid by index tree id
        :param path:
        :return: True: process success False: process failed
        """
        p = PersistentIdentifier
        try:
            dt = datetime.utcnow()
            with db.session.begin_nested():
                for result in self.indexer.get_pid_by_es_scroll(path):
                    db.session.query(p). \
                        filter(p.object_uuid.in_(result), p.object_type == 'rec'). \
                        update({p.status: 'D', p.updated: dt},
                               synchronize_session=False)
                    result.clear()
            db.session.commit()
            return True
        except Exception as e:
            db.session.rollback()
            return False

    def update_item_by_task(self, *args, **kwargs):
        return super(Deposit, self).commit(*args, **kwargs)

    def delete_es_index_attempt(self, pid):
        # if this item has been deleted
        if pid.status == PIDStatus.DELETED:
            # attempt to delete index on es
            try:
                self.indexer.delete(self)
            except:
                pass
            raise PIDResolveRESTError(description='This item has been deleted')


class WekoRecord(Record):
    """Extend Record obj for record ui."""

    file_cls = WekoFileObject

    # files_iter_cls = WekoFilesIterator

    record_fetcher = staticmethod(weko_deposit_fetcher)

    @property
    def pid(self):
        """Return an instance of record PID."""
        pid = self.record_fetcher(self.id, self)
        return PersistentIdentifier.get(pid.pid_type, pid.pid_value)

    @property
    def navi(self):
        """Return the path name."""
        return Indexes.get_path_name(self.get('path', []))

    @property
    def item_type_info(self):
        """Return the information of item type."""
        item_type = ItemTypes.get_by_id(self.get('item_type_id'))
        return '{}({})'.format(item_type.item_type_name.name, item_type.tag)

    @property
    def items_show_list(self):
        """Return the item show list."""
        try:

            items = []
            solst, meta_options = get_options_and_order_list(self.get('item_type_id'))

            for lst in solst:
                key = lst[0]

                val = self.get(key)
                option = meta_options.get(key, {}).get('option')
                if not val or not option:
                    continue

                hidden = option.get("hidden")
                if hidden:
                    continue

                mlt = val.get('attribute_value_mlt')
                if mlt:
                    nval = dict()
                    nval['attribute_name'] = val.get('attribute_name')
                    nval['attribute_type'] = val.get('attribute_type')
                    if 'creator' == nval['attribute_type']:
                        nval['attribute_value_mlt'] = mlt
                    else:
                        nval['attribute_value_mlt'] = get_all_items(mlt, solst)
                    items.append(nval)
                else:
                    items.append(val)
            return items
        except:
            abort(500)

    @classmethod
    def get_record_by_pid(cls, pid):
        """"""
        pid = PersistentIdentifier.get('depid', pid)
        return cls.get_record(id_=pid.object_uuid)

    @classmethod
    def get_record_with_hps(cls, uuid):
        record = cls.get_record(id_=uuid)
        path = []
        path.extend(record.get('path'))
        harvest_public_state = True
        if path:
            harvest_public_state = Indexes.get_harvest_public_state(path)
        return harvest_public_state, record<|MERGE_RESOLUTION|>--- conflicted
+++ resolved
@@ -275,11 +275,6 @@
 
         dc = self.convert_item_metadata(args[0])
         super(WekoDeposit, self).update(dc)
-<<<<<<< HEAD
-        current_app.logger.debug(
-            'create item: {0}'.format(self.pid.object_uuid))
-=======
->>>>>>> 5ae2405c
         item_created.send(
             current_app._get_current_object(), item_id=self.pid)
 
