# -*- coding: utf-8 -*-
#
# This file is part of WEKO3.
# Copyright (C) 2017 National Institute of Informatics.
#
# WEKO3 is free software; you can redistribute it
# and/or modify it under the terms of the GNU General Public License as
# published by the Free Software Foundation; either version 2 of the
# License, or (at your option) any later version.
#
# WEKO3 is distributed in the hope that it will be
# useful, but WITHOUT ANY WARRANTY; without even the implied warranty of
# MERCHANTABILITY or FITNESS FOR A PARTICULAR PURPOSE.  See the GNU
# General Public License for more details.
#
# You should have received a copy of the GNU General Public License
# along with WEKO3; if not, write to the
# Free Software Foundation, Inc., 59 Temple Place, Suite 330, Boston,
# MA 02111-1307, USA.

"""Weko Deposit API."""
import copy
import inspect
import sys
import uuid
import io
import chardet
from collections import OrderedDict
from datetime import datetime, timezone,date
from typing import NoReturn, Union
from tika import parser

import redis
from redis import sentinel
from dictdiffer import dot_lookup
from dictdiffer.merge import Merger, UnresolvedConflictsException
from elasticsearch.exceptions import TransportError
from elasticsearch.helpers import bulk
from flask import abort, current_app, json, request, session
from flask_security import current_user
from invenio_db import db
from invenio_deposit.api import Deposit, index, preserve
from invenio_deposit.errors import MergeConflict
from invenio_files_rest.models import Bucket, Location, MultipartObject, ObjectVersion, \
    Part
from invenio_i18n.ext import current_i18n
from invenio_indexer.api import RecordIndexer
from invenio_oaiserver.models import OAISet
from invenio_pidrelations.contrib.records import RecordDraft
from invenio_pidrelations.contrib.versioning import PIDVersioning
from invenio_pidrelations.models import PIDRelation
from invenio_pidrelations.serializers.utils import serialize_relations
from invenio_pidstore.errors import PIDDoesNotExistError, PIDInvalidAction
from invenio_pidstore.models import PersistentIdentifier, PIDStatus
from invenio_records.models import RecordMetadata
from invenio_records_files.api import FileObject, Record
from invenio_records_files.models import RecordsBuckets
from invenio_records_rest.errors import PIDResolveRESTError
from invenio_files_rest.errors import StorageError
from simplekv.memory.redisstore import RedisStore
from sqlalchemy.exc import SQLAlchemyError
from sqlalchemy.orm.attributes import flag_modified
from weko_admin.models import AdminSettings
from weko_index_tree.api import Indexes
<<<<<<< HEAD
from weko_records.api import ItemLink, ItemsMetadata, ItemTypes,FeedbackMailList
=======
from weko_records.api import FeedbackMailList, RequestMailList, ItemLink, ItemsMetadata, \
    ItemTypes, Mapping
>>>>>>> e8d00a98
from weko_records.models import ItemMetadata, ItemReference
from weko_records.utils import get_all_items, get_attribute_value_all_items, \
    get_options_and_order_list, json_loader, remove_weko2_special_character, \
    set_timestamp,set_file_date
from weko_schema_ui.models import PublishStatus
from weko_redis.redis import RedisConnection
from weko_user_profiles.models import UserProfile

from .config import WEKO_DEPOSIT_BIBLIOGRAPHIC_INFO_KEY, \
    WEKO_DEPOSIT_BIBLIOGRAPHIC_INFO_SYS_KEY, WEKO_DEPOSIT_SYS_CREATOR_KEY
from .pidstore import get_latest_version_id, get_record_without_version, \
    weko_deposit_fetcher, weko_deposit_minter

PRESERVE_FIELDS = (
    '_deposit',
    '_buckets',
    '_files',
    '_internal',
    '_oai',
    'relations',
    'owners',
    'recid',
    'conceptrecid',
    'conceptdoi',
)


class WekoFileObject(FileObject):
    """Extend FileObject for detail page."""

    def __init__(self, obj, data):
        """Bind to current bucket."""
        self.obj = obj
        self.data = data
        self.info()
        self.preview_able = self.file_preview_able()

    def info(self):
        """Info."""
        super(WekoFileObject, self).dumps()
        self.data.update(self.obj.file.json)
        if hasattr(self, 'filename'):
            # If the record has not been set into an index, then the attr
            # 'filename' will not exist
            index = self['filename'].rfind('.')
            self['filename'] = self['filename'][:index]
        return self.data

    def file_preview_able(self):
        """Check whether file can be previewed or not."""
        file_type = ''
        file_size = self.data['size']
        for k, v in current_app.config['WEKO_ITEMS_UI_MS_MIME_TYPE'].items():
            if self.data.get('format') in v:
                file_type = k
                break
        if file_type in current_app.config[
                'WEKO_ITEMS_UI_FILE_SISE_PREVIEW_LIMIT'].keys():
            # Convert MB to Bytes in decimal
            file_size_limit = current_app.config[
                'WEKO_ITEMS_UI_FILE_SISE_PREVIEW_LIMIT'][
                file_type] * 1000000
            if file_size > file_size_limit:
                return False
        return True


class WekoIndexer(RecordIndexer):
    """Provide an interface for indexing records in Elasticsearch."""

    def get_es_index(self):
        """Elastic search settings."""
        self.es_index = current_app.config['SEARCH_UI_SEARCH_INDEX']
        self.es_doc_type = current_app.config['INDEXER_DEFAULT_DOCTYPE']
        self.file_doc_type = current_app.config['INDEXER_FILE_DOC_TYPE']

    def upload_metadata(self, jrc, item_id, revision_id, skip_files=False):
        """Upload the item data to ElasticSearch.

        Args:
            jrc (_type_): _description_
            item_id (uuid.UUID): _description_
            revision_id (int): _description_
            skip_files (bool, optional): _description_. Defaults to False.
        """
        # current_app.logger.error("jrc:{}".format(jrc))
        # current_app.logger.error("type(jrc):{}".format(type(jrc)))
        # current_app.logger.error("item_id:{}".format(item_id))
        # current_app.logger.error("type(item_id:{}".format(type(item_id)))
        # current_app.logger.error("revision_id:{}".format(revision_id))
        # current_app.logger.error("type(revision_id:{}".format(type(revision_id)))
        # current_app.logger.error("skip_files:{}".format(skip_files))
        es_info = dict(id=str(item_id),
                       index=self.es_index,
                       doc_type=self.es_doc_type)
        # body = dict(version=revision_id + 1,
        #             version_type=self._version_type,
        #             body=jrc)
        body = dict(version=revision_id,
                    version_type=self._version_type,
                    body=jrc)

        if self.client.exists(**es_info):
            del body['version']
            del body['version_type']

        # hfix merge
        # current_app.logger.debug(full_body)
        # self.client.index(**full_body)
        # current_app.logger.error("client:{}".format(self.client.__dict__))
        # current_app.logger.error("es_info:{}".format(es_info))
        # current_app.logger.error("body:{}".format(body))

        self.client.index(**{**es_info, **body})

    def delete_file_index(self, body, parent_id):
        """Delete file index in Elastic search.

        :param body:
        :param parent_id: Parent item id.
        """
        # current_app.logger.error("body:{}".format(body))
        # current_app.logger.error("parent_id:{}".format(parent_id))
        
        for lst in body:
            try:
                self.client.delete(id=str(lst),
                                   index=self.es_index,
                                   doc_type=self.file_doc_type,
                                   routing=parent_id)
            except BaseException:
                pass

    def update_relation_version_is_last(self, version):
        """Update relation version is_last."""
        self.get_es_index()
        pst = 'relation_version_is_last'
        body = {'doc': {pst: version.get('is_last')}}
        return self.client.update(
            index=self.es_index,
            doc_type=self.es_doc_type,
            id=str(version.get('id')),
            body=body, ignore=[400, 404]
        )

    def update_es_data(self, record, update_revision=True,
                    update_oai=False, is_deleted=False,
                    field='path'):
        """Update es data.

        Args:
            record ([type]): [description]
            update_revision (bool, optional): [description]. Defaults to True.
            update_oai (bool, optional): [description]. Defaults to False.
            is_deleted (bool, optional): [description]. Defaults to False.
            field (str, optional): [description]. Defaults to 'path'.

        Returns:
            [type]: [description]

        """
        self.get_es_index()
        _oai = '_oai'
        sets = 'sets'
        body = {}
        if not update_oai:
            body = {
                'doc': {
                    '_item_metadata': {
                        field: record.get(field)
                    },
                    field: record.get(field),
                    '_updated': datetime.utcnow().replace(
                        tzinfo=timezone.utc).isoformat()
                }
            }
        else:
            body = {
                'doc': {
                    _oai: {
                        sets: record.get(_oai, {}).get(sets, []),
                    } if record.get(_oai) else {},
                    '_item_metadata': {
                        _oai: {
                            sets: record.get(_oai, {}).get(sets, []),
                        } if record.get(_oai) else {},
                        field: record.get(field)
                    },
                    field: record.get(field) if not is_deleted else [],
                    '_updated': datetime.utcnow().replace(
                        tzinfo=timezone.utc).isoformat()
                }
            }

        if update_revision:
            return self.client.update(
                index=self.es_index,
                doc_type=self.es_doc_type,
                id=str(record.id),
                version=record.revision_id,
                body=body
            )
        else:
            return self.client.update(
                index=self.es_index,
                doc_type=self.es_doc_type,
                id=str(record.id),
                body=body
            )

    def index(self, record):
        """Index a record(fake function).

        :param record: Record instance.
        """       
        self.get_es_index()

    def delete(self, record):
        """Delete a record.

        Not utilized.

        :param record: Record instance.
        """
        self.get_es_index()

        self.client.delete(id=str(record.id),
                           index=self.es_index,
                           doc_type=self.es_doc_type)

    def delete_by_id(self, uuid):
        """Delete a record by id.

        :param uuid: Record ID.
        """
        try:
            self.get_es_index()
            self.client.delete(id=str(uuid),
                               index=self.es_index,
                               doc_type=self.es_doc_type)
        except Exception as ex:
            current_app.logger.error(ex)

    def get_count_by_index_id(self, tree_path):
        """Get count by index id.

        :param tree_path: Tree_path instance.
        """
        search_query = {
            'query': {
                'term': {
                    'path.tree': tree_path
                }
            }
        }
        self.get_es_index()
        search_result = self.client.count(index=self.es_index,
                                          doc_type=self.es_doc_type,
                                          body=search_query)
        return search_result.get('count')

    def get_pid_by_es_scroll(self, path, only_latest_version=False):
        """Get pid by es scroll.

        :param path:
        :param only_latest_version:
        :return: _scroll_id
        """
        search_query = {
            "query": {
                "bool": {
                    "must": [
                        {
                            "match": {
                                "path.tree": path
                            }
                        }
                    ]
                }
            },
            "_source": "_id",
            "size": 3000
        }

        if only_latest_version:
            search_query["query"]["bool"]["must"].append(
                {
                    "match": {
                        "relation_version_is_last": "true"
                    }
                }
            )

        def get_result(result):
            if result:
                hit = result['hits']['hits']
                if hit:
                    return [h.get('_id') for h in hit]
                else:
                    return None
            else:
                return None

        ind, doc_type = self.record_to_index({})
        search_result = self.client.search(index=ind, doc_type=doc_type,
                                           body=search_query, scroll='1m')
        if search_result:
            res = get_result(search_result)
            scroll_id = search_result['_scroll_id']
            if res:
                yield res
                while res:
                    res = self.client.scroll(scroll_id=scroll_id, scroll='1m')
                    yield res

            self.client.clear_scroll(scroll_id=scroll_id)

    def get_metadata_by_item_id(self, item_id):
        """Get metadata of item by id from ES.

        :param item_id: Item ID (UUID).
        :return: Metadata.
        """
        self.get_es_index()
        return self.client.get(index=self.es_index,
                               doc_type=self.es_doc_type,
                               id=str(item_id))

    def update_feedback_mail_list(self, feedback_mail):
        """Update feedback mail info.

        Args:
            feedback_mail (_type_): feedback_mail: mail list in json format. {'id': UUID('05fd7cbd-6aad-4c76-a62e-7947868cccf6'), 'mail_list': [{'email': 'wekosoftware@nii.ac.jp', 'author_id': ''}]}

        Returns:
            _type_: _feedback_mail_id
        """        
        # current_app.logger.debug("feedback_mail:{}".format(feedback_mail));
        self.get_es_index()
        pst = 'feedback_mail_list'
        body = {'doc': {pst: feedback_mail.get('mail_list')}}
        
        return self.client.update(
            index=self.es_index,
            doc_type=self.es_doc_type,
            id=str(feedback_mail.get('id')),
            body=body
        )

    def update_request_mail_list(self, request_mail):
        """Update request mail info.

        Args:
            request_mail (_type_): request_mail: mail list in json format. {'id': UUID('05fd7cbd-6aad-4c76-a62e-7947868cccf6'), 'mail_list': [{'email': 'wekosoftware@nii.ac.jp', 'author_id': ''}]}

        Returns:
            _type_: _request_mail_id
        """

        self.get_es_index()
        pst = 'request_mail_list'
        body = {'doc': {pst: request_mail.get('mail_list')}}

        return self.client.update(
            index=self.es_index,
            doc_type=self.es_doc_type,
            id=str(request_mail.get('id')),
            body=body
        )

    def update_author_link(self, author_link):
        """Update author_link info."""
        # current_app.logger.error("author_link:{}".format(author_link));
        self.get_es_index()
        pst = 'author_link'
        body = {'doc': {pst: author_link.get('author_link')}}
        
        return self.client.update(
            index=self.es_index,
            doc_type=self.es_doc_type,
            id=str(author_link.get('id')),
            body=body
        )

    def update_jpcoar_identifier(self, dc, item_id):
        """Update JPCOAR meta data item."""
        # current_app.logger.error("dc:{}".format(dc));
        self.get_es_index()
        body = {'doc': {'_item_metadata': dc}}
        return self.client.update(
            index=self.es_index,
            doc_type=self.es_doc_type,
            id=str(item_id),
            body=body
        )

    def __build_bulk_es_data(self, updated_data):
        """Build ElasticSearch data.

        :param updated_data: Records data.
        """
        # current_app.logger.error("updated_data:{}".format(updated_data));
        for record in updated_data:
            es_data = dict(
                _id=str(record.get('_id')),
                _index=self.es_index,
                _type=self.es_doc_type,
                _source=record.get('_source'),
            )
            yield es_data

    def bulk_update(self, updated_data):
        """Bulk update.

        :param updated_data: Updated data.
        """
        self.get_es_index()
        es_data = self.__build_bulk_es_data(updated_data)
        if es_data:
            success, failed = bulk(self.client, es_data)
            if len(failed) > 0:
                for error in failed:
                    current_app.logger.error(error)


class WekoDeposit(Deposit):
    """Define API for changing deposit state."""

    indexer = WekoIndexer()

    deposit_fetcher = staticmethod(weko_deposit_fetcher)

    deposit_minter = staticmethod(weko_deposit_minter)

    data = None
    jrc = None
    is_edit = False

    @property
    def item_metadata(self):
        """ 
        Return the Item metadata.

        Args:
            None
        Returns:
            dict: item_metadata from item_id in instance "ex :OrderedDict([('pubdate', {'attribute_name': 'PubDate', 'attribute_value': '2022-06-03'}), ('item_1617186331708', {'attribute_name': 'Title', 'attribute_value_mlt': [{'subitem_1551255647225': 'test1', 'subitem_1551255648112': 'ja'}]}), ('item_1617258105262', {'attribute_name': 'Resource Type', 'attribute_value_mlt': [{'resourceuri': 'http://purl.org/coar/resource_type/c_5794', 'resourcetype': 'conference paper'}]}), ('item_title', 'test1'), ('item_type_id', '15'), ('control_number', '1.1'), ('author_link', []), ('weko_shared_ids', []), ('owner', '1'), ('publish_date', '2022-06-03'), ('title', ['test1']), ('relation_version_is_last', True), ('path', ['1557820086539']), ('publish_status', '0')])" 

        Raises:
            sqlalchemy.orm.exc.NoResultFound
        """
        return ItemsMetadata.get_record(self.id).dumps()

    def is_published(self):
        """ 

        Check if deposit is published.

        Args:
            None

        Returns:
            dict: published deposit id if  deposit ispubilshed.  {'type': 'depid', 'value': '34', 'revision_id': 0}

        """
        return self['_deposit'].get('pid') is not None

    @preserve(fields=('_deposit', '$schema'))
    def merge_with_published(self):
        """ 

        Merge changes with latest published version. (not use)

        Args:
            None

        Returns:
            dict: destination

        Raises:
            MergeConflict(): throw when catch UnresolvedConflictsException.
        """ 
        pid, first = self.fetch_published()
        lca = first.revisions[self['_deposit']['pid']['revision_id']]
        # ignore _deposit and $schema field
        args = [lca.dumps(), first.dumps(), self.dumps()]
        for arg in args:
            if '$schema' in arg:
                del arg['$schema']
            if '_deposit' in arg:
                del arg['_deposit']
            if 'control_number' in arg:
                del arg['control_number']
        args.append({})
        m = Merger(*args)
        try:
            m.run()
        except UnresolvedConflictsException:
            raise MergeConflict()
        # current_app.logger.error("m.unified_patches:{}".format(m.unified_patches))
        # current_app.logger.error("lca:{}".format(lca))
        return self._patch(m.unified_patches, lca)

    @staticmethod
    def _patch(diff_result, destination, in_place=False):
        """ 

        Patch the diff result to the destination dictionary. (not use)

        Args:
            diff_result (dict): Changes returned by ``diff``.
            destination (dict): Structure to apply the changes to.
            in_place (boolean): By default, destination dictionary is deep copied before applying the patch, and the copy is returned. Setting ``in_place=True`` means that patch will apply the changes directly to and return the destination structure.

        Returns:
            dict: destination

        """
        (ADD, REMOVE, CHANGE) = (
            'add', 'remove', 'change')
        if not in_place:
            destination = copy.deepcopy(destination)

        def add(node, changes):
            for key, value in changes:
                dest = dot_lookup(destination, node)
                if isinstance(dest, list):
                    dest.insert(key, value)
                elif isinstance(dest, set):
                    dest |= value
                else:
                    dest[key] = value

        def change(node, changes):
            dest = dot_lookup(destination, node, parent=True)
            if isinstance(node, str):
                last_node = node.split('.')[-1]
            else:
                last_node = node[-1]
            if isinstance(dest, list):
                last_node = int(last_node)
            _, value = changes
            dest[last_node] = value

        def remove(node, changes):
            for key, value in changes:
                dest = dot_lookup(destination, node)
                if isinstance(dest, set):
                    dest -= value
                else:
                    if isinstance(dest, list) and isinstance(key, int) and len(
                            dest) > key:
                        del dest[key]
                    elif isinstance(dest, dict) and dest.get(key):
                        del dest[key]

        patchers = {
            REMOVE: remove,
            ADD: add,
            CHANGE: change
        }

        for action, node, changes in diff_result:
            patchers[action](node, changes)

        return destination

    def _publish_new(self, id_=None):
        """ 

        Override the publish new to avoid creating multiple pids.

        Args:
            id_ (str): uuid for publish new to avoid creating multiple pids.

        Returns:
            dict: new created record

        """
        id_ = id_ or uuid.uuid4()
        record_pid = PersistentIdentifier.query.filter_by(
            pid_type='recid', object_uuid=self.id).first()

        self['_deposit']['pid'] = {
            'type': record_pid.pid_type,
            'value': record_pid.pid_value,
            'revision_id': 0,
        }

        data = dict(self.dumps())
        data['$schema'] = self.record_schema

        with self._process_files(id_, data):
            record = self.published_record_class.create(data, id_=id_)

        return record

    def _update_version_id(self, metas, bucket_id):
        """ 

        Update 'version_id' of file_metadatas.

        Args:
            metas (dict):  Record Metadata  to update version_id
            bucket_id (str): Bucket UUID for search ObjectVersion

        Returns:
            bool: "True: file_version is updated. False: fail file_version update" 

        """
        _filename_prop = 'filename'
        files_versions = ObjectVersion.get_by_bucket(bucket=bucket_id,
                                                     with_deleted=True).all()
        files_versions = {x.key: x.version_id for x in files_versions}
        file_meta = []

        for item in metas:
            if not isinstance(metas[item], dict) or \
                    not metas[item].get('attribute_value_mlt'):
                continue
            itemmeta = metas[item]['attribute_value_mlt']
            if itemmeta and isinstance(itemmeta, list) \
                and isinstance(itemmeta[0], dict) \
                    and itemmeta[0].get(_filename_prop):
                file_meta.extend(itemmeta)
            elif isinstance(itemmeta, dict) \
                    and itemmeta.get(_filename_prop):
                file_meta.extend([itemmeta])

        if not file_meta:
            return False

        for item in file_meta:
            item['version_id'] = str(files_versions.get(
                item.get(_filename_prop), ''))

        return True

    def publish(self, pid=None, id_=None):
        """ 

        Publish the deposit.

        Args:
            pid (int): Force the new pid value. (Default: ``None``)
            id_ (str): Force the new uuid value as deposit id. (Default: ``None``)

        Returns:
            dict: pubilshed deposit dict

        """
        deposit = None
        deposit = self.publish_without_commit(pid, id_)
        return deposit

    def publish_without_commit(self, pid=None, id_=None):
        """ 

        Publish the deposit without commit.

        Args:
            pid (int): Force the new pid value. (Default: ``None``)
            id_ (str): Force the new uuid value as deposit id. (Default: ``None``)

        Returns:
            dict: pubilshed deposit dict

        """
        if not self.data:
            self.data = self.get('_deposit', {})
        if 'control_number' in self:
            self.pop('control_number')
        if '$schema' not in self:
            self['$schema'] = current_app.extensions['invenio-jsonschemas']. \
                path_to_url(current_app.config['DEPOSIT_DEFAULT_JSONSCHEMA'])
        self.is_edit = True
        
        deposit = super(WekoDeposit, self).publish(pid, id_)
        # update relation version current to ES
        recid = PersistentIdentifier.query.filter_by(
            pid_type='recid',
            object_uuid=self.id
        ).one_or_none()
        relations = serialize_relations(recid)
        if relations and 'version' in relations:
            relations_ver = relations['version'][0]
            relations_ver['id'] = recid.object_uuid
            relations_ver['is_last'] = relations_ver.get('index') == 0
            self.indexer.update_relation_version_is_last(relations_ver)

        # current_app.logger.error("deposit:{}".format(deposit))
        return deposit

    @classmethod
    def create(cls, data, id_=None, recid=None):
        """ 

        Create a deposit.
        Adds bucket creation immediately on deposit creation.

        Args:
            data (dict): new create record data "ex: {'recid': '34', '_deposit': {'id': '34', 'status': 'draft'}}" 
            id_ (str): Force the new uuid value as deposit id. (Default: ``None``) 
            recid (str): new recid value

        Returns:
            dict: pubilshed deposit dict

        Raises:
            BaseException: throw all exception 
        """
        if '$schema' in data:
            data.pop('$schema')
        
        # shared_user_ids -> [数値,数値,…]に変更
        data = cls.convert_type_shared_user_ids(data)

        # Get workflow storage location
        location_name = None
        if session and 'activity_info' in session:
            activity_info = session['activity_info']
            from weko_workflow.api import WorkActivity
            activity = WorkActivity.get_activity_by_id(activity_info['activity_id'])
            if activity and activity.workflow and activity.workflow.location:
                location_name = activity.workflow.location.name

        bucket = Bucket.create(
            location=location_name,
            quota_size=current_app.config['WEKO_BUCKET_QUOTA_SIZE'],
            max_file_size=current_app.config['WEKO_MAX_FILE_SIZE'],
        )
        data['_buckets'] = {'deposit': str(bucket.id)}

        # save user_name & display name.
        if current_user and current_user.is_authenticated:
            user = UserProfile.get_by_userid(current_user.get_id())
            if '_deposit' in data:
                data['_deposit']['owners_ext'] = {
                    'username': user._username if user else '',
                    'displayname': user._displayname if user else '',
                    'email': current_user.email
                }

        if recid:
            deposit = super(WekoDeposit, cls).create(
                data,
                id_=id_,
                recid=recid
            )
        else:
            deposit = super(WekoDeposit, cls).create(data, id_=id_)

        record_id = 0
        if data.get('_deposit'):
            record_id = str(data['_deposit']['id'])
        parent_pid = PersistentIdentifier.create(
            'parent',
            'parent:{0}'.format(record_id),
            object_type='rec',
            object_uuid=deposit.id,
            status=PIDStatus.REGISTERED
        )

        RecordsBuckets.create(record=deposit.model, bucket=bucket)

        recid = PersistentIdentifier.get('recid', record_id)
        depid = PersistentIdentifier.get('depid', record_id)
        PIDVersioning(parent=parent_pid).insert_draft_child(child=recid)
        RecordDraft.link(recid, depid)
        # Update this object_uuid for item_id of activity.
        if session and 'activity_info' in session:
            activity = session['activity_info']
            from weko_workflow.api import WorkActivity
            workactivity = WorkActivity()
            workactivity.upt_activity_item(activity, str(recid.object_uuid))
        return deposit

    @preserve(result=False, fields=PRESERVE_FIELDS)
    def update(self, *args, **kwargs):
        """Summary line.

        Update only drafts.
            Update the item information using the item metadata of arg1 and arg2. 
        Args:
            *args:
                arg1:
                    index information
                    "arg1 ex: {'index': ['1557820086539'], 'actions': '1'}
                arg2:
                    item_metadata information
                    arg2 ex: {'pid': {'type': 'depid', 'value': '34', 'revision_id': 0}, 'lang': 'ja', 'owner': '1', 'title': 'test deposit', 'owners': [1], 'status': 'published', '$schema': '/items/jsonschema/15', 'pubdate': '2022-06-07', 'created_by': 1, 'owners_ext': {'email': 'wekosoftware@nii.ac.jp', 'username': '', 'displayname': ''}, 'shared_user_ids': [], 'item_1617186331708': [{'subitem_1551255647225': 'test deposit', 'subitem_1551255648112': 'ja'}], 'item_1617258105262': {'resourceuri': 'http://purl.org/coar/resource_type/c_5794', 'resourcetype': 'conference paper'}, 'item_1617605131499': [{'url': {'url': 'https://weko3.example.org/record/34/files/tagmanifest-sha256.txt'}, 'date': [{'dateType': 'Available', 'dateValue': '2022-06-07'}], 'format': 'text/plain', 'filename': 'tagmanifest-sha256.txt', 'filesize': [{'value': '323 B'}], 'accessrole': 'open_access', 'version_id': 'b27b05d9-e19f-47fb-b6f5-7f031b1ef8fe'}]}"      
            **kwargs:
                unused: (Default: ``empty``)
        
            Returns:
                bool: Description of return value

        """
        self['_deposit']['status'] = 'draft'
        if len(args) > 1:
            dc, deleted_items = self.convert_item_metadata(args[0], args[1])
            super(WekoDeposit, self).update(dc)
        elif len(args)==1:
            dc, deleted_items = self.convert_item_metadata(args[0])
            super(WekoDeposit, self).update(dc)
        else:
            super(WekoDeposit, self).update()

        
        #if deleted_items:
        #    for key in deleted_items:
        #        if key in self:
        #            self.pop(key)

        #        if 'pid' in self['_deposit']:
        #            self['_deposit']['pid']['revision_id'] += 1

    @preserve(result=False, fields=PRESERVE_FIELDS)
    def clear(self, *args, **kwargs):
        """ 

        Clear only drafts.

        Args:
            *args: usable within weko but is not being used. (Default: ``empty``)
            **kwargs: usable within weko but is not being used. (Default: ``empty``)
        
        Returns:
            None
        """
        if self['_deposit']['status'] != 'draft':
            return
        super(WekoDeposit, self).clear(*args, **kwargs)

    @index(delete=True)
    def delete(self, force=True, pid=None):
        """ 
        Delete deposit.
        Status required: ``'draft'``.

        Args:
            force(boolean): Force deposit delete. (Default: ``True``)
            pid(dict): Force pid object. (Default: ``None``)

        Returns:
            deposit: A new Deposit object

        """
        # Delete the recid
        recid = PersistentIdentifier.get(
            pid_type='recid', pid_value=self.pid.pid_value)

        if recid.status == PIDStatus.RESERVED:
            db.session.delete(recid)

        # if this item has been deleted
        self.delete_es_index_attempt(recid)

        # Completely remove bucket
        bucket = self.files.bucket
        with db.session.begin_nested():
            # Remove Record-Bucket link
            RecordsBuckets.query.filter_by(record_id=self.id).delete()
            mp_q = MultipartObject.query_by_bucket(bucket)
            # Remove multipart objects
            Part.query.filter(
                Part.upload_id.in_(mp_q.with_entities(
                    MultipartObject.upload_id).subquery())
            ).delete(synchronize_session='fetch')
            mp_q.delete(synchronize_session='fetch')
        bucket.locked = False
        bucket.remove()

        return super(Deposit, self).delete()

    def commit(self, *args, **kwargs):
        """ 

        Store changes on current instance in database and index it.
        1. Get deposit's bucket then set the workflow's storage location to the bucket's default location.
        2. Update the item metadata in the database.
        3. Register the item metadata in elasticsearch.
        4. Update the version_id of records_metadata in the database.
        
        Args:
            *args: usable within weko but is not being used. (Default: ``empty``)
            **kwargs: usable within weko but is not being used. (Default: ``empty``)
        
        Returns:
            None

        Raises:
            TransportError: fail upload metadata to elasticsearch
        """ 
        super(WekoDeposit, self).commit(*args, **kwargs)
        record = RecordMetadata.query.get(self.pid.object_uuid)
        if self.data and len(self.data):
            # Get deposit bucket
            deposit_bucket = Bucket.query.get(self['_buckets']['deposit'])
            if deposit_bucket and deposit_bucket.location:
                # Get workflow storage location
                workflow_storage_location = None
                if session and 'activity_info' in session:
                    activity_info = session['activity_info']
                    from weko_workflow.api import WorkActivity
                    activity = WorkActivity.get_activity_by_id(activity_info['activity_id'])
                    if activity and activity.workflow and activity.workflow.location:
                        workflow_storage_location = activity.workflow.location
                if workflow_storage_location == None:
                    workflow_storage_location = Location.get_default()
                if(deposit_bucket.location.id != workflow_storage_location.id):
                    # Set workflow storage location to bucket default location
                    deposit_bucket.default_location =  workflow_storage_location.id
                    db.session.merge(deposit_bucket)

            # save item metadata
            self.save_or_update_item_metadata()

            if self.jrc and len(self.jrc):
                if record and record.json and '_oai' in record.json:
                    self.jrc['_oai'] = record.json.get('_oai')
                if 'path' in self.jrc and '_oai' in self.jrc \
                        and ('sets' not in self.jrc['_oai']
                             or not self.jrc['_oai']['sets']):
                    setspec_list = self.jrc['path'] or []
                    # setspec_list = OAISet.query.filter_by(
                    #    id=self.jrc['path']).one_or_none()
                    if setspec_list:
                        # self.jrc['_oai'].update(dict(sets=setspec_list.spec))
                        self.jrc['_oai'].update(dict(sets=setspec_list))
                # upload item metadata to Elasticsearch
                set_timestamp(self.jrc, self.created, self.updated)

                # Get file contents
                self.get_content_files()

                try:
                    # Upload file content to Elasticsearch
                    self.indexer.upload_metadata(self.jrc,
                                                 self.pid.object_uuid,
                                                 self.revision_id)
                except TransportError as err:    
                    if self.jrc.get('content'):
                        for content in self.jrc['content']:
                            if 'attachment' in content and 'content' in content.get('attachment'):
                                del content['attachment']['content']

                # Remove large base64 files for release memory
                if self.jrc.get('content'):
                    for content in self.jrc['content']:
                        if content.get('file'):
                            del content['file']

        # fix schema url
        if record and record.json and '$schema' in record.json:
            record.json.pop('$schema')
            if record.json.get('_buckets'):
                self._update_version_id(record.json,
                                        record.json['_buckets']['deposit'])
            flag_modified(record, 'json')
            db.session.merge(record)

    def newversion(self, pid=None, is_draft=False):
        """ 
        Create a new version of the deposit.
            1. Check if a newer version than the pid that is passed as an argument exists.
            2. Update the draft_id then call the create() method to generate a new deposit.
            3. Update both the database and elasticsearch.
        Args:
            pid(dict): 
                Used to check for the lastest pid
                (Default: ``None``)
                "ex: {'path': ['1557820086539'], 'owner': '1', 'recid': '34.1', 'title': ['test deposit'], 'pubdate': {'attribute_name': 'PubDate', 'attribute_value': '2022-06-07'}, 'item_title': 'test deposit', 'author_link': [], 'item_type_id': '15', 'publish_date': '2022-06-07', 'publish_status': '1', 'weko_shared_ids': [], 'item_1617186331708': {'attribute_name': 'Title', 'attribute_value_mlt': [{'subitem_1551255647225': 'test deposit', 'subitem_1551255648112': 'ja'}]}, 'item_1617258105262': {'attribute_name': 'Resource Type', 'attribute_value_mlt': [{'resourceuri': 'http://purl.org/coar/resource_type/c_5794', 'resourcetype': 'conference paper'}]}, 'item_1617605131499': {'attribute_name': 'File', 'attribute_type': 'file', 'attribute_value_mlt': [{'url': {'url': 'https://192.168.56.48/record/34.1/files/tagmanifest-sha256.txt'}, 'date': [{'dateType': 'Available', 'dateValue': '2022-06-07'}], 'format': 'text/plain', 'filename': 'tagmanifest-sha256.txt', 'filesize': [{'value': '323 B'}], 'accessrole': 'open_access', 'version_id': 'cd317125-600e-4961-89b6-9bb520f342c7', 'mimetype': 'text/plain'}]}, 'relation_version_is_last': True, '$schema': 'https://127.0.0.1/schema/deposits/deposit-v1.0.0.json', '_deposit': {'id': '34.1', 'status': 'draft', 'owners': [1], 'created_by': 1}, '_buckets': {'deposit': '87a563d7-537f-41aa-afd6-fed5e3cb4dc2'}, 'control_number': '34.1', '_oai': {'id': 'oai:weko3.example.org:00000034.1', 'sets': ['1557820086539']}}" 
        
            is_draft (boolean, optional):
                flag for registering the parent_id of pidverioning
                (Default: ``False``)
        
        Returns:
            deposit: newly created deposit object
        
        Raises:
           PIDInvalidAction(): Invalid operation on persistent identifier in current state. 
           AttributeError: 
        """
        deposit = None
        if not self.is_published():
            raise PIDInvalidAction()

        # Check that there is not a newer draft version for this record
        # and this is the latest version
        versioning = PIDVersioning(child=pid)
        record = WekoDeposit.get_record(pid.object_uuid)

        assert PIDStatus.REGISTERED == pid.status
        if not record or not versioning.exists or versioning.draft_child:
            return None

<<<<<<< HEAD
        data = record.dumps()
        owners = data['_deposit']['owners']
        keys_to_remove = ('_deposit', 'doi', '_oai',
                        '_files', '_buckets', '$schema')
        for k in keys_to_remove:
            data.pop(k, None)

        draft_id = '{0}.{1}'.format(
            pid.pid_value,
            0 if is_draft else get_latest_version_id(pid.pid_value))

        # NOTE: We call the superclass `create()` method, because
        # we don't want a new empty bucket, but
        # an unlocked snapshot of the old record's bucket.
        deposit = super(
            WekoDeposit,
            self).create(data, recid=draft_id)
        # Injecting owners is required in case of creating new
        # version this outside of request context

        deposit['_deposit']['owners'] = owners

        recid = PersistentIdentifier.get(
            'recid', str(data['_deposit']['id']))
        depid = PersistentIdentifier.get(
            'depid', str(data['_deposit']['id']))

        PIDVersioning(
            parent=versioning.parent).insert_draft_child(
            child=recid)
        RecordDraft.link(recid, depid)

        if is_draft:
            with db.session.begin_nested():
                # Set relation type of draft record is 3: Draft
                parent_pid = PIDVersioning(child=recid).parent
                relation = PIDRelation.query. \
                    filter_by(parent=parent_pid,
                            child=recid).one_or_none()
                relation.relation_type = 3
            db.session.merge(relation)

        snapshot = record.files.bucket. \
            snapshot(lock=False)
        snapshot.locked = False
        deposit['_buckets'] = {'deposit': str(snapshot.id)}
        RecordsBuckets.create(record=deposit.model,
                            bucket=snapshot)

        index = {'index': self.get('path', []),
                'actions': self.get('publish_status')}
        if 'activity_info' in session:
            del session['activity_info']
        if is_draft:
            from weko_workflow.utils import convert_record_to_item_metadata
            item_metadata = convert_record_to_item_metadata(record)
        else:
            item_metadata = ItemsMetadata.get_record(
                pid.object_uuid).dumps()
        item_metadata.pop('id', None)
        args = [index, item_metadata]
        deposit.update(*args)
        deposit.commit()
=======
            data = record.dumps()
            owner = data['_deposit']['owner']
            owners = data['_deposit']['owners']
            weko_shared_ids = data['weko_shared_ids']
            
            keys_to_remove = ('_deposit', 'doi', '_oai',
                              '_files', '_buckets', '$schema')
            for k in keys_to_remove:
                data.pop(k, None)

            draft_id = '{0}.{1}'.format(
                pid.pid_value,
                0 if is_draft else get_latest_version_id(pid.pid_value))
            
            # NOTE: We call the superclass `create()` method, because
            # we don't want a new empty bucket, but
            # an unlocked snapshot of the old record's bucket.
            deposit = super(
                WekoDeposit,
                self).create(data, recid=draft_id)
            # Injecting owners is required in case of creating new
            # version this outside of request context

            deposit['_deposit']['owner'] = owner
            deposit['_deposit']['owners'] = owners
            deposit['_deposit']['weko_shared_ids'] = weko_shared_ids
            deposit['owner'] = owner
            deposit['owners'] = owners
            deposit['weko_shared_ids'] = weko_shared_ids

            recid = PersistentIdentifier.get(
                'recid', str(data['_deposit']['id']))
            depid = PersistentIdentifier.get(
                'depid', str(data['_deposit']['id']))
            
            PIDVersioning(
                parent=versioning.parent).insert_draft_child(
                child=recid)
            RecordDraft.link(recid, depid)
            
            if is_draft:
                with db.session.begin_nested():
                    # Set relation type of draft record is 3: Draft
                    parent_pid = PIDVersioning(child=recid).parent
                    relation = PIDRelation.query. \
                        filter_by(parent=parent_pid,
                                  child=recid).one_or_none()
                    relation.relation_type = 3
                db.session.merge(relation)

            snapshot = record.files.bucket. \
                snapshot(lock=False)
            snapshot.locked = False
            deposit['_buckets'] = {'deposit': str(snapshot.id)}
            RecordsBuckets.create(record=deposit.model,
                                  bucket=snapshot)
            
            index = {'index': self.get('path', []),
                     'actions': self.get('publish_status')}

            if session and 'activity_info' in session:
                del session['activity_info']
            if is_draft:
                from weko_workflow.utils import convert_record_to_item_metadata
                item_metadata = convert_record_to_item_metadata(record)
            else:
                item_metadata = ItemsMetadata.get_record(
                    pid.object_uuid).dumps()
            item_metadata.pop('id', None)
            args = [index, item_metadata]
            deposit.update(*args)
            deposit.commit()
        except SQLAlchemyError as ex:
            current_app.logger.debug(ex)
            db.session.rollback()
>>>>>>> e8d00a98
        return deposit

    def get_content_files(self):
        """ 

        Get content file metadata.

        Args:
            None
        Returns:
            None

        """
        from weko_workflow.utils import get_url_root
        contents = []
        fmd = self.get_file_data()
        if fmd:
            for file in self.files:
                if isinstance(fmd, list):
                    for lst in fmd:
                        filename = lst.get('filename')
                        if file.obj.key == filename:
                            lst.update({'mimetype': file.obj.mimetype})
                            lst.update(
                                {'version_id': str(file.obj.version_id)})

                            # update file url
                            url_metadata = lst.get('url', {})
                            url_metadata['url'] = '{}record/{}/files/{}' \
                                .format(get_url_root(),
                                        self['recid'], filename)
                            lst.update({'url': url_metadata})

                            # update file_files's json
                            file.obj.file.update_json(lst)

                            # upload file metadata to Elasticsearch
                            try:
                                mimetypes = current_app.config[
                                    'WEKO_MIMETYPE_WHITELIST_FOR_ES']
                                content = lst.copy()
                                attachment = {}
                                if file.obj.mimetype in mimetypes:
                                    try:
                                        with file.obj.file.storage().open(mode='rb') as fp:
                                            data = ""
                                            if file.obj.mimetype in current_app.config['WEKO_DEPOSIT_TEXTMIMETYPE_WHITELIST_FOR_ES']:
                                                data = fp.read(current_app.config['WEKO_DEPOSIT_FILESIZE_LIMIT'])
                                                inf = chardet.detect(data)
                                                data = data.decode(inf['encoding'], errors='replace')
                                            else:
                                                reader = parser.from_buffer(fp.read(current_app.config['WEKO_DEPOSIT_FILESIZE_LIMIT']))
                                                if reader is not None and "content" in reader and reader["content"] is not None:
                                                    data = "".join(reader["content"].splitlines())
                                            attachment["content"] = data
                                    except FileNotFoundError as se:
                                        current_app.logger.error("FileNotFoundError: {}".format(se))
                                        current_app.logger.error("file.obj: {}".format(file.obj))

                                content.update({"attachment": attachment})
                                contents.append(content)
                            except Exception as e2:
                                import traceback
                                current_app.logger.error(e2)
                                current_app.logger.error(
                                    traceback.format_exc())
                                abort(500, '{}'.format(str(e2)))
                            break
            self.jrc.update({'content': contents})

    def get_file_data(self):
        """ 
        Get file data.

        Args:
            None

        Returns:
            file_data(list): item_filedata "ex: [{'version_id': 'b27b05d9-e19f-47fb-b6f5-7f031b1ef8fe', 'filename': 'tagmanifest-sha256.txt', 'filesize': [{'value': '323 B'}], 'format': 'text/plain', 'date': [{'dateValue': '2022-06-07', 'dateType': 'Available'}], 'accessrole': 'open_access', 'url': {'url': 'https://192.168.56.48/record/34/files/tagmanifest-sha256.txt'}}]" 
        Raises:
            sqlalchemy.exc.OperationalError:
        """
        file_data = []
        data = self.data or self.item_metadata
        for key in data:
            if isinstance(data.get(key), list):
                for item in data.get(key):
                    if (isinstance(item, dict) or isinstance(item, list)) \
                            and 'filename' in item:
                        file_data.extend(data.get(key))
                        break
        return file_data

    def save_or_update_item_metadata(self):
        """ 
        Save or update item metadata.
        Save when register a new item type, Update when edit an item

        Args:
            None

        Returns:
            None

        """
        deposit_owners = self.get('_deposit', {}).get('owners', [])
        owner_id = self.get('owner', None)
        if len(deposit_owners)==0 and owner_id:
            self.data.update(dict(owners=[owner_id]))
        elif len(deposit_owners)>0 and not owner_id:
            self.data.update(dict(owner=deposit_owners[0]))
        elif len(deposit_owners)>0 and owner_id:
            self.data.update(dict(owner=owner_id))
            self.data.update(dict(owners=[owner_id]))

        if ItemMetadata.query.filter_by(id=self.id).first():
            obj = ItemsMetadata.get_record(self.id)
            obj.update(self.data)
            if self.data.get('deleted_items'):
                for key in self.data.get('deleted_items'):
                    if key in obj:
                        obj.pop(key)
            obj.commit()
        else:
            if self.data.get('deleted_items'):
                self.data.pop('deleted_items')
            ItemsMetadata.create(self.data, id_=self.pid.object_uuid,
                                 item_type_id=self.get('item_type_id'))

    def delete_old_file_index(self):
        """ 

        Delete old file index before file upload when edit an item.

        Args:
            None

        Returns:
            None

        """
        if self.is_edit:
            lst = ObjectVersion.get_by_bucket(
                self.files.bucket, True).filter_by(is_head=False).all()
            klst = []
            for obj in lst:
                if obj.file_id:
                    klst.append(obj.file_id)
            if klst:
                self.indexer.delete_file_index(klst, self.pid.object_uuid)

    def delete_item_metadata(self, data):
        """ 

        Delete item metadata if item changes to empty.

        Args:
            data (dict):
            The item's metadata that will be deleted
            "ex: {'pid': {'type': 'depid', 'value': '34', 'revision_id': 0}, 'lang': 'ja', 'owner': '1', 'title': 'test deposit', 'owners': [1], 'status': 'published', '$schema': '/items/jsonschema/15', 'pubdate': '2022-06-07', 'created_by': 1, 'owners_ext': {'email': 'wekosoftware@nii.ac.jp', 'username': '', 'displayname': ''}, 'shared_user_ids': [], 'item_1617186331708': [{'subitem_1551255647225': 'test deposit', 'subitem_1551255648112': 'ja'}], 'item_1617258105262': {'resourceuri': 'http://purl.org/coar/resource_type/c_5794', 'resourcetype': 'conference paper'}, 'item_1617605131499': [{'url': {'url': 'https://weko3.example.org/record/34/files/tagmanifest-sha256.txt'}, 'date': [{'dateType': 'Available', 'dateValue': '2022-06-07'}], 'format': 'text/plain', 'filename': 'tagmanifest-sha256.txt', 'filesize': [{'value': '323 B'}], 'accessrole': 'open_access', 'version_id': 'b27b05d9-e19f-47fb-b6f5-7f031b1ef8fe'}]}" 
        
        Returns:
            None

        """
        current_app.logger.debug("self: {}".format(self))
        current_app.logger.debug("data: {}".format(data))
        
        del_key_list = self.keys() - data.keys()
        for key in del_key_list:
            if isinstance(self[key], dict) and \
                    'attribute_name' in self[key]:
                self.pop(key)

    def record_data_from_act_temp(self):
        def _delete_empty(data):
            if isinstance(data, dict):
                result = {}
                flg = False
                if len(data) == 0:
                    return flg, result
                else:
                    for k, v in data.items():
                        not_empty, dd = _delete_empty(v)
                        if not_empty:
                            flg = True
                            result[k] = dd
                    return flg, result
            elif isinstance(data, list):
                result = []
                flg = False
                if len(data) == 0:
                    return flg, None
                else:
                    for d in data:
                        not_empty, dd = _delete_empty(d)
                        if not_empty:
                            flg = True
                            result.append(dd)
                    return flg, result
            else:
                if data:
                    return True, data
                else:
                    return False, None
        
        def _get_title_lang(itemtype_id,_data):
            from weko_items_autofill.utils import get_title_pubdate_path
            path = get_title_pubdate_path(itemtype_id).get("title")
            lang = ""
            title = ""
            if "title_parent_key" in path and path["title_parent_key"] in _data:
                temp_record = _data[path["title_parent_key"]]
                if "title_value_lst_key" in path:
                    for p in path["title_value_lst_key"]:
                        if isinstance(temp_record, list) and len(temp_record)>0 \
                            and p in temp_record[0]:
                            title = temp_record[0][p]
                        elif p in temp_record:
                            title = temp_record[p]
                if "title_lang_lst_key" in path:
                    for p in path["title_lang_lst_key"]:
                        if isinstance(temp_record, list) and len(temp_record)>0 \
                            and p in temp_record[0]:
                            lang = temp_record[0][p]
                        elif p in temp_record:
                            lang = temp_record[p]
            return title, lang
            
        pid = PersistentIdentifier.query.filter_by(pid_type="recid", pid_value=self.get("recid")).one_or_none()
        if pid:
            item_id = pid.object_uuid
            from weko_workflow.api import WorkActivity
            activity = WorkActivity().get_workflow_activity_by_item_id(item_id)

            if activity:
                itemtype_id = activity.workflow.itemtype_id
                schema = "/items/jsonschema/{}".format(itemtype_id)
                temp_data = activity.temp_data
                if temp_data:
                    data = json.loads(temp_data).get("metainfo")
                    title, lang = _get_title_lang(itemtype_id,data)
                    rtn_data = {}
                    deleted_items=[]
                    for k, v in data.items():
                        flg, child_data  = _delete_empty(v)
                        if flg:
                            rtn_data[k] = child_data
                        else:
                            deleted_items.append(k)
                    # if activity.approval1 == None:
                    #     deleted_items.append("approval1")
                    # if activity.approval2 == None:
                    #     deleted_items.append("approval2")
                    rtn_data["deleted_items"] = deleted_items
                    rtn_data["$schema"] = schema
                    rtn_data["title"] = title if title else activity.title
                    rtn_data["lang"] = lang

                    return rtn_data
        
        return None

        
    def convert_item_metadata(self, index_obj, data=None):
        """ 

        1. Convert Item Metadata
        2. Inject index tree id to dict
        3. Set Publish Status

        Args:
            index_obj (dict):
                The target item's metadata index information
                "ex: {'index': ['1557820086539'], 'actions': '1'}" 
            data (dict):
                The target item's metadata
                "ex: {'pid': {'type': 'depid', 'value': '34', 'revision_id': 0}, 'lang': 'ja', 'owner': '1', 'title': 'test deposit', 'owners': [1], 'status': 'published', '$schema': '/items/jsonschema/15', 'pubdate': '2022-06-07', 'created_by': 1, 'owners_ext': {'email': 'wekosoftware@nii.ac.jp', 'username': '', 'displayname': ''}, 'shared_user_ids': [], 'item_1617186331708': [{'subitem_1551255647225': 'test deposit', 'subitem_1551255648112': 'ja'}], 'item_1617258105262': {'resourceuri': 'http://purl.org/coar/resource_type/c_5794', 'resourcetype': 'conference paper'}, 'item_1617605131499': [{'url': {'url': 'https://weko3.example.org/record/34/files/tagmanifest-sha256.txt'}, 'date': [{'dateType': 'Available', 'dateValue': '2022-06-07'}], 'format': 'text/plain', 'filename': 'tagmanifest-sha256.txt', 'filesize': [{'value': '323 B'}], 'accessrole': 'open_access', 'version_id': 'b27b05d9-e19f-47fb-b6f5-7f031b1ef8fe'}]}" 
        
        Returns:
            dc: OrderedDict item_metada
            data.get('deleted_items'): deleted item data list

        Raises:
            PIDResolveRESTError(description='Any tree index has been deleted'):  Any tree index has been deleted
            RuntimeError: fail convert item_metadata
        """
        # if this item has been deleted
        self.delete_es_index_attempt(self.pid)

        try:
            if not data:
                redis_connection = RedisConnection()
                datastore = redis_connection.connection(db=current_app.config['CACHE_REDIS_DB'], kv = True)
                cache_key = current_app.config[
                    'WEKO_DEPOSIT_ITEMS_CACHE_PREFIX'].format(
                    pid_value=self.pid.pid_value)
                # Check exist item cache before delete
                if datastore.redis.exists(cache_key):
                    data_str = datastore.get(cache_key)
                    if not index_obj.get('is_save_path'):
                        datastore.delete(cache_key)
                    data = json.loads(data_str.decode('utf-8'))
                if not data:
                    data = self.record_data_from_act_temp()
        except BaseException:
            current_app.logger.error(
                "Unexpected error: {}".format(sys.exc_info()))
            abort(500, 'Failed to register item!')
        # Get index path
        index_lst = index_obj.get('index', [])
        # Prepare index id list if the current index_lst is a path list
        if index_lst:
            index_id_lst = []
            for _index in index_lst:
                indexes = str(_index).split('/')
                index_id_lst.append(indexes[len(indexes) - 1])
            index_lst = index_id_lst

        plst = Indexes.get_path_list(index_lst)
        if not plst or len(index_lst) != len(plst):
            raise PIDResolveRESTError(
                description='Any tree index has been deleted')

        # Convert item meta data
        try:
<<<<<<< HEAD
            deposit_owners = self.get('_deposit', {}).get('owners')
            owner_id = str(deposit_owners[0] if deposit_owners else 1)
            if str(self.pid.pid_value).endswith(".0"):
                dc, jrc, is_edit = json_loader(data, self.pid, owner_id=owner_id,replace_field=False)
            else:
                dc, jrc, is_edit = json_loader(data, self.pid, owner_id=owner_id)
=======
            data = self.convert_type_shared_user_ids(data)

            # 更新パラメータが指定されない場合は、selfの内容を更新内容とする
            if not data:
                data = self.data
            owner_id = data.get("owner", None)
            dc, jrc, is_edit = json_loader(data, self.pid, owner_id=owner_id)
            
            # dataのownerとownersを合わせる
            if current_user and current_user.is_authenticated:
                data['owners'] = [int(data.get('owner', current_user.id))]
            else:
                data['owners'] = [int(data.get('owner','1'))]
>>>>>>> e8d00a98
            dc['publish_date'] = data.get('pubdate')
            dc['title'] = [data.get('title')]
            dc['relation_version_is_last'] = True
            self.data = data
            self.jrc = jrc
            self.is_edit = is_edit
            self._convert_jpcoar_data_to_es()
        except RuntimeError:
            raise
        except ValueError as ex:
            raise ex
        except BaseException:
            import traceback
            current_app.logger.error(traceback.format_exc())
            abort(500, 'MAPPING_ERROR')

        # Save Index Path on ES
        jrc.update(dict(path=index_lst))
        # current_app.logger.debug(jrc)
        # add at 20181121 start
        sub_sort = {}
        for pth in index_lst:
            # es setting
            sub_sort[pth[-13:]] = ""
        dc.update(dict(path=index_lst))
        pubs = PublishStatus.NEW.value
        actions = index_obj.get('actions')
        if actions == 'publish' or actions == PublishStatus.PUBLIC.value:
            pubs = PublishStatus.PUBLIC.value
        elif 'id' in data:
            recid = PersistentIdentifier.query.filter_by(
                pid_type='recid', pid_value=data['id']).first()
            rec = RecordMetadata.query.filter_by(id=recid.object_uuid).first()
            pubs = rec.json['publish_status']

        ps = dict(publish_status=pubs)
        jrc.update(ps)
        dc.update(ps)

        # # set pid data for item_matadata
        # self.data["id"] = self.pid.pid_value
        # self.data["pid"] = { "type":"recid", "value":self.pid.pid_value, "revision_id":0 }
        # # set created_by owners_ext status for item_matadata
        # if 'created_by' in self['_deposit']:
        #     self.data['created_by'] = self['_deposit']['created_by']
        # elif 'created_by' in self:
        #     self.data['created_by'] = self['created_by']

        # if 'owners_ext' in self['_deposit']:
        #     self.data['owners_ext'] = self['_deposit']['owners_ext']
        # elif 'owners_ext' in self:
        #     self.data['owners_ext'] = self['owners_ext']

        # if 'status' in self['_deposit']:
        #     self.data['status'] = self['_deposit']['status']
        # elif 'status' in self:
        #     self.data['status'] = self['status']

        if 'shared_user_ids' in self:
            self.pop('shared_user_ids')
        # update '_deposit':{'owners':[?]} by owner for record_metadata
        self['_deposit']['owner'] = int(dc['owner'])
        self['_deposit']['owners'] = [int(dc['owner'])]
        self['_deposit']['weko_shared_ids'] = dc['weko_shared_ids']
        self['_deposit']['created_by'] = int(current_user.id) if current_user and current_user.is_authenticated else 1

        if data:
            self.delete_item_metadata(data)
        return dc, data.get('deleted_items')

    def _convert_description_to_object(self):
        """ 

        Convert description to object.

        Args:
            None

        Returns:
            None

        """
        description_key = "description"
        if isinstance(self.jrc, dict) and self.jrc.get(description_key):
            _description = self.jrc.get(description_key)
            _new_description = []
            if isinstance(_description, list):
                for data in _description:
                    if isinstance(data, str):
                        _new_description.append({"value": data})
                    else:
                        _new_description.append(data)
            if _new_description:
                self.jrc[description_key] = _new_description

    def _convert_jpcoar_data_to_es(self):
        """ 

        Convert data jpcoar to es.

        Args:
            None

        Returns:
            None

        """
        # Convert description to object.
        self._convert_description_to_object()

        # Convert data for geo location.
        self._convert_data_for_geo_location()

    def _convert_data_for_geo_location(self):
        """ 

        Convert geo location to object.

        Args:
            None

        Returns:
            None

        """ 
        def _convert_geo_location(value):
            _point = []
            if isinstance(value.get("pointLongitude"), list) and isinstance(
                    value.get("pointLatitude"), list):
                lat_len = len(value.get("pointLatitude"))
                for _idx, _value in enumerate(value.get("pointLongitude")):
                    _point.append({
                        "lat": value.get("pointLatitude")[
                            _idx] if _idx < lat_len else "",
                        "lon": _value
                    })
            return _point

        def _convert_geo_location_box():
            point_box = {}
            jpcoar_north_east_point = {
                "pointLatitude": v.get("northBoundLatitude"),
                "pointLongitude": v.get("eastBoundLongitude"),
            }
            jpcoar_south_west_point = {
                "pointLatitude": v.get("southBoundLatitude"),
                "pointLongitude": v.get("westBoundLongitude"),
            }
            es_north_east_point = _convert_geo_location(
                jpcoar_north_east_point)
            es_south_west_point = _convert_geo_location(
                jpcoar_south_west_point)
            if es_north_east_point:
                point_box['northEastPoint'] = es_north_east_point
            if es_south_west_point:
                point_box['southWestPoint'] = es_south_west_point
            return point_box

        geo_location_key = "geoLocation"
        if isinstance(self.jrc, dict) and self.jrc.get(geo_location_key):
            geo_location = self.jrc.get(geo_location_key)
            new_data = {}
            for k, v in geo_location.items():
                if "geoLocationPlace" == k:
                    new_data[k] = v
                elif "geoLocationPoint" == k:
                    point = _convert_geo_location(v)
                    if point:
                        new_data[k] = point
                elif "geoLocationBox" == k:
                    point = _convert_geo_location_box()
                    if point:
                        new_data[k] = point
            if new_data:
                self.jrc[geo_location_key] = new_data

    @classmethod
    def delete_by_index_tree_id(cls, index_id: str, ignore_items: list = []):
        """ 

        Delete by index tree id.

        Args:
            index_id (str): index_id
            ignore_items (list):
                list of items that will be ingnored, therefore will not be deleted

        Returns:
            None

        Raises:
            Exception: all exception 
        """
        if index_id:
            index_id = str(index_id)
        obj_ids = next((cls.indexer.get_pid_by_es_scroll(index_id, only_latest_version=True)), [])
        removed_records = []
        for obj_uuid in obj_ids:
            r = RecordMetadata.query.filter_by(id=obj_uuid).first()
            if r.json['recid'] in ignore_items:
                continue
            r.json['path'].remove(index_id)
            flag_modified(r, 'json')
            if r.json and not r.json['path']:
                from weko_records_ui.utils import soft_delete
                soft_delete(obj_uuid)
                removed_records.append(r)
        for r in removed_records:
            dep = WekoDeposit(r.json, r)
            dep.indexer.update_es_data(dep, update_revision=False)

    def update_pid_by_index_tree_id(self, path):
        """ 

        Update pid by index tree id (not use)

        Args:
            path (str):
                The index_tree_path that will run the update
        
        Returns:
            bool: "True: process success False: process failed" 

        """ 
        p = PersistentIdentifier
        try:
            dt = datetime.utcnow()
            with db.session.begin_nested():
                for result in self.indexer.get_pid_by_es_scroll(path):
                    db.session.query(p). \
                        filter(p.object_uuid.in_(result),
                               p.object_type == 'rec'). \
                        update({p.status: 'D', p.updated: dt},
                               synchronize_session=False)
                    result.clear()
            db.session.commit()
            return True
        except Exception:
            db.session.rollback()
            return False

    def update_item_by_task(self, *args, **kwargs):
        """ 

        Update item by task

        Args:
            *args: usable within weko but is not being used. (Default: ``empty``)
            **kwargs: usable within weko but is not being used. (Default: ``empty``)
        
        Returns:
            None

        """
        return super(Deposit, self).commit(*args, **kwargs)

    def delete_es_index_attempt(self, pid):
        """ 

        Delete es index attempt.

        Args:
            pid (:obj: `PersistentIdentifier`):
                The item's pid information.
                Erase data related to status deletion.
        
        Returns:
            None

        Raises:
            PIDResolveRESTError(description='This item has been deleted'): Invalid PID.
        """ 
        # if this item has been deleted
        if pid.status == PIDStatus.DELETED:
            # attempt to delete index on es
            try:
                self.indexer.delete(self)
            except BaseException:
                pass
            raise PIDResolveRESTError(description='This item has been deleted')

    def update_author_link(self, author_link):
        """Summary line.

    I   ndex author_link list.

        Args:
            None

        Returns:
            None

        """
        item_id = self.id
        if author_link:
            author_link_info = {
                "id": item_id,
                "author_link": author_link
            }
            self.indexer.update_author_link(author_link_info)

<<<<<<< HEAD
=======
    def update_request_mail(self):
        """
        Index request mail list.
        Args:
            None
        Returns:
            None
        """
        item_id = self.id
        mail_list = RequestMailList.get_mail_list_by_item_id(item_id)
        if mail_list:
            request_mail = {
                "id": item_id,
                "mail_list": mail_list
            }
            self.indexer.update_request_mail_list(request_mail)

    def remove_request_mail(self):
        """
        Remove request mail list.
        Args:
            None
        Returns:
            None
        """
        request_mail = {
            "id": self.id,
            "mail_list": []
        }
        self.indexer.update_request_mail_list(request_mail)

    def update_feedback_mail(self):
        """ 

        Index feedback mail list.

        Args:
            None

        Returns:
            None

        """
        item_id = self.id
        mail_list = FeedbackMailList.get_mail_list_by_item_id(item_id)
        if mail_list:
            feedback_mail = {
                "id": item_id,
                "mail_list": mail_list
            }
            self.indexer.update_feedback_mail_list(feedback_mail)

>>>>>>> e8d00a98
    def remove_feedback_mail(self):
        """ 

        Remove feedback mail list.

        Args:
            None

        Returns:
            None

        """
        feedback_mail = {
            "id": self.id,
            "mail_list": []
        }
        self.indexer.update_feedback_mail_list(feedback_mail)

    def clean_unuse_file_contents(self, item_id, pre_object_versions,
                                  new_object_versions, is_import=False):
        """Summary line.

        Remove file not used after replaced in keep version mode.

        Args:
            item_id (int):
                item_id of the file to be deleted.
            pre_object_versions (list):
                information of the file to be deleted.
                "ex: [87a563d7-537f-41aa-afd6-fed5e3cb4dc2:cd317125-600e-4961-89b6-9bb520f342c7:test.txt]" 
            new_object_versions (list):
                information of the new file to be created
                "ex: [87a563d7-537f-41aa-afd6-fed5e3cb4dc2:cd317125-600e-4961-89b6-9bb520f342c7:test.txt]" 
            is_import (boolean):
                import flag
        
        Returns:
            None

        """
        from weko_workflow.utils import update_cache_data
        pre_file_ids = [obv.file_id for obv in pre_object_versions]
        new_file_ids = [obv.file_id for obv in new_object_versions]
        diff_list = list(set(pre_file_ids) - set(new_file_ids))
        unuse_file_ids = [data[0] for data in
                          ObjectVersion.num_version_link_to_files(diff_list)
                          if data[1] <= 1]
        list_unuse_uri = []
        for obv in pre_object_versions:
            if obv.file_id in unuse_file_ids:
                obv.remove()
                obv.file.delete()
                if is_import:
                    list_unuse_uri.append(obv.file.uri)
                else:
                    obv.file.storage().delete()
        if list_unuse_uri:
            cache_key = current_app \
                .config['WEKO_SEARCH_UI_IMPORT_UNUSE_FILES_URI'] \
                .format(item_id)
            update_cache_data(cache_key, list_unuse_uri, 0)

    def merge_data_to_record_without_version(self, pid, keep_version=False,
                                             is_import=False):
        """Summary line.

        Update changes to current record by record from PID.

        Args:
            pid (:obj:`PersistentIdentifier`):
                pid information of the item to be updated.
                "ex <PersistentIdentifier recid:1.0 / rec:5210fd22-576a-4241-8005-4c1f7ab6077a (R)>" 
            keep_version (boolean,optional):
                version keep flag
                (Default: ``False``)
            is_import (boolean,optional):
                import flag
                (Default: ``False``)
        
        Returns:
            bool: Description of return value

        """
        with db.session.begin_nested():
            # update item_metadata
            index = {'index': self.get('path', []),
                     'actions': self.get('publish_status')}
            item_metadata = ItemsMetadata.get_record(pid.object_uuid).dumps()
            item_id = item_metadata.get('id')
            item_metadata.pop('id', None)
            item_metadata.pop('control_number', None)

            # Clone bucket
            _deposit = WekoDeposit.get_record(pid.object_uuid)
            # Get draft bucket's data
            sync_bucket = RecordsBuckets.query.filter_by(
                record_id=self.id).first()
            if sync_bucket:
                sync_bucket.bucket.locked = False
                snapshot = Bucket.get(
                    _deposit.files.bucket.id).snapshot(lock=False)
                bucket = Bucket.get(sync_bucket.bucket_id)
                if keep_version:
                    self.clean_unuse_file_contents(item_id, bucket.objects,
                                                snapshot.objects, is_import)
                snapshot.locked = False
                sync_bucket.bucket = snapshot
                bucket.locked = False

                if not RecordsBuckets.query.filter_by(
                        bucket_id=bucket.id).all():
                    bucket.remove()

                bucket = {
                    "_buckets": {
                        "deposit": str(snapshot.id)
                    }
                }

                args = [index, item_metadata]
                self.update(*args)
                # Update '_buckets'
                super(WekoDeposit, self).update(bucket)
                self.commit()
                # update records_metadata
                flag_modified(self.model, 'json')
                db.session.add(self.model)
                db.session.add(sync_bucket)

        return self.__class__(self.model.json, model=self.model)

    def prepare_draft_item(self, recid):
        """ 

        Create draft version of main record.
        1. Call the newversion() method using recid as an argument then create a deposit.

        Args:
            recid (dict):
                item meta_data's draft version

        Returns:
            obj:
                returns the created draft_deposit

        """ 
        draft_deposit = self.newversion(recid, is_draft=True)

        return draft_deposit

    def delete_content_files(self):
        """ 

        Delete 'file' from content file metadata.

        Args:
            None

        Returns:
            None

        """
        if self.jrc.get('content'):
            for content in self.jrc['content']:
                if content.get('file'):
                    del content['file']

    @classmethod
    def convert_type_shared_user_ids(cls, data):
        shared_user_ids = []
        if data:
            if 'shared_user_ids' in data:
                tmp = data['shared_user_ids'] if data['shared_user_ids'] else []
                for rec in tmp:
                    if type(rec) == int:
                        shared_user_ids.append(rec)
                        continue
                    if 'user' in rec:
                        shared_user_ids.append(int(rec['user']))
        else:
            data = {}
        data['shared_user_ids'] = shared_user_ids
        return data

class WekoRecord(Record):
    """Extend Record obj for record ui."""

    file_cls = WekoFileObject
    record_fetcher = staticmethod(weko_deposit_fetcher)

    @property
    def pid(self):
        """Return an instance of record PID."""
        pid = self.record_fetcher(self.id, self)
        obj = PersistentIdentifier.get(pid.pid_type, pid.pid_value)
        return obj

    @property
    def pid_recid(self):
        """Return an instance of record PID.

        Returns:
            PersistentIdentifier: record PID
        Raises:
            AttributeError
        """
        pid = self.record_fetcher(self.id, self)
        obj = PersistentIdentifier.get('recid', pid.pid_value)
        return obj

    @property
    def hide_file(self):
        """Whether the file property is hidden.

        Returns:
            _type_: _description_
        Raises:
            AttributeError
        Note: This function just works fine if file property has value.
        """        
        hide_file = False
        item_type_id = self.get('item_type_id')
        solst, meta_options = get_options_and_order_list(item_type_id)
        for lst in solst:
            key = lst[0]
            val = self.get(key)
            option = meta_options.get(key, {}).get('option')
            # Just get 'File'
            if not (val and option) or val.get('attribute_type') != "file":
                continue
            if option.get("hidden"):
                hide_file = True
            break
        return hide_file

    @property
    def navi(self):
        """Return the path name.

        Returns:
            _type_: _description_
        Raises:
            sqlalchemy.exc.OperationalError

        """        
        navs = Indexes.get_path_name(self.get('path', []))

        community = request.args.get('community', None)
        if not community:
            return navs

        from weko_workflow.api import GetCommunity
        comm = GetCommunity.get_community_by_id(community)
        comm_navs = [item for item in navs if str(
            comm.index.id) in item.path.split('/')]
        return comm_navs

    @property
    def item_type_info(self):
        """Return the information of item type.

        Returns:
            _type_: _description_
        Raises:
            AttributeError
        """        
        item_type = ItemTypes.get_by_id(self.get('item_type_id'))
        return '{}({})'.format(item_type.item_type_name.name, item_type.tag)

    @staticmethod
    def switching_language(data):
        """Switching language.

        Args:
            data (_type_): _description_

        Returns:
            _type_: _description_
        """        
        current_lang = current_i18n.language
        for value in data:
            if value.get('language', '') == current_lang:
                return value.get('title', '')
        
        if len(data) > 0:
            if data[0].get('language',None) == None:
                return data[0].get('title', '')

        for value in data:
            if value.get('language', '') == 'en':
                return value.get('title', '')
                
        for value in data:
            if value.get('language', ''):
                return value.get('title', '')
                
        if len(data) > 0:
            return data[0].get('title', '')
        
        return ''

    @staticmethod
    def __get_titles_key(item_type_mapping, meta_option, hide_list):
        """Get title keys in item type mapping.

        :param item_type_mapping: item type mapping.
        :param meta_option: item type option
        :param hide_list: hide item list of item type
        :return:
        """
        parent_key = []
        title_key = {}
        language_key = {}
        if item_type_mapping:
            for mapping_key in item_type_mapping:
                property_data = item_type_mapping.get(mapping_key).get('jpcoar_mapping')
                prop_hidden = meta_option.get(mapping_key, {}).get('option', {}).get('hidden', False)
                if (
                    isinstance(property_data, dict)
                    and property_data.get('title')
                    and not prop_hidden
                ):
                    title = property_data.get('title')
                    _parent_key = mapping_key
                    _title_key = title.get("@value")
                    _language_key = title.get("@attributes", {}).get("xml:lang")
                    for h in hide_list:
                        if _parent_key in h and _language_key in h:
                            _language_key = None
                        if _parent_key in h and _title_key in h:
                            _title_key = None
                            _parent_key = None
                    if _parent_key:
                        parent_key.append(_parent_key)
                        title_key[_parent_key] = _title_key
                        language_key[_parent_key] = _language_key
        return parent_key, title_key, language_key

    @property
    def get_titles(self):
        """Get titles of record.

        Returns:
            _type_: _description_
        Raises:
            sqlalchemy.exc.OperationalError
            TypeError
        """
        from weko_items_ui.utils import get_options_and_order_list, get_hide_list_by_schema_form
        item_type_id = self.get('item_type_id')
        item_type = ItemTypes.get_by_id(item_type_id)
        hide_list = []
        if item_type:
            meta_option, item_type_mapping = get_options_and_order_list(
                item_type_id, item_type_data=ItemTypes(item_type.schema, model=item_type))
            hide_list = get_hide_list_by_schema_form(schemaform=item_type.render.get('table_row_map', {}).get('form', []))
        else:
             meta_option, item_type_mapping = get_options_and_order_list(item_type_id)
        parent_key, title_key, language_key = self.__get_titles_key(
            item_type_mapping, meta_option, hide_list)
        attribute_value = []
        titles = []
        for pk in parent_key:
            attribute_value = None
            if self.get(pk) and \
                    'attribute_value_mlt' in self.get(pk):
                attribute_value = self.get(pk).get('attribute_value_mlt')
            if isinstance(attribute_value, list):
                for attribute in attribute_value:
                    tmp = dict()
                    if attribute.get(title_key.get(pk)):
                        tmp['title'] = attribute.get(title_key.get(pk))
                    if attribute.get(language_key.get(pk)):
                        tmp['language'] = attribute.get(language_key.get(pk))
                    if tmp.get('title'):
                        titles.append(tmp.copy())
            if titles:
                break
        return self.switching_language(titles)

    @property
    def items_show_list(self):
        """Return the item show list.

        Returns:
            _type_: _description_
        Raises:
            AttributeError: 'NoneType' object has no attribute 'is_authenticated'
            AttributeError: 'NoneType' object has no attribute 'model'
            KeyError: 'WEKO_PERMISSION_SUPER_ROLE_USER'
            KeyError: 'WEKO_PERMISSION_ROLE_COMMUNITY'
        """
        from weko_items_ui.utils import get_hide_list_by_schema_form, del_hide_sub_item
        items = []
        settings = AdminSettings.get('items_display_settings')
        hide_email_flag = not settings.items_display_email

        item_type_id = self.get('item_type_id')
        item_type = ItemTypes.get_by_id(item_type_id)
        hide_list = []
        if item_type:
            solst, meta_options = get_options_and_order_list(
                item_type_id, item_type_data=ItemTypes(item_type.schema, model=item_type))
            hide_list = get_hide_list_by_schema_form(schemaform=item_type.render.get('table_row_map', {}).get('form', []))
        else:
             solst, meta_options = get_options_and_order_list(item_type_id)
        meta_list = item_type.render.get('meta_list', []) if item_type else {}

        for lst in solst:
            key = lst[0]

            val = self.get(key)
            option = meta_options.get(key, {}).get('option')
            if not val or not option:
                continue

            hidden = option.get("hidden")
            if hidden:
                continue

            mlt = val.get('attribute_value_mlt')
            if mlt is not None:
                mlt = copy.deepcopy(mlt)

                del_hide_sub_item(key.replace('[]', '').split('.')[0], mlt, hide_list)
                self.__remove_special_character_of_weko2(mlt)
                nval = dict()
                nval['attribute_name'] = val.get('attribute_name')
                nval['attribute_name_i18n'] = lst[2] or val.get(
                    'attribute_name')
                nval['attribute_type'] = val.get('attribute_type')

                if nval['attribute_name'] == 'Reference' \
                        or nval['attribute_type'] == 'file':
                    file_metadata = copy.deepcopy(mlt)
                    if nval['attribute_type'] == 'file':
                        file_metadata = self. \
                            __remove_file_metadata_do_not_publish(
                                file_metadata)
                    nval['attribute_value_mlt'] = \
                        get_all_items(
                            file_metadata, copy.deepcopy(solst), True)
                else:
                    is_author = nval['attribute_type'] == 'creator'
                    is_thumbnail = any(
                        'subitem_thumbnail' in data for data in mlt)
                    
                    sys_bibliographic = _FormatSysBibliographicInformation(
                        copy.deepcopy(mlt),
                        copy.deepcopy(solst)
                    )
                    if is_author:
                        creators = self._get_creator(mlt, hide_email_flag)
                        nval['attribute_value_mlt'] = creators
                    elif is_thumbnail:
                        nval['is_thumbnail'] = True
                    elif sys_bibliographic.is_bibliographic():
                        nval['attribute_value_mlt'] = \
                            sys_bibliographic.get_bibliographic_list(False)
                    else:
                        if meta_list.get(key, {}).get('input_type') == 'text':
                            for iter in mlt:
                                if iter.get('interim'):
                                    iter['interim'] = iter[
                                        'interim'].replace("\n", " ")
                        nval['attribute_value_mlt'] = \
                            get_attribute_value_all_items(
                                key,
                                copy.deepcopy(mlt),
                                copy.deepcopy(solst),
                                is_author,
                                hide_email_flag,
                                True,
                                option.get("oneline", False))
                items.append(nval)
            else:
                val['attribute_name_i18n'] = lst[2] or val.get(
                    'attribute_name')

                if meta_list.get(key, {}).get('input_type') == 'text':
                    if 'attribute_value' in val:
                        val['attribute_value'] = val['attribute_value'].replace(
                            "\n", " ")
                items.append(val)

        return items

    @property
    def display_file_info(self):
        """Display file information.

        :return:
        """
        item_type_id = self.get('item_type_id')
        solst, meta_options = get_options_and_order_list(item_type_id)
        items = []
        for lst in solst:
            key = lst[0]
            val = self.get(key)
            option = meta_options.get(key, {}).get('option')
            if not val or not option:
                continue
            
            # Just get data of 'File'
            if val.get('attribute_type') != "file":
                continue
            # Check option hide.
            if option.get("hidden"):
                continue
            mlt = val.get('attribute_value_mlt')
            if mlt is not None:
                # Processing get files.
                mlt = copy.deepcopy(mlt)
                # Get file with current version id.
                file_metadata_temp = []
                exclude_attr = [
                    'displaytype', 'accessrole', 'licensetype', 'licensefree']
                filename = request.args.get("filename", None)
                file_order = int(request.args.get("file_order", -1))
                for idx, f in enumerate(mlt):
                    if (f.get('filename') == filename and file_order == -1) \
                            or file_order == idx:
                        # Exclude attributes which is not use.
                        for ea in exclude_attr:
                            if f.get(ea, None):
                                del f[ea]
                        file_metadata_temp.append(f)
                file_metadata = file_metadata_temp
                nval = dict()
                nval['attribute_name'] = val.get('attribute_name')
                nval['attribute_name_i18n'] = lst[2] or val.get(
                    'attribute_name')
                nval['attribute_type'] = val.get('attribute_type')
                # Format structure to display.
                attr_mlt = get_attribute_value_all_items(key, file_metadata,
                                                  copy.deepcopy(solst))
                set_file_date(key, copy.deepcopy(solst), file_metadata, attr_mlt)
                
                nval['attribute_value_mlt'] = attr_mlt
                items.append(nval)
            else:
                # Processing get pubdate.
                attr_name = val.get('attribute_value', '')
                val['attribute_name_i18n'] = lst[2] or attr_name
                val['attribute_value_mlt'] = [[[[{
                    val['attribute_name_i18n']: attr_name}]]]]
                items.append(val)
        return items

    def __remove_special_character_of_weko2(self, metadata):
        """Remove special character of WEKO2.

        :param metadata:
        """
        if isinstance(metadata, dict):
            for k, val in metadata.items():
                if isinstance(val, str):
                    metadata[k] = remove_weko2_special_character(val)
                else:
                    self.__remove_special_character_of_weko2(val)
        elif isinstance(metadata, list):
            for idx, val in enumerate(metadata):
                if isinstance(val, str):
                    metadata[idx] = remove_weko2_special_character(val)
                else:
                    self.__remove_special_character_of_weko2(val)

    @staticmethod
    def _get_creator(meta_data, hide_email_flag):
        current_app.logger.debug("meta_data:{}".format(meta_data))
        creators = []
        if meta_data:
            for creator_data in meta_data:
                creator_dict = _FormatSysCreator(creator_data).format_creator()
                identifiers = WEKO_DEPOSIT_SYS_CREATOR_KEY['identifiers']
                creator_mails = WEKO_DEPOSIT_SYS_CREATOR_KEY['creator_mails']
                if identifiers in creator_data:
                    creator_dict[identifiers] = creator_data[identifiers]
                if creator_mails in creator_data and not hide_email_flag:
                    creator_dict[creator_mails] = creator_data[creator_mails]
                creators.append(creator_dict)
        return creators

    def __remove_file_metadata_do_not_publish(self, file_metadata_list):
        """Remove file metadata do not publish.

        :param file_metadata_list: File metadata list.
        :return: New file metadata list.
        """
        new_file_metadata_list = []
        user_id_list = self.get('_deposit', {}).get('owners', [])
        for file in file_metadata_list:
            is_permissed_user = self.__check_user_permission(user_id_list)
            is_open_no = self.is_do_not_publish(file)
            if self.is_input_open_access_date(file):
                if not self.is_future_open_date(self,
                                                file) or is_permissed_user:
                    new_file_metadata_list.append(file)
                else:
                    continue
            elif not (is_open_no and not is_permissed_user):
                new_file_metadata_list.append(file)
        return new_file_metadata_list

    @staticmethod
    def __check_user_permission(user_id_list):
        """Check user permission.

        :return: True if the login user is allowed to display file metadata.
        """
        is_ok = False
        # Check guest user
        if not current_user.is_authenticated:
            return is_ok
        # Check registered user
        elif current_user and current_user.id in user_id_list:
            is_ok = True
        # Check super users
        else:
            super_users = current_app.config['WEKO_PERMISSION_SUPER_ROLE_USER'] + \
                current_app.config['WEKO_PERMISSION_ROLE_COMMUNITY']
            for role in list(current_user.roles or []):
                if role.name in super_users:
                    is_ok = True
                    break
        return is_ok

    @staticmethod
    def is_input_open_access_date(file_metadata):
        """Check access of file is 'Input Open Access Date'.

        :return: True is 'Input Open Access Date'.
        """
        access_role = file_metadata.get('accessrole', '')
        return access_role == 'open_date'

    @staticmethod
    def is_do_not_publish(file_metadata):
        """Check access of file is 'Do not Publish'.

        :return: True is 'Do not Publish'.
        """
        access_role = file_metadata.get('accessrole', '')
        return access_role == 'open_no'

    @staticmethod
    def get_open_date_value(file_metadata):
        """Get value of 'Open Date' in file.

        :return: value of open date.
        """
        date = file_metadata.get('date', [{}])
        date_value = date[0].get('dateValue')
        return date_value

    @staticmethod
    def is_future_open_date(self, file_metadata):
        """Check .

        :return: .
        """
        from weko_records_ui.utils import is_future
        # Get 'open_date' and convert to datetime.date.
        date_value = self.get_open_date_value(file_metadata)
        if date_value is None:
            date_value = str(date.max)
        return is_future(date_value)

    @property
    def pid_doi(self):
        """Return pid_value of doi identifier.

        Returns:
            _type_: _description_
        Raises:
            AttributeError
        """        
        return self._get_pid('doi')

    @property
    def pid_cnri(self):
        """Return pid_value of doi identifier."""
        return self._get_pid('hdl')

    @property
    def pid_parent(self):
        """Return pid_value of doi identifier."""
        pid_ver = PIDVersioning(child=self.pid_recid)
        if pid_ver:
            # Get pid parent of draft record
            if ".0" in str(self.pid_recid.pid_value):
                pid_ver.relation_type = 3
                return pid_ver.parents.one_or_none()
            return pid_ver.parents.one_or_none()
        return None

    @classmethod
    def get_record_by_pid(cls, pid):
        """Get record by pid."""
        pid = PersistentIdentifier.get('depid', pid)
        return cls.get_record(id_=pid.object_uuid)

    @classmethod
    def get_record_by_uuid(cls, uuid):
        """Get record by uuid."""
        record = cls.get_record(id_=uuid)
        return record

    @classmethod
    def get_record_cvs(cls, uuid):
        """Get record cvs."""
        record = cls.get_record(id_=uuid)
        return Indexes.get_coverpage_state(record.get('path'))

    def _get_pid(self, pid_type):
        """Return pid_value from persistent identifier."""
        pid_without_ver = get_record_without_version(self.pid_recid)
        if not pid_without_ver:
            return None
        try:
            return PersistentIdentifier.query.filter_by(
                pid_type=pid_type,
                object_uuid=pid_without_ver.object_uuid,
                status=PIDStatus.REGISTERED
            ).order_by(
                db.desc(PersistentIdentifier.created)
            ).first()
        except PIDDoesNotExistError as pid_not_exist:
            current_app.logger.error(pid_not_exist)
        return None

    def update_item_link(self, pid_value):
        """Update current Item Reference base of IR of pid_value input."""
        item_link = ItemLink(self.pid.pid_value)
        items = ItemReference.get_src_references(pid_value).all()
        relation_data = []

        for item in items:
            _item = dict(item_id=item.dst_item_pid,
                         sele_id=item.reference_type)
            relation_data.append(_item)

        item_link.update(relation_data)

    def get_file_data(self, item_type=None):
        """Get file data."""
        item_type_id = self.get('item_type_id')
        if item_type:
            solst, _ = get_options_and_order_list(
                item_type_id, item_type_data=ItemTypes(item_type.schema, model=item_type))
        else:
            solst, _ = get_options_and_order_list(item_type_id)
        items = []
        for lst in solst:
            key = lst[0]
            val = self.get(key)
            if not val:
                continue
            # Just get data of 'File'.
            if val.get('attribute_type') != "file":
                continue
            mlt = val.get('attribute_value_mlt')
            if mlt is not None:
                items.extend(mlt)
        return items


class _FormatSysCreator:
    """Format system creator for detail page."""

    def __init__(self, creator):
        """Initialize Format system creator for detail page.

        :param creator:Creator data
        :param languages: language list
        """
        # current_app.logger.error("creator:{}".format(creator))
        self.creator = creator
        self.current_language = current_i18n.language
        self.no_language_key = "NoLanguage"
        self._get_creator_languages_order()

    def _get_creator_languages_order(self):
        """Get creator languages order.

        @return:
        """
        # Prioriry languages: creator, family, given, alternative, affiliation
        lang_key = OrderedDict()
        lang_key[WEKO_DEPOSIT_SYS_CREATOR_KEY['creator_names']] = \
            WEKO_DEPOSIT_SYS_CREATOR_KEY['creator_lang']
        lang_key[WEKO_DEPOSIT_SYS_CREATOR_KEY['family_names']] = \
            WEKO_DEPOSIT_SYS_CREATOR_KEY['family_lang']
        lang_key[WEKO_DEPOSIT_SYS_CREATOR_KEY['given_names']] = \
            WEKO_DEPOSIT_SYS_CREATOR_KEY['given_lang']
        lang_key[WEKO_DEPOSIT_SYS_CREATOR_KEY['alternative_names']] = \
            WEKO_DEPOSIT_SYS_CREATOR_KEY['alternative_lang']

        # Get languages for all same structure languages key
        languages = []
        [languages.append(data.get(v)) for k, v in lang_key.items()
         for data in self.creator.get(k, []) if data.get(v) not in languages]

        # Get languages affiliation
        for creator_affiliation in self.creator.get(
                WEKO_DEPOSIT_SYS_CREATOR_KEY['creatorAffiliations'], []):
            for affiliation_name in creator_affiliation.get(
                    WEKO_DEPOSIT_SYS_CREATOR_KEY['affiliation_names'], []):
                if affiliation_name.get(
                    WEKO_DEPOSIT_SYS_CREATOR_KEY[
                        'affiliation_lang']) not in languages:
                    languages.append(affiliation_name.get(
                        WEKO_DEPOSIT_SYS_CREATOR_KEY['affiliation_lang']))
        self.languages = languages

    def _format_creator_to_show_detail(self, language: str, parent_key: str,
                                       lst: list) -> NoReturn:
        """Get creator name to show on item detail.

        :param language: language
        :param parent_key: parent key
        :param lst: creator name list
        """
        name_key = ''
        lang_key = ''
        if parent_key == WEKO_DEPOSIT_SYS_CREATOR_KEY['creator_names']:
            name_key = WEKO_DEPOSIT_SYS_CREATOR_KEY['creator_name']
            lang_key = WEKO_DEPOSIT_SYS_CREATOR_KEY['creator_lang']
        elif parent_key == WEKO_DEPOSIT_SYS_CREATOR_KEY['family_names']:
            name_key = WEKO_DEPOSIT_SYS_CREATOR_KEY['family_name']
            lang_key = WEKO_DEPOSIT_SYS_CREATOR_KEY['family_lang']
        elif parent_key == WEKO_DEPOSIT_SYS_CREATOR_KEY['given_names']:
            name_key = WEKO_DEPOSIT_SYS_CREATOR_KEY['given_name']
            lang_key = WEKO_DEPOSIT_SYS_CREATOR_KEY['given_lang']
        elif parent_key == WEKO_DEPOSIT_SYS_CREATOR_KEY['alternative_names']:
            name_key = WEKO_DEPOSIT_SYS_CREATOR_KEY['alternative_name']
            lang_key = WEKO_DEPOSIT_SYS_CREATOR_KEY['alternative_lang']
        elif parent_key == WEKO_DEPOSIT_SYS_CREATOR_KEY['creator_type']: #? ADDED 20231017 CREATOR TYPE BUG FIX
            return
        if parent_key in self.creator:
            lst_value = self.creator[parent_key]
            if len(lst_value) > 0:
                for i in range(len(lst_value)):
                    if lst_value[i] and lst_value[i].get(lang_key) == language:
                        if name_key in lst_value[i]:
                            lst.append(lst_value[i][name_key])
                            break

    def _get_creator_to_show_popup(self, creators: Union[list, dict],
                                   language: any,
                                   creator_list: list,
                                   creator_list_temp: list = None) -> NoReturn:
        """Format creator to show on popup.

        Args:
            creators (Union[list, dict]): Creators information.
            language (any): Language.
            creator_list (list): Creator list.
            creator_list_temp (list, optional):  Creator temporary list. Defaults to None.

        Returns:
            NoReturn: _description_
        """                                   
        def _run_format_affiliation(affiliation_max, affiliation_min,
                                    languages,
                                    creator_lists,
                                    creator_list_temps):
            """Format affiliation creator.

            :param affiliation_max: Affiliation max.
            :param affiliation_min: Affiliation min.
            :param languages: Language.
            :param creator_lists: Creator lists.
            :param creator_list_temps: Creator lists temps.

            """
            for index in range(len(affiliation_max)):
                if index < len(affiliation_min):
                    affiliation_max[index].update(
                        affiliation_min[index])
                    self._get_creator_to_show_popup(
                        [affiliation_max[index]],
                        languages, creator_lists,
                        creator_list_temps)
                else:
                    self._get_creator_to_show_popup(
                        [affiliation_max[index]],
                        languages, creator_lists,
                        creator_list_temps)

        def format_affiliation(affiliation_data):
            """Format affiliation creator.

            :param affiliation_data: Affiliation data.
            """
            for creator in affiliation_data:
                affiliation_name_format = creator.get('affiliationNames', [])
                affiliation_name_identifiers_format = creator.get(
                    'affiliationNameIdentifiers', [])
                if len(affiliation_name_format) >= len(
                        affiliation_name_identifiers_format):
                    affiliation_max = affiliation_name_format
                    affiliation_min = affiliation_name_identifiers_format
                else:
                    affiliation_max = affiliation_name_identifiers_format
                    affiliation_min = affiliation_name_format

                _run_format_affiliation(affiliation_max, affiliation_min,
                                        language,
                                        creator_list,
                                        creator_list_temp)

        if isinstance(creators, dict):
            creator_list_temp = []
            for key, value in creators.items():
                if (key in [WEKO_DEPOSIT_SYS_CREATOR_KEY['identifiers'], 
                            WEKO_DEPOSIT_SYS_CREATOR_KEY['creator_mails'],
                            WEKO_DEPOSIT_SYS_CREATOR_KEY['creator_type']]): #? ADDED 20231017 CREATOR TYPE BUG FIX
                    continue
                if key == WEKO_DEPOSIT_SYS_CREATOR_KEY['creatorAffiliations']:
                    format_affiliation(value)
                else:
                    self._get_creator_to_show_popup(value, language,
                                                    creator_list,
                                                    creator_list_temp)
            if creator_list_temp:
                if language:
                    creator_list.append({language: creator_list_temp})
                else:
                    creator_list.append(
                        {self.no_language_key: creator_list_temp})
        else:
            for creator_data in creators:
                self._get_creator_based_on_language(creator_data,
                                                    creator_list_temp,
                                                    language)

    @staticmethod
    def _get_creator_based_on_language(creator_data: dict,
                                       creator_list_temp: list,
                                       language: str) -> NoReturn:
        """Get creator based on language.

        :param creator_data: creator data.
        :param creator_list_temp: creator temporary list.
        :param language: language code.
        """
        count = 0
        for k, v in creator_data.items():
            if 'Lang' in k:
                if not language:
                    count = count + 1
                elif v == language:
                    creator_list_temp.append(creator_data)
        if count == 0 and not language:
            creator_list_temp.append(creator_data)

    def format_creator(self) -> dict:
        """Format creator data to display on detail screen.

        :return: <dict> The creators are formatted.
        """
        creator_lst = []
        rtn_value = {}
        creator_type = WEKO_DEPOSIT_SYS_CREATOR_KEY['creator_type'] #? ADDED 20231017 CREATOR TYPE BUG FIX
        creator_names = WEKO_DEPOSIT_SYS_CREATOR_KEY['creator_names']
        family_names = WEKO_DEPOSIT_SYS_CREATOR_KEY['family_names']
        given_names = WEKO_DEPOSIT_SYS_CREATOR_KEY['given_names']
        alternative_names = WEKO_DEPOSIT_SYS_CREATOR_KEY['alternative_names']
        list_parent_key = [
            creator_type, #? ADDED 20231017 CREATOR TYPE BUG FIX
            creator_names,
            family_names,
            given_names,
            alternative_names
        ]

        # Get default creator name to show on detail screen.
        self._get_default_creator_name(list_parent_key,
                                       creator_lst)

        rtn_value['name'] = creator_lst
        creator_list_tmp = []
        creator_list = []

        # Get creators are displayed on creator pop up.
        self._get_creator_to_display_on_popup(creator_list_tmp)
        for creator_data in creator_list_tmp:
            if isinstance(creator_data, dict):
                creator_temp = {}
                for k, v in creator_data.items():
                    if isinstance(v, list):
                        merged_data = {}
                        self._merge_creator_data(v, merged_data)
                        creator_temp[k] = merged_data
                creator_list.append(creator_temp)
        
        # Format creators
        formatted_creator_list = []
        self._format_creator_on_creator_popup(creator_list,
                                              formatted_creator_list)

        rtn_value.update({'order_lang': formatted_creator_list})

        return rtn_value

    def _format_creator_on_creator_popup(self, creators: Union[dict, list],
                                         des_creator: Union[
                                             dict, list]) -> NoReturn:
        """Format creator on creator popup.

        :param creators:
        :param des_creator:
        """
        if isinstance(creators, list):
            for creator_data in creators:
                creator_tmp = {}
                self._format_creator_on_creator_popup(creator_data,
                                                      creator_tmp)
                des_creator.append(creator_tmp)
        elif isinstance(creators, dict):
            alternative_name_key = WEKO_DEPOSIT_SYS_CREATOR_KEY[
                'alternative_name']
            for key, value in creators.items():
                des_creator[key] = {}
                if key != self.no_language_key and isinstance(value, dict):
                    self._format_creator_name(value, des_creator[key])
                    des_creator[key][alternative_name_key] = value.get(
                        alternative_name_key, [])
                else:
                    des_creator[key] = value.copy()
                self._format_creator_affiliation(value.copy(),
                                                 des_creator[key])

    @staticmethod
    def _format_creator_name(creator_data: dict,
                             des_creator: dict) -> NoReturn:
        """Format creator name.

        :param creator_data: Creator value.
        :param des_creator: Creator des
        """
        creator_name_key = WEKO_DEPOSIT_SYS_CREATOR_KEY['creator_name']
        family_name_key = WEKO_DEPOSIT_SYS_CREATOR_KEY['family_name']
        given_name_key = WEKO_DEPOSIT_SYS_CREATOR_KEY['given_name']
        creator_name = creator_data.get(creator_name_key)
        family_name = creator_data.get(family_name_key)
        given_name = creator_data.get(given_name_key)
        if creator_name:
            des_creator[creator_name_key] = creator_name
        else:
            if not family_name:
                des_creator[creator_name_key] = given_name
            elif not given_name:
                des_creator[creator_name_key] = family_name
            else:
                lst = []
                for idx, item in enumerate(family_name):
                    _creator_name = item
                    if len(given_name) > idx:
                        _creator_name += " " + given_name[idx]
                    lst.append(_creator_name)
                des_creator[creator_name_key] = lst

    @staticmethod
    def _format_creator_affiliation(creator_data: dict,
                                    des_creator: dict) -> NoReturn:
        """Format creator affiliation.

        :param creator_data: Creator data
        :param des_creator: Creator des.
        """
        def _get_max_list_length() -> int:
            """Get max length of list.

            :return: The max length of list.
            """
            max_data = max(
                [len(identifier_schema), len(affiliation_name),
                 len(identifier), len(identifier_uri)])
            return max_data

        identifier_schema_key = WEKO_DEPOSIT_SYS_CREATOR_KEY[
            'affiliation_name_identifier_scheme']
        affiliation_name_key = WEKO_DEPOSIT_SYS_CREATOR_KEY['affiliation_name']
        identifier_key = WEKO_DEPOSIT_SYS_CREATOR_KEY[
            'affiliation_name_identifier']
        identifier_uri_key = WEKO_DEPOSIT_SYS_CREATOR_KEY[
            'affiliation_name_identifier_URI']
        identifier_schema = creator_data.get(identifier_schema_key, [])
        affiliation_name = creator_data.get(affiliation_name_key, [])
        identifier = creator_data.get(identifier_key, [])
        identifier_uri = creator_data.get(identifier_uri_key, [])
        list_length = _get_max_list_length()
        idx = 0
        identifier_name_list = []
        identifier_list = []
        while idx < list_length:
            tmp_data = ""
            if len(identifier_schema) > idx:
                tmp_data += identifier_schema[idx]
            if len(affiliation_name) > idx:
                tmp_data += " " + affiliation_name[idx]
            identifier_name_list.append(tmp_data)

            identifier_tmp = {
                "identifier": "",
                "uri": "",
            }
            if len(identifier) > idx:
                identifier_tmp['identifier'] = identifier[idx]
            if len(identifier_uri) > idx:
                identifier_tmp['uri'] = identifier_uri[idx]
            identifier_list.append(identifier_tmp)
            idx += 1

        des_creator[affiliation_name_key] = identifier_name_list
        des_creator[identifier_key] = identifier_list

    def _get_creator_to_display_on_popup(self, creator_list: list):
        """Get creator to display on popup.

        :param creator_list: Creator list.
        """
        for lang in self.languages:
            self._get_creator_to_show_popup(self.creator, lang,
                                            creator_list)

    def _merge_creator_data(self, creator_data: Union[list, dict],
                            merged_data: dict) -> NoReturn:
        """Merge creator data.

        :param creator_data: Creator data.
        :param merged_data: Merged data.
        """
        def merge_data(key, value):
            if isinstance(merged_data.get(key), list):
                merged_data[key].append(value)
            else:
                merged_data[key] = [value]

        if isinstance(creator_data, list):
            for data in creator_data:
                self._merge_creator_data(data, merged_data)
        elif isinstance(creator_data, dict):
            for k, v in creator_data.items():
                if isinstance(v, str):
                    merge_data(k, v)

    def _get_default_creator_name(self, list_parent_key: list,
                                  creator_names: list) -> NoReturn:
        """Get default creator name.

        :param list_parent_key: parent list key.
        :param creator_names: Creators name.
        """
        def _get_creator(_language):
            for parent_key in list_parent_key:
                self._format_creator_to_show_detail(_language,
                                                    parent_key, creator_names)
                if creator_names:
                    return

        _get_creator(self.current_language)
        # if current language has no creator
        if not creator_names:
            for lang in self.languages:
                _get_creator(lang)
                if creator_names:
                    break


class _FormatSysBibliographicInformation:
    """Format system Bibliographic Information for detail page."""

    def __init__(self, bibliographic_meta_data_lst, props_lst):
        """Initialize format system Bibliographic Information for detail page.

        :param bibliographic_meta_data_lst: bibliographic meta data list
        :param props_lst: Property list
        """
        # current_app.logger.error("bibliographic_meta_data_lst:{}".format(bibliographic_meta_data_lst))
        # current_app.logger.error("props_lst:{}".format(props_lst))
        
        self.bibliographic_meta_data_lst = bibliographic_meta_data_lst
        self.props_lst = props_lst

    def is_bibliographic(self):
        """Check bibliographic information."""
        def check_key(_meta_data):
            for key in WEKO_DEPOSIT_BIBLIOGRAPHIC_INFO_SYS_KEY:
                if key in _meta_data:
                    return True
            return False

        meta_data = self.bibliographic_meta_data_lst
        if isinstance(meta_data, dict):
            return check_key(meta_data)
        elif isinstance(meta_data, list) and len(meta_data) > 0 and isinstance(
                meta_data[0], dict):
            return check_key(meta_data[0])

        return False

    def get_bibliographic_list(self, is_get_list):
        """Get bibliographic information list.

        :return: bibliographic list
        """
        bibliographic_list = []
        for bibliographic in self.bibliographic_meta_data_lst:
            title_data, magazine, length = self._get_bibliographic(
                bibliographic, is_get_list)
            bibliographic_list.append({
                'title_attribute_name': title_data,
                'magazine_attribute_name': magazine,
                'length': length
            })
        return bibliographic_list

    def _get_bibliographic(self, bibliographic, is_get_list):
        """Get bibliographic information data.

        :param bibliographic:
        :return: title_data, magazine, length
        """
        title_data = []
        language = ''
        if bibliographic.get('bibliographic_titles'):
            if is_get_list:
                current_lang = current_i18n.language
                if not current_lang:
                    current_lang = 'en'
                title_data, language = self._get_source_title_show_list(
                    bibliographic.get('bibliographic_titles'), current_lang)
            else:
                title_data = self._get_source_title(
                    bibliographic.get('bibliographic_titles'))
        if is_get_list:
            if not language:
                language = current_lang
            bibliographic_info, length = self._get_bibliographic_show_list(
                bibliographic, language)
        else:
            bibliographic_info, length = self._get_bibliographic_information(
                bibliographic)
        return title_data, bibliographic_info, length

    def _get_property_name(self, key):
        """Get property name.

        :param key: Property key
        :return: Property Name.
        """
        for lst in self.props_lst:
            if key == lst[0].split('.')[-1]:
                return lst[2]
        return key

    @staticmethod
    def _get_translation_key(key, lang):
        """Get translation key.

        :param key: Property key
        :param lang: : Language
        :return: Translation key.
        """
        bibliographic_translation = current_app.config.get(
            'WEKO_DEPOSIT_BIBLIOGRAPHIC_TRANSLATIONS')
        if key in bibliographic_translation:
            return bibliographic_translation.get(key, {}).get(lang, '')

    def _get_bibliographic_information(self, bibliographic):
        """Get magazine information data.

        :param bibliographic:
        :return:
        """
        bibliographic_info_list = []
        for key in WEKO_DEPOSIT_BIBLIOGRAPHIC_INFO_KEY:
            if key == 'p.':
                page = self._get_page_tart_and_page_end(
                    bibliographic.get('bibliographicPageStart'),
                    bibliographic.get('bibliographicPageEnd'))
                if page != '':
                    bibliographic_info_list.append({key: page})
            elif key == 'bibliographicIssueDates':
                dates = self._get_issue_date(
                    bibliographic.get(key))
                if dates:
                    bibliographic_info_list.append(
                        {self._get_property_name(key): " ".join(
                            str(x) for x in dates)})
            elif bibliographic.get(key):
                bibliographic_info_list.append(
                    {self._get_property_name(key): bibliographic.get(key)})
        length = len(bibliographic_info_list) if len(
            bibliographic_info_list) else 0
        return bibliographic_info_list, length

    def _get_bibliographic_show_list(self, bibliographic, language):
        """Get magazine information data.

        :param bibliographic:
        :return:
        """
        bibliographic_info_list = []
        for key in WEKO_DEPOSIT_BIBLIOGRAPHIC_INFO_KEY:
            if key == 'p.':
                page = self._get_page_tart_and_page_end(
                    bibliographic.get('bibliographicPageStart'),
                    bibliographic.get('bibliographicPageEnd'))
                if page != '':
                    bibliographic_info_list.append({key: page})
            elif key == 'bibliographicIssueDates':
                dates = self._get_issue_date(
                    bibliographic.get(key))
                if dates:
                    bibliographic_info_list.append(
                        {self._get_translation_key(key, language): " ".join(
                            str(x) for x in dates)})
            elif bibliographic.get(key):
                bibliographic_info_list.append({
                    self._get_translation_key(key, language): bibliographic.get(
                        key)
                })
        length = len(bibliographic_info_list) if len(
            bibliographic_info_list) else 0
        return bibliographic_info_list, length

    @staticmethod
    def _get_source_title(source_titles):
        """Get source title.

        :param source_titles:
        :return:
        """
        title_data = []
        for source_title in source_titles:
            title = source_title['bibliographic_titleLang'] + ' : ' if \
                source_title.get('bibliographic_titleLang') else ''
            title += source_title[
                'bibliographic_title'] if source_title.get(
                'bibliographic_title') else ''
            title_data.append(title)
        return title_data

    @staticmethod
    def _get_source_title_show_list(source_titles, current_lang):
        """Get source title in show list.

        :param current_lang:
        :param source_titles:
        :return:
        """
        value_en = None
        value_latn = None
        title_data_lang = []
        title_data_none_lang = []
        for source_title in source_titles:
            key = source_title.get('bibliographic_titleLang')
            value = source_title.get('bibliographic_title')
            if not value:
                continue
            elif current_lang == key:
                return value, key
            else:
                if key:
                    if key == 'en':
                        value_en = value
                    elif key == 'ja-Latn':
                        value_latn = value
                    else:
                        title = {}
                        title[key] = value
                        title_data_lang.append(title)
                else:
                    title_data_none_lang.append(value)

        if len(title_data_none_lang) > 0:
            if source_titles[0].get('bibliographic_title')==title_data_none_lang[0]:
                return title_data_none_lang[0],''
            
        if value_latn:
            return value_latn, 'ja-Latn'

        if value_en and (current_lang != 'ja' or
                         not current_app.config.get("WEKO_RECORDS_UI_LANG_DISP_FLG", False)):
            return value_en, 'en'

        if len(title_data_lang) > 0:
            if current_lang != 'en' or \
                    not current_app.config.get("WEKO_RECORDS_UI_LANG_DISP_FLG", False):
                return list(title_data_lang[0].values())[0], \
                    list(title_data_lang[0])[0]
            else:
                for t in title_data_lang:
                    if list(t)[0] != 'ja':
                        return list(t.values())[0], list(t)[0]
        return (title_data_none_lang[0], 'ja') if len(
            title_data_none_lang) > 0 else (None, 'ja')

    @staticmethod
    def _get_page_tart_and_page_end(page_start, page_end):
        """Get page start and page end.

        :param page_start:
        :param page_end:
        :return:
        """
        page = ''
        page += page_start if page_start is not None else ''
        if page_end is not None:
            temp = page_end if page == '' else '-' + page_end
            page += temp if page_end else ''

        return page

    @staticmethod
    def _get_issue_date(issue_date):
        """
        Get issue dates.

        :param issue_date:
        :return:
        """
        date = []
        issue_type = 'Issued'
        if isinstance(issue_date, list):
            for issued_date in issue_date:
                if issued_date.get(
                    'bibliographicIssueDate') and issued_date.get(
                        'bibliographicIssueDateType') == issue_type:
                    date.append(issued_date.get('bibliographicIssueDate'))
        elif isinstance(issue_date, dict) and \
            (issue_date.get('bibliographicIssueDate')
             and issue_date.get('bibliographicIssueDateType')
                == issue_type):
            date.append(issue_date.get('bibliographicIssueDate'))
        return date<|MERGE_RESOLUTION|>--- conflicted
+++ resolved
@@ -62,12 +62,8 @@
 from sqlalchemy.orm.attributes import flag_modified
 from weko_admin.models import AdminSettings
 from weko_index_tree.api import Indexes
-<<<<<<< HEAD
-from weko_records.api import ItemLink, ItemsMetadata, ItemTypes,FeedbackMailList
-=======
 from weko_records.api import FeedbackMailList, RequestMailList, ItemLink, ItemsMetadata, \
-    ItemTypes, Mapping
->>>>>>> e8d00a98
+    ItemTypes
 from weko_records.models import ItemMetadata, ItemReference
 from weko_records.utils import get_all_items, get_attribute_value_all_items, \
     get_options_and_order_list, json_loader, remove_weko2_special_character, \
@@ -1066,18 +1062,20 @@
         if not record or not versioning.exists or versioning.draft_child:
             return None
 
-<<<<<<< HEAD
         data = record.dumps()
+        owner = data['_deposit']['owner']
         owners = data['_deposit']['owners']
+        weko_shared_ids = data['weko_shared_ids']
+        
         keys_to_remove = ('_deposit', 'doi', '_oai',
-                        '_files', '_buckets', '$schema')
+                            '_files', '_buckets', '$schema')
         for k in keys_to_remove:
             data.pop(k, None)
 
         draft_id = '{0}.{1}'.format(
             pid.pid_value,
             0 if is_draft else get_latest_version_id(pid.pid_value))
-
+        
         # NOTE: We call the superclass `create()` method, because
         # we don't want a new empty bucket, but
         # an unlocked snapshot of the old record's bucket.
@@ -1087,7 +1085,12 @@
         # Injecting owners is required in case of creating new
         # version this outside of request context
 
+        deposit['_deposit']['owner'] = owner
         deposit['_deposit']['owners'] = owners
+        deposit['_deposit']['weko_shared_ids'] = weko_shared_ids
+        deposit['owner'] = owner
+        deposit['owners'] = owners
+        deposit['weko_shared_ids'] = weko_shared_ids
 
         recid = PersistentIdentifier.get(
             'recid', str(data['_deposit']['id']))
@@ -1105,7 +1108,7 @@
                 parent_pid = PIDVersioning(child=recid).parent
                 relation = PIDRelation.query. \
                     filter_by(parent=parent_pid,
-                            child=recid).one_or_none()
+                                child=recid).one_or_none()
                 relation.relation_type = 3
             db.session.merge(relation)
 
@@ -1114,11 +1117,12 @@
         snapshot.locked = False
         deposit['_buckets'] = {'deposit': str(snapshot.id)}
         RecordsBuckets.create(record=deposit.model,
-                            bucket=snapshot)
+                                bucket=snapshot)
 
         index = {'index': self.get('path', []),
-                'actions': self.get('publish_status')}
-        if 'activity_info' in session:
+                    'actions': self.get('publish_status')}
+
+        if session and 'activity_info' in session:
             del session['activity_info']
         if is_draft:
             from weko_workflow.utils import convert_record_to_item_metadata
@@ -1130,83 +1134,6 @@
         args = [index, item_metadata]
         deposit.update(*args)
         deposit.commit()
-=======
-            data = record.dumps()
-            owner = data['_deposit']['owner']
-            owners = data['_deposit']['owners']
-            weko_shared_ids = data['weko_shared_ids']
-            
-            keys_to_remove = ('_deposit', 'doi', '_oai',
-                              '_files', '_buckets', '$schema')
-            for k in keys_to_remove:
-                data.pop(k, None)
-
-            draft_id = '{0}.{1}'.format(
-                pid.pid_value,
-                0 if is_draft else get_latest_version_id(pid.pid_value))
-            
-            # NOTE: We call the superclass `create()` method, because
-            # we don't want a new empty bucket, but
-            # an unlocked snapshot of the old record's bucket.
-            deposit = super(
-                WekoDeposit,
-                self).create(data, recid=draft_id)
-            # Injecting owners is required in case of creating new
-            # version this outside of request context
-
-            deposit['_deposit']['owner'] = owner
-            deposit['_deposit']['owners'] = owners
-            deposit['_deposit']['weko_shared_ids'] = weko_shared_ids
-            deposit['owner'] = owner
-            deposit['owners'] = owners
-            deposit['weko_shared_ids'] = weko_shared_ids
-
-            recid = PersistentIdentifier.get(
-                'recid', str(data['_deposit']['id']))
-            depid = PersistentIdentifier.get(
-                'depid', str(data['_deposit']['id']))
-            
-            PIDVersioning(
-                parent=versioning.parent).insert_draft_child(
-                child=recid)
-            RecordDraft.link(recid, depid)
-            
-            if is_draft:
-                with db.session.begin_nested():
-                    # Set relation type of draft record is 3: Draft
-                    parent_pid = PIDVersioning(child=recid).parent
-                    relation = PIDRelation.query. \
-                        filter_by(parent=parent_pid,
-                                  child=recid).one_or_none()
-                    relation.relation_type = 3
-                db.session.merge(relation)
-
-            snapshot = record.files.bucket. \
-                snapshot(lock=False)
-            snapshot.locked = False
-            deposit['_buckets'] = {'deposit': str(snapshot.id)}
-            RecordsBuckets.create(record=deposit.model,
-                                  bucket=snapshot)
-            
-            index = {'index': self.get('path', []),
-                     'actions': self.get('publish_status')}
-
-            if session and 'activity_info' in session:
-                del session['activity_info']
-            if is_draft:
-                from weko_workflow.utils import convert_record_to_item_metadata
-                item_metadata = convert_record_to_item_metadata(record)
-            else:
-                item_metadata = ItemsMetadata.get_record(
-                    pid.object_uuid).dumps()
-            item_metadata.pop('id', None)
-            args = [index, item_metadata]
-            deposit.update(*args)
-            deposit.commit()
-        except SQLAlchemyError as ex:
-            current_app.logger.debug(ex)
-            db.session.rollback()
->>>>>>> e8d00a98
         return deposit
 
     def get_content_files(self):
@@ -1533,28 +1460,22 @@
 
         # Convert item meta data
         try:
-<<<<<<< HEAD
-            deposit_owners = self.get('_deposit', {}).get('owners')
-            owner_id = str(deposit_owners[0] if deposit_owners else 1)
+            data = self.convert_type_shared_user_ids(data)
+
+            # 更新パラメータが指定されない場合は、selfの内容を更新内容とする
+            if not data:
+                data = self.data
+            owner_id = data.get("owner", None)
             if str(self.pid.pid_value).endswith(".0"):
                 dc, jrc, is_edit = json_loader(data, self.pid, owner_id=owner_id,replace_field=False)
             else:
                 dc, jrc, is_edit = json_loader(data, self.pid, owner_id=owner_id)
-=======
-            data = self.convert_type_shared_user_ids(data)
-
-            # 更新パラメータが指定されない場合は、selfの内容を更新内容とする
-            if not data:
-                data = self.data
-            owner_id = data.get("owner", None)
-            dc, jrc, is_edit = json_loader(data, self.pid, owner_id=owner_id)
             
             # dataのownerとownersを合わせる
             if current_user and current_user.is_authenticated:
                 data['owners'] = [int(data.get('owner', current_user.id))]
             else:
                 data['owners'] = [int(data.get('owner','1'))]
->>>>>>> e8d00a98
             dc['publish_date'] = data.get('pubdate')
             dc['title'] = [data.get('title')]
             dc['relation_version_is_last'] = True
@@ -1856,8 +1777,6 @@
             }
             self.indexer.update_author_link(author_link_info)
 
-<<<<<<< HEAD
-=======
     def update_request_mail(self):
         """
         Index request mail list.
@@ -1910,7 +1829,6 @@
             }
             self.indexer.update_feedback_mail_list(feedback_mail)
 
->>>>>>> e8d00a98
     def remove_feedback_mail(self):
         """ 
 
