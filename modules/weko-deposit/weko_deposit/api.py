# -*- coding: utf-8 -*-
#
# This file is part of WEKO3.
# Copyright (C) 2017 National Institute of Informatics.
#
# WEKO3 is free software; you can redistribute it
# and/or modify it under the terms of the GNU General Public License as
# published by the Free Software Foundation; either version 2 of the
# License, or (at your option) any later version.
#
# WEKO3 is distributed in the hope that it will be
# useful, but WITHOUT ANY WARRANTY; without even the implied warranty of
# MERCHANTABILITY or FITNESS FOR A PARTICULAR PURPOSE.  See the GNU
# General Public License for more details.
#
# You should have received a copy of the GNU General Public License
# along with WEKO3; if not, write to the
# Free Software Foundation, Inc., 59 Temple Place, Suite 330, Boston,
# MA 02111-1307, USA.

"""Weko Deposit API."""
import copy
import uuid
from collections import OrderedDict
from datetime import datetime, timezone,date
from typing import NoReturn, Union
from tika import parser

from redis import RedisError
from dictdiffer import dot_lookup
from dictdiffer.merge import Merger, UnresolvedConflictsException
from elasticsearch.exceptions import ElasticsearchException
from elasticsearch.helpers import bulk
from flask import abort, current_app, json, request, session
from flask_security import current_user
from invenio_db import db
from invenio_deposit.api import Deposit, index, preserve
from invenio_files_rest.models import (
    Bucket, Location, MultipartObject, ObjectVersion, Part)
from invenio_i18n.ext import current_i18n
from invenio_indexer.api import RecordIndexer
from invenio_pidrelations.contrib.records import RecordDraft
from invenio_pidrelations.contrib.versioning import PIDVersioning
from invenio_pidrelations.models import PIDRelation
from invenio_pidrelations.serializers.utils import serialize_relations
from invenio_pidstore.errors import PIDDoesNotExistError, PIDInvalidAction
from invenio_pidstore.models import PersistentIdentifier, PIDStatus
from invenio_records.models import RecordMetadata
from invenio_records_files.api import FileObject, Record
from invenio_records_files.models import RecordsBuckets
from invenio_records_rest.errors import PIDResolveRESTError
from sqlalchemy.exc import SQLAlchemyError
from sqlalchemy.orm.attributes import flag_modified

from weko_admin.models import AdminSettings
from weko_index_tree.api import Indexes
from weko_records.api import (
    FeedbackMailList, ItemLink, ItemsMetadata, ItemTypes
)
from weko_records.models import ItemMetadata, ItemReference
from weko_records.utils import (
    get_all_items, get_attribute_value_all_items,
    get_options_and_order_list, json_loader,
    remove_weko2_special_character, set_timestamp,set_file_date
)
from weko_redis.errors import WekoRedisError
from weko_redis.redis import RedisConnection
from weko_schema_ui.models import PublishStatus
from weko_user_profiles.models import UserProfile

from .config import WEKO_DEPOSIT_SYS_CREATOR_KEY
from .errors import WekoDepositError
from .logger import weko_logger
from .pidstore import (
    get_latest_version_id, get_record_without_version,
    weko_deposit_fetcher, weko_deposit_minter
)

PRESERVE_FIELDS = (
    '_deposit',
    '_buckets',
    '_files',
    '_internal',
    '_oai',
    'relations',
    'owners',
    'recid',
    'conceptrecid',
    'conceptdoi',
)

# WEKO_DEPOSIT_SYS_CREATOR_KEY = (
#     current_app.config.get('WEKO_DEPOSIT_SYS_CREATOR_KEY')
# )

class WekoFileObject(FileObject):
    """Extend FileObject for detail page.

    This class extends the FileObject class to provide additional
    functionality for handling file objects in the detail page of the WEKO
    system.<br>
    It includes methods for updating file information and checking whether a
    file can be previewed.

    Attributes:
        obj (Record): Record object.
        data (dict): Record data.
        preview_able (bool): File preview able or not.
    """

    def __init__(self, obj, data):
        """Bind to current bucket.

        This method initializes the object and binds it to the current bucket.

        Args:
            obj (Record):
                Record object.
            data (dict):
                Record data.
        """
        weko_logger(key='WEKO_COMMON_CALLED_ARGUMENT', arg=(obj, data))
        self.obj = obj
        self.data = data
        self.info()
        self.preview_able = self.file_preview_able()

    def info(self):
        """Update file information.

        This method updates own file information.
        Attribute `filename` is not present if the record is not set in the
        index. Therefore, nothing is done.

        Returns:
            dict:
                Updated file information.
        """
        super(WekoFileObject, self).dumps()
        self.data.update(self.obj.file.json)
        if hasattr(self, 'filename'):
            weko_logger(key='WEKO_COMMON_IF_ENTER', branch='filename exsisted')

            index = self['filename'].rfind('.')
            self['filename'] = self['filename'][:index]
            weko_logger(key='WEKO_COMMON_RETURN_VALUE', value=self.data)

        return self.data

    def file_preview_able(self):
        """Check whether file can be previewed or not.

        This method checks whether the file can be previewed based on its type
        and size.

        Returns:
            bool:
                True if the file can be previewed, False otherwise.
        """
        file_type = ''
        file_size = self.data['size']

        weko_logger(key='WEKO_COMMON_FOR_START')
        for i, (k, v) in \
            enumerate(current_app.config['WEKO_ITEMS_UI_MS_MIME_TYPE'].items()):
            weko_logger(key='WEKO_COMMON_FOR_LOOP_ITERATION',
                        count=i, element=k)

            if self.data.get('format') in v:
                weko_logger(key='WEKO_COMMON_IF_ENTER',
                            branch='format exsisted in value')
                file_type = k
                break
        weko_logger(key='WEKO_COMMON_FOR_END')

        if file_type in current_app.config[
                'WEKO_ITEMS_UI_FILE_SISE_PREVIEW_LIMIT'].keys():
            weko_logger(key='WEKO_COMMON_IF_ENTER', branch='')
            # Convert MB to Bytes in decimal
            file_size_limit = current_app.config[
                'WEKO_ITEMS_UI_FILE_SISE_PREVIEW_LIMIT'][
                file_type] * 1000000
            if file_size > file_size_limit:
                weko_logger(key='WEKO_COMMON_IF_ENTER',
                            branch='file_size is large than file_size_limit')
                weko_logger(key='WEKO_COMMON_RETURN_VALUE', value=False)
                return False

        weko_logger(key='WEKO_COMMON_RETURN_VALUE', value=True)
        return True


class WekoIndexer(RecordIndexer):
    """Provide an interface for indexing records in Elasticsearch.

    This class extends the RecordIndexer class to index records and manipulate
    data in Elasticsearch. It includes methods for uploading metadata, deleting
    file indexes, updating relation versions, and updating Elasticsearch data.

    Attributes:
        es_index (str):
            Search index in Elasticsearch.
        es_doc_type (str):
            Default document type in Elasticsearch.
        file_doc_type (str):
            File document type in Elasticsearch.
    """

    def get_es_index(self):
        """Assign Elastic search settings.

        Retrieves the search index, default document type, and file document
        type from the application's configuration and assigns them to instance
        variables.

        Returns:
            None
        """
        self.es_index = current_app.config['SEARCH_UI_SEARCH_INDEX']
        self.es_doc_type = current_app.config['INDEXER_DEFAULT_DOCTYPE']
        self.file_doc_type = current_app.config['INDEXER_FILE_DOC_TYPE']

    def upload_metadata(self, jrc, item_id, revision_id, skip_files=False):
        """Upload the item metadata to ElasticSearch.

        Prepares and indexes the metadata of an item to Elasticsearch, using
        its ID, revision number, and content (`jrc`).

        Args:
            jrc (dict):
                JSON representation of the item's metadata.
            item_id (:obj:`PersistentIdentifier`):
                PID of the item.
            revision_id (int):
                Revision number of the item.
            skip_files (bool, optional):
                Whether to skip indexing of associated files.
                Defaults to False. Not used.
        """
        es_info = {
            "id": str(item_id),
            "index": self.es_index,
            "doc_type": self.es_doc_type
        }
        body = {
            "version": revision_id + 1,
            "version_type": self._version_type,
            "body": jrc
        }

        if self.client.exists(**es_info):
            weko_logger(key='WEKO_COMMON_IF_ENTER', branch='')
            del body['version']
            del body['version_type']

        self.client.index(**{**es_info, **body})

    def delete_file_index(self, body, parent_id):
        """Delete file index in Elasticsearch.

        Attempts to delete file index specified in `body` from Elasticsearch.

        Args:
            body (list):
                List of file IDs to be deleted.
            parent_id (int):
                Parent item ID used for routing the delete operation.

        Raises:
            WekoDepositIndexerError:
                If an error occurs while deleting a file index.
        """
        weko_logger(key='WEKO_COMMON_FOR_START')
        for i, lst in enumerate(body):
            weko_logger(key='WEKO_COMMON_FOR_LOOP_ITERATION', count=i,
                        element=lst)
            try:
                self.client.delete(id=str(lst),
                                    index=self.es_index,
                                    doc_type=self.file_doc_type,
                                    routing=parent_id)
            except ElasticsearchException as ex:
                weko_logger(key='WEKO_DEPOSIT_FAILED_DELETE_FILE_INDEX',
                            record_id=str(lst), ex=ex)
                # raise WekoDepositIndexerError(ex=ex,
                #                     msg="Delete file index error.") from ex
            except Exception as ex:
                weko_logger(key='WEKO_COMMON_ERROR_UNEXPECTED', ex=ex)
                # raise WekoDepositIndexerError(ex=ex) from ex
        weko_logger(key='WEKO_COMMON_FOR_END')

    def update_relation_version_is_last(self, version):
        """Updates relation version 'is_last' in Elasticsearch.

        This method updates the `is_last` record of a relation on elasticsearch
        based on the data in `Wekodeposit`.<br>
        Note: ignore error information if the update fails with certain
            status codes (400, 404).

        Args:
            version (dict):
                It containes the relation version data, including the 'id'
                (str) of the relation version and the 'is_last' (bool) status.

        Returns:
            dict:
                The response from Elasticsearch after attempting the update.

        Raises:
            ElasticsearchException:
                If an error occurs during the update process (excluding errors
                with status codes 400 and 404, which are ignored).
        """
        self.get_es_index()
        pst = 'relation_version_is_last'
        id = str(version.get('id'))
        body = {'doc': {pst: version.get('is_last')}}

        result = self.client.update(
            index=self.es_index,
            doc_type=self.es_doc_type,
            id=id,
            body=body, ignore=[400, 404]
        )
        weko_logger(key='WEKO_COMMON_RETURN_VALUE', value=result)
        return result


    def update_es_data(self, record, update_revision=True,
                    update_oai=False, is_deleted=False,
                    field='path'):
        """Update es data.

        This method updates `oai` and `version` in Elasticsearch based on the
        data in `record`.

        Args:
            record (:obj:WekoDeposit): Record instance to update.
            update_revision (bool, optional): True: Update `version` in ES.
                False: Update without `version`. Defaults to True.
            update_oai (bool, optional): True: Update `oai` in ES.
                False: Update nothing in ES. Defaults to False.
            is_deleted (bool, optional): True: Get `field` in ES.
                False: Get empty list in ES.Defaults to False.
            field (str, optional): This is a key. Defaults to 'path'.

        Returns:
            dict:
                The response from Elasticsearch after attempting the update.

        """
        self.get_es_index()
        _oai = '_oai'
        sets = 'sets'
        body = {}
        if not update_oai:
            weko_logger(key='WEKO_COMMON_IF_ENTER',
                        branch='update_oai is False')
            body = {
                'doc': {
                    '_item_metadata': {
                        field: record.get(field)
                    },
                    field: record.get(field),
                    '_updated': datetime.now(timezone.utc).isoformat()
                }
            }
        else:
            weko_logger(key='WEKO_COMMON_IF_ENTER',
                        branch='update_oai is True')
            body = {
                'doc': {
                    _oai: {
                        sets: record.get(_oai, {}).get(sets, []),
                    } if record.get(_oai) else {},
                    '_item_metadata': {
                        _oai: {
                            sets: record.get(_oai, {}).get(sets, []),
                        } if record.get(_oai) else {},
                        field: record.get(field)
                    },
                    field: record.get(field) if not is_deleted else [],
                    '_updated': datetime.now(timezone.utc).isoformat()
                }
            }

        if update_revision:
            weko_logger(key='WEKO_COMMON_IF_ENTER',
                        branch='update_revision is True')
            result = self.client.update(
                index=self.es_index,
                doc_type=self.es_doc_type,
                id=str(record.id),
                version=record.revision_id,
                body=body
            )

            weko_logger(key='WEKO_COMMON_RETURN_VALUE', value=result)
            return result
        else:
            weko_logger(key='WEKO_COMMON_IF_ENTER',
                        branch='update_revision is False')
            result = self.client.update(
                index=self.es_index,
                doc_type=self.es_doc_type,
                id=str(record.id),
                body=body
            )

            weko_logger(key='WEKO_COMMON_RETURN_VALUE', value=result)
            return result

    def index(self, record):
        """Index a record(fake function).

        This method indexes a record in Elasticsearch.

        Args:
            record(:obj:WekoDeposit): Record instance. Not used.
        """
        self.get_es_index()

    def delete(self, record):
        """Delete a record.

        This method deletes a record in Elasticsearch.
        Not utilized.

        Args:
            record(:obj:WekoDeposit): Record instance.
        """
        self.get_es_index()

        self.client.delete(id=str(record.id),
                            index=self.es_index,
                            doc_type=self.es_doc_type)

    def delete_by_id(self, uuid):
        """Delete a record by id.

        This method deletes a record in Elasticsearch by its ID.

        Args:
            uuid(:obj:`UUID`): Record ID.
        """
        try:
            self.get_es_index()
            self.client.delete(id=str(uuid),
                                index=self.es_index,
                                doc_type=self.es_doc_type)
        except ElasticsearchException as ex:
            weko_logger(key='WEKO_DEPOSIT_FAILED_DELETE_RECORD_BY_ID',
                        uuid=str(uuid), ex=ex)
            # raise WekoDepositIndexerError(ex=ex,
            #                     msg="Delete record by id error.") from ex
        except Exception as ex:
            weko_logger(key='WEKO_COMMON_ERROR_UNEXPECTED', ex=ex)
            # raise WekoDepositIndexerError(ex=ex) from ex

    def get_count_by_index_id(self, tree_path):
        """Get count by index id.

        This method get count of records in Elasticsearch by tree path.

        Args:
            tree_path(int): Tree path instance. Index ID.
        """
        search_query = {
            'query': {
                'term': {
                    'path.tree': tree_path
                }
            }
        }
        self.get_es_index()
        search_result = self.client.count(index=self.es_index,
                                            doc_type=self.es_doc_type,
                                            body=search_query)
        result = search_result.get('count')
        weko_logger(key='WEKO_COMMON_RETURN_VALUE', value=result)
        return result

    def get_pid_by_es_scroll(self, path):
        """Get pid by Elasticsearch scroll.

        Args:
            path(int): Path instance. Index ID.

        Returns:
            list: Result from Elasticsearch.
        """
        search_query = {
            "query": {
                "match": {
                    "path.tree": path
                }
            },
            "_source": "_id",
            "size": 3000
        }
        def get_result(result):
            """Get result.

            Get result from Elasticsearch.

            Args:
                result(dict): Result from Elasticsearch.

            Returns:
                list: Result from Elasticsearch.
            """
            # if result:
            weko_logger(key='WEKO_COMMON_IF_ENTER',
                        branch='result is True')
            hit = result['hits']['hits']
            if hit:
                weko_logger(key='WEKO_COMMON_IF_ENTER',
                            branch='hit is True')
                weko_logger(key='WEKO_COMMON_RETURN_VALUE',
                            value=[h.get('_id') for h in hit])
                return [h.get('_id') for h in hit]
            else:
                weko_logger(key='WEKO_COMMON_IF_ENTER',
                            branch='hit is False')
                weko_logger(key='WEKO_COMMON_RETURN_VALUE', value=None)
                return None

            # else:
            #     weko_logger(key='WEKO_COMMON_IF_ENTER',
            #                 branch='result is False')
            #     weko_logger(key='WEKO_COMMON_RETURN_VALUE', value=None)
            #     return None
        ind, doc_type = self.record_to_index({})

        search_result = self.client.search(index=ind, doc_type=doc_type,
                                            body=search_query, scroll='1m')
        if search_result:
            weko_logger(key='WEKO_COMMON_IF_ENTER',
                        branch='search_result is True')
            res = get_result(search_result)
            scroll_id = search_result['_scroll_id']

            if res:
                weko_logger(key='WEKO_COMMON_IF_ENTER',
                            branch='res is not none')
                weko_logger(key='WEKO_COMMON_RETURN_VALUE', value=res)
                yield res

                weko_logger(key='WEKO_COMMON_WHILE_START')
                while res:
                    weko_logger(key='WEKO_COMMON_WHILE_LOOP_ITERATION',
                                count=None, element=scroll_id)
                    res = self.client.scroll(scroll_id=scroll_id, scroll='1m')
                    weko_logger(key='WEKO_COMMON_RETURN_VALUE', value=res)
                    yield res
                weko_logger(key='WEKO_COMMON_WHILE_END')

            self.client.clear_scroll(scroll_id=scroll_id)

    def get_metadata_by_item_id(self, item_id):
        """Get metadata of item by id from Elasticsearch.

        This method retrieves the metadata of an item from Elasticsearch by
        its ID.

        Args:
            item_id: Item ID (UUID).

        Return:
            str: The response from Elasticsearch after attempting the get.
        """
        self.get_es_index()
        result = self.client.get(index=self.es_index,
                                doc_type=self.es_doc_type,
                                id=str(item_id))
        weko_logger(key='WEKO_COMMON_RETURN_VALUE', value=result)
        return result

    def update_feedback_mail_list(self, feedback_mail):
        """Update feedback mail info.

        This method updates the feedback mail list in Elasticsearch.

        Args:
            feedback_mail (dict):
                feedback_mail: mail list in json format.

            {'id': UUID('05fd7cbd-6aad-4c76-a62e-7947868cccf6'), \
            'mail_list': [{'email': 'wekosoftware@nii.ac.jp', \
            'author_id': ''}]}

        Returns:
            str: _feedback_mail_id
        """
        self.get_es_index()
        pst = 'feedback_mail_list'
        body = {'doc': {pst: feedback_mail.get('mail_list')}}

        result = self.client.update(
            index=self.es_index,
            doc_type=self.es_doc_type,
            id=str(feedback_mail.get('id')),
            body=body
        )
        weko_logger(key='WEKO_COMMON_RETURN_VALUE', value=result)
        return result

    def update_author_link(self, author_link):
        """Update author_link info.

        This method updates the author link in Elasticsearch.

        Args:
            author_link (dict):
                author_link: author link in json format.

        Returns:
            str: _author_link_id
        """
        self.get_es_index()
        pst = 'author_link'
        body = {'doc': {pst: author_link.get('author_link')}}

        result = self.client.update(
            index=self.es_index,
            doc_type=self.es_doc_type,
            id=str(author_link.get('id')),
            body=body
        )
        weko_logger(key='WEKO_COMMON_RETURN_VALUE', value=result)
        return result

    def update_jpcoar_identifier(self, dc, item_id):
        """Update JPCOAR meta data item.

        This method updates the JPCOAR identifier in Elasticsearch.

        Args:
            dc (dict):
                dc: Item meta data in json format that use for update index
                    in Elasticsearch.
            item_id (str):
                item_id: item id.
        """
        self.get_es_index()
        body = {'doc': {'_item_metadata': dc}}
        result = self.client.update(
            index=self.es_index,
            doc_type=self.es_doc_type,
            id=str(item_id),
            body=body
        )
        weko_logger(key='WEKO_COMMON_RETURN_VALUE', value=result)
        return result

    def __build_bulk_es_data(self, updated_data):
        """Build ElasticSearch data.

        This method builds the data to be used in the bulk update operation.

        Args:
            updated_data(dict): Records data to update.
        """
        weko_logger(key='WEKO_COMMON_FOR_START')
        for i, record in enumerate(updated_data):
            weko_logger(key='WEKO_COMMON_FOR_LOOP_ITERATION',
                        count=i, element=record)

            es_data = {
                "_id": str(record.get('_id')),
                "_index": self.es_index,
                "_type": self.es_doc_type,
                "_source": record.get('_source'),
            }
            weko_logger(key='WEKO_COMMON_RETURN_VALUE', value=es_data)
            yield es_data
        weko_logger(key='WEKO_COMMON_FOR_END')

    def bulk_update(self, updated_data):
        """Bulk update.

        This method updates multiple records in Elasticsearch.

        Args:
            updated_data(dict): Updated data.
        """
        self.get_es_index()
        es_data = self.__build_bulk_es_data(updated_data)
        print(es_data)
        if es_data:
            weko_logger(key='WEKO_COMMON_IF_ENTER',
                        branch='es_data is not None')
            success, failed = bulk(self.client, es_data)

            if len(failed) > 0:
                weko_logger(key='WEKO_COMMON_IF_ENTER',
                            branch='failed is not None')
                weko_logger(key='WEKO_COMMON_FOR_START')
                for i, error in enumerate(failed):
                    weko_logger(key='WEKO_COMMON_FOR_LOOP_ITERATION',
                                count=i, element=error)
                    current_app.logger.error(error)
                weko_logger(key='WEKO_COMMON_FOR_END')


class WekoDeposit(Deposit):
    """Define API for changing deposit state."""

    indexer = WekoIndexer()

    deposit_fetcher = staticmethod(weko_deposit_fetcher)

    deposit_minter = staticmethod(weko_deposit_minter)

    data = None
    jrc = None
    is_edit = False

    @property
    def item_metadata(self):
        """Return the Item metadata.

        This method returns the item metadata.

        Args:
            None

        Returns:
            dict: item_metadata from item_id in instance
            "ex :OrderedDict([('pubdate', {'attribute_name': 'PubDate',
            'attribute_value': '2022-06-03'}), ('item_1617186331708',
            {'attribute_name': 'Title',
            'attribute_value_mlt': [{'subitem_1551255647225': 'test1',
            'subitem_1551255648112': 'ja'}]}), ('item_1617258105262',
            {'attribute_name': 'Resource Type',
            'attribute_value_mlt': [
            {'resourceuri': 'http://purl.org/coar/resource_type/c_5794',
            'resourcetype': 'conference paper'}]}), ('item_title', 'test1'),
            ('item_type_id', '15'), ('control_number', '1.1'),
            ('author_link', []), ('weko_shared_id', -1), ('owner', '1'),
            ('publish_date', '2022-06-03'), ('title', ['test1']),
            ('relation_version_is_last', True), ('path', ['1557820086539']),
            ('publish_status', '0')])"

        Raises:
            sqlalchemy.orm.exc.NoResultFound
        """
        result = ItemsMetadata.get_record(self.id).dumps()
        weko_logger(key='WEKO_COMMON_RETURN_VALUE', value=result)
        return result

    def is_published(self):
        """Check if deposit is published.

        This method checks if the deposit is published.

        Args:
            None

        Returns:
            dict: published deposit id if  deposit ispubilshed.
            {'type': 'depid', 'value': '34', 'revision_id': 0}
        """
        result = self['_deposit'].get('pid') is not None
        weko_logger(key='WEKO_COMMON_RETURN_VALUE', value=result)
        return result

    @preserve(fields=('_deposit', '$schema'))
    def merge_with_published(self):
        """Merge changes with latest published version.

        This method merges changes with the latest published version and then
        unify the paches. (not use)

        Args:
            None

        Returns:
            dict: destination

        Raises:
            MergeConflict(): throw when catch UnresolvedConflictsException.
        """
        pid, first = self.fetch_published()
        lca = first.revisions[self['_deposit']['pid']['revision_id']]
        # ignore _deposit and $schema field
        args = [lca.dumps(), first.dumps(), self.dumps()]
        weko_logger(key='WEKO_COMMON_FOR_START')
        for i, arg in enumerate(args):
            weko_logger(key='WEKO_COMMON_FOR_LOOP_ITERATION', count=i,
                        element=arg)
            if '$schema' in arg:
                weko_logger(key='WEKO_COMMON_IF_ENTER',
                            branch='$schema is in arg')
                del arg['$schema']
            if '_deposit' in arg:
                weko_logger(key='WEKO_COMMON_IF_ENTER',
                            branch='_deposit is in arg')
                del arg['_deposit']
            if 'control_number' in arg:
                weko_logger(key='WEKO_COMMON_IF_ENTER',
                            branch='control_number is in arg')
                del arg['control_number']
        weko_logger(key='WEKO_COMMON_FOR_END')
        args.append({})
        m = Merger(*args)
        try:
            m.run()
        except UnresolvedConflictsException as ex:
            weko_logger(key='WEKO_DEPOSIT_FAILED_MERGE_CHANGE', pid=pid, ex=ex)
            raise WekoDepositError(ex=ex, msg="Merge conflict error.") from ex
        except Exception as ex:
            weko_logger(key='WEKO_COMMON_ERROR_UNEXPECTED', ex=ex)
            raise WekoDepositError(ex=ex) from ex
        result = self._patch(m.unified_patches, lca)
        weko_logger(key='WEKO_COMMON_RETURN_VALUE', value=result)
        return result

    @staticmethod
    def _patch(diff_result, destination, in_place=False):
        """Patch the diff result to the destination dictionary.

        This method patches the diff result to the destination dictionary.
        (not use)

        Args:
            diff_result (dict): Changes returned by ``diff``.
            destination (dict): Structure to apply the changes to.
            in_place (boolean): By default, destination dictionary is deep
            copied before applying the patch, and the copy is returned.
            Setting ``in_place=True`` means that patch will apply the changes
            directly to and return the destination structure.
            Defaults to False.

        Returns:
            dict: destination
        """
        (ADD, REMOVE, CHANGE) = (
            'add', 'remove', 'change')
        if not in_place:
            weko_logger(key='WEKO_COMMON_IF_ENTER', branch='in_place is True')
            destination = copy.deepcopy(destination)

        def add(node, changes):
            """Add changes to the destination.

            This method adds changes to the destination by three cases.

            Args:
                node (list): Node to apply the changes to.
                changes (dict): Changes to apply.
            """
            weko_logger(key='WEKO_COMMON_FOR_START')
            for i, (key, value) in enumerate(changes):
                weko_logger(key='WEKO_COMMON_FOR_LOOP_ITERATION',
                            count=i, element=key)
                dest = dot_lookup(destination, node)
                if isinstance(dest, list):
                    weko_logger(key='WEKO_COMMON_IF_ENTER',
                                branch='dest is list')
                    dest.insert(key, value)
                elif isinstance(dest, set):
                    weko_logger(key='WEKO_COMMON_IF_ENTER',
                                branch='dest is set')
                    dest |= value
                else:
                    weko_logger(key='WEKO_COMMON_IF_ENTER',
                                branch='dest is not list and set')
                    dest[key] = value
            weko_logger(key='WEKO_COMMON_FOR_END')

        def change(node, changes):
            """Apply changes to the specified node.

            This method changes the node in the destination by three cases.

            Args:
                node (list): Node to apply the changes to.
                changes (dict): Changes to apply.
            """
            dest = dot_lookup(destination, node, parent=True)
            if isinstance(node, str):
                weko_logger(key='WEKO_COMMON_IF_ENTER',
                            branch='node is str')
                last_node = node.split('.')[-1]
            else:
                weko_logger(key='WEKO_COMMON_IF_ENTER',
                            branch='node is not str')
                last_node = node[-1]
            if isinstance(dest, list):
                weko_logger(key='WEKO_COMMON_IF_ENTER',
                            branch='dest is list')
                last_node = int(last_node)
            _, value = changes
            dest[last_node] = value

        def remove(node, changes):
            """Remove changes from the destination.

            This method removes changes from the destination by three cases.

            Args:
                node (list): Node to apply the changes to.
                changes (dict): Changes to apply.
            """
            weko_logger(key='WEKO_COMMON_FOR_START')
            for i, (key, value) in enumerate(changes):
                weko_logger(key='WEKO_COMMON_FOR_LOOP_ITERATION',
                            count=i, element=key)
                dest = dot_lookup(destination, node)
                if isinstance(dest, set):
                    weko_logger(key='WEKO_COMMON_IF_ENTER',
                                branch='dest is set')
                    dest -= value
                else:
                    if isinstance(dest, list) and isinstance(key, int) and len(
                            dest) > key:
                        weko_logger(key='WEKO_COMMON_IF_ENTER',
                                    branch='dest is list and key is int and '
                                            'length of dest is larger than key')
                        del dest[key]
                    elif isinstance(dest, dict) and dest.get(key):
                        weko_logger(key='WEKO_COMMON_IF_ENTER',
                                    branch='dest is dict and key is in dest')
                        del dest[key]
            weko_logger(key='WEKO_COMMON_FOR_END')

        patchers = {
            REMOVE: remove,
            ADD: add,
            CHANGE: change
        }

        weko_logger(key='WEKO_COMMON_FOR_START')
        for i, (action, node, changes) in enumerate(diff_result):
            weko_logger(key='WEKO_COMMON_FOR_LOOP_ITERATION',
                        count=i, element=action)
            patchers[action](node, changes)
        weko_logger(key='WEKO_COMMON_FOR_END')

        weko_logger(key='WEKO_COMMON_RETURN_VALUE', value=destination)
        return destination

    def _publish_new(self, id_=None):
        """Override the publish new to avoid creating multiple pids.

        This method reuses existing PIDs in order to prevent multiple PIDs
        being created.

        Args:
            id_ (str): uuid for publish new to avoid creating multiple pids.
                        Defaults to None.

        Returns:
            dict: new created record
        """
        id_ = id_ or uuid.uuid4()
        record_pid = PersistentIdentifier.query.filter_by(
            pid_type='recid', object_uuid=self.id).first()

        self['_deposit']['pid'] = {
            'type': record_pid.pid_type,
            'value': record_pid.pid_value,
            'revision_id': 0,
        }

        data = dict(self.dumps())
        data['$schema'] = self.record_schema

        with self._process_files(id_, data):
            record = self.published_record_class.create(data, id_=id_)

        weko_logger(key='WEKO_COMMON_RETURN_VALUE', value=record)
        return record

    def _update_version_id(self, metas, bucket_id):
        """Update 'version_id' of file_metadatas.

        This method get version id and updates the 'version_id' of
        file_metadatas based on the data in 'metas'.

        Args:
            metas (dict): Record Metadata to update version_id
            bucket_id (str): Bucket UUID for search ObjectVersion

        Returns:
            bool: "True: file_version is updated.
                False: fail file_version update"

        """
        _filename_prop = 'filename'
        files_versions = ObjectVersion.get_by_bucket(bucket=bucket_id,
                                                    with_deleted=True).all()
        files_versions = {x.key: x.version_id for x in files_versions}
        file_meta = []

        weko_logger(key='WEKO_COMMON_FOR_START')
        for i, item in enumerate(metas):
            weko_logger(key='WEKO_COMMON_FOR_LOOP_ITERATION',
                        count=i, element=item)
            if (not isinstance(metas[item], dict)
                    or not metas[item].get('attribute_value_mlt')):
                weko_logger(key='WEKO_COMMON_CONTINUE',
                            branch='metadata is not dict or attribute_value_mlt'
                                    ' does not exsist')
                continue
            itemmeta = metas[item]['attribute_value_mlt']
            if (itemmeta and isinstance(itemmeta, list)
                    and isinstance(itemmeta[0], dict)
                    and itemmeta[0].get(_filename_prop)):
                weko_logger(key='WEKO_COMMON_IF_ENTER',
                            branch='itemmeta is list and first element is dict '
                                    'and filename is in first element')
                file_meta.extend(itemmeta)
            elif (isinstance(itemmeta, dict)
                    and itemmeta.get(_filename_prop)):
                weko_logger(key='WEKO_COMMON_IF_ENTER',
                            branch='itemmeta is dict and '
                                    'filename is in itemmeta')
                file_meta.extend([itemmeta])
        weko_logger(key='WEKO_COMMON_FOR_END')

        if not file_meta:
            weko_logger(key='WEKO_COMMON_IF_ENTER',
                        branch='file_meta is empty')
            weko_logger(key='WEKO_COMMON_RETURN_VALUE', value=False)
            return False

        weko_logger(key='WEKO_COMMON_FOR_START')
        for i, item in enumerate(file_meta):
            weko_logger(key='WEKO_COMMON_FOR_LOOP_ITERATION',
                        count=i, element=item)
            item['version_id'] = str(files_versions.get(
                item.get(_filename_prop), ''))
        weko_logger(key='WEKO_COMMON_FOR_END')

        weko_logger(key='WEKO_COMMON_RETURN_VALUE', value=True)
        return True

    def publish(self, pid=None, id_=None):
        """Publish the deposit.

        This method publishes the deposit.

        Args:
            pid (int): Force the new pid value. (Default: ``None``)
            id_ (str): Force the new uuid value as deposit id.
                        (Default: ``None``)

        Returns:
            dict: pubilshed deposit dict
        """
        deposit = None
        deposit = self.publish_without_commit(pid, id_)
        weko_logger(key='WEKO_COMMON_RETURN_VALUE', value=deposit)
        return deposit

    def publish_without_commit(self, pid=None, id_=None):
        """Publish the deposit without commit.

        This method publishes the deposit without commit and updates the
        relation version current to Elasticsearch.

        Args:
            pid (int): Force the new pid value. (Default: ``None``)
            id_ (str): Force the new uuid value as deposit id.
                        (Default: ``None``)

        Returns:
            dict: pubilshed deposit dict
        """
        if not self.data:
            weko_logger(key='WEKO_COMMON_IF_ENTER',
                        branch='data is None')
            self.data = self.get('_deposit', {})
        if 'control_number' in self:
            weko_logger(key='WEKO_COMMON_IF_ENTER',
                        branch='control_number is in self')
            self.pop('control_number')
        if '$schema' not in self:
            weko_logger(key='WEKO_COMMON_IF_ENTER',
                        branch='$schema is not in self')
            self['$schema'] = (
                current_app.extensions['invenio-jsonschemas']
                .path_to_url(current_app.config['DEPOSIT_DEFAULT_JSONSCHEMA'])
            )
        self.is_edit = True

        deposit = super(WekoDeposit, self).publish(pid, id_)
        # update relation version current to ES
        recid = PersistentIdentifier.query.filter_by(
            pid_type='recid',
            object_uuid=self.id
        ).one_or_none()
        relations = serialize_relations(recid)
        if relations and 'version' in relations:
            weko_logger(key='WEKO_COMMON_IF_ENTER',
                        branch="relations is not empty and "
                                "`version` is in relations")
            relations_ver = relations['version'][0]
            relations_ver['id'] = recid.object_uuid
            relations_ver['is_last'] = relations_ver.get('index') == 0
            self.indexer.update_relation_version_is_last(relations_ver)

        weko_logger(key='WEKO_COMMON_RETURN_VALUE', value=deposit)
        return deposit

    @classmethod
    def create(cls, data, id_=None, recid=None):
        """Create a deposit.

        This method adds the creation of the bucket immediately upon creation
        of the deposit and associates it.

        Args:
            data (dict): new create record data "ex: {'recid': '34',
                        '_deposit': {'id': '34', 'status': 'draft'}}"
            id_ (str): Force the new uuid value as deposit id.
                        (Default: ``None``)
            recid (str): new recid value

        Returns:
            dict: pubilshed deposit dict
        """
        print("\n!!!!!")
        print( '_deposit' in data)
        if '$schema' in data:
            data.pop('$schema')

        # Get workflow storage location
        location_name = None
        if session and 'activity_info' in session:
            weko_logger(key='WEKO_COMMON_IF_ENTER',
                        branch='activity_info is in session')
            activity_info = session['activity_info']

            # Need to import here to avoid circular import
            from weko_workflow.api import WorkActivity
            activity = WorkActivity.get_activity_by_id(
                activity_info['activity_id'])

            if activity and activity.workflow and activity.workflow.location:
                weko_logger(key='WEKO_COMMON_IF_ENTER',
                            branch='activity.workflow.location is in activity')
                location_name = activity.workflow.location.name

        bucket = Bucket.create(
            location=location_name,
            quota_size=current_app.config['WEKO_BUCKET_QUOTA_SIZE'],
            max_file_size=current_app.config['WEKO_MAX_FILE_SIZE'],
        )
        data['_buckets'] = {'deposit': str(bucket.id)}

        print( '_deposit' in data)
        # save user_name & display name.
        if current_user and current_user.is_authenticated:
            weko_logger(key='WEKO_COMMON_IF_ENTER',
                        branch='current_user is authenticated')
            user = UserProfile.get_by_userid(current_user.get_id())
            if '_deposit' in data:
                weko_logger(key='WEKO_COMMON_IF_ENTER',
                            branch='_deposit is in data')
                data['_deposit']['owners_ext'] = {
                    'username': user._username if user else '',
                    'displayname': user._displayname if user else '',
                    'email': current_user.email
                }
        print( '_deposit' in data)

        if recid:
            weko_logger(key='WEKO_COMMON_IF_ENTER',
                        branch='recid is not None')
            deposit = super(WekoDeposit, cls).create(
                data,
                id_=id_,
                recid=recid
            )
        else:
            weko_logger(key='WEKO_COMMON_IF_ENTER',
                        branch='recid is None')
            deposit = super(WekoDeposit, cls).create(data, id_=id_)

        record_id = 0
        print('_deposit' in data)
        if data.get('_deposit'):  # TODO: false
            weko_logger(key='WEKO_COMMON_IF_ENTER',
                        branch='_deposit is in data')
            record_id = str(data['_deposit']['id'])
        parent_pid = PersistentIdentifier.create(
            'parent',
            'parent:{0}'.format(record_id),
            object_type='rec',
            object_uuid=deposit.id,
            status=PIDStatus.REGISTERED
        )

        RecordsBuckets.create(record=deposit.model, bucket=bucket)

        recid = PersistentIdentifier.get('recid', record_id)
        depid = PersistentIdentifier.get('depid', record_id)
        PIDVersioning(parent=parent_pid).insert_draft_child(child=recid)
        RecordDraft.link(recid, depid)
        # Update this object_uuid for item_id of activity.
        if session and 'activity_info' in session:
            weko_logger(key='WEKO_COMMON_IF_ENTER',
                        branch='activity_info is in session')
            activity = session['activity_info']

            # Need to import here to avoid circular import
            from weko_workflow.api import WorkActivity
            workactivity = WorkActivity()
            workactivity.upt_activity_item(activity, str(recid.object_uuid))

        weko_logger(key='WEKO_COMMON_RETURN_VALUE', value=deposit)
        return deposit

    @preserve(result=False, fields=PRESERVE_FIELDS)
    def update(self, *args, **kwargs):
        """Update only drafts.

        Update the item information using the item metadata of arg1 and arg2.

        Args:
            *args:
                arg1: index information.<br>
                    example:
        ```
        {'pid': {
            'type': 'depid',
            'value': '34',
            'revision_id': 0},
            'lang': 'ja',
            'owner': '1',
            'title': 'test deposit',
            'owners': [1],
            'status': 'published',
            '$schema': '/items/jsonschema/15',
            'pubdate': '2022-06-07',
            'created_by': 1,
            'owners_ext': {
                'email': 'wekosoftware@nii.ac.jp',
                'username': '',
                'displayname': ''},
            'shared_user_id': -1,
            'item_1617186331708': [{
                'subitem_1551255647225': 'test deposit',
                'subitem_1551255648112': 'ja'}],
            'item_1617258105262': {
                'resourceuri': 'http://purl.org/coar/resource_type/c_5794',
                'resourcetype': 'conference paper'},
            'item_1617605131499': [{'url': {
                'url':
            'https://weko3.example.org/record/34/files/tagmanifest-sha256.txt'},
                'date': [{
                    'dateType': 'Available', 'dateValue': '2022-06-07'}],
                'format': 'text/plain',
                'filename': 'tagmanifest-sha256.txt',
                'filesize': [{'value': '323 B'}],
                'accessrole': 'open_access',
                'version_id': 'b27b05d9-e19f-47fb-b6f5-7f031b1ef8fe'}]}
        ```
            **kwargs:
                unused: (Default: ``empty``)
        """
        self['_deposit']['status'] = 'draft'
        if len(args) > 1:
            weko_logger(key='WEKO_COMMON_IF_ENTER',
                        branch='args is more than 1')
            dc, deleted_items = self.convert_item_metadata(args[0], args[1])
            super(WekoDeposit, self).update(dc)
        elif len(args)==1:
            weko_logger(key='WEKO_COMMON_IF_ENTER',
                        branch='args is 1')
            dc, deleted_items = self.convert_item_metadata(args[0])
            super(WekoDeposit, self).update(dc)
        else:
            weko_logger(key='WEKO_COMMON_IF_ENTER',
                        branch='args is empty')
            super(WekoDeposit, self).update()

    @preserve(result=False, fields=PRESERVE_FIELDS)
    def clear(self, *args, **kwargs):
        """Clear only drafts.

        This method clears the draft status of the deposit.

        Args:
            *args: usable within weko but is not being used.
                (Default: ``empty``)
            **kwargs: usable within weko but is not being used.
                (Default: ``empty``)

        Returns:
            None
        """
        if self['_deposit']['status'] != 'draft':
            weko_logger(key='WEKO_COMMON_IF_ENTER',
                        branch='status is not draft')
            weko_logger(key='WEKO_COMMON_RETURN_VALUE', value=None)
            return
        super(WekoDeposit, self).clear(*args, **kwargs)

    @index(delete=True)
    def delete(self, force=True, pid=None):
        """Delete deposit.

        This method deletes the deposit and removes bucket.
        Status required: ``'draft'``.

        Args:
            force(bool): Force deposit delete. (Default: ``True``)
            pid(dict): Force pid object. (Default: ``None``)

        Returns:
            deposit: A new Deposit object

        """
        # Delete the recid
        recid = PersistentIdentifier.get(
            pid_type='recid', pid_value=self.pid.pid_value)

        if recid.status == PIDStatus.RESERVED:
            weko_logger(key='WEKO_COMMON_IF_ENTER',
                        branch='recid status is reserved')
            db.session.delete(recid)

        # if this item has been deleted
        self.delete_es_index_attempt(recid)

        # Completely remove bucket
        bucket = self.files.bucket
        with db.session.begin_nested():
            # Remove Record-Bucket link
            RecordsBuckets.query.filter_by(record_id=self.id).delete()
            mp_q = MultipartObject.query_by_bucket(bucket)
            # Remove multipart objects
            Part.query.filter(
                Part.upload_id.in_(mp_q.with_entities(
                    MultipartObject.upload_id).subquery())
            ).delete(synchronize_session='fetch')
            mp_q.delete(synchronize_session='fetch')
        bucket.locked = False
        bucket.remove()

        result = super(Deposit, self).delete()
        weko_logger(key='WEKO_COMMON_RETURN_VALUE', value=result)
        return result

    def commit(self, *args, **kwargs):
        """Store changes on current instance in database and index it.

        1. Get deposit's bucket then set the workflow's storage location to\
            the bucket's default location.
        2. Update the item metadata in the database.
        3. Register the item metadata in elasticsearch.
        4. Update the version_id of records_metadata in the database.

        Args:
            *args: usable within weko but is not being used.
                (Default: ``empty``)
            **kwargs: usable within weko but is not being used.
                (Default: ``empty``)

        Raises:
            WekoDepositError: fail upload metadata to elasticsearch.
        """
        super(WekoDeposit, self).commit(*args, **kwargs)
        record = RecordMetadata.query.get(self.pid.object_uuid)
        if self.data and len(self.data):
            weko_logger(key='WEKO_COMMON_IF_ENTER',
                        branch='data is not empty')
            # Get deposit bucket
            deposit_bucket = Bucket.query.get(self['_buckets']['deposit'])
            if deposit_bucket and deposit_bucket.location:
                weko_logger(key='WEKO_COMMON_IF_ENTER',
                            branch='location is in deposit_bucket')
                # Get workflow storage location
                workflow_storage_location = None

                if session and 'activity_info' in session:
                    weko_logger(key='WEKO_COMMON_IF_ENTER',
                                branch='activity_info is in session')
                    activity_info = session['activity_info']

                    # Need to import here to avoid circular import
                    from weko_workflow.api import WorkActivity
                    activity = (
                        WorkActivity
                        .get_activity_by_id(activity_info['activity_id']))

                    if (activity and activity.workflow
                            and activity.workflow.location):
                        weko_logger(key='WEKO_COMMON_IF_ENTER',
                                    branch='workflow.location is in activity')
                        workflow_storage_location = activity.workflow.location
                if workflow_storage_location is None:
                    weko_logger(key='WEKO_COMMON_IF_ENTER',
                                branch='workflow_storage_location is None')
                    workflow_storage_location = Location.get_default()
                if(deposit_bucket.location.id != workflow_storage_location.id):
                    weko_logger(key='WEKO_COMMON_IF_ENTER',
                                branch='deposit_bucket.location.id is not '
                                        'equal to workflow_storage_location.id')
                    # Set workflow storage location to bucket default location
                    deposit_bucket.default_location = (
                        workflow_storage_location.id)
                    db.session.merge(deposit_bucket)

            # save item metadata
            self.save_or_update_item_metadata()

            if self.jrc and len(self.jrc):
                weko_logger(key='WEKO_COMMON_IF_ENTER',
                            branch='jrc is not empty')
                if record and record.json and '_oai' in record.json:
                    weko_logger(key='WEKO_COMMON_IF_ENTER',
                                branch='_oai is in record.json')
                    self.jrc['_oai'] = record.json.get('_oai')
                if ('path' in self.jrc and '_oai' in self.jrc
                        and ('sets' not in self.jrc['_oai']
                        or not self.jrc['_oai']['sets'])):
                    weko_logger(key='WEKO_COMMON_IF_ENTER',
                                branch='path is in jrc and _oai is in jrc and '
                                        'sets is not in jrc[_oai] or sets is '
                                        'empty')
                    setspec_list = self.jrc['path'] or []
                    if setspec_list:
                        weko_logger(key='WEKO_COMMON_IF_ENTER',
                                    branch='setspec_list is not None')
                        self.jrc['_oai'].update({"sets": setspec_list})
                # upload item metadata to Elasticsearch
                set_timestamp(self.jrc, self.created, self.updated)

                # Get file contents
                self.get_content_files()

                try:
                    # Upload file content to Elasticsearch
                    self.indexer.upload_metadata(self.jrc,
                                                self.pid.object_uuid,
                                                self.revision_id)
                    feedback_mail_list = (
                        FeedbackMailList.get_mail_list_by_item_id(self.id))
                    if feedback_mail_list:
                        weko_logger(key='WEKO_COMMON_IF_ENTER',
                                    branch='feedback_mail_list is not None')
                        self.update_feedback_mail()
                    else:
                        weko_logger(key='WEKO_COMMON_IF_ENTER',
                                    branch='feedback_mail_list is None')
                        self.remove_feedback_mail()
                except ElasticsearchException as ex:
                    weko_logger(
                        key='WEKO_DEPOSIT_FAILED_UPLOAD_FILE_CONTENT_TO_ELASTICSEARCH',
                        uuid=self.pid.object_uuid, ex=ex)
                    err_passing_config = current_app.config.get(
                        'WEKO_DEPOSIT_ES_PARSING_ERROR_PROCESS_ENABLE')
                    parse_err = current_app.config.get(
                        'WEKO_DEPOSIT_ES_PARSING_ERROR_KEYWORD')
                    if (err_passing_config
                            and parse_err in ex.info["error"]["reason"]):
                        weko_logger(key='WEKO_COMMON_IF_ENTER',
                                    branch='err_passing_config is True and '
                                            'parse_err is in ex.info')
                        self.delete_content_files()
                        self.indexer.upload_metadata(self.jrc,
                                                    self.pid.object_uuid,
                                                    self.revision_id,
                                                    True)
                        record_id = self['_deposit']['id']
                        weko_logger(key='WEKO_DEPOSIT_FAILED_PARSE_FILE_ITEM',
                                    record_id=record_id)
                    else:
                        raise WekoDepositError(
                            ex=ex,
                            msg="Upload metadata to Elasticsearch error."
                        ) from ex
                except Exception as ex:
                    weko_logger(key='WEKO_COMMON_ERROR_UNEXPECTED', ex=ex)
                    raise WekoDepositError(ex=ex) from ex

                # Remove large base64 files for release memory
                if self.jrc.get('content'):
                    weko_logger(key='WEKO_COMMON_IF_ENTER',
                                branch='content is in jrc')
                    weko_logger(key='WEKO_COMMON_FOR_START')
                    for i, content in enumerate(self.jrc['content']):
                        weko_logger(key='WEKO_COMMON_FOR_LOOP_ITERATION',
                                    count=i, element=content)
                        if content.get('file'):
                            weko_logger(key='WEKO_COMMON_IF_ENTER',
                                        branch='file is in content')
                            del content['file']
                    weko_logger(key='WEKO_COMMON_FOR_END')

        # fix schema url
        if record and record.json and '$schema' in record.json:
            weko_logger(key='WEKO_COMMON_IF_ENTER',
                        branch='$schema is in record.json')
            record.json.pop('$schema')
            if record.json.get('_buckets'):
                weko_logger(key='WEKO_COMMON_IF_ENTER',
                            branch='_buckets is in record.json')
                self._update_version_id(record.json,
                                        record.json['_buckets']['deposit'])
            flag_modified(record, 'json')
            db.session.merge(record)

    def newversion(self, pid=None, is_draft=False):
        """Create a new version of the deposit.

        1. Check if a newer version than the pid that is passed as an \
            argument exists.
        2. Update the draft_id then call the create() method to generate \
            a new deposit.
        3. Update both the database and elasticsearch.

        Args:
            pid(dict):
                Used to check for the lastest pid. Defaults to none.<br>
                Example:

                {'path':['1557820086539'],
                'owner': '1',
                'recid': '34.1',
                'title': ['test deposit'],
                'pubdate': {
                    'attribute_name': 'PubDate',
                    'attribute_value': '2022-06-07'},
                'item_title': 'test deposit',
                'author_link': [],
                'item_type_id': '15',
                'publish_date': '2022-06-07',
                'publish_status': '1',
                'weko_shared_id': -1,
                'item_1617186331708': {
                    'attribute_name': 'Title',
                    'attribute_value_mlt': [{
                        'subitem_1551255647225': 'test deposit',
                        'subitem_1551255648112': 'ja'}]},
                'item_1617258105262': {
                    'attribute_name': 'Resource Type',
                    'attribute_value_mlt': [{
                        'resourceuri': 'http://purl.org/coar/resource_type/c_5794',
                        'resourcetype': 'conference paper'}]},
                'item_1617605131499': {
                    'attribute_name': 'File',
                    'attribute_type': 'file',
                    'attribute_value_mlt': [{
                        'url': {
                            'url':'https://192.168.56.48/record/34.1/files/tagmanifest-sha256.txt'
                        },
                        'date': [{
                            'dateType': 'Available',
                            'dateValue': '2022-06-07'
                        }],
                        'format': 'text/plain',
                        'filename': 'tagmanifest-sha256.txt',
                        'filesize': [{'value': '323 B'}],
                        'accessrole': 'open_access',
                        'version_id': 'cd317125-600e-4961-89b6-9bb520f342c7',
                        'mimetype': 'text/plain'
                    }]
                },
                'relation_version_is_last': True,
                '$schema': 'https://127.0.0.1/schema/deposits/deposit-v1.0.0.json',
                '_deposit': {
                    'id': '34.1',
                    'status': 'draft',
                    'owners': [1],
                    'created_by': 1
                },
                '_buckets': {'deposit': '87a563d7-537f-41aa-afd6-fed5e3cb4dc2'},
                'control_number': '34.1',
                '_oai': {
                    'id': 'oai:weko3.example.org:00000034.1',
                    'sets': ['1557820086539']
                    }
                }


            is_draft (boolean, optional):
                flag for registering the parent_id of pidverioning
                (Default: ``False``)

        Returns:
            deposit: newly created deposit object

        Raises:
            PIDInvalidAction(): Invalid operation on persistent identifier
                in current state.
            AttributeError:
        """
        deposit = None

        if not self.is_published():
            raise PIDInvalidAction()

        # Check that there is not a newer draft version for this record
        # and this is the latest version
        versioning = PIDVersioning(child=pid)
        record = WekoDeposit.get_record(pid.object_uuid)
        if not pid.status == PIDStatus.REGISTERED:
            weko_logger(key='WEKO_COMMON_IF_ENTER',
                        branch='pid status is not registered')
            weko_logger(key='WEKO_DEPOSIT_PID_STATUS_NOT_REGISTERED',
                        pid=pid)
            raise WekoDepositError(msg="PID status is not registered.")

        if not record or not versioning.exists or versioning.draft_child:
            weko_logger(key='WEKO_COMMON_IF_ENTER',
                        branch='record is None or versioning does not exists '
                                'or draft_child exists')
            weko_logger(key='WEKO_COMMON_RETURN_VALUE', value=None)
            return None

        data = record.dumps()
        owners = data['_deposit']['owners']
        keys_to_remove = ('_deposit', 'doi', '_oai',
                        '_files', '_buckets', '$schema')
        weko_logger(key='WEKO_COMMON_FOR_START')
        for i, k in enumerate(keys_to_remove):
            weko_logger(key='WEKO_COMMON_FOR_LOOP_ITERATION',
                        count=i, element=k)
            data.pop(k, None)
        weko_logger(key='WEKO_COMMON_FOR_END')

        draft_id = '{0}.{1}'.format(
            pid.pid_value,
            0 if is_draft else get_latest_version_id(pid.pid_value))

        # NOTE: We call the superclass `create()` method, because
        # we don't want a new empty bucket, but
        # an unlocked snapshot of the old record's bucket.
        deposit = super().create(data, recid=draft_id)
        # Injecting owners is required in case of creating new
        # version this outside of request context

        deposit['_deposit']['owners'] = owners

        recid = PersistentIdentifier.get(
            'recid', str(data['_deposit']['id']))
        depid = PersistentIdentifier.get(
            'depid', str(data['_deposit']['id']))

        PIDVersioning(
            parent=versioning.parent).insert_draft_child(
            child=recid)
        RecordDraft.link(recid, depid)
        if is_draft:
            weko_logger(key='WEKO_COMMON_IF_ENTER',
                        branch='is_draft is True')
            with db.session.begin_nested():
                # Set relation type of draft record is 3: Draft
                parent_pid = PIDVersioning(child=recid).parent
                relation = (
                    PIDRelation.query
                    .filter_by(parent=parent_pid, child=recid)
                    .one_or_none()
                )
                relation.relation_type = 3
            db.session.merge(relation)

        snapshot = (
            record.files.bucket
            .snapshot(lock=False)
        )
        snapshot.locked = False
        deposit['_buckets'] = {'deposit': str(snapshot.id)}
        RecordsBuckets.create(record=deposit.model,
                            bucket=snapshot)

        index = {'index': self.get('path', []),
                'actions': self.get('publish_status')}
        if 'activity_info' in session:
            weko_logger(key='WEKO_COMMON_IF_ENTER',
                        branch='activity_info is in session')
            del session['activity_info']
        if is_draft:
            weko_logger(key='WEKO_COMMON_IF_ENTER',
                        branch='is_draft is True')
            from weko_workflow.utils import convert_record_to_item_metadata
            item_metadata = convert_record_to_item_metadata(record)
        else:
            weko_logger(key='WEKO_COMMON_IF_ENTER',
                        branch='is_draft is False')
            item_metadata = ItemsMetadata.get_record(
                pid.object_uuid).dumps()
        item_metadata.pop('id', None)
        args = [index, item_metadata]
        deposit.update(*args)
        deposit.commit()
        weko_logger(key='WEKO_COMMON_RETURN_VALUE', value=deposit)
        return deposit

    def get_content_files(self):
        """Get content file metadata.

        This method gets the content file metadata and updates the file url.

        Args:
            None

        Raises:
            WekoDepositError: Upload metadata to Elasticsearch error.
        """
        from weko_workflow.utils import get_url_root

        contents = []
        fmd = self.get_file_data()
        if fmd:
            weko_logger(key='WEKO_COMMON_IF_ENTER',
                        branch='fmd is not empty')
            weko_logger(key='WEKO_COMMON_FOR_START')
            for i, file in enumerate(self.files):
                weko_logger(key='WEKO_COMMON_FOR_LOOP_ITERATION',
                            count=i, element=file)

                if isinstance(fmd, list):
                    weko_logger(key='WEKO_COMMON_IF_ENTER',
                                branch='fmd is list')
                    weko_logger(key='WEKO_COMMON_FOR_START')

                    for j, lst in enumerate(fmd):
                        weko_logger(key='WEKO_COMMON_FOR_LOOP_ITERATION',
                                    count=j, element=lst)

                        filename = lst.get('filename')

                        if file.obj.key == filename:
                            weko_logger(key='WEKO_COMMON_IF_ENTER',
                                        branch='file.obj.key is equal to '
                                                'filename')

                            lst.update({'mimetype': file.obj.mimetype})
                            lst.update(
                                {'version_id': str(file.obj.version_id)})

                            # update file url
                            url_metadata = lst.get('url', {})
                            url_metadata['url'] = (
                                '{}record/{}/files/{}'.format(
                                    get_url_root(), self['recid'], filename)
                            )

                            lst.update({'url': url_metadata})

                            # update file_files's json
                            file.obj.file.update_json(lst)

                            # upload file metadata to Elasticsearch
                            try:
                                mimetypes = current_app.config[
                                    'WEKO_MIMETYPE_WHITELIST_FOR_ES']
                                content = lst.copy()
                                attachment = {}
                                if file.obj.mimetype in mimetypes:
                                    weko_logger(key='WEKO_COMMON_IF_ENTER',
                                                branch='file.obj.mimetype is in'
                                                        ' mimetypes')
                                    try:
                                        reader = parser.from_file(
                                            file.obj.file.uri)
                                        attachment["content"] = "".join(
                                            reader["content"].splitlines())
                                    except FileNotFoundError as ex:
                                        weko_logger(
                                            key='WEKO_DEPOSIT_FAILED_FIND_FILE',
                                            ex=ex)
                                        raise WekoDepositError(ex=ex,
                                                msg="File not found.") from ex
                                    except Exception as ex:
                                        weko_logger(
                                            key='WEKO_COMMON_ERROR_UNEXPECTED',
                                            ex=ex)
                                        raise WekoDepositError(ex=ex) from ex

                                content.update({"attachment": attachment})
                                contents.append(content)
                            except WekoDepositError as ex:
                                # raise
                                pass
                            except Exception as ex:
                                weko_logger(
                                    key='WEKO_COMMON_ERROR_UNEXPECTED', ex=ex)
                                # raise WekoDepositError(ex=ex) from ex
                            break
            weko_logger(key='WEKO_COMMON_FOR_END')
            self.jrc.update({'content': contents})

    def get_file_data(self):
        """Get file data.

        This method gets the file data from the item metadata.

        Args:
            None

        Returns:
            file_data(list): item_filedata
            example:
            ```
            [{'version_id': 'b27b05d9-e19f-47fb-b6f5-7f031b1ef8fe',
            'filename': 'tagmanifest-sha256.txt',
            'filesize': [{'value': '323 B'}],
            'format': 'text/plain',
            'date': [{'dateValue': '2022-06-07','dateType': 'Available'}],
            'accessrole': 'open_access',
            'url': {'url': \
            'https://192.168.56.48/record/34/files/tagmanifest-sha256.txt'}}]"
            ```
        """
        file_data = []
        data = self.data or self.item_metadata
        weko_logger(key='WEKO_COMMON_FOR_START')
        for i, key in enumerate(data):
            weko_logger(key='WEKO_COMMON_FOR_LOOP_ITERATION',
                        count=i, element=key)

            if isinstance(data.get(key), list):
                weko_logger(key='WEKO_COMMON_IF_ENTER',
                            branch='data.get(key) is list')
                weko_logger(key='WEKO_COMMON_FOR_START')

                for i, item in enumerate(data.get(key)):
                    weko_logger(key='WEKO_COMMON_FOR_LOOP_ITERATION',
                                count=i, element=item)
                    if ((isinstance(item, dict)
                            or isinstance(item, list))
                            and 'filename' in item):
                        weko_logger(key='WEKO_COMMON_IF_ENTER',
                                    branch='filename is in item')
                        file_data.extend(data.get(key))
                        break
        weko_logger(key='WEKO_COMMON_FOR_END')

        weko_logger(key='WEKO_COMMON_RETURN_VALUE', value=file_data)
        return file_data

    def save_or_update_item_metadata(self):
        """Save or update item metadata.

        Save when register a new item type, Update when edit an item.

        Args:
            None
        """
        deposit_owners = self.get('_deposit', {}).get('owners')
        owner = str(deposit_owners[0] if deposit_owners else 1)
        if owner:
            weko_logger(key='WEKO_COMMON_IF_ENTER',
                        branch='owner is not None')
            dc_owner = self.data.get("owner", None)
            if not dc_owner:
                weko_logger(key='WEKO_COMMON_IF_ENTER',
                            branch='dc_owner is None')
                self.data.update({"owner": owner})

        if ItemMetadata.query.filter_by(id=self.id).first():
            weko_logger(key='WEKO_COMMON_IF_ENTER',
                        branch='ItemMetadata is not None')
            obj = ItemsMetadata.get_record(self.id)
            obj.update(self.data)
            if self.data.get('deleted_items'):
                weko_logger(key='WEKO_COMMON_IF_ENTER',
                            branch='deleted_items is not None')
                weko_logger(key='WEKO_COMMON_FOR_START')
                for i, key in enumerate(self.data.get('deleted_items')):
                    weko_logger(key='WEKO_COMMON_FOR_LOOP_ITERATION',
                                count=i, element=key)
                    if key in obj:
                        weko_logger(key='WEKO_COMMON_IF_ENTER',
                                    branch='key is in obj')
                        obj.pop(key)
                weko_logger(key='WEKO_COMMON_FOR_END')
            obj.commit()
        else:
            weko_logger(key='WEKO_COMMON_IF_ENTER',
                        branch='ItemMetadata is None')
            if self.data.get('deleted_items'):
                weko_logger(key='WEKO_COMMON_IF_ENTER',
                            branch='deleted_items is not None')
                self.data.pop('deleted_items')
            ItemsMetadata.create(self.data, id_=self.pid.object_uuid,
                                item_type_id=self.get('item_type_id'))

    def delete_old_file_index(self):
        """Delete old file index before file upload when edit an item.

        Args:
            None

        Returns:
            None
        """
        if self.is_edit:
            weko_logger(key='WEKO_COMMON_IF_ENTER',
                        branch='is_edit is not empty')
            lst = ObjectVersion.get_by_bucket(
                self.files.bucket, True).filter_by(is_head=False).all()
            klst = []

            weko_logger(key='WEKO_COMMON_FOR_START')
            for i, obj in enumerate(lst):
                weko_logger(key='WEKO_COMMON_FOR_LOOP_ITERATION',
                            count=i, element=obj)
                if obj.file_id:
                    weko_logger(key='WEKO_COMMON_IF_ENTER',
                            branch=f"{obj.file_id} is not empty")
                    klst.append(obj.file_id)
            weko_logger(key='WEKO_COMMON_FOR_END')
            if klst:
                weko_logger(key='WEKO_COMMON_IF_ENTER',
                            branch='klst is not empty')
                self.indexer.delete_file_index(klst, self.pid.object_uuid)

    def delete_item_metadata(self, data):
        """Delete item metadata if item changes to empty.

        Args:
            data (dict):
            The item's metadata that will be deleted.
            example:
            ```
            {'pid': {'type': 'depid', 'value': '34', 'revision_id': 0},
            'lang': 'ja',
            'owner': '1',
            'title': 'test deposit',
            'owners': [1],
            'status': 'published',
            '$schema': '/items/jsonschema/15',
            'pubdate': '2022-06-07',
            'created_by': 1,
            'owners_ext': {
                'email': 'wekosoftware@nii.ac.jp',
                'username': '',
                'displayname': ''},
            'shared_user_id': -1,
            'item_1617186331708': [{
                'subitem_1551255647225': 'test deposit',
                'subitem_1551255648112': 'ja'
                }],
            'item_1617258105262': {
                'resourceuri': 'http://purl.org/coar/resource_type/c_5794',
                'resourcetype': 'conference paper'
                },
            'item_1617605131499': [{
                'url': {
                    'url': 'https://weko3.example.org/record/34/files/tagmanifest-sha256.txt'
                    },
                'date': [{
                    'dateType': 'Available',
                    'dateValue': '2022-06-07'
                    }],
                'format': 'text/plain',
                'filename': 'tagmanifest-sha256.txt',
                'filesize': [{'value': '323 B'}],
                'accessrole': 'open_access',
                'version_id': 'b27b05d9-e19f-47fb-b6f5-7f031b1ef8fe'
                }]
            }
            ```

        Returns:
            None

        """
        current_app.logger.debug("self: {}".format(self))
        current_app.logger.debug("data: {}".format(data))

        del_key_list = self.keys() - data.keys()
        weko_logger(key='WEKO_COMMON_FOR_START')
        for i, key in enumerate(del_key_list):
            weko_logger(key='WEKO_COMMON_FOR_LOOP_ITERATION',
                            count=i, element=key)
            if (isinstance(self[key], dict)
                    and 'attribute_name' in self[key]):
                weko_logger(key='WEKO_COMMON_IF_ENTER',
                        branch=f"{self[key]} is dict")
                self.pop(key)
        weko_logger(key='WEKO_COMMON_FOR_END')

    def record_data_from_act_temp(self):
        """Record data from.

        Args:
            None

        Returns:
                bool: True
                dict | list: data
                or
                bool: False
                None
        """
        def _delete_empty(data):
            """Delete data.

            Args:
                dict | list: data

            Returns:
                    bool: True
                    dict: data
                    or
                    bool: False
                    None
            """
            if isinstance(data, dict):
                weko_logger(key='WEKO_COMMON_IF_ENTER',
                            branch='data is dict')
                result = {}
                flg = False
                if len(data) == 0:
                    weko_logger(key='WEKO_COMMON_IF_ENTER',
                                branch=f"{len(data)} == 0")
                    weko_logger(key='WEKO_COMMON_RETURN_VALUE', value=result)
                    return flg, result
                else:
                    weko_logger(key='WEKO_COMMON_FOR_START')
                    for i, (k, v) in enumerate(data.items()):
                        weko_logger(key='WEKO_COMMON_FOR_LOOP_ITERATION',
                                    count=i, element=k)
                        not_empty, dd = _delete_empty(v)
                        if not_empty:
                            weko_logger(key='WEKO_COMMON_IF_ENTER',
                                        branch='not_empty is not empty')
                            flg = True
                            result[k] = dd
                    weko_logger(key='WEKO_COMMON_FOR_END')
                    weko_logger(key='WEKO_COMMON_RETURN_VALUE', value=result)
                    return flg, result
            elif isinstance(data, list):
                weko_logger(key='WEKO_COMMON_IF_ENTER',
                            branch='data is list')
                result = []
                flg = False
                if len(data) == 0:
                    weko_logger(key='WEKO_COMMON_IF_ENTER',
                                branch=f"{len(data)} == 0")
                    weko_logger(key='WEKO_COMMON_RETURN_VALUE', value=None)
                    return flg, None
                else:
                    weko_logger(key='WEKO_COMMON_FOR_START')
                    for i, d in enumerate(data):
                        weko_logger(key='WEKO_COMMON_FOR_LOOP_ITERATION',
                                    count=i, element=d)
                        not_empty, dd = _delete_empty(d)
                        if not_empty:
                            weko_logger(key='WEKO_COMMON_IF_ENTER',
                                        branch='not_empty is not empty')
                            flg = True
                            result.append(dd)
                    weko_logger(key='WEKO_COMMON_FOR_END')
                    weko_logger(key='WEKO_COMMON_RETURN_VALUE', value=result)
                    return flg, result
            else:
                if data:
                    weko_logger(key='WEKO_COMMON_IF_ENTER',
                                branch='data is not empty')
                    weko_logger(key='WEKO_COMMON_RETURN_VALUE', value=data)
                    return True, data
                else:
                    weko_logger(key='WEKO_COMMON_RETURN_VALUE', value=None)
                    return False, None

        def _get_title_lang(itemtype_id,_data):
            """Get title lang.

            Args:
                None

            Returns:
                True
                dict: data
            or
            False
            None
            """
            # Need to import here to avoid circular import
            from weko_items_autofill.utils import get_title_pubdate_path

            path = get_title_pubdate_path(itemtype_id).get("title")
            lang = ""
            title = ""
            if "title_parent_key" in path and path["title_parent_key"] in _data:
                weko_logger(key='WEKO_COMMON_IF_ENTER',
                            branch="'title_parent_key' in path"
                                    f"and {path['title_parent_key']} in _data")
                temp_record = _data[path["title_parent_key"]]
                if "title_value_lst_key" in path:
                    weko_logger(key='WEKO_COMMON_IF_ENTER',
                                branch='title_value_lst_key in path')
                    weko_logger(key='WEKO_COMMON_FOR_START')
                    for i, p in enumerate(path["title_value_lst_key"]):
                        weko_logger(key='WEKO_COMMON_FOR_LOOP_ITERATION',
                                    count=i, element=p)
                        if (isinstance(temp_record, list)
                            and len(temp_record)>0 and p in temp_record[0]):
                            weko_logger(key='WEKO_COMMON_IF_ENTER',
                                        branch="temp_record is list"
                                        "and len(temp_record) > 0"
                                        f"and {p} is in {temp_record}")
                            title = temp_record[0][p]
                        elif p in temp_record:
                            weko_logger(key='WEKO_COMMON_IF_ENTER',
                                        branch=f"p in {temp_record}")
                            title = temp_record[p]
                    weko_logger(key='WEKO_COMMON_FOR_END')
                if "title_lang_lst_key" in path:
                    weko_logger(key='WEKO_COMMON_IF_ENTER',
                                branch='title_lang_lst_key in path')
                    weko_logger(key='WEKO_COMMON_FOR_START')
                    for i, p in enumerate(path["title_lang_lst_key"]):
                        weko_logger(key='WEKO_COMMON_FOR_LOOP_ITERATION',
                                    count=i, element=p)
                        if (isinstance(temp_record, list)
                                and len(temp_record)>0
                                and p in temp_record[0]):
                            weko_logger(key='WEKO_COMMON_IF_ENTER',
                                        branch="temp_record is list"
                                        "and len(temp_record) > 0"
                                        f"and {p} in {temp_record}")
                            lang = temp_record[0][p]
                        elif p in temp_record:
                            weko_logger(key='WEKO_COMMON_IF_ENTER',
                                        branch='p in temp_record')
                            lang = temp_record[p]
                    weko_logger(key='WEKO_COMMON_FOR_END')
            weko_logger(key='WEKO_COMMON_RETURN_VALUE', value=title)
            return title, lang

        pid = PersistentIdentifier.query.filter_by(
            pid_type="recid", pid_value=self.get("recid")).one_or_none()
        if pid:
            weko_logger(key='WEKO_COMMON_IF_ENTER',
                        branch='pid is not empty')
            item_id = pid.object_uuid
            from weko_workflow.api import WorkActivity
            activity = WorkActivity().get_workflow_activity_by_item_id(item_id)

            if activity:
                weko_logger(key='WEKO_COMMON_IF_ENTER',
                            branch='activity is not empty')
                itemtype_id = activity.workflow.itemtype_id
                schema = "/items/jsonschema/{}".format(itemtype_id)
                temp_data = activity.temp_data
                if temp_data:
                    weko_logger(key='WEKO_COMMON_IF_ENTER',
                                branch='temp_data is not empty')
                    data = json.loads(temp_data).get("metainfo")
                    title, lang = _get_title_lang(itemtype_id,data)
                    rtn_data = {}
                    deleted_items=[]

                    weko_logger(key='WEKO_COMMON_FOR_START')
                    for k, v in data.items():
                        flg, child_data  = _delete_empty(v)
                        if flg:
                            weko_logger(key='WEKO_COMMON_IF_ENTER',
                                        branch='flg is not empty')
                            rtn_data[k] = child_data
                        else:
                            deleted_items.append(k)
                    weko_logger(key='WEKO_COMMON_FOR_END')
                    # if activity.approval1 == None:
                    #     deleted_items.append("approval1")
                    # if activity.approval2 == None:
                    #     deleted_items.append("approval2")
                    rtn_data["deleted_items"] = deleted_items
                    rtn_data["$schema"] = schema
                    rtn_data["title"] = title if title else activity.title
                    rtn_data["lang"] = lang

                    weko_logger(key='WEKO_COMMON_RETURN_VALUE', value=rtn_data)
                    return rtn_data

        weko_logger(key='WEKO_COMMON_RETURN_VALUE', value=None)
        return None

    def convert_item_metadata(self, index_obj, data=None):
        """Convert Item Metadata.
        1. Convert Item Metadata
        2. Inject index tree id to dict
        3. Set Publish Status

        Args:
            index_obj (dict):
                The target item's metadata index information
                example: {'index': ['1557820086539'], 'actions': '1'}"
            data (dict):
                The target item's metadata.<br>
                example:

                {
                'pid': {
                    'type': 'depid', 'value': '34', 'revision_id': 0
                },
                'lang': 'ja',
                'owner': '1',
                'title': 'test deposit',
                'owners': [1],
                'status': 'published',
                '$schema': '/items/jsonschema/15',
                'pubdate': '2022-06-07',
                'created_by': 1,
                'owners_ext': {
                    'email': 'wekosoftware@nii.ac.jp',
                    'username': '',
                    'displayname': ''
                },
                'shared_user_id': -1,
                'item_1617186331708': [{
                    'subitem_1551255647225': 'test deposit',
                    'subitem_1551255648112': 'ja'
                }],
                'item_1617258105262': {
                    'resourceuri': 'http://purl.org/coar/resource_type/c_5794',
                    'resourcetype': 'conference paper'
                },
                'item_1617605131499': [{
                    'url': {
                        'url':
                            'https://weko3.example.org/record/34/files/tagmanifest-sha256.txt'
                    },
                    'date': [{
                        'dateType': 'Available',
                        'dateValue': '2022-06-07'
                    }],
                    'format': 'text/plain',
                    'filename': 'tagmanifest-sha256.txt',
                    'filesize': [{'value': '323 B'}],
                    'accessrole': 'open_access',
                    'version_id': 'b27b05d9-e19f-47fb-b6f5-7f031b1ef8fe'
                }]
                }


        Returns:
            dc: OrderedDict item_metada
            data.get('deleted_items'): deleted item data list

        Raises:
            PIDResolveRESTError(description='Any tree index has been deleted'):
                Any tree index has been deleted
            RuntimeError: fail convert item_metadata
        """
        # if this item has been deleted
        self.delete_es_index_attempt(self.pid)
        try:
            if not data:
                weko_logger(key='WEKO_COMMON_IF_ENTER',
                            branch='data is empty')

                redis_connection = RedisConnection()
                datastore = redis_connection.connection(
                    db=current_app.config['CACHE_REDIS_DB'], kv = True)
                cache_key = current_app.config[
                    'WEKO_DEPOSIT_ITEMS_CACHE_PREFIX'].format(
                    pid_value=self.pid.pid_value)

                # Check exist item cache before delete
                if datastore.redis.exists(cache_key):
                    weko_logger(key='WEKO_COMMON_IF_ENTER',
                                branch=f'{datastore.redis.exists(cache_key)} is not empty')
                    data_str = datastore.get(cache_key)

                    if not index_obj.get('is_save_path'):
                        weko_logger(key='WEKO_COMMON_IF_ENTER',
                                    branch=f"{index_obj.get('is_save_path')} is empty")
                        datastore.delete(cache_key)
                    data = json.loads(data_str.decode('utf-8'))

                if not data:
                    weko_logger(key='WEKO_COMMON_IF_ENTER',
                                branch='data is empty')
                    data = self.record_data_from_act_temp()
        except RedisError as ex:
            weko_logger(key='WEKO_COMMON_ERROR_REDIS', ex=ex)
            abort(500, 'Failed to register item!')
        except WekoRedisError as ex:
            weko_logger(key='WEKO_COMMON_ERROR_REDIS', ex=ex)
            abort(500, 'Failed to register item!')
        except Exception as ex:
            weko_logger(key='WEKO_COMMON_ERROR_UNEXPECTED', ex=ex)
            abort(500, 'Failed to register item!')

        # Get index path

        index_lst = index_obj.get('index', [])
        # Prepare index id list if the current index_lst is a path list
        if index_lst:
            weko_logger(key='WEKO_COMMON_IF_ENTER',
                        branch='index_lst is not empty')
            index_id_lst = []

            weko_logger(key='WEKO_COMMON_FOR_START')
            for i, _index in enumerate(index_lst):
                weko_logger(key='WEKO_COMMON_FOR_LOOP_ITERATION',
                            count=i, element=_index)
                indexes = str(_index).split('/')
                index_id_lst.append(indexes[len(indexes) - 1])
            weko_logger(key='WEKO_COMMON_FOR_END')
            index_lst = index_id_lst

        plst = Indexes.get_path_list(index_lst)
        if not plst or len(index_lst) != len(plst):
            weko_logger(key='WEKO_COMMON_IF_ENTER',
                        branch="plst is empty"
                        f"or len({index_lst}) != len({plst})")
            raise PIDResolveRESTError(
                description='Any tree index has been deleted')

        # Convert item meta data
        try:
            deposit_owners = self.get('_deposit', {}).get('owners')
            owner_id = str(deposit_owners[0] if deposit_owners else 1)
            dc, jrc, is_edit = json_loader(data, self.pid, owner_id=owner_id)
            dc['publish_date'] = data.get('pubdate')
            dc['title'] = [data.get('title')]
            dc['relation_version_is_last'] = True
            self.data = data
            self.jrc = jrc
            self.is_edit = is_edit
            self._convert_jpcoar_data_to_es()
        except RuntimeError as ex:
            weko_logger(key='WEKO_DEPOSIT_FAILED_CONVERT_ITEM_METADATA',
                        pid=self.pid, ex=ex)
            raise WekoDepositError(ex=ex,
                                msg="Convert item metadata error.") from ex
        except Exception as ex:
            weko_logger(key="WEKO_COMMON_ERROR_UNEXPECTED", ex=ex)
            abort(500, 'MAPPING_ERROR')

        # Save Index Path on ES
        jrc.update({"path": index_lst})
        # current_app.logger.debug(jrc)
        # add at 20181121 start
        sub_sort = {}
        weko_logger(key='WEKO_COMMON_FOR_START')
        for i, pth in enumerate(index_lst):
            # es setting
            weko_logger(key='WEKO_COMMON_FOR_LOOP_ITERATION',
                        count=i, element=pth)
            sub_sort[pth[-13:]] = ""
        weko_logger(key='WEKO_COMMON_FOR_END')
        dc.update({"path": index_lst})
        pubs = PublishStatus.NEW.value
        actions = index_obj.get('actions')
        if actions == 'publish' or actions == PublishStatus.PUBLIC.value:
            weko_logger(key='WEKO_COMMON_IF_ENTER',
                        branch=f"actions == 'publish'"
                        f"or actions == {PublishStatus.PUBLIC.value}")
            pubs = PublishStatus.PUBLIC.value
        elif 'id' in data:
            weko_logger(key='WEKO_COMMON_IF_ENTER',
                        branch='id in data')
            recid = PersistentIdentifier.query.filter_by(
                pid_type='recid', pid_value=data['id']).first()
            rec = RecordMetadata.query.filter_by(id=recid.object_uuid).first()
            pubs = rec.json['publish_status']

        ps = {"publish_status": pubs}
        jrc.update(ps)
        dc.update(ps)
        if data:
            weko_logger(key='WEKO_COMMON_IF_ENTER',
                        branch='data is not empty')
            self.delete_item_metadata(data)

        weko_logger(key='WEKO_COMMON_RETURN_VALUE', value=dc)
        return dc, data.get('deleted_items')

    def _convert_description_to_object(self):
        """ Convert description to object.

        Args:
            None

        Returns:
            None

        """
        description_key = "description"
        if isinstance(self.jrc, dict) and self.jrc.get(description_key):
            weko_logger(key='WEKO_COMMON_IF_ENTER',
                        branch=f"{self.jrc} is dict"
                            f"and {self.jrc.get(description_key)} is not empty")
            _description = self.jrc.get(description_key)
            _new_description = []
            if isinstance(_description, list):
                weko_logger(key='WEKO_COMMON_IF_ENTER',
                            branch=f"{_description} is list")
                weko_logger(key='WEKO_COMMON_FOR_START')
                for i, data in enumerate(_description):
                    weko_logger(key='WEKO_COMMON_FOR_LOOP_ITERATION',
                                count=i, element=data)
                    if isinstance(data, str):
                        weko_logger(key='WEKO_COMMON_IF_ENTER',
                                    branch=f"{data} is str")
                        _new_description.append({"value": data})
                    else:
                        weko_logger(key='WEKO_COMMON_IF_ENTER',
                                    branch=f"{data} is not str")
                        _new_description.append(data)
                weko_logger(key='WEKO_COMMON_FOR_END')
            if _new_description:
                weko_logger(key='WEKO_COMMON_IF_ENTER',
                            branch=f"{_new_description} is not empty")
                self.jrc[description_key] = _new_description

    def _convert_jpcoar_data_to_es(self):
        """Convert data jpcoar to es.

        Args:
            None

        Returns:
            None

        """
        # Convert description to object.
        self._convert_description_to_object()

        # Convert data for geo location.
        self._convert_data_for_geo_location()

    def _convert_data_for_geo_location(self):
        """Convert geo location data to object.

        Args:
            None

        Returns:
            None

        """
        def _convert_geo_location(value):
            """Convert geo location to object.

            Args:
                list: value

            Returns:
                list: _point

            """
            _point = []
            if isinstance(value.get("pointLongitude"), list) and isinstance(
                    value.get("pointLatitude"), list):
                weko_logger(key='WEKO_COMMON_IF_ENTER',
                            branch=f"{value.get('pointLongitude')} is list"
                                f"and {value.get('pointLatitude')} is list")
                lat_len = len(value.get("pointLatitude"))
                weko_logger(key='WEKO_COMMON_FOR_START')
                for _idx, _value in enumerate(value.get("pointLongitude")):
                    weko_logger(key='WEKO_COMMON_FOR_LOOP_ITERATION',
                                count=_idx, element=_value)
                    _point.append({
                        "lat": value.get("pointLatitude")[
                            _idx] if _idx < lat_len else "",
                        "lon": _value
                    })
                weko_logger(key='WEKO_COMMON_FOR_END')
            weko_logger(key='WEKO_COMMON_RETURN_VALUE', value=_point)
            return _point

        def _convert_geo_location_box():
            """Convert geo location to box.

            Args:
                list: value

            Returns:
                list: point_box

            """
            point_box = {}
            jpcoar_north_east_point = {
                "pointLatitude": v.get("northBoundLatitude"),
                "pointLongitude": v.get("eastBoundLongitude"),
            }
            jpcoar_south_west_point = {
                "pointLatitude": v.get("southBoundLatitude"),
                "pointLongitude": v.get("westBoundLongitude"),
            }
            es_north_east_point = _convert_geo_location(
                jpcoar_north_east_point)
            es_south_west_point = _convert_geo_location(
                jpcoar_south_west_point)
            if es_north_east_point:
                weko_logger(key='WEKO_COMMON_IF_ENTER',
                            branch='es_north_east_point is not empty')
                point_box['northEastPoint'] = es_north_east_point
            if es_south_west_point:
                weko_logger(key='WEKO_COMMON_IF_ENTER',
                            branch='es_south_west_point is not empty')
                point_box['southWestPoint'] = es_south_west_point
            weko_logger(key='WEKO_COMMON_RETURN_VALUE', value=point_box)
            return point_box

        geo_location_key = "geoLocation"
        if isinstance(self.jrc, dict) and self.jrc.get(geo_location_key):
            weko_logger(key='WEKO_COMMON_IF_ENTER',
                        branch=f"{self.jrc} is dict"
                            f"and {self.jrc.get(geo_location_key)} is not empty")
            geo_location = self.jrc.get(geo_location_key)
            new_data = {}
            weko_logger(key='WEKO_COMMON_FOR_START')
            for i, (k, v) in enumerate(geo_location.items()):
                weko_logger(key='WEKO_COMMON_FOR_LOOP_ITERATION',
                            count=i, element=k)
                if "geoLocationPlace" == k:
                    weko_logger(key='WEKO_COMMON_IF_ENTER',
                                branch=f"'geoLocationPlace' == {k}")
                    new_data[k] = v
                elif "geoLocationPoint" == k:
                    weko_logger(key='WEKO_COMMON_IF_ENTER',
                                branch=f"'geoLocationPoint' == {k}")
                    point = _convert_geo_location(v)
                    if point:
                        weko_logger(key='WEKO_COMMON_IF_ENTER',
                                    branch='point is not empty')
                        new_data[k] = point
                elif "geoLocationBox" == k:
                    weko_logger(key='WEKO_COMMON_IF_ENTER',
                                branch=f"'geoLocationBox' == {k}")
                    point = _convert_geo_location_box()
                    if point:
                        weko_logger(key='WEKO_COMMON_IF_ENTER',
                                    branch='point is not empty')
                        new_data[k] = point
            weko_logger(key='WEKO_COMMON_FOR_END')
            if new_data:
                weko_logger(key='WEKO_COMMON_IF_ENTER',
                            branch='new_data is not empty')
                self.jrc[geo_location_key] = new_data

    @classmethod
    def delete_by_index_tree_id(cls, index_id: str, ignore_items: list = []):
        """Delete by index tree id.

        Args:
            index_id (str): index_id
            ignore_items (list):
                list of items that will be ingnored,
                therefore will not be deleted

        Returns:
            None

        """
        if index_id:
            weko_logger(key='WEKO_COMMON_IF_ENTER',
                        branch='index_id is not empty')
            index_id = str(index_id)
        obj_ids = next((cls.indexer.get_pid_by_es_scroll(index_id)), [])
        weko_logger(key='WEKO_COMMON_FOR_START')
        for i, obj_uuid in enumerate(obj_ids):
            weko_logger(key='WEKO_COMMON_FOR_LOOP_ITERATION',
                        count=i, element=obj_uuid)
            r = RecordMetadata.query.filter_by(id=obj_uuid).first()
            if r.json['recid'].split('.')[0] in ignore_items:
                weko_logger(key='WEKO_COMMON_IF_ENTER',
                            branch=f"{r.json['recid'].split('.')[0]} in ignore_items")
                continue
            r.json['path'].remove(index_id)
            flag_modified(r, 'json')
            if r.json and not r.json['path']:
                weko_logger(key='WEKO_COMMON_IF_ENTER',
                            branch=f"{r.json} is not empty"
                                f"and {r.json['path']} is empty")

                # Need to import here to avoid circular import
                from weko_records_ui.utils import soft_delete
                soft_delete(obj_uuid)
            else:
                weko_logger(key='WEKO_COMMON_IF_ENTER',
                            branch=f"{r.json} is empty"
                                f"or {r.json['path']} is not empty")
                dep = WekoDeposit(r.json, r)
                dep.indexer.update_es_data(dep, update_revision=False)
        weko_logger(key='WEKO_COMMON_FOR_END')

    def update_pid_by_index_tree_id(self, path):
        """Update pid by index tree id (not use).

        Args:
            path (str):
                The index_tree_path that will run the update

        Returns:
            bool: "True: process success False: process failed"

        """
        p = PersistentIdentifier
        try:
            dt = datetime.now(timezone.utc)
            with db.session.begin_nested():
                weko_logger(key='WEKO_COMMON_FOR_START')
                for i, result in enumerate(self.indexer.get_pid_by_es_scroll(path)):
                    weko_logger(key='WEKO_COMMON_FOR_LOOP_ITERATION',
                                count=i, element=result)
                    db.session.query(p).filter(
                        p.object_uuid.in_(result),
                        p.object_type == 'rec').update(
                            {p.status: 'D', p.updated: dt},
                            synchronize_session=False
                        )
                    result.clear()
                weko_logger(key='WEKO_COMMON_FOR_END')
            db.session.commit()
            weko_logger(key='WEKO_COMMON_RETURN_VALUE', value=True)
            return True
        except SQLAlchemyError as ex:
            weko_logger(key='WEKO_COMMON_DB_SOME_ERROR', ex=ex)
            db.session.rollback()
            weko_logger(key='WEKO_COMMON_RETURN_VALUE', value=False)
            return False
        except Exception as ex:
            weko_logger(key='WEKO_COMMON_ERROR_UNEXPECTED', ex=ex)
            db.session.rollback()
            weko_logger(key='WEKO_COMMON_RETURN_VALUE', value=False)
            return False

    def update_item_by_task(self, *args, **kwargs):
        """Update item by task.

        Args:
            *args: usable within weko but is not being used.
                (Default: ``empty``)
            **kwargs: usable within weko but is not being used.
                (Default: ``empty``)

        Returns:
            None

        """
        return super(Deposit, self).commit(*args, **kwargs)

    def delete_es_index_attempt(self, pid):
        """Delete Elasticsearch index attempt.

        Args:
            pid (:obj: `PersistentIdentifier`):
                The item's pid information.
                Erase data related to status deletion.

        Returns:
            None

        Raises:
            PIDResolveRESTError: This item has been deleted. Invalid PID.
        """
        # if this item has been deleted
        if pid.status == PIDStatus.DELETED:
            weko_logger(key='WEKO_COMMON_IF_ENTER',
                        branch=f"pid.status == {PIDStatus.DELETED}")
            # attempt to delete index on es
            try:
                self.indexer.delete(self)
            except ElasticsearchException as ex:
                weko_logger(key='WEKO_COMMON_ERROR_ELASTICSEARCH', ex=ex)
            except Exception as ex:
                weko_logger(key='WEKO_COMMON_ERROR_UNEXPECTED', ex=ex)
            # weko_logger(key='WEKO_DEPOSIT_ITEM_HAS_BEEN_DELETED', pid=pid)
            # raise PIDResolveRESTError(description='This item has been deleted')


    def update_author_link(self, author_link):
        """Update author link.

        Update author_link list.

        Args:
            list:author_link

        Returns:
            None

        """
        item_id = self.id
        if author_link:
            weko_logger(key='WEKO_COMMON_IF_ENTER',
                        branch="author_link is not empty")
            author_link_info = {
                "id": item_id,
                "author_link": author_link
            }
            self.indexer.update_author_link(author_link_info)

    def update_feedback_mail(self):
        """Update feedback mail.

        Update feedback mail list.

        Args:
            None

        Returns:
            None

        """
        item_id = self.id
        mail_list = FeedbackMailList.get_mail_list_by_item_id(item_id)
        if mail_list:
            weko_logger(key='WEKO_COMMON_IF_ENTER',
                        branch="mail_list is not empty")
            feedback_mail = {
                "id": item_id,
                "mail_list": mail_list
            }
            self.indexer.update_feedback_mail_list(feedback_mail)

    def remove_feedback_mail(self):
        """Remove feedback mail.

        Remove feedback mail list.

        Args:
            None

        Returns:
            None

        """
        feedback_mail = {
            "id": self.id,
            "mail_list": []
        }
        self.indexer.update_feedback_mail_list(feedback_mail)

    def clean_unuse_file_contents(self, item_id, pre_object_versions,
                                    new_object_versions, is_import=False):
        """Clean unused file contents.

        Remove file not used after replaced in keep version mode.

        Args:
            item_id (int):
                item_id of the file to be deleted.
            pre_object_versions (list):
                information of the file to be deleted.
                "ex: [87a563d7-537f-41aa-afd6-fed5e3cb4dc2:cd317125-600e-4961-89b6-9bb520f342c7:test.txt]"
            new_object_versions (list):
                information of the new file to be created
                "ex: [87a563d7-537f-41aa-afd6-fed5e3cb4dc2:cd317125-600e-4961-89b6-9bb520f342c7:test.txt]"
            is_import (boolean):
                import flag

        Returns:
            None

        """
        # Need to import here to avoid circular import
        from weko_workflow.utils import update_cache_data

        pre_file_ids = [obv.file_id for obv in pre_object_versions]
        new_file_ids = [obv.file_id for obv in new_object_versions]
        diff_list = list(set(pre_file_ids) - set(new_file_ids))
        unuse_file_ids = [data[0] for data in
                            ObjectVersion.num_version_link_to_files(diff_list)
                            if data[1] <= 1]
        list_unuse_uri = []
        weko_logger(key='WEKO_COMMON_FOR_START')
        for i, obv in enumerate(pre_object_versions):
            weko_logger(key='WEKO_COMMON_FOR_LOOP_ITERATION',
                        count=i, element=obv)
            if obv.file_id in unuse_file_ids:
                weko_logger(key='WEKO_COMMON_IF_ENTER',
                            branch=f"{obv.file_id} in unuse_file_ids")
                obv.remove()
                obv.file.delete()
                if is_import:
                    weko_logger(key='WEKO_COMMON_IF_ENTER',
                                branch='is_import is not empty')
                    list_unuse_uri.append(obv.file.uri)
                else:
                    weko_logger(key='WEKO_COMMON_IF_ENTER',
                                branch='is_import is empty')
                    obv.file.storage().delete()
        weko_logger(key='WEKO_COMMON_FOR_END')
        if list_unuse_uri:
            weko_logger(key='WEKO_COMMON_IF_ENTER',
                        branch='list_unuse_uri is not empty')
            cache_key = (
                current_app
                .config['WEKO_SEARCH_UI_IMPORT_UNUSE_FILES_URI']
                .format(item_id))
            update_cache_data(cache_key, list_unuse_uri, 0)

    def merge_data_to_record_without_version(self, pid, keep_version=False,
                                                is_import=False):
        """Merge data to record without version.

        Update changes to current record by record from PID.

        Args:
            pid (:obj:`PersistentIdentifier`):
                pid information of the item to be updated.
                "ex <PersistentIdentifier recid:1.0 / rec:5210fd22-576a-4241-8005-4c1f7ab6077a (R)>"
            keep_version (boolean,optional):
                version keep flag
                (Default: ``False``)
            is_import (boolean,optional):
                import flag
                (Default: ``False``)

        Returns:
            bool: Description of return value

        """
        with db.session.begin_nested():
            # update item_metadata
            index = {'index': self.get('path', []),
                        'actions': self.get('publish_status')}
            item_metadata = ItemsMetadata.get_record(pid.object_uuid).dumps()
            item_id = item_metadata.get('id')
            item_metadata.pop('id', None)
            item_metadata.pop('control_number', None)

            # Clone bucket
            _deposit = WekoDeposit.get_record(pid.object_uuid)
            # Get draft bucket's data
            sync_bucket = RecordsBuckets.query.filter_by(
                record_id=self.id).first()
            if sync_bucket:
                weko_logger(key='WEKO_COMMON_IF_ENTER',
                            branch='sync_bucket is not empty')
                sync_bucket.bucket.locked = False
                snapshot = Bucket.get(
                    _deposit.files.bucket.id).snapshot(lock=False)
                bucket = Bucket.get(sync_bucket.bucket_id)
                if keep_version:
                    weko_logger(key='WEKO_COMMON_IF_ENTER',
                                branch='keep_version is not empty')
                    self.clean_unuse_file_contents(item_id, bucket.objects,
                                                snapshot.objects, is_import)
                snapshot.locked = False
                sync_bucket.bucket = snapshot
                bucket.locked = False

                if not RecordsBuckets.query.filter_by(
                        bucket_id=bucket.id).all():
                    weko_logger(
                        key='WEKO_COMMON_IF_ENTER',
                        branch=f"bucket_id = {bucket.id} is not in RecordsBuckets")
                    bucket.remove()

                bucket = {
                    "_buckets": {
                        "deposit": str(snapshot.id)
                    }
                }

                args = [index, item_metadata]
                self.update(*args)
                # Update '_buckets'
                super(WekoDeposit, self).update(bucket)
                self.commit()
                # update records_metadata
                flag_modified(self.model, 'json')
                db.session.add(self.model)
                db.session.add(sync_bucket)

        weko_logger(key='WEKO_COMMON_RETURN_VALUE', value=True)
        return self.__class__(self.model.json, model=self.model)

    def prepare_draft_item(self, recid):
        """Prepare draft item.

        Create draft version of main record.
        1. Call the newversion() method using recid as an argument then create a deposit.

        Args:
            recid (dict):
                item meta_data's draft version

        Returns:
            obj:
                returns the created draft_deposit

        """
        draft_deposit = self.newversion(recid, is_draft=True)

        weko_logger(key='WEKO_COMMON_RETURN_VALUE', value=draft_deposit)
        return draft_deposit

    def delete_content_files(self):
        """Delete content files

        Delete 'file' from content file metadata.

        Args:
            None

        Returns:
            None

        """
        if self.jrc.get('content'):
            weko_logger(key='WEKO_COMMON_IF_ENTER',
                        branch=f"{self.jrc.get('content')} is not empty")
            weko_logger(key='WEKO_COMMON_FOR_START')
            for i, content in enumerate(self.jrc['content']):
                weko_logger(key='WEKO_COMMON_FOR_LOOP_ITERATION',
                            count=i, element=content)
                if content.get('file'):
                    weko_logger(key='WEKO_COMMON_IF_ENTER',
                                branch=f"{content.get('file')} is not empty")
                    del content['file']
            weko_logger(key='WEKO_COMMON_FOR_END')


class WekoRecord(Record):
    """Extend Record obj for record ui."""

    file_cls = WekoFileObject
    record_fetcher = staticmethod(weko_deposit_fetcher)

    @property
    def pid(self):
        """Return an instance of record PID.

        Args:
            None

        Returns:
            PersistentIdentifier: record PID

        """
        pid = self.record_fetcher(self.id, self)
        obj = PersistentIdentifier.get(pid.pid_type, pid.pid_value)
        weko_logger(key='WEKO_COMMON_RETURN_VALUE', value=obj)
        return obj

    @property
    def pid_recid(self):
        """Return an instance of record PID.

        Args:
            None

        Returns:
            PersistentIdentifier: record PID

        """
        pid = self.record_fetcher(self.id, self)
        obj = PersistentIdentifier.get('recid', pid.pid_value)
        weko_logger(key='WEKO_COMMON_RETURN_VALUE', value=obj)
        return obj

    # TODO:
    @property
    def hide_file(self):
        """Whether the file property is hidden.

        Args:
            None

        Returns:
            bool: hide_file

        Note: This function just works fine if file property has value.
        """
        hide_file = False
        item_type_id = self.get('item_type_id')
        solst, meta_options = get_options_and_order_list(item_type_id)
        weko_logger(key='WEKO_COMMON_FOR_START')
        for i, lst in enumerate(solst):
            weko_logger(key='WEKO_COMMON_FOR_LOOP_ITERATION',
                        count=i, element=lst)
            key = lst[0]
            val = self.get(key)
            option = meta_options.get(key, {}).get('option')
            # Just get 'File'
            if not (val and option) or val.get('attribute_type') != "file":
                weko_logger(key='WEKO_COMMON_IF_ENTER',
                            branch=f"{val and option} is empty")
                continue
            if option.get("hidden"):
                weko_logger(key='WEKO_COMMON_IF_ENTER',
                            branch=f"{option.get('hidden')} is not empty")
                hide_file = True
            break
        weko_logger(key='WEKO_COMMON_FOR_END')
        weko_logger(key='WEKO_COMMON_RETURN_VALUE', value=hide_file)
        return hide_file

    @property
    def navi(self):
        """Return the path name.

        Args:
            None

        Returns:
            str: comm_navs

        """
        navs = Indexes.get_path_name(self.get('path', []))

        community = request.args.get('community', None)
        if not community:
            weko_logger(key='WEKO_COMMON_IF_ENTER',
                        branch='community is empty')
            weko_logger(key='WEKO_COMMON_RETURN_VALUE', value=navs)
            return navs

        # Need to import here to avoid circular import
        from weko_workflow.api import GetCommunity
        comm = GetCommunity.get_community_by_id(community)
        comm_navs = [item for item in navs if str(
            comm.index.id) in item.path.split('/')]
        weko_logger(key='WEKO_COMMON_RETURN_VALUE', value=comm_navs)
        return comm_navs

    @property
    def item_type_info(self):
        """Return the information of item type.

        Args:
            None

        Returns:
            The :class:`ItemTypes` instance.

        """
        item_type = ItemTypes.get_by_id(self.get('item_type_id'))
        weko_logger(key='WEKO_COMMON_RETURN_VALUE', value=item_type.item_type_name.name)
        return '{}({})'.format(item_type.item_type_name.name, item_type.tag)

    @staticmethod
    def switching_language(data):
        """Switching language.

        Args:
            data (_type_): _description_

        Returns:
            _type_: _description_
        """
        current_lang = current_i18n.language
        weko_logger(key='WEKO_COMMON_FOR_START')
        for i, value in enumerate(data):
            weko_logger(key='WEKO_COMMON_FOR_LOOP_ITERATION',
                        count=i, element=value)
            if value.get('language', '') == current_lang:
                weko_logger(key='WEKO_COMMON_IF_ENTER',
                            branch=f"{value.get('language', '')} is current_lang")
                weko_logger(key='WEKO_COMMON_RETURN_VALUE', value=value.get('title', ''))
                return value.get('title', '')
        weko_logger(key='WEKO_COMMON_FOR_END')

        if len(data) > 0:
            weko_logger(key='WEKO_COMMON_IF_ENTER',
                        branch=f"{len(data)} > 0")
            if data[0].get('language',None) == None:
                weko_logger(key='WEKO_COMMON_IF_ENTER',
                            branch=f"{data[0].get('language',None)} is None")
                weko_logger(key='WEKO_COMMON_RETURN_VALUE', value=data[0].get('title', ''))
                return data[0].get('title', '')

        weko_logger(key='WEKO_COMMON_FOR_START')
        for i, value in enumerate(data):
            weko_logger(key='WEKO_COMMON_FOR_LOOP_ITERATION',
                        count=i, element=value)
            if value.get('language', '') == 'en':
                weko_logger(key='WEKO_COMMON_IF_ENTER',
                            branch=f"{value.get('language', '')} is en")
                weko_logger(key='WEKO_COMMON_RETURN_VALUE', value=value.get('title', ''))
                return value.get('title', '')
        weko_logger(key='WEKO_COMMON_FOR_END')

        weko_logger(key='WEKO_COMMON_FOR_START')
        for i, value in enumerate(data):
            weko_logger(key='WEKO_COMMON_FOR_LOOP_ITERATION',
                        count=i, element=value)
            if value.get('language', ''):
                weko_logger(key='WEKO_COMMON_IF_ENTER',
                            branch=f"{value.get('language', '')} is not empty")
                weko_logger(key='WEKO_COMMON_RETURN_VALUE', value=value.get('title', ''))
                return value.get('title', '')
        weko_logger(key='WEKO_COMMON_FOR_END')

        if len(data) > 0:
            weko_logger(key='WEKO_COMMON_IF_ENTER',
                        branch=f"{len(data)} > 0")
            weko_logger(key='WEKO_COMMON_RETURN_VALUE', value=data[0].get('title', ''))
            return data[0].get('title', '')

        weko_logger(key='WEKO_COMMON_RETURN_VALUE', value='')
        return ''

    @staticmethod
    def __get_titles_key(item_type_mapping, meta_option, hide_list):
        """Get title keys in item type mapping.

        Args:
            item_type_mapping: item type mapping.
            meta_option: item type option.
            hide_list: hide item list of item type.

        Returns:
            parent_key: parent key of item type mapping.
            title_key: title key of mapping key of item type mapping.
            language_key: language key of property data.
        """
        parent_key = None
        title_key = None
        language_key = None
        if item_type_mapping:
            weko_logger(key='WEKO_COMMON_IF_ENTER',
                        branch='item_type_mapping is not empty')
            weko_logger(key='WEKO_COMMON_FOR_START')
            for i, mapping_key in enumerate(item_type_mapping):
                weko_logger(key='WEKO_COMMON_FOR_LOOP_ITERATION',
                            count=i, element=mapping_key)
                property_data = item_type_mapping.get(mapping_key).get(
                    'jpcoar_mapping')
                prop_hidden = (
                    meta_option.get(mapping_key, {})
                    .get('option', {}).get('hidden', False)
                )
                if (
                    isinstance(property_data, dict)
                    and property_data.get('title')
                    and not prop_hidden
                ):
                    weko_logger(key='WEKO_COMMON_IF_ENTER',
                                branch=f"{property_data} is dict"
                                    f"and {property_data.get('title')} is not empty"
                                    "and prop_hidden is empty")
                    title = property_data.get('title')
                    parent_key = mapping_key
                    title_key = title.get("@value")
                    language_key = title.get("@attributes", {}).get("xml:lang")
                    weko_logger(key='WEKO_COMMON_FOR_START')

                    for i, h in enumerate(hide_list):
                        weko_logger(key='WEKO_COMMON_FOR_LOOP_ITERATION',
                                    count=i, element=h)
                        if parent_key in h and language_key in h:
                            weko_logger(key='WEKO_COMMON_IF_ENTER',
                                        branch=f"{parent_key} in h "
                                            f"and {language_key} in h")
                            language_key = None
                        if parent_key in h and title_key in h:
                            weko_logger(key='WEKO_COMMON_IF_ENTER',
                                        branch=f"{parent_key} in h "
                                            f"and {title_key} in h")
                            title_key = None
                            parent_key = None
                    weko_logger(key='WEKO_COMMON_FOR_END')
                    if parent_key and title_key and language_key:
                        weko_logger(key='WEKO_COMMON_IF_ENTER',
                                        branch=f"{parent_key} "
                                            f"and {title_key} "
                                            f"and {language_key} is not empty")
                        break
            weko_logger(key='WEKO_COMMON_FOR_END')

        result = (parent_key, title_key, language_key)
        weko_logger(key='WEKO_COMMON_RETURN_VALUE', value=result)
        return result

    @property
    def get_titles(self):
        """Get titles of record.

        Args:
            None

        Returns:
            title(list): list of title and language

        """
        # Need to import here to avoid circular import
        from weko_items_ui.utils import get_options_and_order_list, get_hide_list_by_schema_form
        meta_option, item_type_mapping = get_options_and_order_list(
            self.get('item_type_id'))

        hide_list = get_hide_list_by_schema_form(self.get('item_type_id'))
        parent_key, title_key, language_key = self.__get_titles_key(
            item_type_mapping, meta_option, hide_list)
        title_metadata = self.get(parent_key)
        titles = []
        if title_metadata:
            weko_logger(key='WEKO_COMMON_IF_ENTER',
                        branch='title_metadata is not empty')
            attribute_value = title_metadata.get('attribute_value_mlt')
            print(999)
            print(attribute_value)
            print(999)
            print(999)
            print(888)
            if isinstance(attribute_value, list):
                weko_logger(key='WEKO_COMMON_IF_ENTER',
                            branch=f"{attribute_value} is list")

                weko_logger(key='WEKO_COMMON_FOR_START')
                for i, attribute in enumerate(attribute_value):
                    weko_logger(key='WEKO_COMMON_FOR_LOOP_ITERATION',
                                count=i, element=attribute)
<<<<<<< HEAD
                    tmp = {}
=======
                    tmp = dict()
                    print(111)
                    print(attribute_value)
                    print(title_key)
                    print(attribute)
                    print(222)
>>>>>>> 561da378
                    if attribute.get(title_key):
                        weko_logger(key='WEKO_COMMON_IF_ENTER',
                                    branch=f'{attribute.get(title_key)} is not empty')
                        tmp['title'] = attribute.get(title_key)
                    print(3333)
                    print(attribute)
                    print(language_key)
                    print(attribute.get(language_key))
                    print(999)
                    if attribute.get(language_key):
                        weko_logger(key='WEKO_COMMON_IF_ENTER',
                                    branch=f'{attribute.get(language_key)} is not empty')
                        tmp['language'] = attribute.get(language_key)
                    print(44444)
                    print(tmp)
                    print(language_key)
                    print(tmp.get('title'))
                    print(999)
                    if tmp.get('title'):
                        weko_logger(key='WEKO_COMMON_IF_ENTER',
                                    branch=f"{tmp.get('title')} is not empty")
                        titles.append(tmp.copy())
                weko_logger(key='WEKO_COMMON_FOR_END')
        result = self.switching_language(titles)
        weko_logger(key='WEKO_COMMON_RETURN_VALUE', value=result)
        return result

    @property
    def items_show_list(self):
        """Return the item show list.

        Args:
            None

        Returns:
            items(list): list of item show

        """
        # Need to import here to avoid circular import
        from weko_items_ui.utils import get_hide_list_by_schema_form, del_hide_sub_item
        items = []
        settings = AdminSettings.get('items_display_settings')
        hide_email_flag = not settings.items_display_email
        solst, meta_options = get_options_and_order_list(
            self.get('item_type_id'))
        hide_list = get_hide_list_by_schema_form(self.get('item_type_id'))
        item_type = ItemTypes.get_by_id(self.get('item_type_id'))
        meta_list = item_type.render.get('meta_list', []) if item_type else {}
        weko_logger(key='WEKO_COMMON_FOR_START')
        for i, lst in enumerate(solst):
            weko_logger(key='WEKO_COMMON_FOR_LOOP_ITERATION',
                        count=i, element=lst)
            key = lst[0]

            val = self.get(key)
            option = meta_options.get(key, {}).get('option')
            if not val or not option:
                weko_logger(key='WEKO_COMMON_IF_ENTER',
                            branch=f"{val} or {option} is empty")
                continue

            hidden = option.get("hidden")
            if hidden:
                weko_logger(key='WEKO_COMMON_IF_ENTER',
                            branch='hidden is not empty')
                continue

            mlt = val.get('attribute_value_mlt')
            if mlt is not None:
                weko_logger(key='WEKO_COMMON_IF_ENTER',
                            branch='mlt is not None')
                mlt = copy.deepcopy(mlt)

                del_hide_sub_item(key.replace('[]', '').split('.')[0],
                                    mlt, hide_list)
                self.__remove_special_character_of_weko2(mlt)
                nval = {}
                nval['attribute_name'] = val.get('attribute_name')
                nval['attribute_name_i18n'] = lst[2] or val.get(
                    'attribute_name')
                nval['attribute_type'] = val.get('attribute_type')

                if (nval['attribute_name'] == 'Reference'
                        or nval['attribute_type'] == 'file'):
                    weko_logger(key='WEKO_COMMON_IF_ENTER',
                                branch=f"{nval['attribute_name']} == 'Reference'"
                                    f"or {nval['attribute_type']} == 'file'")
                    file_metadata = copy.deepcopy(mlt)
                    if nval['attribute_type'] == 'file':
                        weko_logger(key='WEKO_COMMON_IF_ENTER',
                                    branch=f"{nval['attribute_type']} == 'file'")
                        file_metadata = (
                            self.__remove_file_metadata_do_not_publish(
                                file_metadata)
                        )
                    nval['attribute_value_mlt'] = (
                        get_all_items(
                            file_metadata, copy.deepcopy(solst), True)
                    )
                else:
                    weko_logger(key='WEKO_COMMON_IF_ENTER',
                                branch=f"{nval['attribute_name']} == 'Reference'"
                                    f"or {nval['attribute_type']} == 'file'")
                    is_author = nval['attribute_type'] == 'creator'
                    is_thumbnail = any(
                        'subitem_thumbnail' in data for data in mlt)

                    sys_bibliographic = _FormatSysBibliographicInformation(
                        copy.deepcopy(mlt),
                        copy.deepcopy(solst)
                    )
                    if is_author:
                        weko_logger(key='WEKO_COMMON_IF_ENTER',
                                    branch='is_author is not empty')
                        creators = self._get_creator(mlt, hide_email_flag)
                        nval['attribute_value_mlt'] = creators
                    elif is_thumbnail:
                        weko_logger(key='WEKO_COMMON_IF_ENTER',
                                    branch='is_thumbnail is not empty')
                        nval['is_thumbnail'] = True
                    elif sys_bibliographic.is_bibliographic():
                        weko_logger(
                            key='WEKO_COMMON_IF_ENTER',
                            branch=f"{sys_bibliographic.is_bibliographic()} "
                                "is not empty")
                        nval['attribute_value_mlt'] = (
                            sys_bibliographic.get_bibliographic_list(False)
                        )
                    else:
                        if meta_list.get(key, {}).get('input_type') == 'text':
                            weko_logger(
                                key='WEKO_COMMON_IF_ENTER',
                                branch="'input_type' in meta_list == 'text'")

                            weko_logger(key='WEKO_COMMON_FOR_START')
                            for i, iter in enumerate(mlt):
                                weko_logger(
                                    key='WEKO_COMMON_FOR_LOOP_ITERATION',
                                    count=i, element=iter)

                                if iter.get('interim'):
                                    weko_logger(
                                        key='WEKO_COMMON_IF_ENTER',
                                        branch=f"{iter.get('interim')} "
                                            "is not empty"
                                    )
                                    iter['interim'] = iter[
                                        'interim'].replace("\n", " ")
                            weko_logger(key='WEKO_COMMON_FOR_END')
                        nval['attribute_value_mlt'] = (
                            get_attribute_value_all_items(
                                key,
                                copy.deepcopy(mlt),
                                copy.deepcopy(solst),
                                is_author,
                                hide_email_flag,
                                True,
                                option.get("oneline", False)
                            )
                        )
                items.append(nval)
            else:
                weko_logger(key='WEKO_COMMON_IF_ENTER',
                            branch='mlt is none')
                val['attribute_name_i18n'] = lst[2] or val.get(
                    'attribute_name')

                if meta_list.get(key, {}).get('input_type') == 'text':
                    weko_logger(key='WEKO_COMMON_IF_ENTER',
                                branch="'input_type' in meta_list == 'text'")
                    if 'attribute_value' in val:
                        weko_logger(key='WEKO_COMMON_IF_ENTER',
                                    branch=f"'attribute_value' in {val}")
                        val['attribute_value'] = (
                            val['attribute_value'].replace("\n", " ")
                        )
                items.append(val)
        weko_logger(key='WEKO_COMMON_FOR_END')

        weko_logger(key='WEKO_COMMON_RETURN_VALUE', value=items)
        return items

    # TODO:
    @property
    def display_file_info(self):
        """Display file information.

        Args:
            None

        Returns:
            items(list): list of file information

        """
        item_type_id = self.get('item_type_id')

        solst, meta_options = get_options_and_order_list(item_type_id)
        items = []

        weko_logger(key='WEKO_COMMON_FOR_START')
        for i, lst in enumerate(solst):
            weko_logger(key='WEKO_COMMON_FOR_LOOP_ITERATION',
                        count=i, element=lst)
            key = lst[0]
            val = self.get(key)

            option = meta_options.get(key, {}).get('option')
            if not val or not option:
                weko_logger(key='WEKO_COMMON_IF_ENTER',
                            branch=f"{val} or {option} is empty")
                continue

            # Just get data of 'File'
            if val.get('attribute_type') != "file":
                weko_logger(key='WEKO_COMMON_IF_ENTER',
                            branch=f"{val.get('attribute_type')} != 'file'")
                continue
            # Check option hide.
            if option.get("hidden"):
                weko_logger(key='WEKO_COMMON_IF_ENTER',
                            branch=f"{option.get('hidden')} is not empty")
                continue
            mlt = val.get('attribute_value_mlt')
            if mlt is not None:
                weko_logger(key='WEKO_COMMON_IF_ENTER',
                            branch='mlt is not None')
                # Processing get files.
                mlt = copy.deepcopy(mlt)
                # Get file with current version id.
                file_metadata_temp = []
                exclude_attr = [
                    'displaytype', 'accessrole', 'licensetype', 'licensefree']
                filename = request.args.get("filename", None)
                file_order = int(request.args.get("file_order", -1))

                weko_logger(key='WEKO_COMMON_FOR_START')
                for idx, f in enumerate(mlt):
                    weko_logger(key='WEKO_COMMON_FOR_LOOP_ITERATION',
                                count=idx, element=f)
                    if (f.get('filename') == filename and file_order == -1
                            or file_order == idx):
                        # Exclude attributes which is not use.
                        weko_logger(key='WEKO_COMMON_IF_ENTER',
                                    branch=f"{f.get('filename')} is filename")
                        weko_logger(key='WEKO_COMMON_FOR_START')
                        for i, ea in enumerate(exclude_attr):
                            weko_logger(key='WEKO_COMMON_FOR_LOOP_ITERATION',
                                        count=i, element=ea)
                            if f.get(ea, None):
                                weko_logger(key='WEKO_COMMON_IF_ENTER',
                                            branch=f"{f.get(ea, None)} is not empty")
                                del f[ea]
                        weko_logger(key='WEKO_COMMON_FOR_END')
                        file_metadata_temp.append(f)
                weko_logger(key='WEKO_COMMON_FOR_END')
                file_metadata = file_metadata_temp
                nval = {}
                nval['attribute_name'] = val.get('attribute_name')
                nval['attribute_name_i18n'] = lst[2] or val.get(
                    'attribute_name')
                nval['attribute_type'] = val.get('attribute_type')
                # Format structure to display.
                attr_mlt = get_attribute_value_all_items(key, file_metadata,
                                                    copy.deepcopy(solst))
                set_file_date(key, copy.deepcopy(solst), file_metadata,
                                attr_mlt)

                nval['attribute_value_mlt'] = attr_mlt
                items.append(nval)
            else:
                # Processing get pubdate.
                weko_logger(key='WEKO_COMMON_IF_ENTER',
                            branch='attribute value mlt is None')
                attr_name = val.get('attribute_value', '')
                val['attribute_name_i18n'] = lst[2] or attr_name
                val['attribute_value_mlt'] = [[[[{
                    val['attribute_name_i18n']: attr_name}]]]]
                items.append(val)
        weko_logger(key='WEKO_COMMON_FOR_END')

        weko_logger(key='WEKO_COMMON_RETURN_VALUE', value=items)
        return items

    def __remove_special_character_of_weko2(self, metadata):
        """Remove special character of WEKO2.

        Args:
            metadata(dict | list): dict or list of special character

        Returns:
            None:
        """
        if isinstance(metadata, dict):
            weko_logger(key='WEKO_COMMON_IF_ENTER',
                        branch='metadata is dict')
            weko_logger(key='WEKO_COMMON_FOR_START')
            for i, (k, val) in enumerate(metadata.items()):
                weko_logger(key='WEKO_COMMON_FOR_LOOP_ITERATION',
                            count=i, element=k)
                if isinstance(val, str):
                    weko_logger(key='WEKO_COMMON_IF_ENTER',
                                branch='val is str')
                    metadata[k] = remove_weko2_special_character(val)
                else:
                    weko_logger(key='WEKO_COMMON_IF_ENTER',
                                branch='val is not str')
                    self.__remove_special_character_of_weko2(val)
            weko_logger(key='WEKO_COMMON_FOR_END')
        elif isinstance(metadata, list):
            weko_logger(key='WEKO_COMMON_IF_ENTER',
                        branch='metadata is list')
            weko_logger(key='WEKO_COMMON_FOR_START')
            for idx, val in enumerate(metadata):
                weko_logger(key='WEKO_COMMON_FOR_LOOP_ITERATION',
                            count=idx, element=val)
                if isinstance(val, str):
                    weko_logger(key='WEKO_COMMON_IF_ENTER',
                                branch='val is str')
                    metadata[idx] = remove_weko2_special_character(val)
                else:
                    weko_logger(key='WEKO_COMMON_IF_ENTER',
                                branch='val is not str')
                    self.__remove_special_character_of_weko2(val)
            weko_logger(key='WEKO_COMMON_FOR_END')

    @staticmethod
    def _get_creator(meta_data, hide_email_flag):
        """get creator.

        Args:
            meta_data(list): list of meta data
            hide_email_flag(bool): hide email flag

        Returns:
            creators(list):
        """
        current_app.logger.debug("meta_data:{}".format(meta_data))
        creators = []
        if meta_data:
            weko_logger(key='WEKO_COMMON_IF_ENTER',
                        branch='meta_data is not empty')
            weko_logger(key='WEKO_COMMON_FOR_START')

            for i, creator_data in enumerate(meta_data):
                weko_logger(key='WEKO_COMMON_FOR_LOOP_ITERATION',
                            count=i, element=creator_data)
                creator_dict = _FormatSysCreator(creator_data).format_creator()
                identifiers = WEKO_DEPOSIT_SYS_CREATOR_KEY['identifiers']
                creator_mails = WEKO_DEPOSIT_SYS_CREATOR_KEY['creator_mails']


                if identifiers in creator_data:
                    weko_logger(key='WEKO_COMMON_IF_ENTER',
                                branch=f"{identifiers} in creator_data")
                    creator_dict[identifiers] = creator_data[identifiers]
                if creator_mails in creator_data and not hide_email_flag:
                    weko_logger(key='WEKO_COMMON_IF_ENTER',
                                branch=f"{creator_mails} in creator_data "
                                    "and hide_email_flag is not empty")
                    creator_dict[creator_mails] = creator_data[creator_mails]
                creators.append(creator_dict)
            weko_logger(key='WEKO_COMMON_FOR_END')
        weko_logger(key='WEKO_COMMON_RETURN_VALUE', value=creators)
        return creators

    def __remove_file_metadata_do_not_publish(self, file_metadata_list):
        """Remove file metadata do not publish.

        Args:
            file_metadata_list(list): File metadata list.

        Returns:
            new_file_metadata_list: New file metadata list.
        """
        new_file_metadata_list = []
        user_id_list = self.get('_deposit', {}).get('owners', [])

        weko_logger(key='WEKO_COMMON_FOR_START')
        for i, file in enumerate(file_metadata_list):
            weko_logger(key='WEKO_COMMON_FOR_LOOP_ITERATION',
                        count=i, element=file)
            is_permissed_user = self.__check_user_permission(user_id_list)
            is_open_no = self.is_do_not_publish(file)
            if self.is_input_open_access_date(file):
                weko_logger(key='WEKO_COMMON_IF_ENTER',
                            branch=f"{self.is_input_open_access_date(file)} "
                                "is not empty")
                if not self.is_future_open_date(self,
                                                file) or is_permissed_user:
                    weko_logger(
                        key='WEKO_COMMON_IF_ENTER',
                        branch=f"{self.is_future_open_date(self, file)} "
                        f"is empty or {is_permissed_user} is not empty")
                    new_file_metadata_list.append(file)
                else:
                    weko_logger(key='WEKO_COMMON_IF_ENTER',
                                branch='permissed user is false')
                    continue
            elif not (is_open_no and not is_permissed_user):
                weko_logger(key='WEKO_COMMON_IF_ENTER',
                            branch=f"{is_open_no} is empty "
                                    f"and {is_permissed_user} is not empty")
                new_file_metadata_list.append(file)
        weko_logger(key='WEKO_COMMON_FOR_END')
        weko_logger(key='WEKO_COMMON_RETURN_VALUE', value=new_file_metadata_list)
        return new_file_metadata_list

    @staticmethod
    def __check_user_permission(user_id_list):
        """Check user permission.

        Args:
            user_id_list(list): user id list.

        Returns:
            is_ok(bool): true or false.
        """
        is_ok = False
        # Check guest user
        if not current_user.is_authenticated:
            weko_logger(key='WEKO_COMMON_IF_ENTER',
                        branch='current user is not authenticated')
            weko_logger(key='WEKO_COMMON_RETURN_VALUE', value=is_ok)
            return is_ok
        # Check registered user
        elif current_user and current_user.id in user_id_list:
            weko_logger(key='WEKO_COMMON_IF_ENTER',
                        branch='current user is registered')
            is_ok = True
        # Check super users
        else:
            weko_logger(key='WEKO_COMMON_IF_ENTER',
                        branch='current user is super user')
            super_users = (
                current_app.config['WEKO_PERMISSION_SUPER_ROLE_USER']
                + current_app.config['WEKO_PERMISSION_ROLE_COMMUNITY']
            )

            weko_logger(key='WEKO_COMMON_FOR_START')
            for i, role in enumerate(list(current_user.roles or [])):
                weko_logger(key='WEKO_COMMON_FOR_LOOP_ITERATION',
                            count=i, element=role)
                if role.name in super_users:
                    weko_logger(key='WEKO_COMMON_IF_ENTER',
                                branch=f"{role.name} in super_users")
                    is_ok = True
                    break
            weko_logger(key='WEKO_COMMON_FOR_END')
        weko_logger(key='WEKO_COMMON_RETURN_VALUE', value=is_ok)
        return is_ok

    @staticmethod
    def is_input_open_access_date(file_metadata):
        """Check access of file is 'Input Open Access Date'.

        Args:
            file_metadata(list): file metadata.

        Returns:
            bool: True is 'Input Open Access Date'.
        """
        access_role = file_metadata.get('accessrole', '')

        result = access_role == 'open_date'
        weko_logger(key='WEKO_COMMON_RETURN_VALUE', value=result)
        return result

    @staticmethod
    def is_do_not_publish(file_metadata):
        """Check access of file is 'Do not Publish'.

        Args:
            file_metadata(list): file metadata.

        Returns:
            bool: True is 'Do not Publish'.
        """
        access_role = file_metadata.get('accessrole', '')
        result = access_role == 'open_no'
        weko_logger(key='WEKO_COMMON_RETURN_VALUE', value=result)
        return result

    @staticmethod
    def get_open_date_value(file_metadata):
        """Get value of 'Open Date' in file.

        Args:
            file_metadata(list): file metadata.

        Returns:
            date_value: value of open date.
        """
        date = file_metadata.get('date', [{}])
        date_value = date[0].get('dateValue')
        weko_logger(key='WEKO_COMMON_RETURN_VALUE', value=date_value)
        return date_value

    @staticmethod
    def is_future_open_date(self, file_metadata):
        """Check .

        Args:
            file_metadata(list): file metadata.

        Returns:
            date_value: value of open date.
        """
        # Need to import here to avoid circular import
        from weko_records_ui.utils import is_future
        # Get 'open_date' and convert to datetime.date.
        date_value = self.get_open_date_value(file_metadata)
        if date_value is None:
            weko_logger(key='WEKO_COMMON_IF_ENTER',
                        branch=f"{date_value} is None")
            date_value = str(date.max)
        weko_logger(key='WEKO_COMMON_RETURN_VALUE', value=is_future(date_value))
        return is_future(date_value)

    @property
    def pid_doi(self):
        """Return pid_value of doi identifier.

        Args:
            None.

        Returns:
            pid_value of doi identifier.
        """
        result = self._get_pid('doi')
        weko_logger(key='WEKO_COMMON_RETURN_VALUE', value=result)
        return result

    @property
    def pid_cnri(self):
        """Return pid_value of cnr identifier.

        Args:
            None.

        Returns:
            pid_value of cnr identifier.
        """
        result = self._get_pid('hdl')
        weko_logger(key='WEKO_COMMON_RETURN_VALUE', value=result)
        return result

    @property
    def pid_parent(self):
        """Return pid_value of parent.

        Args:
            None.

        Returns:
            pid_value of parent.
        """
        pid_ver = PIDVersioning(child=self.pid_recid)
        # if pid_ver:
        weko_logger(key='WEKO_COMMON_IF_ENTER',
                    branch='pid_ver is not empty')
        # Get pid parent of draft record
        if ".0" in str(self.pid_recid.pid_value):
            weko_logger(key='WEKO_COMMON_IF_ENTER',
                        branch=f"'.0' in {str(self.pid_recid.pid_value)}")
            pid_ver.relation_type = 3
            weko_logger(key='WEKO_COMMON_RETURN_VALUE', value=pid_ver.parents.one_or_none())
            return pid_ver.parents.one_or_none()
        weko_logger(key='WEKO_COMMON_RETURN_VALUE', value=pid_ver.parents.one_or_none())
        return pid_ver.parents.one_or_none()
        # weko_logger(key='WEKO_COMMON_RETURN_VALUE', value=None)
        # return None

    @classmethod
    def get_record_by_pid(cls, pid):
        """Get record by pid.

        Args:
            pid: pid of record.
            cls: record of cls.

        Returns:
            record of pid.
        """
        pid = PersistentIdentifier.get('depid', pid)
        result = cls.get_record(id_=pid.object_uuid)
        weko_logger(key='WEKO_COMMON_RETURN_VALUE', value=result)
        return result

    @classmethod
    def get_record_by_uuid(cls, uuid):
        """Get record by uuid.

        Args:
            uuid: uuid of record.
            cls: record of cls.

        Returns:
            record of uuid.
        """
        record = cls.get_record(id_=uuid)
        weko_logger(key='WEKO_COMMON_RETURN_VALUE', value=record)
        return record

    @classmethod
    def get_record_cvs(cls, uuid):
        """Get record cvs.

        Args:
            uuid: uuid of record.
            cls: record of cls.

        Returns:
            record of coverpage.
        """
        record = cls.get_record(id_=uuid)
        result = Indexes.get_coverpage_state(record.get('path'))
        weko_logger(key='WEKO_COMMON_RETURN_VALUE', value=result)
        return result

    def _get_pid(self, pid_type):
        """Return pid_value from persistent identifier.

       Args:
            pid_type: type of pid.

        Returns:
            None.
        """
        pid_without_ver = get_record_without_version(self.pid_recid)
        if not pid_without_ver:
            weko_logger(key='WEKO_COMMON_IF_ENTER',
                        branch=f"{pid_without_ver} is empty")
            weko_logger(key='WEKO_COMMON_RETURN_VALUE', value=None)
            return None
        try:
            return PersistentIdentifier.query.filter_by(
                pid_type=pid_type,
                object_uuid=pid_without_ver.object_uuid,
                status=PIDStatus.REGISTERED
            ).order_by(
                db.desc(PersistentIdentifier.created)
            ).first()
        except PIDDoesNotExistError as ex:
            weko_logger('WEKO_COMMON_FAILED_GET_PID', ex=ex)
            pass
        except Exception as ex:
            weko_logger('WEKO_COMMON_ERROR_UNEXPECTED', ex=ex)
            raise WekoDepositError(ex=ex) from ex
        weko_logger(key='WEKO_COMMON_RETURN_VALUE', value=None)
        return None

    def update_item_link(self, pid_value):
        """Update current Item Reference base of IR of pid_value input.

       Args:
            pid_value: value of pid.

        Returns:
            None.
        """
        item_link = ItemLink(self.pid.pid_value)

        items = ItemReference.get_src_references(pid_value).all()

        relation_data = []
        weko_logger(key='WEKO_COMMON_FOR_START')
        for i, item in enumerate(items):
            weko_logger(key='WEKO_COMMON_FOR_LOOP_ITERATION',
                            count=i, element=item)
            _item = {
                "item_id": item.dst_item_pid,
                "sele_id": item.reference_type
            }
            relation_data.append(_item)
        weko_logger(key='WEKO_COMMON_FOR_END')
        item_link.update(relation_data)

    def get_file_data(self):
        """Get file data.

       Args:
            None.

        Returns:
            None.
        """
        item_type_id = self.get('item_type_id')
        solst, _ = get_options_and_order_list(item_type_id)
        items = []
        weko_logger(key='WEKO_COMMON_FOR_START')
        for i, lst in enumerate(solst):
            weko_logger(key='WEKO_COMMON_FOR_LOOP_ITERATION',
                        count=i, element=lst)
            key = lst[0]
            val = self.get(key)
            if not val:
                weko_logger(key='WEKO_COMMON_IF_ENTER',
                            branch='val is empty')
                continue
            # Just get data of 'File'.
            if val.get('attribute_type') != "file":
                weko_logger(key='WEKO_COMMON_IF_ENTER',
                            branch=f"{val.get('attribute_type')} != 'file'")
                continue
            mlt = val.get('attribute_value_mlt')
            if mlt is not None:
                weko_logger(key='WEKO_COMMON_IF_ENTER',
                            branch='mlt is not None')
                items.extend(mlt)
        weko_logger(key='WEKO_COMMON_FOR_END')
        weko_logger(key='WEKO_COMMON_RETURN_VALUE', value=items)
        return items


class _FormatSysCreator:
    """Format system creator for detail page.

    Attributes:
        None.
    """
    def __init__(self, creator):
        """Initialize Format system creator for detail page.

       Args:
            creator: Creator data.

        Returns:
            None.

        """
        # current_app.logger.error("creator:{}".format(creator))
        self.creator = creator
        self.current_language = current_i18n.language
        self.no_language_key = "NoLanguage"
        self._get_creator_languages_order()

    def _get_creator_languages_order(self):
        """Get creator languages order.

       Args:
            None.

        Returns:
            None.

        """
        # Prioriry languages: creator, family, given, alternative, affiliation
        lang_key = OrderedDict()
        lang_key[WEKO_DEPOSIT_SYS_CREATOR_KEY['creator_names']] = (
            WEKO_DEPOSIT_SYS_CREATOR_KEY['creator_lang'])
        lang_key[WEKO_DEPOSIT_SYS_CREATOR_KEY['family_names']] = (
            WEKO_DEPOSIT_SYS_CREATOR_KEY['family_lang'])
        lang_key[WEKO_DEPOSIT_SYS_CREATOR_KEY['given_names']] = (
            WEKO_DEPOSIT_SYS_CREATOR_KEY['given_lang'])
        lang_key[WEKO_DEPOSIT_SYS_CREATOR_KEY['alternative_names']] = (
            WEKO_DEPOSIT_SYS_CREATOR_KEY['alternative_lang'])

        # Get languages for all same structure languages key
        languages = []
        weko_logger(key='WEKO_COMMON_FOR_START')
        [languages.append(data.get(v)) for k, v in lang_key.items()
        for data in self.creator.get(k, []) if data.get(v) not in languages]
        weko_logger(key='WEKO_COMMON_FOR_END')
        # Get languages affiliation
        weko_logger(key='WEKO_COMMON_FOR_START')
        for i, creator_affiliation in enumerate(self.creator.get(
                WEKO_DEPOSIT_SYS_CREATOR_KEY['creatorAffiliations'], [])):
            weko_logger(key='WEKO_COMMON_FOR_LOOP_ITERATION',
                        count=i, element=creator_affiliation)
            weko_logger(key='WEKO_COMMON_FOR_START')
            for i, affiliation_name in enumerate(creator_affiliation.get(
                    WEKO_DEPOSIT_SYS_CREATOR_KEY['affiliation_names'], [])):
                weko_logger(key='WEKO_COMMON_FOR_LOOP_ITERATION',
                            count=i, element=affiliation_name)
                if affiliation_name.get(
                    WEKO_DEPOSIT_SYS_CREATOR_KEY[
                        'affiliation_lang']) not in languages:
                    weko_logger(
                        key='WEKO_COMMON_IF_ENTER',
                        branch="'affiliation_lang' not in languages")
                    languages.append(affiliation_name.get(
                        WEKO_DEPOSIT_SYS_CREATOR_KEY['affiliation_lang']))
            weko_logger(key='WEKO_COMMON_FOR_END')
        weko_logger(key='WEKO_COMMON_FOR_END')
        self.languages = languages

    def _format_creator_to_show_detail(self, language: str, parent_key: str,
                                        lst: list) -> NoReturn:
        """Get creator name to show on item detail.

       Args:
            language: language.
            parent_key: parent key.
            lst: creator name list.

        Returns:
            None.

        """
        name_key = ''
        lang_key = ''
        if parent_key == WEKO_DEPOSIT_SYS_CREATOR_KEY['creator_names']:
            weko_logger(key='WEKO_COMMON_IF_ENTER',
                        branch=f"parent_key == {WEKO_DEPOSIT_SYS_CREATOR_KEY['creator_names']}")
            name_key = WEKO_DEPOSIT_SYS_CREATOR_KEY['creator_name']
            lang_key = WEKO_DEPOSIT_SYS_CREATOR_KEY['creator_lang']
        elif parent_key == WEKO_DEPOSIT_SYS_CREATOR_KEY['family_names']:
            weko_logger(key='WEKO_COMMON_IF_ENTER',
                        branch=f"parent_key == {WEKO_DEPOSIT_SYS_CREATOR_KEY['family_names']}")
            name_key = WEKO_DEPOSIT_SYS_CREATOR_KEY['family_name']
            lang_key = WEKO_DEPOSIT_SYS_CREATOR_KEY['family_lang']
        elif parent_key == WEKO_DEPOSIT_SYS_CREATOR_KEY['given_names']:
            weko_logger(key='WEKO_COMMON_IF_ENTER',
                        branch=f"parent_key == {WEKO_DEPOSIT_SYS_CREATOR_KEY['given_names']}")
            name_key = WEKO_DEPOSIT_SYS_CREATOR_KEY['given_name']
            lang_key = WEKO_DEPOSIT_SYS_CREATOR_KEY['given_lang']
        elif parent_key == WEKO_DEPOSIT_SYS_CREATOR_KEY['alternative_names']:
            weko_logger(key='WEKO_COMMON_IF_ENTER',
                        branch=f"parent_key == {WEKO_DEPOSIT_SYS_CREATOR_KEY['alternative_names']}")
            name_key = WEKO_DEPOSIT_SYS_CREATOR_KEY['alternative_name']
            lang_key = WEKO_DEPOSIT_SYS_CREATOR_KEY['alternative_lang']
        elif parent_key == WEKO_DEPOSIT_SYS_CREATOR_KEY['creator_type']: #? ADDED 20231017 CREATOR TYPE BUG FIX
            weko_logger(key='WEKO_COMMON_IF_ENTER',
                        branch=f"parent_key == {WEKO_DEPOSIT_SYS_CREATOR_KEY['creator_type']}")
            return
        if parent_key in self.creator:
            weko_logger(key='WEKO_COMMON_IF_ENTER',
                        branch=f"{parent_key} in {self.creator}")
            lst_value = self.creator[parent_key]
            if len(lst_value) > 0:
                weko_logger(key='WEKO_COMMON_IF_ENTER',
                            branch=f"{len(lst_value)} > 0")
                weko_logger(key='WEKO_COMMON_FOR_START')
                for i in range(len(lst_value)):
                    weko_logger(key='WEKO_COMMON_FOR_LOOP_ITERATION',
                            count=i, element=i)
                    if lst_value[i] and lst_value[i].get(lang_key) == language:
                        weko_logger(key='WEKO_COMMON_IF_ENTER',
                                    branch=f"{lst_value[i]} is not empty "
                                        f"and {lst_value[i].get(lang_key)} == language")
                        if name_key in lst_value[i]:
                            weko_logger(key='WEKO_COMMON_IF_ENTER',
                                        branch=f"name_key in {lst_value[i]}")
                            lst.append(lst_value[i][name_key])
                            break
                weko_logger(key='WEKO_COMMON_FOR_END')

    def _get_creator_to_show_popup(self, creators: Union[list, dict],
                                    language: any,
                                    creator_list: list,
                                    creator_list_temp: list = None) -> NoReturn:
        """Format creator to show on popup.

        Args:
            creators (Union[list, dict]): Creators information.
            language (any): Language.
            creator_list (list): Creator list.
            creator_list_temp (list, optional):  Creator temporary list.
                                                    Defaults to None.

        Returns:
            NoReturn: _description_
        """
        def _run_format_affiliation(affiliation_max, affiliation_min,
                                    languages,
                                    creator_lists,
                                    creator_list_temps):
            """Format affiliation creator.

        Args:
            affiliation_max: Affiliation max.
            affiliation_min: Affiliation min.
            languages: Language.
            creator_lists: Creator lists.
            creator_list_temps: Creator lists temps.

        Returns:
            None.

            """
            weko_logger(key='WEKO_COMMON_FOR_START')
            for index in range(len(affiliation_max)):
                weko_logger(key='WEKO_COMMON_FOR_LOOP_ITERATION',
                            count=index, element=index)
                if index < len(affiliation_min):
                    weko_logger(key='WEKO_COMMON_IF_ENTER',
                                branch=f"index < {len(affiliation_min)}")
                    affiliation_max[index].update(
                        affiliation_min[index])
                    self._get_creator_to_show_popup(
                        [affiliation_max[index]],
                        languages, creator_lists,
                        creator_list_temps)
                else:
                    weko_logger(key='WEKO_COMMON_IF_ENTER',
                                branch=f"index >= {len(affiliation_min)}")
                    self._get_creator_to_show_popup(
                        [affiliation_max[index]],
                        languages, creator_lists,
                        creator_list_temps)
            weko_logger(key='WEKO_COMMON_FOR_END')
        def format_affiliation(affiliation_data):
            """Format affiliation creator.

            Args:
                affiliation_data: Affiliation data.

            Returns:
                None.

            """
            weko_logger(key='WEKO_COMMON_FOR_START')
            for i, creator in enumerate(affiliation_data):
                weko_logger(key='WEKO_COMMON_FOR_LOOP_ITERATION',
                            count=i, element=creator)
                affiliation_name_format = creator.get('affiliationNames', [])
                affiliation_name_identifiers_format = creator.get(
                    'affiliationNameIdentifiers', [])
                if len(affiliation_name_format) >= len(
                        affiliation_name_identifiers_format):
                    weko_logger(key='WEKO_COMMON_IF_ENTER',
                                branch=f"len(affiliation_name_format) >= "
                                    f"{len(affiliation_name_identifiers_format)}")
                    affiliation_max = affiliation_name_format
                    affiliation_min = affiliation_name_identifiers_format
                else:
                    weko_logger(key='WEKO_COMMON_IF_ENTER',
                                branch=f"len(affiliation_name_format) < "
                                    f"{len(affiliation_name_identifiers_format)}")
                    affiliation_max = affiliation_name_identifiers_format
                    affiliation_min = affiliation_name_format

                _run_format_affiliation(affiliation_max, affiliation_min,
                                        language,
                                        creator_list,
                                        creator_list_temp)
            weko_logger(key='WEKO_COMMON_FOR_END')
        if isinstance(creators, dict):
            weko_logger(key='WEKO_COMMON_IF_ENTER',
                        branch=f"{creators} is dict")
            creator_list_temp = []
            weko_logger(key='WEKO_COMMON_FOR_START')
            for i, (key, value) in enumerate(creators.items()):
                weko_logger(key='WEKO_COMMON_FOR_LOOP_ITERATION',
                            count=i, element=key)

                if (key in [WEKO_DEPOSIT_SYS_CREATOR_KEY['identifiers'],
                            WEKO_DEPOSIT_SYS_CREATOR_KEY['creator_mails'],
                            WEKO_DEPOSIT_SYS_CREATOR_KEY['creator_type']]): #? ADDED 20231017 CREATOR TYPE BUG FIX
                    weko_logger(key='WEKO_COMMON_IF_ENTER',
                                branch=f"key in 'WEKO_DEPOSIT_SYS_CREATOR_KEY'")
                    continue
                if key == WEKO_DEPOSIT_SYS_CREATOR_KEY['creatorAffiliations']:
                    weko_logger(key='WEKO_COMMON_IF_ENTER',
                                branch=f"key in 'WEKO_DEPOSIT_SYS_CREATOR_KEY'")
                    format_affiliation(value)

                else:
                    weko_logger(key='WEKO_COMMON_IF_ENTER',
                                branch=f"key not in 'WEKO_DEPOSIT_SYS_CREATOR_KEY'")
                    self._get_creator_to_show_popup(value, language,
                                                    creator_list,
                                                    creator_list_temp)
            weko_logger(key='WEKO_COMMON_FOR_END')

            if creator_list_temp:
                weko_logger(key='WEKO_COMMON_IF_ENTER',
                        branch='creator_list_temp is not empty')
                if language:
                    weko_logger(key='WEKO_COMMON_IF_ENTER',
                                branch='language is not empty')
                    creator_list.append({language: creator_list_temp})
                else:
                    weko_logger(key='WEKO_COMMON_IF_ENTER',
                                branch='language is empty')
                    creator_list.append(
                        {self.no_language_key: creator_list_temp})
        else:
            weko_logger(key='WEKO_COMMON_IF_ENTER',
                        branch='creators is not dict')

            weko_logger(key='WEKO_COMMON_FOR_START')
            for i, creator_data in enumerate(creators):
                weko_logger(key='WEKO_COMMON_FOR_LOOP_ITERATION',
                            count=i, element=creator_data)
                self._get_creator_based_on_language(creator_data,
                                                    creator_list_temp,
                                                    language)
            weko_logger(key='WEKO_COMMON_FOR_END')

    @staticmethod
    def _get_creator_based_on_language(creator_data: dict,
                                        creator_list_temp: list,
                                        language: str) -> NoReturn:
        """Get creator based on language.

        Args:
            creator_data: creator data.
            creator_list_temp: creator temporary list.
            language: language code.

        Returns:
            None.

        """
        count = 0

        weko_logger(key='WEKO_COMMON_FOR_START')
        for i, (k, v) in enumerate(creator_data.items()):
            weko_logger(key='WEKO_COMMON_FOR_LOOP_ITERATION',
                        count=i, element=k)
            if 'Lang' in k:
                weko_logger(key='WEKO_COMMON_IF_ENTER',
                            branch=f"Lang' in {k}")

                if not language:
                    weko_logger(key='WEKO_COMMON_IF_ENTER',
                                branch='language is empty')
                    count = count + 1
                elif v == language:
                    weko_logger(key='WEKO_COMMON_IF_ENTER',
                                branch=f"{v} == language")
                    creator_list_temp.append(creator_data)
        weko_logger(key='WEKO_COMMON_FOR_END')
        if count == 0 and not language:
            weko_logger(key='WEKO_COMMON_IF_ENTER',
                                branch="count  == 0 and "
                                    "language is empty")
            creator_list_temp.append(creator_data)

    def format_creator(self) -> dict:
        """Format creator data to display on detail screen.

        Args:
            None.

        Returns:
            <dict> The creators are formatted.

        """
        creator_lst = []
        rtn_value = {}
        creator_type = WEKO_DEPOSIT_SYS_CREATOR_KEY['creator_type'] #? ADDED 20231017 CREATOR TYPE BUG FIX
        creator_names = WEKO_DEPOSIT_SYS_CREATOR_KEY['creator_names']
        family_names = WEKO_DEPOSIT_SYS_CREATOR_KEY['family_names']
        given_names = WEKO_DEPOSIT_SYS_CREATOR_KEY['given_names']
        alternative_names = WEKO_DEPOSIT_SYS_CREATOR_KEY['alternative_names']
        list_parent_key = [
            creator_type, #? ADDED 20231017 CREATOR TYPE BUG FIX
            creator_names,
            family_names,
            given_names,
            alternative_names
        ]

        # Get default creator name to show on detail screen.
        self._get_default_creator_name(list_parent_key,
                                       creator_lst)

        rtn_value['name'] = creator_lst
        creator_list_tmp = []
        creator_list = []

        # Get creators are displayed on creator pop up.
        self._get_creator_to_display_on_popup(creator_list_tmp)

        weko_logger(key='WEKO_COMMON_FOR_START')
        for i, creator_data in enumerate(creator_list_tmp):
            weko_logger(key='WEKO_COMMON_FOR_LOOP_ITERATION',
                        count=i, element=creator_data)
            if isinstance(creator_data, dict):
                weko_logger(key='WEKO_COMMON_IF_ENTER',
                                branch=f"{creator_data} is dict")
                creator_temp = {}
                weko_logger(key='WEKO_COMMON_FOR_START')
                for i, (k, v) in enumerate(creator_data.items()):
                    weko_logger(key='WEKO_COMMON_FOR_LOOP_ITERATION',
                                count=i, element=k)
                    if isinstance(v, list):
                        weko_logger(key='WEKO_COMMON_IF_ENTER',
                                    branch=f"{v} is list")
                        merged_data = {}
                        self._merge_creator_data(v, merged_data)
                        creator_temp[k] = merged_data
                weko_logger(key='WEKO_COMMON_FOR_END')
                creator_list.append(creator_temp)
        weko_logger(key='WEKO_COMMON_FOR_END')

        # Format creators
        formatted_creator_list = []
        self._format_creator_on_creator_popup(creator_list,
                                              formatted_creator_list)

        rtn_value.update({'order_lang': formatted_creator_list})
        weko_logger(key='WEKO_COMMON_RETURN_VALUE', value=rtn_value)
        return rtn_value

    # TODO:
    def _format_creator_on_creator_popup(self, creators: Union[dict, list],
                                         des_creator: Union[
                                             dict, list]) -> NoReturn:
        """Format creator on creator popup.

        Args:
            creators: dict and list of creators.
            des_creator: dict and list of des_creator.

        Returns:
            None.

        """
        if isinstance(creators, list):
            weko_logger(key='WEKO_COMMON_IF_ENTER',
                        branch=f"{creators} is list")

            weko_logger(key='WEKO_COMMON_FOR_START')
            for i, creator_data in enumerate(creators):
                weko_logger(key='WEKO_COMMON_FOR_LOOP_ITERATION',
                            count=i, element=creator_data)
                creator_tmp = {}
                self._format_creator_on_creator_popup(creator_data,
                                                      creator_tmp)
                des_creator.append(creator_tmp)
            weko_logger(key='WEKO_COMMON_FOR_END')
        elif isinstance(creators, dict):
            weko_logger(key='WEKO_COMMON_IF_ENTER',
                        branch=f"{creators} is dict")
            alternative_name_key = WEKO_DEPOSIT_SYS_CREATOR_KEY[
                'alternative_name']
            weko_logger(key='WEKO_COMMON_FOR_START')
            for i, (key, value) in enumerate(creators.items()):
                weko_logger(key='WEKO_COMMON_FOR_LOOP_ITERATION',
                            count=i, element=key)
                des_creator[key] = {}
                if key != self.no_language_key and isinstance(value, dict):
                    weko_logger(key='WEKO_COMMON_IF_ENTER',
                                branch=f"key != {self.no_language_key} "
                                    f"and {value} is dict")
                    self._format_creator_name(value, des_creator[key])
                    des_creator[key][alternative_name_key] = value.get(
                        alternative_name_key, [])
                else:
                    weko_logger(key='WEKO_COMMON_IF_ENTER',
                                branch=f"key == {self.no_language_key} "
                                    f"and {value} is not dict")
                    des_creator[key] = value.copy()
                self._format_creator_affiliation(value.copy(),
                                                 des_creator[key])
            weko_logger(key='WEKO_COMMON_FOR_END')

    @staticmethod
    def _format_creator_name(creator_data: dict,
                             des_creator: dict) -> NoReturn:
        """Format creator name.

        Args:
            creator_data: Creator value.
            des_creator: Creator des creator.

        Returns:
            None.

        """
        creator_name_key = WEKO_DEPOSIT_SYS_CREATOR_KEY['creator_name']
        family_name_key = WEKO_DEPOSIT_SYS_CREATOR_KEY['family_name']
        given_name_key = WEKO_DEPOSIT_SYS_CREATOR_KEY['given_name']
        creator_name = creator_data.get(creator_name_key)
        family_name = creator_data.get(family_name_key)
        given_name = creator_data.get(given_name_key)
        if creator_name:
            weko_logger(key='WEKO_COMMON_IF_ENTER',
                        branch=f"{creator_name} is not empty")
            des_creator[creator_name_key] = creator_name
        else:
            weko_logger(key='WEKO_COMMON_IF_ENTER',
                        branch=f"{creator_name} is empty")
            if not family_name:
                weko_logger(key='WEKO_COMMON_IF_ENTER',
                            branch=f"{family_name} is empty")
                des_creator[creator_name_key] = given_name
            elif not given_name:
                weko_logger(key='WEKO_COMMON_IF_ENTER',
                            branch=f"{given_name} is empty")
                des_creator[creator_name_key] = family_name
            else:
                weko_logger(key='WEKO_COMMON_IF_ENTER',
                            branch=f"{family_name} and {given_name} is not empty")
                lst = []

                weko_logger(key='WEKO_COMMON_FOR_START')
                for idx, item in enumerate(family_name):
                    weko_logger(key='WEKO_COMMON_FOR_LOOP_ITERATION',
                                count=idx, element=item)
                    _creator_name = item
                    if len(given_name) > idx:
                        weko_logger(key='WEKO_COMMON_IF_ENTER',
                                    branch=f"{len(given_name)} > idx")
                        _creator_name += " " + given_name[idx]
                    lst.append(_creator_name)
                weko_logger(key='WEKO_COMMON_FOR_END')
                des_creator[creator_name_key] = lst

    @staticmethod
    def _format_creator_affiliation(creator_data: dict,
                                    des_creator: dict) -> NoReturn:
        """Format creator affiliation.

        Args:
            creator_data: Creator data.
            des_creator: Creator des creator.

        Returns:
            None.

        """
        def _get_max_list_length() -> int:
            """Get max length of list.

            Args:
                None.

            Returns:
                The max length of list.

            """
            max_data = max(
                [len(identifier_schema), len(affiliation_name),
                 len(identifier), len(identifier_uri)])
            weko_logger(key='WEKO_COMMON_RETURN_VALUE', value=max_data)
            return max_data

        identifier_schema_key = WEKO_DEPOSIT_SYS_CREATOR_KEY[
            'affiliation_name_identifier_scheme']
        affiliation_name_key = WEKO_DEPOSIT_SYS_CREATOR_KEY['affiliation_name']
        identifier_key = WEKO_DEPOSIT_SYS_CREATOR_KEY[
            'affiliation_name_identifier']
        identifier_uri_key = WEKO_DEPOSIT_SYS_CREATOR_KEY[
            'affiliation_name_identifier_URI']

        identifier_schema = creator_data.get(identifier_schema_key, [])
        affiliation_name = creator_data.get(affiliation_name_key, [])
        identifier = creator_data.get(identifier_key, [])
        identifier_uri = creator_data.get(identifier_uri_key, [])
        list_length = _get_max_list_length()
        idx = 0
        identifier_name_list = []
        identifier_list = []

        weko_logger(key='WEKO_COMMON_WHILE_START')
        while idx < list_length:
            weko_logger(key='WEKO_COMMON_WHILE_LOOP_ITERATION',
                        count="", element=idx)
            tmp_data = ""
            if len(identifier_schema) > idx:
                weko_logger(key='WEKO_COMMON_IF_ENTER',
                            branch=f"{len(identifier_schema)} > idx")
                tmp_data += identifier_schema[idx]
            if len(affiliation_name) > idx:
                weko_logger(key='WEKO_COMMON_IF_ENTER',
                            branch=f"{len(affiliation_name)} > idx")
                tmp_data += " " + affiliation_name[idx]
            identifier_name_list.append(tmp_data)

            identifier_tmp = {
                "identifier": "",
                "uri": "",
            }
            if len(identifier) > idx:
                weko_logger(key='WEKO_COMMON_IF_ENTER',
                            branch=f"{len(identifier)} > idx")
                identifier_tmp['identifier'] = identifier[idx]
            if len(identifier_uri) > idx:
                weko_logger(key='WEKO_COMMON_IF_ENTER',
                            branch=f"{len(identifier_uri)} > idx")
                identifier_tmp['uri'] = identifier_uri[idx]
            identifier_list.append(identifier_tmp)
            idx += 1
        weko_logger(key='WEKO_COMMON_WHILE_END')

        des_creator[affiliation_name_key] = identifier_name_list
        des_creator[identifier_key] = identifier_list

    def _get_creator_to_display_on_popup(self, creator_list: list):
        """Get creator to display on popup.

        Args:
            creator_list: Creator list.

        Returns:
            None.

        """
        weko_logger(key='WEKO_COMMON_FOR_START')
        for i, lang in enumerate(self.languages):
            weko_logger(key='WEKO_COMMON_FOR_LOOP_ITERATION',
                        count=i, element=lang)
            self._get_creator_to_show_popup(self.creator, lang,
                                            creator_list)
        weko_logger(key='WEKO_COMMON_FOR_END')

    def _merge_creator_data(self, creator_data: Union[list, dict],
                            merged_data: dict) -> NoReturn:
        """Merge creator data.

        Args:
            creator_data: Creator data.
            merged_data: Merged data.
        Returns:
            None.

        """
        def merge_data(key, value):
            if isinstance(merged_data.get(key), list):
                weko_logger(key='WEKO_COMMON_IF_ENTER',
                            branch=f"{merged_data.get(key)} is list")
                merged_data[key].append(value)
            else:
                merged_data[key] = [value]

        if isinstance(creator_data, list):
            weko_logger(key='WEKO_COMMON_IF_ENTER',
                        branch=f"{creator_data} is list")
            weko_logger(key='WEKO_COMMON_FOR_START')
            for i, data in enumerate(creator_data):
                weko_logger(key='WEKO_COMMON_FOR_LOOP_ITERATION',
                            count=i, element=data)
                self._merge_creator_data(data, merged_data)
            weko_logger(key='WEKO_COMMON_FOR_END')
        elif isinstance(creator_data, dict):
            weko_logger(key='WEKO_COMMON_IF_ENTER',
                        branch=f"{creator_data} is dict")
            weko_logger(key='WEKO_COMMON_FOR_START')
            for i, (k, v) in enumerate(creator_data.items()):
                weko_logger(key='WEKO_COMMON_FOR_LOOP_ITERATION',
                            count=i, element=k)
                if isinstance(v, str):
                    weko_logger(key='WEKO_COMMON_IF_ENTER',
                                branch=f"{v} is str")
                    merge_data(k, v)
            weko_logger(key='WEKO_COMMON_FOR_END')

    def _get_default_creator_name(self, list_parent_key: list,
                                  creator_names: list) -> NoReturn:
        """Get default creator name.

        Args:
            list_parent_key: parent list key.
            creator_names: Creators name.

        Returns:
            None.

        """
        def _get_creator(_language):
            """Get default creator name.

            Args:
                _language: language.

            Returns:
                None.

            """

            weko_logger(key='WEKO_COMMON_FOR_START')
            for i, parent_key in enumerate(list_parent_key):
                weko_logger(key='WEKO_COMMON_FOR_LOOP_ITERATION',
                            count=i, element=parent_key)
                self._format_creator_to_show_detail(_language,
                                                    parent_key, creator_names)
            weko_logger(key='WEKO_COMMON_FOR_END')
            if creator_names:
                weko_logger(key='WEKO_COMMON_IF_ENTER',
                            branch='creator_names is not empty')
                return

        _get_creator(self.current_language)
        # if current language has no creator

        if not creator_names:
            weko_logger(key='WEKO_COMMON_IF_ENTER',
                        branch='creator_names is empty')
            weko_logger(key='WEKO_COMMON_FOR_START')
            for i, lang in enumerate(self.languages):
                weko_logger(key='WEKO_COMMON_FOR_LOOP_ITERATION',
                            count=i, element=lang)
                _get_creator(lang)
                # if creator_names:
                #     weko_logger(key='WEKO_COMMON_IF_ENTER',
                #                 branch='creator_names is not empty')
                #     break
            weko_logger(key='WEKO_COMMON_FOR_END')


class _FormatSysBibliographicInformation:
    """Format system Bibliographic Information for detail page."""

    def __init__(self, bibliographic_meta_data_lst, props_lst):
        """Initialize format system Bibliographic Information for detail page.

        Args:
            bibliographic_meta_data_lst: bibliographic meta data list
            props_lst: Property list

        Returns:
            None.

        """
        # current_app.logger.error("bibliographic_meta_data_lst:{}".format(bibliographic_meta_data_lst))
        # current_app.logger.error("props_lst:{}".format(props_lst))

        self.bibliographic_meta_data_lst = bibliographic_meta_data_lst
        self.props_lst = props_lst

    def is_bibliographic(self):
        """Check bibliographic information.

        Args:
            None.

        Returns:
            None.

        """

        def check_key(_meta_data):
            """Check bibliographic information.

            Args:
                meta_data: meta data.

            Returns:
                None.

            """

            weko_logger(key='WEKO_COMMON_FOR_START')
            for i, key in enumerate(current_app.config.get('WEKO_DEPOSIT_BIBLIOGRAPHIC_INFO_SYS_KEY')):
                weko_logger(key='WEKO_COMMON_FOR_LOOP_ITERATION',
                            count=i, element=key)
                if key in _meta_data:
                    weko_logger(key='WEKO_COMMON_IF_ENTER',
                                branch=f"k in {_meta_data}")
                    weko_logger(key='WEKO_COMMON_RETURN_VALUE', value=True)
                    return True
            weko_logger(key='WEKO_COMMON_FOR_END')
            weko_logger(key='WEKO_COMMON_RETURN_VALUE', value=False)
            return False

        meta_data = self.bibliographic_meta_data_lst
        if isinstance(meta_data, dict):
            weko_logger(key='WEKO_COMMON_IF_ENTER',
                        branch=f"{meta_data} is dict")
            weko_logger(key='WEKO_COMMON_RETURN_VALUE', value=check_key(meta_data))
            return check_key(meta_data)
        elif isinstance(meta_data, list) and len(meta_data) > 0 and isinstance(
                meta_data[0], dict):
            weko_logger(key='WEKO_COMMON_IF_ENTER',
                        branch=f"{meta_data} is list "
                            f"and len(meta_data) > 0 "
                            f"and {meta_data[0]} is dict")
            weko_logger(key='WEKO_COMMON_RETURN_VALUE', value=check_key(meta_data[0]))
            return check_key(meta_data[0])

        weko_logger(key='WEKO_COMMON_RETURN_VALUE', value=False)
        return False

    def get_bibliographic_list(self, is_get_list):
        """Get bibliographic information list.

            Args:
                is_get_list: is get list.

            Returns:
                bibliographic list.

        """
        bibliographic_list = []

        weko_logger(key='WEKO_COMMON_FOR_START')
        for i, bibliographic in enumerate(self.bibliographic_meta_data_lst):
            weko_logger(key='WEKO_COMMON_FOR_LOOP_ITERATION',
                        count=i, element=bibliographic)
            title_data, magazine, length = self._get_bibliographic(
                bibliographic, is_get_list)
            bibliographic_list.append({
                'title_attribute_name': title_data,
                'magazine_attribute_name': magazine,
                'length': length
            })
        weko_logger(key='WEKO_COMMON_FOR_END')
        weko_logger(key='WEKO_COMMON_RETURN_VALUE', value=bibliographic_list)
        return bibliographic_list

    def _get_bibliographic(self, bibliographic, is_get_list):
        """Get bibliographic information data.

            Args:
                is_get_list: is get list.
                bibliographic.

            Returns:
                title_data: title data.
                magazine.
                length.

        """
        title_data = []
        language = ''
        if bibliographic.get('bibliographic_titles'):
            weko_logger(key='WEKO_COMMON_IF_ENTER',
                        branch=f"{bibliographic.get('bibliographic_titles')} is not empty")
            if is_get_list:
                weko_logger(key='WEKO_COMMON_IF_ENTER',
                            branch='is_get_list is not empty')
                current_lang = current_i18n.language
                # if not current_lang:
                #     weko_logger(key='WEKO_COMMON_IF_ENTER',
                #                 branch='current lang is empty')
                #     current_lang = 'en'
                title_data, language = self._get_source_title_show_list(
                    bibliographic.get('bibliographic_titles'), current_lang)
            else:
                weko_logger(key='WEKO_COMMON_IF_ENTER',
                            branch='is_get_list is empty')
                title_data = self._get_source_title(
                    bibliographic.get('bibliographic_titles'))
        if is_get_list:
            weko_logger(key='WEKO_COMMON_IF_ENTER',
                        branch='is_get_list is not empty')
            # if not language:
            #     weko_logger(key='WEKO_COMMON_IF_ENTER',
            #                 branch='language is empty')
            #     language = current_lang
            bibliographic_info, length = self._get_bibliographic_show_list(
                bibliographic, language)
        else:
            weko_logger(key='WEKO_COMMON_IF_ENTER',
                        branch='is_get_list is empty')
            bibliographic_info, length = self._get_bibliographic_information(
                bibliographic)
        weko_logger(key='WEKO_COMMON_RETURN_VALUE', value=title_data)
        return title_data, bibliographic_info, length

    def _get_property_name(self, key):
        """Get property name.

            Args:
                key: Property key.

            Returns:
                key.

        """
        weko_logger(key='WEKO_COMMON_FOR_START')
        for i, lst in enumerate(self.props_lst):
            weko_logger(key='WEKO_COMMON_FOR_LOOP_ITERATION',
                        count=i, element=lst)
            if key == lst[0].split('.')[-1]:
                weko_logger(key='WEKO_COMMON_IF_ENTER',
                            branch=f"key == {lst[0].split('.')[-1]}")
                weko_logger(key='WEKO_COMMON_RETURN_VALUE', value=lst[2])
                return lst[2]
        weko_logger(key='WEKO_COMMON_FOR_END')
        weko_logger(key='WEKO_COMMON_RETURN_VALUE', value=key)
        return key

    @staticmethod
    def _get_translation_key(key, lang):
        """Get translation key.

            Args:
                key: Property key.
                lang: : Language.

            Returns:
                Translation key.

        """
        bibliographic_translation = current_app.config.get(
            'WEKO_DEPOSIT_BIBLIOGRAPHIC_TRANSLATIONS')
        if key in bibliographic_translation:
            weko_logger(key='WEKO_COMMON_IF_ENTER',
                        branch=f"k in {bibliographic_translation}")
            weko_logger(key='WEKO_COMMON_RETURN_VALUE',
                        value=bibliographic_translation.get(key, {}).get(lang, ''))
            return bibliographic_translation.get(key, {}).get(lang, '')

    def _get_bibliographic_information(self, bibliographic):
        """Get bibliographic information data.

            Args:
                bibliographic.

            Returns:
                bibliographic_info_list: bibliographic info list.

        """
        bibliographic_info_list = []

        weko_logger(key='WEKO_COMMON_FOR_START')
        for i, key in enumerate(current_app.config.get('WEKO_DEPOSIT_BIBLIOGRAPHIC_INFO_KEY')):
            weko_logger(key='WEKO_COMMON_FOR_LOOP_ITERATION',
                        count=i, element=key)
            if key == 'p.':
                weko_logger(key='WEKO_COMMON_IF_ENTER',
                            branch=f"{key} == 'p.'")
                page = self._get_page_tart_and_page_end(
                    bibliographic.get('bibliographicPageStart'),
                    bibliographic.get('bibliographicPageEnd'))
                if page != '':
                    weko_logger(key='WEKO_COMMON_IF_ENTER',
                                branch=f"{page} != ''")
                    bibliographic_info_list.append({key: page})
            elif key == 'bibliographicIssueDates':
                weko_logger(key='WEKO_COMMON_IF_ENTER',
                            branch='key is bibliographicIssueDates')
                dates = self._get_issue_date(
                    bibliographic.get(key))
                if dates:
                    weko_logger(key='WEKO_COMMON_IF_ENTER',
                                branch='dates is not empty')
                    bibliographic_info_list.append(
                        {self._get_property_name(key): " ".join(
                            str(x) for x in dates)})
            elif bibliographic.get(key):
                weko_logger(key='WEKO_COMMON_IF_ENTER',
                            branch='bibliographic is not empty')
                bibliographic_info_list.append(
                    {self._get_property_name(key): bibliographic.get(key)})
        weko_logger(key='WEKO_COMMON_FOR_END')
        length = len(bibliographic_info_list) if len(
            bibliographic_info_list) else 0
        weko_logger(key='WEKO_COMMON_RETURN_VALUE', value=bibliographic_info_list)
        return bibliographic_info_list, length

    def _get_bibliographic_show_list(self, bibliographic, language):
        """Get bibliographic show list data.

            Args:
                bibliographic.
                language.

            Returns:
                bibliographic_info_list: bibliographic info list.

        :param bibliographic:
        :return:
        """
        bibliographic_info_list = []

        weko_logger(key='WEKO_COMMON_FOR_START')
        for i, key in enumerate(current_app.config.get('WEKO_DEPOSIT_BIBLIOGRAPHIC_INFO_KEY')):
            weko_logger(key='WEKO_COMMON_FOR_LOOP_ITERATION',
                        count=i, element=key)
            if key == 'p.':
                weko_logger(key='WEKO_COMMON_IF_ENTER',
                            branch=f"{key} == 'p.'")
                page = self._get_page_tart_and_page_end(
                    bibliographic.get('bibliographicPageStart'),
                    bibliographic.get('bibliographicPageEnd'))
                if page != '':
                    weko_logger(key='WEKO_COMMON_IF_ENTER',
                                branch=f"{page} != ''")
                    bibliographic_info_list.append({key: page})
            elif key == 'bibliographicIssueDates':
                weko_logger(key='WEKO_COMMON_IF_ENTER',
                            branch='key is bibliographicIssueDates')
                dates = self._get_issue_date(
                    bibliographic.get(key))
                if dates:
                    weko_logger(key='WEKO_COMMON_IF_ENTER',
                                branch='dates is not empty')
                    bibliographic_info_list.append(
                        {self._get_translation_key(key, language): " ".join(
                            str(x) for x in dates)})
            elif bibliographic.get(key):
                weko_logger(key='WEKO_COMMON_IF_ENTER',
                            branch=f"{bibliographic.get(key)} != ''")
                bibliographic_info_list.append({
                    self._get_translation_key(key, language): bibliographic.get(
                        key)
                })
        weko_logger(key='WEKO_COMMON_FOR_END')
        length = len(bibliographic_info_list) if len(
            bibliographic_info_list) else 0
        weko_logger(key='WEKO_COMMON_RETURN_VALUE', value=bibliographic_info_list)
        return bibliographic_info_list, length

    @staticmethod
    def _get_source_title(source_titles):
        """Get source title.

        Args:
            source_titles(list): source titles.

        Returns:
            title_data(list): list of title data.
        """
        title_data = []
        weko_logger(key='WEKO_COMMON_FOR_START')
        for i, source_title in enumerate(source_titles):
            weko_logger(key='WEKO_COMMON_FOR_LOOP_ITERATION',
                        count=i, element=source_title)
            title = (source_title['bibliographic_titleLang'] + ' : '
                if source_title.get('bibliographic_titleLang') else '')
            title += source_title[
                'bibliographic_title'] if source_title.get(
                'bibliographic_title') else ''
            title_data.append(title)
        weko_logger(key='WEKO_COMMON_FOR_END')
        weko_logger(key='WEKO_COMMON_RETURN_VALUE', value=title_data)
        return title_data

    @staticmethod
    def _get_source_title_show_list(source_titles, current_lang):
        """Get source title in show list.

        Args:
            current_lang(str): current language.
            source_titles(list): source titles.

        Returns:
            title_data_none_lang(list): list of title and language.
        """
        value_en = None
        value_latn = None
        title_data_lang = []
        title_data_none_lang = []
        weko_logger(key='WEKO_COMMON_FOR_START')
        for i, source_title in enumerate(source_titles):
            weko_logger(key='WEKO_COMMON_FOR_LOOP_ITERATION',
                        count=i, element=source_title)
            key = source_title.get('bibliographic_titleLang')
            value = source_title.get('bibliographic_title')
            if not value:
                weko_logger(key='WEKO_COMMON_IF_ENTER',
                            branch=f"{value} is empty")
                continue
            elif current_lang == key:
                weko_logger(key='WEKO_COMMON_IF_ENTER',
                            branch=f"{current_lang} == key")

                weko_logger(key='WEKO_COMMON_RETURN_VALUE', value=key)
                return value, key
            else:
                if key:
                    weko_logger(key='WEKO_COMMON_IF_ENTER',
                            branch='key is not empty')
                    if key == 'en':
                        weko_logger(key='WEKO_COMMON_IF_ENTER',
                                    branch=f"{key} == 'en'")
                        value_en = value
                    elif key == 'ja-Latn':
                        weko_logger(key='WEKO_COMMON_IF_ENTER',
                                    branch=f"{key} == 'ja-Latn'")
                        value_latn = value
                    else:
                        weko_logger(key='WEKO_COMMON_IF_ENTER',
                                    branch=f"{key} == 'other'")
                        title = {}
                        title[key] = value
                        title_data_lang.append(title)
                else:
                    weko_logger(key='WEKO_COMMON_IF_ENTER',
                            branch=f"{key} is empty")
                    title_data_none_lang.append(value)
        weko_logger(key='WEKO_COMMON_FOR_END')

        if len(title_data_none_lang) > 0:
            weko_logger(key='WEKO_COMMON_IF_ENTER',
                        branch=f"{len(title_data_none_lang)} > 0")
            if source_titles[0].get('bibliographic_title')==title_data_none_lang[0]:
                weko_logger(key='WEKO_COMMON_IF_ENTER',
                            branch=f"{source_titles[0].get('bibliographic_title')} "
                                f"== {title_data_none_lang[0]}")
                weko_logger(key='WEKO_COMMON_RETURN_VALUE', value=title_data_none_lang[0])
                return title_data_none_lang[0],''

        if value_latn:
            weko_logger(key='WEKO_COMMON_IF_ENTER',
                        branch='value_latn is not empty')
            weko_logger(key='WEKO_COMMON_RETURN_VALUE', value=value_latn)
            return value_latn, 'ja-Latn'

        if value_en and (current_lang != 'ja' or
                         not current_app.config.get("WEKO_RECORDS_UI_LANG_DISP_FLG", False)):
            weko_logger(key='WEKO_COMMON_IF_ENTER',
                        branch=f"{value_en} is not empty "
                            f"and ({current_lang} != 'ja' or "
                            f"'WEKO_RECORDS_UI_LANG_DISP_FLG' is False")
            weko_logger(key='WEKO_COMMON_RETURN_VALUE', value=value_en)
            return value_en, 'en'

        if len(title_data_lang) > 0:
            weko_logger(key='WEKO_COMMON_IF_ENTER',
                        branch=f"{len(title_data_lang)} > 0")
            if (current_lang != 'en'
                    or not current_app.config.get(
                        "WEKO_RECORDS_UI_LANG_DISP_FLG", False)):
                weko_logger(key='WEKO_COMMON_IF_ENTER',
                            branch=f"{current_lang} != 'en' or"
                                "'WEKO_RECORDS_UI_LANG_DISP_FLG' is False")

                result = (list(title_data_lang[0].values())[0],
                    list(title_data_lang[0])[0])
                weko_logger(key='WEKO_COMMON_RETURN_VALUE', value=result)
                return result
            else:
                weko_logger(key='WEKO_COMMON_FOR_START')
                for t in title_data_lang:
                    if list(t)[0] != 'ja':
                        weko_logger(key='WEKO_COMMON_IF_ENTER',
                                    branch=f"{list(t)[0]} != 'ja'")
                        result = list(t.values())[0], list(t)[0]
                        weko_logger(
                            key='WEKO_COMMON_RETURN_VALUE', value=result)
                        return result
                    weko_logger(key='WEKO_COMMON_FOR_END')
        result = ((title_data_none_lang[0], 'ja')
                  if len(title_data_none_lang) > 0 else (None, 'ja'))
        weko_logger(key='WEKO_COMMON_RETURN_VALUE', value=result)
        return result

    @staticmethod
    def _get_page_tart_and_page_end(page_start, page_end):
        """Get page start and page end.

        Args:
            page_start(str): page start.
            page_end(str): page end.

        Returns:
            page(str): page.
        """
        page = ''
        page += page_start if page_start is not None else ''
        if page_end is not None:
            weko_logger(key='WEKO_COMMON_IF_ENTER',
                        branch='page_end is not None')
            temp = page_end if page == '' else '-' + page_end
            page += temp if page_end else ''
        weko_logger(key='WEKO_COMMON_RETURN_VALUE', value=page)
        return page

    @staticmethod
    def _get_issue_date(issue_date):
        """Get issue dates.

        Args:
            issue_date(list): list of issue date.

        Returns:
            date(list): list of issue date.
        """
        date = []
        issue_type = 'Issued'
        if isinstance(issue_date, list):
            weko_logger(key='WEKO_COMMON_IF_ENTER',
                        branch='issue_date is list')
            weko_logger(key='WEKO_COMMON_FOR_START')
            for i, issued_date in enumerate(issue_date):
                weko_logger(key='WEKO_COMMON_FOR_LOOP_ITERATION',
                            count=i, element=issued_date)
                if (issued_date.get('bibliographicIssueDate')
                        and issued_date.get(
                            'bibliographicIssueDateType') == issue_type):
                    weko_logger(
                        key='WEKO_COMMON_IF_ENTER',
                        branch=f"'bibliographicIssueDate' is in issued_date "
                            "and 'bibliographicIssueDateType' in issued_date "
                            "== issue_type"
                    )
                    date.append(issued_date.get('bibliographicIssueDate'))
            weko_logger(key='WEKO_COMMON_FOR_END')
        elif (isinstance(issue_date, dict)
                and issue_date.get('bibliographicIssueDate')
                and issue_date.get('bibliographicIssueDateType') == issue_type):
            weko_logger(
                key='WEKO_COMMON_IF_ENTER',
                branch=f"'issue_date' is dict and 'bibliographicIssueDate' is "
                    "in issue_date and 'bibliographicIssueDateType' in "
                    "issue_date == issue_type")
            date.append(issue_date.get('bibliographicIssueDate'))
        weko_logger(key='WEKO_COMMON_RETURN_VALUE', value=date)
        return date<|MERGE_RESOLUTION|>--- conflicted
+++ resolved
@@ -3202,16 +3202,7 @@
                 for i, attribute in enumerate(attribute_value):
                     weko_logger(key='WEKO_COMMON_FOR_LOOP_ITERATION',
                                 count=i, element=attribute)
-<<<<<<< HEAD
                     tmp = {}
-=======
-                    tmp = dict()
-                    print(111)
-                    print(attribute_value)
-                    print(title_key)
-                    print(attribute)
-                    print(222)
->>>>>>> 561da378
                     if attribute.get(title_key):
                         weko_logger(key='WEKO_COMMON_IF_ENTER',
                                     branch=f'{attribute.get(title_key)} is not empty')
