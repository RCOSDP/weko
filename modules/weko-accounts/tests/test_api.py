--- conflicted
+++ resolved
@@ -38,82 +38,6 @@
         assert shibuser.shib_user == None
         assert shibuser.is_member_of == []
         assert shibuser.organizations == []
-<<<<<<< HEAD
-=======
-
-        # get is_member_of and type is list
-        attr = {
-            "shib_eppn":"test_eppn",
-            "shib_is_member_of": ["https://example.com/gr/xxx", 
-                                  "https://example.com/gr/yyy"]
-        }
-        shibuser = ShibUser(attr)
-        assert shibuser.shib_attr == attr
-        assert shibuser.user == None
-        assert shibuser.shib_user == None
-        assert shibuser.is_member_of == ["https://example.com/gr/xxx", "https://example.com/gr/yyy"]
-        assert shibuser.organizations == []
-
-        # get is_member_of , type is str and not have semicolon
-        attr = {
-            "shib_eppn":"test_eppn",
-            "shib_is_member_of": "https://example.com/gr/xxx"
-        }
-        shibuser = ShibUser(attr)
-        assert shibuser.shib_attr == attr
-        assert shibuser.user == None
-        assert shibuser.shib_user == None
-        assert shibuser.is_member_of == ["https://example.com/gr/xxx"]
-        assert shibuser.organizations == []
-
-        # get is_member_of, type is str and have semicolon
-        attr = {
-            "shib_eppn":"test_eppn",
-            "shib_is_member_of": "https://example.com/gr/xxx;https://example.com/gr/yyy"
-        }
-        shibuser = ShibUser(attr)
-        assert shibuser.shib_attr == attr
-        assert shibuser.user == None
-        assert shibuser.shib_user == None
-        assert shibuser.is_member_of == ["https://example.com/gr/xxx", "https://example.com/gr/yyy"]
-        assert shibuser.organizations == []
-
-        # get organizations and type is list
-        attr = {
-            "shib_eppn":"test_eppn",
-            "shib_organization": ["Abcdef University", "Test Organization"]
-        }
-        shibuser = ShibUser(attr)
-        assert shibuser.shib_attr == attr
-        assert shibuser.user == None
-        assert shibuser.shib_user == None
-        assert shibuser.is_member_of == []
-        assert shibuser.organizations == ["Abcdef University", "Test Organization"]
-
-        # get organizations, type is str and not have semicolon
-        attr = {
-            "shib_eppn":"test_eppn",
-            "shib_organization": "Abcdef University"
-        }
-        shibuser = ShibUser(attr)
-        assert shibuser.shib_attr == attr
-        assert shibuser.user == None
-        assert shibuser.shib_user == None
-        assert shibuser.is_member_of == []
-        assert shibuser.organizations == ["Abcdef University"]
-
-        # get organizations, type is str and have semicolon
-        attr = {
-            "shib_eppn":"test_eppn",
-            "shib_organization": "Abcdef University;Test Organization"
-        }
-        shibuser = ShibUser(attr)
-        assert shibuser.shib_attr == attr
-        assert shibuser.user == None
-        assert shibuser.shib_user == None
-        assert shibuser.is_member_of == []
-        assert shibuser.organizations == ["Abcdef University", "Test Organization"]
->>>>>>> e5215e12
 
         # get is_member_of and type is list
         attr = {
