
import pytest
import json
import redis
from invenio_accounts.models import Role
from flask import url_for,request,make_response,current_app,Flask
from flask_login.utils import login_user,logout_user
from flask_menu import current_menu
from mock import patch
from invenio_accounts.models import User
from weko_accounts.api import ShibUser
from weko_accounts.models import ShibbolethUser
from weko_accounts.views import (
    _has_admin_access,
    init_menu,
    _redirect_method,
<<<<<<< HEAD
    find_user_by_email,
    shib_sp_login,
=======
    urlencode,
>>>>>>> 3aa12c21
)
from weko_admin.models import AdminSettings

def set_session(client,data):
    with client.session_transaction() as session:
        for k, v in data.items():
            session[k] = v
#def _has_admin_access():
# .tox/c1/bin/pytest --cov=weko_accounts tests/test_views.py::test_has_admin_access -vv -s --cov-branch --cov-report=term --basetemp=/code/modules/weko-workflow/.tox/c1/tmp
#def test_has_admin_access(request_context,users):
#    login_user(users[0]["obj"])
#    result = _has_admin_access()
#    assert result == True
#    logout_user()
#    login_user(users[4]["obj"])
#    result = _has_admin_access()
#    assert result == False
#def init_menu():
# .tox/c1/bin/pytest --cov=weko_accounts tests/test_views.py::test_init_menu -vv -s --cov-branch --cov-report=term --basetemp=/code/modules/weko-workflow/.tox/c1/tmp
def test_init_menu(request_context):
    init_menu()
    assert current_menu.submenu("setting.admin").active == True
    assert current_menu.submenu("settings.admin").url == "/admin/"
    assert current_menu.submenu("settings.admin").text == '<i class="fa fa-cogs fa-fw"></i> Administration'

#def _redirect_method(has_next=False):
# .tox/c1/bin/pytest --cov=weko_accounts tests/test_views.py::test_redirect_method -vv -s --cov-branch --cov-report=term --basetemp=/code/modules/weko-workflow/.tox/c1/tmp
def test_redirect_method(app,mocker):
    url = "/test?page=1&size=10"
    with app.test_request_context(url):
        mock_render = mocker.patch("weko_accounts.views.redirect",return_value=make_response())
        _redirect_method(False)
        mock_render.assert_called_with(url_for('security.login'))

        mock_render = mocker.patch("weko_accounts.views.redirect",return_value=make_response())
        _redirect_method(True)
        mock_render.assert_called_with(url_for('security.login',next=url))

        current_app.config.update(
            WEKO_ACCOUNTS_SHIB_LOGIN_ENABLED=True
        )
        mock_render = mocker.patch("weko_accounts.views.redirect",return_value=make_response())
        _redirect_method(False)
        mock_render.assert_called_with("http://TEST_SERVER.localdomain/secure/login.php")

        mock_render = mocker.patch("weko_accounts.views.redirect",return_value=make_response())
        _redirect_method(True)
        mock_render.assert_called_with("http://TEST_SERVER.localdomain/secure/login.php?next="+url)

#def index():
# .tox/c1/bin/pytest --cov=weko_accounts tests/test_views.py::test_index -vv -s --cov-branch --cov-report=term --basetemp=/code/modules/weko-workflow/.tox/c1/tmp
def test_index(client,mocker):
    mock_render = mocker.patch("weko_accounts.views.render_template",return_value=make_response())
    res = client.get(url_for("weko_accounts.index"))
    mock_render.assert_called_with("weko_accounts/index.html",module_name="WEKO-Accounts")

#def shib_auto_login():
# .tox/c1/bin/pytest --cov=weko_accounts tests/test_views.py::test_shib_auto_login -vv -s --cov-branch --cov-report=term --basetemp=/code/modules/weko-workflow/.tox/c1/tmp
def test_shib_auto_login(client,redis_connect,mocker):
    url = url_for("weko_accounts.shib_auto_login")
    set_session(client,{"shib_session_id":None})
    # not exist shib_session_id
    mock_redirect_ = mocker.patch("weko_accounts.views._redirect_method",return_value=make_response())
    client.get(url)
    mock_redirect_.assert_called_once()


    mocker.patch("weko_accounts.views.RedisConnection.connection",return_value=redis_connect)
    # not exist cache
    mock_redirect_ = mocker.patch("weko_accounts.views._redirect_method",return_value=make_response())
    client.get(url+"?Shib-Session-ID=2222")
    mock_redirect_.assert_called_once()



    redis_connect.put("Shib-Session-1111",bytes("","utf-8"))
    # not cache_val
    mock_redirect_ = mocker.patch("weko_accounts.views._redirect_method",return_value=make_response())
    client.get(url+"?Shib-Session-ID=1111")
    mock_redirect_.assert_called_once()
    assert redis_connect.redis.exists("Shib-Session-1111") == False

    mock_get_relation = mocker.patch("weko_accounts.views.ShibUser.get_relation_info")
    mock_new_relation = mocker.patch("weko_accounts.views.ShibUser.new_relation_info")
    mock_shib_login = mocker.patch("weko_accounts.views.ShibUser.shib_user_login")

    redis_connect.put("Shib-Session-1111",bytes('{"shib_eppn":"test_eppn"}',"utf-8"))
    # is_auto_bind is false, check_in is error
    mock_redirect_ = mocker.patch("weko_accounts.views._redirect_method",return_value=make_response())
    with patch("weko_accounts.views.ShibUser.check_in",return_value="test_error"):
        client.get(url+"?Shib-Session-ID=1111")
        mock_get_relation.assert_called_once()
        mock_redirect_.assert_called_once()
        assert redis_connect.redis.exists("Shib-Session-1111") == False

    redis_connect.put("Shib-Session-1111",bytes('{"shib_eppn":"test_eppn"}',"utf-8"))

    set_session(client,{"shib_session_id":"1111"})
    with patch("weko_accounts.views.ShibUser.check_in",return_value=None):
        # is_auto_bind is true,shib_user is None
        mock_redirect = mocker.patch("weko_accounts.views.redirect",return_value=make_response())
        client.get(url)
        mock_new_relation.assert_called_once()
        mock_shib_login.assert_not_called()
        mock_redirect.assert_called_with("/")
        assert redis_connect.redis.exists("Shib-Session-1111") == False

        # is_auto_bind is true,shib_user exis
        redis_connect.put("Shib-Session-1111",bytes('{"shib_eppn":"test_eppn"}',"utf-8"))
        set_session(client,{"shib_session_id":"1111","next":"/next_page"})

        shibuser = ShibUser({})
        shibuser.shib_user = "test_user"
        with patch("weko_accounts.views.ShibUser",return_value=shibuser):
            mock_redirect = mocker.patch("weko_accounts.views.redirect",return_value=make_response())
            client.get(url+'?next=/next_page')
            mock_redirect.assert_called_with("/next_page")
            mock_shib_login.assert_called_once()
            assert redis_connect.redis.exists("Shib-Session-1111") == False
    # raise BaseException
    with patch("weko_accounts.views.RedisConnection",side_effect=BaseException("test_error")):
        res = client.get(url+"?Shib-Session-ID=1111")
        assert res.status_code == 400
#def confirm_user():
# .tox/c1/bin/pytest --cov=weko_accounts tests/test_views.py::test_confirm_user -vv -s --cov-branch --cov-report=term --basetemp=/code/modules/weko-workflow/.tox/c1/tmp
def test_confirm_user(client,redis_connect,mocker):
    mocker.patch("weko_accounts.views.RedisConnection.connection",return_value=redis_connect)
    mocker.patch("weko_accounts.views.ShibUser.shib_user_login")
    url = url_for("weko_accounts.confirm_user")

    # not correct csrf_random
    set_session(client,{"csrf_random":"xxxx"})
    form = {"csrf_random":"test_csrf"}
    mock_flash = mocker.patch("weko_accounts.views.flash")
    client.post(url,data=form)
    mock_flash.assert_called_with("csrf_random",category="error")

    # not exist shib_session_id
    set_session(client,{"csrf_random":"test_csrf","shib_session_id":None})
    mock_flash = mocker.patch("weko_accounts.views.flash")
    client.post(url,data=form)
    mock_flash.assert_called_with("shib_session_id",category="error")

    # not exist cache_key
    set_session(client,{"csrf_random":"test_csrf","shib_session_id":"2222"})
    mock_flash = mocker.patch("weko_accounts.views.flash")
    client.post(url,data=form)
    mock_flash.assert_called_with("cache_key",category="error")

    set_session(client,{"csrf_random":"test_csrf","shib_session_id":"1111"})
    # not exist cache_value
    redis_connect.put("Shib-Session-1111",bytes("","utf-8"))
    mock_flash = mocker.patch("weko_accounts.views.flash")
    client.post(url,data=form)
    mock_flash.assert_called_with("cache_val",category="error")
    assert redis_connect.redis.exists("Shib-Session-1111") is False

    # shib_user.check_weko_user is false
    redis_connect.put("Shib-Session-1111",bytes('{"shib_eppn":"test_eppn"}',"utf-8"))
    with patch("weko_accounts.views.ShibUser.check_weko_user",return_value=False):
        mock_flash = mocker.patch("weko_accounts.views.flash")
        client.post(url,data=form)
        mock_flash.assert_called_with("check_weko_user",category="error")
        assert redis_connect.redis.exists("Shib-Session-1111") is False

    redis_connect.put("Shib-Session-1111",bytes('{"shib_eppn":"test_eppn"}',"utf-8"))
    with patch("weko_accounts.views.ShibUser.check_weko_user",return_value=True):
        # shib_user.bind_relation_info is false
        with patch("weko_accounts.views.ShibUser.bind_relation_info",return_value=False):
            redis_connect.put("Shib-Session-1111",bytes('{"shib_eppn":"test_eppn"}',"utf-8"))
            mock_flash = mocker.patch("weko_accounts.views.flash")
            client.post(url,data=form)
            mock_flash.assert_called_with("FAILED bind_relation_info!",category="error")
        with patch("weko_accounts.views.ShibUser.bind_relation_info",return_value=True):
            # ShibUser.check_in is error
            with patch("weko_accounts.views.ShibUser.check_in",return_value="test_error"):
                mock_flash = mocker.patch("weko_accounts.views.flash")
                client.post(url,data=form)
                mock_flash.assert_called_with("test_error",category="error")
                assert redis_connect.redis.exists("Shib-Session-1111") is False
            with patch("weko_accounts.views.ShibUser.check_in",return_value=None):
                # ShibUser.shib_user is None,not exist next in session
                redis_connect.put("Shib-Session-1111",bytes('{"shib_eppn":"test_eppn"}',"utf-8"))
                mock_redirect = mocker.patch("weko_accounts.views.redirect",return_value=make_response())
                client.post(url,data=form)
                mock_redirect.assert_called_with("/")
                assert redis_connect.redis.exists("Shib-Session-1111") is False

                # exist ShibUser.shib_user
                set_session(client,{"csrf_random":"test_csrf","shib_session_id":"1111","next":"/next_page"})
                redis_connect.put("Shib-Session-1111",bytes('{"shib_eppn":"test_eppn"}',"utf-8"))

                shibuser = ShibUser({})
                shibuser.shib_user = "test_user"
                with patch("weko_accounts.views.ShibUser",return_value=shibuser):
                    mock_redirect = mocker.patch("weko_accounts.views.redirect",return_value=make_response())
                    mock_flash = mocker.patch("weko_accounts.views.flash")
                    client.post(url,data=form)
                    mock_redirect.assert_called_with("/next_page")
                    assert redis_connect.redis.exists("Shib-Session-1111") is False

    # raise BaseException
    with patch("weko_accounts.views._redirect_method",side_effect=BaseException("test_error")):
        res = client.post(url,data=form)
        assert res.status_code == 400

#def confirm_user_without_page():
# .tox/c1/bin/pytest --cov=weko_accounts tests/test_views.py::test_confirm_user_without_page -vv -s --cov-branch --cov-report=term --basetemp=/code/modules/weko-workflow/.tox/c1/tmp
def test_confirm_user_without_page(client,redis_connect,mocker):
    mocker.patch("weko_accounts.views.RedisConnection.connection",return_value=redis_connect)
    mocker.patch("weko_accounts.views.ShibUser.shib_user_login")
    url = url_for("weko_accounts.confirm_user_without_page")

    # not exist shib_session_id
    set_session(client,{"shib_session_id":None})
    mock_flash = mocker.patch("weko_accounts.views.flash")
    client.get(url)
    mock_flash.assert_called_with("shib_session_id",category="error")

    # not exist cache_key
    set_session(client,{"shib_session_id":"2222"})
    mock_flash = mocker.patch("weko_accounts.views.flash")
    client.get(url)
    mock_flash.assert_called_with("cache_key",category="error")

    set_session(client,{"shib_session_id":"1111"})
    # not exist cache_value
    redis_connect.put("Shib-Session-1111",bytes("","utf-8"))
    mock_flash = mocker.patch("weko_accounts.views.flash")
    client.get(url)
    mock_flash.assert_called_with("cache_val",category="error")
    assert redis_connect.redis.exists("Shib-Session-1111") is False

    redis_connect.put("Shib-Session-1111",bytes('{"shib_eppn":"test_eppn"}',"utf-8"))
    with patch("weko_accounts.views.ShibUser.check_weko_user",return_value=True):
        # shib_user.bind_relation_info is false
        with patch("weko_accounts.views.ShibUser.bind_relation_info",return_value=False):
            redis_connect.put("Shib-Session-1111",bytes('{"shib_eppn":"test_eppn"}',"utf-8"))
            mock_flash = mocker.patch("weko_accounts.views.flash")
            client.get(url)
            mock_flash.assert_called_with("FAILED bind_relation_info!",category="error")
            assert redis_connect.redis.exists("Shib-Session-1111") is False
        with patch("weko_accounts.views.ShibUser.bind_relation_info",return_value=True):
            # ShibUser.check_in is error
            with patch("weko_accounts.views.ShibUser.check_in",return_value="test_error"):
                redis_connect.put("Shib-Session-1111",bytes('{"shib_eppn":"test_eppn"}',"utf-8"))
                mock_flash = mocker.patch("weko_accounts.views.flash")
                client.get(url)
                mock_flash.assert_called_with("test_error",category="error")
                assert redis_connect.redis.exists("Shib-Session-1111") is False
            with patch("weko_accounts.views.ShibUser.check_in",return_value=None):
                # ShibUser.shib_user is None,not exist next in session
                redis_connect.put("Shib-Session-1111",bytes('{"shib_eppn":"test_eppn"}',"utf-8"))
                mock_redirect = mocker.patch("weko_accounts.views.redirect",return_value=make_response())
                client.get(url)
                mock_redirect.assert_called_with("/")
                assert redis_connect.redis.exists("Shib-Session-1111") is False

                # exist ShibUser.shib_user
                set_session(client,{"shib_session_id":"1111"})
                redis_connect.put("Shib-Session-1111",bytes('{"shib_eppn":"test_eppn"}',"utf-8"))

                shibuser = ShibUser({})
                shibuser.shib_user = "test_user"
                with patch("weko_accounts.views.ShibUser",return_value=shibuser):
                    mock_redirect = mocker.patch("weko_accounts.views.redirect",return_value=make_response())
                    mock_flash = mocker.patch("weko_accounts.views.flash")
                    client.get(url)
                    mock_redirect.assert_called_with("/")
                    assert redis_connect.redis.exists("Shib-Session-1111") is False

                # exist ShibUser.shib_user
                set_session(client,{"shib_session_id":"1111","next":"/next_page"})
                redis_connect.put("Shib-Session-1111",bytes('{"shib_eppn":"test_eppn"}',"utf-8"))

                shibuser = ShibUser({})
                shibuser.shib_user = "test_user"
                with patch("weko_accounts.views.ShibUser",return_value=shibuser):
                    mock_redirect = mocker.patch("weko_accounts.views.redirect",return_value=make_response())
                    mock_flash = mocker.patch("weko_accounts.views.flash")
                    client.get(url)
                    mock_redirect.assert_called_with("/next_page")
                    assert redis_connect.redis.exists("Shib-Session-1111") is False

    # raise BaseException
    with patch("weko_accounts.views._redirect_method",side_effect=BaseException("test_error")):
        res = client.get(url)
        assert res.status_code == 400


#def shib_login():
# .tox/c1/bin/pytest --cov=weko_accounts tests/test_views.py::test_shib_login -vv -s --cov-branch --cov-report=term --basetemp=/code/modules/weko-workflow/.tox/c1/tmp
def test_shib_login(client,redis_connect,users,mocker):
    mocker.patch("weko_accounts.views.RedisConnection.connection",return_value=redis_connect)
    mocker.patch("weko_accounts.views.generate_random_str",return_value="asdfghjkl")
    url_base = url_for("weko_accounts.shib_login")

    # not shib_session_id
    mock_flash = mocker.patch("weko_accounts.views.flash")
    client.get(url_base)
    mock_flash.assert_called_with("Missing Shib-Session-ID!",category="error")

    url = url_base+"?Shib-Session-ID=2222"

    # not exist cache_key
    mock_flash = mocker.patch("weko_accounts.views.flash")
    client.get(url)
    mock_flash.assert_called_with("Missing SHIB_CACHE_PREFIX!",category="error")

    url = url_base+"?Shib-Session-ID=1111"
    # not cache_val
    redis_connect.put("Shib-Session-1111",bytes('',"utf-8"))
    mock_flash = mocker.patch("weko_accounts.views.flash")
    client.get(url)
    mock_flash.assert_called_with("Missing SHIB_ATTR!",category="error")
    assert redis_connect.redis.exists("Shib-Session-1111") is False

    # exist user
    redis_connect.put("Shib-Session-1111",bytes('{"shib_eppn":"test_eppn","shib_mail":"user@test.org"}',"utf-8"))
    mock_render = mocker.patch("weko_accounts.views.render_template",return_value=make_response())
    client.get(url)
    mock_render.assert_called_with('weko_accounts/confirm_user.html',csrf_random="asdfghjkl",email="user@test.org")

    # not exist user
    redis_connect.put("Shib-Session-1111",bytes('{"shib_eppn":"test_eppn","shib_mail":"not_exist_user@test.org"}',"utf-8"))
    mock_render = mocker.patch("weko_accounts.views.render_template",return_value=make_response())
    client.get(url)
    mock_render.assert_called_with('weko_accounts/confirm_user.html',csrf_random="asdfghjkl",email="")

    # raise BaseException
    with patch("weko_accounts.views.flash",side_effect=BaseException("test_error")):
        res = client.get(url_base)
        assert res.status_code == 400

#def shib_sp_login():
# .tox/c1/bin/pytest --cov=weko_accounts tests/test_views.py::test_shib_sp_login -vv -s --cov-branch --cov-report=term --basetemp=/code/modules/weko-workflow/.tox/c1/tmp
def test_shib_sp_login(client, redis_connect,mocker, db, users):
    mocker.patch("weko_accounts.views.RedisConnection.connection",return_value=redis_connect)
    url = url_for("weko_accounts.shib_sp_login")

    # not shib_session_id
    with patch("weko_accounts.views.redirect",return_value=make_response()) as mock_redirect:
        mock_flash = mocker.patch("weko_accounts.views.flash")
        client.post(url,data={})
        mock_flash.assert_called_with("Missing Shib-Session-ID!",category="error")
        mock_redirect.assert_called_with(url_for("security.login"))

    current_app.config.update(
        WEKO_ACCOUNTS_SHIB_LOGIN_ENABLED=True
    )
    form = {
        "SShib-Session-ID":"1111"
    }

    # parse_attribute is error
    with patch("weko_accounts.views.parse_attributes",return_value=("attr",True)):
        mock_flash = mocker.patch("weko_accounts.views.flash")
        client.post(url,data=form)
        mock_flash.assert_called_with("Missing SHIB_ATTRs!",category="error")

    # Check if shib_eppn is not included in the blocked user list
    try:
        db.session.add(AdminSettings(
            id=11,
            name="blocked_user_settings",
            settings='{"blocked_ePPNs": ["ePPN1", "ePPN2", "ePPN3", "ePPN5", "ePPP*"]}'
        ))
        db.session.commit()
    except Exception as e:
        db.session.rollback()
        raise
    finally:
        db.session.remove()

    # Match with blocked user
    mock_flash = mocker.patch("weko_accounts.views.flash")
    form = {
        "Shib-Session-ID":"1111",
        "eppn":"ePPN3"
    }
    client.post(url,data=form)
    mock_flash.assert_called_with("Failed to login.",category="error")
    mock_redirect_ = mocker.patch("weko_accounts.views._redirect_method",return_value=make_response())

    # Match found with a blocked user from the wildcard
    mock_flash = mocker.patch("weko_accounts.views.flash")
    form = {
        "Shib-Session-ID":"1111",
        "eppn":"ePPP3"
    }
    client.post(url,data=form)
    mock_flash.assert_called_with("Failed to login.",category="error")
    mock_redirect_ = mocker.patch("weko_accounts.views._redirect_method",return_value=make_response())

    # Not a blocked user
    form = {
        "Shib-Session-ID":"1111",
        "eppn":"test_eppn"
    }

    # WEKO_ACCOUNTS_SHIB_BIND_GAKUNIN_MAP_GROUPSがTrueの場合のテスト
    current_app.config.update(
        WEKO_ACCOUNTS_SHIB_BIND_GAKUNIN_MAP_GROUPS=True
    )
    mock_sync_shib_gakunin_map_groups = mocker.patch("weko_accounts.views.sync_shib_gakunin_map_groups", return_value=None)
    client.post(url, data=form)
    mock_sync_shib_gakunin_map_groups.assert_called_once()

    # sync_shib_gakunin_map_groupsが例外をスローする場合のテスト
    mock_sync_shib_gakunin_map_groups = mocker.patch("weko_accounts.views.sync_shib_gakunin_map_groups", side_effect=Exception("test_exception"))
    mock_redirect_method = mocker.patch("weko_accounts.views._redirect_method", return_value=make_response())
    res = client.post(url, data=form)
    mock_redirect_method.assert_called_once()
    assert res.status_code == 200  # _redirect_methodが呼び出されることを確認

    # WEKO_ACCOUNTS_SHIB_BIND_GAKUNIN_MAP_GROUPSがFalseの場合のテスト
    current_app.config.update(
        WEKO_ACCOUNTS_SHIB_BIND_GAKUNIN_MAP_GROUPS=False
    )
    mock_sync_shib_gakunin_map_groups.reset_mock()
    res = client.post(url, data=form)
    mock_sync_shib_gakunin_map_groups.assert_not_called()

    # shib_user.get_relation_info is None
    with patch("weko_accounts.views.ShibUser.get_relation_info",return_value=None)\
        and patch("weko_accounts.views.redirect",return_value=make_response()):
        res = client.post(url,data=form)
        assert res.status_code == 200
        assert res.data.decode() == "/weko/shib/login?Shib-Session-ID=1111&next=%2F"
    # shib_user.get_relation_info is not None
    with patch("weko_accounts.views.ShibUser.get_relation_info",return_value="chib_user")\
        and patch("weko_accounts.views.redirect",return_value=make_response()):
        res = client.post(url,data=form)
        assert res.status_code == 200
        assert res.data.decode() == "/weko/shib/login?Shib-Session-ID=1111&next=%2F"

    current_app.config.update(
        WEKO_ACCOUNTS_SHIB_LOGIN_ENABLED=True,
        WEKO_ACCOUNTS_SKIP_CONFIRMATION_PAGE=True
    )
    # shib_user.get_relation_info is None
    with patch("weko_accounts.views.ShibUser.get_relation_info",return_value=None):
        with patch("weko_accounts.views.find_user_by_email",return_value="shib_user"):
            res = client.post(url,data=form)
            assert res.status_code == 200
            assert res.data.decode() == "/weko/confim/user/skip?Shib-Session-ID=1111&next=%2F"

        with patch("weko_accounts.views.find_user_by_email",return_value=None):
            res = client.post(url,data=form)
            assert res.status_code == 200
            assert res.data.decode() == "/weko/auto/login?Shib-Session-ID=1111&next=%2F"

    # shib_user.get_relation_info is not None
    with patch("weko_accounts.views.ShibUser.get_relation_info",return_value="shib_user"):
        res = client.post(url,data=form)
        assert res.status_code == 200
        assert res.data.decode() == "/weko/auto/login?Shib-Session-ID=1111&next=%2F"

    # raise BaseException
    with patch("weko_accounts.views.flash",side_effect=BaseException("test_error"))\
        and patch("weko_accounts.views._redirect_method",return_value=make_response()) as mock_redirect_:
        res = client.post(url,data={})
        mock_redirect_.assert_called_once()

    # all attributes have value and some shibboleth_user records don't have target eppn
    current_app.config.update(
        WEKO_ACCOUNTS_SHIB_LOGIN_ENABLED=True,
        WEKO_ACCOUNTS_SHIB_ALLOW_USERNAME_INST_EPPN=True
    )
    headers = {
        'HTTP_WEKOID': 'test_weko',
        'HTTP_WEKOSOCIETYAFFILIATION': 'test_aff'
    }
    form = {
        'eppn': 'test_eppn',
        'mail': 'testuser@example.org',
        'Shib-Session-ID': 'session',
        'HTTP_WEKOID': headers['HTTP_WEKOID'],
        'HTTP_WEKOSOCIETYAFFILIATION': headers['HTTP_WEKOSOCIETYAFFILIATION']
    }
    res = client.post(url, data=form, headers=headers)
    assert res.status_code == 200
    assert res.data.decode('utf-8') == '/weko/auto/login?Shib-Session-ID=session&next=%2F'
    with db.session.begin_nested():
        shib_users = ShibbolethUser.query.all()
        assert len(shib_users) == 0

    # all attributes have value and some shibboleth_user records have target eppn
    with db.session.begin_nested():
        weko_user = User.query.filter_by(email=users[0]['email']).first()
        insert_shib_user = ShibbolethUser().create(weko_user, shib_eppn='test_eppn')
        db.session.add(insert_shib_user)
    res = client.post(url, data=form, headers=headers)
    assert res.status_code == 200
    assert res.data.decode('utf-8') == '/weko/auto/login?Shib-Session-ID=session&next=%2F'
    result_shib_user = ShibbolethUser.query.filter_by(shib_eppn='test_eppn').first()
    assert result_shib_user.shib_mail == form['mail']
    assert result_shib_user.shib_user_name == headers['HTTP_WEKOID']
    assert result_shib_user.shib_role_authority_name == headers['HTTP_WEKOSOCIETYAFFILIATION']
    with db.session.begin_nested():
        db.session.delete(result_shib_user)

    # HTTP_WEKOID has no value
    headers = {
        'HTTP_WEKOID': '',
        'HTTP_WEKOSOCIETYAFFILIATION': 'test_aff'
    }
    form = {
        'eppn': 'test_eppn',
        'mail': 'testuser@example.org',
        'Shib-Session-ID': 'session',
        'HTTP_WEKOID': headers['HTTP_WEKOID'],
        'HTTP_WEKOSOCIETYAFFILIATION': headers['HTTP_WEKOSOCIETYAFFILIATION']
    }
    res = client.post(url, data=form, headers=headers)
    assert res.status_code == 200
    assert res.data.decode('utf-8') == '/weko/auto/login?Shib-Session-ID=session&next=%2F'

    # WEKO_ACCOUNTS_SHIB_ALLOW_USERNAME_INST_EPPN is False
    current_app.config.update(
        WEKO_ACCOUNTS_SHIB_ALLOW_USERNAME_INST_EPPN=False
    )
    headers = {
        'HTTP_WEKOID': 'test_weko',
        'HTTP_WEKOSOCIETYAFFILIATION': 'test_aff'
    }
    form = {
        'eppn': 'test_eppn',
        'mail': 'testuser@example.org',
        'Shib-Session-ID': 'session',
        'HTTP_WEKOID': headers['HTTP_WEKOID'],
        'HTTP_WEKOSOCIETYAFFILIATION': headers['HTTP_WEKOSOCIETYAFFILIATION']
    }
    res = client.post(url, data=form, headers=headers)
    assert res.status_code == 200
    assert res.data.decode('utf-8') == '/weko/auto/login?Shib-Session-ID=session&next=%2F'

    # eppn has no value
    current_app.config.update(
        WEKO_ACCOUNTS_SHIB_ALLOW_USERNAME_INST_EPPN=True
    )
    form = {
        'eppn': '',
        'mail': 'testuser@example.org',
        'Shib-Session-ID': 'session',
        'HTTP_WEKOID': headers['HTTP_WEKOID'],
        'HTTP_WEKOSOCIETYAFFILIATION': headers['HTTP_WEKOSOCIETYAFFILIATION']
    }
    res = client.post(url, data=form, headers=headers)
    assert res.status_code == 200
    assert res.data.decode('utf-8') == '/weko/auto/login?Shib-Session-ID=session&next=%2F'

    # HTTP_WEKOID and eppn have no value
    headers = {
        'HTTP_WEKOID': '',
        'HTTP_WEKOSOCIETYAFFILIATION': 'test_aff'
    }
    form = {
        'eppn': '',
        'mail': 'testuser@example.org',
        'Shib-Session-ID': 'session',
        'HTTP_WEKOID': headers['HTTP_WEKOID'],
        'HTTP_WEKOSOCIETYAFFILIATION': headers['HTTP_WEKOSOCIETYAFFILIATION']
    }
    res = client.post(url, data=form, headers=headers)
    assert res.status_code == 200
    assert res.data.decode('utf-8') == ''

    # WEKO_ACCOUNTS_SHIB_ALLOW_USERNAME_INST_EPPN is False and eppn has no value
    current_app.config.update(
        WEKO_ACCOUNTS_SHIB_ALLOW_USERNAME_INST_EPPN=False
    )
    headers = {
        'HTTP_WEKOID': 'test_weko',
        'HTTP_WEKOSOCIETYAFFILIATION': 'test_aff'
    }
    form = {
        'eppn': '',
        'mail': 'testuser@example.org',
        'Shib-Session-ID': 'session',
        'HTTP_WEKOID': headers['HTTP_WEKOID'],
        'HTTP_WEKOSOCIETYAFFILIATION': headers['HTTP_WEKOSOCIETYAFFILIATION']
    }
    res = client.post(url, data=form, headers=headers)
    assert res.status_code == 200
    assert res.data.decode('utf-8') == ''

    # WEKO_ACCOUNTS_SHIB_ALLOW_USERNAME_INST_EPPN is False and eppn has no value
    current_app.config.update(
        WEKO_ACCOUNTS_SHIB_ALLOW_USERNAME_INST_EPPN=False
    )
    res = client.post(url, data=form, headers=headers)
    assert res.status_code == 200
    assert res.data.decode('utf-8') == ''

    # WEKO_ACCOUNTS_SHIB_LOGIN_ENABLED is False
    current_app.config.update(
        WEKO_ACCOUNTS_SHIB_LOGIN_ENABLED=False
    )
    form = {
        'eppn': 'test_eppn',
        'mail': 'testuser@example.org',
        'Shib-Session-ID': 'session',
        'HTTP_WEKOID': headers['HTTP_WEKOID'],
        'HTTP_WEKOSOCIETYAFFILIATION': headers['HTTP_WEKOSOCIETYAFFILIATION']
    }
    res = client.post(url, data=form, headers=headers)
    assert res.status_code == 200
    assert res.data.decode('utf-8') == '/weko/auto/login?Shib-Session-ID=session&next=%2F'

    # Shib-Session-ID has no value
    current_app.config.update(
        WEKO_ACCOUNTS_SHIB_LOGIN_ENABLED=True
    )
    form = {
        'eppn': 'test_eppn',
        'mail': 'testuser@example.com',
        'Shib-Session-ID': '',
        'HTTP_WEKOID': headers['HTTP_WEKOID'],
        'HTTP_WEKOSOCIETYAFFILIATION': headers['HTTP_WEKOSOCIETYAFFILIATION']
    }
    res = client.post(url, data=form, headers=headers)
    assert res.status_code == 200
    assert res.data.decode('utf-8') == '/weko/auto/login?Shib-Session-ID=&next=%2F'

    # WEKO_ACCOUNTS_SHIB_LOGIN_ENABLED is False and Shib-Session-ID has no value
    current_app.config.update(
        WEKO_ACCOUNTS_SHIB_LOGIN_ENABLED=False
    )
    res = client.post(url, data=form, headers=headers)
    assert res.status_code == 302
    assert res.headers['Location'] == 'http://{}/login/'.format(current_app.config["SERVER_NAME"])


#def shib_stub_login():
# .tox/c1/bin/pytest --cov=weko_accounts tests/test_views.py::test_shib_stub_login -vv -s --cov-branch --cov-report=term --basetemp=/code/modules/weko-workflow/.tox/c1/tmp
def test_shib_stub_login(client,mocker):
    url = url_for("weko_accounts.shib_stub_login")+"?next=/next_page"

    # WEKO_ACCOUNTS_SHIB_LOGIN_ENABLED is false
    res = client.get(url)
    assert res.status_code == 403

    current_app.config.update(
        WEKO_ACCOUNTS_SHIB_LOGIN_ENABLED=True
    )
    # WEKO_ACCOUNTS_SHIB_IDP_LOGIN_ENABLED is true
    mock_redirect = mocker.patch("weko_accounts.views.redirect",return_value=make_response())
    res = client.get(url)
    mock_redirect.assert_called_with("http://test_server.localdomain/secure/login.php")

    current_app.config.update(
        WEKO_ACCOUNTS_SHIB_IDP_LOGIN_ENABLED=False
    )
    # WEKO_ACCOUNTS_SHIB_IDP_LOGIN_ENABLED is true
    mock_render_template = mocker.patch("weko_accounts.views.render_template",return_value=make_response())
    res = client.get(url)
    mock_render_template.assert_called_with('weko_accounts/login_shibuser_pattern_1.html',module_name="WEKO-Accounts")

#def shib_logout():
# .tox/c1/bin/pytest --cov=weko_accounts tests/test_views.py::test_shib_logout -vv -s --cov-branch --cov-report=term --basetemp=/code/modules/weko-workflow/.tox/c1/tmp
def test_shib_logout(client, mocker):
    mocker.patch("weko_accounts.views.ShibUser.shib_user_logout")
    res = client.get(url_for("weko_accounts.shib_logout"))
    assert res.data == bytes("logout success","utf-8")

<<<<<<< HEAD
# def find_user_by_email(shib_attributes):
# .tox/c1/bin/pytest --cov=weko_accounts tests/test_views.py::test_find_user_by_email -vv -s --cov-branch --cov-report=term --cov-report=html --basetemp=/code/modules/weko-workflow/.tox/c1/tmp
def test_find_user_by_email(app, users):

    with app.test_request_context():
        user = find_user_by_email({"shib_mail": users[0].get("email")})
        assert user.email == users[0].get("email")
        assert user.id == users[0].get("id")

        user = find_user_by_email({"shib_mail": "invalid.email@nii.ac.jp"})
        assert user is None
=======
# def urlencode(value):
# .tox/c1/bin/pytest --cov=weko_accounts tests/test_views.py::test_urlencode -vv -s --cov-branch --cov-report=term --basetemp=/code/modules/weko-accounts/.tox/c1/tmp
def test_urlencode(app):
    app.jinja_env.filters["urlencode"] = urlencode
    # test urlencode
    template = app.jinja_env.from_string('{{"http://localhost:5000/weko/accounts/shib/login?SHIB_ATTR_SESSION_ID=1111&next=/next_page"|urlencode}}')
    actual = template.render()
    assert actual == "http%3A%2F%2Flocalhost%3A5000%2Fweko%2Faccounts%2Fshib%2Flogin%3FSHIB_ATTR_SESSION_ID%3D1111%26next%3D%2Fnext_page"
>>>>>>> 3aa12c21
<|MERGE_RESOLUTION|>--- conflicted
+++ resolved
@@ -14,12 +14,9 @@
     _has_admin_access,
     init_menu,
     _redirect_method,
-<<<<<<< HEAD
     find_user_by_email,
     shib_sp_login,
-=======
     urlencode,
->>>>>>> 3aa12c21
 )
 from weko_admin.models import AdminSettings
 
@@ -679,6 +676,7 @@
     res = client.get(url)
     mock_render_template.assert_called_with('weko_accounts/login_shibuser_pattern_1.html',module_name="WEKO-Accounts")
 
+
 #def shib_logout():
 # .tox/c1/bin/pytest --cov=weko_accounts tests/test_views.py::test_shib_logout -vv -s --cov-branch --cov-report=term --basetemp=/code/modules/weko-workflow/.tox/c1/tmp
 def test_shib_logout(client, mocker):
@@ -686,7 +684,7 @@
     res = client.get(url_for("weko_accounts.shib_logout"))
     assert res.data == bytes("logout success","utf-8")
 
-<<<<<<< HEAD
+
 # def find_user_by_email(shib_attributes):
 # .tox/c1/bin/pytest --cov=weko_accounts tests/test_views.py::test_find_user_by_email -vv -s --cov-branch --cov-report=term --cov-report=html --basetemp=/code/modules/weko-workflow/.tox/c1/tmp
 def test_find_user_by_email(app, users):
@@ -698,7 +696,8 @@
 
         user = find_user_by_email({"shib_mail": "invalid.email@nii.ac.jp"})
         assert user is None
-=======
+
+
 # def urlencode(value):
 # .tox/c1/bin/pytest --cov=weko_accounts tests/test_views.py::test_urlencode -vv -s --cov-branch --cov-report=term --basetemp=/code/modules/weko-accounts/.tox/c1/tmp
 def test_urlencode(app):
@@ -706,5 +705,4 @@
     # test urlencode
     template = app.jinja_env.from_string('{{"http://localhost:5000/weko/accounts/shib/login?SHIB_ATTR_SESSION_ID=1111&next=/next_page"|urlencode}}')
     actual = template.render()
-    assert actual == "http%3A%2F%2Flocalhost%3A5000%2Fweko%2Faccounts%2Fshib%2Flogin%3FSHIB_ATTR_SESSION_ID%3D1111%26next%3D%2Fnext_page"
->>>>>>> 3aa12c21
+    assert actual == "http%3A%2F%2Flocalhost%3A5000%2Fweko%2Faccounts%2Fshib%2Flogin%3FSHIB_ATTR_SESSION_ID%3D1111%26next%3D%2Fnext_page"