--- conflicted
+++ resolved
@@ -492,7 +492,6 @@
     client.get(url, query_string={"Shib-Session-ID":"2222"})
     mock_flash.assert_called_with("cache_key",category="error")
 
-<<<<<<< HEAD
     # not exist cache_key(AMS)
     mock_redirect_ = mocker.patch("weko_accounts.views._redirect_method",
                                   return_value=make_response())
@@ -502,9 +501,6 @@
     assert called_args[0] is True
     assert "Missing SHIB_CACHE_PREFIX!" in called_kwargs.get("ams_error", "")
 
-    set_session(client,{"shib_session_id":"1111"})
-=======
->>>>>>> dfe96eb5
     # not exist cache_value
     redis_connect.put("Shib-Session-1111",bytes("","utf-8"))
     mock_flash = mocker.patch("weko_accounts.views.flash")
@@ -542,14 +538,9 @@
             with patch("weko_accounts.views.ShibUser.check_in",return_value=None):
                 # ShibUser.shib_user is None,not exist next in session
                 redis_connect.put("Shib-Session-1111",bytes('{"shib_eppn":"test_eppn"}',"utf-8"))
-<<<<<<< HEAD
                 mock_redirect = mocker.patch("weko_accounts.views.redirect",
                                              return_value=make_response())
-                client.get(url)
-=======
-                mock_redirect = mocker.patch("weko_accounts.views.redirect",return_value=make_response())
                 client.get(url, query_string={"Shib-Session-ID":"1111"})
->>>>>>> dfe96eb5
                 mock_redirect.assert_called_with("/")
                 assert redis_connect.redis.exists("Shib-Session-1111") is False
 
