--- conflicted
+++ resolved
@@ -14,11 +14,8 @@
     _has_admin_access,
     init_menu,
     _redirect_method,
-<<<<<<< HEAD
     find_user_by_email
-=======
     shib_sp_login,
->>>>>>> 66ae93ae
 )
 from weko_admin.models import AdminSettings
 
@@ -355,11 +352,7 @@
 
 #def shib_sp_login():
 # .tox/c1/bin/pytest --cov=weko_accounts tests/test_views.py::test_shib_sp_login -vv -s --cov-branch --cov-report=term --basetemp=/code/modules/weko-workflow/.tox/c1/tmp
-<<<<<<< HEAD
-def test_shib_sp_login(client, redis_connect,mocker, db):
-=======
 def test_shib_sp_login(client, redis_connect,mocker, db, users):
->>>>>>> 66ae93ae
     mocker.patch("weko_accounts.views.RedisConnection.connection",return_value=redis_connect)
     url = url_for("weko_accounts.shib_sp_login")
 
@@ -422,10 +415,6 @@
         "SHIB_ATTR_SESSION_ID":"1111",
         "SHIB_ATTR_EPPN":"test_eppn"
     }
-<<<<<<< HEAD
-    res = client.post(url,data=form)
-    assert res.status_code == 200
-=======
 
     # WEKO_ACCOUNTS_SHIB_BIND_GAKUNIN_MAP_GROUPSがTrueの場合のテスト
     current_app.config.update(
@@ -449,7 +438,6 @@
     mock_sync_shib_gakunin_map_groups.reset_mock()
     res = client.post(url, data=form)
     mock_sync_shib_gakunin_map_groups.assert_not_called()
->>>>>>> 66ae93ae
 
     # shib_user.get_relation_info is None
     with patch("weko_accounts.views.ShibUser.get_relation_info",return_value=None)\
@@ -491,12 +479,7 @@
         and patch("weko_accounts.views._redirect_method",return_value=make_response()) as mock_redirect_:
         res = client.post(url,data={})
         mock_redirect_.assert_called_once()
-<<<<<<< HEAD
-
-
-    
-=======
-    
+
     # all attributes have value and some shibboleth_user records don't have target eppn
     current_app.config.update(
         WEKO_ACCOUNTS_SHIB_LOGIN_ENABLED=True,
@@ -674,7 +657,7 @@
     assert res.status_code == 302
     assert res.headers['Location'] == 'http://{}/login/'.format(current_app.config["SERVER_NAME"])
 
->>>>>>> 66ae93ae
+
 #def shib_stub_login():
 # .tox/c1/bin/pytest --cov=weko_accounts tests/test_views.py::test_shib_stub_login -vv -s --cov-branch --cov-report=term --basetemp=/code/modules/weko-workflow/.tox/c1/tmp
 def test_shib_stub_login(client,mocker):
