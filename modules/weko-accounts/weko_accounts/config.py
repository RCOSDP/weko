--- conflicted
+++ resolved
@@ -184,15 +184,12 @@
 
 WEKO_ACCOUNTS_API_LIMIT_RATE_DEFAULT = ['100 per minute']
 
-<<<<<<< HEAD
 WEKO_API_LIMIT_RATE_DEFAULT = ['100 per minute']
 """Default rate limit per endpoint for one user in the WEKO API."""
 
+
 WEKO_ACCOUNTS_SKIP_CONFIRMATION_PAGE = False
 """Skip shibboleth confirmation page."""
-=======
-WEKO_API_LIMIT_RATE_DEFAULT = ["100 per minute"]
-"""Default rate limit per endpoint for one user in the WEKO API."""
 
 WEKO_ACCOUNTS_IDP_ENTITY_ID = ''
 """IdP entity ID that institution owned."""
@@ -222,5 +219,4 @@
 """閲覧権限のデフォルト権限を設定する"""
 
 WEKO_INNDEXTREE_GAKUNIN_GROUP_DEFAULT_CONTRIBUTE_PERMISSION = False
-"""投稿権限のデフォルト権限を設定する"""
->>>>>>> 66ae93ae
+"""投稿権限のデフォルト権限を設定する"""