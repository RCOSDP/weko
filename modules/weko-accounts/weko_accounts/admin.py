--- conflicted
+++ resolved
@@ -62,7 +62,6 @@
                 'extra_role': default_roles.get('extra_role', current_app.config['WEKO_ACCOUNTS_EXTRA_ROLE']['defaultRole'])
             }
 
-
             # 属性マッピング
             attribute_mappings = AdminSettings.get('attribute_mapping', dict_to_object=False)
             attributes = {
@@ -75,24 +74,14 @@
             # ブロックユーザー
             block_user_settings = AdminSettings.get('blocked_user_settings', dict_to_object=False)
             block_user_list = block_user_settings.get('blocked_ePPNs', [])
-<<<<<<< HEAD
             
-=======
-
->>>>>>> 20e87a55
             if request.method == 'POST':
                 # Process forms
                 form = request.form.get('submit', None)
                 new_shib_flg = request.form.get('shibbolethRadios', '0')
-<<<<<<< HEAD
                 new_roles = {key: request.form.get(f'role-lists{i}', []) for i, key in enumerate(roles)}
                 new_attributes = {key: request.form.get(f'attr-lists{i}', []) for i, key in enumerate(attributes)}
                 new_block_user_list = request.form.get('block-eppn-option-list', "[]")
-=======
-                new_attributes = {key: request.form.get(f'attr-lists{i}', '0') for i, key in enumerate(attributes)}
-                new_roles = {key: request.form.get(f'role-lists{i}', '0') for i, key in enumerate(roles)}
-                new_block_user_list = request.form.get('block-eppn-option-list', '0')
->>>>>>> 20e87a55
 
                 if form == 'shib_form':
                     if shib_flg != new_shib_flg:
@@ -100,17 +89,14 @@
                         AdminSettings.update('shib_login_enable', {"shib_flg": (shib_flg == '1')})
                         flash(_('Shibboleth flag was updated.'), category='success')
 
-
+                    # デフォルトロールの更新
                     for key in roles:
                         if roles[key] != new_roles[key]:
                             roles[key] = new_roles[key]
                             flash(_(f'{key.replace("_", " ").title()} was updated.'), category='success')
                         AdminSettings.update('default_role_settings', roles)
-<<<<<<< HEAD
                     
-=======
-                        
->>>>>>> 20e87a55
+                    # 属性マッピングの更新
                     for key in attributes:
                         if attributes[key] != new_attributes[key]:
                             attributes[key] = new_attributes[key]
@@ -127,11 +113,7 @@
                             _('Blocked user list was updated.'),
                             category='success')
                         block_user_list = str(new_eppn_list).replace('"', '\\"')
-<<<<<<< HEAD
                                
-=======
-            
->>>>>>> 20e87a55
             self.get_latest_current_app()
 
             return self.render(
