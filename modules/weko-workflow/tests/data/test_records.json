[
  {
    "_oai": { "id": "oai:weko3.example.org:00000001", "sets": ["1"] },
    "path": ["1"],
    "owner": 1,
    "owners": [1],
    "created_by": 1,
    "recid": "1",
    "title": ["title"],
    "pubdate": { "attribute_name": "PubDate", "attribute_value": "2022-08-20" },
    "_buckets": { "deposit": "3e99cfca-098b-42ed-b8a0-20ddd09b3e02" },
    "_deposit": {
      "id": "1",
      "pid": { "type": "depid", "value": "1", "revision_id": 0 },
      "owner": 1,
      "owners": [1],
      "status": "published",
      "created_by": 1,
      "owners_ext": {
        "email": "wekosoftware@nii.ac.jp",
        "username": "",
        "displayname": ""
      }
    },
    "item_title": "title",
    "author_link": [],
    "item_type_id": "1",
    "publish_date": "2022-08-20",
    "publish_status": "0",
    "weko_shared_ids": [],
    "item_1617186331708": {
      "attribute_name": "Title",
      "attribute_value_mlt": [
        { "subitem_1551255647225": "title", "subitem_1551255648112": "ja", "subitem_stop/continue":"Continue" }
      ]
    },
    "item_1617258105262": {
      "attribute_name": "Resource Type",
      "attribute_value_mlt": [
        {
          "resourceuri": "http://purl.org/coar/resource_type/c_5794",
          "resourcetype": "conference paper"
        }
      ]
    },
    "item_1617186819068": {
      "attribute_name": "Identifier Registration",
      "attribute_value_mlt": [
        {
          "subitem_identifier_reg_text" :"test/0000000001",
          "subitem_identifier_reg_type": "JaLC"
        }
      ]
    },
    "item_1617605131499": {
      "attribute_name": "File",
      "attribute_type": "file",
      "attribute_value_mlt": [
          {
              "url": {
                  "url": "https://localhost/record/1/files/test.txt"
              },
              "date": [
                  {
                      "dateType": "Available",
                      "dateValue": "2022-10-03"
                  }
              ],
              "format": "text/tab-separated-values",
              "filename": "check_2022-03-10.tsv",
              "filesize": [
                  {
                      "value": "460 B"
                  }
              ],
              "accessrole": "open_access",
              "version_id": "29dd361d-dc7f-49bc-b471-bdb5752afef5",
              "displaytype": "detail",
              "licensetype": "license_12",
              "is_thumbnail":true
          }
      ]
    },
    "item_1664947259584": {
      "attribute_name": "サムネイル",
      "attribute_value_mlt": [
          {
              "subitem_thumbnail": [
                  {
                      "thumbnail_url": "/api/files/29ad484d-4ed1-4caf-8b21-ab348ae7bf28/test.png?versionId=ecd5715e-4ca5-4e45-b93c-5089f52860a0",
                      "thumbnail_label": "test.png"
                  }
              ]
          }
      ]
    },
    "relation_version_is_last": true
  },
  {
    "_oai": { "id": "oai:weko3.example.org:00000001.0", "sets": [] },
    "path": ["1"],
    "owner": 1,
    "owners": [1],
    "created_by": 1,
    "recid": "1.0",
    "title": ["title"],
    "pubdate": { "attribute_name": "PubDate", "attribute_value": "2022-08-20" },
    "_buckets": { "deposit": "3cd49fde-d698-481f-9754-726812c86b0f" },
    "_deposit": {
      "id": "1.0",
      "pid": { "type": "depid", "value": "1.0", "revision_id": 0 },
      "owner": 1,
      "owners": [1],
      "status": "published",
      "created_by": 1
    },
    "item_title": "title",
    "author_link": [],
    "item_type_id": "1",
    "publish_date": "2022-08-20",
    "publish_status": "0",
    "weko_shared_ids": [],
    "item_1617186331708": {
      "attribute_name": "Title",
      "attribute_value_mlt": [
        { "subitem_1551255647225": "title", "subitem_1551255648112": "ja" ,"subitem_stop/continue":"Not Continue"}
      ]
    },
    "item_1617258105262": {
      "attribute_name": "Resource Type",
      "attribute_value_mlt": [
        {
          "resourceuri": "http://purl.org/coar/resource_type/c_5794",
          "resourcetype": "conference paper"
        }
      ]
    },
    "item_1617186819068": {
      "attribute_name": "Identifier Registration",
      "attribute_value_mlt": [
        {
          "subitem_identifier_reg_text" :"test/0000000001",
          "subitem_identifier_reg_type": "JaLC"
        }
      ]
    },
    "relation_version_is_last": true
  },
  {
    "_oai": { "id": "oai:weko3.example.org:00000001.1", "sets": [] },
    "path": ["1"],
    "owner": 1,
    "owners": [1],
    "created_by": 1,
    "recid": "1.1",
    "title": ["title"],
    "pubdate": { "attribute_name": "PubDate", "attribute_value": "2022-08-20" },
    "_buckets": { "deposit": "3cd49fde-d698-481f-9754-726812c86b0f" },
    "_deposit": {
      "id": "1.1",
      "pid": { "type": "depid", "value": "1.1", "revision_id": 0 },
      "owner": 1,
      "owners": [1],
      "status": "published",
      "created_by": 1
    },
    "item_title": "title",
    "author_link": [],
    "item_type_id": "1",
    "publish_date": "2022-08-20",
    "publish_status": "0",
    "weko_shared_ids": [],
    "item_1617186331708": {
      "attribute_name": "Title",
      "attribute_value_mlt": [
        { "subitem_1551255647225": "title", "subitem_1551255648112": "ja" }
      ]
    },
    "item_1617258105262": {
      "attribute_name": "Resource Type",
      "attribute_value_mlt": [
        {
          "resourceuri": "http://purl.org/coar/resource_type/c_5794",
          "resourcetype": "conference paper"
        }
      ]
    },
    "item_1617186819068": {
      "attribute_name": "Identifier Registration",
      "attribute_value_mlt": [
        {
          "subitem_identifier_reg_text": "test_2/0000000001",
          "subitem_identifier_reg_type": "JaLC"
        }
      ]
    },
    "relation_version_is_last": true
  },
  {
    "_oai": { "id": "oai:weko3.example.org:00000002", "sets": ["2"] },
    "path": ["2"],
    "owner": 1,
    "owners": [1],
    "created_by": 1,
    "recid": "2",
    "title": ["title2"],
    "pubdate": { "attribute_name": "PubDate", "attribute_value": "2022-08-20" },
    "_buckets": { "deposit": "3e99cfca-098b-42ed-b8a0-20ddd09b3e02" },
    "_deposit": {
      "id": "2",
      "pid": { "type": "depid", "value": "2", "revision_id": 0 },
      "owner": 1,
      "owners": [1],
      "status": "published",
      "created_by": 1,
      "owners_ext": {
        "email": "wekosoftware@nii.ac.jp",
        "username": "",
        "displayname": ""
      }
    },
    "item_title": "title2",
    "author_link": [],
    "item_type_id": "1",
    "publish_date": "2022-08-20",
    "publish_status": "0",
    "weko_shared_ids": [],
    "item_1617186331708": {
      "attribute_name": "Title",
      "attribute_value_mlt": [
        { "subitem_1551255647225": "title2", "subitem_1551255648112": "ja" }
      ]
    },
    "item_1617258105262": {
      "attribute_name": "Resource Type",
      "attribute_value_mlt": [
        {
          "resourceuri": "http://purl.org/coar/resource_type/c_5794",
          "resourcetype": "conference paper"
        }
      ]
    },
    "item_1617186819068": {
      "attribute_name": "Identifier Registration",
      "attribute_value_mlt": [
        {
          "subitem_identifier_reg_text" :"",
          "subitem_identifier_reg_type": ""
        }
      ]
    },
    "relation_version_is_last": true
  },
  {
    "_oai": { "id": "oai:weko3.example.org:00000002.0", "sets": [] },
    "path": ["2"],
    "owner": 1,
    "owners": [1],
    "created_by": 1,
    "recid": "2.0",
    "title": ["title2"],
    "pubdate": { "attribute_name": "PubDate", "attribute_value": "2022-08-20" },
    "_buckets": { "deposit": "3cd49fde-d698-481f-9754-726812c86b0f" },
    "_deposit": {
      "id": "2.0",
      "pid": { "type": "depid", "value": "2.0", "revision_id": 0 },
      "owner": 1,
      "owners": [1],
      "status": "published",
      "created_by": 1
    },
    "item_title": "title2",
    "author_link": [],
    "item_type_id": "1",
    "publish_date": "2022-08-20",
    "publish_status": "0",
    "weko_shared_ids": [],
    "item_1617186331708": {
      "attribute_name": "Title",
      "attribute_value_mlt": [
        { "subitem_1551255647225": "title2", "subitem_1551255648112": "ja" }
      ]
    },
    "item_1617258105262": {
      "attribute_name": "Resource Type",
      "attribute_value_mlt": [
        {
          "resourceuri": "http://purl.org/coar/resource_type/c_5794",
          "resourcetype": "conference paper"
        }
      ]
    },
    "relation_version_is_last": true
  },
  {
    "_oai": { "id": "oai:weko3.example.org:00000002.1", "sets": [] },
    "path": ["2"],
    "owner": 1,
    "owners": [1],
    "created_by": 1,
    "recid": "2.1",
    "title": ["title2"],
    "pubdate": { "attribute_name": "PubDate", "attribute_value": "2022-08-20" },
    "_buckets": { "deposit": "3cd49fde-d698-481f-9754-726812c86b0f" },
    "_deposit": {
      "id": "2.1",
      "pid": { "type": "depid", "value": "2.1", "revision_id": 0 },
      "owner": 1,
      "owners": [1],
      "status": "published",
      "created_by": 1
    },
    "item_title": "title2",
    "author_link": [],
    "item_type_id": "1",
    "publish_date": "2022-08-20",
    "publish_status": "0",
    "weko_shared_ids": [],
    "item_1617186331708": {
      "attribute_name": "Title",
      "attribute_value_mlt": [
        { "subitem_1551255647225": "title2", "subitem_1551255648112": "ja" }
      ]
    },
    "item_1617258105262": {
      "attribute_name": "Resource Type",
      "attribute_value_mlt": [
        {
          "resourceuri": "http://purl.org/coar/resource_type/c_5794",
          "resourcetype": "conference paper"
        }
      ]
    },
    "relation_version_is_last": true
  },
  {
<<<<<<< HEAD
    "_oai": { "id": "oai:weko3.example.org:00000003", "sets": [] },
    "path": ["2"],
    "owner": "1",
    "recid": "3",
    "title": ["title3"],
    "pubdate": { "attribute_name": "PubDate", "attribute_value": "2022-08-20" },
    "_buckets": { "deposit": "3cd49fde-d698-481f-9754-726812c86b0f" },
    "_deposit": {
      "id": "3",
      "pid": { "type": "depid", "value": "3", "revision_id": 0 },
      "owner": "1",
      "owners": [1],
      "status": "draft",
      "created_by": 1
=======
    "_oai": { "id": "oai:weko3.example.org:00000194"},
    "path": ["1679618435874"],
    "owner": 1,
    "owners": [1],
    "created_by": 1,
    "recid": "194",
    "title": ["テスト タイトル1"],
    "pubdate": {
      "attribute_name": "PubDate",
      "attribute_value": "2023-04-25"
    },
    "_buckets": {"deposit": "4b5c756b-f805-47b7-82f7-1ef4e8b5b540" },
    "_deposit": {
      "id": "194",
      "pid": {"type": "depid","value": "194","revision_id": 0},
      "owner": 1,
      "owners": [1],
      "status": "published",
      "created_by": 1,
      "owners_ext": {"email": "wekosoftware@ivis.co.jp", "username": null,"displayname": "system administrator"}
    },
    "item_title": "テスト タイトル1",
    "author_link": [],
    "item_type_id": "1",
    "publish_date": "2023-04-25",
    "publish_status": "0",
    "weko_shared_ids": [],
    "item_1617186331708": {"attribute_name": "Title",
      "attribute_value_mlt": [{"subitem_1551255647225": "テスト タイトル1",
        "subitem_1551255648112": "en" }]},
    "item_1681954089710": {
      "attribute_name": "ContentsFile","attribute_type": "file",
      "attribute_value_mlt": [
      {
        "url": {"url": "https://weko3.example.org/record/194/files/W-2023-21.docx"},
        "date": [{"dateType": "Available","dateValue": "2023-05-26"}],
        "roles": [{"role": "1"},{"role": "2"}],
        "format": "application/vnd.openxmlformats-officedocument.wordprocessingml.document",
        "filename": "W-2023-21.docx",
        "filesize": [{"value": "216 KB"}],
        "accessdate": "2023-06-10",
        "accessrole": "open_date",
        "version_id": "c65ba84c-0a95-4d4a-896f-a7e2f37f397a"
      }
      ]
    },
    "relation_version_is_last": true
  },
  {
    "_oai": { "id": "oai:weko3.example.org:00000195"},
    "path": ["1679618435874"],
    "owner": 1,
    "owners": [1],
    "created_by": 1,
    "recid": "195",
    "title": ["テスト タイトル2"],
    "pubdate": {
      "attribute_name": "PubDate",
      "attribute_value": "2023-04-25"
    },
    "_buckets": {"deposit": "4b5c756b-f805-47b7-82f7-1ef4e8b5b540" },
    "_deposit": {
      "id": "1",
      "pid": {"type": "depid","value": "195","revision_id": 0},
      "owner": 1,
      "owners": [1],
      "status": "published",
      "created_by": 1,
      "owners_ext": {"email": "wekosoftware@ivis.co.jp", "username": null,"displayname": "system administrator"}
    },
    "item_title": "テスト タイトル2",
    "author_link": [],
    "item_type_id": "1",
    "publish_date": "2023-04-25",
    "publish_status": "0",
    "weko_shared_ids": [6],
    "item_1617186331708": {"attribute_name": "Title",
      "attribute_value_mlt": [{"subitem_1551255647225": "テスト タイトル2",
        "subitem_1551255648112": "en" }]},
    "item_1681954089710": {
      "attribute_name": "ContentsFile","attribute_type": "file",
      "attribute_value_mlt": [
      {
        "url": {"url": "https://weko3.example.org/record/194/files/W-2023-21.docx"},
        "date": [{"dateType": "Available","dateValue": "2023-05-26"}],
        "roles": [{"role": "1"},{"role": "2"}],
        "format": "application/vnd.openxmlformats-officedocument.wordprocessingml.document",
        "filename": "W-2023-21.docx",
        "filesize": [{"value": "216 KB"}],
        "accessdate": "2023-06-10",
        "accessrole": "open_date",
        "version_id": "c65ba84c-0a95-4d4a-896f-a7e2f37f397a"
      }
      ]
    },
    "relation_version_is_last": true
  },

  {
    "_oai": { "id": "oai:weko3.example.org:00000003", "sets": ["3"] },
    "path": ["3"],
    "owner": 1,
    "owners": [1],
    "created_by": 1,
    "recid": "3",
    "title": ["title3"],
    "pubdate": { "attribute_name": "PubDate", "attribute_value": "2022-08-20" },
    "_buckets": { "deposit": "3e99cfca-098b-42ed-b8a0-20ddd09b3e02" },
    "_deposit": {
      "id": "3",
      "pid": { "type": "depid", "value": "3", "revision_id": 0 },
      "owner": 1,
      "owners": [1],
      "status": "published",
      "created_by": 1,
      "owners_ext": {
        "email": "",
        "username": "",
        "displayname": ""
      },
      "shared_user_ids":[1]
>>>>>>> e8d00a98
    },
    "item_title": "title3",
    "author_link": [],
    "item_type_id": "1",
    "publish_date": "2022-08-20",
    "publish_status": "0",
<<<<<<< HEAD
    "weko_shared_id": -1,
=======
    "weko_shared_ids": [],
>>>>>>> e8d00a98
    "item_1617186331708": {
      "attribute_name": "Title",
      "attribute_value_mlt": [
        { "subitem_1551255647225": "title3", "subitem_1551255648112": "ja" }
      ]
    },
    "item_1617258105262": {
      "attribute_name": "Resource Type",
      "attribute_value_mlt": [
        {
          "resourceuri": "http://purl.org/coar/resource_type/c_5794",
          "resourcetype": "conference paper"
        }
      ]
    },
<<<<<<< HEAD
=======
    "item_1617186819068": {
      "attribute_name": "Identifier Registration",
      "attribute_value_mlt": [
        {
          "subitem_identifier_reg_text" :"",
          "subitem_identifier_reg_type": ""
        }
      ]
    },
>>>>>>> e8d00a98
    "relation_version_is_last": true
  }

]<|MERGE_RESOLUTION|>--- conflicted
+++ resolved
@@ -334,10 +334,11 @@
     "relation_version_is_last": true
   },
   {
-<<<<<<< HEAD
     "_oai": { "id": "oai:weko3.example.org:00000003", "sets": [] },
     "path": ["2"],
-    "owner": "1",
+    "owner": 1,
+    "owners": [1],
+    "created_by": 1,
     "recid": "3",
     "title": ["title3"],
     "pubdate": { "attribute_name": "PubDate", "attribute_value": "2022-08-20" },
@@ -345,11 +346,35 @@
     "_deposit": {
       "id": "3",
       "pid": { "type": "depid", "value": "3", "revision_id": 0 },
-      "owner": "1",
+      "owner": 1,
       "owners": [1],
       "status": "draft",
       "created_by": 1
-=======
+    },
+    "item_title": "title3",
+    "author_link": [],
+    "item_type_id": "1",
+    "publish_date": "2022-08-20",
+    "publish_status": "0",
+    "weko_shared_ids": [],
+    "item_1617186331708": {
+      "attribute_name": "Title",
+      "attribute_value_mlt": [
+        { "subitem_1551255647225": "title3", "subitem_1551255648112": "ja" }
+      ]
+    },
+    "item_1617258105262": {
+      "attribute_name": "Resource Type",
+      "attribute_value_mlt": [
+        {
+          "resourceuri": "http://purl.org/coar/resource_type/c_5794",
+          "resourcetype": "conference paper"
+        }
+      ]
+    },
+    "relation_version_is_last": true
+  },
+  {
     "_oai": { "id": "oai:weko3.example.org:00000194"},
     "path": ["1679618435874"],
     "owner": 1,
@@ -471,18 +496,13 @@
         "displayname": ""
       },
       "shared_user_ids":[1]
->>>>>>> e8d00a98
     },
     "item_title": "title3",
     "author_link": [],
     "item_type_id": "1",
     "publish_date": "2022-08-20",
     "publish_status": "0",
-<<<<<<< HEAD
-    "weko_shared_id": -1,
-=======
-    "weko_shared_ids": [],
->>>>>>> e8d00a98
+    "weko_shared_ids": [],
     "item_1617186331708": {
       "attribute_name": "Title",
       "attribute_value_mlt": [
@@ -498,8 +518,6 @@
         }
       ]
     },
-<<<<<<< HEAD
-=======
     "item_1617186819068": {
       "attribute_name": "Identifier Registration",
       "attribute_value_mlt": [
@@ -509,7 +527,6 @@
         }
       ]
     },
->>>>>>> e8d00a98
     "relation_version_is_last": true
   }
 
