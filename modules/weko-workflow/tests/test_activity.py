--- conflicted
+++ resolved
@@ -148,6 +148,9 @@
         original_detail = HeadlessActivity.detail
         original_current_action = HeadlessActivity.current_action
 
+        original_detail = HeadlessActivity.detail
+        original_current_action = HeadlessActivity.current_action
+
         detail = "http://test_server.localdomain/workflow/activity/detail/A-TEST-00001"
         actions = (["item_login"] * 2 + ["item_link"] * 3 + ["identifier_grant"] * 4 + ["end_action"] * 2)
 
@@ -260,225 +263,20 @@
         type(activity).detail = original_detail
         type(activity).current_action = original_current_action
 
-<<<<<<< HEAD
     def test__input_metadata(self):
         pass
-=======
-    # .tox/c1/bin/pytest --cov=weko_workflow tests/test_activity.py::TestHeadlessActivity::test__input_metadata -vv -s --cov-branch --cov-report=term --basetemp=/code/modules/weko-workflow/.tox/c1/tmp
-    def test__input_metadata(self, app, db, workflow, users, client, mocker):
-        mocker.patch.object(HeadlessActivity, "_upload_files", return_value=[{"file_name": "test.txt", "file_id": "12345"}])
-        mocker.patch("weko_workflow.api.WorkActivity.upt_activity_metadata", return_value=None)
-        mocker.patch("weko_workflow.headless.activity.get_workflow_journal", return_value=None)
-        mocker.patch("weko_workflow.headless.activity.get_feedback_maillist", return_value=(MagicMock(json={"code": 1, "data": []}), None))
-        mocker.patch("weko_workflow.headless.activity.get_mapping", return_value={"title.@value": "title"})
-        mocker.patch("weko_workflow.headless.activity.get_data_by_property", return_value=(["Test Title"], None))
-        mocker.patch("weko_workflow.headless.activity.current_pidstore.minters",
-            {"weko_deposit_minter": lambda record_uuid, data: MagicMock(pid_value="200001")},
-        )
-        mocker.patch("weko_workflow.headless.activity.WekoDeposit.create",return_value=MagicMock())
-        mocker.patch("weko_workflow.headless.activity.WekoDeposit.update")
-        mocker.patch("weko_workflow.headless.activity.WekoDeposit.commit")
-        mocker.patch("weko_workflow.headless.activity.delete_user_lock_activity_cache")
-        mocker.patch("weko_workflow.headless.activity.delete_lock_activity_cache")
-        with patch("weko_workflow.views.WorkActivity.get_new_activity_id") as mock_get_new_activity_id:
-            # case 1
-            mocker.patch("weko_workflow.headless.activity.validate_form_input_data",
-                side_effect=lambda result, itemtype_id, metadata: result.update({"is_valid": True}))
-            mock_get_new_activity_id.side_effect = [f"A-TEST-0000{i}" for i in range(1, 20)]
-            login_user(users[1]["obj"])
-            activity = HeadlessActivity()
->>>>>>> e69efedb
-
-            activity.init_activity(users[1]["id"], workflow["workflow"].id, community="comm01")
-
-            metadata = {"title": "Test Title", "pubdate": "2024-01-01", "shared_user_id": users[1]["id"]}
-            files = []
-            recid = activity._input_metadata(metadata, files)
-            assert recid == "200001"
-
-            # files is None
-            mocker.patch("weko_workflow.headless.activity.validate_form_input_data",
-                side_effect=lambda result, itemtype_id, metadata: result.update({"is_valid": True})
-            )
-            files = None
-            recid = activity._input_metadata(metadata, files)
-            assert recid == "200001"
-
-            # input_metadata_invalid
-            mocker.patch("weko_workflow.headless.activity.validate_form_input_data",
-                side_effect=lambda result, itemtype_id, metadata: result.update({"is_valid": False, "error": "Invalid metadata"})
-            )
-            with pytest.raises(WekoWorkflowException) as ex:
-                activity._input_metadata(metadata, files)
-            assert str(ex.value) == "failed to input metadata: Invalid metadata"
-
-            # TODO: metadata_existing_record
-            # activity.recid = "200001"
-            # mocker.patch("weko_workflow.headless.activity.validate_form_input_data", side_effect=lambda result, itemtype_id, metadata: result.update({"is_valid": True}))
-            # recid = activity._input_metadata(metadata, files)
-            # assert recid == "200001"
-
-            # upt_activity_metadata raises Exception
-            mocker.patch("weko_workflow.headless.activity.validate_form_input_data",
-                side_effect=lambda result, itemtype_id, metadata: result.update({"is_valid": True})
-            )
-            mocker.patch("weko_workflow.api.WorkActivity.upt_activity_metadata",
-                side_effect=Exception("upt_activity_metadata error")
-            )
-            with pytest.raises(WekoWorkflowException) as ex:
-                activity._input_metadata(metadata, files)
-            assert (str(ex.value) == "failed to input metadata: upt_activity_metadata error")
-
-    # .tox/c1/bin/pytest --cov=weko_workflow tests/test_activity.py::TestHeadlessActivity::test__designate_index -vv -s --cov-branch --cov-report=term --basetemp=/code/modules/weko-workflow/.tox/c1/tmp
-    def test__designate_index(self, app, db, workflow, users, client, mocker):
-        activity = HeadlessActivity()
-
-        login_user(users[1]["obj"])
-        activity.init_activity(users[1]["id"], workflow["workflow"].id)
-
-        # Mocking the necessary methods
-        mock_user_lock = mocker.patch.object(activity, "_user_lock")
-        mock_activity_lock = mocker.patch.object(
-            activity, "_activity_lock", return_value="locked_value"
-        )
-        mock_user_unlock = mocker.patch.object(activity, "_user_unlock")
-        mock_activity_unlock = mocker.patch.object(activity, "_activity_unlock")
-        mock_update_index_tree_for_record = mocker.patch(
-            "weko_workflow.headless.activity.update_index_tree_for_record"
-        )
-
-        # Test case: index is not a list
-        activity._designate_index(1)
-        mock_update_index_tree_for_record.assert_called_once_with(activity.recid, 1)
-
-        # Test case: index is a list
-        activity._designate_index([1, 2])
-        assert mock_update_index_tree_for_record.call_count == 3
-        mock_update_index_tree_for_record.assert_any_call(activity.recid, 1)
-        mock_update_index_tree_for_record.assert_any_call(activity.recid, 2)
-
-        # Verify locks and unlocks
-        assert mock_user_lock.call_count == 2
-        assert mock_activity_lock.call_count == 2
-        assert mock_user_unlock.call_count == 2
-        assert mock_activity_unlock.call_count == 2
-        mock_activity_unlock.assert_any_call("locked_value")
-
-        # update_index_tree_for_record raises Exception
-        mock_update_index_tree_for_record = mocker.patch(
-            "weko_workflow.headless.activity.update_index_tree_for_record",
-            side_effect=Exception("update_index_tree_for_record error"),
-        )
-        with pytest.raises(WekoWorkflowException) as ex:
-            activity._designate_index(1)
-        assert str(ex.value) == "failed to designate index."
-        mock_update_index_tree_for_record.assert_called_once_with(activity.recid, 1)
-
-    # .tox/c1/bin/pytest --cov=weko_workflow tests/test_activity.py::TestHeadlessActivity::test__comment -vv -s --cov-branch --cov-report=term --basetemp=/code/modules/weko-workflow/.tox/c1/tmp
-    def test__comment(self, app, db, workflow, users, client, mocker):
-        activity = HeadlessActivity()
-
-        login_user(users[1]["obj"])
-        activity.init_activity(users[1]["id"], workflow["workflow"].id)
-
-        # Mocking the necessary methods
-        mock_user_lock = mocker.patch.object(activity, "_user_lock")
-        mock_activity_lock = mocker.patch.object(
-            activity, "_activity_lock", return_value="locked_value"
-        )
-        mock_user_unlock = mocker.patch.object(activity, "_user_unlock")
-        mock_activity_unlock = mocker.patch.object(activity, "_activity_unlock")
-        mock_next_action = mocker.patch(
-            "weko_workflow.headless.activity.next_action",
-            return_value=(MagicMock(json={"code": 0, "msg": ""}), None),
-        )
-        # Test case: successful comment
-        activity._comment("This is a test comment")
-        mock_next_action.assert_called_once_with(
-            activity.activity_id,
-            activity.current_action_id,
-            {"commond": "This is a test comment"},
-        )
-        mock_user_lock.assert_called_once()
-        mock_activity_lock.assert_called_once()
-        mock_user_unlock.assert_called_once()
-        mock_activity_unlock.assert_called_once_with("locked_value")
-
-        # Test case: failed to set comment
-        mock_next_action.return_value = (
-            MagicMock(json={"code": 1, "msg": "error"}),
-            None,
-        )
-        with pytest.raises(WekoWorkflowException) as ex:
-            activity._comment("This is a test comment")
-        assert str(ex.value) == "error"
-        mock_user_lock.assert_called()
-        mock_activity_lock.assert_called()
-        mock_user_unlock.assert_called()
-        mock_activity_unlock.assert_called_with("locked_value")
-
-        # Test case: SQLAlchemyError occurs in next_action
-        mock_next_action.side_effect = SQLAlchemyError("SQLAlchemyError occurred")
-        with pytest.raises(WekoWorkflowException) as ex:
-            activity._comment("This is a test comment")
-        assert str(ex.value) == "failed to set comment."
-        mock_user_lock.assert_called()
-        mock_activity_lock.assert_called()
-        mock_user_unlock.assert_called()
-        mock_activity_unlock.assert_called_with("locked_value")
-
-    # .tox/c1/bin/pytest --cov=weko_workflow tests/test_activity.py::TestHeadlessActivity::test_item_link -vv -s --cov-branch --cov-report=term --basetemp=/code/modules/weko-workflow/.tox/c1/tmp
-    def test_item_link(self, app, db, workflow, users, client, mocker):
-        activity = HeadlessActivity()
-
-        login_user(users[1]["obj"])
-        activity.init_activity(users[1]["id"], workflow["workflow"].id)
-
-        # Mocking the necessary methods
-        mock_user_lock = mocker.patch.object(activity, "_user_lock")
-        mock_activity_lock = mocker.patch.object(
-            activity, "_activity_lock", return_value="locked_value"
-        )
-        mock_user_unlock = mocker.patch.object(activity, "_user_unlock")
-        mock_activity_unlock = mocker.patch.object(activity, "_activity_unlock")
-        mock_next_action = mocker.patch(
-            "weko_workflow.headless.activity.next_action",
-            return_value=(MagicMock(json={"code": 0, "msg": ""}), None),
-        )
-
-        # Test case: successful item link
-        link_data = [{"link": "test_link"}]
-        activity.item_link(link_data)
-        mock_next_action.assert_called_once_with(
-            activity.activity_id, activity.current_action_id, {"link_data": link_data}
-        )
-        mock_user_lock.assert_called_once()
-        mock_activity_lock.assert_called_once()
-        mock_user_unlock.assert_called_once()
-        mock_activity_unlock.assert_called_once_with("locked_value")
-
-        # Test case: failed item link
-        mock_next_action.return_value = (
-            MagicMock(json={"code": 1, "msg": "error"}),
-            None,
-        )
-        with pytest.raises(WekoWorkflowException) as ex:
-            activity.item_link(link_data)
-        assert str(ex.value) == "error"
-        mock_user_lock.assert_called()
-        mock_activity_lock.assert_called()
-        mock_user_unlock.assert_called()
-        mock_activity_unlock.assert_called_with("locked_value")
-
-        # Test case: SQLAlchemyError occurs in next_action
-        mock_next_action.side_effect = SQLAlchemyError("SQLAlchemyError occurred")
-        with pytest.raises(WekoWorkflowException) as ex:
-            activity.item_link(link_data)
-        assert str(ex.value) == "failed in Item Link."
-        mock_user_lock.assert_called()
-        mock_activity_lock.assert_called()
-        mock_user_unlock.assert_called()
-        mock_activity_unlock.assert_called_with("locked_value")
+
+    def test__upload_files(self):
+        pass
+
+    def test__designate_index(self):
+        pass
+
+    def test__comment(self):
+        pass
+
+    def test_item_link(self):
+        pass
 
     def test_approval(self):
         pass
