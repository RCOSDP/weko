# -*- coding: utf-8 -*-
#
# This file is part of WEKO3.
# Copyright (C) 2017 National Institute of Informatics.
#
# WEKO3 is free software; you can redistribute it
# and/or modify it under the terms of the GNU General Public License as
# published by the Free Software Foundation; either version 2 of the
# License, or (at your option) any later version.
#
# WEKO3 is distributed in the hope that it will be
# useful, but WITHOUT ANY WARRANTY; without even the implied warranty of
# MERCHANTABILITY or FITNESS FOR A PARTICULAR PURPOSE.  See the GNU
# General Public License for more details.
#
# You should have received a copy of the GNU General Public License
# along with WEKO3; if not, write to the
# Free Software Foundation, Inc., 59 Temple Place, Suite 330, Boston,
# MA 02111-1307, USA.

"""Module tests."""
from re import M
import threading
from traceback import print_tb
from typing_extensions import Self
from unittest.mock import MagicMock
from weko_workflow.api import WorkActivity
import pytest
from mock import patch
from sqlalchemy.orm.attributes import flag_modified

from flask import Flask, json, jsonify, url_for, session, make_response, current_app
from flask_babelex import gettext as _
from invenio_db import db
from sqlalchemy import func
from sqlalchemy.exc import SQLAlchemyError
from datetime import datetime
import uuid
from invenio_communities.models import Community
from invenio_pidstore.errors import PIDDoesNotExistError,PIDDeletedError
from invenio_pidstore.models import PersistentIdentifier, PIDStatus
from invenio_accounts.testutils import login_user_via_session

from invenio_cache import current_cache

import weko_workflow.utils
from weko_workflow import WekoWorkflow
from weko_workflow.config import WEKO_WORKFLOW_TODO_TAB, WEKO_WORKFLOW_WAIT_TAB,WEKO_WORKFLOW_ALL_TAB
from flask_security import login_user
from invenio_accounts.testutils import login_user_via_session as login
from weko_workflow.models import ActionStatusPolicy, ActionFeedbackMail, ActionJournal, ActionIdentifier, Activity, ActivityHistory, ActionStatus, Action, WorkFlow, FlowDefine, FlowAction,FlowActionRole, ActivityAction, GuestActivity
from weko_workflow.views import unlock_activity, check_approval, get_feedback_maillist, save_activity, previous_action,_generate_download_url,check_authority_action
from marshmallow.exceptions import ValidationError
from weko_records_ui.models import FileOnetimeDownload, FilePermission
from weko_records.models import ItemMetadata, ItemReference
from invenio_records.models import RecordMetadata
<<<<<<< HEAD
from tests.helpers import create_record
=======
>>>>>>> 99f523a0



def response_data(response):
    return json.loads(response.data)


# .tox/c1/bin/pytest --cov=weko_workflow tests/test_views.py::test_index_acl_nologin -vv -s --cov-branch --cov-report=term --basetemp=/code/modules/weko-workflow/.tox/c1/tmp
def test_index_acl_nologin(client,db_register2):
    """_summary_

    Args:
        client (FlaskClient): flask test client
    """
    url = url_for('weko_workflow.index')
    res =  client.get(url)
    assert res.status_code == 302
    assert res.location == "http://TEST_SERVER.localdomain/login/?next=%2Fworkflow%2F"


# .tox/c1/bin/pytest --cov=weko_workflow tests/test_views.py::test_index_acl -vv -s --cov-branch --cov-report=term --basetemp=/code/modules/weko-workflow/.tox/c1/tmp
@pytest.mark.parametrize('users_index, status_code', [
    (0, 200),
    (1, 200),
    (2, 200),
    (3, 200),
    (4, 200),
    (5, 200),
    (6, 200),
])
def test_index_acl(client, users, db_register2,users_index, status_code):
    login(client=client, email=users[users_index]['email'])
    url = url_for('weko_workflow.index',_external=True)
    res = client.get(url)
    assert res.status_code == status_code

    url = url_for('weko_workflow.index',community="a",_external=True)
    res = client.get(url)
    assert res.status_code == status_code

    url = url_for('weko_workflow.index',tab=WEKO_WORKFLOW_TODO_TAB,_external=True)
    res = client.get(url)
    assert res.status_code == status_code

    url = url_for('weko_workflow.index',tab=WEKO_WORKFLOW_TODO_TAB,community="a",_external=True)
    res = client.get(url)
    assert res.status_code == status_code

    url = url_for('weko_workflow.index',tab=WEKO_WORKFLOW_WAIT_TAB,_external=True)
    res = client.get(url)
    assert res.status_code == status_code

    url = url_for('weko_workflow.index',tab=WEKO_WORKFLOW_WAIT_TAB,community="a",_external=True)
    res = client.get(url)
    assert res.status_code == status_code

    url = url_for('weko_workflow.index',tab=WEKO_WORKFLOW_ALL_TAB,_external=True)
    res = client.get(url)
    assert res.status_code == status_code

    url = url_for('weko_workflow.index',tab=WEKO_WORKFLOW_ALL_TAB,community="a",_external=True)
    res = client.get(url)
    assert res.status_code == status_code


# .tox/c1/bin/pytest --cov=weko_workflow tests/test_views.py::test_iframe_success -v -vv -s --cov-branch --cov-report=term --basetemp=/code/modules/weko-workflow/.tox/c1/tmp
def test_iframe_success(client, db_register,users, db_records,mocker,without_remove_session):
    mock_render_template = MagicMock(return_value=jsonify({}))
    item = db_records[0][3]
    session = {
        "itemlogin_id":"1",
        "itemlogin_activity":db_register["activities"][1],
        "itemlogin_item":item,
        "itemlogin_steps":"test steps",
        "itemlogin_action_id":3,
        "itemlogin_cur_step":"item_login",
        "itemlogin_record":"test approval_record",
        "itemlogin_histories":"test histories",
        "itemlogin_res_check":0,
        "itemlogin_pid":db_records[0][0],
        "itemlogin_community_id":"comm01"
    }
    mocker.patch("weko_workflow.views.session",session)
    with patch("weko_workflow.views.render_template", mock_render_template):
        url = url_for("weko_workflow.iframe_success")
        res = client.get(url)
        args, kwargs = mock_render_template.call_args
        assert args[0] == "weko_workflow/item_login_success.html"
        assert "form" in kwargs

    session = {
        "itemlogin_id":"1",
        "itemlogin_activity":db_register["activities"][1],
        "itemlogin_item":{},
        "itemlogin_steps":"test steps",
        "itemlogin_action_id":3,
        "itemlogin_cur_step":"item_login",
        "itemlogin_record":"test approval_record",
        "itemlogin_histories":"test histories",
        "itemlogin_res_check":0,
        "itemlogin_pid":db_records[0][0],
    }
    mocker.patch("weko_workflow.views.session",session)
    with patch("weko_workflow.views.render_template", mock_render_template):
        url = url_for("weko_workflow.iframe_success")
        res = client.get(url)
        args, kwargs = mock_render_template.call_args
        assert args[0] == "weko_workflow/item_login_success.html"
        assert "form" in kwargs

    # not exist session key
    session = {}
    mocker.patch("weko_workflow.views.session",session)
    with patch("weko_workflow.views.render_template",mock_render_template):
        url = url_for("weko_workflow.iframe_success")
        res = client.get(url)
        mock_args, mock_kwargs = mock_render_template.call_args
        assert mock_args[0] == "weko_theme/error.html"
        assert mock_kwargs["error"] == "can not get data required for rendering"
    # can not get value from session
    session = {
        "itemlogin_id":"1",
        "itemlogin_activity":None,
        "itemlogin_item":{},
        "itemlogin_steps":"test steps",
        "itemlogin_action_id":3,
        "itemlogin_cur_step":"item_login",
        "itemlogin_record":"test approval_record",
        "itemlogin_histories":"test histories",
        "itemlogin_res_check":0,
        "itemlogin_pid":db_records[0][0],
    }
    mocker.patch("weko_workflow.views.session",session)
    with patch("weko_workflow.views.render_template",mock_render_template):
        url = url_for("weko_workflow.iframe_success")
        res = client.get(url)
        mock_args, mock_kwargs = mock_render_template.call_args
        assert mock_args[0] == "weko_theme/error.html"
        assert mock_kwargs["error"] == "can not get data required for rendering"

    # wrong res_check
    session = {
        "itemlogin_id":"1",
        "itemlogin_activity":db_register["activities"][1],
        "itemlogin_item":{},
        "itemlogin_steps":"test steps",
        "itemlogin_action_id":3,
        "itemlogin_cur_step":"item_login",
        "itemlogin_record":"test approval_record",
        "itemlogin_histories":"test histories",
        "itemlogin_res_check":"dummy",
        "itemlogin_pid":db_records[0][0],
    }
    mocker.patch("weko_workflow.views.session",session)
    with patch("weko_workflow.views.render_template",mock_render_template):
        url = url_for("weko_workflow.iframe_success")
        res = client.get(url)
        mock_args, mock_kwargs = mock_render_template.call_args
        assert mock_args[0] == "weko_theme/error.html"
        assert mock_kwargs["error"] == "can not get data required for rendering"

    # not exist itemlogin_record in session
    session = {
        "itemlogin_id":"1",
        "itemlogin_activity":db_register["activities"][1],
        "itemlogin_item":{},
        "itemlogin_steps":"test steps",
        "itemlogin_action_id":3,
        "itemlogin_cur_step":"item_login",
        "itemlogin_histories":"test histories",
        "itemlogin_res_check":0,
        "itemlogin_pid":db_records[0][0],
    }
    mocker.patch("weko_workflow.views.session",session)
    with patch("weko_workflow.views.render_template",mock_render_template):
        url = url_for("weko_workflow.iframe_success")
        res = client.get(url)
        mock_args, mock_kwargs = mock_render_template.call_args
        assert mock_args[0] == "weko_theme/error.html"
        assert mock_kwargs["error"] == "can not get data required for rendering"

    # file is not list
    session = {
        "itemlogin_id":"1",
        "itemlogin_activity":db_register["activities"][1],
        "itemlogin_item":item,
        "itemlogin_steps":"test steps",
        "itemlogin_action_id":3,
        "itemlogin_cur_step":"item_login",
        "itemlogin_record":"test approval_record",
        "itemlogin_histories":"test histories",
        "itemlogin_res_check":0,
        "itemlogin_pid":db_records[0][0],
        "itemlogin_community_id":"comm01"
    }
    mocker.patch("weko_workflow.views.session",session)
    with patch("weko_workflow.views.render_template",mock_render_template):
        with patch("weko_workflow.views.get_record_by_root_ver",return_value=("record","file")):
            url = url_for("weko_workflow.iframe_success")
            res = client.get(url)
            mock_args, mock_kwargs = mock_render_template.call_args
            assert mock_args[0] == "weko_theme/error.html"
            assert mock_kwargs["error"] == "can not get data required for rendering"

    # can not get action
    item = db_records[0][3]
    session = {
        "itemlogin_id":"1",
        "itemlogin_activity":db_register["activities"][1],
        "itemlogin_item":item,
        "itemlogin_steps":"test steps",
        "itemlogin_action_id":3,
        "itemlogin_cur_step":"item_login",
        "itemlogin_record":"test approval_record",
        "itemlogin_histories":"test histories",
        "itemlogin_res_check":0,
        "itemlogin_pid":db_records[0][0],
        "itemlogin_community_id":"comm01"
    }
    with patch("weko_workflow.views.render_template",mock_render_template):
        with patch("weko_workflow.views.Action.get_action_detail",return_value=None):
            url = url_for("weko_workflow.iframe_success")
            res = client.get(url)
            mock_args, mock_kwargs = mock_render_template.call_args
            assert mock_args[0] == "weko_theme/error.html"
            assert mock_kwargs["error"] == "can not get data required for rendering"

    # can not get workflow_detail
    item = db_records[0][3]
    session = {
        "itemlogin_id":"1",
        "itemlogin_activity":db_register["activities"][1],
        "itemlogin_item":item,
        "itemlogin_steps":"test steps",
        "itemlogin_action_id":3,
        "itemlogin_cur_step":"item_login",
        "itemlogin_record":"test approval_record",
        "itemlogin_histories":"test histories",
        "itemlogin_res_check":0,
        "itemlogin_pid":db_records[0][0],
        "itemlogin_community_id":"comm01"
    }
    with patch("weko_workflow.views.render_template",mock_render_template):
        with patch("weko_workflow.views.WorkFlow.get_workflow_by_id",return_value=None):
            url = url_for("weko_workflow.iframe_success")
            res = client.get(url)
            mock_args, mock_kwargs = mock_render_template.call_args
            assert mock_args[0] == "weko_theme/error.html"
            assert mock_kwargs["error"] == "can not get data required for rendering"


# .tox/c1/bin/pytest --cov=weko_workflow tests/test_views.py::test_init_activity_acl_nologin -vv -s --cov-branch --cov-report=term --basetemp=/code/modules/weko-workflow/.tox/c1/tmp
def test_init_activity_acl_nologin(client,db_register2):
    """Test init_activity.

    Args:
        client (_type_): _description_
    """

    """"""
    url = url_for('weko_workflow.init_activity')
    input = {'workflow_id': 1, 'flow_id': 1}
    res = client.post(url, json=input)
    assert res.status_code == 302
    assert res.location == "http://TEST_SERVER.localdomain/login/?next=%2Fworkflow%2Factivity%2Finit"


# .tox/c1/bin/pytest --cov=weko_workflow tests/test_views.py::test_init_activity_acl -vv -s --cov-branch --cov-report=term --basetemp=/code/modules/weko-workflow/.tox/c1/tmp
@pytest.mark.parametrize('users_index, status_code', [
    (0, 200),
    (1, 200),
    (2, 200),
    (3, 200),
    (4, 200),
    (5, 200),
    (6, 200),
])
def test_init_activity_acl(app, client, users, users_index, status_code, item_type, workflow):
    """_summary_

    Args:
        client (_type_): _description_
        users (_type_): _description_
        users_index (_type_): _description_
        status_code (_type_): _description_
        db_register (_type_): _description_
    """
    workflow_id = workflow['workflow'].id
    flow_def_id = workflow['flow'].id
    item_type_id = item_type.id
    login(client=client, email=users[users_index]['email'])

    q = Activity.query.all()
    assert len(q) == 0
    q = ActivityHistory.query.all()
    assert len(q) == 0
    q = ActivityAction.query.all()
    assert len(q) == 0
    url = url_for('weko_workflow.init_activity')
    input = {'workflow_id': workflow_id, 'flow_id': flow_def_id, 'activity_confirm_term_of_use': True}
    res = client.post(url, json=input)
    assert res.status_code == status_code
    assert json.loads(res.data.decode('utf-8'))['data']['redirect'].endswith('00001')
    q = Activity.query.all()
    assert len(q) == 1
    q = Activity.query.first()
    assert q.extra_info == {}
    assert q.activity_login_user == users[users_index]['id']
    assert q.activity_update_user == users[users_index]['id']
    assert q.activity_confirm_term_of_use == True
    q = ActivityHistory.query.all()
    assert len(q) == 1
    q = ActivityAction.query.all()
    assert len(q) == 7

    url = url_for('weko_workflow.init_activity')
    input = {'workflow_id': -99, 'flow_id': flow_def_id}
<<<<<<< HEAD
    with pytest.raises(Exception) as e:
        res = client.post(url, json=input)
        assert res.status_code == 500
=======
    res = client.post(url, json=input)
    assert res.status_code == 500
>>>>>>> 99f523a0
    q = Activity.query.all()
    assert len(q) == 1
    q = ActivityHistory.query.all()
    assert len(q) == 1
    q = ActivityAction.query.all()
    assert len(q) == 7

    url = url_for('weko_workflow.init_activity')
    input = {'workflow_id': workflow_id, 'flow_id': -99}
    res = client.post(url, json=input)
    assert res.status_code == 500
    q = Activity.query.all()
    assert len(q) == 1
    q = ActivityHistory.query.all()
    assert len(q) == 1
    q = ActivityAction.query.all()
    assert len(q) == 7

    url = url_for('weko_workflow.init_activity')
    input = {'workflow_id': workflow_id}
    res = client.post(url, json=input)
    assert res.status_code == 400
    q = Activity.query.all()
    assert len(q) == 1
    q = ActivityHistory.query.all()
    assert len(q) == 1
    q = ActivityAction.query.all()
    assert len(q) == 7

    url = url_for('weko_workflow.init_activity')
    input = {'flow_id': flow_def_id}
    res = client.post(url, json=input)
    assert res.status_code == 400
    q = Activity.query.all()
    assert len(q) == 1
    q = ActivityHistory.query.all()
    assert len(q) == 1
    q = ActivityAction.query.all()
    assert len(q) == 7

    url = url_for('weko_workflow.init_activity')
    input = {}
    res = client.post(url, json=input)
    assert res.status_code == 400
    q = Activity.query.all()
    assert len(q) == 1
    q = ActivityHistory.query.all()
    assert len(q) == 1
    q = ActivityAction.query.all()
    assert len(q) == 7

    url = url_for('weko_workflow.init_activity', community='comm01')
    input = {'workflow_id': str(workflow_id), 'flow_id': str(flow_def_id)}
    res = client.post(url, json=input)
    assert res.status_code == status_code
    assert json.loads(res.data.decode('utf-8'))['data']['redirect'].endswith('comm01')
    q = Activity.query.all()
    assert len(q) == 2
    q = ActivityHistory.query.all()
    assert len(q) == 2
    q = ActivityAction.query.all()
    assert len(q) == 14

    url = url_for('weko_workflow.init_activity')
    input = {'workflow_id': 'd'+str(workflow_id), 'flow_id': str(flow_def_id)}
    res = client.post(url, json=input)
    assert res.status_code == 400
    q = Activity.query.all()
    assert len(q) == 2
    q = ActivityHistory.query.all()
    assert len(q) == 2
    q = ActivityAction.query.all()
    assert len(q) == 14

    url = url_for('weko_workflow.init_activity')
    input = {'workflow_id': str(workflow_id)+'d', 'flow_id': str(flow_def_id)}
    res = client.post(url, json=input)
    assert res.status_code == 400
    q = Activity.query.all()
    assert len(q) == 2
    q = ActivityHistory.query.all()
    assert len(q) == 2
    q = ActivityAction.query.all()
    assert len(q) == 14

    url = url_for('weko_workflow.init_activity')
    input = {'workflow_id': None, 'flow_id': flow_def_id}
    res = client.post(url, json=input)
    assert res.status_code == 400
    q = Activity.query.all()
    assert len(q) == 2
    q = ActivityHistory.query.all()
    assert len(q) == 2
    q = ActivityAction.query.all()
    assert len(q) == 14

    url = url_for('weko_workflow.init_activity')
    input = {'workflow_id': workflow_id, 'flow_id': None}
    res = client.post(url, json=input)
    assert res.status_code == 400
    q = Activity.query.all()
    assert len(q) == 2
    q = ActivityHistory.query.all()
    assert len(q) == 2
    q = ActivityAction.query.all()
    assert len(q) == 14

    url = url_for('weko_workflow.init_activity', community='comm02')
    input = {'workflow_id': workflow_id, 'flow_id': flow_def_id, 'itemtype_id': item_type_id}
    res = client.post(url, json=input)
    assert res.status_code == status_code
    assert json.loads(res.data.decode('utf-8'))['data']['redirect'].endswith('00003')
    q = Activity.query.all()
    assert len(q) == 3
    q = ActivityHistory.query.all()
    assert len(q) == 3
    q = ActivityAction.query.all()
    assert len(q) == 21

    app.config['WEKO_WORKFLOW_ENABLE_SHOWING_TERM_OF_USE'] = True
    app.config['WEKO_ITEMS_UI_SHOW_TERM_AND_CONDITION'] = ['テストアイテムタイプ']
    url = url_for('weko_workflow.init_activity')
    input = {
        'workflow_id': workflow_id,
        'flow_id': flow_def_id,
        'unknown':'unknown',
        'itemtype_id': item_type_id,
        'extra_info': {'test': 'test'},
        'related_title': 'aaa',
        'activity_login_user': 2,
        'activity_update_user': 3
    }
    res = client.post(url, json=input)
    assert res.status_code == status_code
    assert json.loads(res.data.decode('utf-8'))['data']['redirect'].endswith('00004')
    q = Activity.query.all()
    assert len(q) == 4
    q = Activity.query.filter(Activity.activity_id.like('%-00004')).first()
    assert q.extra_info == {'test': 'test', 'related_title': 'aaa'}
    assert q.activity_login_user == 2
    assert q.activity_update_user == 3
    assert q.activity_confirm_term_of_use == False
    q = ActivityHistory.query.all()
    assert len(q) == 4
    q = ActivityAction.query.all()
    assert len(q) == 28

    url = url_for('weko_workflow.init_activity')
    input = {'workflow_id': workflow_id, 'flow_id': flow_def_id}
    with patch('weko_workflow.views.db.session.commit', side_effect=SQLAlchemyError("test_sql_error")):
        res = client.post(url, json=input)
        assert res.status_code == 500
    q = Activity.query.all()
    assert len(q) == 4
    q = ActivityHistory.query.all()
    assert len(q) == 4
    q = ActivityAction.query.all()
    assert len(q) == 28


def test_init_activity_guest_nologin(client,db_register2):
    """Test init activity for guest user."""
    url = url_for('weko_workflow.init_activity_guest')
    input = {'guest_mail': 'test@guest.com', 'workflow_id': 1, 'flow_id': 1,
            'item_type_id': 1, 'record_id': 1, 'guest_item_title': 'test',
            'file_name': 'test_file'}
    with patch("weko_workflow.views.is_terms_of_use_only",return_value=False):
        res = client.post(url, json=input)
        assert res.status_code == 200
<<<<<<< HEAD
=======

    # 95
    with patch("weko_workflow.views.is_terms_of_use_only",return_value=True):
        # with patch("weko_workflow.views._generate_download_url",return_value='record/1/files/test_file'):
            res = client.post(url, json=input)
            assert res.status_code == 200
            data = json.loads(res.data)
            assert data['code'] == 1
            assert data['msg'] == 'success'
            assert data['data']['is_download'] == True
            assert data['data']['redirect'] == '/record/1/files/test_file'
>>>>>>> 99f523a0

    # 95
    with patch("weko_workflow.views.is_terms_of_use_only",return_value=True):
        # with patch("weko_workflow.views._generate_download_url",return_value='record/1/files/test_file'):
            res = client.post(url, json=input)
            assert res.status_code == 200
            data = json.loads(res.data)
            assert data['code'] == 1
            assert data['msg'] == 'success'
            assert data['data']['is_download'] == True
            assert data['data']['redirect'] == '/record/1/files/test_file'

# .tox/c1/bin/pytest --cov=weko_workflow tests/test_views.py::test_init_activity_guest_users -vv -s --cov-branch --cov-report=term --basetemp=/code/modules/weko-workflow/.tox/c1/tmp
@pytest.mark.parametrize('users_index, status_code', [
    (0, 200),
    (1, 200),
    (2, 200),
    (3, 200),
    (4, 200),
    (5, 200),
    (6, 200),
])
def test_init_activity_guest_users(client, users, db_guestactivity, users_index, status_code):
    """Test init activity for guest user."""
    login(client=client, email=users[users_index]['email'])
    url = url_for('weko_workflow.init_activity_guest')
    input = {'guest_mail': 'test@guest.com', 'workflow_id': 1, 'flow_id': 1,
             'item_type_id': 1, 'record_id': 1, 'guest_item_title': 'test',
             'file_name': 'test_file'}

    res = client.post(url, json=input)
    assert res.status_code == status_code


# .tox/c1/bin/pytest --cov=weko_workflow tests/test_views.py::test_display_guest_activity -vv -s --cov-branch --cov-report=term --basetemp=/code/modules/weko-workflow/.tox/c1/tmp
def test_display_guest_activity(client, users, db_register, db_guestactivity):
    """Test display_guest_activity func."""
<<<<<<< HEAD
    mock_render_template = MagicMock(return_value=jsonify({}))
    url = url_for('weko_workflow.display_guest_activity', file_name="Test_file", token='123')
    with patch("weko_workflow.views.render_template", mock_render_template):
        res = client.get(url)
        assert res.status_code == 200
        mock_args, mock_kwargs = mock_render_template.call_args
        assert mock_args[0] == "weko_theme/error.html"
        assert mock_kwargs["error"] == "Token is invalid"

    url = url_for('weko_workflow.display_guest_activity', file_name="Test_file", token=db_guestactivity[0])
    with patch("weko_workflow.views.render_template", mock_render_template):
        res = client.get(url)
        assert res.status_code == 200
        mock_args, mock_kwargs = mock_render_template.call_args
        assert mock_args[0] == "weko_theme/error.html"
        assert mock_kwargs["error"] == "The specified link has expired."
=======
    url = url_for('weko_workflow.display_guest_activity', file_name="Test_file", token='123')
    with patch("flask.templating._render", return_value=""):
        res = client.get(url)
        assert res.status_code == 200

    url = url_for('weko_workflow.display_guest_activity', file_name="Test_file", token=db_guestactivity[0])
    with patch("flask.templating._render", return_value=""):
        res = client.get(url)
        assert res.status_code == 200
>>>>>>> 99f523a0

    url = url_for('weko_workflow.display_guest_activity', file_name="Test_file", token=db_guestactivity[1])
    with patch("flask.templating._render", return_value=""):
        res = client.get(url)
        assert res.status_code == 200


<<<<<<< HEAD
# .tox/c1/bin/pytest --cov=weko_workflow tests/test_views.py::test_find_doi_nologin -vv -s --cov-branch --cov-report=term --basetemp=/code/modules/weko-workflow/.tox/c1/tmp
=======
>>>>>>> 99f523a0
def test_find_doi_nologin(client,db_register2):
    """Test of find doi."""
    url = url_for('weko_workflow.find_doi')
    input = {}

    res = client.post(url, json=input)
    assert res.status_code == 302
    # TODO check that the path changed
    # assert res.url == url_for('security.login')


# .tox/c1/bin/pytest --cov=weko_workflow tests/test_views.py::test_find_doi_users -vv -s --cov-branch --cov-report=term --basetemp=/code/modules/weko-workflow/.tox/c1/tmp
@pytest.mark.parametrize('users_index, status_code', [
    (0, 200),
    (1, 200),
    (2, 200),
    (3, 200),
    (4, 200),
    (5, 200),
    (6, 200),
])
def test_find_doi_users(client, users, users_index, status_code):
    """Test of find doi."""
    login(client=client, email=users[users_index]['email'])
    url = url_for('weko_workflow.find_doi')
    input = {}

    res = client.post(url, json=input)
    assert res.status_code == status_code


# .tox/c1/bin/pytest --cov=weko_workflow tests/test_views.py::test_save_activity_acl_nologin -vv -s --cov-branch --cov-report=term --basetemp=/code/modules/weko-workflow/.tox/c1/tmp
def test_save_activity_acl_nologin(client):
    """Test of save activity."""
    url = url_for('weko_workflow.save_activity')
    input = {"activity_id":"A-20220921-00001","title":"test","shared_user_id":-1}

    res = client.post(url, json=input)
    assert res.status_code == 302
    assert res.location == url_for('security.login',next="/workflow/save_activity_data",_external=True)


# .tox/c1/bin/pytest --cov=weko_workflow tests/test_views.py::test_save_activity_acl_users -vv -s --cov-branch --cov-report=term --basetemp=/code/modules/weko-workflow/.tox/c1/tmp
@pytest.mark.parametrize('users_index, status_code', [
    (0, 200),
    (1, 200),
    (2, 200),
    (3, 200),
    (4, 200),
    (5, 200),
    (6, 200),
])
def test_save_activity_acl_users(client, users, users_index, status_code):
    """Test of save activity."""
    login(client=client, email=users[users_index]['email'])
    url = url_for('weko_workflow.save_activity')
    input = {"activity_id":"A-20220921-00001","title":"test","shared_user_id":-1}
    with patch('weko_workflow.views.save_activity_data'):
        res = client.post(url, json=input)
        assert res.status_code != 302 

# .tox/c1/bin/pytest --cov=weko_workflow tests/test_views.py::test_save_activity_acl_guestlogin -vv -s --cov-branch --cov-report=term --basetemp=/code/modules/weko-workflow/.tox/c1/tmp
def test_save_activity_acl_guestlogin(guest):
    input = {"activity_id":"A-20220921-00001","title":"test","shared_user_id":-1}
    url = url_for('weko_workflow.save_activity')

    res = guest.post(url, json=input)
    assert res.status_code != 302


# .tox/c1/bin/pytest --cov=weko_workflow tests/test_views.py::test_save_activity -vv -s --cov-branch --cov-report=term --basetemp=/code/modules/weko-workflow/.tox/c1/tmp
@pytest.mark.parametrize('users_index, status_code', [
    (0, 200),
    (1, 200),
    (2, 200),
    (3, 200),
    (4, 200),
    (5, 200),
    (6, 200),
])
def test_save_activity(client, users, db_register, users_index, status_code):
    login(client=client, email=users[users_index]['email'])
    url = url_for('weko_workflow.save_activity')
    
    input = {"activity_id":"A-20220921-00001","title":"test"}
    res = client.post(url, json=input)
    data = response_data(res)
    assert res.status_code== 400
    assert data["code"] == -1
    assert data["msg"] == "{'shared_user_id': ['Missing data for required field.']}"
    
    input = {"activity_id":"A-20220921-00001","title":"test","shared_user_id":-1}
    with patch('weko_workflow.views.save_activity_data'):
        res = client.post(url, json=input)
        data = response_data(res)
        assert res.status_code==status_code
        assert data["success"] == True
        assert data["msg"] == ""

    with patch('weko_workflow.views.save_activity_data', side_effect=Exception("test error")):
        res = client.post(url, json=input)
        data = response_data(res)
        assert res.status_code==status_code
        assert data["success"] == False
        assert data["msg"] == "test error"

#guestuserでの機能テスト
# .tox/c1/bin/pytest --cov=weko_workflow tests/test_views.py::test_save_activity_guestlogin -vv -s --cov-branch --cov-report=term --basetemp=/code/modules/weko-workflow/.tox/c1/tmp
def test_save_activity_guestlogin(guest):
    url = url_for('weko_workflow.save_activity')
    
    input = {"activity_id":"A-20220921-00001","title":"test"}
    res = guest.post(url, json=input)
    data = response_data(res)
    assert res.status_code== 400
    assert data["code"] == -1
    assert data["msg"] == "{'shared_user_id': ['Missing data for required field.']}"

    input = {"activity_id":"A-20220921-00001","title":"test","shared_user_id":-1}
    with patch('weko_workflow.views.save_activity_data'):
        res = guest.post(url, json=input)
        data = response_data(res)
        assert res.status_code==200
        assert data["success"] == True
        assert data["msg"] == ""

    with patch('weko_workflow.views.save_activity_data', side_effect=Exception("test error")):
        res = guest.post(url, json=input)
        data = response_data(res)
        assert res.status_code==200
        assert data["success"] == False
        assert data["msg"] == "test error"


# .tox/c1/bin/pytest --cov=weko_workflow tests/test_views.py::test_save_feedback_maillist_users -vv -s --cov-branch --cov-report=term --basetemp=/code/modules/weko-workflow/.tox/c1/tmp
@pytest.mark.parametrize('users_index, status_code', [
    (0, 200),
    (1, 200),
    (2, 200),
    (3, 200),
    (4, 200),
    (5, 200),
    (6, 200),
])
def test_save_feedback_maillist_users(client, users, db_register, users_index, status_code):
    """Test of save feedback maillist."""
    login(client=client, email=users[users_index]['email'])
    url = url_for('weko_workflow.save_feedback_maillist',
                  activity_id='1', action_id=1)
    input = {}

    roles = {
        'allow': [],
        'deny': []
    }
    action_users = {
        'allow': [],
        'deny': []
    }

    with patch('weko_workflow.views.WorkActivity.get_activity_action_role',
               return_value=(roles, action_users)):
        res = client.post(url, json=input)
        assert res.status_code == status_code


# .tox/c1/bin/pytest --cov=weko_workflow tests/test_views.py::test_previous_action_acl_nologin -vv -s --cov-branch --cov-report=term --basetemp=/code/modules/weko-workflow/.tox/c1/tmp
def test_previous_action_acl_nologin(client,db_register2):
    """Test of previous action."""
    url = url_for('weko_workflow.previous_action', activity_id='1',
                  action_id=1, req=1)
    input = {}

    res = client.post(url, json=input)
    assert res.status_code == 302
    assert res.location == "http://TEST_SERVER.localdomain/login/?next=%2Fworkflow%2Factivity%2Faction%2F1%2F1%2FrejectOrReturn%2F1"


# .tox/c1/bin/pytest --cov=weko_workflow tests/test_views.py::test_previous_action_acl_users -vv -s --cov-branch --cov-report=term --basetemp=/code/modules/weko-workflow/.tox/c1/tmp
@pytest.mark.parametrize('users_index, status_code, is_admin', [
    (0, 403, False),
    (1, 403, True),
    (2, 403, True),
    (3, 403, True),
    (4, 403, False),
    (5, 403, False),
    (6, 403, True),
])
def test_previous_action_acl_users(client, users, db_register, users_index, status_code, is_admin):
    """Test of previous action."""
    login(client=client, email=users[users_index]['email'])
    url = url_for('weko_workflow.previous_action',
                  activity_id='1',
                  action_id=1, req=1)
    input = {}

    roles = {
        'allow': [],
        'deny': []
    }
    action_users = {
        'allow': [],
        'deny': []
    }
    with patch('weko_workflow.views.WorkActivity.get_activity_action_role',
               return_value=(roles, action_users)):
        res = client.post(url, json=input)
        assert res.status_code != status_code

    action_users = {
        'allow': [],
        'deny': [users[users_index]["id"]]
    }
    url = url_for('weko_workflow.previous_action',
                activity_id='2',
                action_id=1, req=1)

    with patch('weko_workflow.views.WorkActivity.get_activity_action_role',
               return_value=(roles, action_users)):
        res = client.post(url, json=input)
        data = response_data(res)
        assert res.status_code != status_code
        if is_admin:
            assert data["code"] != 403
        else:
            assert data["code"] == 403

    action_users = {
        'allow': [users[users_index]["id"]],
        'deny': []
    }
    url = url_for('weko_workflow.previous_action',
                activity_id='3',
                action_id=1, req=1)

    with patch('weko_workflow.views.WorkActivity.get_activity_action_role',
               return_value=(roles, action_users)):
        res = client.post(url, json=input)
        data = response_data(res)
        assert res.status_code != status_code
        assert data["code"] != 403


# .tox/c1/bin/pytest --cov=weko_workflow tests/test_views.py::test_previous_action -vv -s --cov-branch --cov-report=term --basetemp=/code/modules/weko-workflow/.tox/c1/tmp
@pytest.mark.parametrize('users_index, status_code', [
    (0, 200),
    (1, 200),
    (2, 200),
    (3, 200),
    (4, 200),
    (5, 200),
    (6, 200),
])
def test_previous_action(client, users, db_register, users_index, status_code):
    login(client=client, email=users[users_index]['email'])

    url = url_for("weko_workflow.previous_action",
                  activity_id="2",action_id=1,req=1)
    # argument error
    with patch("weko_workflow.views.type_null_check",return_value=False):
        res = client.post(url,json={})
        data = response_data(res)
        assert res.status_code==500
        assert data["code"] == -1
        assert data["msg"] == "argument error"

    # request_body error
    with patch("weko_workflow.views.ActionSchema",side_effect=ValidationError("test error")):
        res = client.post(url, json={})
        data = response_data(res)
        assert res.status_code==500
        assert data["code"] == -1
        assert data["msg"] == "test error"

    input = {"action_version":"1.0.0", "commond":"this is test comment."}

    # req=1
    url = url_for('weko_workflow.previous_action',
                  activity_id='2', action_id=1, req=1)
    res = client.post(url, json=input)
    data = response_data(res)
    assert res.status_code==status_code
    assert data["code"] == 0
    assert data["msg"] == "success"

    # req=0
    url = url_for('weko_workflow.previous_action',
                  activity_id='2', action_id=3, req=0)
    res = client.post(url, json=input)
    data = response_data(res)
    assert res.status_code==status_code
    assert data["code"] == 0
    assert data["msg"] == "success"

    # req=-1
    res = previous_action(activity_id="2", action_id=1, req=-1)
    data = response_data(res[0])
    assert data["code"] == 0
    assert data["msg"] == "success"


    # not pre_action
    url = url_for('weko_workflow.previous_action',
                  activity_id='2', action_id=3, req=0)
    with patch("weko_workflow.views.Flow.get_previous_flow_action", return_value=None):
        res = client.post(url, json=input)
        data = response_data(res)
        assert data["code"] == 0
        assert data["msg"] == "success"

    # not exist activity_detail
    url = url_for('weko_workflow.previous_action',
                  activity_id='1', action_id=1, req=1)
    with patch("weko_workflow.views.WorkActivity.get_activity_by_id",side_effect=[db_register["activities"][0],None]):
        if users_index in [1, 2, 6]:
            res = client.post(url, json=input)
            data = response_data(res)
            assert res.status_code==500
            assert data["code"] == -1
            assert data["msg"] == "can not get activity detail"
        else:
            with pytest.raises(Exception) as e:
                res = client.post(url, json=input)
                data = response_data(res)
                assert res.status_code==500
                assert data["code"] == -1
                assert data["msg"] == "can not get activity detail"

    # not create activity history
    url = url_for('weko_workflow.previous_action',
                  activity_id='2', action_id=3, req=0)
    with patch("weko_workflow.views.WorkActivityHistory.create_activity_history", return_value=None):
        res = client.post(url, json=input)
        data = response_data(res)
        assert res.status_code == 500
        assert data["code"] == -1
        assert data["msg"] == "error"

    # not create activity history
    url = url_for('weko_workflow.previous_action',
                  activity_id='2', action_id=3, req=0)
    with patch("weko_workflow.views.Flow.get_flow_action_detail", return_value=None):
        res = client.post(url, json=input)
        data = response_data(res)
        assert res.status_code == 500
        assert data["code"] == -1
        assert data["msg"] == "can not get flow action detail"

    # code=-2
    with patch("weko_workflow.views.WorkActivity.upt_activity_action_status", return_value=False):
        res = client.post(url, json=input)
        data = response_data(res)
        assert res.status_code == 500
        assert data["code"] == -2
        assert data["msg"] == ""

# .tox/c1/bin/pytest --cov=weko_workflow tests/test_views.py::test_next_action_acl_nologin -vv -s --cov-branch --cov-report=term --basetemp=/code/modules/weko-workflow/.tox/c1/tmp
def test_next_action_acl_nologin(client, db_register_fullaction):
    """Test of next action."""
    url = url_for('weko_workflow.next_action', activity_id='1',
                  action_id=1)
    input = {}

    res = client.post(url, json=input)
    assert res.status_code == 302
    assert res.location == "http://TEST_SERVER.localdomain/login/?next=%2Fworkflow%2Factivity%2Faction%2F1%2F1"

# .tox/c1/bin/pytest --cov=weko_workflow tests/test_views.py::test_next_action_acl_users -vv -s --cov-branch --cov-report=term --basetemp=/code/modules/weko-workflow/.tox/c1/tmp
@pytest.mark.parametrize('users_index, status_code, is_admin', [
    (0, 200, False),
    (1, 200, True),
    (2, 200, True),
    (3, 200, True),
    (4, 200, False),
    (5, 200, False),
    (6, 200, True),
])
def test_next_action_acl_users(client, users, db_register_fullaction, users_index, status_code, is_admin):
    """Test of next action."""
    login(client=client, email=users[users_index]['email'])
    url = url_for('weko_workflow.next_action',
                  activity_id='1',
                  action_id=1)
    input = {}

    roles = {
        'allow': [],
        'deny': []
    }
    action_users = {
        'allow': [],
        'deny': []
    }

    with patch('weko_workflow.views.WorkActivity.get_activity_action_role',
               return_value=(roles, action_users)):
        res = client.post(url, json=input)
        assert res.status_code == status_code

    url = url_for('weko_workflow.next_action',
                  activity_id='2',
                  action_id=10)
    with patch('weko_workflow.views.WorkActivity.get_activity_action_role',
               return_value=(roles, action_users)):
        res = client.post(url, json=input)
        data = response_data(res)
        assert res.status_code == 500
        assert data["msg"] == 'can not get schema by action_id'

    action_users = {
        'allow': [],
        'deny': [users[users_index]["id"]]
    }
    url = url_for('weko_workflow.next_action',
                  activity_id='2',
                  action_id=1)
    with patch('weko_workflow.views.WorkActivity.get_activity_action_role',
               return_value=(roles, action_users)):
        res = client.post(url, json=input)
        data = response_data(res)
        if is_admin:
            assert res.status_code == status_code
            assert data["msg"] == 'success'
        else:
            assert res.status_code == status_code
            assert data["msg"] == 'Authorization required'

    action_users = {
        'allow': [users[users_index]["id"]],
        'deny': []
    }
    url = url_for('weko_workflow.next_action',
                  activity_id='3',
                  action_id=1)
    with patch('weko_workflow.views.WorkActivity.get_activity_action_role',
               return_value=(roles, action_users)):
        res = client.post(url, json=input)
        data = response_data(res)
        assert res.status_code == status_code
        assert data["msg"] == 'success'

# .tox/c1/bin/pytest --cov=weko_workflow tests/test_views.py::test_next_action_acl_guestlogin -vv -s --cov-branch --cov-report=term --basetemp=/code/modules/weko-workflow/.tox/c1/tmp
def test_next_action_acl_guestlogin(guest, client, db_register_fullaction):
    input = {'action_version': 1, 'commond': 1}
    url = url_for('weko_workflow.next_action',
                  activity_id="1", action_id=1)
    roles = {
        'allow': [],
        'deny': []
    }
    action_users = {
        'allow': [],
        'deny': []
    }
    with patch('weko_workflow.views.WorkActivity.get_activity_action_role',
               return_value=(roles, action_users)):
        res = guest.post(url, json=input)
        assert res.status_code != 403

# .tox/c1/bin/pytest --cov=weko_workflow tests/test_views.py::test_next_action -vv -s --cov-branch --cov-report=term --basetemp=/code/modules/weko-workflow/.tox/c1/tmp
@pytest.mark.parametrize('users_index, status_code', [
    # (0, 200),
    (1, 200),
    (2, 200),
    # (3, 200),
    # (4, 200),
    # (5, 200),
    (6, 200),
])
# .tox/c1/bin/pytest --cov=weko_workflow tests/test_views.py::test_next_action -vv -s --cov-branch --cov-report=term --basetemp=/code/modules/weko-workflow/.tox/c1/tmp
def test_next_action(client, db, users, db_register_fullaction, db_records, users_index, status_code, mocker):
    def update_activity_order(activity_id, action_id, action_order, item_id=None, extra_info={}):
        with db.session.begin_nested():
            activity=Activity.query.filter_by(activity_id=activity_id).one_or_none()
            activity.activity_status=ActionStatusPolicy.ACTION_BEGIN
            activity.action_id=action_id
            activity.action_order=action_order
            activity.action_status=None
            activity.extra_info=extra_info
            if item_id:
                activity.item_id=item_id
            db.session.merge(activity)
            pid = PersistentIdentifier.query.filter(
                PersistentIdentifier.object_uuid==activity.item_id,
                PersistentIdentifier.object_type=='rec',
                PersistentIdentifier.pid_type=='recid').one_or_none()
            if pid:
                pid.status=PIDStatus.NEW
                db.session.merge(pid)
        db.session.commit()

    login(client=client, email=users[users_index]["email"])
    with client.session_transaction() as session:
        session['itemlogin_id'] = "test id"
        session['itemlogin_activity'] = "test activity"
        session['itemlogin_item'] = "test item"
        session['itemlogin_steps'] = "test steps"
        session['itemlogin_action_id'] = "test action_id"
        session['itemlogin_cur_step'] = "test cur_step"
        session['itemlogin_record'] = "test approval_record"
        session['itemlogin_histories'] = "test histories"
        session['itemlogin_res_check'] = "test res_check"
        session['itemlogin_pid'] = "test recid"
        session['itemlogin_community_id'] = "test community_id"

    mocker.patch("weko_workflow.views.IdentifierHandle.remove_idt_registration_metadata",return_value=None)
    mocker.patch("weko_workflow.views.IdentifierHandle.update_idt_registration_metadata",return_value=None)
    mocker.patch("weko_workflow.views.WekoDeposit.update_feedback_mail",return_value=True)
    mocker.patch("weko_workflow.views.FeedbackMailList.update_by_list_item_id")
    mocker.patch("weko_workflow.views.FeedbackMailList.delete_by_list_item_id")
    mock_signal = mocker.patch("weko_workflow.views.item_created.send")
    # new_item = uuid.uuid4()
    # mocker.patch("weko_workflow.views.handle_finish_workflow",return_value=new_item)
    mocker.patch("weko_deposit.api.WekoDeposit.publish",return_value=True)
    mocker.patch("weko_deposit.api.WekoDeposit.merge_data_to_record_without_version",return_value=db_records[0][6])
    mocker.patch("weko_deposit.api.WekoDeposit.update_feedback_mail",return_value=True)
    mocker.patch("weko_deposit.api.WekoDeposit.commit",return_value=True)
    mocker.patch("weko_workflow.api.UpdateItem.publish",return_value=True)
    mocker.patch("invenio_oaiserver.tasks.update_records_sets.delay",return_value=True)

    flow_action_5 = db_register_fullaction["flow_actions"][5].id
    item_id1 = db_register_fullaction["activities"][0].item_id
    item_id2 = db_register_fullaction["activities"][1].item_id
    item_id3 = db_register_fullaction["activities"][2].item_id
    item_id4 = db_register_fullaction["activities"][3].item_id
    item_id5 = db_register_fullaction["activities"][4].item_id
    item_id6 = db_register_fullaction["activities"][5].item_id
    item_id7 = db_register_fullaction["activities"][6].item_id
    activity1 = db_register_fullaction["activities"][0]

    # argument error
    with patch("weko_workflow.views.type_null_check",return_value=False):
        input = {}
        url = url_for("weko_workflow.next_action",
                      activity_id="1", action_id=1)
        res = client.post(url, json=input)
        data = response_data(res)
        assert res.status_code == 500
        assert data["code"] == -1
        assert data["msg"] == "argument error"

    # can not get activity_detail
    update_activity_order("1",1,1,item_id1)
    url = url_for("weko_workflow.next_action",
                  activity_id="1", action_id=1)
    with patch("weko_workflow.views.WorkActivity.get_activity_by_id",side_effect=[activity1,None]):
<<<<<<< HEAD
        if users_index in [1, 2, 6]:
            res = client.post(url, json=input)
            data = response_data(res)
            assert res.status_code==500
            assert data["code"] == -1
            assert data["msg"] == "can not get activity detail"
        else:
            with pytest.raises(Exception) as e:
                res = client.post(url, json=input)
                data = response_data(res)
                assert res.status_code == 500
                assert data["code"] == -1
                assert data["msg"] == "can not get activity detail"
=======
        res = client.post(url, json=input)
        data = response_data(res)
        assert res.status_code == 500
        assert data["code"] == -1
        assert data["msg"] == "can not get activity detail"
>>>>>>> 99f523a0

    # cannot get schema
    update_activity_order("1",1,1,item_id1)
    url = url_for("weko_workflow.next_action",
            activity_id="1", action_id=1)
    with patch("weko_workflow.views.get_schema_action",return_value=None):
        res = client.post(url, json=input)
        data = response_data(res)
        assert res.status_code == 500
        assert data["code"] == -2
        assert data["msg"] == "can not get schema by action_id"

    # request_body error
    url = url_for("weko_workflow.next_action",
            activity_id="2", action_id=7)
    update_activity_order("2",7,5,item_id2)
    input = {
        "temporary_save":1,
        "identifier_grant":"1",
        "identifier_grant_jalc_doi_suffix":"",
        "identifier_grant_jalc_cr_doi_suffix":"",
        "identifier_grant_jalc_dc_doi_suffix":"",
    }
    res = client.post(url,json=input)
    data = response_data(res)
    assert res.status_code==500
    assert data["code"] == -1
    assert data["msg"] == "{'identifier_grant_ndl_jalc_doi_suffix': ['Missing data for required field.']}"

    # action: start
    input = {}
    url = url_for("weko_workflow.next_action",
                  activity_id="1", action_id=1)
    res = client.post(url, json=input)
    data = response_data(res)
    assert res.status_code == status_code
    assert data["code"] == 0
    assert data["msg"] == "success"

    # action: end
    update_activity_order("2",2,7,item_id2)
    q = Activity.query.filter(Activity.activity_id=="2").first()
    assert q.activity_status == ActionStatusPolicy.ACTION_BEGIN
    assert q.action_id == 2
    assert q.action_status == None
    assert q.action_order == 7
    q = ActivityHistory.query.filter(ActivityHistory.activity_id=="2").all()
    assert len(q) == 0
    url = url_for("weko_workflow.next_action",
                  activity_id="2", action_id=2)
    with patch('weko_workflow.views.db.session.commit', side_effect=Exception("")):
        res = client.post(url, json=input)
        data = response_data(res)
<<<<<<< HEAD
    assert res.status_code == status_code
    assert data["code"] == 0
    assert data["msg"] == "success"
=======
    assert res.status_code == 500
    assert data["code"] == -1
    assert data["msg"] == "error"
>>>>>>> 99f523a0
    q = Activity.query.filter(Activity.activity_id=="2").first()
    assert q.activity_status == ActionStatusPolicy.ACTION_BEGIN
    assert q.action_id == 2
    assert q.action_status == None
    assert q.action_order == 7
    q = ActivityHistory.query.filter(ActivityHistory.activity_id=="2").all()
    assert len(q) == 0
    url = url_for("weko_workflow.next_action",
                  activity_id="2", action_id=2)
    res = client.post(url, json=input)
    data = response_data(res)
    assert res.status_code == status_code
    assert data["code"] == 0
    assert data["msg"] == "success"
    q = Activity.query.filter(Activity.activity_id=="2").first()
    assert q.activity_status == ActionStatusPolicy.ACTION_DONE
    assert q.action_id == 2
    assert q.action_status == 'F'
    assert q.action_order == 7
    q = ActivityHistory.query.filter(ActivityHistory.activity_id=="2").all()
    assert len(q) == 1

    # ActivityHistory create error
    url = url_for("weko_workflow.next_action",
                  activity_id="1", action_id=3)
    update_activity_order("1",3,2,item_id1)
    q = ActivityHistory.query.filter(ActivityHistory.activity_id=="1").all()
    assert len(q) == 0
    with patch('weko_workflow.views.db.session.commit', side_effect=Exception("")):
        res = client.post(url, json=input)
        data = response_data(res)
    assert res.status_code == 500
    assert data["code"] == -1
<<<<<<< HEAD
    assert data["msg"] == "can not get pid_without_ver"
=======
    assert data["msg"] == "error"
>>>>>>> 99f523a0
    q = ActivityHistory.query.filter(ActivityHistory.activity_id=="1").all()
    assert len(q) == 0

    # action: item register
    ## not exist pid_without_ver
    url = url_for("weko_workflow.next_action",
                  activity_id="1", action_id=3)
    update_activity_order("1",3,2,item_id1)
    q = Activity.query.filter(Activity.activity_id=="1").first()
    assert q.activity_status == ActionStatusPolicy.ACTION_BEGIN
    assert q.action_id == 3
    assert q.action_status == None
    assert q.action_order == 2
    res = client.post(url, json=input)
    data = response_data(res)
    assert res.status_code == 500
    assert data["code"] == -1
    assert data["msg"] == "can not get pid_without_ver"
    q = ActivityHistory.query.filter(ActivityHistory.activity_id=="1").all()
<<<<<<< HEAD
    assert len(q) == 0
    q = Activity.query.filter(Activity.activity_id=="1").first()
    assert q.activity_status == ActionStatusPolicy.ACTION_BEGIN
    assert q.action_id == 3
    assert q.action_status == None
=======
    assert len(q) == 1
    q = Activity.query.filter(Activity.activity_id=="1").first()
    assert q.activity_status == ActionStatusPolicy.ACTION_BEGIN
    assert q.action_id == 3
    assert q.action_status == 'F'
>>>>>>> 99f523a0
    assert q.action_order == 2

    ## not exist record
    with patch("weko_workflow.views.WekoRecord.get_record_by_pid",return_value=None):
        update_activity_order("2",3,2,item_id2)
        q = ActivityHistory.query.filter(ActivityHistory.activity_id=="2").all()
        assert len(q) == 1
        input = {"temporary_save":1}
        url = url_for("weko_workflow.next_action",
                      activity_id="2", action_id=3)
        res = client.post(url, json=input)
        data = response_data(res)
        assert res.status_code == 500
        assert data["code"] == -1
        assert data["msg"] == "can not get record"
        q = ActivityHistory.query.filter(ActivityHistory.activity_id=="2").all()
<<<<<<< HEAD
        assert len(q) == 1
=======
        assert len(q) == 2
>>>>>>> 99f523a0

    with patch("weko_workflow.views.PersistentIdentifier.get_by_object",side_effect=PIDDoesNotExistError("recid","wrong value")):
        update_activity_order("2",3,2,item_id2)
        input = {"temporary_save":1}
        url = url_for("weko_workflow.next_action",
                      activity_id="2", action_id=3)
        res = client.post(url, json=input)
        data = response_data(res)
        assert res.status_code == 500
        assert data["code"] == -1
        assert data["msg"] == "can not get PersistentIdentifier"

    with patch("weko_workflow.views.WekoDeposit.get_record", return_value=None):
        update_activity_order("2",3,2,item_id2)
        input = {"temporary_save":1}
        url = url_for("weko_workflow.next_action",
                      activity_id="2", action_id=3)
        res = client.post(url, json=input)
        data = response_data(res)
        assert res.status_code == 500
        assert data["code"] == -1
        assert data["msg"] == "can not get pid_without_ver"

    ## template_save = 1
    ### not in journal
    # fail
    update_activity_order("2",3,2,item_id2)
    q = Activity.query.filter(Activity.activity_id=="2").first()
    assert q.activity_status == ActionStatusPolicy.ACTION_BEGIN
    assert q.action_id == 3
    assert q.action_status == None
    assert q.action_order == 2
    q = ActivityAction.query.filter(ActivityAction.activity_id=="2", ActivityAction.action_id==3).first()
    assert q.action_comment == None
    input = {"temporary_save":1, "commond": "test_comment"}
    url = url_for("weko_workflow.next_action",
                  activity_id="2", action_id=3)
    with patch('weko_workflow.views.db.session.commit', side_effect=Exception("")):
<<<<<<< HEAD
        with pytest.raises(Exception) as e:
            res = client.post(url, json=input)
            data = response_data(res)
            assert res.status_code == 500
            assert data["code"] == -1
            assert data["msg"] == "error"
=======
        res = client.post(url, json=input)
        data = response_data(res)
        assert res.status_code == 500
        assert data["code"] == -1
        assert data["msg"] == "error"
>>>>>>> 99f523a0
    q = Activity.query.filter(Activity.activity_id=="2").first()
    assert q.activity_status == ActionStatusPolicy.ACTION_BEGIN
    assert q.action_id == 3
    assert q.action_status == None
    assert q.action_order == 2
    q = ActivityAction.query.filter(ActivityAction.activity_id=="2", ActivityAction.action_id==3).first()
<<<<<<< HEAD
    assert q.action_comment == "test_comment"
=======
    assert q.action_comment == None
>>>>>>> 99f523a0

    # action: item register
    ## template_save = 1
    ### not in journal
    # success
    update_activity_order("2",3,2,item_id2)
    q = Activity.query.filter(Activity.activity_id=="2").first()
    assert q.activity_status == ActionStatusPolicy.ACTION_BEGIN
    assert q.action_id == 3
    assert q.action_status == None
    assert q.action_order == 2    
    q = PersistentIdentifier.query.filter(
        PersistentIdentifier.object_uuid==item_id2,
        PersistentIdentifier.object_type=='rec',
        PersistentIdentifier.pid_type=='recid').first()
    assert q.status == PIDStatus.NEW
    q = ActivityAction.query.filter(ActivityAction.activity_id=="2", ActivityAction.action_id==3).first()
<<<<<<< HEAD
    assert q.action_comment == "test_comment"
    input = {"temporary_save":1, "commond": "test_comment1"}
=======
    assert q.action_comment == None
    input = {"temporary_save":1, "commond": "test_comment"}
>>>>>>> 99f523a0
    url = url_for("weko_workflow.next_action",
                  activity_id="2", action_id=3)
    res = client.post(url, json=input)
    data = response_data(res)
    assert res.status_code == status_code
    assert data["code"] == 0
    assert data["msg"] == "success"
    q = Activity.query.filter(Activity.activity_id=="2").first()
    assert q.activity_status == ActionStatusPolicy.ACTION_BEGIN
    assert q.action_id == 3
<<<<<<< HEAD
    assert q.action_status == None
=======
    assert q.action_status == 'F'
>>>>>>> 99f523a0
    assert q.action_order == 2
    q = PersistentIdentifier.query.filter(
        PersistentIdentifier.object_uuid==item_id2,
        PersistentIdentifier.object_type=='rec',
        PersistentIdentifier.pid_type=='recid').first()
    assert q.status == PIDStatus.NEW
    q = ActivityAction.query.filter(ActivityAction.activity_id=="2", ActivityAction.action_id==3).first()
<<<<<<< HEAD
    assert q.action_comment == "test_comment1"
=======
    assert q.action_comment == "test_comment"
>>>>>>> 99f523a0

    # action: oa policy
    ## temporary_save = 1
    ### in journal
    update_activity_order("2",6,3,item_id2)
    q = ActionJournal.query.filter(ActionJournal.activity_id=="2", ActionJournal.action_id==6).first()
    assert q == None
    input = {"temporary_save":1,
             "journal":{"issn":"test issn"}}
    url = url_for("weko_workflow.next_action",
                  activity_id="2", action_id=6)
    res = client.post(url, json=input)
    data = response_data(res)
    assert res.status_code == status_code
    assert data["code"] == 0
    assert data["msg"] == "success"
    q = ActionJournal.query.filter(ActionJournal.activity_id=="2", ActionJournal.action_id==6).first()
    assert q.action_journal == {"issn":"test issn"}

    # action: item link
    ## temporary_save = 1
    # success
    update_activity_order("2",5,4,item_id2)
    q = ActivityAction.query.filter(ActivityAction.activity_id=="2", ActivityAction.action_id==5).first()
    assert q.action_comment == None
    input = {
        "temporary_save":1,
        "link_data":[],
        "commond": "test_comment"
    }
    url = url_for("weko_workflow.next_action",
                  activity_id="2", action_id=5)
    res = client.post(url, json=input)
    data = response_data(res)
    assert res.status_code == status_code
    assert data["code"] == 0
    assert data["msg"] == "success"
    q = ActivityAction.query.filter(ActivityAction.activity_id=="2", ActivityAction.action_id==5).first()
    assert q.action_comment == "test_comment"

    # action: identifier grant
    ## exist identifier_select
    ###x temporary_save = 1
    update_activity_order("2",7,5,item_id2)
    q = ActionIdentifier.query.filter(ActionIdentifier.activity_id=="2", ActionIdentifier.action_id==7).first()
    assert q.action_identifier_select == -2
    assert q.action_identifier_jalc_doi == ""
    assert q.action_identifier_jalc_cr_doi == ""
    assert q.action_identifier_jalc_dc_doi == ""
    assert q.action_identifier_ndl_jalc_doi == ""
    input = {
        "temporary_save":1,
        "identifier_grant":"1",
        "identifier_grant_jalc_doi_suffix":"123",
        "identifier_grant_jalc_cr_doi_suffix":"456",
        "identifier_grant_jalc_dc_doi_suffix":"789",
        "identifier_grant_ndl_jalc_doi_suffix":"000"
    }
    url = url_for("weko_workflow.next_action",
            activity_id="2", action_id=7)
    res = client.post(url, json=input)
    data = response_data(res)
    assert res.status_code == status_code
    assert data["code"] == 0
    assert data["msg"] == "success"
    q = ActionIdentifier.query.filter(ActionIdentifier.activity_id=="2", ActionIdentifier.action_id==7).first()
    assert q.action_identifier_select == 1
    assert q.action_identifier_jalc_doi == "123"
    assert q.action_identifier_jalc_cr_doi == "456"
    assert q.action_identifier_jalc_dc_doi == "789"
    assert q.action_identifier_ndl_jalc_doi == "000"

    # action: item register
    ## temporary_save=0
    # success
    update_activity_order("2",3,2,item_id2)
    q = ActivityAction.query.filter(ActivityAction.activity_id=="2", ActivityAction.action_id==3).first()
    assert q.action_status == ActionStatusPolicy.ACTION_BEGIN
    q = ActivityAction.query.filter(ActivityAction.activity_id=="2", ActivityAction.action_id==6).first()
    assert q.action_status == ActionStatusPolicy.ACTION_BEGIN
    q = Activity.query.filter(Activity.activity_id=="2").first()
    assert q.action_id == 3
    assert q.action_status == None
    assert q.action_order == 2
    input = {"temporary_save":0}
    url = url_for("weko_workflow.next_action",
                  activity_id="2", action_id=3)
    res = client.post(url, json=input)
    data = response_data(res)
    assert res.status_code == status_code
    assert data["code"] == 0
    assert data["msg"] == "success"
    q = ActivityAction.query.filter(ActivityAction.activity_id=="2", ActivityAction.action_id==3).first()
    assert q.action_status == ActionStatusPolicy.ACTION_DONE
    q = ActivityAction.query.filter(ActivityAction.activity_id=="2", ActivityAction.action_id==6).first()
    assert q.action_status == ActionStatusPolicy.ACTION_DOING
    q = Activity.query.filter(Activity.activity_id=="2").first()
    assert q.action_id == 6
    assert q.action_status == ActionStatusPolicy.ACTION_DOING
    assert q.action_order == 3

    # action: oa policy
    # ## temporary_save = 0
    update_activity_order("2",6,3,item_id2)
    q = ActionJournal.query.filter(ActionJournal.activity_id=="2", ActionJournal.action_id==6).first()
    assert q.action_journal == {"issn":"test issn"}
    input = {"temporary_save":0,
             "journal":{"issn":"test issn 1"}}
    url = url_for("weko_workflow.next_action",
                  activity_id="2", action_id=6)
    res = client.post(url, json=input)
    data = response_data(res)
    assert res.status_code == status_code
    assert data["code"] == 0
    assert data["msg"] == "success"
    q = ActionJournal.query.filter(ActionJournal.activity_id=="2", ActionJournal.action_id==6).first()
    assert q.action_journal == {"issn":"test issn 1"}

    # action: item link
    ## temporary_save = 0
    ### exist pid_without_ver, exist link_data
    update_activity_order("2",5,4,item_id2)
    q = ItemReference.query.all()
    assert q == []
    input = {
        "temporary_save":0,
        "link_data":[
            {"item_id":"1","item_title":"test item1","sele_id":"relateTo"}
        ]
    }
    url = url_for("weko_workflow.next_action",
                  activity_id="2", action_id=5)
    res = client.post(url, json=input)
    data = response_data(res)
    assert res.status_code == status_code
    assert data["code"] == 0
    assert data["msg"] == "success"
    q = ItemReference.query.all()
    assert len(q) == 1

    # action: item link
    ####x raise except
    update_activity_order("2",5,4,item_id2)
    q = ActionJournal.query.filter(ActionJournal.activity_id=="2", ActionJournal.action_id==6).first()
    assert q.action_journal == {"issn":"test issn 1"}
    input = {
            "temporary_save":0,
            "journal":{"issn":"test issn 2"},
            "link_data":[{"item_id":"1","item_title":"test item1","sele_id":"relateTo"}]
        }
    url = url_for("weko_workflow.next_action",
                  activity_id="2", action_id=5)
    err_msg = "test update error"
    with patch("weko_workflow.views.ItemLink.update",return_value=err_msg):
        res = client.post(url, json=input)
        data = response_data(res)
        assert res.status_code == 500
        assert data["code"] == -1
        assert data["msg"] == err_msg
        q = ActionJournal.query.filter(ActionJournal.activity_id=="2", ActionJournal.action_id==6).first()
        assert q.action_journal == {"issn":"test issn 1"}
    
    # action: identifier grant
    update_activity_order("2",7,5,item_id2)
    q = ActivityAction.query.filter(ActivityAction.activity_id=="2", ActivityAction.action_id==7).first()
    assert q.action_status == ActionStatusPolicy.ACTION_DOING
    q = ActivityAction.query.filter(ActivityAction.activity_id=="2", ActivityAction.action_id==5).first()
    assert q.action_status == ActionStatusPolicy.ACTION_DONE
    q = Activity.query.filter(Activity.activity_id=="2").first()
    assert q.action_id == 7
    assert q.action_status == None
    assert q.action_order == 5
    url = url_for("weko_workflow.next_action",
            activity_id="2", action_id=7)
    input = {
        "identifier_grant":"1",
        "identifier_grant_jalc_doi_suffix":"",
        "identifier_grant_jalc_cr_doi_suffix":"",
        "identifier_grant_jalc_dc_doi_suffix":"",
        "identifier_grant_ndl_jalc_doi_suffix":""
    }
    res = client.post(url, json=input)
    data = response_data(res)
    assert res.status_code == status_code
    assert data["code"] == 0
    assert data["msg"] == "success"
    q = ActivityAction.query.filter(ActivityAction.activity_id=="2", ActivityAction.action_id==7).first()
    assert q.action_status == ActionStatusPolicy.ACTION_RETRY
    q = ActivityAction.query.filter(ActivityAction.activity_id=="2", ActivityAction.action_id==5).first()
    assert q.action_status == ActionStatusPolicy.ACTION_DONE
    q = Activity.query.filter(Activity.activity_id=="2").first()
    assert q.action_id == 3
    assert q.action_status == ActionStatusPolicy.ACTION_DOING
    assert q.action_order == 2

    ### temporary_save = 0
    #### select NotGrant
    update_activity_order("2",7,5,item_id2)
    input = {
        "temporary_save":0,
        "identifier_grant":"0",
        "identifier_grant_jalc_doi_suffix":"",
        "identifier_grant_jalc_cr_doi_suffix":"",
        "identifier_grant_jalc_dc_doi_suffix":"",
        "identifier_grant_ndl_jalc_doi_suffix":""
    }
    url = url_for("weko_workflow.next_action",
            activity_id="2", action_id=7)
    res = client.post(url, json=input)
    data = response_data(res)
    assert res.status_code == status_code
    assert data["code"] == 0
    assert data["msg"] == "success"

    ### temporary_save = 0
    #### select NotGrant
    update_activity_order("2",7,5,item_id2)
    q = ActivityAction.query.filter(ActivityAction.activity_id=="2", ActivityAction.action_id==7).first()
    assert q.action_status == ActionStatusPolicy.ACTION_DONE
    q = ActivityAction.query.filter(ActivityAction.activity_id=="2", ActivityAction.action_id==5).first()
    assert q.action_status == ActionStatusPolicy.ACTION_DONE
    q = Activity.query.filter(Activity.activity_id=="2").first()
    assert q.action_id == 7
    assert q.action_status == None
    assert q.action_order == 5
    input = {
        "temporary_save":0,
        "identifier_grant_jalc_doi_suffix":"",
        "identifier_grant_jalc_cr_doi_suffix":"",
        "identifier_grant_jalc_dc_doi_suffix":"",
        "identifier_grant_ndl_jalc_doi_suffix":""
    }
<<<<<<< HEAD
=======
    url = url_for("weko_workflow.next_action",
            activity_id="2", action_id=7)
    res = client.post(url, json=input)
    data = response_data(res)
    assert res.status_code == status_code
    assert data["code"] == 0
    assert data["msg"] == "success"
    q = ActivityAction.query.filter(ActivityAction.activity_id=="2", ActivityAction.action_id==7).first()
    assert q.action_status == ActionStatusPolicy.ACTION_RETRY
    q = ActivityAction.query.filter(ActivityAction.activity_id=="2", ActivityAction.action_id==5).first()
    assert q.action_status == ActionStatusPolicy.ACTION_DONE
    q = Activity.query.filter(Activity.activity_id=="2").first()
    assert q.action_id == 3
    assert q.action_status == ActionStatusPolicy.ACTION_DOING
    assert q.action_order == 2

    ###### _old_v & _old_v = _new_v
    update_activity_order("7",7,5,item_id7)
>>>>>>> 99f523a0
    url = url_for("weko_workflow.next_action",
            activity_id="2", action_id=7)
    res = client.post(url, json=input)
    data = response_data(res)
    assert res.status_code == status_code
    assert data["code"] == 0
    assert data["msg"] == "success"
<<<<<<< HEAD
    q = ActivityAction.query.filter(ActivityAction.activity_id=="2", ActivityAction.action_id==7).first()
    assert q.action_status == ActionStatusPolicy.ACTION_RETRY
    q = ActivityAction.query.filter(ActivityAction.activity_id=="2", ActivityAction.action_id==5).first()
    assert q.action_status == ActionStatusPolicy.ACTION_DONE
    q = Activity.query.filter(Activity.activity_id=="2").first()
    assert q.action_id == 3
    assert q.action_status == ActionStatusPolicy.ACTION_DOING
    assert q.action_order == 2

    ###### _old_v & _old_v = _new_v
    update_activity_order("7",7,5,item_id7)
=======

    ##### item_id == pid_without_ver
    ###### _value
    update_activity_order("6",7,5,item_id6)
>>>>>>> 99f523a0
    url = url_for("weko_workflow.next_action",
            activity_id="7", action_id=7)
    res = client.post(url, json=input)
    data = response_data(res)
    assert res.status_code == 500
    assert data["code"] == -2
    assert data["msg"] == ""

    ##### item_id == pid_without_ver
    ###### _value
    with patch("weko_workflow.views.IdentifierHandle.get_idt_registration_data",return_value=(["123"], ['JaLC'])):
        with patch("weko_workflow.views.check_doi_validation_not_pass",return_value="error_test"):
            update_activity_order("6",7,5,item_id6)
            url = url_for("weko_workflow.next_action",
                    activity_id="6", action_id=7)
            res = client.post(url, json=input)
            data = response_data(res)
            assert res.status_code == 500
            assert data["code"] == -1
            assert data["msg"] == "error_test"

    ###### not _value
    with patch("weko_workflow.views.IdentifierHandle.get_idt_registration_data",return_value=(None,None)):
        update_activity_order("6",7,5,item_id6)
        url = url_for("weko_workflow.next_action",
                activity_id="6", action_id=7)
        res = client.post(url, json=input)
        data = response_data(res)
        assert res.status_code == status_code
        assert data["code"] == 0
        assert data["msg"] == "success"

    #### select not Not_Grant
    #####x error_list is str
    input = {
        "temporary_save":0,
        "identifier_grant":"2",
        "identifier_grant_jalc_doi_suffix":"123",
        "identifier_grant_jalc_cr_doi_suffix":"456",
        "identifier_grant_jalc_dc_doi_suffix":"789",
        "identifier_grant_ndl_jalc_doi_suffix":"000"
    }
    url = url_for("weko_workflow.next_action",
            activity_id="2", action_id=7)
    test_msg = _('Cannot register selected DOI for current Item Type of this '
                 'item.')
    with patch("weko_workflow.views.check_doi_validation_not_pass",return_value=test_msg):
        update_activity_order("2",7,5,item_id2)
        q = ActionIdentifier.query.filter(ActionIdentifier.activity_id=="2", ActionIdentifier.action_id==7).first()
        assert q.action_identifier_select == 0
        assert q.action_identifier_jalc_doi == ""
        assert q.action_identifier_jalc_cr_doi == ""
        assert q.action_identifier_jalc_dc_doi == ""
        assert q.action_identifier_ndl_jalc_doi == ""
        res = client.post(url,json=input)
        data = response_data(res)
        q = ActionIdentifier.query.filter(ActionIdentifier.activity_id=="2", ActionIdentifier.action_id==7).first()
<<<<<<< HEAD
        assert q.action_identifier_select == 2
        assert q.action_identifier_jalc_doi == "123"
        assert q.action_identifier_jalc_cr_doi == "456"
        assert q.action_identifier_jalc_dc_doi == "789"
        assert q.action_identifier_ndl_jalc_doi == "000"
=======
        assert q.action_identifier_select == 0
        assert q.action_identifier_jalc_doi == ""
        assert q.action_identifier_jalc_cr_doi == ""
        assert q.action_identifier_jalc_dc_doi == ""
        assert q.action_identifier_ndl_jalc_doi == ""
>>>>>>> 99f523a0
        assert res.status_code == 500
        assert data["code"] == -1
        assert data["msg"] == test_msg

    #####x error_list
    input = {
        "temporary_save":0,
        "identifier_grant":"1",
        "identifier_grant_jalc_doi_suffix":"",
        "identifier_grant_jalc_cr_doi_suffix":"",
        "identifier_grant_jalc_dc_doi_suffix":"",
        "identifier_grant_ndl_jalc_doi_suffix":""
    }
    mock_previous_action = mocker.patch("weko_workflow.views.previous_action",return_value=make_response())
    with patch("weko_workflow.views.check_doi_validation_not_pass",return_value=True):
        update_activity_order("2",7,5,item_id2)
        res = client.post(url,json=input)
        assert res.status_code == status_code
        mock_previous_action.assert_called_with(
            activity_id="2",
            action_id=7,
            req=-1
        )
    ##### error_list is not str and error_list=False
    url = url_for("weko_workflow.next_action",
            activity_id="5", action_id=7)
    with patch("weko_workflow.views.check_doi_validation_not_pass",return_value=False):
        update_activity_order("5",7,5,item_id5)
        res = client.post(url, json=input)
        data = response_data(res)
        assert res.status_code == status_code
        assert data["code"] == 0
        assert data["msg"] == "success"
    ###### item_id
    ####### deposit and pid_without_ver and not recid
    with patch("weko_workflow.views.check_doi_validation_not_pass",return_value=False):
        url = url_for("weko_workflow.next_action",
            activity_id="2", action_id=7)
        update_activity_order("2",7,5,item_id2)
        res = client.post(url, json=input)
        data = response_data(res)
        assert res.status_code == status_code
        assert data["code"] == 0
        assert data["msg"] == "success"
    ####### not (deposit and pid_without_ver and not recid)
    with patch("weko_workflow.views.check_doi_validation_not_pass",return_value=False):
        url = url_for("weko_workflow.next_action",
            activity_id="5", action_id=7)
        update_activity_order("5",7,5,item_id5)
        res = client.post(url, json=input)
        data = response_data(res)
        assert res.status_code == status_code
        assert data["code"] == 0
        assert data["msg"] == "success"

    url = url_for("weko_workflow.next_action",
            activity_id="2", action_id=7)
    ## not exist identifier_select & not temporary_save
    ### _value and _type
    ####x error_list is str
    input = {
        "temporary_save":0,
        "identifier_grant_jalc_doi_suffix":"123",
        "identifier_grant_jalc_cr_doi_suffix":"456",
        "identifier_grant_jalc_dc_doi_suffix":"789",
        "identifier_grant_ndl_jalc_doi_suffix":"000"
    }
    with patch("weko_workflow.views.check_doi_validation_not_pass",return_value=test_msg):
        update_activity_order("2",7,5,item_id2)
        q = ActionIdentifier.query.filter(ActionIdentifier.activity_id=="2", ActionIdentifier.action_id==7).first()
        assert q.action_identifier_select == 1
        assert q.action_identifier_jalc_doi == ""
        assert q.action_identifier_jalc_cr_doi == ""
        assert q.action_identifier_jalc_dc_doi == ""
        assert q.action_identifier_ndl_jalc_doi == ""
        res = client.post(url, json=input)
        data = response_data(res)
        assert res.status_code == 500
        assert data["code"] ==-1
        assert data["msg"] == test_msg
        q = ActionIdentifier.query.filter(ActionIdentifier.activity_id=="2", ActionIdentifier.action_id==7).first()
        assert q.action_identifier_select == 1
        assert q.action_identifier_jalc_doi == ""
        assert q.action_identifier_jalc_cr_doi == ""
        assert q.action_identifier_jalc_dc_doi == ""
        assert q.action_identifier_ndl_jalc_doi == ""
    ####x error_list is not str & error_list = True
    input = {
        "temporary_save":0,
        "identifier_grant_jalc_doi_suffix":"",
        "identifier_grant_jalc_cr_doi_suffix":"",
        "identifier_grant_jalc_dc_doi_suffix":"",
        "identifier_grant_ndl_jalc_doi_suffix":""
    }
    with patch("weko_workflow.views.check_doi_validation_not_pass",return_value=True):
        update_activity_order("2",7,5,item_id2)
        res = client.post(url, json=input)
        assert res.status_code == status_code
        mock_previous_action.assert_called_with(
            activity_id="2",
            action_id=7,
            req=-1
        )
    #### error_list is not str & error_list = False
    input = {
        "temporary_save":0,
        "identifier_grant_jalc_doi_suffix":"",
        "identifier_grant_jalc_cr_doi_suffix":"",
        "identifier_grant_jalc_dc_doi_suffix":"",
        "identifier_grant_ndl_jalc_doi_suffix":""
    }
    with patch("weko_workflow.views.check_doi_validation_not_pass",return_value=False):
        update_activity_order("2",7,5,item_id2)
        res = client.post(url, json=input)
        data = response_data(res)
        assert res.status_code == status_code
        assert data["code"] == 0
        assert data["msg"] == "success"
    ### not (_value and _type)
    url = url_for("weko_workflow.next_action",
                  activity_id="3", action_id=7)
    update_activity_order("3",7,5,item_id3)
    res = client.post(url, json=input)
    data = response_data(res)
    assert res.status_code == status_code
    assert data["code"]==0
    assert data["msg"] == "success"

    ## next_action_handler is None
    activity_action = ActivityAction.query.filter_by(
        activity_id="2",
        action_id=4,
        action_order=6
    ).first()
    activity_action.action_handler=None
    db.session.merge(activity_action)
    db.session.commit()
    url = url_for("weko_workflow.next_action",
                  activity_id="2",action_id=7)
    with patch("weko_workflow.views.check_doi_validation_not_pass",return_value=False):
        q = GuestActivity.query.filter(GuestActivity.activity_id=="2").all()
        assert len(q) == 1
        q = FileOnetimeDownload.query.filter(FileOnetimeDownload.file_name=="test", FileOnetimeDownload.record_id=="1").all()
        assert len(q) == 0
        update_activity_order("2",7,5,item_id2,{"file_name":"test", "record_id": "1", "guest_mail": "guest@mail.com"})
        res = client.post(url, json=input)
        data=response_data(res)
<<<<<<< HEAD
        assert res.status_code == 200
        assert data["code"] == 0
        assert data["msg"] == "success"
=======
        assert res.status_code == 500
        assert data["code"] == -2
        assert data["msg"] == "can not get next_action_handler"
>>>>>>> 99f523a0
        q = GuestActivity.query.filter(GuestActivity.activity_id=="2").all()
        assert len(q) == 1
        q = FileOnetimeDownload.query.filter(FileOnetimeDownload.file_name=="test", FileOnetimeDownload.record_id=="1").all()
        assert len(q) == 0
    activity_action = ActivityAction.query.filter_by(
        activity_id="2",
        action_id=4,
        action_order=6
    ).first()
    activity_action.action_handler=-1
    db.session.merge(activity_action)
    db.session.commit()

    ## exist next_flow_action.action_roles
    flow_action_role = FlowActionRole(
        flow_action_id=flow_action_5,
        action_role=None,
        action_user=1
    )
    with db.session.begin_nested():
        db.session.add(flow_action_role)
    db.session.commit()
    url = url_for("weko_workflow.next_action",
                  activity_id="2",action_id=7)
    with patch("weko_workflow.views.check_doi_validation_not_pass",return_value=False):
        update_activity_order("2",7,5,item_id2)
        res = client.post(url, json=input)
        data=response_data(res)
        assert res.status_code == status_code
        assert data["code"] == 0
        assert data["msg"] == "success"

    # action:approval
    def check_role_approval():
        if users[users_index]["id"] in [2,6,7]:
            return False
        else:
            return True

    noauth_msg = _('Authorization required')
    input = {
        "temporary_save":0
    }
    def mock_handle_finish_workflow(deposit,pid,recid):
        return pid.object_uuid
    ## can not get current_flow_action
    with patch("weko_workflow.views.Flow.get_flow_action_detail", return_value=None):
        url = url_for("weko_workflow.next_action",
                    activity_id="2",action_id=4)
        update_activity_order("2",4,6,item_id2)
<<<<<<< HEAD
        res = client.post(url, json=input)
        data = response_data(res)
        result_status = 500 if check_role_approval() else 200
        result_code = -1 if check_role_approval() else 403
        result_msg = "can not get curretn_flow_action" if check_role_approval() else noauth_msg
=======
        res = client.post(url, json=input)
        data = response_data(res)
        result_status = 500 if check_role_approval() else 200
        result_code = -1 if check_role_approval() else 403
        result_msg = "can not get curretn_flow_action" if check_role_approval() else noauth_msg
        assert res.status_code == result_status
        assert data["code"] == result_code
        assert data["msg"] == result_msg

    # with patch("weko_workflow.views.handle_finish_workflow",side_effect=mock_handle_finish_workflow):
    url = url_for("weko_workflow.next_action",
                    activity_id="2",action_id=4)
    ##x not exist next_action_detail
    with patch("weko_workflow.views.WorkActivity.get_activity_action_comment", return_value=None):
        update_activity_order("2",4,6,item_id2)
        res = client.post(url, json=input)
        data = response_data(res)
        result_status = 500 if check_role_approval() else 200
        result_code = -2 if check_role_approval() else 403
        result_msg = "can not get next_action_detail" if check_role_approval() else noauth_msg
>>>>>>> 99f523a0
        assert res.status_code == result_status
        assert data["code"] == result_code
        assert data["msg"] == result_msg

<<<<<<< HEAD
    # with patch("weko_workflow.views.handle_finish_workflow",side_effect=mock_handle_finish_workflow):
    url = url_for("weko_workflow.next_action",
                    activity_id="2",action_id=4)
    ##x not exist next_action_detail
    with patch("weko_workflow.views.WorkActivity.get_activity_action_comment", return_value=None):
        update_activity_order("2",4,6,item_id2)
        res = client.post(url, json=input)
        data = response_data(res)
        result_status = 500 if check_role_approval() else 200
        result_code = -2 if check_role_approval() else 403
        result_msg = "can not get next_action_detail" if check_role_approval() else noauth_msg
        assert res.status_code == result_status
        assert data["code"] == result_code
        assert data["msg"] == result_msg

    ## can create_onetime_download_url
    update_activity_order("2",4,6,item_id2,{"file_name":"test", "record_id": "1", "guest_mail": "guest@mail.com"})
    q = GuestActivity.query.filter(GuestActivity.activity_id=="2").all()
    assert len(q) == 1
    q = FileOnetimeDownload.query.filter(FileOnetimeDownload.file_name=="test", FileOnetimeDownload.record_id=="1").all()
    assert len(q) == 0
    res = client.post(url, json=input)
    data = response_data(res)
    result_code = 0 if check_role_approval() else 403
    result_msg = _("success") if check_role_approval() else noauth_msg
    assert res.status_code == status_code
    assert data["code"] == result_code
    assert data["msg"] == result_msg
    q = GuestActivity.query.filter(GuestActivity.activity_id=="2").all()
    if users_index in [0, 4, 5]:
        assert len(q) == 1
    else:
        assert len(q) == 0
    q = FileOnetimeDownload.query.filter(FileOnetimeDownload.file_name=="test", FileOnetimeDownload.record_id=="1").all()
    if users_index in [0, 4, 5]:
        assert len(q) == 0
    else:
        assert len(q) == 1
    
    ## exist feedbackmail
    ### exist feedbackmail, exist maillist
    update_activity_order("2",4,6,item_id2)
    res = client.post(url, json=input)
    data = response_data(res)
    result_code = 0 if check_role_approval() else 403
    result_msg = "success" if check_role_approval() else noauth_msg
    assert res.status_code == status_code
    assert data["code"] == result_code
    assert data["msg"] == result_msg

=======
    ## can create_onetime_download_url
    update_activity_order("2",4,6,item_id2,{"file_name":"test", "record_id": "1", "guest_mail": "guest@mail.com"})
    q = GuestActivity.query.filter(GuestActivity.activity_id=="2").all()
    assert len(q) == 1
    q = FileOnetimeDownload.query.filter(FileOnetimeDownload.file_name=="test", FileOnetimeDownload.record_id=="1").all()
    assert len(q) == 0
    res = client.post(url, json=input)
    data = response_data(res)
    result_code = 0 if check_role_approval() else 403
    result_msg = _("success") if check_role_approval() else noauth_msg
    assert res.status_code == status_code
    assert data["code"] == result_code
    assert data["msg"] == result_msg
    q = GuestActivity.query.filter(GuestActivity.activity_id=="2").all()
    assert len(q) == 0
    q = FileOnetimeDownload.query.filter(FileOnetimeDownload.file_name=="test", FileOnetimeDownload.record_id=="1").all()
    assert len(q) == 1
    
    ## exist feedbackmail
    ### exist feedbackmail, exist maillist
    update_activity_order("2",4,6,item_id2)
    res = client.post(url, json=input)
    data = response_data(res)
    result_code = 0 if check_role_approval() else 403
    result_msg = "success" if check_role_approval() else noauth_msg
    assert res.status_code == status_code
    assert data["code"] == result_code
    assert data["msg"] == result_msg

>>>>>>> 99f523a0
    ### exist feedbackmail, not maillistxxx
    url = url_for("weko_workflow.next_action",
                    activity_id="3", action_id=4)
    update_activity_order("3",4,6,item_id3)
    res = client.post(url, json=input)
    data = response_data(res)
    result_code = 0 if check_role_approval() else 403
    result_msg = "success" if check_role_approval() else noauth_msg
    assert res.status_code == status_code
    assert data["code"] == result_code
    assert data["msg"] == result_msg

    ### last_ver
    parent1 = PersistentIdentifier.get("recid","2")
    parent1.status = PIDStatus.NEW
    db.session.merge(parent1)
    parent2 = PersistentIdentifier.get("recid","2.1")
    parent2.status = PIDStatus.NEW
    db.session.merge(parent2)
    parent3 = PersistentIdentifier.get("recid","2.0")
    parent3.status = PIDStatus.NEW
    db.session.merge(parent3)
    db.session.commit()
    url = url_for("weko_workflow.next_action",
                    activity_id="3", action_id=4)
    update_activity_order("3",4,6,item_id3)
    res = client.post(url, json=input)
    data = response_data(res)
    result_status = 500 if check_role_approval() else 200
    result_code = -1 if check_role_approval() else 403
    result_msg = "can not get last_ver" if check_role_approval() else noauth_msg
    assert res.status_code == result_status
    assert data["code"] == result_code
    assert data["msg"] == result_msg
    parent1 = PersistentIdentifier.get("recid","2")
    parent1.status = PIDStatus.REGISTERED
    db.session.merge(parent1)
    parent2 = PersistentIdentifier.get("recid","2.1")
    parent2.status = PIDStatus.REGISTERED
    db.session.merge(parent2)
    parent3 = PersistentIdentifier.get("recid","2.0")
    parent3.status = PIDStatus.REGISTERED
    db.session.merge(parent3)
    db.session.commit()

    ## not exist feedbackmail
    url = url_for("weko_workflow.next_action",
                    activity_id="4", action_id=4)
    update_activity_order("4",4,6,item_id4)
    res = client.post(url, json=input)
    data = response_data(res)
    result_code = 0 if check_role_approval() else 403
    result_msg = "success" if check_role_approval() else noauth_msg
    assert res.status_code == status_code
    assert data["code"] == result_code
    assert data["msg"] == result_msg

    ## raise BaseException
    url = url_for("weko_workflow.next_action",
                    activity_id="5",action_id=4)
    new_id = uuid.uuid4()
    with patch("weko_workflow.views.handle_finish_workflow",return_value=new_id):
        with patch("weko_workflow.views.has_request_context",side_effect=BaseException):
            update_activity_order("5",4,6,item_id5)
            q = Activity.query.filter(Activity.activity_id=="5").first()
            assert q.activity_status == ActionStatusPolicy.ACTION_BEGIN
            assert q.action_id == 4
            assert q.action_status == None
            assert q.action_order == 6
            assert q.item_id == item_id5
            res = client.post(url, json=input)
            result_status_code = 500 if check_role_approval() else 200
            assert res.status_code == result_status_code
            if not check_role_approval():
                data = response_data(res)
                assert data["code"] == 403
                assert data["msg"] == noauth_msg
                q = Activity.query.filter(Activity.activity_id=="5").first()
                assert q.activity_status == ActionStatusPolicy.ACTION_BEGIN
                assert q.action_id == 4
                assert q.action_status == None
                assert q.action_order == 6
                assert q.item_id == item_id5

        ## send signal
        url = url_for("weko_workflow.next_action",
                        activity_id="5",action_id=4)
        update_activity_order("5",4,6,item_id5)
        res = client.post(url, json=input)
        data = response_data(res)
        result_code = 0 if check_role_approval() else 403
        result_msg = "success" if check_role_approval() else noauth_msg
        assert res.status_code == status_code
        assert data["code"] == result_code
        assert data["msg"] == result_msg
        q = Activity.query.filter(Activity.activity_id=="5").first()
<<<<<<< HEAD
        if users_index in [0, 4, 5]:
            assert q.activity_status == ActionStatusPolicy.ACTION_BEGIN
            assert q.action_id == 4
            assert q.action_status == None
            assert q.action_order == 6
        else:
            assert q.activity_status == ActionStatusPolicy.ACTION_DONE
            assert q.action_id == 2
            assert q.action_status == 'F'
            assert q.action_order == 7
            assert q.item_id == new_id
=======
        assert q.activity_status == ActionStatusPolicy.ACTION_DONE
        assert q.action_id == 2
        assert q.action_status == 'F'
        assert q.action_order == 7
        assert q.item_id == new_id
>>>>>>> 99f523a0

    ## can not publish
    with patch("weko_workflow.views.handle_finish_workflow",return_value=None):
        url = url_for("weko_workflow.next_action",
                      activity_id="2",action_id=4)
        update_activity_order("2",4,6,item_id2)
        res = client.post(url, json=input)
        data = response_data(res)
        result_status = 500 if check_role_approval() else 200
        result_code = -1 if check_role_approval() else 403
        result_msg = _("error") if check_role_approval() else noauth_msg
        assert res.status_code == result_status
        assert data["code"] == result_code
        assert data["msg"] == result_msg

    # no next_flow_action
    with patch("weko_workflow.views.Flow.get_next_flow_action",return_value=None):
        url = url_for("weko_workflow.next_action",
                  activity_id="2", action_id=3)
        update_activity_order("2",3,2,item_id2)
        res = client.post(url, json=input)
        data = response_data(res)
        assert res.status_code == 500
        assert data["code"] == -2
        assert data["msg"] == "can not get next_flow_action"


    # not rtn
    with patch("weko_workflow.views.WorkActivityHistory.create_activity_history", return_value=None):
        url = url_for("weko_workflow.next_action",
                  activity_id="2", action_id=3)
        update_activity_order("2",3,2,item_id2)
        res = client.post(url, json=input)
<<<<<<< HEAD
        assert res.status_code == 500
        assert data["code"] == -2
        assert data["msg"] == "can not get next_flow_action"

    # action_status
    with patch("weko_workflow.views.WorkActivity.upt_activity_action_status", return_value=False):
        url = url_for("weko_workflow.next_action",
                  activity_id="2", action_id=3)
        update_activity_order("2",3,2,item_id2)
        res = client.post(url, json=input)
        data = response_data(res)
        assert res.status_code == 500
        assert data["code"] == -2
        assert data["msg"] == ""


    with client.session_transaction() as session:
        # no session
        pass
    url = url_for("weko_workflow.next_action",
              activity_id="2", action_id=3)
    update_activity_order("2",3,2,item_id2)
    res = client.post(url, json=input)
    data = response_data(res)
    assert res.status_code == 200
    assert data["code"] == 0
    assert data["msg"] == _("success")
=======
        data = response_data(res)
        assert res.status_code == status_code
        assert data["code"] == 0
        assert data["msg"] == "success"

    # action_status
    with patch("weko_workflow.views.WorkActivity.upt_activity_action_status", return_value=False):
        url = url_for("weko_workflow.next_action",
                  activity_id="2", action_id=3)
        update_activity_order("2",3,2,item_id2)
        res = client.post(url, json=input)
        data = response_data(res)
        assert res.status_code == status_code
        assert data["code"] == 0
        assert data["msg"] == "success"


    with client.session_transaction() as session:
        # no session
        pass
    url = url_for("weko_workflow.next_action",
              activity_id="2", action_id=3)
    update_activity_order("2",3,2,item_id2)
    res = client.post(url, json=input)
    data = response_data(res)
    assert res.status_code == 200
    assert data["code"] == 0
    assert data["msg"] == _("success")

# .tox/c1/bin/pytest --cov=weko_workflow tests/test_views.py::test_next_action_usage_application -vv -s --cov-branch --cov-report=term --basetemp=/code/modules/weko-workflow/.tox/c1/tmp
@pytest.mark.parametrize('users_index, status_code', [
    (0, 200)
])
def test_next_action_usage_application(client, db, users, db_register_usage_application, db_records, users_index, status_code, mocker):
    def update_activity_order(activity_id, action_id, action_order):
        with db.session.begin_nested():
            activity=Activity.query.filter_by(activity_id=activity_id).one_or_none()
            activity.action_id=action_id
            activity.action_order=action_order
            db.session.merge(activity)
        db.session.commit()
    login(client=client, email=users[users_index]["email"])
    with client.session_transaction() as session:
        session['itemlogin_id'] = "test id"
        session['itemlogin_activity'] = "test activity"
        session['itemlogin_item'] = "test item"
        session['itemlogin_steps'] = "test steps"
        session['itemlogin_action_id'] = "test action_id"
        session['itemlogin_cur_step'] = "test cur_step"
        session['itemlogin_record'] = "test approval_record"
        session['itemlogin_histories'] = "test histories"
        session['itemlogin_res_check'] = "test res_check"
        session['itemlogin_pid'] = "test recid"
        session['itemlogin_community_id'] = "test community_id"

    mocker.patch("weko_workflow.views.IdentifierHandle.remove_idt_registration_metadata",return_value=None)
    mocker.patch("weko_workflow.views.IdentifierHandle.update_idt_registration_metadata",return_value=None)
    mocker.patch("weko_workflow.views.WekoDeposit.update_feedback_mail")
    mocker.patch("weko_workflow.views.FeedbackMailList.update_by_list_item_id")
    mocker.patch("weko_workflow.views.FeedbackMailList.delete_by_list_item_id")
    mock_signal = mocker.patch("weko_workflow.views.item_created.send")
    new_item = uuid.uuid4()
    mocker.patch("weko_workflow.views.handle_finish_workflow",return_value=new_item)
    
    urls = []
    urls.append(url_for("weko_workflow.next_action",
                activity_id="A-00000001-20001", action_id=3))
    urls.append(url_for("weko_workflow.next_action",
                activity_id="A-00000001-20002", action_id=4))
    urls.append(url_for("weko_workflow.next_action",
                activity_id="A-00000001-20003", action_id=4))
    urls.append(url_for("weko_workflow.next_action",
                activity_id="A-00000001-20004", action_id=4))
    # update_activity_order("2",3,2)
    input = {
        
    }

    for url in urls:
        res = client.post(url, json=input)
        data = response_data(res)
        assert res.status_code == 200
        assert data["code"] == 0
        assert data["msg"] == _("success")

@pytest.mark.parametrize('users_index, status_code', [
    (0, 200)
])
def test_next_action_item_link(client, db, users, db_register_fullaction, db_records, users_index, status_code):
    import mock
    def update_activity_order(activity_id, action_id, action_order):
        with db.session.begin_nested():
            activity=Activity.query.filter_by(activity_id=activity_id).one_or_none()
            activity.action_id=action_id
            activity.action_order=action_order
            db.session.merge(activity)
        db.session.commit()
    login(client=client, email=users[users_index]["email"])
    with client.session_transaction() as session:
        session['itemlogin_id'] = "test id"
        session['itemlogin_activity'] = "test activity"
        session['itemlogin_item'] = "test item"
        session['itemlogin_steps'] = "test steps"
        session['itemlogin_action_id'] = "test action_id"
        session['itemlogin_cur_step'] = "test cur_step"
        session['itemlogin_record'] = "test approval_record"
        session['itemlogin_histories'] = "test histories"
        session['itemlogin_res_check'] = "test res_check"
        session['itemlogin_pid'] = "test recid"
        session['itemlogin_community_id'] = "test community_id"
        session['existing_item_link_button_pressed'] = {"2": "1"}
    mock.patch("weko_workflow.views.IdentifierHandle.remove_idt_registration_metadata",return_value=None)
    mock.patch("weko_workflow.views.IdentifierHandle.update_idt_registration_metadata",return_value=None)
    mock.patch("weko_workflow.views.WekoDeposit.update_feedback_mail")
    mock.patch("weko_workflow.views.FeedbackMailList.update_by_list_item_id")
    mock.patch("weko_workflow.views.FeedbackMailList.delete_by_list_item_id")
    mock_signal = mock.patch("weko_workflow.views.item_created.send")
    new_item = uuid.uuid4()
    mock.patch("weko_workflow.views.handle_finish_workflow",return_value=new_item)

    with patch("weko_workflow.views.WorkActivity.upt_activity_action",return_value=False):
        update_activity_order("2",5,4)
        input = {
            "temporary_save":1,
            "link_data":[]
        }
        url = url_for("weko_workflow.next_action",
                    activity_id="2", action_id=5)
        def get_by_object_test_data(pid_type=None, object_type=None, object_uuid=None):
            mm = MagicMock()
            mm.pid_value = "1.0"
            return mm
        def get_item_link_info_test_data(content=None):
            return {}
        def get_json_test_data():
            return {"link_data":[1,2,3]}
        def get_next_flow_action_test_data(item1=None, item2=None, item3=None):
            return None
        def update_test_data(item1=None):
            return "Error"
        def get_next_flow_action_test_data_2(item1=None, item2=None, item3=None):
            mm = MagicMock()
            mm.action = MagicMock()
            mm.action_id = "1"
            mm.action.action_endpoint = "action_endpoint_test"
            return [mm]

        test_data = MagicMock()
        test_data.get_by_object = get_by_object_test_data
        test_data.get_item_link_info = get_item_link_info_test_data
        test_data.get_json = get_json_test_data
        test_data.args = [("existing_item_link_button_pressed", "{'A-00000001-10001': '1'}")]
        test_data.get_next_flow_action = get_next_flow_action_test_data

        with patch("weko_workflow.views.Flow", return_value=test_data):
            res = client.post(url, json=input)
            data = response_data(res)
            assert res.status_code == 500

        test_data.get_next_flow_action = get_next_flow_action_test_data_2
        
        with patch("weko_workflow.views.Flow", return_value=test_data):
            res1 = client.post(url, json=input)
            data = response_data(res1)
            assert res1.status_code == 200

        input = {
            "temporary_save":1,
            "link_data":[{"1":1}]
        }

        test_data.update = update_test_data

        with patch("weko_workflow.views.ItemLink", return_value=test_data):
            with patch("weko_workflow.views.Flow", return_value=test_data):
                res2 = client.post(url, json=input)
                data = response_data(res2)
                assert res2.status_code == 500


@pytest.mark.parametrize('users_index, status_code', [
    (0, 200)
])
def test_next_action_item_link_2(client, db, users, db_register_fullaction, db_records, users_index, status_code):
    import mock
    def update_activity_order(activity_id, action_id, action_order):
        with db.session.begin_nested():
            activity=Activity.query.filter_by(activity_id=activity_id).one_or_none()
            activity.action_id=action_id
            activity.action_order=action_order
            db.session.merge(activity)
        db.session.commit()
    login(client=client, email=users[users_index]["email"])
    with client.session_transaction() as session:
        session['itemlogin_id'] = "test id"
        session['itemlogin_activity'] = "test activity"
        session['itemlogin_item'] = "test item"
        session['itemlogin_steps'] = "test steps"
        session['itemlogin_action_id'] = "test action_id"
        session['itemlogin_cur_step'] = "test cur_step"
        session['itemlogin_record'] = "test approval_record"
        session['itemlogin_histories'] = "test histories"
        session['itemlogin_res_check'] = "test res_check"
        session['itemlogin_pid'] = "test recid"
        session['itemlogin_community_id'] = "test community_id"
    mock.patch("weko_workflow.views.IdentifierHandle.remove_idt_registration_metadata",return_value=None)
    mock.patch("weko_workflow.views.IdentifierHandle.update_idt_registration_metadata",return_value=None)
    mock.patch("weko_workflow.views.WekoDeposit.update_feedback_mail")
    mock.patch("weko_workflow.views.FeedbackMailList.update_by_list_item_id")
    mock.patch("weko_workflow.views.FeedbackMailList.delete_by_list_item_id")
    mock_signal = mock.patch("weko_workflow.views.item_created.send")
    new_item = uuid.uuid4()
    mock.patch("weko_workflow.views.handle_finish_workflow",return_value=new_item)

    with patch("weko_workflow.views.WorkActivity.upt_activity_action",return_value=False):
        update_activity_order("2",5,4)
        input = {
            "temporary_save":1,
            "link_data":[]
        }
        url = url_for("weko_workflow.next_action",
                      activity_id="2", action_id=5)
        def get_by_object_test_data(pid_type=None, object_type=None, object_uuid=None):
            mm = MagicMock()
            mm.pid_value = "1.0"
            return mm
        def get_item_link_info_test_data(content=None):
            return {}
        def get_json_test_data():
            return {"link_data":[1,2,3]}
        def get_next_flow_action_test_data(item1=None, item2=None, item3=None):
            return None
        test_data = MagicMock()
        test_data.get_by_object = get_by_object_test_data
        test_data.get_item_link_info = get_item_link_info_test_data
        test_data.get_json = get_json_test_data
        test_data.args = [("existing_item_link_button_pressed", "{'A-00000001-10001': '1'}")]
        test_data.get_next_flow_action = get_next_flow_action_test_data

        with patch("weko_workflow.views.Flow", return_value=test_data):
            res = client.post(url, json=input)
            data = response_data(res)
            assert res.status_code == 500


@pytest.mark.parametrize('users_index, status_code', [
    (0, 200)
])
def test_next_action_item_link_3(client, db, users, db_register_fullaction, db_records, users_index, status_code):
    import mock
    def update_activity_order(activity_id, action_id, action_order):
        with db.session.begin_nested():
            activity=Activity.query.filter_by(activity_id=activity_id).one_or_none()
            activity.action_id=action_id
            activity.action_order=action_order
            db.session.merge(activity)
        db.session.commit()
    login(client=client, email=users[users_index]["email"])
    with client.session_transaction() as session:
        session['itemlogin_id'] = "test id"
        session['itemlogin_activity'] = "test activity"
        session['itemlogin_item'] = "test item"
        session['itemlogin_steps'] = "test steps"
        session['itemlogin_action_id'] = "test action_id"
        session['itemlogin_cur_step'] = "test cur_step"
        session['itemlogin_record'] = "test approval_record"
        session['itemlogin_histories'] = "test histories"
        session['itemlogin_res_check'] = "test res_check"
        session['itemlogin_pid'] = "test recid"
        session['itemlogin_community_id'] = "test community_id"
        session['existing_item_link_button_pressed'] = {"2": "1"}
    mock.patch("weko_workflow.views.IdentifierHandle.remove_idt_registration_metadata",return_value=None)
    mock.patch("weko_workflow.views.IdentifierHandle.update_idt_registration_metadata",return_value=None)
    mock.patch("weko_workflow.views.WekoDeposit.update_feedback_mail")
    mock.patch("weko_workflow.views.FeedbackMailList.update_by_list_item_id")
    mock.patch("weko_workflow.views.FeedbackMailList.delete_by_list_item_id")
    mock_signal = mock.patch("weko_workflow.views.item_created.send")
    new_item = uuid.uuid4()
    mock.patch("weko_workflow.views.handle_finish_workflow",return_value=new_item)

    with patch("weko_workflow.views.WorkActivity.upt_activity_action",return_value=False):
        update_activity_order("2",3,2)
        input = {
            "temporary_save":1,
            "link_data":[]
        }
        url = url_for("weko_workflow.next_action",
                    activity_id="2", action_id=3)
        def get_by_object_test_data(pid_type=None, object_type=None, object_uuid=None):
            mm = MagicMock()
            mm.pid_value = "1.0"
            return mm
        def get_item_link_info_test_data(content=None):
            return {}
        def get_json_test_data():
            return {"link_data":[1,2,3]}
        def get_next_flow_action_test_data(item1=None, item2=None, item3=None):
            return None
        def update_test_data(item1=None):
            return "Error"
        def get_next_flow_action_test_data_2(item1=None, item2=None, item3=None):
            mm = MagicMock()
            mm.action = MagicMock()
            mm.action_id = "1"
            mm.action.action_endpoint = "action_endpoint_test"
            return [mm]

        test_data = MagicMock()
        test_data.get_by_object = get_by_object_test_data
        test_data.get_item_link_info = get_item_link_info_test_data
        test_data.get_json = get_json_test_data
        test_data.args = [("existing_item_link_button_pressed", "{'A-00000001-10001': '1'}")]
        test_data.get_next_flow_action = get_next_flow_action_test_data_2

        with patch("weko_workflow.views.Flow", return_value=test_data):
            res = client.post(url, json=input)
            data = response_data(res)
            assert res.status_code == 200
>>>>>>> 99f523a0

# .tox/c1/bin/pytest --cov=weko_workflow tests/test_views.py::test_next_action_usage_application -vv -s --cov-branch --cov-report=term --basetemp=/code/modules/weko-workflow/.tox/c1/tmp
@pytest.mark.parametrize('users_index, status_code', [
    (0, 200)
])
def test_next_action_usage_application(client, db, users, db_register_usage_application, db_records, users_index, status_code, mocker):
    def update_activity_order(activity_id, action_id, action_order):
        with db.session.begin_nested():
            activity=Activity.query.filter_by(activity_id=activity_id).one_or_none()
            activity.action_id=action_id
            activity.action_order=action_order
            db.session.merge(activity)
        db.session.commit()
    login(client=client, email=users[users_index]["email"])
    with client.session_transaction() as session:
        session['itemlogin_id'] = "test id"
        session['itemlogin_activity'] = "test activity"
        session['itemlogin_item'] = "test item"
        session['itemlogin_steps'] = "test steps"
        session['itemlogin_action_id'] = "test action_id"
        session['itemlogin_cur_step'] = "test cur_step"
        session['itemlogin_record'] = "test approval_record"
        session['itemlogin_histories'] = "test histories"
        session['itemlogin_res_check'] = "test res_check"
        session['itemlogin_pid'] = "test recid"
        session['itemlogin_community_id'] = "test community_id"

    mocker.patch("weko_workflow.views.IdentifierHandle.remove_idt_registration_metadata",return_value=None)
    mocker.patch("weko_workflow.views.IdentifierHandle.update_idt_registration_metadata",return_value=None)
    mocker.patch("weko_workflow.views.WekoDeposit.update_feedback_mail")
    mocker.patch("weko_workflow.views.FeedbackMailList.update_by_list_item_id")
    mocker.patch("weko_workflow.views.FeedbackMailList.delete_by_list_item_id")
    mock_signal = mocker.patch("weko_workflow.views.item_created.send")
    new_item = uuid.uuid4()
    mocker.patch("weko_workflow.views.handle_finish_workflow",return_value=new_item)
    
    urls = []
    urls.append(url_for("weko_workflow.next_action",
                activity_id="A-00000001-20001", action_id=3))
    urls.append(url_for("weko_workflow.next_action",
                activity_id="A-00000001-20002", action_id=4))
    urls.append(url_for("weko_workflow.next_action",
                activity_id="A-00000001-20003", action_id=4))
    urls.append(url_for("weko_workflow.next_action",
                activity_id="A-00000001-20004", action_id=4))
    # update_activity_order("2",3,2)
    input = {
        
    }

    for url in urls:
        res = client.post(url, json=input)
        data = response_data(res)
        assert res.status_code == 200
        assert data["code"] == 0
        assert data["msg"] == _("success")

def test_cancel_action_acl_nologin(client,db_register2):
    """Test of cancel action."""
    url = url_for('weko_workflow.cancel_action',
                  activity_id='1', action_id=1)
    input = {'action_version': 1, 'commond': 1}

    res = client.post(url, json=input)
    assert res.status_code == 302
    assert res.location == 'http://TEST_SERVER.localdomain/login/?next=%2Fworkflow%2Factivity%2Faction%2F1%2F1%2Fcancel'


def test_cancel_action_for_item_link(app, client, users, mocker):
    def get_activity_by_id_test_data(content=None):
        mm = MagicMock()
        mm.item_id = "1"
        return mm

    def test_update(content=None):
        return True

    test_data = MagicMock()
    test_data.get_activity_by_id = get_activity_by_id_test_data

    session_test_data = {
        "existing_item_link_in_progress": True,
        "item_link_info": [{}],
        "current_item_links": [""]
    }
    
    with patch("flask_login.utils._get_user", return_value=users[2]['obj']):
        with patch("weko_workflow.views.WorkActivity", return_value=test_data):
            with mocker.patch("weko_workflow.views.session", return_value=session_test_data):
                with patch("weko_workflow.views.PersistentIdentifier", return_value=test_data):
                    with patch("weko_workflow.views.ItemLink.update", return_value=test_update):
                        res = client.post(
                            url_for('weko_workflow.cancel_action', activity_id='1', action_id=1),
                            json={'action_version': 1, 'commond': 1},
                        )
                        assert res.status_code == 500


@pytest.mark.parametrize('users_index, status_code, is_admin', [
    (0, 403, False),
    (1, 403, True),
    (2, 403, True),
    (3, 403, True),
    (4, 403, False),
    (5, 403, False),
    (6, 403, True),
])
def test_cancel_action_acl_users(client, users, db_register, users_index, status_code, is_admin):
    """Test of cancel action."""
    login(client=client, email=users[users_index]['email'])
    url = url_for('weko_workflow.cancel_action',
                  activity_id='1', action_id=1)
    input = {'action_version': 1, 'commond': 1}
    roles = {
        'allow': [],
        'deny': []
    }
    action_users = {
        'allow': [],
        'deny': []
    }

    with patch('weko_workflow.views.WorkActivity.get_activity_action_role',
               return_value=(roles, action_users)):
        res = client.post(url, json=input)
        assert res.status_code != status_code

    action_users = {
        'allow': [],
        'deny': [users[users_index]["id"]]
    }
    url = url_for('weko_workflow.cancel_action',
                  activity_id='2', action_id=1)
    with patch('weko_workflow.views.WorkActivity.get_activity_action_role',
               return_value=(roles, action_users)):
        res = client.post(url, json=input)
        data = response_data(res)
        assert res.status_code != status_code
        if is_admin:
            assert data["code"] != 403
        else:
            assert data["code"] == 403

    action_users = {
        'allow': [users[users_index]["id"]],
        'deny': []
    }
    url = url_for('weko_workflow.cancel_action',
                  activity_id='3', action_id=1)
    with patch('weko_workflow.views.WorkActivity.get_activity_action_role',
               return_value=(roles, action_users)):
        res = client.post(url, json=input)
        data = response_data(res)
        assert res.status_code != status_code
        assert data["code"] != 403

def test_cancel_action_acl_guestlogin(guest, db_register):
    input = {'action_version': 1, 'commond': 1}
    url = url_for('weko_workflow.cancel_action',
                  activity_id="1", action_id=1)
    roles = {
        'allow': [],
        'deny': []
    }
    action_users = {
        'allow': [],
        'deny': []
    }

    with patch('weko_workflow.views.WorkActivity.get_activity_action_role',
               return_value=(roles, action_users)):
        res = guest.post(url, json=input)
        assert res.status_code != 403
# .tox/c1/bin/pytest --cov=weko_workflow tests/test_views.py::test_cancel_action -vv -s --cov-branch --cov-report=term --basetemp=/code/modules/weko-workflow/.tox/c1/tmp
@pytest.mark.parametrize('users_index, status_code', [
    # (0, 200),
    (1, 200),
    (2, 200),
    # (3, 200),
    # (4, 200),
    # (5, 200),
    (6, 200),
])
def test_cancel_action(client, users,db, db_register, db_records, add_file, users_index, status_code, mocker):
    login(client=client, email=users[users_index]['email'])
    #mocker.patch("weko_workflow.views.remove_file_cancel_action")
    # argument error
    with patch("weko_workflow.views.type_null_check",return_value=False):
        url = url_for('weko_workflow.cancel_action',
                  activity_id='1', action_id=1)
        res = client.post(url, json={})
        data = response_data(res)
        assert res.status_code == 500
        assert data["code"] == -1
        assert data["msg"] == "argument error"

    # request_body error
    url = url_for('weko_workflow.cancel_action',
              activity_id='1', action_id=1)
    with patch("weko_workflow.views.CancelSchema",side_effect=ValidationError("test error")):
        res = client.post(url, json={})
        data = response_data(res)
        assert res.status_code == 500
        assert data["code"] == -1
        assert data["msg"] == "test error"

<<<<<<< HEAD

# .tox/c1/bin/pytest --cov=weko_workflow tests/test_views.py::test_cancel_action2 -vv -s --cov-branch --cov-report=term --basetemp=/code/modules/weko-workflow/.tox/c1/tmp
=======
>>>>>>> 99f523a0
@pytest.mark.parametrize('users_index, status_code', [
    (0, 200),
    (1, 200),
    (2, 200),
    (3, 200),
    (4, 200),
    (5, 200),
    (6, 200),
])
def test_cancel_action2(client, users,db, db_register, db_records, add_file, users_index, status_code, mocker):
    login(client=client, email=users[users_index]['email'])
    # can not get activity_detail
    input = {
        "action_version":"1.0.0",
        "commond":"this is test comment.",
        "pid_value":"1.1"
        }
    with patch("weko_workflow.views.WorkActivity.get_activity_by_id",side_effect=[db_register["activities"][0],None]):
        url = url_for('weko_workflow.cancel_action',
                      activity_id='1', action_id=1)
        res = client.post(url, json=input)
        data = response_data(res)
        assert res.status_code == 500
        assert data["code"] == -1
        assert data["msg"] == "can not get activity detail"

    # not exist item, exist files, exist cancel_pv, exist file_permission
    input = {
        "action_version":"1.0.0",
        "commond":"this is test comment.",
        "pid_value":"1.1"
        }
    # FilePermission.init_file_permission(users[users_index]["id"],"1.1","test_file","1")
    add_file(db_records[2][2])
    url = url_for('weko_workflow.cancel_action',
                  activity_id='1', action_id=1)
    redirect_url = url_for("weko_workflow.display_activity",
                           activity_id="1").replace("http://test_server.localdomain","")
    q = Activity.query.filter(Activity.activity_id=="1").first()
    assert q.status == 'N'
    assert q.action_order == 1
    assert q.activity_status == ActionStatusPolicy.ACTION_BEGIN
    q = ActivityHistory.query.filter(ActivityHistory.activity_id=="1").all()
    assert len(q) == 1
    res = client.post(url, json=input)
    data = response_data(res)
    assert res.status_code == status_code
    assert data["code"] == 0
    assert data["msg"] == "success"
    assert data["data"]["redirect"] == redirect_url
    q = Activity.query.filter(Activity.activity_id=="1").first()
    assert q.status == 'N'
    assert q.action_order == 1
    assert q.activity_status == ActionStatusPolicy.ACTION_CANCELED
    q = ActivityHistory.query.filter(ActivityHistory.activity_id=="1").all()
    assert len(q) == 3

    ## raise PIDDoesNotExistError
    with patch("weko_workflow.views.PersistentIdentifier.get",side_effect=PIDDoesNotExistError("recid","test pid")):
        res = client.post(url, json=input)
        data = response_data(res)
        assert res.status_code == 500
        assert data["code"] == -1
        assert data["msg"] == "can not get PersistIdentifier"

    input = {
        "action_version":"1.0.0",
        "commond":"this is test comment.",
        }
    with patch("weko_workflow.views.get_pid_value_by_activity_detail",return_value=None):
        q = ActivityHistory.query.filter(ActivityHistory.activity_id=="1").all()
        assert len(q) == 3
        res = client.post(url, json=input)
        data = response_data(res)
        redirect_url = url_for("weko_workflow.display_activity",
                       activity_id="1").replace("http://test_server.localdomain","")
        assert res.status_code == 200
        assert data["code"] == 0
        assert data["msg"] == "success"
        assert data["data"]["redirect"] == redirect_url
        q = ActivityHistory.query.filter(ActivityHistory.activity_id=="1").all()
        assert len(q) == 5

    # exist item, not exist files, not exist file_permission
    input = {
        "action_version": "1.0.0",
        "commond":"this is test comment."
    }
    url = url_for("weko_workflow.cancel_action",
                  activity_id="2", action_id=1)
    redirect_url = url_for("weko_workflow.display_activity",
                           activity_id="2").replace("http://test_server.localdomain","")
    res = client.post(url, json=input)
    data = response_data(res)
    assert res.status_code == status_code
    assert data["code"] == 0
    assert data["msg"] == "success"
    assert data["data"]["redirect"] == redirect_url

    # not cancel_record, not exist rtn
    with patch("weko_workflow.views.WekoDeposit.get_record", return_value=None):
        with patch("weko_workflow.views.WorkActivity.quit_activity", return_value=None):
            res = client.post(url, json = input)
            data = response_data(res)
            assert res.status_code == 500
            assert data["code"] == -1
            assert data["msg"] == 'Error! Cannot process quit activity!'
            q = ActivityHistory.query.filter(ActivityHistory.activity_id=="1").all()
            assert len(q) == 5

    ## raise PIDDoesNotExistError
    with patch("weko_workflow.views.PersistentIdentifier.get_by_object",side_effect=PIDDoesNotExistError("recid","test pid")):
        res = client.post(url, json=input)
        data = response_data(res)
        assert res.status_code == 500
        assert data["code"] == -1
        assert data["msg"] == "can not get PersistentIdentifier"

    # raise exception
    with patch("weko_workflow.views.PersistentIdentifier.get_by_object", side_effect=Exception):
        res = client.post(url, json = input)
        data = response_data(res)
        assert res.status_code == 500
        assert data["code"] == -1
        assert data["msg"] == "<class 'Exception'>"

    input = {
        "action_version":"1.0.0",
        "commond":"this is test comment.",
        }
    with patch("weko_workflow.views.get_pid_value_by_activity_detail",return_value=None):
        with patch("weko_records_ui.models.FilePermission.find_by_activity",side_effect=Exception):
<<<<<<< HEAD
            with pytest.raises(Exception) as e:
                res = client.post(url, json=input)
                data = response_data(res)
                assert res.status_code == 500
                assert data["code"] == -1
                assert data["msg"] == "Error! Cannot process quit activity!"
                q = ActivityHistory.query.filter(ActivityHistory.activity_id=="1").all()
                assert len(q) == 5
=======
            res = client.post(url, json=input)
            data = response_data(res)
            assert res.status_code == 500
            assert data["code"] == -1
            assert data["msg"] == "Error! Cannot process quit activity!"
            q = ActivityHistory.query.filter(ActivityHistory.activity_id=="1").all()
            assert len(q) == 5
>>>>>>> 99f523a0


# .tox/c1/bin/pytest --cov=weko_workflow tests/test_views.py::test_cancel_action_guest -vv -s --cov-branch --cov-report=term --basetemp=/code/modules/weko-workflow/.tox/c1/tmp
def test_cancel_action_guest(guest, db, db_register):
    input = {
        "action_version": "1.0.0",
        "commond":"this is test comment."
    }
    activity_guest = Activity(activity_id="99",workflow_id=1,flow_id=db_register["flow_define"].id,
                              action_id=1,
                              activity_start=datetime.strptime('2022/04/14 3:01:53.931', '%Y/%m/%d %H:%M:%S.%f'),
                              title="test guest", extra_info={"guest_mail":"guest@test.org"},
                              action_order=1)
    with db.session.begin_nested():
        db.session.add(activity_guest)
    db.session.commit()
    url = url_for("weko_workflow.cancel_action",
                  activity_id="99", action_id=1)
    redirect_url = url_for("weko_workflow.display_guest_activity",file_name="test_file")
    res = guest.post(url, json=input)
    data = response_data(res)
    assert res.status_code == 200
    assert data["code"] == 0
    assert data["msg"] == "success"
    assert data["data"]["redirect"] == redirect_url


# .tox/c1/bin/pytest --cov=weko_workflow tests/test_views.py::test_send_mail_nologin -vv -s --cov-branch --cov-report=term --basetemp=/code/modules/weko-workflow/.tox/c1/tmp
def test_send_mail_nologin(client,db_register2):
    """Test of send mail."""
    url = url_for('weko_workflow.send_mail', activity_id='1',
                  mail_template='a')
    input = {}

    res = client.post(url, json=input)
    assert res.status_code == 302
    # TODO check that the path changed
    # assert res.url == url_for('security.login')


# .tox/c1/bin/pytest --cov=weko_workflow tests/test_views.py::test_send_mail_users -vv -s --cov-branch --cov-report=term --basetemp=/code/modules/weko-workflow/.tox/c1/tmp
@pytest.mark.parametrize('users_index, status_code', [
    (0, 200),
    (1, 200),
    (2, 200),
    (3, 200),
    (4, 200),
    (5, 200),
    (6, 200),
])
def test_send_mail_users(client, users, users_index, status_code):
    """Test of send mail."""
    login(client=client, email=users[users_index]['email'])
    url = url_for('weko_workflow.send_mail', activity_id='1',
                  mail_template='a')
    input = {}
    with patch('weko_workflow.views.process_send_reminder_mail'):
        res = client.post(url, json=input)
        assert res.status_code == status_code

# .tox/c1/bin/pytest --cov=weko_workflow tests/test_views.py::test_unlocks_activity_nologin -vv -s --cov-branch --cov-report=term --basetemp=/code/modules/weko-workflow/.tox/c1/tmp
def test_unlocks_activity_nologin(client, db_register2):
    url = url_for('weko_workflow.unlocks_activity',activity_id="A-22000111-00001")
    res = client.post(url)
    assert res.status_code == 302

# .tox/c1/bin/pytest --cov=weko_workflow tests/test_views.py::test_unlocks_activity_acl -vv -s --cov-branch --cov-report=term --basetemp=/code/modules/weko-workflow/.tox/c1/tmp
@pytest.mark.parametrize('users_index', [ i for i in range(7)])
def test_unlocks_activity_acl(client, users, db_register2, users_index):
    url = url_for('weko_workflow.unlocks_activity',activity_id="A-22000111-00001")
    login(client=client, email=users[users_index]["email"])
    data = json.dumps({"locked_value":"", "is_opened":False})
    res = client.post(url,data=data)
    assert res.status_code != 302

# .tox/c1/bin/pytest --cov=weko_workflow tests/test_views.py::test_unlocks_activity -vv -s --cov-branch --cov-report=term --basetemp=/code/modules/weko-workflow/.tox/c1/tmp
def test_unlocks_activity(client, users, db_register2):

    activity_id="A-22000111-00001"
    url = url_for("weko_workflow.unlocks_activity", activity_id=activity_id)
    locked_value = "1-123456789"
    user = users[2]
    login(client=client, email=user["email"])

    lock_key = "workflow_locked_activity_{}".format(activity_id)
    user_lock_key = "workflow_userlock_activity_{}".format(user["id"])
    current_cache.delete(lock_key)
    current_cache.delete(user_lock_key)

    data = json.dumps({"locked_value":locked_value, "is_opened":False})
    
    # not locked
    res = client.post(url, data=data)
    assert res.status_code == 200
    assert json.loads(res.data) == {"code": 200, "msg_lock":None, "msg_userlock":"Not unlock"}
    
    # locked
    current_cache.set(lock_key,locked_value)
    current_cache.set(user_lock_key,activity_id)
    res = client.post(url, data=data)
    assert res.status_code == 200
    assert json.loads(res.data) == {"code": 200, "msg_lock":"Unlock success", "msg_userlock":"User Unlock Success"}
    assert current_cache.get(lock_key) == None
    assert current_cache.get(user_lock_key) == None
    
    current_cache.delete(lock_key)
    current_cache.delete(user_lock_key)
    


# .tox/c1/bin/pytest --cov=weko_workflow tests/test_views.py::test_is_user_locked_nologin -vv -s --cov-branch --cov-report=term --basetemp=/code/modules/weko-workflow/.tox/c1/tmp
def test_is_user_locked_nologin(client, db_register2):
    url = url_for('weko_workflow.is_user_locked')
    res = client.post(url)
    assert res.status_code == 405


# .tox/c1/bin/pytest --cov=weko_workflow tests/test_views.py::test_is_user_locked_acl -vv -s --cov-branch --cov-report=term --basetemp=/code/modules/weko-workflow/.tox/c1/tmp
@pytest.mark.parametrize('users_index', [ i for i in range(7)])
def test_is_user_locked_acl(client, users, db_register2, users_index):
    login(client=client, email=users[users_index]['email'])
    url = url_for('weko_workflow.is_user_locked')
    res = client.post(url)
    assert res.status_code != 302

# .tox/c1/bin/pytest --cov=weko_workflow tests/test_views.py::test_is_user_locked -vv -s --cov-branch --cov-report=term --basetemp=/code/modules/weko-workflow/.tox/c1/tmp
def test_is_user_locked(client,db_register, users):
    login(client=client, email=users[2]['email'])
    current_cache.delete("workflow_userlock_activity_5")
    url = url_for('weko_workflow.is_user_locked')
    
    # not exist cache
    res = client.get(url)
    assert res.status_code == 200
    assert json.loads(res.data) == {"is_open": False, "activity_id": ""}
    
    current_cache.set("workflow_userlock_activity_5","1")
    res = client.get(url)
    assert res.status_code == 200
    assert json.loads(res.data) == {"is_open": True, "activity_id": "1"}
    
    current_cache.delete("workflow_userlock_activity_5")


# .tox/c1/bin/pytest --cov=weko_workflow tests/test_views.py::test_user_lock_activity_nologin -vv -s --cov-branch --cov-report=term --basetemp=/code/modules/weko-workflow/.tox/c1/tmp
def test_is_user_locked_nologin(client, db_register2):
    url = url_for('weko_workflow.is_user_locked')
    res = client.post(url)
    assert res.status_code == 302

# .tox/c1/bin/pytest --cov=weko_workflow tests/test_views.py::test_user_lock_activity_nologin -vv -s --cov-branch --cov-report=term --basetemp=/code/modules/weko-workflow/.tox/c1/tmp
@pytest.mark.parametrize('users_index', [ i for i in range(7)])
def test_is_user_locked_acl(client, users, db_register2, users_index):
    login(client=client, email=users[users_index]['email'])
    url = url_for('weko_workflow.is_user_locked')
    res = client.post(url)
    assert res.status_code != 302

# .tox/c1/bin/pytest --cov=weko_workflow tests/test_views.py::test_is_user_locked -vv -s --cov-branch --cov-report=term --basetemp=/code/modules/weko-workflow/.tox/c1/tmp
def test_is_user_locked(client,db_register2, users):
    login(client=client, email=users[2]['email'])
    current_cache.delete("workflow_userlock_activity_5")
    url = url_for('weko_workflow.is_user_locked')
    
    # not exist cache
    res = client.get(url)
    assert res.status_code == 200
    assert json.loads(res.data) == {"is_open": False, "activity_id": ""}
    
    current_cache.set("workflow_userlock_activity_5","1")
    res = client.get(url)
    assert res.status_code == 200
    assert json.loads(res.data) == {"is_open": True, "activity_id": "1"}
    
    current_cache.delete("workflow_userlock_activity_5")
    
# .tox/c1/bin/pytest --cov=weko_workflow tests/test_views.py::test_user_lock_activity_nologin -vv -s --cov-branch --cov-report=term --basetemp=/code/modules/weko-workflow/.tox/c1/tmp
def test_user_lock_activity_nologin(client,db_register2):
    url = url_for('weko_workflow.user_lock_activity', activity_id='1',_external=False)
    res = client.post(url)
    assert res.status_code == 302
    #assert res.location == url_for("security.login",next=url,_external=True)


# .tox/c1/bin/pytest --cov=weko_workflow tests/test_views.py::test_user_lock_activity_acl -vv -s --cov-branch --cov-report=term --basetemp=/code/modules/weko-workflow/.tox/c1/tmp
@pytest.mark.parametrize('users_index', [ i for i in range(7)])
def test_user_lock_activity_acl(client, users, db_register2, users_index):
    login(client=client, email=users[users_index]['email'])
    url = url_for('weko_workflow.user_lock_activity', activity_id='1')
    res = client.post(url)
    assert res.status_code != 302


# .tox/c1/bin/pytest --cov=weko_workflow tests/test_views.py::test_user_lock_activity -vv -s --cov-branch --cov-report=term --basetemp=/code/modules/weko-workflow/.tox/c1/tmp
def test_user_lock_activity(client,db_register2, users, mocker):
    login(client=client, email=users[2]['email'])
    current_cache.delete("workflow_userlock_activity_5")
    mocker.patch("weko_workflow.views.validate_csrf_header")
    url = url_for('weko_workflow.user_lock_activity', activity_id='1')
    # not exist cache
    res = client.post(url)
    assert res.status_code == 200
    assert json.loads(res.data) == {"code":200,"msg":"Success","err":"","activity_id":""}
    assert current_cache.get("workflow_userlock_activity_5") == "1"
    
    # exist cache
    res = client.post(url)
    assert res.status_code == 200
    assert json.loads(res.data) == {"code":200,"msg":"","err":"Opened","activity_id":"1"}
    assert current_cache.get("workflow_userlock_activity_5") == "1"
    
    current_cache.delete("workflow_userlock_activity_5")


# .tox/c1/bin/pytest --cov=weko_workflow tests/test_views.py::test_user_unlock_activity_nologin -vv -s --cov-branch --cov-report=term --basetemp=/code/modules/weko-workflow/.tox/c1/tmp
def test_user_unlock_activity_nologin(client,db_register2):
    url = url_for('weko_workflow.user_unlock_activity', activity_id='1',_external=False)
    res = client.post(url)
    assert res.status_code == 302


# .tox/c1/bin/pytest --cov=weko_workflow tests/test_views.py::test_user_unlock_activity_acl -vv -s --cov-branch --cov-report=term --basetemp=/code/modules/weko-workflow/.tox/c1/tmp
@pytest.mark.parametrize('users_index', [ i for i in range(7)])
def test_user_unlock_activity_acl(client,users,db_register2,users_index):
    login(client=client, email=users[users_index]['email'])
    url = url_for('weko_workflow.user_unlock_activity', activity_id='1')
    data = json.dumps({"is_opened": True})
    res = client.post(url,data=data)
    assert res.status_code != 302


# .tox/c1/bin/pytest --cov=weko_workflow tests/test_views.py::test_user_unlock_activity -vv -s --cov-branch --cov-report=term --basetemp=/code/modules/weko-workflow/.tox/c1/tmp
def test_user_unlock_activity(client,users,db_register2,mocker):
    url = url_for('weko_workflow.user_unlock_activity', activity_id='1')
    login(client=client, email=users[2]['email'])
    current_cache.set("workflow_userlock_activity_5","2")
    # is_opened is True
    data = json.dumps({"is_opened": True})
    res = client.post(url,data=data)
    assert res.status_code == 200
    assert json.loads(res.data) == {"code": 200, "msg": "Not unlock"}
    assert current_cache.get("workflow_userlock_activity_5") == "2"
    
    # is_opened is False
    data = json.dumps({"is_opened": False})
    res = client.post(url,data=data)
    assert res.status_code == 200
    assert json.loads(res.data) == {"code": 200, "msg": "Not unlock"}
    assert current_cache.get("workflow_userlock_activity_5") == None

def test_lock_activity_nologin(client,db_register2):
    """Test of lock activity."""
    url = url_for('weko_workflow.lock_activity', activity_id='1')
    input = {}

    res = client.post(url, json=input)
    assert res.status_code == 302
    # TODO check that the path changed
    # assert res.url == url_for('security.login')


@pytest.mark.parametrize('users_index, status_code', [
    (0, 200),
    (1, 200),
    (2, 200),
    (3, 200),
    (4, 200),
    (5, 200),
    (6, 200),
])
def test_lock_activity_users(client, users, users_index, status_code):
    """Test of lock activity."""
    login(client=client, email=users[users_index]['email'])
    url = url_for('weko_workflow.lock_activity', activity_id='1')
    input = {}

    with patch('weko_workflow.views.get_cache_data', return_value=""):
        with patch('weko_workflow.views.update_cache_data'):
            res = client.post(url, json=input)
            assert res.status_code != 302

# .tox/c1/bin/pytest --cov=weko_workflow tests/test_views.py::test_lock_activity -vv -s --cov-branch --cov-report=term --basetemp=/code/modules/weko-workflow/.tox/c1/tmp
def test_lock_activity(client, users,db_register, mocker):
    """Test of lock activity."""
    mocker.patch("weko_workflow.views.validate_csrf_header")
    status_code = 200
    login(client=client, email=users[2]['email'])

    #regular
    url = url_for('weko_workflow.lock_activity', activity_id='A-00000003-00000')
    input = {'locked_value': '1-1661748792565'}

    with patch('weko_workflow.views.get_cache_data', return_value="1-1661748792565"):
        with patch('weko_workflow.views.update_cache_data'):
            res = client.post(url, data=input)
            assert res.status_code == status_code
            assert json.loads(res.data) == {"code": 200, "err": "", "locked_by_email": "user@test.org", "locked_by_username": "", "locked_value": "1-1661748792565", "msg": "Success"}

    #locked value  is validate error
    url = url_for('weko_workflow.lock_activity', activity_id='A-00000003-00000')
    input = {'locked_value': 1661748792565}

    with patch('weko_workflow.views.get_cache_data', return_value="1-1661748792565"):
        with patch('weko_workflow.views.update_cache_data'):
            res = client.post(url, data=input)
            assert res.status_code == status_code
            assert json.loads(res.data) == {"code": 200, "err": "Locked", "locked_by_email": "user@test.org", "locked_by_username": "", "locked_value": "1-1661748792565", "msg": ""}

    #lock cache is different
    url = url_for('weko_workflow.lock_activity', activity_id='A-00000003-00000')
    input = {'locked_value': '1-1661748792565'}

    with patch('weko_workflow.views.get_cache_data', return_value="1-1661748792568"):
        with patch('weko_workflow.views.update_cache_data'):
            res = client.post(url, data=input)
            assert res.status_code == status_code
            assert json.loads(res.data) == {"code": 200, "err": "Locked", "locked_by_email": "user@test.org", "locked_by_username": "", "locked_value": "1-1661748792568", "msg": ""}

    #action_handler is None
    url = url_for('weko_workflow.lock_activity', activity_id='A-00000003-00000')
    input = {'locked_value': '1-1661748792565'}

    with patch('weko_workflow.views.get_cache_data', return_value="1-1661748792565"):
        with patch('weko_workflow.views.update_cache_data'):
            res = client.post(url, data=input)
            assert res.status_code == status_code
            assert json.loads(res.data) == {"code": 200, "err": "", "locked_by_email": "user@test.org", "locked_by_username": "", "locked_value": "1-1661748792565", "msg": "Success"}

    #activity_id is type error
    url = url_for('weko_workflow.lock_activity', activity_id='A-00000003-00000')
    input = {'locked_value': '1-1661748792565'}

    with patch('weko_workflow.views.get_cache_data', return_value="1-1661748792565"):
        with patch('weko_workflow.views.type_null_check',return_value=False):
            with patch('weko_workflow.views.update_cache_data'):
                res = client.post(url, data=input)
                assert res.status_code == 500
                assert json.loads(res.data) == {"code": -1, "msg": "argument error"}

    #request vaidate error
    url = url_for('weko_workflow.lock_activity', activity_id='A-00000003-00000')
    input = {}

    with patch('weko_workflow.views.get_cache_data', return_value="1-1661748792565"):
        with patch('weko_workflow.views.update_cache_data'):
            with patch("weko_workflow.views.LockSchema",side_effect=ValidationError("test error")):
                res = client.post(url, data=input)
                assert res.status_code == 500
                assert json.loads(res.data) == {"code": -1, "msg": "test error"}

    # locked_by_email, locked_by_username is not exist
    url = url_for('weko_workflow.lock_activity', activity_id='A-00000003-00000')
    input = {'locked_value': '1-1661748792565'}
    with patch('weko_workflow.views.get_cache_data', return_value="1-1661748792565"):
        with patch('weko_workflow.views.update_cache_data'):
            with patch("weko_workflow.views.get_account_info",return_value=(None,None)):
                res = client.post(url, data=input)
                assert res.status_code == 500
                assert json.loads(res.data) == {"code": -1, "msg": "can not get user locked"}
    
    # not exist action status is doing
    activity_action = ActivityAction.query.filter_by(
        activity_id="A-00000003-00000",
        action_id=1,
        action_order=1
    ).first()
    activity_action.action_status="F"
    db.session.merge(activity_action)
    db.session.commit()
    url = url_for('weko_workflow.lock_activity', activity_id='A-00000003-00000')
    input = {'locked_value': '1-1661748792565'}
    with patch('weko_workflow.views.get_cache_data', return_value="1-1661748792565"):
        with patch('weko_workflow.views.update_cache_data'):
            res = client.post(url, data=input)
            assert res.status_code == status_code
            assert json.loads(res.data)  == {"code": 200, "err": "", "locked_by_email": "user@test.org", "locked_by_username": "", "locked_value": "1-1661748792565", "msg": "Success"}
    activity_action = ActivityAction.query.filter_by(
        activity_id="A-00000003-00000",
        action_id=1,
        action_order=1
    ).first()
    activity_action.action_status="M"
    db.session.merge(activity_action)
    db.session.commit()
    
    # not exist action_handler
    activity_action = ActivityAction.query.filter_by(
        activity_id="A-00000003-00000",
        action_id=1,
        action_order=1
    ).first()
    activity_action.action_handler=None
    db.session.merge(activity_action)
    db.session.commit()
    url = url_for('weko_workflow.lock_activity', activity_id='A-00000003-00000')
    input = {'locked_value': '1-1661748792565'}
    with patch('weko_workflow.views.get_cache_data', return_value="1-1661748792565"):
        with patch('weko_workflow.views.update_cache_data'):
            res = client.post(url, data=input)
            assert res.status_code == status_code
            assert json.loads(res.data)  == {"code": 200, "err": "", "locked_by_email": "user@test.org", "locked_by_username": "", "locked_value": "1-1661748792565", "msg": "Success"}
    activity_action = ActivityAction.query.filter_by(
        activity_id="A-00000003-00000",
        action_id=1,
        action_order=1
    ).first()
    activity_action.action_handler=0
    db.session.merge(activity_action)
    db.session.commit()


# .tox/c1/bin/pytest --cov=weko_workflow tests/test_views.py::test_unlock_activity_acl_nologin -vv -s --cov-branch --cov-report=term --basetemp=/code/modules/weko-workflow/.tox/c1/tmp
def test_unlock_activity_acl_nologin(client,db_register2):
    """Test of unlock activity."""
    url = url_for('weko_workflow.unlock_activity', activity_id='1')
    input = {'locked_value':'1-1661748792565'}

    res = client.post(url, json=input)
    assert res.status_code == 302
    assert res.location == 'http://TEST_SERVER.localdomain/login/?next=%2Fworkflow%2Factivity%2Funlock%2F1'


# .tox/c1/bin/pytest --cov=weko_workflow tests/test_views.py::test_unlock_activity_acl_users -vv -s --cov-branch --cov-report=term --basetemp=/code/modules/weko-workflow/.tox/c1/tmp
@pytest.mark.parametrize('users_index, status_code', [
    (0, 200),
    (1, 200),
    (2, 200),
    (3, 200),
    (4, 200),
    (5, 200),
    (6, 200),
])
def test_unlock_activity_acl_users(client, users, users_index, status_code):
    """Test of unlock activity."""
    login(client=client, email=users[users_index]['email'])
    url = url_for('weko_workflow.unlock_activity', activity_id='1')
    input = {'locked_value':'1-1661748792565'}

    with patch('weko_workflow.views.get_cache_data', return_value=""):
        res = client.post(url, json=input)
        assert res.status_code != 302


# .tox/c1/bin/pytest --cov=weko_workflow tests/test_views.py::test_unlock_activity -vv -s --cov-branch --cov-report=term --basetemp=/code/modules/weko-workflow/.tox/c1/tmp
@pytest.mark.parametrize('users_index, status_code', [
    (0, 200),
    (1, 200),
    (2, 200),
    (3, 200),
    (4, 200),
    (5, 200),
    (6, 200),
])
def test_unlock_activity(client, users, db_register, users_index, status_code):
    current_cache.delete("workflow_locked_activity_1")
    login(client=client, email=users[users_index]['email'])
    url = url_for('weko_workflow.unlock_activity', activity_id='1')
    input = {'locked_value':'1-1661748792565'}

    #check_flgの分岐テスト
    with patch('weko_workflow.views.type_null_check', return_value=False):
        res = client.post(url, json=input)
        data = json.loads(res.data.decode("utf-8"))
        assert res.status_code== 400
        assert data["code"] == -1
        assert data["msg"] == 'arguments error'

    #cur_locked_valが空文字の場合
    res = client.post(url, json=input)
    data = json.loads(res.data.decode("utf-8"))
    assert res.status_code==status_code
    assert data["code"] == 200
    assert data["msg"] == 'Not unlock'

    #locked_valueが空でなく、cur_locked_valと一致する場合
    current_cache.set("workflow_locked_activity_1",'1-1661748792565')
    res = client.post(url, json=input)
    data = json.loads(res.data.decode("utf-8"))
    assert res.status_code==status_code
    assert data["code"] == 200
    assert data["msg"] == 'Unlock success'

    #ValidationErrorの分岐テスト
    input = {}
    res = client.post(url, json=input)
    data = json.loads(res.data.decode("utf-8"))
    assert res.status_code== 400
    assert data["code"] == -1
    assert data["msg"] == "{'locked_value': ['Missing data for required field.']}"
    
    current_cache.delete("workflow_locked_activity_1")


# .tox/c1/bin/pytest --cov=weko_workflow tests/test_views.py::test_check_approval_acl_nologin -vv -s --cov-branch --cov-report=term --basetemp=/code/modules/weko-workflow/.tox/c1/tmp
def test_check_approval_acl_nologin(client,db_register2):
    """Test of check approval."""
    url = url_for('weko_workflow.check_approval', activity_id='1')

    res = client.get(url)
    assert res.status_code == 302
    assert res.location == 'http://TEST_SERVER.localdomain/login/?next=%2Fworkflow%2Fcheck_approval%2F1'


# .tox/c1/bin/pytest --cov=weko_workflow tests/test_views.py::test_check_approval_acl_users -vv -s --cov-branch --cov-report=term --basetemp=/code/modules/weko-workflow/.tox/c1/tmp
@pytest.mark.parametrize('users_index, status_code', [
    (0, 200),
    (1, 200),
    (2, 200),
    (3, 200),
    (4, 200),
    (5, 200),
    (6, 200),
])
def test_check_approval_acl_users(client, users, users_index, status_code):
    """Test of check approval."""
    login(client=client, email=users[users_index]['email'])
    url = url_for('weko_workflow.check_approval', activity_id='1')
    response = {
        'check_handle': -1,
        'check_continue': -1,
        'error': 1
    }
    with patch('weko_workflow.views.check_continue', return_value=response):
        res = client.get(url)
        assert res.status_code != 302


# .tox/c1/bin/pytest --cov=weko_workflow tests/test_views.py::test_check_approval -vv -s --cov-branch --cov-report=term --basetemp=/code/modules/weko-workflow/.tox/c1/tmp
@pytest.mark.parametrize('users_index, status_code', [
    (0, 200),
    (1, 200),
    (2, 200),
    (3, 200),
    (4, 200),
    (5, 200),
    (6, 200),
])
def test_check_approval(client, users, db_register, users_index, status_code):
    login(client=client, email=users[users_index]['email'])
    url = url_for('weko_workflow.check_approval', activity_id='1')
    response = {
        'check_handle': -1,
        'check_continue': -1,
        'error': 1
    }

    #check_flgの分岐テスト
    with patch('weko_workflow.views.type_null_check', return_value=False):
        res = client.get(url)
        data = response_data(res)
        assert res.status_code== 400
        assert data["code"] == -1
        assert data["msg"] == 'arguments error'

    with patch('weko_workflow.views.check_continue', side_effect=Exception):
        res = client.get(url)
        data = response_data(res)
        assert res.status_code==status_code
        assert data['check_handle'] == -1
        assert data['check_continue'] == -1
        assert data['error'] == -1

    with patch('weko_workflow.views.check_continue', return_value=response):
        res = client.get(url)
        data = response_data(res)
        assert res.status_code==status_code
        assert data['check_handle'] == -1
        assert data['check_continue'] == -1
        assert data['error'] == 1


# .tox/c1/bin/pytest --cov=weko_workflow tests/test_views.py::test_get_feedback_maillist_acl_nologin -vv -s --cov-branch --cov-report=term --basetemp=/code/modules/weko-workflow/.tox/c1/tmp
def test_get_feedback_maillist_acl_nologin(client,db_register2):
    """Test of get feedback maillist."""
    url = url_for('weko_workflow.get_feedback_maillist', activity_id='1')

    res = client.get(url)
    assert res.status_code == 302
    assert res.location == 'http://TEST_SERVER.localdomain/login/?next=%2Fworkflow%2Fget_feedback_maillist%2F1'


# .tox/c1/bin/pytest --cov=weko_workflow tests/test_views.py::test_get_feedback_maillist_acl_users -vv -s --cov-branch --cov-report=term --basetemp=/code/modules/weko-workflow/.tox/c1/tmp
@pytest.mark.parametrize('users_index, status_code', [
    (0, 200),
    (1, 200),
    (2, 200),
    (3, 200),
    (4, 200),
    (5, 200),
    (6, 200),
])
def test_get_feedback_maillist_acl_users(client, users, users_index, status_code):
    """Test of get feedback maillist."""
    login(client=client, email=users[users_index]['email'])
    url = url_for('weko_workflow.get_feedback_maillist', activity_id='1')

    res = client.get(url)
    assert res.status_code != 302


# .tox/c1/bin/pytest --cov=weko_workflow tests/test_views.py::test_get_feedback_maillist -vv -s --cov-branch --cov-report=term --basetemp=/code/modules/weko-workflow/.tox/c1/tmp
@pytest.mark.parametrize('users_index, status_code', [
    (0, 200),
    (1, 200),
    (2, 200),
    (3, 200),
    (4, 200),
    (5, 200),
    (6, 200),
])
def test_get_feedback_maillist(client, users, db_register, users_index, status_code):
    login(client=client, email=users[users_index]['email'])

    url = url_for('weko_workflow.get_feedback_maillist', activity_id='1')
    with patch('weko_workflow.views.type_null_check', return_value=False):
        res = client.get(url)
        data = response_data(res)
        assert res.status_code== 400
        assert data["code"] == -1
        assert data["msg"] == 'arguments error'

    #戻り値jsonify(code=0, msg=_('Empty!'))の分岐テスト
    url = url_for('weko_workflow.get_feedback_maillist', activity_id='1')
    res = client.get(url)
    data = response_data(res)
    assert res.status_code==status_code
    assert data['code'] == 0
    assert data['msg'] == 'Empty!'

    #戻り値jsonify(code=1,msg=_('Success'),data=mail_list)の分岐テスト
    url = url_for('weko_workflow.get_feedback_maillist', activity_id='4')
    res = client.get(url)
    data = response_data(res)
    assert res.status_code==status_code
    assert data['code'] == 1
    assert data['msg'] == 'Success'
    assert data['data'] == [{"author_id": "", "email": "test@org"}]

    url = url_for('weko_workflow.get_feedback_maillist', activity_id='5')
    res = client.get(url)
    data = response_data(res)
    assert res.status_code==status_code
    assert data['code'] == 1
    assert data['msg'] == 'Success'
    assert data['data'] == [{"author_id": "1", "email": "test@org"}]

    url = url_for('weko_workflow.get_feedback_maillist', activity_id='6')
    res = client.get(url)
    data = response_data(res)
    assert res.status_code==status_code
    assert data['code'] == 1
    assert data['msg'] == 'Success'
    assert data['data'] == []

    #戻り値jsonify(code=-1, msg=_('Error'))の分岐テスト
    url = url_for('weko_workflow.get_feedback_maillist', activity_id='3')
    with patch('weko_workflow.views.WorkActivity.get_action_feedbackmail', side_effect=Exception):
        res = client.get(url)
        data = response_data(res)
        assert res.status_code == 400
        assert data['code'] == -1
        assert data['msg'] == 'Error'

    url = url_for('weko_workflow.get_feedback_maillist', activity_id='7')
    res = client.get(url)
    data = response_data(res)
    #mail_list = db_register['action_feedback_mail3'].feedback_maillist
    assert res.status_code==400
    assert data['code'] == -1
    assert data['msg'] == 'mail_list is not list'


# .tox/c1/bin/pytest --cov=weko_workflow tests/test_views.py::test_save_activity_acl_nologin -vv -s --cov-branch --cov-report=term --basetemp=/code/modules/weko-workflow/.tox/c1/tmp
def test_save_activity_acl_nologin(client,db_register2):
    """Test of save activity."""
    url = url_for('weko_workflow.save_activity')
    input = {"activity_id":"A-20220921-00001","title":"test","shared_user_id":-1}

    res = client.post(url, json=input)
    assert res.status_code == 302
    assert res.location == 'http://TEST_SERVER.localdomain/login/?next=%2Fworkflow%2Fsave_activity_data'


# .tox/c1/bin/pytest --cov=weko_workflow tests/test_views.py::test_save_activity_acl_users -vv -s --cov-branch --cov-report=term --basetemp=/code/modules/weko-workflow/.tox/c1/tmp
@pytest.mark.parametrize('users_index, status_code', [
    (0, 200),
    (1, 200),
    (2, 200),
    (3, 200),
    (4, 200),
    (5, 200),
    (6, 200),
])
def test_save_activity_acl_users(client, users, users_index, status_code):
    """Test of save activity."""
    login(client=client, email=users[users_index]['email'])
    url = url_for('weko_workflow.save_activity')
    input = {"activity_id":"A-20220921-00001","title":"test","shared_user_id":-1}
    with patch('weko_workflow.views.save_activity_data'):
        res = client.post(url, json=input)
        assert res.status_code != 302


#save_activityは@login_required_customizeなのでguestuserloginのテストも必要
def test_save_activity_acl_guestlogin(guest,db_register2):
    input = {"activity_id":"A-20220921-00001","title":"test","shared_user_id":-1}
    url = url_for('weko_workflow.save_activity')

    res = guest.post(url, json=input)
    assert res.status_code != 302


@pytest.mark.parametrize('users_index, status_code', [
    (0, 200),
    (1, 200),
    (2, 200),
    (3, 200),
    (4, 200),
    (5, 200),
    (6, 200),
])
def test_save_activity(client, users, db_register, users_index, status_code):
    login(client=client, email=users[users_index]['email'])
    url = url_for('weko_workflow.save_activity')

    input = {"activity_id":"A-20220921-00001","title":"test"}
    res = client.post(url, json=input)
    data = response_data(res)
    assert res.status_code== 400
    assert data["code"] == -1
    assert data["msg"] == "{'shared_user_id': ['Missing data for required field.']}"

    input = {"activity_id":"A-20220921-00001","title":"test","shared_user_id":-1}
    with patch('weko_workflow.views.save_activity_data'):
        res = client.post(url, json=input)
        data = response_data(res)
        assert res.status_code==status_code
        assert data["success"] == True
        assert data["msg"] == ""

    with patch('weko_workflow.views.save_activity_data', side_effect=Exception("test error")):
        res = client.post(url, json=input)
        data = response_data(res)
        assert res.status_code==status_code
        assert data["success"] == False
        assert data["msg"] == "test error"


# guestuserでの機能テスト
def test_save_activity_guestlogin(guest,db_register2):
    url = url_for('weko_workflow.save_activity')

    input = {"activity_id":"A-20220921-00001","title":"test"}
    res = guest.post(url, json=input)
    data = response_data(res)
    assert res.status_code== 400
    assert data["code"] == -1
    assert data["msg"] == "{'shared_user_id': ['Missing data for required field.']}"

    input = {"activity_id":"A-20220921-00001","title":"test","shared_user_id":-1}
    with patch('weko_workflow.views.save_activity_data'):
        res = guest.post(url, json=input)
        data = response_data(res)
        assert res.status_code==200
        assert data["success"] == True
        assert data["msg"] == ""

    with patch('weko_workflow.views.save_activity_data', side_effect=Exception("test error")):
        res = guest.post(url, json=input)
        data = response_data(res)
        assert res.status_code==200
        assert data["success"] == False
        assert data["msg"] == "test error"

# .tox/c1/bin/pytest --cov=weko_workflow tests/test_views.py::test_verify_deletion -v -vv -s --cov-branch --cov-report=term --basetemp=/code/modules/weko_workflow/.tox/c1/tmp
def test_verify_deletion(client, db, db_register2,db_register,users):
    flow_id = db_register["flow_define"].id
    def prepare_activity(act_id, recid, with_item=False, is_deleted=False):
        if with_item:
            record_metadata = {"path":["1"],"recid":recid,"title":["title"],"_deposit":{"id":recid}}
            item_metadata = {"id":recid,"title":"title"}
            record_id, depid, record, item, parent, doi, deposit = create_record(record_metadata, item_metadata)
            if is_deleted:
                parent.status=PIDStatus.DELETED
                record_id.status=PIDStatus.DELETED
                depid.status=PIDStatus.DELETED
                db.session.merge(parent)
                db.session.merge(record_id)
                db.session.merge(depid)
            db.session.commit()
            if with_item:
                recid_id = record_id.object_uuid
                pid=PersistentIdentifier.query.filter_by(pid_type="recid", object_uuid=recid_id).one()
        activity = Activity(
            activity_id=act_id,workflow_id=1, flow_id=flow_id,action_id=1, activity_login_user=1,
            activity_update_user=1,title="title" if with_item else None,action_order=1,
            item_id=record_id.object_uuid if with_item else None,
            activity_start=datetime.strptime('2200/01/11 3:01:53.931', '%Y/%m/%d %H:%M:%S.%f'),
        )
        db.session.add(activity)
        db.session.commit()
    
    login(client=client, email=users[2]['email'])

    # not exist item_id
    activity_id = "A-22000111-00001"
    prepare_activity(activity_id,"100")
    url = url_for("weko_workflow.verify_deletion",activity_id=activity_id)
    res = client.get(url)
    assert res.status_code == 200
    assert json.loads(res.data) == {"code": 200, "is_deleted": False}
    
    # exist item_id, not deleted
    activity_id = "A-22000111-00002"
    prepare_activity(activity_id,"101",with_item=True)
    url = url_for("weko_workflow.verify_deletion",activity_id=activity_id)
    res = client.get(url)
    assert res.status_code == 200
    assert json.loads(res.data) == {"code": 200, "is_deleted": False}
    
    # exist item_id, deleted
    activity_id = "A-22000111-00003"
    prepare_activity(activity_id,"102", with_item=True, is_deleted=True)
    url = url_for("weko_workflow.verify_deletion",activity_id=activity_id)
    res = client.get(url)
    assert res.status_code == 200
    assert json.loads(res.data) == {"code": 200, "is_deleted": True}

def test_display_activity_nologin(client,db_register2):
    """Test of display activity."""
    url = url_for('weko_workflow.display_activity', activity_id='1')
    input = {}

    res = client.post(url, json=input)
    assert res.status_code == 302
    # TODO check that the path changed
    # assert res.url == url_for('security.login')

# .tox/c1/bin/pytest --cov=weko_workflow tests/test_views.py::test_display_activity_guestlogin -vv -s --cov-branch --cov-report=term --basetemp=/code/modules/weko_workflow/.tox/c1/tmp
def test_display_activity_guestlogin(app,db_register ,guest):
    """Test of display activity."""
    url = url_for('weko_workflow.display_activity', activity_id='1')
    input = {}

    activity_detail = Activity.query.filter_by(activity_id='1').one_or_none()
    cur_action = activity_detail.action
    action_endpoint = cur_action.action_endpoint
    action_id = cur_action.id
    histories = 1
    item = None
    steps = 1
    temporary_comment = 1

    roles = {
        'allow': [],
        'deny': []
    }
    action_users = {
        'allow': [],
        'deny': []
    }

    workflow_detail = WorkFlow.query.filter_by(id=1).one_or_none()
    mock_render_template = MagicMock(return_value=jsonify({}))
    with patch('weko_workflow.views.get_activity_display_info',
            return_value=(action_endpoint, action_id, activity_detail, cur_action, histories, item, \
            steps, temporary_comment, workflow_detail)):
        with patch('weko_workflow.views.check_authority_action'):
            with patch('weko_workflow.views.WorkActivity.get_activity_action_role',
                    return_value=(roles, action_users)):
                with patch('weko_workflow.views.render_template', mock_render_template):
                    res = guest.post(url, json=input)
                    assert res.status_code == 200
                    mock_render_template.assert_called()


@pytest.mark.parametrize('users_index, status_code', [
    (0, 200),
    (1, 200),
    (2, 200),
    (3, 200),
    (4, 200),
    (5, 200),
    (6, 200),
])
def test_display_activity_users(client, users, db_register, users_index, status_code):
    """
    Test of display activity.
    Expected: users[0]: AssertionError
    """
    login(client=client, email=users[users_index]['email'])
    url = url_for('weko_workflow.display_activity', activity_id='1')
    input = {}

    activity_detail = Activity.query.filter_by(activity_id='1').one_or_none()
    cur_action = activity_detail.action
    action_endpoint = cur_action.action_endpoint
    action_id = cur_action.id
    histories = 1
    item = None
    steps = 1
    temporary_comment = 1

    roles = {
        'allow': [],
        'deny': []
    }
    action_users = {
        'allow': [],
        'deny': []
    }

    workflow_detail = WorkFlow.query.filter_by(id=1).one_or_none()
    mock_render_template = MagicMock(return_value=jsonify({}))
    with patch('weko_workflow.views.get_activity_display_info',
               return_value=(action_endpoint, action_id, activity_detail, cur_action, histories, item, \
               steps, temporary_comment, workflow_detail)):
        with patch('weko_workflow.views.check_authority_action'):
            with patch('weko_workflow.views.WorkActivity.get_activity_action_role',
                       return_value=(roles, action_users)):
                with patch('weko_workflow.views.render_template', mock_render_template):
                    res = client.post(url, json=input)
                    mock_render_template.assert_called()

# .tox/c1/bin/pytest --cov=weko_workflow tests/test_views.py::test_display_activity -vv -s --cov-branch --cov-report=term --basetemp=/code/modules/weko-workflow/.tox/c1/tmp
def test_display_activity(client, users, db_register,mocker,redis_connect,without_remove_session):
    def del_session():
        with client.session_transaction() as session:
            if session.get('activity_info'):
                del session['activity_info']
            if session.get('itemlogin_id'):
                del session['itemlogin_id']
            if session.get('itemlogin_activity'):
                del session['itemlogin_activity']
            if session.get('itemlogin_item'):
                del session['itemlogin_item']
            if session.get('itemlogin_steps'):
                del session['itemlogin_steps']
            if session.get('itemlogin_action_id'):
                del session['itemlogin_action_id']
            if session.get('itemlogin_cur_step'):
                del session['itemlogin_cur_step']
            if session.get('itemlogin_record'):
                del session['itemlogin_record']
            if session.get('itemlogin_res_check'):
                del session['itemlogin_res_check']
            if session.get('itemlogin_pid'):
                del session['itemlogin_pid']
            if session.get('itemlogin_community_id'):
                del session['itemlogin_community_id']
    login(client=client, email=users[2]['email'])

    workflow_detail = WorkFlow.query.filter_by(id=1).one_or_none()
    mock_render_template = MagicMock(return_value=jsonify({}))

    activity_detail = Activity.query.filter_by(activity_id='A-00000001-10001').one_or_none()
    #activity_detail = Activity.query.filter_by(activity_id='1').one_or_none()
    cur_action = activity_detail.action
    action_endpoint = 'item_login'
    #action_endpoint = cur_action.action_endpoint
    action_id = cur_action.id
    histories = 1
    item_metadata = ItemMetadata()
    item_metadata.id = '37075580-8442-4402-beee-05f62e6e1dc2'
    # item_metadata = {'created':datetime.strptime("2022-09-22 05:09:54.677307", "%Y-%m-%d %H:%M:%S.%f"),'updated':datetime.strptime("2022-09-22 05:09:54.677307", "%Y-%m-%d %H:%M:%S.%f"),
    #                 'id':'37075580-8442-4402-beee-05f62e6e1dc2','item_type_id':15,'json': {"id": "1", "pid": {"type": "depid", "value": "1", "revision_id": 0}, "lang": "ja", "owner": "1", "title": "title", "owners": [1], "status": "published", "$schema": "/items/jsonschema/15", "pubdate": "2022-08-20", "created_by": 1, "owners_ext": {"email": "wekosoftware@nii.ac.jp", "username": "", "displayname": ""}, "shared_user_id": -1, "item_1617186331708": [{"subitem_1551255647225": "ff", "subitem_1551255648112": "ja"}], "item_1617258105262": {"resourceuri": "http://purl.org/coar/resource_type/c_5794", "resourcetype": "conference paper"}}
    #                 ,'version_id':3}
    item = None
    steps = 1
    temporary_comment = 1


    test_pid = PersistentIdentifier()
    test_pid.pid_value = '1'
    # test_pid= dict(created=datetime.strptime("2022-09-22 05:09:48.085724", "%Y-%m-%d %H:%M:%S.%f"),updated=datetime.strptime("2022-09-22 05:09:48.085747", "%Y-%m-%d %H:%M:%S.%f"),
    #             id=3, pid_type='recid',pid_value='1',pid_provider='',status='R',object_type='rec',object_uuid='37075580-8442-4402-beee-05f62e6e1dc2')
    test_comm= Community()
    test_comm.id = 'test'
    # test_comm=  dict(created=datetime.strptime("2022-09-22 05:09:48.085724", "%Y-%m-%d %H:%M:%S.%f"),updated=datetime.strptime("2022-09-22 05:09:48.085747", "%Y-%m-%d %H:%M:%S.%f"),
    #             id='test',id_role=1,id_user=1,title='test',description='',page='',curation_policy='',community_header='',community_footer='',last_record_accepted=datetime.strptime("2000-01-01 00:00:00", "%Y-%m-%d %H:%M:%S"),
    #             logo_ext='',ranking=0,fixed_points=0,deleted_at=None,root_node_id=1557819733276)
    roles = {
        'allow': [],
        'deny': []
    }
    action_users = {
        'allow': [],
        'deny': []
    }

    identifier = {'action_identifier_select': '',
                'action_identifier_jalc_doi': '',
                'action_identifier_jalc_cr_doi': '',
                'action_identifier_jalc_dc_doi': '',
                'action_identifier_ndl_jalc_doi': ''
                }


    template_url = "weko_items_ui/iframe/item_edit.html"
    need_file = False
    need_billing_file = False
    record = {}
    json_schema = "test"
    schema_form = "test"
    item_save_uri = ""
    files = []
    endpoints = {}
    need_thumbnail = False
    files_thumbnail = []
    allow_multi_thumbnail = False

    license_list = []
    record_detail_alt = dict(
        record=None,
        files=None,
        files_thumbnail=None,
        pid=None)

    mocker.patch('weko_workflow.views.WorkActivity.get_activity_action_role',
                return_value=(roles, action_users))
    mocker.patch('weko_workflow.views.WorkActivity.get_action_identifier_grant',return_value=identifier)
    mocker.patch('weko_workflow.views.check_authority_action',return_value=1)
    mocker.patch('weko_workflow.views.set_files_display_type',return_value=[])
    mocker.patch('weko_workflow.views.WorkActivity.get_action_journal')
    mocker.patch('weko_workflow.views.get_files_and_thumbnail',return_value=(["test1","test2"],files_thumbnail))
    mocker.patch('weko_workflow.views.get_usage_data')
    mocker.patch('weko_workflow.views.is_usage_application_item_type')
    mocker.patch('weko_theme.views.get_design_layout',return_value=(None,True))
    mocker.patch('weko_workflow.views.RedisConnection.connection',return_value=redis_connect)

    #regular
    url = url_for('weko_workflow.display_activity', activity_id='A-00000001-10001')
    input = {}
    action_endpoint = cur_action.action_endpoint
    item = None

    with patch('weko_workflow.views.get_activity_display_info',
               return_value=(action_endpoint, action_id, activity_detail, cur_action, histories, item, \
               steps, temporary_comment, workflow_detail)):
        with patch('weko_workflow.views.item_login',return_value=(template_url,
                need_file,need_billing_file,record,json_schema,schema_form,item_save_uri,
                files,endpoints,need_thumbnail,files_thumbnail,allow_multi_thumbnail)):
            with patch('weko_workflow.views.get_pid_and_record',return_value=(test_pid,None)):
                with patch('weko_workflow.views.GetCommunity.get_community_by_id',return_value=test_comm):
                    with patch('weko_records_ui.utils.get_list_licence',return_value=license_list):
                        with patch('weko_workflow.views.get_main_record_detail',return_value=record_detail_alt):
                            with patch('weko_workflow.views.render_template', mock_render_template):
                                res = client.post(url, query_string=input)
                                mock_render_template.assert_called()

    #activity_id is not String
    url = url_for('weko_workflow.display_activity', activity_id='A-00000001-10001')
    input = {}
    action_endpoint = cur_action.action_endpoint
    item = None

    with patch('weko_workflow.views.get_activity_display_info',
            return_value=(action_endpoint, action_id, activity_detail, cur_action, histories, item, \
            steps, temporary_comment, workflow_detail)):
        with patch('weko_workflow.views.type_null_check',return_value=False):
            with patch('weko_workflow.views.item_login',return_value=(template_url,
                    need_file,need_billing_file,record,json_schema,schema_form,item_save_uri,
                    files,endpoints,need_thumbnail,files_thumbnail,allow_multi_thumbnail)):
                with patch('weko_workflow.views.get_pid_and_record',return_value=(test_pid,None)):
                    with patch('weko_workflow.views.GetCommunity.get_community_by_id',return_value=test_comm):
                        with patch('weko_records_ui.utils.get_list_licence',return_value=license_list):
                            with patch('weko_workflow.views.get_main_record_detail',return_value=record_detail_alt):
                                with patch('weko_workflow.views.render_template', mock_render_template):
                                    res = client.post(url, query_string=input)
                                    mock_render_template.assert_called()

    #activity_id is include "?"
    url = url_for('weko_workflow.display_activity', activity_id='A-00000001-?10001')
    input = {}
    action_endpoint = cur_action.action_endpoint
    item = None

    with patch('weko_workflow.views.get_activity_display_info',
               return_value=(action_endpoint, action_id, activity_detail, cur_action, histories, item, \
               steps, temporary_comment, workflow_detail)):
        with patch('weko_workflow.views.item_login',return_value=(template_url,
                need_file,need_billing_file,record,json_schema,schema_form,item_save_uri,
                files,endpoints,need_thumbnail,files_thumbnail,allow_multi_thumbnail)):
            with patch('weko_workflow.views.get_pid_and_record',return_value=(test_pid,None)):
                with patch('weko_workflow.views.GetCommunity.get_community_by_id',return_value=test_comm):
                    with patch('weko_records_ui.utils.get_list_licence',return_value=license_list):
                        with patch('weko_workflow.views.get_main_record_detail',return_value=record_detail_alt):
                            with patch('weko_workflow.views.render_template', mock_render_template):
                                res = client.post(url, query_string=input)
                                mock_render_template.assert_called()

    #get_activity_display_info is include "None object"
    url = url_for('weko_workflow.display_activity', activity_id='A-00000001-10001')
    input = {}
    action_endpoint = None

    with patch('weko_workflow.views.get_activity_display_info',
            return_value=(action_endpoint, action_id, activity_detail, cur_action, histories, item, \
            steps, temporary_comment, workflow_detail)):
        with patch('weko_workflow.views.item_login',return_value=(template_url,
                need_file,need_billing_file,record,json_schema,schema_form,item_save_uri,
                files,endpoints,need_thumbnail,files_thumbnail,allow_multi_thumbnail)):
            with patch('weko_workflow.views.get_pid_and_record',return_value=(test_pid,None)):
                with patch('weko_workflow.views.GetCommunity.get_community_by_id',return_value=test_comm):
                    with patch('weko_records_ui.utils.get_list_licence',return_value=license_list):
                        with patch('weko_workflow.views.get_main_record_detail',return_value=record_detail_alt):
                            with patch('weko_workflow.views.render_template', mock_render_template):
                                res = client.post(url, query_string=input)
                                mock_render_template.assert_called()

    #action_endpoint is identifier_grant and item is not None
    url = url_for('weko_workflow.display_activity', activity_id='A-00000001-10001')
    input = {}
    action_endpoint = 'identifier_grant'
    item = item_metadata

    with patch('weko_workflow.views.get_activity_display_info',
            return_value=(action_endpoint, action_id, activity_detail, cur_action, histories, item, \
            steps, temporary_comment, workflow_detail)):
        with patch('weko_workflow.views.item_login',return_value=(template_url,
                need_file,need_billing_file,record,json_schema,schema_form,item_save_uri,
                files,endpoints,need_thumbnail,files_thumbnail,allow_multi_thumbnail)):
            with patch('weko_workflow.views.get_pid_and_record',return_value=(test_pid,None)):
                with patch('weko_workflow.views.GetCommunity.get_community_by_id',return_value=test_comm):
                    with patch('weko_records_ui.utils.get_list_licence',return_value=license_list):
                        with patch('weko_workflow.views.get_main_record_detail',return_value=record_detail_alt):
                            with patch('weko_workflow.views.render_template', mock_render_template):
                                res = client.post(url, query_string=input)
                                mock_render_template.assert_called()

    #action_endpoint is item_login and activity is None
    url = url_for('weko_workflow.display_activity', activity_id='A-00000001-10002')
    input = {}
    action_endpoint = 'item_login'

    with patch('weko_workflow.views.get_activity_display_info',
            return_value=(action_endpoint, action_id, activity_detail, cur_action, histories, item, \
            steps, temporary_comment, workflow_detail)):
        with patch('weko_workflow.views.item_login',return_value=(template_url,
                need_file,need_billing_file,record,json_schema,schema_form,item_save_uri,
                files,endpoints,need_thumbnail,files_thumbnail,allow_multi_thumbnail)):
            with patch('weko_workflow.views.get_pid_and_record',return_value=(test_pid,None)):
                with patch('weko_workflow.views.GetCommunity.get_community_by_id',return_value=test_comm):
                    with patch('weko_records_ui.utils.get_list_licence',return_value=license_list):
                        with patch('weko_workflow.views.get_main_record_detail',return_value=record_detail_alt):
                            with patch('weko_workflow.views.render_template', mock_render_template):
                                res = client.post(url, query_string=input)
                                mock_render_template.assert_called()

    #template_url is None
    url = url_for('weko_workflow.display_activity', activity_id='A-00000001-10001')
    input = {}
    action_endpoint = 'item_login'
    template_url = None

    with patch('weko_workflow.views.get_activity_display_info',
               return_value=(action_endpoint, action_id, activity_detail, cur_action, histories, item, \
               steps, temporary_comment, workflow_detail)):
        with patch('weko_workflow.views.item_login',return_value=(template_url,
                need_file,need_billing_file,record,json_schema,schema_form,item_save_uri,
                files,endpoints,need_thumbnail,files_thumbnail,allow_multi_thumbnail)):
            with patch('weko_workflow.views.get_pid_and_record',return_value=(test_pid,None)):
                with patch('weko_workflow.views.GetCommunity.get_community_by_id',return_value=test_comm):
                    with patch('weko_records_ui.utils.get_list_licence',return_value=license_list):
                        with patch('weko_workflow.views.get_main_record_detail',return_value=record_detail_alt):
                            with patch('weko_workflow.views.render_template', mock_render_template):
                                res = client.post(url, query_string=input)
                                mock_render_template.assert_called()

    #Json_schema is None
    url = url_for('weko_workflow.display_activity', activity_id='A-00000001-10001')
    input = {}
    action_endpoint = 'item_login'
    template_url = "weko_items_ui/iframe/item_edit.html"
    json_schema = None

    with patch('weko_workflow.views.get_activity_display_info',
               return_value=(action_endpoint, action_id, activity_detail, cur_action, histories, item, \
               steps, temporary_comment, workflow_detail)):
        with patch('weko_workflow.views.item_login',return_value=(template_url,
                need_file,need_billing_file,record,json_schema,schema_form,item_save_uri,
                files,endpoints,need_thumbnail,files_thumbnail,allow_multi_thumbnail)):
            with patch('weko_workflow.views.get_pid_and_record',return_value=(test_pid,None)):
                with patch('weko_workflow.views.GetCommunity.get_community_by_id',return_value=test_comm):
                    with patch('weko_records_ui.utils.get_list_licence',return_value=license_list):
                        with patch('weko_workflow.views.get_main_record_detail',return_value=record_detail_alt):
                            with patch('weko_workflow.views.render_template', mock_render_template):
                                res = client.post(url, query_string=input)
                                mock_render_template.assert_called()

    #action_endpoint is identifier_grant and community is not root index
    url = url_for('weko_workflow.display_activity', activity_id='A-00000001-10001')
    input = {'community': 'test'}
    action_endpoint = 'identifier_grant'
    item = item_metadata

    with patch('weko_workflow.views.get_activity_display_info',
            return_value=(action_endpoint, action_id, activity_detail, cur_action, histories, item, \
            steps, temporary_comment, workflow_detail)):
        with patch('weko_workflow.views.item_login',return_value=(template_url,
                need_file,need_billing_file,record,json_schema,schema_form,item_save_uri,
                files,endpoints,need_thumbnail,files_thumbnail,allow_multi_thumbnail)):
            with patch('weko_workflow.views.get_pid_and_record',return_value=(test_pid,dict(test="test"))):
                with patch('weko_workflow.views.GetCommunity.get_community_by_id',return_value=test_comm):
                    with patch('weko_records_ui.utils.get_list_licence',return_value=license_list):
                        with patch('weko_workflow.views.get_main_record_detail',return_value=record_detail_alt):
                            with patch('weko_workflow.views.render_template', mock_render_template):
                                res = client.post(url, query_string=input)
                                mock_render_template.assert_called()
    # not identifier_setting
    url = url_for('weko_workflow.display_activity', activity_id='A-00000001-10001')
    input = {'community': 'test'}
    action_endpoint = 'identifier_grant'
    item = item_metadata

    with patch('weko_workflow.views.get_activity_display_info',
            return_value=(action_endpoint, action_id, activity_detail, cur_action, histories, item, \
            steps, temporary_comment, workflow_detail)):
        with patch('weko_workflow.views.item_login',return_value=(template_url,
                need_file,need_billing_file,record,json_schema,schema_form,item_save_uri,
                files,endpoints,need_thumbnail,files_thumbnail,allow_multi_thumbnail)):
            with patch('weko_workflow.views.get_pid_and_record',return_value=(test_pid,dict(test="test"))):
                with patch('weko_workflow.views.GetCommunity.get_community_by_id',return_value=test_comm):
                    with patch('weko_records_ui.utils.get_list_licence',return_value=license_list):
                        with patch('weko_workflow.views.get_main_record_detail',return_value=record_detail_alt):
                            with patch('weko_workflow.views.render_template', mock_render_template):
                                with patch("weko_workflow.views.get_identifier_setting", return_value=None):
                                    res = client.post(url, query_string=input)
                                    mock_render_template.assert_called()

    #action_endpoint is identifier_grant and community is not root index
    url = url_for('weko_workflow.display_activity', activity_id='A-00000001-10001')
    input = {'community': 'test'}
    action_endpoint = 'item_login'
    item = item_metadata

    with patch('weko_workflow.views.get_activity_display_info',
            return_value=(action_endpoint, action_id, activity_detail, cur_action, histories, item, \
            steps, temporary_comment, workflow_detail)):
        with patch('weko_workflow.views.item_login',return_value=(template_url,
                need_file,need_billing_file,record,json_schema,schema_form,item_save_uri,
                files,endpoints,need_thumbnail,files_thumbnail,allow_multi_thumbnail)):
            with patch('weko_workflow.views.get_pid_and_record'):
                with patch('weko_workflow.views.GetCommunity.get_community_by_id',return_value=test_comm):
                    with patch('weko_records_ui.utils.get_list_licence',return_value=license_list):
                        with patch('weko_workflow.views.get_main_record_detail',return_value=record_detail_alt):
                            with patch('weko_workflow.views.render_template', mock_render_template):
                                res = client.post(url, query_string=input)
                                mock_render_template.assert_called()


    #json_schema is not None
    url = url_for('weko_workflow.display_activity', activity_id='A-00000001-10001')
    input = {}
    action_endpoint = 'item_login'
    template_url = "weko_items_ui/iframe/item_edit.html"
    json_schema = "test"

    with patch('weko_workflow.views.get_activity_display_info',
            return_value=(action_endpoint, action_id, activity_detail, cur_action, histories, item, \
            steps, temporary_comment, workflow_detail)):
        with patch('weko_workflow.views.item_login',return_value=(template_url,
                need_file,need_billing_file,record,json_schema,schema_form,item_save_uri,
                files,endpoints,need_thumbnail,files_thumbnail,allow_multi_thumbnail)):
            with patch('weko_workflow.views.get_pid_and_record',return_value=(test_pid,None)):
                with patch('weko_workflow.views.GetCommunity.get_community_by_id',return_value=test_comm):
                    with patch('weko_records_ui.utils.get_list_licence',return_value=license_list):
                        with patch('weko_workflow.views.get_main_record_detail',return_value=record_detail_alt):
                            with patch('weko_workflow.views.render_template', mock_render_template):
                                res = client.post(url, query_string=input)
                                mock_render_template.assert_called()

    #item is not None
    url = url_for('weko_workflow.display_activity', activity_id='A-00000001-10001')
    input = {}
    action_endpoint = 'item_login'
    template_url = "weko_items_ui/iframe/item_edit.html"
    json_schema = "test"
    item = item_metadata

    with patch('weko_workflow.views.get_activity_display_info',
               return_value=(action_endpoint, action_id, activity_detail, cur_action, histories, item, \
               steps, temporary_comment, workflow_detail)):
        with patch('weko_workflow.views.item_login',return_value=(template_url,
                need_file,need_billing_file,record,json_schema,schema_form,item_save_uri,
                files,endpoints,need_thumbnail,files_thumbnail,allow_multi_thumbnail)):
            with patch('weko_workflow.views.get_pid_and_record',return_value=(test_pid,None)):
                with patch('weko_workflow.views.GetCommunity.get_community_by_id',return_value=test_comm):
                    with patch('weko_records_ui.utils.get_list_licence',return_value=license_list):
                        with patch('weko_workflow.views.get_main_record_detail',return_value=record_detail_alt):
                            with patch('weko_workflow.views.render_template', mock_render_template):
                                res = client.post(url, query_string=input)
                                mock_render_template.assert_called()

    #action_endpoint is item_link
    url = url_for('weko_workflow.display_activity', activity_id='A-00000001-10001')
    input = {}
    action_endpoint = 'item_link'
    template_url = "weko_items_ui/iframe/item_edit.html"
    json_schema = "test"
    item = item_metadata

    with patch('weko_workflow.views.get_activity_display_info',
               return_value=(action_endpoint, action_id, activity_detail, cur_action, histories, item, \
               steps, temporary_comment, workflow_detail)):
        with patch('weko_workflow.views.ItemLink.get_item_link_info'):
            with patch('weko_workflow.views.item_login',return_value=(template_url,
                    need_file,need_billing_file,record,json_schema,schema_form,item_save_uri,
                    files,endpoints,need_thumbnail,files_thumbnail,allow_multi_thumbnail)):
                with patch('weko_workflow.views.get_pid_and_record',return_value=(test_pid,None)):
                    with patch('weko_workflow.views.GetCommunity.get_community_by_id',return_value=test_comm):
                        with patch('weko_records_ui.utils.get_list_licence',return_value=license_list):
                            with patch('weko_workflow.views.get_main_record_detail',return_value=record_detail_alt):
                                with patch('weko_workflow.views.render_template', mock_render_template):
                                    res = client.post(url, query_string=input)
                                    mock_render_template.assert_called()

    #action_endpoint is item_login
    url = url_for('weko_workflow.display_activity', activity_id='A-00000001-10001')
    input = {}
    action_endpoint = 'item_login'
    template_url = "weko_items_ui/iframe/item_edit.html"
    json_schema = "test"
    item = item_metadata
    del_session()
    with client.session_transaction() as session:
        assert "itemlogin_id" not in session
    # locked_value is not existed
    with patch('weko_workflow.views.get_activity_display_info',
               return_value=(action_endpoint, action_id, activity_detail, cur_action, histories, item, \
               steps, temporary_comment, workflow_detail)):
        with patch('weko_workflow.views.ItemLink.get_item_link_info'):
            with patch('weko_workflow.views.item_login',return_value=(template_url,
                    need_file,need_billing_file,record,json_schema,schema_form,item_save_uri,
                    files,endpoints,need_thumbnail,files_thumbnail,allow_multi_thumbnail)):
                with patch('weko_workflow.views.get_pid_and_record',return_value=(test_pid,None)):
                    with patch('weko_workflow.views.GetCommunity.get_community_by_id',return_value=test_comm):
                        with patch('weko_records_ui.utils.get_list_licence',return_value=license_list):
                            with patch('weko_workflow.views.get_main_record_detail',return_value=record_detail_alt):
                                with patch('weko_workflow.views.render_template', mock_render_template):
                                    res = client.post(url, query_string=input)
                                    mock_render_template.assert_called()
                                    with client.session_transaction() as session:
                                        assert "itemlogin_id" in session
                                        assert "activity_info" in session

    # locked_value is existed
    del_session()
    with client.session_transaction() as session:
        assert "itemlogin_id" not in session
    current_cache.set("workflow_userlock_activity_5","A-00000001-10001")
    with patch('weko_workflow.views.get_activity_display_info',
               return_value=(action_endpoint, action_id, activity_detail, cur_action, histories, item, \
               steps, temporary_comment, workflow_detail)):
        with patch('weko_workflow.views.ItemLink.get_item_link_info'):
            with patch('weko_workflow.views.item_login',return_value=(template_url,
                    need_file,need_billing_file,record,json_schema,schema_form,item_save_uri,
                    files,endpoints,need_thumbnail,files_thumbnail,allow_multi_thumbnail)):
                with patch('weko_workflow.views.get_pid_and_record',return_value=(test_pid,None)):
                    with patch('weko_workflow.views.GetCommunity.get_community_by_id',return_value=test_comm):
                        with patch('weko_records_ui.utils.get_list_licence',return_value=license_list):
                            with patch('weko_workflow.views.get_main_record_detail',return_value=record_detail_alt):
                                with patch('weko_workflow.views.render_template', mock_render_template):
                                    res = client.post(url, query_string=input)
                                    mock_render_template.assert_called()
                                    with client.session_transaction() as session:
                                        assert "itemlogin_id" not in session
                                        assert "activity_info" not in session
    current_cache.delete("workflow_userlock_activity_5")
    
    #raise PIDDeletedError
    url = url_for('weko_workflow.display_activity', activity_id='A-00000001-10001')
    input = {}
    action_endpoint = 'item_login'
    template_url = "weko_items_ui/iframe/item_edit.html"
    json_schema = "test"
    item = item_metadata
    with patch('weko_workflow.views.get_activity_display_info',
               return_value=(action_endpoint, action_id, activity_detail, cur_action, histories, item, \
               steps, temporary_comment, workflow_detail)):
        with patch('weko_workflow.views.item_login',return_value=(template_url,
                need_file,need_billing_file,record,json_schema,schema_form,item_save_uri,
                files,endpoints,need_thumbnail,files_thumbnail,allow_multi_thumbnail)):
            with patch('weko_workflow.views.get_pid_and_record',side_effect=PIDDeletedError('test','test')):
                with patch('weko_workflow.views.GetCommunity.get_community_by_id',return_value=test_comm):
                    with patch('weko_records_ui.utils.get_list_licence',return_value=license_list):
                        with patch('weko_workflow.views.get_main_record_detail',return_value=record_detail_alt):
                            with patch('weko_workflow.views.render_template', mock_render_template):
                                res = client.post(url, query_string=input)
                                #mock_render_template.assert_called()

    #raise PIDDoesNotExistError
    url = url_for('weko_workflow.display_activity', activity_id='A-00000001-10001')
    input = {}
    action_endpoint = 'item_login'
    template_url = "weko_items_ui/iframe/item_edit.html"
    json_schema = "test"
    item = item_metadata

    with patch('weko_workflow.views.get_activity_display_info',
               return_value=(action_endpoint, action_id, activity_detail, cur_action, histories, item, \
               steps, temporary_comment, workflow_detail)):
        with patch('weko_workflow.views.item_login',return_value=(template_url,
                need_file,need_billing_file,record,json_schema,schema_form,item_save_uri,
                files,endpoints,need_thumbnail,files_thumbnail,allow_multi_thumbnail)):
            with patch('weko_workflow.views.get_pid_and_record',side_effect=PIDDoesNotExistError('test','test')):
                with patch('weko_workflow.views.GetCommunity.get_community_by_id',return_value=test_comm):
                    with patch('weko_records_ui.utils.get_list_licence',return_value=license_list):
                        with patch('weko_workflow.views.get_main_record_detail',return_value=record_detail_alt):
                            with patch('weko_workflow.views.render_template', mock_render_template):
                                res = client.post(url, query_string=input)
                                mock_render_template.assert_called()

    #raise Exception
    url = url_for('weko_workflow.display_activity', activity_id='A-00000001-10001')
    input = {}
    action_endpoint = 'item_login'
    template_url = "weko_items_ui/iframe/item_edit.html"
    json_schema = "test"
    item = item_metadata

    with patch('weko_workflow.views.get_activity_display_info',
               return_value=(action_endpoint, action_id, activity_detail, cur_action, histories, item, \
               steps, temporary_comment, workflow_detail)):
        with patch('weko_workflow.views.item_login',return_value=(template_url,
                need_file,need_billing_file,record,json_schema,schema_form,item_save_uri,
                files,endpoints,need_thumbnail,files_thumbnail,allow_multi_thumbnail)):
            with patch('weko_workflow.views.get_pid_and_record',side_effect=Exception()):
                with patch('weko_workflow.views.GetCommunity.get_community_by_id',return_value=test_comm):
                    with patch('weko_records_ui.utils.get_list_licence',return_value=license_list):
                        with patch('weko_workflow.views.get_main_record_detail',return_value=record_detail_alt):
                            with patch('weko_workflow.views.render_template', mock_render_template):
                                res = client.post(url, query_string=input)
                                mock_render_template.assert_called()

    #approval record is not None
    url = url_for('weko_workflow.display_activity', activity_id='A-00000001-10001')
    input = {}
    action_endpoint = 'item_login'
    template_url = "weko_items_ui/iframe/item_edit.html"
    json_schema = "test"
    item = item_metadata

    with patch('weko_workflow.views.get_activity_display_info',
               return_value=(action_endpoint, action_id, activity_detail, cur_action, histories, item, \
               steps, temporary_comment, workflow_detail)):
        with patch('weko_workflow.views.item_login',return_value=(template_url,
                need_file,need_billing_file,record,json_schema,schema_form,item_save_uri,
                files,endpoints,need_thumbnail,files_thumbnail,allow_multi_thumbnail)):
            with patch('weko_workflow.views.get_pid_and_record',return_value=(test_pid,True)):
                with patch('weko_workflow.views.GetCommunity.get_community_by_id',return_value=test_comm):
                    with patch('weko_records_ui.utils.get_list_licence',return_value=license_list):
                        with patch('weko_workflow.views.get_main_record_detail',return_value=record_detail_alt):
                            with patch('weko_workflow.views.render_template', mock_render_template):
                                res = client.post(url, query_string=input)
                                mock_render_template.assert_called()

    #license_list is None
    url = url_for('weko_workflow.display_activity', activity_id='A-00000001-10001')
    input = {}
    action_endpoint = 'item_login'
    template_url = "weko_items_ui/iframe/item_edit.html"
    json_schema = "test"
    item = item_metadata

    with patch('weko_workflow.views.get_activity_display_info',
               return_value=(action_endpoint, action_id, activity_detail, cur_action, histories, item, \
               steps, temporary_comment, workflow_detail)):
        with patch('weko_workflow.views.item_login',return_value=(template_url,
                need_file,need_billing_file,record,json_schema,schema_form,item_save_uri,
                files,endpoints,need_thumbnail,files_thumbnail,allow_multi_thumbnail)):
            with patch('weko_workflow.views.get_pid_and_record',return_value=(test_pid,None)):
                with patch('weko_workflow.views.GetCommunity.get_community_by_id',return_value=test_comm):
                    with patch('weko_records_ui.utils.get_list_licence',return_value=None):
                        with patch('weko_workflow.views.get_main_record_detail',return_value=record_detail_alt):
                            with patch('weko_workflow.views.render_template', mock_render_template):
                                res = client.post(url, query_string=input)
                                mock_render_template.assert_called()

    #record_detail_alt is None
    url = url_for('weko_workflow.display_activity', activity_id='A-00000001-10001')
    input = {}
    action_endpoint = 'item_login'
    template_url = "weko_items_ui/iframe/item_edit.html"
    json_schema = "test"
    item = item_metadata

    with patch('weko_workflow.views.get_activity_display_info',
               return_value=(action_endpoint, action_id, activity_detail, cur_action, histories, item, \
               steps, temporary_comment, workflow_detail)):
        with patch('weko_workflow.views.item_login',return_value=(template_url,
                need_file,need_billing_file,record,json_schema,schema_form,item_save_uri,
                files,endpoints,need_thumbnail,files_thumbnail,allow_multi_thumbnail)):
            with patch('weko_workflow.views.get_pid_and_record',return_value=(test_pid,None)):
                with patch('weko_workflow.views.GetCommunity.get_community_by_id',return_value=test_comm):
                    with patch('weko_records_ui.utils.get_list_licence',return_value=license_list):
                        with patch('weko_workflow.views.get_main_record_detail',return_value=None):
                            with patch('weko_workflow.views.render_template', mock_render_template):
                                res = client.post(url, query_string=input)
                                mock_render_template.assert_called()
    url = url_for('weko_workflow.display_activity', activity_id='A-00000001-10001')
    input = {'community': 'test'}
    action_endpoint = 'item_login'
    template_url = "weko_items_ui/iframe/item_edit.html"
    json_schema = "test"
    item = item_metadata
    class MockUser:
        id = 0
    mock_user = MagicMock()
    mock_user.id = 0
    
    with patch('weko_workflow.views.get_activity_display_info',
               return_value=(action_endpoint, action_id, activity_detail, cur_action, histories, None, \
               steps, temporary_comment, workflow_detail)):
        with patch('weko_workflow.views.item_login',return_value=(template_url,
                need_file,need_billing_file,record,json_schema,schema_form,item_save_uri,
                files,endpoints,need_thumbnail,files_thumbnail,allow_multi_thumbnail)):
            with patch('weko_workflow.views.get_pid_and_record',return_value=(test_pid,None)):
                with patch('weko_workflow.views.GetCommunity.get_community_by_id',return_value=None):
                    with patch('weko_records_ui.utils.get_list_licence',return_value=license_list):
                        with patch('weko_workflow.views.get_main_record_detail',return_value=None):
                            with patch('weko_workflow.views.render_template', mock_render_template):
                                with patch("flask_login.utils._get_user",return_value=mock_user):
                                    res = client.post(url, query_string=input)
                                    mock_render_template.assert_called()

# .tox/c1/bin/pytest --cov=weko_workflow tests/test_views.py::test_check_authority_action -v -vv -s --cov-branch --cov-report=term --basetemp=/code/modules/weko-workflow/.tox/c1/tmp
def test_check_authority_action(app,db,users,db_register,db_records):
    # no authentiated
    with app.test_request_context():
        result = check_authority_action()
        assert result == 1
    
    with patch("flask_login.utils._get_user", return_value=users[2]["obj"]):
        # user has admin role
        with patch("weko_workflow.views.check_authority_by_admin", return_value=True):
            result = check_authority_action()
            assert result == 0
            
    with patch("flask_login.utils._get_user", return_value=users[0]["obj"]):
        # user in deny
        rs = {"allow":[],"deny":[]}
        us = {"allow":[],"deny":[2]}
        with patch("weko_workflow.views.WorkActivity.get_activity_action_role",return_value=(rs,us)):
            result = check_authority_action()
            assert result == 1
            
        # user in allow
        rs = {"allow":[],"deny":[]}
        us = {"allow":[2],"deny":[]}
        with patch("weko_workflow.views.WorkActivity.get_activity_action_role",return_value=(rs,us)):
            result = check_authority_action()
            assert result == 0
            
        # role in deny
        rs = {"allow":[],"deny":[3]}
        us = {"allow":[],"deny":[]}
        with patch("weko_workflow.views.WorkActivity.get_activity_action_role",return_value=(rs,us)):
            result = check_authority_action()
            assert result == 1
            
        # role not in allow
        rs = {"allow":[1,2],"deny":[]}
        us = {"allow":[],"deny":[]}
        with patch("weko_workflow.views.WorkActivity.get_activity_action_role",return_value=(rs,us)):
            result = check_authority_action()
            assert result == 1
            
    rs = {"allow":[], "deny":[]}
    us = {"allow":[], "deny":[]}
    with patch("weko_workflow.views.WorkActivity.get_activity_action_role",return_value=(rs,us)):
        activity = db_register["activities"][0]
        with patch("flask_login.utils._get_user", return_value=users[7]["obj"]):
            # cur_user == activity_login_user
            result = check_authority_action(activity_id=activity.activity_id)
            assert result == 0
            
    rs = {"allow":[3], "deny":[]}
    us = {"allow":[], "deny":[]}
    with patch("weko_workflow.views.WorkActivity.get_activity_action_role",return_value=(rs,us)):
        with patch("flask_login.utils._get_user", return_value=users[0]["obj"]):
            activity = db_register["activities"][1]
            # item_metadata.json[shared_user_id]=cur_user
            item_metadata = ItemMetadata.query.filter_by(id=activity.item_id).one()
            item_metadata.json["shared_user_id"]=users[0]["id"]
            db.session.merge(item_metadata)
            flag_modified(item_metadata,"json")
            db.session.commit()
            result = check_authority_action(activity_id=activity.activity_id)
            assert result == 0
            
            # activity.shared_user_id=cur_user
            item_metadata = ItemMetadata.query.filter_by(id=activity.item_id).one()
            item_metadata.json["shared_user_id"]=-1
            db.session.merge(item_metadata)
            flag_modified(item_metadata,"json")
            activity.shared_user_id=users[0]["id"]
            db.session.merge(activity)
            db.session.commit()
            result = check_authority_action(activity_id=activity.activity_id)
            assert result == 0
            activity.shared_user_id=-1
            db.session.merge(activity)
            db.session.commit()
        
        with patch("flask_login.utils._get_user", return_value=users[7]["obj"]):
            # cur_user = action_handler
            result = check_authority_action(activity_id=activity.activity_id, action_id=3, contain_login_item_application=True, action_order=2)
            assert result == 0
            
            current_app.config["WEKO_WORKFLOW_ENABLE_CONTRIBUTOR"]=False
            # do not meet all the conditions
            result = check_authority_action(activity_id=activity.activity_id, action_id=3, contain_login_item_application=False, action_order=2)
            assert result == 1

<<<<<<< HEAD

# .tox/c1/bin/pytest --cov=weko_workflow tests/test_views.py::test_withdraw_confirm_nologin -v -vv -s --cov-branch --cov-report=term --basetemp=/code/modules/weko-workflow/.tox/c1/tmp
=======
# pytest --cov=weko_workflow tests/test_views.py::test_display_activity_item_link -vv -s --cov-branch --cov-report=term --cov-report=html --basetemp=/code/modules/weko-workflow/.tox/c1/tmp
def test_display_activity_item_link(client, users, db_register,redis_connect,without_remove_session):
    import mock
    login(client=client, email=users[2]['email'])
    workflow_detail = WorkFlow.query.filter_by(id=1).one_or_none()
    mock_render_template = MagicMock(return_value=jsonify({}))
    activity_detail = Activity.query.filter_by(activity_id='A-00000001-10001').one_or_none()
    cur_action = activity_detail.action
    action_endpoint = 'item_login'
    action_id = cur_action.id
    histories = 1
    item_metadata = ItemMetadata()
    item_metadata.id = '37075580-8442-4402-beee-05f62e6e1dc2'
    item = None
    steps = 1
    temporary_comment = 1
    test_pid = PersistentIdentifier()
    test_pid.pid_value = '1'
    test_comm= Community()
    test_comm.id = 'test'
    roles = {
        'allow': [],
        'deny': []
    }
    action_users = {
        'allow': [],
        'deny': []
    }
    identifier = {'action_identifier_select': '',
                'action_identifier_jalc_doi': '',
                'action_identifier_jalc_cr_doi': '',
                'action_identifier_jalc_dc_doi': '',
                'action_identifier_ndl_jalc_doi': ''
                }
    template_url = "weko_items_ui/iframe/item_edit.html"
    need_file = False
    need_billing_file = False
    record = {}
    json_schema = "test"
    schema_form = "test"
    item_save_uri = ""
    files = []
    endpoints = {}
    need_thumbnail = False
    files_thumbnail = []
    allow_multi_thumbnail = False
    license_list = []
    record_detail_alt = dict(
        record=None,
        files=None,
        files_thumbnail=None,
        pid=None)
    mock.patch('weko_workflow.views.WorkActivity.get_activity_action_role',
                return_value=(roles, action_users))
    mock.patch('weko_workflow.views.WorkActivity.get_action_identifier_grant',return_value=identifier)
    mock.patch('weko_workflow.views.check_authority_action',return_value=1)
    mock.patch('weko_workflow.views.set_files_display_type',return_value=[])
    mock.patch('weko_workflow.views.WorkActivity.get_action_journal')
    mock.patch('weko_workflow.views.get_files_and_thumbnail',return_value=(["test1","test2"],files_thumbnail))
    mock.patch('weko_workflow.views.get_usage_data')
    mock.patch('weko_workflow.views.is_usage_application_item_type')
    mock.patch('weko_theme.views.get_design_layout',return_value=(None,True))
    mock.patch('weko_workflow.views.RedisConnection.connection',return_value=redis_connect)

    url = url_for('weko_workflow.display_activity', activity_id='A-00000001-10001')
    request_args = {}
    action_endpoint = 'item_link'
    template_url = "weko_items_ui/iframe/item_edit.html"
    json_schema = "test"
    item = item_metadata
    session_test_data = {
        "existing_item_link_in_progress": True,
        "existing_item_link_button_pressed": {
            "A-00000001-": "1",
            "A-00000001-10001": "1",
            "A-00000001-10002": "1",
        },
        "item_link_info": [{}],
        "item_link_record": [{}],
    }
  
    def get_by_object_test_data(pid_type=None, object_type=None, object_uuid=None):
        mm = MagicMock()
        mm.pid_value = "1.0"
        return mm

    def get_item_link_info_test_data(content=None):
        return {}

    def get_json_test_data():
        return {"link_data":[1,2,3]}

    test_data = MagicMock()
    test_data.get_by_object = get_by_object_test_data
    test_data.get_item_link_info = get_item_link_info_test_data
    test_data.get_json = get_json_test_data
    test_data.args = [("existing_item_link_button_pressed", "{'A-00000001-10001': '1'}")]

    with patch('weko_workflow.views.get_activity_display_info',
            return_value=(action_endpoint, action_id, activity_detail, cur_action, histories, item, \
            steps, temporary_comment, workflow_detail)):
        with patch('weko_workflow.views.ItemLink.get_item_link_info'):
            with patch('weko_workflow.views.item_login',return_value=(template_url,
                    need_file,need_billing_file,record,json_schema,schema_form,item_save_uri,
                    files,endpoints,need_thumbnail,files_thumbnail,allow_multi_thumbnail)):
                with patch('weko_workflow.views.get_pid_and_record',return_value=(test_pid,None)):
                    with patch('weko_workflow.views.GetCommunity.get_community_by_id',return_value=test_comm):
                        with patch('weko_records_ui.utils.get_list_licence',return_value=license_list):
                            with patch('weko_workflow.views.get_main_record_detail',return_value=record_detail_alt):
                                with patch('weko_workflow.views.render_template', mock_render_template):
                                    with patch('weko_workflow.views.render_template', mock_render_template):
                                        with patch("weko_workflow.views.session", session_test_data):
                                            with patch("weko_workflow.views.PersistentIdentifier", test_data):
                                                with patch("weko_workflow.views.ItemLink", test_data):
                                                    with patch("weko_workflow.views.request", test_data):
                                                        res = client.post(url, query_string=request_args)
                                                        mock_render_template.assert_called()
    
    def get_item_link_info_test_data(content=None):
        return None

    session_test_data["current_item_links"] = {
        "A-00000001-": "1",
        "A-00000001-10001": "1",
        "A-00000001-10002": "1",
    }
    session_test_data["current_action_endpoint"] = "test"
    session_test_data["current_action_id"] = "test"
    action_endpoint = 'end_action'
    test_data.get_item_link_info_test_data = get_item_link_info_test_data

    with patch('weko_workflow.views.get_activity_display_info',
            return_value=(action_endpoint, action_id, activity_detail, cur_action, histories, item, \
            steps, temporary_comment, workflow_detail)):
        with patch('weko_workflow.views.ItemLink.get_item_link_info'):
            with patch('weko_workflow.views.item_login',return_value=(template_url,
                    need_file,need_billing_file,record,json_schema,schema_form,item_save_uri,
                    files,endpoints,need_thumbnail,files_thumbnail,allow_multi_thumbnail)):
                with patch('weko_workflow.views.get_pid_and_record',return_value=(test_pid,None)):
                    with patch('weko_workflow.views.GetCommunity.get_community_by_id',return_value=test_comm):
                        with patch('weko_records_ui.utils.get_list_licence',return_value=license_list):
                            with patch('weko_workflow.views.get_main_record_detail',return_value=record_detail_alt):
                                with patch('weko_workflow.views.render_template', mock_render_template):
                                    with patch('weko_workflow.views.render_template', mock_render_template):
                                        with patch("weko_workflow.views.session", session_test_data):
                                            with patch("weko_workflow.views.PersistentIdentifier", test_data):
                                                with patch("weko_workflow.views.ItemLink", test_data):
                                                    with patch("weko_workflow.views.request", test_data):
                                                        res = client.post(url, query_string=request_args)
                                                        mock_render_template.assert_called()
                                                    
    def get_item_link_info_test_data(content=None):
        return None
    action_endpoint = 'approval'
    test_data.get_item_link_info = get_item_link_info_test_data
    test_data.args = [
        ("existing_item_link_button_pressed", "{'A-00000001-10001': '1'}"),
        ("A-00000001-10001", "1"),
    ]
    session_test_data_2 = {
        "existing_item_link_in_progress": True,
        "existing_item_link_button_pressed": {
            "A-00000001-": "1",
            "A-00000001-10002": "1",
        },
        "item_link_info": [{}],
        "item_link_record": [{}],
    }

    with patch('weko_workflow.views.get_activity_display_info',
            return_value=(action_endpoint, action_id, activity_detail, cur_action, histories, item, \
            steps, temporary_comment, workflow_detail)):
        # with patch('weko_workflow.views.ItemLink.get_item_link_info'):
        with patch('weko_workflow.views.item_login',return_value=(template_url,
                need_file,need_billing_file,record,json_schema,schema_form,item_save_uri,
                files,endpoints,need_thumbnail,files_thumbnail,allow_multi_thumbnail)):
            with patch('weko_workflow.views.get_pid_and_record',return_value=(test_pid,None)):
                with patch('weko_workflow.views.GetCommunity.get_community_by_id',return_value=test_comm):
                    with patch('weko_records_ui.utils.get_list_licence',return_value=license_list):
                        with patch('weko_workflow.views.get_main_record_detail',return_value=record_detail_alt):
                            with patch('weko_workflow.views.render_template', mock_render_template):
                                with patch('weko_workflow.views.render_template', mock_render_template):
                                    with patch("weko_workflow.views.session", session_test_data_2):
                                        with patch("weko_workflow.views.PersistentIdentifier", test_data):
                                            with patch("weko_workflow.views.ItemLink", test_data):
                                                with patch("weko_workflow.views.request", test_data):
                                                    res = client.post(url, query_string=request_args)
                                                    mock_render_template.assert_called()
    
    def get_item_link_info_test_data(content=None):
        return None
    action_endpoint = 'item_login'
    test_data.get_item_link_info = get_item_link_info_test_data
    test_data.args = [
        ("existing_item_link_button_pressed", "{'A-00000001-10001': '1'}"),
        ("A-00000001-10001", "1"),
    ]
    session_test_data_3 = {
        "existing_item_link_in_progress": True,
        "existing_item_link_button_pressed": {
            "A-00000001-": "1",
            "A-00000001-10002": "1",
        },
        "item_link_info": [{}],
        "item_link_record": [{}],
    }

    with patch('weko_workflow.views.get_activity_display_info',
            return_value=(action_endpoint, action_id, activity_detail, cur_action, histories, item, \
            steps, temporary_comment, workflow_detail)):
        with patch('weko_workflow.views.ItemLink.get_item_link_info'):
            with patch('weko_workflow.views.item_login',return_value=(template_url,
                    need_file,need_billing_file,record,json_schema,schema_form,item_save_uri,
                    files,endpoints,need_thumbnail,files_thumbnail,allow_multi_thumbnail)):
                with patch('weko_workflow.views.get_pid_and_record',return_value=(test_pid,None)):
                    with patch('weko_workflow.views.GetCommunity.get_community_by_id',return_value=test_comm):
                        with patch('weko_records_ui.utils.get_list_licence',return_value=license_list):
                            with patch('weko_workflow.views.get_main_record_detail',return_value=record_detail_alt):
                                with patch('weko_workflow.views.render_template', mock_render_template):
                                    with patch('weko_workflow.views.render_template', mock_render_template):
                                        with patch("weko_workflow.views.session", session_test_data_3):
                                            with patch("weko_workflow.views.PersistentIdentifier", test_data):
                                                with patch("weko_workflow.views.ItemLink", test_data):
                                                    with patch("weko_workflow.views.request", test_data):
                                                        res = client.post(url, query_string=request_args)
                                                        mock_render_template.assert_called()


>>>>>>> 99f523a0
def test_withdraw_confirm_nologin(client,db_register2):
    """Test of withdraw confirm."""
    url = url_for('weko_workflow.withdraw_confirm', activity_id='1',
                  action_id=1)
    input = {}

    res = client.post(url, json=input)
    assert res.location == 'http://TEST_SERVER.localdomain/login/?next=%2Fworkflow%2Factivity%2Fdetail%2F1%2F1%2Fwithdraw'


# .tox/c1/bin/pytest --cov=weko_workflow tests/test_views.py::test_withdraw_confirm_users -v -vv -s --cov-branch --cov-report=term --basetemp=/code/modules/weko-workflow/.tox/c1/tmp
@pytest.mark.parametrize('users_index, status_code, is_admin', [
    (0, 403, False),
    (1, 403, True),
    (2, 403, True),
    (3, 403, True),
    (4, 403, False),
    (5, 403, False),
    (6, 403, True),
])
def test_withdraw_confirm_users(client, users, db_register_fullaction, users_index, status_code, is_admin):
    """Test of withdraw confirm."""
    login(client=client, email=users[users_index]['email'])
    url = url_for('weko_workflow.withdraw_confirm',
                  activity_id='1',
                  action_id=1)
    input = {}

    roles = {
        'allow': [],
        'deny': []
    }
    action_users = {
        'allow': [],
        'deny': []
    }
    with patch('weko_workflow.views.WorkActivity.get_activity_action_role',
               return_value=(roles, action_users)):
        res = client.post(url, json=input)
        assert res.status_code != status_code

    action_users = {
        'allow': [],
        'deny': [users[users_index]["id"]]
    }
    url = url_for('weko_workflow.withdraw_confirm',
                  activity_id='2',
                  action_id=1)
    with patch('weko_workflow.views.WorkActivity.get_activity_action_role',
               return_value=(roles, action_users)):
        res = client.post(url, json=input)
        data = response_data(res)
        assert res.status_code != status_code
        if is_admin:
            assert data["code"] != 403
        else:
            assert data["code"] == 403

    action_users = {
        'allow': [users[users_index]["id"]],
        'deny': []
    }
    url = url_for('weko_workflow.withdraw_confirm',
                  activity_id='3',
                  action_id=1)
    with patch('weko_workflow.views.WorkActivity.get_activity_action_role',
               return_value=(roles, action_users)):
        res = client.post(url, json=input)
        data = response_data(res)
        assert res.status_code != status_code
        assert data["code"] != 403


# .tox/c1/bin/pytest --cov=weko_workflow tests/test_views.py::test_withdraw_confirm_guestlogin -v -vv -s --cov-branch --cov-report=term --basetemp=/code/modules/weko-workflow/.tox/c1/tmp
def test_withdraw_confirm_guestlogin(guest, client, db_register_fullaction):
    input = {}
    url = url_for('weko_workflow.withdraw_confirm',
                  activity_id="1", action_id=1)
    roles = {
        'allow': [],
        'deny': []
    }
    action_users = {
        'allow': [],
        'deny': []
    }
    with patch('weko_workflow.views.WorkActivity.get_activity_action_role',
               return_value=(roles, action_users)):
        res = guest.post(url, json=input)
        assert res.status_code != 403


# .tox/c1/bin/pytest --cov=weko_workflow tests/test_views.py::test_withdraw_confirm_exception1 -v -vv -s --cov-branch --cov-report=term --basetemp=/code/modules/weko-workflow/.tox/c1/tmp
@pytest.mark.parametrize('users_index', [0, 1, 2, 3, 4, 5, 6])
def test_withdraw_confirm_exception1(client, users, db_register_fullaction, users_index):
    """Test of withdraw confirm."""
    login(client=client, email=users[users_index]['email'])
    url = url_for('weko_workflow.withdraw_confirm', activity_id='1',
            action_id=2)
    input = {"passwd": "DELETE"}
    roles = {
        'allow': [],
        'deny': []
    }
    action_users = {
        'allow': [],
        'deny': []
    }

    # activity_id, action_id check
    with patch('weko_workflow.views.type_null_check', return_value=False):
        with patch('weko_workflow.views.IdentifierHandle'):
            with patch('weko_workflow.views.WorkActivity.get_activity_action_role',
                return_value=(roles, action_users)):
                res = client.post(url, json=input)
                data = response_data(res)
                assert res.status_code == 500
                assert data["code"] == -1
                assert data["msg"] == "argument error"

    # Unexpected error check
    with patch('weko_workflow.views.type_null_check', side_effect=ValueError):
        with patch('weko_workflow.views.IdentifierHandle'):
            with patch('weko_workflow.views.WorkActivity.get_activity_action_role',
                return_value=(roles, action_users)):
                res = client.post(url, json=input)
                data = response_data(res)
                assert res.status_code == 500
                assert data["code"] == -1
                assert data["msg"] == "Error!"


# .tox/c1/bin/pytest --cov=weko_workflow tests/test_views.py::test_withdraw_confirm_exception1_guestlogin -v -vv -s --cov-branch --cov-report=term --basetemp=/code/modules/weko-workflow/.tox/c1/tmp
def test_withdraw_confirm_exception1_guestlogin(guest, client, users, db_register_fullaction):
    """Test of withdraw confirm."""
    url = url_for('weko_workflow.withdraw_confirm', activity_id='1',
            action_id=2)
    input = {"passwd": "DELETE"}
    roles = {
        'allow': [],
        'deny': []
    }
    action_users = {
        'allow': [],
        'deny': []
    }

    # activity_id, action_id check
    with patch('weko_workflow.views.type_null_check', return_value=False):
        with patch('weko_workflow.views.IdentifierHandle'):
            with patch('weko_workflow.views.WorkActivity.get_activity_action_role',
                return_value=(roles, action_users)):
                res = guest.post(url, json=input)
                data = response_data(res)
                assert res.status_code == 500
                assert data["code"] == -1
                assert data["msg"] == "argument error"

    # Unexpected error check
    with patch('weko_workflow.views.type_null_check', side_effect=ValueError):
        with patch('weko_workflow.views.IdentifierHandle'):
            with patch('weko_workflow.views.WorkActivity.get_activity_action_role',
                return_value=(roles, action_users)):
                res = guest.post(url, json=input)
                data = response_data(res)
                assert res.status_code == 500
                assert data["code"] == -1
                assert data["msg"] == "Error!"


# .tox/c1/bin/pytest --cov=weko_workflow tests/test_views.py::test_withdraw_confirm_exception2 -v -vv -s --cov-branch --cov-report=term --basetemp=/code/modules/weko-workflow/.tox/c1/tmp
input_data_list = [
    ({}, 500, -1, "{'passwd': ['Missing data for required field.']}"),
    ({"passwd": None}, 500, -1, "{'passwd': ['Field may not be null.']}"),
    ({"passwd": "something"}, 500, -1, "Invalid password")
]
@pytest.mark.parametrize('input_data, status_code, code, msg', input_data_list)
@pytest.mark.parametrize('users_index', [0, 1, 2, 3, 4, 5, 6])
def test_withdraw_confirm_exception2(client, users, db_register_fullaction, users_index, status_code, input_data, code, msg):
    """Test of withdraw confirm."""
    login(client=client, email=users[users_index]['email'])
    url = url_for('weko_workflow.withdraw_confirm', activity_id='1',
            action_id=2)
    input = input_data
    roles = {
        'allow': [],
        'deny': []
    }
    action_users = {
        'allow': [],
        'deny': []
    }

    with patch('weko_workflow.views.IdentifierHandle'):
        with patch('weko_workflow.views.WorkActivity.get_activity_action_role',
        return_value=(roles, action_users)):
            res = client.post(url, json=input)
            data = response_data(res)
            assert res.status_code == status_code
            assert data["code"] == code
            assert data["msg"] == msg


# .tox/c1/bin/pytest --cov=weko_workflow tests/test_views.py::test_withdraw_confirm_exception2_guestlogin -v -vv -s --cov-branch --cov-report=term --basetemp=/code/modules/weko-workflow/.tox/c1/tmp
@pytest.mark.parametrize('input_data, status_code, code, msg', input_data_list)
def test_withdraw_confirm_exception2_guestlogin(guest, client, users, db_register_fullaction, input_data, status_code, code, msg):
    """Test of withdraw confirm."""
    url = url_for('weko_workflow.withdraw_confirm', activity_id='1',
            action_id=2)
    input = input_data
    roles = {
        'allow': [],
        'deny': []
    }
    action_users = {
        'allow': [],
        'deny': []
    }

    with patch('weko_workflow.views.IdentifierHandle'):
        with patch('weko_workflow.views.WorkActivity.get_activity_action_role',
            return_value=(roles, action_users)):
            res = guest.post(url, json=input)
            data = response_data(res)
            assert res.status_code == status_code
            assert data["code"] == code
            assert data["msg"] == msg


case_list = [
    ("success", 200, 0, "success")
]

@pytest.mark.parametrize('case, status_code, code, msg', case_list)
@pytest.mark.parametrize('users_index', [0, 1, 2, 3, 4, 5, 6])
def test_withdraw_confirm_passwd_delete(client, users, db_register_fullaction, users_index, status_code, case, code, msg):
    """Test of withdraw confirm."""
    login(client=client, email=users[users_index]['email'])
    url = url_for('weko_workflow.withdraw_confirm', activity_id='1',
            action_id=2)
    input = {"passwd": "DELETE"}
    roles = {
        'allow': [],
        'deny': []
    }
    action_users = {
        'allow': [],
        'deny': []
    }

    if case == "success":
        with patch('invenio_pidstore.models.PersistentIdentifier.get_by_object'):
            with patch('weko_workflow.views.WorkActivity.get_action_identifier_grant', return_value={}):
                with patch('weko_workflow.views.IdentifierHandle'):
                    with patch('weko_workflow.views.WorkActivity.get_activity_action_role',
                    return_value=(roles, action_users)):
                        res = client.post(url, json=input)
                        data = response_data(res)
                        assert res.status_code == status_code
                        assert data["code"] == code
                        assert data["msg"] == msg
                        assert data["data"] == {"redirect": url_for('weko_workflow.display_activity', activity_id='1')}

@pytest.mark.parametrize('case, status_code, code, msg', case_list)
def test_withdraw_confirm_passwd_delete_guestlogin(guest, client, users, db_register_fullaction, case, status_code, code, msg):
    """Test of withdraw confirm."""
    url = url_for('weko_workflow.withdraw_confirm', activity_id='1',
            action_id=2)
    input = {"passwd": "DELETE"}
    roles = {
        'allow': [],
        'deny': []
    }
    action_users = {
        'allow': [],
        'deny': []
    }
    session = {
        "guest_url": "guest_url"
    }
    with patch("weko_workflow.views.session",session):
        if case == "success":
            with patch('invenio_pidstore.models.PersistentIdentifier.get_by_object'):
                with patch('weko_workflow.views.WorkActivity.get_action_identifier_grant', return_value={}):
                    with patch('weko_workflow.views.IdentifierHandle'):
                        with patch('weko_workflow.views.WorkActivity.get_activity_action_role',
                        return_value=(roles, action_users)):
                            res = guest.post(url, json=input)
                            data = response_data(res)
                            assert res.status_code == status_code
                            assert data["code"] == code
                            assert data["msg"] == msg
                            assert data["data"] == {"redirect": "guest_url"}

def test_download_activitylog_nologin(client,db_register2):
    """_summary_

    Args:
        client (FlaskClient): flask test client
    """
    #2
    url = url_for('weko_workflow.download_activitylog')
    res =  client.get(url)
    assert res.status_code == 302

# .tox/c1/bin/pytest --cov=weko_workflow tests/test_views.py::test_download_activitylog_1 -v -vv -s --cov-branch --cov-report=term --basetemp=/code/modules/weko-workflow/.tox/c1/tmp
@pytest.mark.parametrize('users_index, status_code', [
    (0, 403),
    (1, 200),
    (2, 200),
    (3, 403),
    (4, 403),
    (5, 403),
    (6, 200),
])
def test_download_activitylog_1(client, db, db_register , users, users_index, status_code):
    """Test of download_activitylog."""
    login(client=client, email=users[users_index]['email'])

    if status_code == 200:
        with pytest.raises(Exception) as e:
            #1
            url = url_for('weko_workflow.download_activitylog',
                        activity_id='2')
            res = client.get(url)
            assert res.status_code == status_code
    else:
        #1
        url = url_for('weko_workflow.download_activitylog',
                    activity_id='2')
        res = client.get(url)
        assert res.status_code == status_code

    #3
    current_app.config.update(
        DELETE_ACTIVITY_LOG_ENABLE = False
    )
    current_app.config.update(
        WEKO_WORKFLOW_FILTER_PARAMS = [
            'createdfrom', 'createdto', 'workflow', 'user', 'item', 'status', 'tab',
            'sizewait', 'sizetodo', 'sizeall', 'pagesall', 'pagestodo', 'pageswait'
        ]
    )

    url = url_for('weko_workflow.download_activitylog',
                tab='all')
    res = client.get(url)
    assert res.status_code == 403


@pytest.mark.parametrize('users_index, status_code', [
    (1, 200),
    (2, 200),
    (6, 200),
])
def test_download_activitylog_2(client, db_register , users, users_index, status_code):
    """Test of download_activitylog."""
    login(client=client, email=users[users_index]['email'])

    with pytest.raises(Exception) as e:
        #4
        url = url_for('weko_workflow.download_activitylog',
                    activity_id='2')
        res = client.get(url)
        assert res.status_code == status_code


    #5
    url = url_for('weko_workflow.download_activitylog',
                activity_id='10')
    res = client.get(url)
    assert res.status_code == 400

    #6
    url = url_for('weko_workflow.download_activitylog',
                tab='all')
    res = client.get(url)
    assert res.status_code == status_code

    #7
    url = url_for('weko_workflow.download_activitylog',
                createdto='1900-01-17')
    res = client.get(url)
    assert res.status_code == 400

def test_clear_activitylog_nologin(client,db_register2):
    """_summary_

    Args:
        client (FlaskClient): flask test client
    """
    #10
    url = url_for('weko_workflow.clear_activitylog')
    res =  client.get(url)
    assert res.status_code == 302


@pytest.mark.parametrize('users_index, status_code', [
    (0, 403),
    (1, 200),
    (2, 200),
    (3, 403),
    (4, 403),
    (5, 403),
    (6, 200),
])
def test_clear_activitylog_1(client, db_register , users, users_index, status_code):
    """Test of clear_activitylog."""
    login(client=client, email=users[users_index]['email'])

    #9,11
    url = url_for('weko_workflow.clear_activitylog',
                activity_id='A-00000001-10001')
    res = client.get(url)
    assert res.status_code == status_code

@pytest.mark.parametrize('users_index, status_code', [
    (1, 200),
    (2, 200),
    (6, 200),
])
def test_clear_activitylog_2(client, db_register , users, users_index, status_code):
    """Test of clear_activitylog."""
    login(client=client, email=users[users_index]['email'])
    #12
    url = url_for('weko_workflow.clear_activitylog',
                activity_id='10')
    res = client.get(url)
    assert res.status_code == 400

@pytest.mark.parametrize('users_index, status_code', [
    (1, 200),
    (2, 200),
    (6, 200),
])
def test_clear_activitylog_3(client, db_register , users, users_index, status_code):
    """Test of clear_activitylog."""
    login(client=client, email=users[users_index]['email'])
    #13
    with patch('weko_workflow.views.WorkActivity.quit_activity', return_value=None):
        url = url_for('weko_workflow.clear_activitylog',
                    activity_id='A-00000001-10001')
        res = client.get(url)
        assert res.status_code == 400

@pytest.mark.parametrize('users_index, status_code', [
    (1, 200),
    (2, 200),
    (6, 200),
])
def test_clear_activitylog_4(client, db_register , users, users_index, status_code):
    """Test of clear_activitylog."""
    login(client=client, email=users[users_index]['email'])
    #14
    with patch('invenio_db.db.session.delete', side_effect=Exception("test error")):
        url = url_for('weko_workflow.clear_activitylog',
                    activity_id='A-00000001-10001')
        res = client.get(url)
        assert res.status_code == 400

@pytest.mark.parametrize('users_index, status_code', [
    (0, 403),
    (1, 200),
    (2, 200),
    (3, 403),
    (4, 403),
    (5, 403),
    (6, 200),
])
def test_clear_activitylog_5(client, db_register , users, users_index, status_code):
    """Test of clear_activitylog."""
    login(client=client, email=users[users_index]['email'])
    #15
    url = url_for('weko_workflow.clear_activitylog',
                tab='all')
    res = client.get(url)
    assert res.status_code == status_code

@pytest.mark.parametrize('users_index, status_code', [
    (1, 200),
    (2, 200),
    (6, 200),
])
def test_clear_activitylog_6(client, db_register , users, users_index, status_code):
    """Test of clear_activitylog."""
    login(client=client, email=users[users_index]['email'])
    #16
    url = url_for('weko_workflow.clear_activitylog',
                createdto='1900-01-17')
    res = client.get(url)
    assert res.status_code == 400

@pytest.mark.parametrize('users_index, status_code', [
    (1, 200),
    (2, 200),
    (6, 200),
])
def test_clear_activitylog_7(client, db_register , users, users_index, status_code):
    """Test of clear_activitylog."""
    login(client=client, email=users[users_index]['email'])
    #17
    with patch('weko_workflow.views.WorkActivity.quit_activity', return_value=None):
        url = url_for('weko_workflow.clear_activitylog',
                    tab='all')
        res = client.get(url)
        assert res.status_code == 400

@pytest.mark.parametrize('users_index, status_code', [
    (1, 200),
    (2, 200),
    (6, 200),
])
def test_clear_activitylog_8(client, db_register , users, users_index, status_code):
    """Test of clear_activitylog."""
    login(client=client, email=users[users_index]['email'])
    #18
    with patch('invenio_db.db.session.delete', side_effect=Exception("test error")):
        url = url_for('weko_workflow.clear_activitylog',
                    tab='all')
        res = client.get(url)
        assert res.status_code == 400

@pytest.mark.parametrize('users_index, status_code', [
    (0, 403),
    (1, 200),
    (2, 200),
    (3, 403),
    (4, 403),
    (5, 403),
    (6, 200),
])
def test_clear_activitylog_9(client, db_register , users, users_index, status_code):
    """Test of clear_activitylog."""
    login(client=client, email=users[users_index]['email'])
    #19
    current_app.config.update(
        DELETE_ACTIVITY_LOG_ENABLE = False
    )

    url = url_for('weko_workflow.clear_activitylog',
                tab='all')
    res = client.get(url)
    assert res.status_code == 403

# class ActivityActionResource(ContentNegotiatedMethodView):
# .tox/c1/bin/pytest --cov=weko_workflow tests/test_views.py::test_ActivityActionResource_post -vv -s --cov-branch --cov-report=term --basetemp=/code/modules/weko-workflow/.tox/c1/tmp
def test_ActivityActionResource_post(client, db_register , users):
    url = '/depositactivity/{}'.format(db_register['activities'][0].activity_id)
    login(client=client, email=users[2]['email'])
    res = client.get(url)
<<<<<<< HEAD
    assert res.status_code == 400
=======
    assert res.status_code == 302
def test_new_activity(client, users, db_register):
    with patch("flask_login.utils._get_user", return_value=users[0]["obj"]):
        res = client.get(
            url_for('weko_workflow.new_activity'),
            query_string={'new_item_link_button_clicked': '1'},
        )

        assert res.status_code == 200

def test_new_activity_2(db_register, client, users, app):
    with patch("flask_login.utils._get_user", return_value=users[0]["obj"]):
        # from weko_workflow.api import WorkFlow
        # workflow = WorkFlow()
        # workflows = workflow.get_workflow_list()
        # workflows = workflow.get_workflows_by_roles(workflows)  
        # workflows_actions = [wf.flow_define.flow_actions for wf in workflows]
        # workflows_actions_1 = None

        # if len(workflows_actions) == 1:
        #     workflows_actions_1 = workflows_actions[0]
        #     for idx, act in enumerate(workflows_actions_1):
        #         if "Item Link" in act.action.action_name:
        #             workflows_actions_1.pop(idx)
        
        # # login_user_via_session(client=client, email=users[2]["email"])

        # print(workflows_actions)
        # print(workflows_actions_1)
        # raise BaseException

        # with patch("weko_workflow.api.WorkFlow.get_workflows_by_roles", return_value=[]):
        res = client.get(
            url_for('weko_workflow.new_activity'),
            query_string={'new_item_link_button_clicked': '2'},
        )

        assert res.status_code == 200
>>>>>>> 99f523a0
<|MERGE_RESOLUTION|>--- conflicted
+++ resolved
@@ -39,7 +39,6 @@
 from invenio_communities.models import Community
 from invenio_pidstore.errors import PIDDoesNotExistError,PIDDeletedError
 from invenio_pidstore.models import PersistentIdentifier, PIDStatus
-from invenio_accounts.testutils import login_user_via_session
 
 from invenio_cache import current_cache
 
@@ -54,10 +53,7 @@
 from weko_records_ui.models import FileOnetimeDownload, FilePermission
 from weko_records.models import ItemMetadata, ItemReference
 from invenio_records.models import RecordMetadata
-<<<<<<< HEAD
 from tests.helpers import create_record
-=======
->>>>>>> 99f523a0
 
 
 
@@ -375,14 +371,9 @@
 
     url = url_for('weko_workflow.init_activity')
     input = {'workflow_id': -99, 'flow_id': flow_def_id}
-<<<<<<< HEAD
     with pytest.raises(Exception) as e:
         res = client.post(url, json=input)
         assert res.status_code == 500
-=======
-    res = client.post(url, json=input)
-    assert res.status_code == 500
->>>>>>> 99f523a0
     q = Activity.query.all()
     assert len(q) == 1
     q = ActivityHistory.query.all()
@@ -552,20 +543,6 @@
     with patch("weko_workflow.views.is_terms_of_use_only",return_value=False):
         res = client.post(url, json=input)
         assert res.status_code == 200
-<<<<<<< HEAD
-=======
-
-    # 95
-    with patch("weko_workflow.views.is_terms_of_use_only",return_value=True):
-        # with patch("weko_workflow.views._generate_download_url",return_value='record/1/files/test_file'):
-            res = client.post(url, json=input)
-            assert res.status_code == 200
-            data = json.loads(res.data)
-            assert data['code'] == 1
-            assert data['msg'] == 'success'
-            assert data['data']['is_download'] == True
-            assert data['data']['redirect'] == '/record/1/files/test_file'
->>>>>>> 99f523a0
 
     # 95
     with patch("weko_workflow.views.is_terms_of_use_only",return_value=True):
@@ -603,7 +580,6 @@
 # .tox/c1/bin/pytest --cov=weko_workflow tests/test_views.py::test_display_guest_activity -vv -s --cov-branch --cov-report=term --basetemp=/code/modules/weko-workflow/.tox/c1/tmp
 def test_display_guest_activity(client, users, db_register, db_guestactivity):
     """Test display_guest_activity func."""
-<<<<<<< HEAD
     mock_render_template = MagicMock(return_value=jsonify({}))
     url = url_for('weko_workflow.display_guest_activity', file_name="Test_file", token='123')
     with patch("weko_workflow.views.render_template", mock_render_template):
@@ -620,17 +596,6 @@
         mock_args, mock_kwargs = mock_render_template.call_args
         assert mock_args[0] == "weko_theme/error.html"
         assert mock_kwargs["error"] == "The specified link has expired."
-=======
-    url = url_for('weko_workflow.display_guest_activity', file_name="Test_file", token='123')
-    with patch("flask.templating._render", return_value=""):
-        res = client.get(url)
-        assert res.status_code == 200
-
-    url = url_for('weko_workflow.display_guest_activity', file_name="Test_file", token=db_guestactivity[0])
-    with patch("flask.templating._render", return_value=""):
-        res = client.get(url)
-        assert res.status_code == 200
->>>>>>> 99f523a0
 
     url = url_for('weko_workflow.display_guest_activity', file_name="Test_file", token=db_guestactivity[1])
     with patch("flask.templating._render", return_value=""):
@@ -638,10 +603,7 @@
         assert res.status_code == 200
 
 
-<<<<<<< HEAD
 # .tox/c1/bin/pytest --cov=weko_workflow tests/test_views.py::test_find_doi_nologin -vv -s --cov-branch --cov-report=term --basetemp=/code/modules/weko-workflow/.tox/c1/tmp
-=======
->>>>>>> 99f523a0
 def test_find_doi_nologin(client,db_register2):
     """Test of find doi."""
     url = url_for('weko_workflow.find_doi')
@@ -1103,15 +1065,14 @@
 
 # .tox/c1/bin/pytest --cov=weko_workflow tests/test_views.py::test_next_action -vv -s --cov-branch --cov-report=term --basetemp=/code/modules/weko-workflow/.tox/c1/tmp
 @pytest.mark.parametrize('users_index, status_code', [
-    # (0, 200),
+    (0, 200),
     (1, 200),
     (2, 200),
-    # (3, 200),
-    # (4, 200),
-    # (5, 200),
+    (3, 200),
+    (4, 200),
+    (5, 200),
     (6, 200),
 ])
-# .tox/c1/bin/pytest --cov=weko_workflow tests/test_views.py::test_next_action -vv -s --cov-branch --cov-report=term --basetemp=/code/modules/weko-workflow/.tox/c1/tmp
 def test_next_action(client, db, users, db_register_fullaction, db_records, users_index, status_code, mocker):
     def update_activity_order(activity_id, action_id, action_order, item_id=None, extra_info={}):
         with db.session.begin_nested():
@@ -1188,7 +1149,6 @@
     url = url_for("weko_workflow.next_action",
                   activity_id="1", action_id=1)
     with patch("weko_workflow.views.WorkActivity.get_activity_by_id",side_effect=[activity1,None]):
-<<<<<<< HEAD
         if users_index in [1, 2, 6]:
             res = client.post(url, json=input)
             data = response_data(res)
@@ -1202,13 +1162,6 @@
                 assert res.status_code == 500
                 assert data["code"] == -1
                 assert data["msg"] == "can not get activity detail"
-=======
-        res = client.post(url, json=input)
-        data = response_data(res)
-        assert res.status_code == 500
-        assert data["code"] == -1
-        assert data["msg"] == "can not get activity detail"
->>>>>>> 99f523a0
 
     # cannot get schema
     update_activity_order("1",1,1,item_id1)
@@ -1262,15 +1215,9 @@
     with patch('weko_workflow.views.db.session.commit', side_effect=Exception("")):
         res = client.post(url, json=input)
         data = response_data(res)
-<<<<<<< HEAD
     assert res.status_code == status_code
     assert data["code"] == 0
     assert data["msg"] == "success"
-=======
-    assert res.status_code == 500
-    assert data["code"] == -1
-    assert data["msg"] == "error"
->>>>>>> 99f523a0
     q = Activity.query.filter(Activity.activity_id=="2").first()
     assert q.activity_status == ActionStatusPolicy.ACTION_BEGIN
     assert q.action_id == 2
@@ -1304,11 +1251,7 @@
         data = response_data(res)
     assert res.status_code == 500
     assert data["code"] == -1
-<<<<<<< HEAD
     assert data["msg"] == "can not get pid_without_ver"
-=======
-    assert data["msg"] == "error"
->>>>>>> 99f523a0
     q = ActivityHistory.query.filter(ActivityHistory.activity_id=="1").all()
     assert len(q) == 0
 
@@ -1328,19 +1271,11 @@
     assert data["code"] == -1
     assert data["msg"] == "can not get pid_without_ver"
     q = ActivityHistory.query.filter(ActivityHistory.activity_id=="1").all()
-<<<<<<< HEAD
     assert len(q) == 0
     q = Activity.query.filter(Activity.activity_id=="1").first()
     assert q.activity_status == ActionStatusPolicy.ACTION_BEGIN
     assert q.action_id == 3
     assert q.action_status == None
-=======
-    assert len(q) == 1
-    q = Activity.query.filter(Activity.activity_id=="1").first()
-    assert q.activity_status == ActionStatusPolicy.ACTION_BEGIN
-    assert q.action_id == 3
-    assert q.action_status == 'F'
->>>>>>> 99f523a0
     assert q.action_order == 2
 
     ## not exist record
@@ -1357,11 +1292,7 @@
         assert data["code"] == -1
         assert data["msg"] == "can not get record"
         q = ActivityHistory.query.filter(ActivityHistory.activity_id=="2").all()
-<<<<<<< HEAD
         assert len(q) == 1
-=======
-        assert len(q) == 2
->>>>>>> 99f523a0
 
     with patch("weko_workflow.views.PersistentIdentifier.get_by_object",side_effect=PIDDoesNotExistError("recid","wrong value")):
         update_activity_order("2",3,2,item_id2)
@@ -1400,31 +1331,19 @@
     url = url_for("weko_workflow.next_action",
                   activity_id="2", action_id=3)
     with patch('weko_workflow.views.db.session.commit', side_effect=Exception("")):
-<<<<<<< HEAD
         with pytest.raises(Exception) as e:
             res = client.post(url, json=input)
             data = response_data(res)
             assert res.status_code == 500
             assert data["code"] == -1
             assert data["msg"] == "error"
-=======
-        res = client.post(url, json=input)
-        data = response_data(res)
-        assert res.status_code == 500
-        assert data["code"] == -1
-        assert data["msg"] == "error"
->>>>>>> 99f523a0
     q = Activity.query.filter(Activity.activity_id=="2").first()
     assert q.activity_status == ActionStatusPolicy.ACTION_BEGIN
     assert q.action_id == 3
     assert q.action_status == None
     assert q.action_order == 2
     q = ActivityAction.query.filter(ActivityAction.activity_id=="2", ActivityAction.action_id==3).first()
-<<<<<<< HEAD
     assert q.action_comment == "test_comment"
-=======
-    assert q.action_comment == None
->>>>>>> 99f523a0
 
     # action: item register
     ## template_save = 1
@@ -1442,13 +1361,8 @@
         PersistentIdentifier.pid_type=='recid').first()
     assert q.status == PIDStatus.NEW
     q = ActivityAction.query.filter(ActivityAction.activity_id=="2", ActivityAction.action_id==3).first()
-<<<<<<< HEAD
     assert q.action_comment == "test_comment"
     input = {"temporary_save":1, "commond": "test_comment1"}
-=======
-    assert q.action_comment == None
-    input = {"temporary_save":1, "commond": "test_comment"}
->>>>>>> 99f523a0
     url = url_for("weko_workflow.next_action",
                   activity_id="2", action_id=3)
     res = client.post(url, json=input)
@@ -1459,11 +1373,7 @@
     q = Activity.query.filter(Activity.activity_id=="2").first()
     assert q.activity_status == ActionStatusPolicy.ACTION_BEGIN
     assert q.action_id == 3
-<<<<<<< HEAD
     assert q.action_status == None
-=======
-    assert q.action_status == 'F'
->>>>>>> 99f523a0
     assert q.action_order == 2
     q = PersistentIdentifier.query.filter(
         PersistentIdentifier.object_uuid==item_id2,
@@ -1471,11 +1381,7 @@
         PersistentIdentifier.pid_type=='recid').first()
     assert q.status == PIDStatus.NEW
     q = ActivityAction.query.filter(ActivityAction.activity_id=="2", ActivityAction.action_id==3).first()
-<<<<<<< HEAD
     assert q.action_comment == "test_comment1"
-=======
-    assert q.action_comment == "test_comment"
->>>>>>> 99f523a0
 
     # action: oa policy
     ## temporary_save = 1
@@ -1708,8 +1614,6 @@
         "identifier_grant_jalc_dc_doi_suffix":"",
         "identifier_grant_ndl_jalc_doi_suffix":""
     }
-<<<<<<< HEAD
-=======
     url = url_for("weko_workflow.next_action",
             activity_id="2", action_id=7)
     res = client.post(url, json=input)
@@ -1728,39 +1632,13 @@
 
     ###### _old_v & _old_v = _new_v
     update_activity_order("7",7,5,item_id7)
->>>>>>> 99f523a0
     url = url_for("weko_workflow.next_action",
-            activity_id="2", action_id=7)
+            activity_id="7", action_id=7)
     res = client.post(url, json=input)
     data = response_data(res)
     assert res.status_code == status_code
     assert data["code"] == 0
     assert data["msg"] == "success"
-<<<<<<< HEAD
-    q = ActivityAction.query.filter(ActivityAction.activity_id=="2", ActivityAction.action_id==7).first()
-    assert q.action_status == ActionStatusPolicy.ACTION_RETRY
-    q = ActivityAction.query.filter(ActivityAction.activity_id=="2", ActivityAction.action_id==5).first()
-    assert q.action_status == ActionStatusPolicy.ACTION_DONE
-    q = Activity.query.filter(Activity.activity_id=="2").first()
-    assert q.action_id == 3
-    assert q.action_status == ActionStatusPolicy.ACTION_DOING
-    assert q.action_order == 2
-
-    ###### _old_v & _old_v = _new_v
-    update_activity_order("7",7,5,item_id7)
-=======
-
-    ##### item_id == pid_without_ver
-    ###### _value
-    update_activity_order("6",7,5,item_id6)
->>>>>>> 99f523a0
-    url = url_for("weko_workflow.next_action",
-            activity_id="7", action_id=7)
-    res = client.post(url, json=input)
-    data = response_data(res)
-    assert res.status_code == 500
-    assert data["code"] == -2
-    assert data["msg"] == ""
 
     ##### item_id == pid_without_ver
     ###### _value
@@ -1811,19 +1689,11 @@
         res = client.post(url,json=input)
         data = response_data(res)
         q = ActionIdentifier.query.filter(ActionIdentifier.activity_id=="2", ActionIdentifier.action_id==7).first()
-<<<<<<< HEAD
         assert q.action_identifier_select == 2
         assert q.action_identifier_jalc_doi == "123"
         assert q.action_identifier_jalc_cr_doi == "456"
         assert q.action_identifier_jalc_dc_doi == "789"
         assert q.action_identifier_ndl_jalc_doi == "000"
-=======
-        assert q.action_identifier_select == 0
-        assert q.action_identifier_jalc_doi == ""
-        assert q.action_identifier_jalc_cr_doi == ""
-        assert q.action_identifier_jalc_dc_doi == ""
-        assert q.action_identifier_ndl_jalc_doi == ""
->>>>>>> 99f523a0
         assert res.status_code == 500
         assert data["code"] == -1
         assert data["msg"] == test_msg
@@ -1971,15 +1841,9 @@
         update_activity_order("2",7,5,item_id2,{"file_name":"test", "record_id": "1", "guest_mail": "guest@mail.com"})
         res = client.post(url, json=input)
         data=response_data(res)
-<<<<<<< HEAD
         assert res.status_code == 200
         assert data["code"] == 0
         assert data["msg"] == "success"
-=======
-        assert res.status_code == 500
-        assert data["code"] == -2
-        assert data["msg"] == "can not get next_action_handler"
->>>>>>> 99f523a0
         q = GuestActivity.query.filter(GuestActivity.activity_id=="2").all()
         assert len(q) == 1
         q = FileOnetimeDownload.query.filter(FileOnetimeDownload.file_name=="test", FileOnetimeDownload.record_id=="1").all()
@@ -2030,13 +1894,6 @@
         url = url_for("weko_workflow.next_action",
                     activity_id="2",action_id=4)
         update_activity_order("2",4,6,item_id2)
-<<<<<<< HEAD
-        res = client.post(url, json=input)
-        data = response_data(res)
-        result_status = 500 if check_role_approval() else 200
-        result_code = -1 if check_role_approval() else 403
-        result_msg = "can not get curretn_flow_action" if check_role_approval() else noauth_msg
-=======
         res = client.post(url, json=input)
         data = response_data(res)
         result_status = 500 if check_role_approval() else 200
@@ -2046,23 +1903,6 @@
         assert data["code"] == result_code
         assert data["msg"] == result_msg
 
-    # with patch("weko_workflow.views.handle_finish_workflow",side_effect=mock_handle_finish_workflow):
-    url = url_for("weko_workflow.next_action",
-                    activity_id="2",action_id=4)
-    ##x not exist next_action_detail
-    with patch("weko_workflow.views.WorkActivity.get_activity_action_comment", return_value=None):
-        update_activity_order("2",4,6,item_id2)
-        res = client.post(url, json=input)
-        data = response_data(res)
-        result_status = 500 if check_role_approval() else 200
-        result_code = -2 if check_role_approval() else 403
-        result_msg = "can not get next_action_detail" if check_role_approval() else noauth_msg
->>>>>>> 99f523a0
-        assert res.status_code == result_status
-        assert data["code"] == result_code
-        assert data["msg"] == result_msg
-
-<<<<<<< HEAD
     # with patch("weko_workflow.views.handle_finish_workflow",side_effect=mock_handle_finish_workflow):
     url = url_for("weko_workflow.next_action",
                     activity_id="2",action_id=4)
@@ -2113,37 +1953,6 @@
     assert data["code"] == result_code
     assert data["msg"] == result_msg
 
-=======
-    ## can create_onetime_download_url
-    update_activity_order("2",4,6,item_id2,{"file_name":"test", "record_id": "1", "guest_mail": "guest@mail.com"})
-    q = GuestActivity.query.filter(GuestActivity.activity_id=="2").all()
-    assert len(q) == 1
-    q = FileOnetimeDownload.query.filter(FileOnetimeDownload.file_name=="test", FileOnetimeDownload.record_id=="1").all()
-    assert len(q) == 0
-    res = client.post(url, json=input)
-    data = response_data(res)
-    result_code = 0 if check_role_approval() else 403
-    result_msg = _("success") if check_role_approval() else noauth_msg
-    assert res.status_code == status_code
-    assert data["code"] == result_code
-    assert data["msg"] == result_msg
-    q = GuestActivity.query.filter(GuestActivity.activity_id=="2").all()
-    assert len(q) == 0
-    q = FileOnetimeDownload.query.filter(FileOnetimeDownload.file_name=="test", FileOnetimeDownload.record_id=="1").all()
-    assert len(q) == 1
-    
-    ## exist feedbackmail
-    ### exist feedbackmail, exist maillist
-    update_activity_order("2",4,6,item_id2)
-    res = client.post(url, json=input)
-    data = response_data(res)
-    result_code = 0 if check_role_approval() else 403
-    result_msg = "success" if check_role_approval() else noauth_msg
-    assert res.status_code == status_code
-    assert data["code"] == result_code
-    assert data["msg"] == result_msg
-
->>>>>>> 99f523a0
     ### exist feedbackmail, not maillistxxx
     url = url_for("weko_workflow.next_action",
                     activity_id="3", action_id=4)
@@ -2240,7 +2049,6 @@
         assert data["code"] == result_code
         assert data["msg"] == result_msg
         q = Activity.query.filter(Activity.activity_id=="5").first()
-<<<<<<< HEAD
         if users_index in [0, 4, 5]:
             assert q.activity_status == ActionStatusPolicy.ACTION_BEGIN
             assert q.action_id == 4
@@ -2252,13 +2060,6 @@
             assert q.action_status == 'F'
             assert q.action_order == 7
             assert q.item_id == new_id
-=======
-        assert q.activity_status == ActionStatusPolicy.ACTION_DONE
-        assert q.action_id == 2
-        assert q.action_status == 'F'
-        assert q.action_order == 7
-        assert q.item_id == new_id
->>>>>>> 99f523a0
 
     ## can not publish
     with patch("weko_workflow.views.handle_finish_workflow",return_value=None):
@@ -2292,7 +2093,6 @@
                   activity_id="2", action_id=3)
         update_activity_order("2",3,2,item_id2)
         res = client.post(url, json=input)
-<<<<<<< HEAD
         assert res.status_code == 500
         assert data["code"] == -2
         assert data["msg"] == "can not get next_flow_action"
@@ -2307,35 +2107,6 @@
         assert res.status_code == 500
         assert data["code"] == -2
         assert data["msg"] == ""
-
-
-    with client.session_transaction() as session:
-        # no session
-        pass
-    url = url_for("weko_workflow.next_action",
-              activity_id="2", action_id=3)
-    update_activity_order("2",3,2,item_id2)
-    res = client.post(url, json=input)
-    data = response_data(res)
-    assert res.status_code == 200
-    assert data["code"] == 0
-    assert data["msg"] == _("success")
-=======
-        data = response_data(res)
-        assert res.status_code == status_code
-        assert data["code"] == 0
-        assert data["msg"] == "success"
-
-    # action_status
-    with patch("weko_workflow.views.WorkActivity.upt_activity_action_status", return_value=False):
-        url = url_for("weko_workflow.next_action",
-                  activity_id="2", action_id=3)
-        update_activity_order("2",3,2,item_id2)
-        res = client.post(url, json=input)
-        data = response_data(res)
-        assert res.status_code == status_code
-        assert data["code"] == 0
-        assert data["msg"] == "success"
 
 
     with client.session_transaction() as session:
@@ -2406,297 +2177,6 @@
         assert data["code"] == 0
         assert data["msg"] == _("success")
 
-@pytest.mark.parametrize('users_index, status_code', [
-    (0, 200)
-])
-def test_next_action_item_link(client, db, users, db_register_fullaction, db_records, users_index, status_code):
-    import mock
-    def update_activity_order(activity_id, action_id, action_order):
-        with db.session.begin_nested():
-            activity=Activity.query.filter_by(activity_id=activity_id).one_or_none()
-            activity.action_id=action_id
-            activity.action_order=action_order
-            db.session.merge(activity)
-        db.session.commit()
-    login(client=client, email=users[users_index]["email"])
-    with client.session_transaction() as session:
-        session['itemlogin_id'] = "test id"
-        session['itemlogin_activity'] = "test activity"
-        session['itemlogin_item'] = "test item"
-        session['itemlogin_steps'] = "test steps"
-        session['itemlogin_action_id'] = "test action_id"
-        session['itemlogin_cur_step'] = "test cur_step"
-        session['itemlogin_record'] = "test approval_record"
-        session['itemlogin_histories'] = "test histories"
-        session['itemlogin_res_check'] = "test res_check"
-        session['itemlogin_pid'] = "test recid"
-        session['itemlogin_community_id'] = "test community_id"
-        session['existing_item_link_button_pressed'] = {"2": "1"}
-    mock.patch("weko_workflow.views.IdentifierHandle.remove_idt_registration_metadata",return_value=None)
-    mock.patch("weko_workflow.views.IdentifierHandle.update_idt_registration_metadata",return_value=None)
-    mock.patch("weko_workflow.views.WekoDeposit.update_feedback_mail")
-    mock.patch("weko_workflow.views.FeedbackMailList.update_by_list_item_id")
-    mock.patch("weko_workflow.views.FeedbackMailList.delete_by_list_item_id")
-    mock_signal = mock.patch("weko_workflow.views.item_created.send")
-    new_item = uuid.uuid4()
-    mock.patch("weko_workflow.views.handle_finish_workflow",return_value=new_item)
-
-    with patch("weko_workflow.views.WorkActivity.upt_activity_action",return_value=False):
-        update_activity_order("2",5,4)
-        input = {
-            "temporary_save":1,
-            "link_data":[]
-        }
-        url = url_for("weko_workflow.next_action",
-                    activity_id="2", action_id=5)
-        def get_by_object_test_data(pid_type=None, object_type=None, object_uuid=None):
-            mm = MagicMock()
-            mm.pid_value = "1.0"
-            return mm
-        def get_item_link_info_test_data(content=None):
-            return {}
-        def get_json_test_data():
-            return {"link_data":[1,2,3]}
-        def get_next_flow_action_test_data(item1=None, item2=None, item3=None):
-            return None
-        def update_test_data(item1=None):
-            return "Error"
-        def get_next_flow_action_test_data_2(item1=None, item2=None, item3=None):
-            mm = MagicMock()
-            mm.action = MagicMock()
-            mm.action_id = "1"
-            mm.action.action_endpoint = "action_endpoint_test"
-            return [mm]
-
-        test_data = MagicMock()
-        test_data.get_by_object = get_by_object_test_data
-        test_data.get_item_link_info = get_item_link_info_test_data
-        test_data.get_json = get_json_test_data
-        test_data.args = [("existing_item_link_button_pressed", "{'A-00000001-10001': '1'}")]
-        test_data.get_next_flow_action = get_next_flow_action_test_data
-
-        with patch("weko_workflow.views.Flow", return_value=test_data):
-            res = client.post(url, json=input)
-            data = response_data(res)
-            assert res.status_code == 500
-
-        test_data.get_next_flow_action = get_next_flow_action_test_data_2
-        
-        with patch("weko_workflow.views.Flow", return_value=test_data):
-            res1 = client.post(url, json=input)
-            data = response_data(res1)
-            assert res1.status_code == 200
-
-        input = {
-            "temporary_save":1,
-            "link_data":[{"1":1}]
-        }
-
-        test_data.update = update_test_data
-
-        with patch("weko_workflow.views.ItemLink", return_value=test_data):
-            with patch("weko_workflow.views.Flow", return_value=test_data):
-                res2 = client.post(url, json=input)
-                data = response_data(res2)
-                assert res2.status_code == 500
-
-
-@pytest.mark.parametrize('users_index, status_code', [
-    (0, 200)
-])
-def test_next_action_item_link_2(client, db, users, db_register_fullaction, db_records, users_index, status_code):
-    import mock
-    def update_activity_order(activity_id, action_id, action_order):
-        with db.session.begin_nested():
-            activity=Activity.query.filter_by(activity_id=activity_id).one_or_none()
-            activity.action_id=action_id
-            activity.action_order=action_order
-            db.session.merge(activity)
-        db.session.commit()
-    login(client=client, email=users[users_index]["email"])
-    with client.session_transaction() as session:
-        session['itemlogin_id'] = "test id"
-        session['itemlogin_activity'] = "test activity"
-        session['itemlogin_item'] = "test item"
-        session['itemlogin_steps'] = "test steps"
-        session['itemlogin_action_id'] = "test action_id"
-        session['itemlogin_cur_step'] = "test cur_step"
-        session['itemlogin_record'] = "test approval_record"
-        session['itemlogin_histories'] = "test histories"
-        session['itemlogin_res_check'] = "test res_check"
-        session['itemlogin_pid'] = "test recid"
-        session['itemlogin_community_id'] = "test community_id"
-    mock.patch("weko_workflow.views.IdentifierHandle.remove_idt_registration_metadata",return_value=None)
-    mock.patch("weko_workflow.views.IdentifierHandle.update_idt_registration_metadata",return_value=None)
-    mock.patch("weko_workflow.views.WekoDeposit.update_feedback_mail")
-    mock.patch("weko_workflow.views.FeedbackMailList.update_by_list_item_id")
-    mock.patch("weko_workflow.views.FeedbackMailList.delete_by_list_item_id")
-    mock_signal = mock.patch("weko_workflow.views.item_created.send")
-    new_item = uuid.uuid4()
-    mock.patch("weko_workflow.views.handle_finish_workflow",return_value=new_item)
-
-    with patch("weko_workflow.views.WorkActivity.upt_activity_action",return_value=False):
-        update_activity_order("2",5,4)
-        input = {
-            "temporary_save":1,
-            "link_data":[]
-        }
-        url = url_for("weko_workflow.next_action",
-                      activity_id="2", action_id=5)
-        def get_by_object_test_data(pid_type=None, object_type=None, object_uuid=None):
-            mm = MagicMock()
-            mm.pid_value = "1.0"
-            return mm
-        def get_item_link_info_test_data(content=None):
-            return {}
-        def get_json_test_data():
-            return {"link_data":[1,2,3]}
-        def get_next_flow_action_test_data(item1=None, item2=None, item3=None):
-            return None
-        test_data = MagicMock()
-        test_data.get_by_object = get_by_object_test_data
-        test_data.get_item_link_info = get_item_link_info_test_data
-        test_data.get_json = get_json_test_data
-        test_data.args = [("existing_item_link_button_pressed", "{'A-00000001-10001': '1'}")]
-        test_data.get_next_flow_action = get_next_flow_action_test_data
-
-        with patch("weko_workflow.views.Flow", return_value=test_data):
-            res = client.post(url, json=input)
-            data = response_data(res)
-            assert res.status_code == 500
-
-
-@pytest.mark.parametrize('users_index, status_code', [
-    (0, 200)
-])
-def test_next_action_item_link_3(client, db, users, db_register_fullaction, db_records, users_index, status_code):
-    import mock
-    def update_activity_order(activity_id, action_id, action_order):
-        with db.session.begin_nested():
-            activity=Activity.query.filter_by(activity_id=activity_id).one_or_none()
-            activity.action_id=action_id
-            activity.action_order=action_order
-            db.session.merge(activity)
-        db.session.commit()
-    login(client=client, email=users[users_index]["email"])
-    with client.session_transaction() as session:
-        session['itemlogin_id'] = "test id"
-        session['itemlogin_activity'] = "test activity"
-        session['itemlogin_item'] = "test item"
-        session['itemlogin_steps'] = "test steps"
-        session['itemlogin_action_id'] = "test action_id"
-        session['itemlogin_cur_step'] = "test cur_step"
-        session['itemlogin_record'] = "test approval_record"
-        session['itemlogin_histories'] = "test histories"
-        session['itemlogin_res_check'] = "test res_check"
-        session['itemlogin_pid'] = "test recid"
-        session['itemlogin_community_id'] = "test community_id"
-        session['existing_item_link_button_pressed'] = {"2": "1"}
-    mock.patch("weko_workflow.views.IdentifierHandle.remove_idt_registration_metadata",return_value=None)
-    mock.patch("weko_workflow.views.IdentifierHandle.update_idt_registration_metadata",return_value=None)
-    mock.patch("weko_workflow.views.WekoDeposit.update_feedback_mail")
-    mock.patch("weko_workflow.views.FeedbackMailList.update_by_list_item_id")
-    mock.patch("weko_workflow.views.FeedbackMailList.delete_by_list_item_id")
-    mock_signal = mock.patch("weko_workflow.views.item_created.send")
-    new_item = uuid.uuid4()
-    mock.patch("weko_workflow.views.handle_finish_workflow",return_value=new_item)
-
-    with patch("weko_workflow.views.WorkActivity.upt_activity_action",return_value=False):
-        update_activity_order("2",3,2)
-        input = {
-            "temporary_save":1,
-            "link_data":[]
-        }
-        url = url_for("weko_workflow.next_action",
-                    activity_id="2", action_id=3)
-        def get_by_object_test_data(pid_type=None, object_type=None, object_uuid=None):
-            mm = MagicMock()
-            mm.pid_value = "1.0"
-            return mm
-        def get_item_link_info_test_data(content=None):
-            return {}
-        def get_json_test_data():
-            return {"link_data":[1,2,3]}
-        def get_next_flow_action_test_data(item1=None, item2=None, item3=None):
-            return None
-        def update_test_data(item1=None):
-            return "Error"
-        def get_next_flow_action_test_data_2(item1=None, item2=None, item3=None):
-            mm = MagicMock()
-            mm.action = MagicMock()
-            mm.action_id = "1"
-            mm.action.action_endpoint = "action_endpoint_test"
-            return [mm]
-
-        test_data = MagicMock()
-        test_data.get_by_object = get_by_object_test_data
-        test_data.get_item_link_info = get_item_link_info_test_data
-        test_data.get_json = get_json_test_data
-        test_data.args = [("existing_item_link_button_pressed", "{'A-00000001-10001': '1'}")]
-        test_data.get_next_flow_action = get_next_flow_action_test_data_2
-
-        with patch("weko_workflow.views.Flow", return_value=test_data):
-            res = client.post(url, json=input)
-            data = response_data(res)
-            assert res.status_code == 200
->>>>>>> 99f523a0
-
-# .tox/c1/bin/pytest --cov=weko_workflow tests/test_views.py::test_next_action_usage_application -vv -s --cov-branch --cov-report=term --basetemp=/code/modules/weko-workflow/.tox/c1/tmp
-@pytest.mark.parametrize('users_index, status_code', [
-    (0, 200)
-])
-def test_next_action_usage_application(client, db, users, db_register_usage_application, db_records, users_index, status_code, mocker):
-    def update_activity_order(activity_id, action_id, action_order):
-        with db.session.begin_nested():
-            activity=Activity.query.filter_by(activity_id=activity_id).one_or_none()
-            activity.action_id=action_id
-            activity.action_order=action_order
-            db.session.merge(activity)
-        db.session.commit()
-    login(client=client, email=users[users_index]["email"])
-    with client.session_transaction() as session:
-        session['itemlogin_id'] = "test id"
-        session['itemlogin_activity'] = "test activity"
-        session['itemlogin_item'] = "test item"
-        session['itemlogin_steps'] = "test steps"
-        session['itemlogin_action_id'] = "test action_id"
-        session['itemlogin_cur_step'] = "test cur_step"
-        session['itemlogin_record'] = "test approval_record"
-        session['itemlogin_histories'] = "test histories"
-        session['itemlogin_res_check'] = "test res_check"
-        session['itemlogin_pid'] = "test recid"
-        session['itemlogin_community_id'] = "test community_id"
-
-    mocker.patch("weko_workflow.views.IdentifierHandle.remove_idt_registration_metadata",return_value=None)
-    mocker.patch("weko_workflow.views.IdentifierHandle.update_idt_registration_metadata",return_value=None)
-    mocker.patch("weko_workflow.views.WekoDeposit.update_feedback_mail")
-    mocker.patch("weko_workflow.views.FeedbackMailList.update_by_list_item_id")
-    mocker.patch("weko_workflow.views.FeedbackMailList.delete_by_list_item_id")
-    mock_signal = mocker.patch("weko_workflow.views.item_created.send")
-    new_item = uuid.uuid4()
-    mocker.patch("weko_workflow.views.handle_finish_workflow",return_value=new_item)
-    
-    urls = []
-    urls.append(url_for("weko_workflow.next_action",
-                activity_id="A-00000001-20001", action_id=3))
-    urls.append(url_for("weko_workflow.next_action",
-                activity_id="A-00000001-20002", action_id=4))
-    urls.append(url_for("weko_workflow.next_action",
-                activity_id="A-00000001-20003", action_id=4))
-    urls.append(url_for("weko_workflow.next_action",
-                activity_id="A-00000001-20004", action_id=4))
-    # update_activity_order("2",3,2)
-    input = {
-        
-    }
-
-    for url in urls:
-        res = client.post(url, json=input)
-        data = response_data(res)
-        assert res.status_code == 200
-        assert data["code"] == 0
-        assert data["msg"] == _("success")
-
 def test_cancel_action_acl_nologin(client,db_register2):
     """Test of cancel action."""
     url = url_for('weko_workflow.cancel_action',
@@ -2706,36 +2186,6 @@
     res = client.post(url, json=input)
     assert res.status_code == 302
     assert res.location == 'http://TEST_SERVER.localdomain/login/?next=%2Fworkflow%2Factivity%2Faction%2F1%2F1%2Fcancel'
-
-
-def test_cancel_action_for_item_link(app, client, users, mocker):
-    def get_activity_by_id_test_data(content=None):
-        mm = MagicMock()
-        mm.item_id = "1"
-        return mm
-
-    def test_update(content=None):
-        return True
-
-    test_data = MagicMock()
-    test_data.get_activity_by_id = get_activity_by_id_test_data
-
-    session_test_data = {
-        "existing_item_link_in_progress": True,
-        "item_link_info": [{}],
-        "current_item_links": [""]
-    }
-    
-    with patch("flask_login.utils._get_user", return_value=users[2]['obj']):
-        with patch("weko_workflow.views.WorkActivity", return_value=test_data):
-            with mocker.patch("weko_workflow.views.session", return_value=session_test_data):
-                with patch("weko_workflow.views.PersistentIdentifier", return_value=test_data):
-                    with patch("weko_workflow.views.ItemLink.update", return_value=test_update):
-                        res = client.post(
-                            url_for('weko_workflow.cancel_action', activity_id='1', action_id=1),
-                            json={'action_version': 1, 'commond': 1},
-                        )
-                        assert res.status_code == 500
 
 
 @pytest.mark.parametrize('users_index, status_code, is_admin', [
@@ -2846,11 +2296,8 @@
         assert data["code"] == -1
         assert data["msg"] == "test error"
 
-<<<<<<< HEAD
 
 # .tox/c1/bin/pytest --cov=weko_workflow tests/test_views.py::test_cancel_action2 -vv -s --cov-branch --cov-report=term --basetemp=/code/modules/weko-workflow/.tox/c1/tmp
-=======
->>>>>>> 99f523a0
 @pytest.mark.parametrize('users_index, status_code', [
     (0, 200),
     (1, 200),
@@ -2983,7 +2430,6 @@
         }
     with patch("weko_workflow.views.get_pid_value_by_activity_detail",return_value=None):
         with patch("weko_records_ui.models.FilePermission.find_by_activity",side_effect=Exception):
-<<<<<<< HEAD
             with pytest.raises(Exception) as e:
                 res = client.post(url, json=input)
                 data = response_data(res)
@@ -2992,15 +2438,6 @@
                 assert data["msg"] == "Error! Cannot process quit activity!"
                 q = ActivityHistory.query.filter(ActivityHistory.activity_id=="1").all()
                 assert len(q) == 5
-=======
-            res = client.post(url, json=input)
-            data = response_data(res)
-            assert res.status_code == 500
-            assert data["code"] == -1
-            assert data["msg"] == "Error! Cannot process quit activity!"
-            q = ActivityHistory.query.filter(ActivityHistory.activity_id=="1").all()
-            assert len(q) == 5
->>>>>>> 99f523a0
 
 
 # .tox/c1/bin/pytest --cov=weko_workflow tests/test_views.py::test_cancel_action_guest -vv -s --cov-branch --cov-report=term --basetemp=/code/modules/weko-workflow/.tox/c1/tmp
@@ -3145,38 +2582,6 @@
     current_cache.delete("workflow_userlock_activity_5")
 
 
-# .tox/c1/bin/pytest --cov=weko_workflow tests/test_views.py::test_user_lock_activity_nologin -vv -s --cov-branch --cov-report=term --basetemp=/code/modules/weko-workflow/.tox/c1/tmp
-def test_is_user_locked_nologin(client, db_register2):
-    url = url_for('weko_workflow.is_user_locked')
-    res = client.post(url)
-    assert res.status_code == 302
-
-# .tox/c1/bin/pytest --cov=weko_workflow tests/test_views.py::test_user_lock_activity_nologin -vv -s --cov-branch --cov-report=term --basetemp=/code/modules/weko-workflow/.tox/c1/tmp
-@pytest.mark.parametrize('users_index', [ i for i in range(7)])
-def test_is_user_locked_acl(client, users, db_register2, users_index):
-    login(client=client, email=users[users_index]['email'])
-    url = url_for('weko_workflow.is_user_locked')
-    res = client.post(url)
-    assert res.status_code != 302
-
-# .tox/c1/bin/pytest --cov=weko_workflow tests/test_views.py::test_is_user_locked -vv -s --cov-branch --cov-report=term --basetemp=/code/modules/weko-workflow/.tox/c1/tmp
-def test_is_user_locked(client,db_register2, users):
-    login(client=client, email=users[2]['email'])
-    current_cache.delete("workflow_userlock_activity_5")
-    url = url_for('weko_workflow.is_user_locked')
-    
-    # not exist cache
-    res = client.get(url)
-    assert res.status_code == 200
-    assert json.loads(res.data) == {"is_open": False, "activity_id": ""}
-    
-    current_cache.set("workflow_userlock_activity_5","1")
-    res = client.get(url)
-    assert res.status_code == 200
-    assert json.loads(res.data) == {"is_open": True, "activity_id": "1"}
-    
-    current_cache.delete("workflow_userlock_activity_5")
-    
 # .tox/c1/bin/pytest --cov=weko_workflow tests/test_views.py::test_user_lock_activity_nologin -vv -s --cov-branch --cov-report=term --basetemp=/code/modules/weko-workflow/.tox/c1/tmp
 def test_user_lock_activity_nologin(client,db_register2):
     url = url_for('weko_workflow.user_lock_activity', activity_id='1',_external=False)
@@ -4616,239 +4021,8 @@
             result = check_authority_action(activity_id=activity.activity_id, action_id=3, contain_login_item_application=False, action_order=2)
             assert result == 1
 
-<<<<<<< HEAD
 
 # .tox/c1/bin/pytest --cov=weko_workflow tests/test_views.py::test_withdraw_confirm_nologin -v -vv -s --cov-branch --cov-report=term --basetemp=/code/modules/weko-workflow/.tox/c1/tmp
-=======
-# pytest --cov=weko_workflow tests/test_views.py::test_display_activity_item_link -vv -s --cov-branch --cov-report=term --cov-report=html --basetemp=/code/modules/weko-workflow/.tox/c1/tmp
-def test_display_activity_item_link(client, users, db_register,redis_connect,without_remove_session):
-    import mock
-    login(client=client, email=users[2]['email'])
-    workflow_detail = WorkFlow.query.filter_by(id=1).one_or_none()
-    mock_render_template = MagicMock(return_value=jsonify({}))
-    activity_detail = Activity.query.filter_by(activity_id='A-00000001-10001').one_or_none()
-    cur_action = activity_detail.action
-    action_endpoint = 'item_login'
-    action_id = cur_action.id
-    histories = 1
-    item_metadata = ItemMetadata()
-    item_metadata.id = '37075580-8442-4402-beee-05f62e6e1dc2'
-    item = None
-    steps = 1
-    temporary_comment = 1
-    test_pid = PersistentIdentifier()
-    test_pid.pid_value = '1'
-    test_comm= Community()
-    test_comm.id = 'test'
-    roles = {
-        'allow': [],
-        'deny': []
-    }
-    action_users = {
-        'allow': [],
-        'deny': []
-    }
-    identifier = {'action_identifier_select': '',
-                'action_identifier_jalc_doi': '',
-                'action_identifier_jalc_cr_doi': '',
-                'action_identifier_jalc_dc_doi': '',
-                'action_identifier_ndl_jalc_doi': ''
-                }
-    template_url = "weko_items_ui/iframe/item_edit.html"
-    need_file = False
-    need_billing_file = False
-    record = {}
-    json_schema = "test"
-    schema_form = "test"
-    item_save_uri = ""
-    files = []
-    endpoints = {}
-    need_thumbnail = False
-    files_thumbnail = []
-    allow_multi_thumbnail = False
-    license_list = []
-    record_detail_alt = dict(
-        record=None,
-        files=None,
-        files_thumbnail=None,
-        pid=None)
-    mock.patch('weko_workflow.views.WorkActivity.get_activity_action_role',
-                return_value=(roles, action_users))
-    mock.patch('weko_workflow.views.WorkActivity.get_action_identifier_grant',return_value=identifier)
-    mock.patch('weko_workflow.views.check_authority_action',return_value=1)
-    mock.patch('weko_workflow.views.set_files_display_type',return_value=[])
-    mock.patch('weko_workflow.views.WorkActivity.get_action_journal')
-    mock.patch('weko_workflow.views.get_files_and_thumbnail',return_value=(["test1","test2"],files_thumbnail))
-    mock.patch('weko_workflow.views.get_usage_data')
-    mock.patch('weko_workflow.views.is_usage_application_item_type')
-    mock.patch('weko_theme.views.get_design_layout',return_value=(None,True))
-    mock.patch('weko_workflow.views.RedisConnection.connection',return_value=redis_connect)
-
-    url = url_for('weko_workflow.display_activity', activity_id='A-00000001-10001')
-    request_args = {}
-    action_endpoint = 'item_link'
-    template_url = "weko_items_ui/iframe/item_edit.html"
-    json_schema = "test"
-    item = item_metadata
-    session_test_data = {
-        "existing_item_link_in_progress": True,
-        "existing_item_link_button_pressed": {
-            "A-00000001-": "1",
-            "A-00000001-10001": "1",
-            "A-00000001-10002": "1",
-        },
-        "item_link_info": [{}],
-        "item_link_record": [{}],
-    }
-  
-    def get_by_object_test_data(pid_type=None, object_type=None, object_uuid=None):
-        mm = MagicMock()
-        mm.pid_value = "1.0"
-        return mm
-
-    def get_item_link_info_test_data(content=None):
-        return {}
-
-    def get_json_test_data():
-        return {"link_data":[1,2,3]}
-
-    test_data = MagicMock()
-    test_data.get_by_object = get_by_object_test_data
-    test_data.get_item_link_info = get_item_link_info_test_data
-    test_data.get_json = get_json_test_data
-    test_data.args = [("existing_item_link_button_pressed", "{'A-00000001-10001': '1'}")]
-
-    with patch('weko_workflow.views.get_activity_display_info',
-            return_value=(action_endpoint, action_id, activity_detail, cur_action, histories, item, \
-            steps, temporary_comment, workflow_detail)):
-        with patch('weko_workflow.views.ItemLink.get_item_link_info'):
-            with patch('weko_workflow.views.item_login',return_value=(template_url,
-                    need_file,need_billing_file,record,json_schema,schema_form,item_save_uri,
-                    files,endpoints,need_thumbnail,files_thumbnail,allow_multi_thumbnail)):
-                with patch('weko_workflow.views.get_pid_and_record',return_value=(test_pid,None)):
-                    with patch('weko_workflow.views.GetCommunity.get_community_by_id',return_value=test_comm):
-                        with patch('weko_records_ui.utils.get_list_licence',return_value=license_list):
-                            with patch('weko_workflow.views.get_main_record_detail',return_value=record_detail_alt):
-                                with patch('weko_workflow.views.render_template', mock_render_template):
-                                    with patch('weko_workflow.views.render_template', mock_render_template):
-                                        with patch("weko_workflow.views.session", session_test_data):
-                                            with patch("weko_workflow.views.PersistentIdentifier", test_data):
-                                                with patch("weko_workflow.views.ItemLink", test_data):
-                                                    with patch("weko_workflow.views.request", test_data):
-                                                        res = client.post(url, query_string=request_args)
-                                                        mock_render_template.assert_called()
-    
-    def get_item_link_info_test_data(content=None):
-        return None
-
-    session_test_data["current_item_links"] = {
-        "A-00000001-": "1",
-        "A-00000001-10001": "1",
-        "A-00000001-10002": "1",
-    }
-    session_test_data["current_action_endpoint"] = "test"
-    session_test_data["current_action_id"] = "test"
-    action_endpoint = 'end_action'
-    test_data.get_item_link_info_test_data = get_item_link_info_test_data
-
-    with patch('weko_workflow.views.get_activity_display_info',
-            return_value=(action_endpoint, action_id, activity_detail, cur_action, histories, item, \
-            steps, temporary_comment, workflow_detail)):
-        with patch('weko_workflow.views.ItemLink.get_item_link_info'):
-            with patch('weko_workflow.views.item_login',return_value=(template_url,
-                    need_file,need_billing_file,record,json_schema,schema_form,item_save_uri,
-                    files,endpoints,need_thumbnail,files_thumbnail,allow_multi_thumbnail)):
-                with patch('weko_workflow.views.get_pid_and_record',return_value=(test_pid,None)):
-                    with patch('weko_workflow.views.GetCommunity.get_community_by_id',return_value=test_comm):
-                        with patch('weko_records_ui.utils.get_list_licence',return_value=license_list):
-                            with patch('weko_workflow.views.get_main_record_detail',return_value=record_detail_alt):
-                                with patch('weko_workflow.views.render_template', mock_render_template):
-                                    with patch('weko_workflow.views.render_template', mock_render_template):
-                                        with patch("weko_workflow.views.session", session_test_data):
-                                            with patch("weko_workflow.views.PersistentIdentifier", test_data):
-                                                with patch("weko_workflow.views.ItemLink", test_data):
-                                                    with patch("weko_workflow.views.request", test_data):
-                                                        res = client.post(url, query_string=request_args)
-                                                        mock_render_template.assert_called()
-                                                    
-    def get_item_link_info_test_data(content=None):
-        return None
-    action_endpoint = 'approval'
-    test_data.get_item_link_info = get_item_link_info_test_data
-    test_data.args = [
-        ("existing_item_link_button_pressed", "{'A-00000001-10001': '1'}"),
-        ("A-00000001-10001", "1"),
-    ]
-    session_test_data_2 = {
-        "existing_item_link_in_progress": True,
-        "existing_item_link_button_pressed": {
-            "A-00000001-": "1",
-            "A-00000001-10002": "1",
-        },
-        "item_link_info": [{}],
-        "item_link_record": [{}],
-    }
-
-    with patch('weko_workflow.views.get_activity_display_info',
-            return_value=(action_endpoint, action_id, activity_detail, cur_action, histories, item, \
-            steps, temporary_comment, workflow_detail)):
-        # with patch('weko_workflow.views.ItemLink.get_item_link_info'):
-        with patch('weko_workflow.views.item_login',return_value=(template_url,
-                need_file,need_billing_file,record,json_schema,schema_form,item_save_uri,
-                files,endpoints,need_thumbnail,files_thumbnail,allow_multi_thumbnail)):
-            with patch('weko_workflow.views.get_pid_and_record',return_value=(test_pid,None)):
-                with patch('weko_workflow.views.GetCommunity.get_community_by_id',return_value=test_comm):
-                    with patch('weko_records_ui.utils.get_list_licence',return_value=license_list):
-                        with patch('weko_workflow.views.get_main_record_detail',return_value=record_detail_alt):
-                            with patch('weko_workflow.views.render_template', mock_render_template):
-                                with patch('weko_workflow.views.render_template', mock_render_template):
-                                    with patch("weko_workflow.views.session", session_test_data_2):
-                                        with patch("weko_workflow.views.PersistentIdentifier", test_data):
-                                            with patch("weko_workflow.views.ItemLink", test_data):
-                                                with patch("weko_workflow.views.request", test_data):
-                                                    res = client.post(url, query_string=request_args)
-                                                    mock_render_template.assert_called()
-    
-    def get_item_link_info_test_data(content=None):
-        return None
-    action_endpoint = 'item_login'
-    test_data.get_item_link_info = get_item_link_info_test_data
-    test_data.args = [
-        ("existing_item_link_button_pressed", "{'A-00000001-10001': '1'}"),
-        ("A-00000001-10001", "1"),
-    ]
-    session_test_data_3 = {
-        "existing_item_link_in_progress": True,
-        "existing_item_link_button_pressed": {
-            "A-00000001-": "1",
-            "A-00000001-10002": "1",
-        },
-        "item_link_info": [{}],
-        "item_link_record": [{}],
-    }
-
-    with patch('weko_workflow.views.get_activity_display_info',
-            return_value=(action_endpoint, action_id, activity_detail, cur_action, histories, item, \
-            steps, temporary_comment, workflow_detail)):
-        with patch('weko_workflow.views.ItemLink.get_item_link_info'):
-            with patch('weko_workflow.views.item_login',return_value=(template_url,
-                    need_file,need_billing_file,record,json_schema,schema_form,item_save_uri,
-                    files,endpoints,need_thumbnail,files_thumbnail,allow_multi_thumbnail)):
-                with patch('weko_workflow.views.get_pid_and_record',return_value=(test_pid,None)):
-                    with patch('weko_workflow.views.GetCommunity.get_community_by_id',return_value=test_comm):
-                        with patch('weko_records_ui.utils.get_list_licence',return_value=license_list):
-                            with patch('weko_workflow.views.get_main_record_detail',return_value=record_detail_alt):
-                                with patch('weko_workflow.views.render_template', mock_render_template):
-                                    with patch('weko_workflow.views.render_template', mock_render_template):
-                                        with patch("weko_workflow.views.session", session_test_data_3):
-                                            with patch("weko_workflow.views.PersistentIdentifier", test_data):
-                                                with patch("weko_workflow.views.ItemLink", test_data):
-                                                    with patch("weko_workflow.views.request", test_data):
-                                                        res = client.post(url, query_string=request_args)
-                                                        mock_render_template.assert_called()
-
-
->>>>>>> 99f523a0
 def test_withdraw_confirm_nologin(client,db_register2):
     """Test of withdraw confirm."""
     url = url_for('weko_workflow.withdraw_confirm', activity_id='1',
@@ -5399,10 +4573,8 @@
     url = '/depositactivity/{}'.format(db_register['activities'][0].activity_id)
     login(client=client, email=users[2]['email'])
     res = client.get(url)
-<<<<<<< HEAD
     assert res.status_code == 400
-=======
-    assert res.status_code == 302
+
 def test_new_activity(client, users, db_register):
     with patch("flask_login.utils._get_user", return_value=users[0]["obj"]):
         res = client.get(
@@ -5414,30 +4586,9 @@
 
 def test_new_activity_2(db_register, client, users, app):
     with patch("flask_login.utils._get_user", return_value=users[0]["obj"]):
-        # from weko_workflow.api import WorkFlow
-        # workflow = WorkFlow()
-        # workflows = workflow.get_workflow_list()
-        # workflows = workflow.get_workflows_by_roles(workflows)  
-        # workflows_actions = [wf.flow_define.flow_actions for wf in workflows]
-        # workflows_actions_1 = None
-
-        # if len(workflows_actions) == 1:
-        #     workflows_actions_1 = workflows_actions[0]
-        #     for idx, act in enumerate(workflows_actions_1):
-        #         if "Item Link" in act.action.action_name:
-        #             workflows_actions_1.pop(idx)
-        
-        # # login_user_via_session(client=client, email=users[2]["email"])
-
-        # print(workflows_actions)
-        # print(workflows_actions_1)
-        # raise BaseException
-
-        # with patch("weko_workflow.api.WorkFlow.get_workflows_by_roles", return_value=[]):
         res = client.get(
             url_for('weko_workflow.new_activity'),
             query_string={'new_item_link_button_clicked': '2'},
         )
 
-        assert res.status_code == 200
->>>>>>> 99f523a0
+        assert res.status_code == 200