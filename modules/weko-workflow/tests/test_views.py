--- conflicted
+++ resolved
@@ -21,42 +21,23 @@
 """Module tests."""
 from re import M
 import threading
-<<<<<<< HEAD
-=======
 from traceback import print_tb
->>>>>>> f0b588a2
 from typing_extensions import Self
 from unittest.mock import MagicMock
 from weko_workflow.api import WorkActivity
 import pytest
 from mock import patch
-<<<<<<< HEAD
-from flask import Flask, json, jsonify, url_for, session
-from invenio_db import db
-from sqlalchemy import func
-from datetime import datetime
-=======
 from flask import Flask, json, jsonify, url_for, session, make_response
 from flask_babelex import gettext as _
 from invenio_db import db
 from sqlalchemy import func
 from datetime import datetime
 import uuid
->>>>>>> f0b588a2
 
 import weko_workflow.utils
 from weko_workflow import WekoWorkflow
 from weko_workflow.config import WEKO_WORKFLOW_TODO_TAB, WEKO_WORKFLOW_WAIT_TAB,WEKO_WORKFLOW_ALL_TAB
 from flask_security import login_user
-<<<<<<< HEAD
-from weko_workflow.models import ActionFeedbackMail, Activity, ActionStatus, Action, WorkFlow, FlowDefine, FlowAction
-from invenio_accounts.testutils import login_user_via_session as login
-from weko_workflow.views import unlock_activity, check_approval, get_feedback_maillist, save_activity
-from weko_records_ui.models import FilePermission
-def response_data(response):
-    return json.loads(response.data)
-
-=======
 from weko_workflow.models import ActionFeedbackMail, Activity, ActionStatus, Action, WorkFlow, FlowDefine, FlowAction,FlowActionRole
 from invenio_accounts.testutils import login_user_via_session as login
 from weko_workflow.views import unlock_activity, check_approval, get_feedback_maillist, save_activity, previous_action
@@ -64,7 +45,6 @@
 from weko_records_ui.models import FilePermission
 def response_data(response):
     return json.loads(response.data)
->>>>>>> f0b588a2
 
 def test_index_acl_nologin(client):
     """_summary_
@@ -1408,12 +1388,6 @@
     res = client.post(url, json=input)
     assert res.status_code == 302
     assert res.location == url_for('security.login',next="/workflow/activity/unlock/1",_external=True)
-<<<<<<< HEAD
-    # TODO check that the path changed
-    # assert res.url == url_for('security.login')
-
-=======
->>>>>>> f0b588a2
 
 @pytest.mark.parametrize('users_index, status_code', [
     (0, 200),
@@ -1446,11 +1420,6 @@
 def test_unlock_activity(client, users, db_register, users_index, status_code):
     login(client=client, email=users[users_index]['email'])
     url = url_for('weko_workflow.unlock_activity', activity_id='1')
-<<<<<<< HEAD
-
-    #locked_valueが空文字で、cur_locked_valも空文字の場合
-    input = {'locked_value':'1-1661748792565'}
-=======
     input = {'locked_value':'1-1661748792565'}
 
     #check_flgの分岐テスト
@@ -1462,7 +1431,6 @@
         assert data["msg"] == 'arguments error'
 
     #cur_locked_valが空文字の場合
->>>>>>> f0b588a2
     with patch('weko_workflow.views.get_cache_data', return_value=""):
         res = client.post(url, json=input)
         data = json.loads(res.data.decode("utf-8"))
@@ -1471,10 +1439,6 @@
         assert data["msg"] == 'Not unlock'
 
     #locked_valueが空でなく、cur_locked_valと一致する場合
-<<<<<<< HEAD
-    input = {'locked_value':'1-1661748792565'}
-=======
->>>>>>> f0b588a2
     with patch('weko_workflow.views.get_cache_data', return_value='1-1661748792565'):
         with patch('weko_workflow.views.delete_cache_data'):
             res = client.post(url, json=input)
@@ -1483,9 +1447,6 @@
             assert data["code"] == 200
             assert data["msg"] == 'Unlock success'
 
-<<<<<<< HEAD
-def test_check_approval_nologin(client):
-=======
     #ValidationErrorの分岐テスト
     input = {}
     res = client.post(url, json=input)
@@ -1495,7 +1456,6 @@
     assert data["msg"] == "{'locked_value': ['Missing data for required field.']}"
 
 def test_check_approval_acl_nologin(client):
->>>>>>> f0b588a2
     """Test of check approval."""
     url = url_for('weko_workflow.check_approval', activity_id='1')
 
@@ -1512,11 +1472,7 @@
     (5, 200),
     (6, 200),
 ])
-<<<<<<< HEAD
-def test_check_approval_users(client, users, users_index, status_code):
-=======
 def test_check_approval_acl_users(client, users, users_index, status_code):
->>>>>>> f0b588a2
     """Test of check approval."""
     login(client=client, email=users[users_index]['email'])
     url = url_for('weko_workflow.check_approval', activity_id='1')
@@ -1529,10 +1485,7 @@
         res = client.get(url)
         assert res.status_code != 302
 
-<<<<<<< HEAD
-=======
-
->>>>>>> f0b588a2
+
 @pytest.mark.parametrize('users_index, status_code', [
     (0, 200),
     (1, 200),
@@ -1550,9 +1503,6 @@
         'check_continue': -1,
         'error': 1
     }
-<<<<<<< HEAD
-    with patch('weko_workflow.views.check_continue', return_value=response):
-=======
 
     #check_flgの分岐テスト
     with patch('weko_workflow.views.type_null_check', return_value=False):
@@ -1563,35 +1513,22 @@
         assert data["msg"] == 'arguments error'
 
     with patch('weko_workflow.views.check_continue', side_effect=Exception):
->>>>>>> f0b588a2
         res = client.get(url)
         data = response_data(res)
         assert res.status_code==status_code
         assert data['check_handle'] == -1
         assert data['check_continue'] == -1
-<<<<<<< HEAD
-        assert data['error'] == 1
-    
-    with patch('weko_workflow.views.check_continue', side_effect=Exception):
-=======
         assert data['error'] == -1
 
     with patch('weko_workflow.views.check_continue', return_value=response):
->>>>>>> f0b588a2
         res = client.get(url)
         data = response_data(res)
         assert res.status_code==status_code
         assert data['check_handle'] == -1
         assert data['check_continue'] == -1
-<<<<<<< HEAD
-        assert data['error'] == -1
-
-def test_get_feedback_maillist_nologin(client):
-=======
         assert data['error'] == 1
 
 def test_get_feedback_maillist_acl_nologin(client):
->>>>>>> f0b588a2
     """Test of get feedback maillist."""
     url = url_for('weko_workflow.get_feedback_maillist', activity_id='1')
 
@@ -1608,11 +1545,7 @@
     (5, 200),
     (6, 200),
 ])
-<<<<<<< HEAD
-def test_get_feedback_maillist_users(client, users, users_index, status_code):
-=======
 def test_get_feedback_maillist_acl_users(client, users, users_index, status_code):
->>>>>>> f0b588a2
     """Test of get feedback maillist."""
     login(client=client, email=users[users_index]['email'])
     url = url_for('weko_workflow.get_feedback_maillist', activity_id='1')
@@ -1624,19 +1557,13 @@
     (0, 200),
     (1, 200),
     (2, 200),
-<<<<<<< HEAD
-=======
-    (3, 200),
->>>>>>> f0b588a2
+    (3, 200),
     (4, 200),
     (5, 200),
     (6, 200),
 ])
 def test_get_feedback_maillist(client, users, db_register, users_index, status_code):
     login(client=client, email=users[users_index]['email'])
-<<<<<<< HEAD
-    
-=======
 
     url = url_for('weko_workflow.get_feedback_maillist', activity_id='1')
     with patch('weko_workflow.views.type_null_check', return_value=False):
@@ -1646,7 +1573,6 @@
         assert data["code"] == -1
         assert data["msg"] == 'arguments error'
 
->>>>>>> f0b588a2
     #戻り値jsonify(code=0, msg=_('Empty!'))の分岐テスト
     url = url_for('weko_workflow.get_feedback_maillist', activity_id='1')
     res = client.get(url)
@@ -1654,11 +1580,7 @@
     assert res.status_code==status_code
     assert data['code'] == 0
     assert data['msg'] == 'Empty!'
-<<<<<<< HEAD
-    
-=======
-
->>>>>>> f0b588a2
+
     #戻り値jsonify(code=1,msg=_('Success'),data=mail_list)の分岐テスト
     url = url_for('weko_workflow.get_feedback_maillist', activity_id='4')
     res = client.get(url)
@@ -1692,14 +1614,6 @@
     with patch('weko_workflow.views.WorkActivity.get_action_feedbackmail', side_effect=Exception):
         res = client.get(url)
         data = response_data(res)
-<<<<<<< HEAD
-        assert res.status_code==status_code
-        assert data['code'] == -1
-        assert data['msg'] == 'Error'
-
-
-def test_save_activity_nologin(client):
-=======
         assert res.status_code == 400
         assert data['code'] == -1
         assert data['msg'] == 'Error'
@@ -1713,7 +1627,6 @@
     assert data['msg'] == 'mail_list is not list'
 
 def test_save_activity_acl_nologin(client):
->>>>>>> f0b588a2
     """Test of save activity."""
     url = url_for('weko_workflow.save_activity')
     input = {"activity_id":"A-20220921-00001","title":"test","shared_user_id":-1}
@@ -1721,26 +1634,17 @@
     res = client.post(url, json=input)
     assert res.status_code == 302
     assert res.location == url_for('security.login',next="/workflow/save_activity_data",_external=True)
-<<<<<<< HEAD
-    # TODO check that the path changed
-    # assert res.url == url_for('security.login')
-=======
->>>>>>> f0b588a2
-
-@pytest.mark.parametrize('users_index, status_code', [
-    (0, 200),
-    (1, 200),
-    (2, 200),
-    (3, 200),
-    (4, 200),
-    (5, 200),
-    (6, 200),
-])
-<<<<<<< HEAD
-def test_save_activity_users(client, users, users_index, status_code):
-=======
+
+@pytest.mark.parametrize('users_index, status_code', [
+    (0, 200),
+    (1, 200),
+    (2, 200),
+    (3, 200),
+    (4, 200),
+    (5, 200),
+    (6, 200),
+])
 def test_save_activity_acl_users(client, users, users_index, status_code):
->>>>>>> f0b588a2
     """Test of save activity."""
     login(client=client, email=users[users_index]['email'])
     url = url_for('weko_workflow.save_activity')
@@ -1749,8 +1653,6 @@
         res = client.post(url, json=input)
         assert res.status_code != 302
 
-<<<<<<< HEAD
-=======
 
 #save_activityは@login_required_customizeなのでguestuserloginのテストも必要
 def test_save_activity_acl_guestlogin(guest):
@@ -1761,7 +1663,6 @@
     assert res.status_code != 302
 
 
->>>>>>> f0b588a2
 @pytest.mark.parametrize('users_index, status_code', [
     (0, 200),
     (1, 200),
@@ -1774,12 +1675,6 @@
 def test_save_activity(client, users, db_register, users_index, status_code):
     login(client=client, email=users[users_index]['email'])
     url = url_for('weko_workflow.save_activity')
-<<<<<<< HEAD
-    response = {
-        "success": True,
-        "msg": ""
-    }
-=======
 
     input = {"activity_id":"A-20220921-00001","title":"test"}
     res = client.post(url, json=input)
@@ -1787,7 +1682,6 @@
     assert res.status_code== 400
     assert data["code"] == -1
     assert data["msg"] == "{'shared_user_id': ['Missing data for required field.']}"
->>>>>>> f0b588a2
 
     input = {"activity_id":"A-20220921-00001","title":"test","shared_user_id":-1}
     with patch('weko_workflow.views.save_activity_data'):
@@ -1805,15 +1699,6 @@
         assert data["msg"] == "test error"
 
 
-<<<<<<< HEAD
-#save_activityは@login_required_customizeなのでguestuserloginのテストも必要
-def test_save_activity_acl_guestlogin(guest):
-    input = {"activity_id":"A-20220921-00001","title":"test","shared_user_id":-1}
-    url = url_for('weko_workflow.save_activity')
-
-    res = guest.post(url, json=input)
-    assert res.status_code != 302
-=======
 # guestuserでの機能テスト
 def test_save_activity_guestlogin(guest):
     url = url_for('weko_workflow.save_activity')
@@ -1839,7 +1724,6 @@
         assert res.status_code==200
         assert data["success"] == False
         assert data["msg"] == "test error"
->>>>>>> f0b588a2
 
 
 def test_withdraw_confirm_nologin(client):
