# -*- coding: utf-8 -*-
#
# This file is part of WEKO3.
# Copyright (C) 2017 National Institute of Informatics.
#
# WEKO3 is free software; you can redistribute it
# and/or modify it under the terms of the GNU General Public License as
# published by the Free Software Foundation; either version 2 of the
# License, or (at your option) any later version.
#
# WEKO3 is distributed in the hope that it will be
# useful, but WITHOUT ANY WARRANTY; without even the implied warranty of
# MERCHANTABILITY or FITNESS FOR A PARTICULAR PURPOSE.  See the GNU
# General Public License for more details.
#
# You should have received a copy of the GNU General Public License
# along with WEKO3; if not, write to the
# Free Software Foundation, Inc., 59 Temple Place, Suite 330, Boston,
# MA 02111-1307, USA.

"""Module tests."""
from re import M
import threading
from traceback import print_tb
from typing_extensions import Self
from unittest.mock import MagicMock
from weko_workflow.api import WorkActivity
import pytest
from mock import patch
from sqlalchemy.orm.attributes import flag_modified

from flask import Flask, json, jsonify, url_for, session, make_response, current_app
from flask_babel import gettext as _
from invenio_db import db
from sqlalchemy import func
from sqlalchemy.exc import SQLAlchemyError
from datetime import datetime
import uuid
from invenio_communities.models import Community
from invenio_pidstore.errors import PIDDoesNotExistError,PIDDeletedError
from invenio_pidstore.models import PersistentIdentifier, PIDStatus

from invenio_cache import current_cache

import weko_workflow.utils
from weko_workflow import WekoWorkflow
from weko_workflow.config import WEKO_WORKFLOW_TODO_TAB, WEKO_WORKFLOW_WAIT_TAB,WEKO_WORKFLOW_ALL_TAB
from flask_security import login_user
from invenio_accounts.testutils import login_user_via_session as login
from weko_workflow.models import ActionStatusPolicy, ActionFeedbackMail, ActionJournal, ActionIdentifier, Activity, ActivityHistory, ActionStatus, Action, WorkFlow, FlowDefine, FlowAction,FlowActionRole, ActivityAction, GuestActivity
from weko_workflow.views import unlock_activity, check_approval, get_feedback_maillist, save_activity, previous_action,_generate_download_url,check_authority_action,check_authority
from marshmallow.exceptions import ValidationError
from weko_records_ui.models import FileOnetimeDownload, FilePermission
from weko_records.models import ItemMetadata, ItemReference
from invenio_records.models import RecordMetadata



def response_data(response):
    return json.loads(response.data)


# .tox/c1/bin/pytest --cov=weko_workflow tests/test_views.py::test_index_acl_nologin -vv -s --cov-branch --cov-report=term --basetemp=/code/modules/weko-workflow/.tox/c1/tmp
def test_index_acl_nologin(client,db_register2):
    """_summary_

    Args:
        client (FlaskClient): flask test client
    """
    url = url_for('weko_workflow.index')
    res =  client.get(url)
    assert res.status_code == 302
    assert res.location == "http://TEST_SERVER.localdomain/login/?next=%2Fworkflow%2F"


# .tox/c1/bin/pytest --cov=weko_workflow tests/test_views.py::test_index_acl -vv -s --cov-branch --cov-report=term --basetemp=/code/modules/weko-workflow/.tox/c1/tmp
@pytest.mark.parametrize('users_index, status_code', [
    (0, 200),
    (1, 200),
    (2, 200),
    (3, 200),
    (4, 200),
    (5, 200),
    (6, 200),
])
def test_index_acl(client, users, db_register2,users_index, status_code):
    login(client=client, email=users[users_index]['email'])
    url = url_for('weko_workflow.index',_external=True)
    res = client.get(url)
    assert res.status_code == status_code

    url = url_for('weko_workflow.index',community="a",_external=True)
    res = client.get(url)
    assert res.status_code == status_code

    url = url_for('weko_workflow.index',tab=WEKO_WORKFLOW_TODO_TAB,_external=True)
    res = client.get(url)
    assert res.status_code == status_code

    url = url_for('weko_workflow.index',tab=WEKO_WORKFLOW_TODO_TAB,community="a",_external=True)
    res = client.get(url)
    assert res.status_code == status_code

    url = url_for('weko_workflow.index',tab=WEKO_WORKFLOW_WAIT_TAB,_external=True)
    res = client.get(url)
    assert res.status_code == status_code

    url = url_for('weko_workflow.index',tab=WEKO_WORKFLOW_WAIT_TAB,community="a",_external=True)
    res = client.get(url)
    assert res.status_code == status_code

    url = url_for('weko_workflow.index',tab=WEKO_WORKFLOW_ALL_TAB,_external=True)
    res = client.get(url)
    assert res.status_code == status_code

    url = url_for('weko_workflow.index',tab=WEKO_WORKFLOW_ALL_TAB,community="a",_external=True)
    res = client.get(url)
    assert res.status_code == status_code


# .tox/c1/bin/pytest --cov=weko_workflow tests/test_views.py::test_iframe_success -v -vv -s --cov-branch --cov-report=term --basetemp=/code/modules/weko-workflow/.tox/c1/tmp
def test_iframe_success(client, db_register,users, db_records,mocker,without_remove_session):
    mock_render_template = MagicMock(return_value=jsonify({}))
    item = db_records[0][3]
    session = {
        "itemlogin_id":"1",
        "itemlogin_activity":db_register["activities"][1],
        "itemlogin_item":item,
        "itemlogin_steps":"test steps",
        "itemlogin_action_id":3,
        "itemlogin_cur_step":"item_login",
        "itemlogin_record":"test approval_record",
        "itemlogin_histories":"test histories",
        "itemlogin_res_check":0,
        "itemlogin_pid":db_records[0][0],
        "itemlogin_community_id":"comm01"
    }
    mocker.patch("weko_workflow.views.session",session)
    with patch("weko_workflow.views.render_template", mock_render_template):
        url = url_for("weko_workflow.iframe_success")
        res = client.get(url)
        args, kwargs = mock_render_template.call_args
        assert args[0] == "weko_workflow/item_login_success.html"
        assert "form" in kwargs

    session = {
        "itemlogin_id":"1",
        "itemlogin_activity":db_register["activities"][1],
        "itemlogin_item":{},
        "itemlogin_steps":"test steps",
        "itemlogin_action_id":3,
        "itemlogin_cur_step":"item_login",
        "itemlogin_record":"test approval_record",
        "itemlogin_histories":"test histories",
        "itemlogin_res_check":0,
        "itemlogin_pid":db_records[0][0],
    }
    mocker.patch("weko_workflow.views.session",session)
    with patch("weko_workflow.views.render_template", mock_render_template):
        url = url_for("weko_workflow.iframe_success")
        res = client.get(url)
        args, kwargs = mock_render_template.call_args
        assert args[0] == "weko_workflow/item_login_success.html"
        assert "form" in kwargs

    # not exist session key
    session = {}
    mocker.patch("weko_workflow.views.session",session)
    with patch("weko_workflow.views.render_template",mock_render_template):
        url = url_for("weko_workflow.iframe_success")
        res = client.get(url)
        mock_args, mock_kwargs = mock_render_template.call_args
        assert mock_args[0] == "weko_theme/error.html"
        assert mock_kwargs["error"] == "can not get data required for rendering"
    # can not get value from session
    session = {
        "itemlogin_id":"1",
        "itemlogin_activity":None,
        "itemlogin_item":{},
        "itemlogin_steps":"test steps",
        "itemlogin_action_id":3,
        "itemlogin_cur_step":"item_login",
        "itemlogin_record":"test approval_record",
        "itemlogin_histories":"test histories",
        "itemlogin_res_check":0,
        "itemlogin_pid":db_records[0][0],
    }
    mocker.patch("weko_workflow.views.session",session)
    with patch("weko_workflow.views.render_template",mock_render_template):
        url = url_for("weko_workflow.iframe_success")
        res = client.get(url)
        mock_args, mock_kwargs = mock_render_template.call_args
        assert mock_args[0] == "weko_theme/error.html"
        assert mock_kwargs["error"] == "can not get data required for rendering"

    # wrong res_check
    session = {
        "itemlogin_id":"1",
        "itemlogin_activity":db_register["activities"][1],
        "itemlogin_item":{},
        "itemlogin_steps":"test steps",
        "itemlogin_action_id":3,
        "itemlogin_cur_step":"item_login",
        "itemlogin_record":"test approval_record",
        "itemlogin_histories":"test histories",
        "itemlogin_res_check":"dummy",
        "itemlogin_pid":db_records[0][0],
    }
    mocker.patch("weko_workflow.views.session",session)
    with patch("weko_workflow.views.render_template",mock_render_template):
        url = url_for("weko_workflow.iframe_success")
        res = client.get(url)
        mock_args, mock_kwargs = mock_render_template.call_args
        assert mock_args[0] == "weko_theme/error.html"
        assert mock_kwargs["error"] == "can not get data required for rendering"

    # not exist itemlogin_record in session
    session = {
        "itemlogin_id":"1",
        "itemlogin_activity":db_register["activities"][1],
        "itemlogin_item":{},
        "itemlogin_steps":"test steps",
        "itemlogin_action_id":3,
        "itemlogin_cur_step":"item_login",
        "itemlogin_histories":"test histories",
        "itemlogin_res_check":0,
        "itemlogin_pid":db_records[0][0],
    }
    mocker.patch("weko_workflow.views.session",session)
    with patch("weko_workflow.views.render_template",mock_render_template):
        url = url_for("weko_workflow.iframe_success")
        res = client.get(url)
        mock_args, mock_kwargs = mock_render_template.call_args
        assert mock_args[0] == "weko_theme/error.html"
        assert mock_kwargs["error"] == "can not get data required for rendering"

    # file is not list
    session = {
        "itemlogin_id":"1",
        "itemlogin_activity":db_register["activities"][1],
        "itemlogin_item":item,
        "itemlogin_steps":"test steps",
        "itemlogin_action_id":3,
        "itemlogin_cur_step":"item_login",
        "itemlogin_record":"test approval_record",
        "itemlogin_histories":"test histories",
        "itemlogin_res_check":0,
        "itemlogin_pid":db_records[0][0],
        "itemlogin_community_id":"comm01"
    }
    mocker.patch("weko_workflow.views.session",session)
    with patch("weko_workflow.views.render_template",mock_render_template):
        with patch("weko_workflow.views.get_record_by_root_ver",return_value=("record","file")):
            url = url_for("weko_workflow.iframe_success")
            res = client.get(url)
            mock_args, mock_kwargs = mock_render_template.call_args
            assert mock_args[0] == "weko_theme/error.html"
            assert mock_kwargs["error"] == "can not get data required for rendering"

    # can not get action
    item = db_records[0][3]
    session = {
        "itemlogin_id":"1",
        "itemlogin_activity":db_register["activities"][1],
        "itemlogin_item":item,
        "itemlogin_steps":"test steps",
        "itemlogin_action_id":3,
        "itemlogin_cur_step":"item_login",
        "itemlogin_record":"test approval_record",
        "itemlogin_histories":"test histories",
        "itemlogin_res_check":0,
        "itemlogin_pid":db_records[0][0],
        "itemlogin_community_id":"comm01"
    }
    with patch("weko_workflow.views.render_template",mock_render_template):
        with patch("weko_workflow.views.Action.get_action_detail",return_value=None):
            url = url_for("weko_workflow.iframe_success")
            res = client.get(url)
            mock_args, mock_kwargs = mock_render_template.call_args
            assert mock_args[0] == "weko_theme/error.html"
            assert mock_kwargs["error"] == "can not get data required for rendering"

    # can not get workflow_detail
    item = db_records[0][3]
    session = {
        "itemlogin_id":"1",
        "itemlogin_activity":db_register["activities"][1],
        "itemlogin_item":item,
        "itemlogin_steps":"test steps",
        "itemlogin_action_id":3,
        "itemlogin_cur_step":"item_login",
        "itemlogin_record":"test approval_record",
        "itemlogin_histories":"test histories",
        "itemlogin_res_check":0,
        "itemlogin_pid":db_records[0][0],
        "itemlogin_community_id":"comm01"
    }
    with patch("weko_workflow.views.render_template",mock_render_template):
        with patch("weko_workflow.views.WorkFlow.get_workflow_by_id",return_value=None):
            url = url_for("weko_workflow.iframe_success")
            res = client.get(url)
            mock_args, mock_kwargs = mock_render_template.call_args
            assert mock_args[0] == "weko_theme/error.html"
            assert mock_kwargs["error"] == "can not get data required for rendering"


# .tox/c1/bin/pytest --cov=weko_workflow tests/test_views.py::test_init_activity_acl_nologin -vv -s --cov-branch --cov-report=term --basetemp=/code/modules/weko-workflow/.tox/c1/tmp
def test_init_activity_acl_nologin(client,db_register2):
    """Test init_activity.

    Args:
        client (_type_): _description_
    """

    """"""
    url = url_for('weko_workflow.init_activity')
    input = {'workflow_id': 1, 'flow_id': 1}
    res = client.post(url, json=input)
    assert res.status_code == 302
    assert res.location == "http://TEST_SERVER.localdomain/login/?next=%2Fworkflow%2Factivity%2Finit"


# .tox/c1/bin/pytest --cov=weko_workflow tests/test_views.py::test_init_activity_acl -vv -s --cov-branch --cov-report=term --basetemp=/code/modules/weko-workflow/.tox/c1/tmp
@pytest.mark.parametrize('users_index, status_code', [
    (0, 200),
    (1, 200),
    (2, 200),
    (3, 200),
    (4, 200),
    (5, 200),
    (6, 200),
])
def test_init_activity_acl(app, client, users, users_index, status_code, item_type, workflow):
    """_summary_

    Args:
        client (_type_): _description_
        users (_type_): _description_
        users_index (_type_): _description_
        status_code (_type_): _description_
        db_register (_type_): _description_
    """
    workflow_id = workflow['workflow'].id
    flow_def_id = workflow['flow'].id
    item_type_id = item_type.id
    login(client=client, email=users[users_index]['email'])

    q = Activity.query.all()
    assert len(q) == 0
    q = ActivityHistory.query.all()
    assert len(q) == 0
    q = ActivityAction.query.all()
    assert len(q) == 0
    url = url_for('weko_workflow.init_activity')
    input = {'workflow_id': workflow_id, 'flow_id': flow_def_id, 'activity_confirm_term_of_use': True}
    res = client.post(url, json=input)
    assert res.status_code == status_code
    assert json.loads(res.data.decode('utf-8'))['data']['redirect'].endswith('00001')
    q = Activity.query.all()
    assert len(q) == 1
    q = Activity.query.first()
    assert q.extra_info == {}
    assert q.activity_login_user == users[users_index]['id']
    assert q.activity_update_user == users[users_index]['id']
    assert q.activity_confirm_term_of_use == True
    q = ActivityHistory.query.all()
    assert len(q) == 1
    q = ActivityAction.query.all()
    assert len(q) == 7

    url = url_for('weko_workflow.init_activity')
    input = {'workflow_id': -99, 'flow_id': flow_def_id}
    with pytest.raises(Exception) as e:
        res = client.post(url, json=input)
        assert res.status_code == 500
    q = Activity.query.all()
    assert len(q) == 1
    q = ActivityHistory.query.all()
    assert len(q) == 1
    q = ActivityAction.query.all()
    assert len(q) == 7

    url = url_for('weko_workflow.init_activity')
    input = {'workflow_id': workflow_id, 'flow_id': -99}
    res = client.post(url, json=input)
    assert res.status_code == 500
    q = Activity.query.all()
    assert len(q) == 1
    q = ActivityHistory.query.all()
    assert len(q) == 1
    q = ActivityAction.query.all()
    assert len(q) == 7

    url = url_for('weko_workflow.init_activity')
    input = {'workflow_id': workflow_id}
    res = client.post(url, json=input)
    assert res.status_code == 400
    q = Activity.query.all()
    assert len(q) == 1
    q = ActivityHistory.query.all()
    assert len(q) == 1
    q = ActivityAction.query.all()
    assert len(q) == 7

    url = url_for('weko_workflow.init_activity')
    input = {'flow_id': flow_def_id}
    res = client.post(url, json=input)
    assert res.status_code == 400
    q = Activity.query.all()
    assert len(q) == 1
    q = ActivityHistory.query.all()
    assert len(q) == 1
    q = ActivityAction.query.all()
    assert len(q) == 7

    url = url_for('weko_workflow.init_activity')
    input = {}
    res = client.post(url, json=input)
    assert res.status_code == 400
    q = Activity.query.all()
    assert len(q) == 1
    q = ActivityHistory.query.all()
    assert len(q) == 1
    q = ActivityAction.query.all()
    assert len(q) == 7

    url = url_for('weko_workflow.init_activity', community='comm01')
    input = {'workflow_id': str(workflow_id), 'flow_id': str(flow_def_id)}
    res = client.post(url, json=input)
    assert res.status_code == status_code
    assert json.loads(res.data.decode('utf-8'))['data']['redirect'].endswith('comm01')
    q = Activity.query.all()
    assert len(q) == 2
    q = ActivityHistory.query.all()
    assert len(q) == 2
    q = ActivityAction.query.all()
    assert len(q) == 14

    url = url_for('weko_workflow.init_activity')
    input = {'workflow_id': 'd'+str(workflow_id), 'flow_id': str(flow_def_id)}
    res = client.post(url, json=input)
    assert res.status_code == 400
    q = Activity.query.all()
    assert len(q) == 2
    q = ActivityHistory.query.all()
    assert len(q) == 2
    q = ActivityAction.query.all()
    assert len(q) == 14

    url = url_for('weko_workflow.init_activity')
    input = {'workflow_id': str(workflow_id)+'d', 'flow_id': str(flow_def_id)}
    res = client.post(url, json=input)
    assert res.status_code == 400
    q = Activity.query.all()
    assert len(q) == 2
    q = ActivityHistory.query.all()
    assert len(q) == 2
    q = ActivityAction.query.all()
    assert len(q) == 14

    url = url_for('weko_workflow.init_activity')
    input = {'workflow_id': None, 'flow_id': flow_def_id}
    res = client.post(url, json=input)
    assert res.status_code == 400
    q = Activity.query.all()
    assert len(q) == 2
    q = ActivityHistory.query.all()
    assert len(q) == 2
    q = ActivityAction.query.all()
    assert len(q) == 14

    url = url_for('weko_workflow.init_activity')
    input = {'workflow_id': workflow_id, 'flow_id': None}
    res = client.post(url, json=input)
    assert res.status_code == 400
    q = Activity.query.all()
    assert len(q) == 2
    q = ActivityHistory.query.all()
    assert len(q) == 2
    q = ActivityAction.query.all()
    assert len(q) == 14

    url = url_for('weko_workflow.init_activity', community='comm02')
    input = {'workflow_id': workflow_id, 'flow_id': flow_def_id, 'itemtype_id': item_type_id}
    res = client.post(url, json=input)
    assert res.status_code == status_code
    assert json.loads(res.data.decode('utf-8'))['data']['redirect'].endswith('00003')
    q = Activity.query.all()
    assert len(q) == 3
    q = ActivityHistory.query.all()
    assert len(q) == 3
    q = ActivityAction.query.all()
    assert len(q) == 21

    app.config['WEKO_WORKFLOW_ENABLE_SHOWING_TERM_OF_USE'] = True
    app.config['WEKO_ITEMS_UI_SHOW_TERM_AND_CONDITION'] = ['テストアイテムタイプ']
    url = url_for('weko_workflow.init_activity')
    input = {
        'workflow_id': workflow_id,
        'flow_id': flow_def_id,
        'unknown':'unknown',
        'itemtype_id': item_type_id,
        'extra_info': {'test': 'test'},
        'related_title': 'aaa',
        'activity_login_user': 2,
        'activity_update_user': 3
    }
    res = client.post(url, json=input)
    assert res.status_code == status_code
    assert json.loads(res.data.decode('utf-8'))['data']['redirect'].endswith('00004')
    q = Activity.query.all()
    assert len(q) == 4
    q = Activity.query.filter(Activity.activity_id.like('%-00004')).first()
    assert q.extra_info == {'test': 'test', 'related_title': 'aaa'}
    assert q.activity_login_user == 2
    assert q.activity_update_user == 3
    assert q.activity_confirm_term_of_use == False
    q = ActivityHistory.query.all()
    assert len(q) == 4
    q = ActivityAction.query.all()
    assert len(q) == 28

    url = url_for('weko_workflow.init_activity')
    input = {'workflow_id': workflow_id, 'flow_id': flow_def_id}
    with patch('weko_workflow.views.db.session.commit', side_effect=SQLAlchemyError("test_sql_error")):
        res = client.post(url, json=input)
        assert res.status_code == 500
    q = Activity.query.all()
    assert len(q) == 4
    q = ActivityHistory.query.all()
    assert len(q) == 4
    q = ActivityAction.query.all()
    assert len(q) == 28


def test_init_activity_guest_nologin(client,db_register2):
    """Test init activity for guest user."""
    url = url_for('weko_workflow.init_activity_guest')
    input = {'guest_mail': 'test@guest.com', 'workflow_id': 1, 'flow_id': 1,
            'item_type_id': 1, 'record_id': 1, 'guest_item_title': 'test',
            'file_name': 'test_file'}
    with patch("weko_workflow.views.is_terms_of_use_only",return_value=False):
        res = client.post(url, json=input)
        assert res.status_code == 200

    # 95
    with patch("weko_workflow.views.is_terms_of_use_only",return_value=True):
        # with patch("weko_workflow.views._generate_download_url",return_value='record/1/files/test_file'):
            res = client.post(url, json=input)
            assert res.status_code == 200
            data = json.loads(res.data)
            assert data['code'] == 1
            assert data['msg'] == 'success'
            assert data['data']['is_download'] == True
            assert data['data']['redirect'] == '/record/1/files/test_file'

# .tox/c1/bin/pytest --cov=weko_workflow tests/test_views.py::test_init_activity_guest_users -vv -s --cov-branch --cov-report=term --basetemp=/code/modules/weko-workflow/.tox/c1/tmp
@pytest.mark.parametrize('users_index, status_code', [
    (0, 200),
    (1, 200),
    (2, 200),
    (3, 200),
    (4, 200),
    (5, 200),
    (6, 200),
])
def test_init_activity_guest_users(client, users, db_guestactivity, users_index, status_code):
    """Test init activity for guest user."""
    login(client=client, email=users[users_index]['email'])
    url = url_for('weko_workflow.init_activity_guest')
    input = {'guest_mail': 'test@guest.com', 'workflow_id': 1, 'flow_id': 1,
             'item_type_id': 1, 'record_id': 1, 'guest_item_title': 'test',
             'file_name': 'test_file'}

    res = client.post(url, json=input)
    assert res.status_code == status_code


# .tox/c1/bin/pytest --cov=weko_workflow tests/test_views.py::test_display_guest_activity -vv -s --cov-branch --cov-report=term --basetemp=/code/modules/weko-workflow/.tox/c1/tmp
def test_display_guest_activity(client, users, db_register, db_guestactivity):
    """Test display_guest_activity func."""
    mock_render_template = MagicMock(return_value=jsonify({}))
    url = url_for('weko_workflow.display_guest_activity', file_name="Test_file", token='123')
    with patch("weko_workflow.views.render_template", mock_render_template):
        res = client.get(url)
        assert res.status_code == 200
        mock_args, mock_kwargs = mock_render_template.call_args
        assert mock_args[0] == "weko_theme/error.html"
        assert mock_kwargs["error"] == "Token is invalid"

    url = url_for('weko_workflow.display_guest_activity', file_name="Test_file", token=db_guestactivity[0])
    with patch("weko_workflow.views.render_template", mock_render_template):
        res = client.get(url)
        assert res.status_code == 200
        mock_args, mock_kwargs = mock_render_template.call_args
        assert mock_args[0] == "weko_theme/error.html"
        assert mock_kwargs["error"] == "The specified link has expired."

    url = url_for('weko_workflow.display_guest_activity', file_name="Test_file", token=db_guestactivity[1])
    with patch("flask.templating._render", return_value=""):
        res = client.get(url)
        assert res.status_code == 200


# .tox/c1/bin/pytest --cov=weko_workflow tests/test_views.py::test_find_doi_nologin -vv -s --cov-branch --cov-report=term --basetemp=/code/modules/weko-workflow/.tox/c1/tmp
def test_find_doi_nologin(client,db_register2):
    """Test of find doi."""
    url = url_for('weko_workflow.find_doi')
    input = {}

    res = client.post(url, json=input)
    assert res.status_code == 302
    # TODO check that the path changed
    # assert res.url == url_for('security.login')


# .tox/c1/bin/pytest --cov=weko_workflow tests/test_views.py::test_find_doi_users -vv -s --cov-branch --cov-report=term --basetemp=/code/modules/weko-workflow/.tox/c1/tmp
@pytest.mark.parametrize('users_index, status_code', [
    (0, 200),
    (1, 200),
    (2, 200),
    (3, 200),
    (4, 200),
    (5, 200),
    (6, 200),
])
def test_find_doi_users(client, users, users_index, status_code):
    """Test of find doi."""
    login(client=client, email=users[users_index]['email'])
    url = url_for('weko_workflow.find_doi')
    input = {}

    res = client.post(url, json=input)
    assert res.status_code == status_code


# .tox/c1/bin/pytest --cov=weko_workflow tests/test_views.py::test_save_activity_acl_nologin -vv -s --cov-branch --cov-report=term --basetemp=/code/modules/weko-workflow/.tox/c1/tmp
def test_save_activity_acl_nologin(client):
    """Test of save activity."""
    url = url_for('weko_workflow.save_activity')
    input = {"activity_id":"A-20220921-00001","title":"test","shared_user_id":-1}

    res = client.post(url, json=input)
    assert res.status_code == 302
    assert res.location == url_for('security.login',next="/workflow/save_activity_data",_external=True)


# .tox/c1/bin/pytest --cov=weko_workflow tests/test_views.py::test_save_activity_acl_users -vv -s --cov-branch --cov-report=term --basetemp=/code/modules/weko-workflow/.tox/c1/tmp
@pytest.mark.parametrize('users_index, status_code', [
    (0, 200),
    (1, 200),
    (2, 200),
    (3, 200),
    (4, 200),
    (5, 200),
    (6, 200),
])
def test_save_activity_acl_users(client, users, users_index, status_code):
    """Test of save activity."""
    login(client=client, email=users[users_index]['email'])
    url = url_for('weko_workflow.save_activity')
    input = {"activity_id":"A-20220921-00001","title":"test","shared_user_id":-1}
    with patch('weko_workflow.views.save_activity_data'):
        res = client.post(url, json=input)
        assert res.status_code != 302 

# .tox/c1/bin/pytest --cov=weko_workflow tests/test_views.py::test_save_activity_acl_guestlogin -vv -s --cov-branch --cov-report=term --basetemp=/code/modules/weko-workflow/.tox/c1/tmp
def test_save_activity_acl_guestlogin(guest):
    input = {"activity_id":"A-20220921-00001","title":"test","shared_user_id":-1}
    url = url_for('weko_workflow.save_activity')

    res = guest.post(url, json=input)
    assert res.status_code != 302


# .tox/c1/bin/pytest --cov=weko_workflow tests/test_views.py::test_save_activity -vv -s --cov-branch --cov-report=term --basetemp=/code/modules/weko-workflow/.tox/c1/tmp
@pytest.mark.parametrize('users_index, status_code', [
    (0, 200),
    (1, 200),
    (2, 200),
    (3, 200),
    (4, 200),
    (5, 200),
    (6, 200),
])
def test_save_activity(client, users, db_register, users_index, status_code):
    login(client=client, email=users[users_index]['email'])
    url = url_for('weko_workflow.save_activity')
    
    input = {"activity_id":"A-20220921-00001","title":"test"}
    res = client.post(url, json=input)
    data = response_data(res)
    assert res.status_code== 400
    assert data["code"] == -1
    assert data["msg"] == "{'shared_user_id': ['Missing data for required field.']}"
    
    input = {"activity_id":"A-20220921-00001","title":"test","shared_user_id":-1}
    with patch('weko_workflow.views.save_activity_data'):
        res = client.post(url, json=input)
        data = response_data(res)
        assert res.status_code==status_code
        assert data["success"] == True
        assert data["msg"] == ""

    with patch('weko_workflow.views.save_activity_data', side_effect=Exception("test error")):
        res = client.post(url, json=input)
        data = response_data(res)
        assert res.status_code==status_code
        assert data["success"] == False
        assert data["msg"] == "test error"

#guestuserでの機能テスト
# .tox/c1/bin/pytest --cov=weko_workflow tests/test_views.py::test_save_activity_guestlogin -vv -s --cov-branch --cov-report=term --basetemp=/code/modules/weko-workflow/.tox/c1/tmp
def test_save_activity_guestlogin(guest):
    url = url_for('weko_workflow.save_activity')
    
    input = {"activity_id":"A-20220921-00001","title":"test"}
    res = guest.post(url, json=input)
    data = response_data(res)
    assert res.status_code== 400
    assert data["code"] == -1
    assert data["msg"] == "{'shared_user_id': ['Missing data for required field.']}"

    input = {"activity_id":"A-20220921-00001","title":"test","shared_user_id":-1}
    with patch('weko_workflow.views.save_activity_data'):
        res = guest.post(url, json=input)
        data = response_data(res)
        assert res.status_code==200
        assert data["success"] == True
        assert data["msg"] == ""

    with patch('weko_workflow.views.save_activity_data', side_effect=Exception("test error")):
        res = guest.post(url, json=input)
        data = response_data(res)
        assert res.status_code==200
        assert data["success"] == False
        assert data["msg"] == "test error"


# .tox/c1/bin/pytest --cov=weko_workflow tests/test_views.py::test_save_feedback_maillist_users -vv -s --cov-branch --cov-report=term --basetemp=/code/modules/weko-workflow/.tox/c1/tmp
@pytest.mark.parametrize('users_index, status_code', [
    (0, 200),
    (1, 200),
    (2, 200),
    (3, 200),
    (4, 200),
    (5, 200),
    (6, 200),
])
def test_save_feedback_maillist_users(client, users, db_register, users_index, status_code):
    """Test of save feedback maillist."""
    login(client=client, email=users[users_index]['email'])
    url = url_for('weko_workflow.save_feedback_maillist',
                  activity_id='1', action_id=1)
    input = {}

    roles = {
        'allow': [],
        'deny': []
    }
    action_users = {
        'allow': [],
        'deny': []
    }

    with patch('weko_workflow.views.WorkActivity.get_activity_action_role',
               return_value=(roles, action_users)):
        res = client.post(url, json=input)
        assert res.status_code == status_code


# .tox/c1/bin/pytest --cov=weko_workflow tests/test_views.py::test_previous_action_acl_nologin -vv -s --cov-branch --cov-report=term --basetemp=/code/modules/weko-workflow/.tox/c1/tmp
def test_previous_action_acl_nologin(client,db_register2):
    """Test of previous action."""
    url = url_for('weko_workflow.previous_action', activity_id='1',
                  action_id=1, req=1)
    input = {}

    res = client.post(url, json=input)
    assert res.status_code == 302
    assert res.location == "http://TEST_SERVER.localdomain/login/?next=%2Fworkflow%2Factivity%2Faction%2F1%2F1%2FrejectOrReturn%2F1"


# .tox/c1/bin/pytest --cov=weko_workflow tests/test_views.py::test_previous_action_acl_users -vv -s --cov-branch --cov-report=term --basetemp=/code/modules/weko-workflow/.tox/c1/tmp
@pytest.mark.parametrize('users_index, status_code, is_admin', [
    (0, 403, False),
    (1, 403, True),
    (2, 403, True),
    (3, 403, True),
    (4, 403, False),
    (5, 403, False),
    (6, 403, True),
])
def test_previous_action_acl_users(client, users, db_register, users_index, status_code, is_admin):
    """Test of previous action."""
    login(client=client, email=users[users_index]['email'])
    url = url_for('weko_workflow.previous_action',
                  activity_id='1',
                  action_id=1, req=1)
    input = {}

    roles = {
        'allow': [],
        'deny': []
    }
    action_users = {
        'allow': [],
        'deny': []
    }
    with patch('weko_workflow.views.WorkActivity.get_activity_action_role',
               return_value=(roles, action_users)):
        res = client.post(url, json=input)
        assert res.status_code != status_code

    action_users = {
        'allow': [],
        'deny': [users[users_index]["id"]]
    }
    url = url_for('weko_workflow.previous_action',
                activity_id='2',
                action_id=1, req=1)

    with patch('weko_workflow.views.WorkActivity.get_activity_action_role',
               return_value=(roles, action_users)):
        res = client.post(url, json=input)
        data = response_data(res)
        assert res.status_code != status_code
        if is_admin:
            assert data["code"] != 403
        else:
            assert data["code"] == 403

    action_users = {
        'allow': [users[users_index]["id"]],
        'deny': []
    }
    url = url_for('weko_workflow.previous_action',
                activity_id='3',
                action_id=1, req=1)

    with patch('weko_workflow.views.WorkActivity.get_activity_action_role',
               return_value=(roles, action_users)):
        res = client.post(url, json=input)
        data = response_data(res)
        assert res.status_code != status_code
        assert data["code"] != 403


# .tox/c1/bin/pytest --cov=weko_workflow tests/test_views.py::test_previous_action -vv -s --cov-branch --cov-report=term --basetemp=/code/modules/weko-workflow/.tox/c1/tmp
@pytest.mark.parametrize('users_index, status_code', [
    (0, 200),
    (1, 200),
    (2, 200),
    (3, 200),
    (4, 200),
    (5, 200),
    (6, 200),
])
def test_previous_action(client, users, db_register, users_index, status_code):
    login(client=client, email=users[users_index]['email'])

    url = url_for("weko_workflow.previous_action",
                  activity_id="2",action_id=1,req=1)
    # argument error
    with patch("weko_workflow.views.type_null_check",return_value=False):
        res = client.post(url,json={})
        data = response_data(res)
        assert res.status_code==500
        assert data["code"] == -1
        assert data["msg"] == "argument error"

    # request_body error
    with patch("weko_workflow.views.ActionSchema",side_effect=ValidationError("test error")):
        res = client.post(url, json={})
        data = response_data(res)
        assert res.status_code==500
        assert data["code"] == -1
        assert data["msg"] == "test error"

    input = {"action_version":"1.0.0", "commond":"this is test comment."}

    # req=1
    url = url_for('weko_workflow.previous_action',
                  activity_id='2', action_id=1, req=1)
    res = client.post(url, json=input)
    data = response_data(res)
    assert res.status_code==status_code
    assert data["code"] == 0
    assert data["msg"] == "success"

    # req=0
    url = url_for('weko_workflow.previous_action',
                  activity_id='2', action_id=3, req=0)
    res = client.post(url, json=input)
    data = response_data(res)
    assert res.status_code==status_code
    assert data["code"] == 0
    assert data["msg"] == "success"

    # req=-1
    res = previous_action(activity_id="2", action_id=1, req=-1)
    data = response_data(res[0])
    assert data["code"] == 0
    assert data["msg"] == "success"


    # not pre_action
    url = url_for('weko_workflow.previous_action',
                  activity_id='2', action_id=3, req=0)
    with patch("weko_workflow.views.Flow.get_previous_flow_action", return_value=None):
        res = client.post(url, json=input)
        data = response_data(res)
        assert data["code"] == 0
        assert data["msg"] == "success"

    # not exist activity_detail
    url = url_for('weko_workflow.previous_action',
                  activity_id='1', action_id=1, req=1)
    with patch("weko_workflow.views.WorkActivity.get_activity_by_id",side_effect=[db_register["activities"][0],None]):
        if users_index in [1, 2, 6]:
            res = client.post(url, json=input)
            data = response_data(res)
            assert res.status_code==500
            assert data["code"] == -1
            assert data["msg"] == "can not get activity detail"
        else:
            with pytest.raises(Exception) as e:
                res = client.post(url, json=input)
                data = response_data(res)
                assert res.status_code==500
                assert data["code"] == -1
                assert data["msg"] == "can not get activity detail"

    # not create activity history
    url = url_for('weko_workflow.previous_action',
                  activity_id='2', action_id=3, req=0)
    with patch("weko_workflow.views.WorkActivityHistory.create_activity_history", return_value=None):
        res = client.post(url, json=input)
        data = response_data(res)
        assert res.status_code == 500
        assert data["code"] == -1
        assert data["msg"] == "error"

    # not create activity history
    url = url_for('weko_workflow.previous_action',
                  activity_id='2', action_id=3, req=0)
    with patch("weko_workflow.views.Flow.get_flow_action_detail", return_value=None):
        res = client.post(url, json=input)
        data = response_data(res)
        assert res.status_code == 500
        assert data["code"] == -1
        assert data["msg"] == "can not get flow action detail"

    # code=-2
    with patch("weko_workflow.views.WorkActivity.upt_activity_action_status", return_value=False):
        res = client.post(url, json=input)
        data = response_data(res)
        assert res.status_code == 500
        assert data["code"] == -2
        assert data["msg"] == ""

# .tox/c1/bin/pytest --cov=weko_workflow tests/test_views.py::test_next_action_acl_nologin -vv -s --cov-branch --cov-report=term --basetemp=/code/modules/weko-workflow/.tox/c1/tmp
def test_next_action_acl_nologin(client, db_register_fullaction):
    """Test of next action."""
    url = url_for('weko_workflow.next_action', activity_id='1',
                  action_id=1)
    input = {}

    res = client.post(url, json=input)
    assert res.status_code == 302
    assert res.location == "http://TEST_SERVER.localdomain/login/?next=%2Fworkflow%2Factivity%2Faction%2F1%2F1"

# .tox/c1/bin/pytest --cov=weko_workflow tests/test_views.py::test_next_action_acl_users -vv -s --cov-branch --cov-report=term --basetemp=/code/modules/weko-workflow/.tox/c1/tmp
@pytest.mark.parametrize('users_index, status_code, is_admin', [
    (0, 200, False),
    (1, 200, True),
    (2, 200, True),
    (3, 200, True),
    (4, 200, False),
    (5, 200, False),
    (6, 200, True),
])
def test_next_action_acl_users(client, users, db_register_fullaction, users_index, status_code, is_admin):
    """Test of next action."""
    login(client=client, email=users[users_index]['email'])
    url = url_for('weko_workflow.next_action',
                  activity_id='1',
                  action_id=1)
    input = {}

    roles = {
        'allow': [],
        'deny': []
    }
    action_users = {
        'allow': [],
        'deny': []
    }

    with patch('weko_workflow.views.WorkActivity.get_activity_action_role',
               return_value=(roles, action_users)):
        res = client.post(url, json=input)
        assert res.status_code == status_code

    url = url_for('weko_workflow.next_action',
                  activity_id='2',
                  action_id=10)
    with patch('weko_workflow.views.WorkActivity.get_activity_action_role',
               return_value=(roles, action_users)):
        res = client.post(url, json=input)
        data = response_data(res)
        assert res.status_code == 500
        assert data["msg"] == 'can not get schema by action_id'

    action_users = {
        'allow': [],
        'deny': [users[users_index]["id"]]
    }
    url = url_for('weko_workflow.next_action',
                  activity_id='2',
                  action_id=1)
    with patch('weko_workflow.views.WorkActivity.get_activity_action_role',
               return_value=(roles, action_users)):
        res = client.post(url, json=input)
        data = response_data(res)
        if is_admin:
            assert res.status_code == status_code
            assert data["msg"] == 'success'
        else:
            assert res.status_code == status_code
            assert data["msg"] == 'Authorization required'

    action_users = {
        'allow': [users[users_index]["id"]],
        'deny': []
    }
    url = url_for('weko_workflow.next_action',
                  activity_id='3',
                  action_id=1)
    with patch('weko_workflow.views.WorkActivity.get_activity_action_role',
               return_value=(roles, action_users)):
        res = client.post(url, json=input)
        data = response_data(res)
        assert res.status_code == status_code
        assert data["msg"] == 'success'

# .tox/c1/bin/pytest --cov=weko_workflow tests/test_views.py::test_next_action_acl_guestlogin -vv -s --cov-branch --cov-report=term --basetemp=/code/modules/weko-workflow/.tox/c1/tmp
def test_next_action_acl_guestlogin(guest, client, db_register_fullaction):
    input = {'action_version': 1, 'commond': 1}
    url = url_for('weko_workflow.next_action',
                  activity_id="1", action_id=1)
    roles = {
        'allow': [],
        'deny': []
    }
    action_users = {
        'allow': [],
        'deny': []
    }
    with patch('weko_workflow.views.WorkActivity.get_activity_action_role',
               return_value=(roles, action_users)):
        res = guest.post(url, json=input)
        assert res.status_code != 403

# .tox/c1/bin/pytest --cov=weko_workflow tests/test_views.py::test_next_action -vv -s --cov-branch --cov-report=term --basetemp=/code/modules/weko-workflow/.tox/c1/tmp
@pytest.mark.parametrize('users_index, status_code', [
    (0, 200),
    (1, 200),
    (2, 200),
    (3, 200),
    (4, 200),
    (5, 200),
    (6, 200),
])
def test_next_action(client, db, users, db_register_fullaction, db_records, users_index, status_code, mocker):
    def update_activity_order(activity_id, action_id, action_order, item_id=None, extra_info={}):
        with db.session.begin_nested():
            activity=Activity.query.filter_by(activity_id=activity_id).one_or_none()
            activity.activity_status=ActionStatusPolicy.ACTION_BEGIN
            activity.action_id=action_id
            activity.action_order=action_order
            activity.action_status=None
            activity.extra_info=extra_info
            if item_id:
                activity.item_id=item_id
            db.session.merge(activity)
            pid = PersistentIdentifier.query.filter(
                PersistentIdentifier.object_uuid==activity.item_id,
                PersistentIdentifier.object_type=='rec',
                PersistentIdentifier.pid_type=='recid').one_or_none()
            if pid:
                pid.status=PIDStatus.NEW
                db.session.merge(pid)
        db.session.commit()

    login(client=client, email=users[users_index]["email"])
    with client.session_transaction() as session:
        session['itemlogin_id'] = "test id"
        session['itemlogin_activity'] = "test activity"
        session['itemlogin_item'] = "test item"
        session['itemlogin_steps'] = "test steps"
        session['itemlogin_action_id'] = "test action_id"
        session['itemlogin_cur_step'] = "test cur_step"
        session['itemlogin_record'] = "test approval_record"
        session['itemlogin_histories'] = "test histories"
        session['itemlogin_res_check'] = "test res_check"
        session['itemlogin_pid'] = "test recid"
        session['itemlogin_community_id'] = "test community_id"

    mocker.patch("weko_workflow.views.IdentifierHandle.remove_idt_registration_metadata",return_value=None)
    mocker.patch("weko_workflow.views.IdentifierHandle.update_idt_registration_metadata",return_value=None)
    mocker.patch("weko_workflow.views.WekoDeposit.update_feedback_mail",return_value=True)
    mocker.patch("weko_workflow.views.FeedbackMailList.update_by_list_item_id")
    mocker.patch("weko_workflow.views.FeedbackMailList.delete_by_list_item_id")
    mock_signal = mocker.patch("weko_workflow.views.item_created.send")
    # new_item = uuid.uuid4()
    # mocker.patch("weko_workflow.views.handle_finish_workflow",return_value=new_item)
    mocker.patch("weko_deposit.api.WekoDeposit.publish",return_value=True)
    mocker.patch("weko_deposit.api.WekoDeposit.merge_data_to_record_without_version",return_value=db_records[0][6])
    mocker.patch("weko_deposit.api.WekoDeposit.update_feedback_mail",return_value=True)
    mocker.patch("weko_deposit.api.WekoDeposit.commit",return_value=True)
    mocker.patch("weko_workflow.api.UpdateItem.publish",return_value=True)
    mocker.patch("invenio_oaiserver.tasks.update_records_sets.delay",return_value=True)

    flow_action_5 = db_register_fullaction["flow_actions"][5].id
    item_id1 = db_register_fullaction["activities"][0].item_id
    item_id2 = db_register_fullaction["activities"][1].item_id
    item_id3 = db_register_fullaction["activities"][2].item_id
    item_id4 = db_register_fullaction["activities"][3].item_id
    item_id5 = db_register_fullaction["activities"][4].item_id
    item_id6 = db_register_fullaction["activities"][5].item_id
    item_id7 = db_register_fullaction["activities"][6].item_id
    activity1 = db_register_fullaction["activities"][0]

    # argument error
    with patch("weko_workflow.views.type_null_check",return_value=False):
        input = {}
        url = url_for("weko_workflow.next_action",
                      activity_id="1", action_id=1)
        res = client.post(url, json=input)
        data = response_data(res)
        assert res.status_code == 500
        assert data["code"] == -1
        assert data["msg"] == "argument error"

    # can not get activity_detail
    update_activity_order("1",1,1,item_id1)
    url = url_for("weko_workflow.next_action",
                  activity_id="1", action_id=1)
    with patch("weko_workflow.views.WorkActivity.get_activity_by_id",side_effect=[activity1,None]):
        if users_index in [1, 2, 6]:
            res = client.post(url, json=input)
            data = response_data(res)
            assert res.status_code==500
            assert data["code"] == -1
            assert data["msg"] == "can not get activity detail"
        else:
            with pytest.raises(Exception) as e:
                res = client.post(url, json=input)
                data = response_data(res)
                assert res.status_code == 500
                assert data["code"] == -1
                assert data["msg"] == "can not get activity detail"

    # cannot get schema
    update_activity_order("1",1,1,item_id1)
    url = url_for("weko_workflow.next_action",
            activity_id="1", action_id=1)
    with patch("weko_workflow.views.get_schema_action",return_value=None):
        res = client.post(url, json=input)
        data = response_data(res)
        assert res.status_code == 500
        assert data["code"] == -2
        assert data["msg"] == "can not get schema by action_id"

    # request_body error
    url = url_for("weko_workflow.next_action",
            activity_id="2", action_id=7)
    update_activity_order("2",7,5,item_id2)
    input = {
        "temporary_save":1,
        "identifier_grant":"1",
        "identifier_grant_jalc_doi_suffix":"",
        "identifier_grant_jalc_cr_doi_suffix":"",
        "identifier_grant_jalc_dc_doi_suffix":"",
    }
    res = client.post(url,json=input)
    data = response_data(res)
    assert res.status_code==500
    assert data["code"] == -1
    assert data["msg"] == "{'identifier_grant_ndl_jalc_doi_suffix': ['Missing data for required field.']}"

    # action: start
    input = {}
    url = url_for("weko_workflow.next_action",
                  activity_id="1", action_id=1)
    res = client.post(url, json=input)
    data = response_data(res)
    assert res.status_code == status_code
    assert data["code"] == 0
    assert data["msg"] == "success"

    # action: end
    update_activity_order("2",2,7,item_id2)
    q = Activity.query.filter(Activity.activity_id=="2").first()
    assert q.activity_status == ActionStatusPolicy.ACTION_BEGIN
    assert q.action_id == 2
    assert q.action_status == None
    assert q.action_order == 7
    q = ActivityHistory.query.filter(ActivityHistory.activity_id=="2").all()
    assert len(q) == 0
    url = url_for("weko_workflow.next_action",
                  activity_id="2", action_id=2)
    with patch('weko_workflow.views.db.session.commit', side_effect=Exception("")):
        res = client.post(url, json=input)
        data = response_data(res)
    assert res.status_code == status_code
    assert data["code"] == 0
    assert data["msg"] == "success"
    q = Activity.query.filter(Activity.activity_id=="2").first()
    assert q.activity_status == ActionStatusPolicy.ACTION_BEGIN
    assert q.action_id == 2
    assert q.action_status == None
    assert q.action_order == 7
    q = ActivityHistory.query.filter(ActivityHistory.activity_id=="2").all()
    assert len(q) == 0
    url = url_for("weko_workflow.next_action",
                  activity_id="2", action_id=2)
    res = client.post(url, json=input)
    data = response_data(res)
    assert res.status_code == status_code
    assert data["code"] == 0
    assert data["msg"] == "success"
    q = Activity.query.filter(Activity.activity_id=="2").first()
    assert q.activity_status == ActionStatusPolicy.ACTION_DONE
    assert q.action_id == 2
    assert q.action_status == 'F'
    assert q.action_order == 7
    q = ActivityHistory.query.filter(ActivityHistory.activity_id=="2").all()
    assert len(q) == 1

    # ActivityHistory create error
    url = url_for("weko_workflow.next_action",
                  activity_id="1", action_id=3)
    update_activity_order("1",3,2,item_id1)
    q = ActivityHistory.query.filter(ActivityHistory.activity_id=="1").all()
    assert len(q) == 0
    with patch('weko_workflow.views.db.session.commit', side_effect=Exception("")):
        res = client.post(url, json=input)
        data = response_data(res)
    assert res.status_code == 500
    assert data["code"] == -1
    assert data["msg"] == "can not get pid_without_ver"
    q = ActivityHistory.query.filter(ActivityHistory.activity_id=="1").all()
    assert len(q) == 0

    # action: item register
    ## not exist pid_without_ver
    url = url_for("weko_workflow.next_action",
                  activity_id="1", action_id=3)
    update_activity_order("1",3,2,item_id1)
    q = Activity.query.filter(Activity.activity_id=="1").first()
    assert q.activity_status == ActionStatusPolicy.ACTION_BEGIN
    assert q.action_id == 3
    assert q.action_status == None
    assert q.action_order == 2
    res = client.post(url, json=input)
    data = response_data(res)
    assert res.status_code == 500
    assert data["code"] == -1
    assert data["msg"] == "can not get pid_without_ver"
    q = ActivityHistory.query.filter(ActivityHistory.activity_id=="1").all()
    assert len(q) == 0
    q = Activity.query.filter(Activity.activity_id=="1").first()
    assert q.activity_status == ActionStatusPolicy.ACTION_BEGIN
    assert q.action_id == 3
    assert q.action_status == None
    assert q.action_order == 2

    ## not exist record
    with patch("weko_workflow.views.WekoRecord.get_record_by_pid",return_value=None):
        update_activity_order("2",3,2,item_id2)
        q = ActivityHistory.query.filter(ActivityHistory.activity_id=="2").all()
        assert len(q) == 1
        input = {"temporary_save":1}
        url = url_for("weko_workflow.next_action",
                      activity_id="2", action_id=3)
        res = client.post(url, json=input)
        data = response_data(res)
        assert res.status_code == 500
        assert data["code"] == -1
        assert data["msg"] == "can not get record"
        q = ActivityHistory.query.filter(ActivityHistory.activity_id=="2").all()
        assert len(q) == 1

    with patch("weko_workflow.views.PersistentIdentifier.get_by_object",side_effect=PIDDoesNotExistError("recid","wrong value")):
        update_activity_order("2",3,2,item_id2)
        input = {"temporary_save":1}
        url = url_for("weko_workflow.next_action",
                      activity_id="2", action_id=3)
        res = client.post(url, json=input)
        data = response_data(res)
        assert res.status_code == 500
        assert data["code"] == -1
        assert data["msg"] == "can not get PersistentIdentifier"

    with patch("weko_workflow.views.WekoDeposit.get_record", return_value=None):
        update_activity_order("2",3,2,item_id2)
        input = {"temporary_save":1}
        url = url_for("weko_workflow.next_action",
                      activity_id="2", action_id=3)
        res = client.post(url, json=input)
        data = response_data(res)
        assert res.status_code == 500
        assert data["code"] == -1
        assert data["msg"] == "can not get pid_without_ver"

    ## template_save = 1
    ### not in journal
    # fail
    update_activity_order("2",3,2,item_id2)
    q = Activity.query.filter(Activity.activity_id=="2").first()
    assert q.activity_status == ActionStatusPolicy.ACTION_BEGIN
    assert q.action_id == 3
    assert q.action_status == None
    assert q.action_order == 2
    q = ActivityAction.query.filter(ActivityAction.activity_id=="2", ActivityAction.action_id==3).first()
    assert q.action_comment == None
    input = {"temporary_save":1, "commond": "test_comment"}
    url = url_for("weko_workflow.next_action",
                  activity_id="2", action_id=3)
    with patch('weko_workflow.views.db.session.commit', side_effect=Exception("")):
        with pytest.raises(Exception) as e:
            res = client.post(url, json=input)
            data = response_data(res)
            assert res.status_code == 500
            assert data["code"] == -1
            assert data["msg"] == "error"
    q = Activity.query.filter(Activity.activity_id=="2").first()
    assert q.activity_status == ActionStatusPolicy.ACTION_BEGIN
    assert q.action_id == 3
    assert q.action_status == None
    assert q.action_order == 2
    q = ActivityAction.query.filter(ActivityAction.activity_id=="2", ActivityAction.action_id==3).first()
    assert q.action_comment == "test_comment"

    # action: item register
    ## template_save = 1
    ### not in journal
    # success
    update_activity_order("2",3,2,item_id2)
    q = Activity.query.filter(Activity.activity_id=="2").first()
    assert q.activity_status == ActionStatusPolicy.ACTION_BEGIN
    assert q.action_id == 3
    assert q.action_status == None
    assert q.action_order == 2    
    q = PersistentIdentifier.query.filter(
        PersistentIdentifier.object_uuid==item_id2,
        PersistentIdentifier.object_type=='rec',
        PersistentIdentifier.pid_type=='recid').first()
    assert q.status == PIDStatus.NEW
    q = ActivityAction.query.filter(ActivityAction.activity_id=="2", ActivityAction.action_id==3).first()
    assert q.action_comment == "test_comment"
    input = {"temporary_save":1, "commond": "test_comment1"}
    url = url_for("weko_workflow.next_action",
                  activity_id="2", action_id=3)
    res = client.post(url, json=input)
    data = response_data(res)
    assert res.status_code == status_code
    assert data["code"] == 0
    assert data["msg"] == "success"
    q = Activity.query.filter(Activity.activity_id=="2").first()
    assert q.activity_status == ActionStatusPolicy.ACTION_BEGIN
    assert q.action_id == 3
    assert q.action_status == None
    assert q.action_order == 2
    q = PersistentIdentifier.query.filter(
        PersistentIdentifier.object_uuid==item_id2,
        PersistentIdentifier.object_type=='rec',
        PersistentIdentifier.pid_type=='recid').first()
    assert q.status == PIDStatus.NEW
    q = ActivityAction.query.filter(ActivityAction.activity_id=="2", ActivityAction.action_id==3).first()
    assert q.action_comment == "test_comment1"

    # action: oa policy
    ## temporary_save = 1
    ### in journal
    update_activity_order("2",6,3,item_id2)
    q = ActionJournal.query.filter(ActionJournal.activity_id=="2", ActionJournal.action_id==6).first()
    assert q == None
    input = {"temporary_save":1,
             "journal":{"issn":"test issn"}}
    url = url_for("weko_workflow.next_action",
                  activity_id="2", action_id=6)
    res = client.post(url, json=input)
    data = response_data(res)
    assert res.status_code == status_code
    assert data["code"] == 0
    assert data["msg"] == "success"
    q = ActionJournal.query.filter(ActionJournal.activity_id=="2", ActionJournal.action_id==6).first()
    assert q.action_journal == {"issn":"test issn"}

    # action: item link
    ## temporary_save = 1
    # success
    update_activity_order("2",5,4,item_id2)
    q = ActivityAction.query.filter(ActivityAction.activity_id=="2", ActivityAction.action_id==5).first()
    assert q.action_comment == None
    input = {
        "temporary_save":1,
        "link_data":[],
        "commond": "test_comment"
    }
    url = url_for("weko_workflow.next_action",
                  activity_id="2", action_id=5)
    res = client.post(url, json=input)
    data = response_data(res)
    assert res.status_code == status_code
    assert data["code"] == 0
    assert data["msg"] == "success"
    q = ActivityAction.query.filter(ActivityAction.activity_id=="2", ActivityAction.action_id==5).first()
    assert q.action_comment == "test_comment"

    # action: identifier grant
    ## exist identifier_select
    ###x temporary_save = 1
    update_activity_order("2",7,5,item_id2)
    q = ActionIdentifier.query.filter(ActionIdentifier.activity_id=="2", ActionIdentifier.action_id==7).first()
    assert q.action_identifier_select == -2
    assert q.action_identifier_jalc_doi == ""
    assert q.action_identifier_jalc_cr_doi == ""
    assert q.action_identifier_jalc_dc_doi == ""
    assert q.action_identifier_ndl_jalc_doi == ""
    input = {
        "temporary_save":1,
        "identifier_grant":"1",
        "identifier_grant_jalc_doi_suffix":"123",
        "identifier_grant_jalc_cr_doi_suffix":"456",
        "identifier_grant_jalc_dc_doi_suffix":"789",
        "identifier_grant_ndl_jalc_doi_suffix":"000"
    }
    url = url_for("weko_workflow.next_action",
            activity_id="2", action_id=7)
    res = client.post(url, json=input)
    data = response_data(res)
    assert res.status_code == status_code
    assert data["code"] == 0
    assert data["msg"] == "success"
    q = ActionIdentifier.query.filter(ActionIdentifier.activity_id=="2", ActionIdentifier.action_id==7).first()
    assert q.action_identifier_select == 1
    assert q.action_identifier_jalc_doi == "123"
    assert q.action_identifier_jalc_cr_doi == "456"
    assert q.action_identifier_jalc_dc_doi == "789"
    assert q.action_identifier_ndl_jalc_doi == "000"

    # action: item register
    ## temporary_save=0
    # success
    update_activity_order("2",3,2,item_id2)
    q = ActivityAction.query.filter(ActivityAction.activity_id=="2", ActivityAction.action_id==3).first()
    assert q.action_status == ActionStatusPolicy.ACTION_BEGIN
    q = ActivityAction.query.filter(ActivityAction.activity_id=="2", ActivityAction.action_id==6).first()
    assert q.action_status == ActionStatusPolicy.ACTION_BEGIN
    q = Activity.query.filter(Activity.activity_id=="2").first()
    assert q.action_id == 3
    assert q.action_status == None
    assert q.action_order == 2
    input = {"temporary_save":0}
    url = url_for("weko_workflow.next_action",
                  activity_id="2", action_id=3)
    res = client.post(url, json=input)
    data = response_data(res)
    assert res.status_code == status_code
    assert data["code"] == 0
    assert data["msg"] == "success"
    q = ActivityAction.query.filter(ActivityAction.activity_id=="2", ActivityAction.action_id==3).first()
    assert q.action_status == ActionStatusPolicy.ACTION_DONE
    q = ActivityAction.query.filter(ActivityAction.activity_id=="2", ActivityAction.action_id==6).first()
    assert q.action_status == ActionStatusPolicy.ACTION_DOING
    q = Activity.query.filter(Activity.activity_id=="2").first()
    assert q.action_id == 6
    assert q.action_status == ActionStatusPolicy.ACTION_DOING
    assert q.action_order == 3

    # action: oa policy
    # ## temporary_save = 0
    update_activity_order("2",6,3,item_id2)
    q = ActionJournal.query.filter(ActionJournal.activity_id=="2", ActionJournal.action_id==6).first()
    assert q.action_journal == {"issn":"test issn"}
    input = {"temporary_save":0,
             "journal":{"issn":"test issn 1"}}
    url = url_for("weko_workflow.next_action",
                  activity_id="2", action_id=6)
    res = client.post(url, json=input)
    data = response_data(res)
    assert res.status_code == status_code
    assert data["code"] == 0
    assert data["msg"] == "success"
    q = ActionJournal.query.filter(ActionJournal.activity_id=="2", ActionJournal.action_id==6).first()
    assert q.action_journal == {"issn":"test issn 1"}

    # action: item link
    ## temporary_save = 0
    ### exist pid_without_ver, exist link_data
    update_activity_order("2",5,4,item_id2)
    q = ItemReference.query.all()
    assert q == []
    input = {
        "temporary_save":0,
        "link_data":[
            {"item_id":"1","item_title":"test item1","sele_id":"relateTo"}
        ]
    }
    url = url_for("weko_workflow.next_action",
                  activity_id="2", action_id=5)
    res = client.post(url, json=input)
    data = response_data(res)
    assert res.status_code == status_code
    assert data["code"] == 0
    assert data["msg"] == "success"
    q = ItemReference.query.all()
    assert len(q) == 1

    # action: item link
    ####x raise except
    update_activity_order("2",5,4,item_id2)
    q = ActionJournal.query.filter(ActionJournal.activity_id=="2", ActionJournal.action_id==6).first()
    assert q.action_journal == {"issn":"test issn 1"}
    input = {
            "temporary_save":0,
            "journal":{"issn":"test issn 2"},
            "link_data":[{"item_id":"1","item_title":"test item1","sele_id":"relateTo"}]
        }
    url = url_for("weko_workflow.next_action",
                  activity_id="2", action_id=5)
    err_msg = "test update error"
    with patch("weko_workflow.views.ItemLink.update",return_value=err_msg):
        res = client.post(url, json=input)
        data = response_data(res)
        assert res.status_code == 500
        assert data["code"] == -1
        assert data["msg"] == err_msg
        q = ActionJournal.query.filter(ActionJournal.activity_id=="2", ActionJournal.action_id==6).first()
        assert q.action_journal == {"issn":"test issn 1"}
    
    # action: identifier grant
    update_activity_order("2",7,5,item_id2)
    q = ActivityAction.query.filter(ActivityAction.activity_id=="2", ActivityAction.action_id==7).first()
    assert q.action_status == ActionStatusPolicy.ACTION_DOING
    q = ActivityAction.query.filter(ActivityAction.activity_id=="2", ActivityAction.action_id==5).first()
    assert q.action_status == ActionStatusPolicy.ACTION_DONE
    q = Activity.query.filter(Activity.activity_id=="2").first()
    assert q.action_id == 7
    assert q.action_status == None
    assert q.action_order == 5
    url = url_for("weko_workflow.next_action",
            activity_id="2", action_id=7)
    input = {
        "identifier_grant":"1",
        "identifier_grant_jalc_doi_suffix":"",
        "identifier_grant_jalc_cr_doi_suffix":"",
        "identifier_grant_jalc_dc_doi_suffix":"",
        "identifier_grant_ndl_jalc_doi_suffix":""
    }
    res = client.post(url, json=input)
    data = response_data(res)
    assert res.status_code == status_code
    assert data["code"] == 0
    assert data["msg"] == "success"
    q = ActivityAction.query.filter(ActivityAction.activity_id=="2", ActivityAction.action_id==7).first()
    assert q.action_status == ActionStatusPolicy.ACTION_RETRY
    q = ActivityAction.query.filter(ActivityAction.activity_id=="2", ActivityAction.action_id==5).first()
    assert q.action_status == ActionStatusPolicy.ACTION_DONE
    q = Activity.query.filter(Activity.activity_id=="2").first()
    assert q.action_id == 3
    assert q.action_status == ActionStatusPolicy.ACTION_DOING
    assert q.action_order == 2

    ### temporary_save = 0
    #### select NotGrant
    update_activity_order("2",7,5,item_id2)
    input = {
        "temporary_save":0,
        "identifier_grant":"0",
        "identifier_grant_jalc_doi_suffix":"",
        "identifier_grant_jalc_cr_doi_suffix":"",
        "identifier_grant_jalc_dc_doi_suffix":"",
        "identifier_grant_ndl_jalc_doi_suffix":""
    }
    url = url_for("weko_workflow.next_action",
            activity_id="2", action_id=7)
    res = client.post(url, json=input)
    data = response_data(res)
    assert res.status_code == status_code
    assert data["code"] == 0
    assert data["msg"] == "success"

    ### temporary_save = 0
    #### select NotGrant
    update_activity_order("2",7,5,item_id2)
    q = ActivityAction.query.filter(ActivityAction.activity_id=="2", ActivityAction.action_id==7).first()
    assert q.action_status == ActionStatusPolicy.ACTION_DONE
    q = ActivityAction.query.filter(ActivityAction.activity_id=="2", ActivityAction.action_id==5).first()
    assert q.action_status == ActionStatusPolicy.ACTION_DONE
    q = Activity.query.filter(Activity.activity_id=="2").first()
    assert q.action_id == 7
    assert q.action_status == None
    assert q.action_order == 5
    input = {
        "temporary_save":0,
        "identifier_grant_jalc_doi_suffix":"",
        "identifier_grant_jalc_cr_doi_suffix":"",
        "identifier_grant_jalc_dc_doi_suffix":"",
        "identifier_grant_ndl_jalc_doi_suffix":""
    }
    url = url_for("weko_workflow.next_action",
            activity_id="2", action_id=7)
    res = client.post(url, json=input)
    data = response_data(res)
    assert res.status_code == status_code
    assert data["code"] == 0
    assert data["msg"] == "success"
    q = ActivityAction.query.filter(ActivityAction.activity_id=="2", ActivityAction.action_id==7).first()
    assert q.action_status == ActionStatusPolicy.ACTION_RETRY
    q = ActivityAction.query.filter(ActivityAction.activity_id=="2", ActivityAction.action_id==5).first()
    assert q.action_status == ActionStatusPolicy.ACTION_DONE
    q = Activity.query.filter(Activity.activity_id=="2").first()
    assert q.action_id == 3
    assert q.action_status == ActionStatusPolicy.ACTION_DOING
    assert q.action_order == 2

    ###### _old_v & _old_v = _new_v
    update_activity_order("7",7,5,item_id7)
    url = url_for("weko_workflow.next_action",
            activity_id="7", action_id=7)
    res = client.post(url, json=input)
    data = response_data(res)
    assert res.status_code == status_code
    assert data["code"] == 0
    assert data["msg"] == "success"

    ##### item_id == pid_without_ver
    ###### _value
    with patch("weko_workflow.views.IdentifierHandle.get_idt_registration_data",return_value=(["123"], ['JaLC'])):
        with patch("weko_workflow.views.check_doi_validation_not_pass",return_value="error_test"):
            update_activity_order("6",7,5,item_id6)
            url = url_for("weko_workflow.next_action",
                    activity_id="6", action_id=7)
            res = client.post(url, json=input)
            data = response_data(res)
            assert res.status_code == 500
            assert data["code"] == -1
            assert data["msg"] == "error_test"

    ###### not _value
    with patch("weko_workflow.views.IdentifierHandle.get_idt_registration_data",return_value=(None,None)):
        update_activity_order("6",7,5,item_id6)
        url = url_for("weko_workflow.next_action",
                activity_id="6", action_id=7)
        res = client.post(url, json=input)
        data = response_data(res)
        assert res.status_code == status_code
        assert data["code"] == 0
        assert data["msg"] == "success"

    #### select not Not_Grant
    #####x error_list is str
    input = {
        "temporary_save":0,
        "identifier_grant":"2",
        "identifier_grant_jalc_doi_suffix":"123",
        "identifier_grant_jalc_cr_doi_suffix":"456",
        "identifier_grant_jalc_dc_doi_suffix":"789",
        "identifier_grant_ndl_jalc_doi_suffix":"000"
    }
    url = url_for("weko_workflow.next_action",
            activity_id="2", action_id=7)
    test_msg = _('Cannot register selected DOI for current Item Type of this '
                 'item.')
    with patch("weko_workflow.views.check_doi_validation_not_pass",return_value=test_msg):
        update_activity_order("2",7,5,item_id2)
        q = ActionIdentifier.query.filter(ActionIdentifier.activity_id=="2", ActionIdentifier.action_id==7).first()
        assert q.action_identifier_select == 0
        assert q.action_identifier_jalc_doi == ""
        assert q.action_identifier_jalc_cr_doi == ""
        assert q.action_identifier_jalc_dc_doi == ""
        assert q.action_identifier_ndl_jalc_doi == ""
        res = client.post(url,json=input)
        data = response_data(res)
        q = ActionIdentifier.query.filter(ActionIdentifier.activity_id=="2", ActionIdentifier.action_id==7).first()
        assert q.action_identifier_select == 2
        assert q.action_identifier_jalc_doi == "123"
        assert q.action_identifier_jalc_cr_doi == "456"
        assert q.action_identifier_jalc_dc_doi == "789"
        assert q.action_identifier_ndl_jalc_doi == "000"
        assert res.status_code == 500
        assert data["code"] == -1
        assert data["msg"] == test_msg

    #####x error_list
    input = {
        "temporary_save":0,
        "identifier_grant":"1",
        "identifier_grant_jalc_doi_suffix":"",
        "identifier_grant_jalc_cr_doi_suffix":"",
        "identifier_grant_jalc_dc_doi_suffix":"",
        "identifier_grant_ndl_jalc_doi_suffix":""
    }
    mock_previous_action = mocker.patch("weko_workflow.views.previous_action",return_value=make_response())
    with patch("weko_workflow.views.check_doi_validation_not_pass",return_value=True):
        update_activity_order("2",7,5,item_id2)
        res = client.post(url,json=input)
        assert res.status_code == status_code
        mock_previous_action.assert_called_with(
            activity_id="2",
            action_id=7,
            req=-1
        )
    ##### error_list is not str and error_list=False
    url = url_for("weko_workflow.next_action",
            activity_id="5", action_id=7)
    with patch("weko_workflow.views.check_doi_validation_not_pass",return_value=False):
        update_activity_order("5",7,5,item_id5)
        res = client.post(url, json=input)
        data = response_data(res)
        assert res.status_code == status_code
        assert data["code"] == 0
        assert data["msg"] == "success"
    ###### item_id
    ####### deposit and pid_without_ver and not recid
    with patch("weko_workflow.views.check_doi_validation_not_pass",return_value=False):
        url = url_for("weko_workflow.next_action",
            activity_id="2", action_id=7)
        update_activity_order("2",7,5,item_id2)
        res = client.post(url, json=input)
        data = response_data(res)
        assert res.status_code == status_code
        assert data["code"] == 0
        assert data["msg"] == "success"
    ####### not (deposit and pid_without_ver and not recid)
    with patch("weko_workflow.views.check_doi_validation_not_pass",return_value=False):
        url = url_for("weko_workflow.next_action",
            activity_id="5", action_id=7)
        update_activity_order("5",7,5,item_id5)
        res = client.post(url, json=input)
        data = response_data(res)
        assert res.status_code == status_code
        assert data["code"] == 0
        assert data["msg"] == "success"

    url = url_for("weko_workflow.next_action",
            activity_id="2", action_id=7)
    ## not exist identifier_select & not temporary_save
    ### _value and _type
    ####x error_list is str
    input = {
        "temporary_save":0,
        "identifier_grant_jalc_doi_suffix":"123",
        "identifier_grant_jalc_cr_doi_suffix":"456",
        "identifier_grant_jalc_dc_doi_suffix":"789",
        "identifier_grant_ndl_jalc_doi_suffix":"000"
    }
    with patch("weko_workflow.views.check_doi_validation_not_pass",return_value=test_msg):
        update_activity_order("2",7,5,item_id2)
        q = ActionIdentifier.query.filter(ActionIdentifier.activity_id=="2", ActionIdentifier.action_id==7).first()
        assert q.action_identifier_select == 1
        assert q.action_identifier_jalc_doi == ""
        assert q.action_identifier_jalc_cr_doi == ""
        assert q.action_identifier_jalc_dc_doi == ""
        assert q.action_identifier_ndl_jalc_doi == ""
        res = client.post(url, json=input)
        data = response_data(res)
        assert res.status_code == 500
        assert data["code"] ==-1
        assert data["msg"] == test_msg
        q = ActionIdentifier.query.filter(ActionIdentifier.activity_id=="2", ActionIdentifier.action_id==7).first()
        assert q.action_identifier_select == 1
        assert q.action_identifier_jalc_doi == ""
        assert q.action_identifier_jalc_cr_doi == ""
        assert q.action_identifier_jalc_dc_doi == ""
        assert q.action_identifier_ndl_jalc_doi == ""
    ####x error_list is not str & error_list = True
    input = {
        "temporary_save":0,
        "identifier_grant_jalc_doi_suffix":"",
        "identifier_grant_jalc_cr_doi_suffix":"",
        "identifier_grant_jalc_dc_doi_suffix":"",
        "identifier_grant_ndl_jalc_doi_suffix":""
    }
    with patch("weko_workflow.views.check_doi_validation_not_pass",return_value=True):
        update_activity_order("2",7,5,item_id2)
        res = client.post(url, json=input)
        assert res.status_code == status_code
        mock_previous_action.assert_called_with(
            activity_id="2",
            action_id=7,
            req=-1
        )
    #### error_list is not str & error_list = False
    input = {
        "temporary_save":0,
        "identifier_grant_jalc_doi_suffix":"",
        "identifier_grant_jalc_cr_doi_suffix":"",
        "identifier_grant_jalc_dc_doi_suffix":"",
        "identifier_grant_ndl_jalc_doi_suffix":""
    }
    with patch("weko_workflow.views.check_doi_validation_not_pass",return_value=False):
        update_activity_order("2",7,5,item_id2)
        res = client.post(url, json=input)
        data = response_data(res)
        assert res.status_code == status_code
        assert data["code"] == 0
        assert data["msg"] == "success"
    ### not (_value and _type)
    url = url_for("weko_workflow.next_action",
                  activity_id="3", action_id=7)
    update_activity_order("3",7,5,item_id3)
    res = client.post(url, json=input)
    data = response_data(res)
    assert res.status_code == status_code
    assert data["code"]==0
    assert data["msg"] == "success"

    ## next_action_handler is None
    activity_action = ActivityAction.query.filter_by(
        activity_id="2",
        action_id=4,
        action_order=6
    ).first()
    activity_action.action_handler=None
    db.session.merge(activity_action)
    db.session.commit()
    url = url_for("weko_workflow.next_action",
                  activity_id="2",action_id=7)
    with patch("weko_workflow.views.check_doi_validation_not_pass",return_value=False):
        q = GuestActivity.query.filter(GuestActivity.activity_id=="2").all()
        assert len(q) == 1
        q = FileOnetimeDownload.query.filter(FileOnetimeDownload.file_name=="test", FileOnetimeDownload.record_id=="1").all()
        assert len(q) == 0
        update_activity_order("2",7,5,item_id2,{"file_name":"test", "record_id": "1", "guest_mail": "guest@mail.com"})
        res = client.post(url, json=input)
        data=response_data(res)
        assert res.status_code == 200
        assert data["code"] == 0
        assert data["msg"] == "success"
        q = GuestActivity.query.filter(GuestActivity.activity_id=="2").all()
        assert len(q) == 1
        q = FileOnetimeDownload.query.filter(FileOnetimeDownload.file_name=="test", FileOnetimeDownload.record_id=="1").all()
        assert len(q) == 0
    activity_action = ActivityAction.query.filter_by(
        activity_id="2",
        action_id=4,
        action_order=6
    ).first()
    activity_action.action_handler=-1
    db.session.merge(activity_action)
    db.session.commit()

    ## exist next_flow_action.action_roles
    flow_action_role = FlowActionRole(
        flow_action_id=flow_action_5,
        action_role=None,
        action_user=1
    )
    with db.session.begin_nested():
        db.session.add(flow_action_role)
    db.session.commit()
    url = url_for("weko_workflow.next_action",
                  activity_id="2",action_id=7)
    with patch("weko_workflow.views.check_doi_validation_not_pass",return_value=False):
        update_activity_order("2",7,5,item_id2)
        res = client.post(url, json=input)
        data=response_data(res)
        assert res.status_code == status_code
        assert data["code"] == 0
        assert data["msg"] == "success"

    # action:approval
    def check_role_approval():
        if users[users_index]["id"] in [2,6,7]:
            return False
        else:
            return True

    noauth_msg = _('Authorization required')
    input = {
        "temporary_save":0
    }
    def mock_handle_finish_workflow(deposit,pid,recid):
        return pid.object_uuid
    ## can not get current_flow_action
    with patch("weko_workflow.views.Flow.get_flow_action_detail", return_value=None):
        url = url_for("weko_workflow.next_action",
                    activity_id="2",action_id=4)
        update_activity_order("2",4,6,item_id2)
        res = client.post(url, json=input)
        data = response_data(res)
        result_status = 500 if check_role_approval() else 200
        result_code = -1 if check_role_approval() else 403
        result_msg = "can not get curretn_flow_action" if check_role_approval() else noauth_msg
        assert res.status_code == result_status
        assert data["code"] == result_code
        assert data["msg"] == result_msg

    # with patch("weko_workflow.views.handle_finish_workflow",side_effect=mock_handle_finish_workflow):
    url = url_for("weko_workflow.next_action",
                    activity_id="2",action_id=4)
    ##x not exist next_action_detail
    with patch("weko_workflow.views.WorkActivity.get_activity_action_comment", return_value=None):
        update_activity_order("2",4,6,item_id2)
        res = client.post(url, json=input)
        data = response_data(res)
        result_status = 500 if check_role_approval() else 200
        result_code = -2 if check_role_approval() else 403
        result_msg = "can not get next_action_detail" if check_role_approval() else noauth_msg
        assert res.status_code == result_status
        assert data["code"] == result_code
        assert data["msg"] == result_msg

    ## can create_onetime_download_url
    update_activity_order("2",4,6,item_id2,{"file_name":"test", "record_id": "1", "guest_mail": "guest@mail.com"})
    q = GuestActivity.query.filter(GuestActivity.activity_id=="2").all()
    assert len(q) == 1
    q = FileOnetimeDownload.query.filter(FileOnetimeDownload.file_name=="test", FileOnetimeDownload.record_id=="1").all()
    assert len(q) == 0
    res = client.post(url, json=input)
    data = response_data(res)
    result_code = 0 if check_role_approval() else 403
    result_msg = _("success") if check_role_approval() else noauth_msg
    assert res.status_code == status_code
    assert data["code"] == result_code
    assert data["msg"] == result_msg
    q = GuestActivity.query.filter(GuestActivity.activity_id=="2").all()
    if users_index in [0, 4, 5]:
        assert len(q) == 1
    else:
        assert len(q) == 0
    q = FileOnetimeDownload.query.filter(FileOnetimeDownload.file_name=="test", FileOnetimeDownload.record_id=="1").all()
    if users_index in [0, 4, 5]:
        assert len(q) == 0
    else:
        assert len(q) == 1
    
    ## exist feedbackmail
    ### exist feedbackmail, exist maillist
    update_activity_order("2",4,6,item_id2)
    res = client.post(url, json=input)
    data = response_data(res)
    result_code = 0 if check_role_approval() else 403
    result_msg = "success" if check_role_approval() else noauth_msg
    assert res.status_code == status_code
    assert data["code"] == result_code
    assert data["msg"] == result_msg

    ### exist feedbackmail, not maillistxxx
    url = url_for("weko_workflow.next_action",
                    activity_id="3", action_id=4)
    update_activity_order("3",4,6,item_id3)
    res = client.post(url, json=input)
    data = response_data(res)
    result_code = 0 if check_role_approval() else 403
    result_msg = "success" if check_role_approval() else noauth_msg
    assert res.status_code == status_code
    assert data["code"] == result_code
    assert data["msg"] == result_msg

    ### last_ver
    parent1 = PersistentIdentifier.get("recid","2")
    parent1.status = PIDStatus.NEW
    db.session.merge(parent1)
    parent2 = PersistentIdentifier.get("recid","2.1")
    parent2.status = PIDStatus.NEW
    db.session.merge(parent2)
    parent3 = PersistentIdentifier.get("recid","2.0")
    parent3.status = PIDStatus.NEW
    db.session.merge(parent3)
    db.session.commit()
    url = url_for("weko_workflow.next_action",
                    activity_id="3", action_id=4)
    update_activity_order("3",4,6,item_id3)
    res = client.post(url, json=input)
    data = response_data(res)
    result_status = 500 if check_role_approval() else 200
    result_code = -1 if check_role_approval() else 403
    result_msg = "can not get last_ver" if check_role_approval() else noauth_msg
    assert res.status_code == result_status
    assert data["code"] == result_code
    assert data["msg"] == result_msg
    parent1 = PersistentIdentifier.get("recid","2")
    parent1.status = PIDStatus.REGISTERED
    db.session.merge(parent1)
    parent2 = PersistentIdentifier.get("recid","2.1")
    parent2.status = PIDStatus.REGISTERED
    db.session.merge(parent2)
    parent3 = PersistentIdentifier.get("recid","2.0")
    parent3.status = PIDStatus.REGISTERED
    db.session.merge(parent3)
    db.session.commit()

    ## not exist feedbackmail
    url = url_for("weko_workflow.next_action",
                    activity_id="4", action_id=4)
    update_activity_order("4",4,6,item_id4)
    res = client.post(url, json=input)
    data = response_data(res)
    result_code = 0 if check_role_approval() else 403
    result_msg = "success" if check_role_approval() else noauth_msg
    assert res.status_code == status_code
    assert data["code"] == result_code
    assert data["msg"] == result_msg

    ## raise BaseException
    url = url_for("weko_workflow.next_action",
                    activity_id="5",action_id=4)
    new_id = uuid.uuid4()
    with patch("weko_workflow.views.handle_finish_workflow",return_value=new_id):
        with patch("weko_workflow.views.has_request_context",side_effect=BaseException):
            update_activity_order("5",4,6,item_id5)
            q = Activity.query.filter(Activity.activity_id=="5").first()
            assert q.activity_status == ActionStatusPolicy.ACTION_BEGIN
            assert q.action_id == 4
            assert q.action_status == None
            assert q.action_order == 6
            assert q.item_id == item_id5
            res = client.post(url, json=input)
            result_status_code = 500 if check_role_approval() else 200
            assert res.status_code == result_status_code
            if not check_role_approval():
                data = response_data(res)
                assert data["code"] == 403
                assert data["msg"] == noauth_msg
                q = Activity.query.filter(Activity.activity_id=="5").first()
                assert q.activity_status == ActionStatusPolicy.ACTION_BEGIN
                assert q.action_id == 4
                assert q.action_status == None
                assert q.action_order == 6
                assert q.item_id == item_id5

        ## send signal
        url = url_for("weko_workflow.next_action",
                        activity_id="5",action_id=4)
        update_activity_order("5",4,6,item_id5)
        res = client.post(url, json=input)
        data = response_data(res)
        result_code = 0 if check_role_approval() else 403
        result_msg = "success" if check_role_approval() else noauth_msg
        assert res.status_code == status_code
        assert data["code"] == result_code
        assert data["msg"] == result_msg
        q = Activity.query.filter(Activity.activity_id=="5").first()
        if users_index in [0, 4, 5]:
            assert q.activity_status == ActionStatusPolicy.ACTION_BEGIN
            assert q.action_id == 4
            assert q.action_status == None
            assert q.action_order == 6
        else:
            assert q.activity_status == ActionStatusPolicy.ACTION_DONE
            assert q.action_id == 2
            assert q.action_status == 'F'
            assert q.action_order == 7
            assert q.item_id == new_id

    ## can not publish
    with patch("weko_workflow.views.handle_finish_workflow",return_value=None):
        url = url_for("weko_workflow.next_action",
                      activity_id="2",action_id=4)
        update_activity_order("2",4,6,item_id2)
        res = client.post(url, json=input)
        data = response_data(res)
        result_status = 500 if check_role_approval() else 200
        result_code = -1 if check_role_approval() else 403
        result_msg = _("error") if check_role_approval() else noauth_msg
        assert res.status_code == result_status
        assert data["code"] == result_code
        assert data["msg"] == result_msg

    # no next_flow_action
    with patch("weko_workflow.views.Flow.get_next_flow_action",return_value=None):
        url = url_for("weko_workflow.next_action",
                  activity_id="2", action_id=3)
        update_activity_order("2",3,2,item_id2)
        res = client.post(url, json=input)
        data = response_data(res)
        assert res.status_code == 500
        assert data["code"] == -2
        assert data["msg"] == "can not get next_flow_action"


    # not rtn
    with patch("weko_workflow.views.WorkActivityHistory.create_activity_history", return_value=None):
        url = url_for("weko_workflow.next_action",
                  activity_id="2", action_id=3)
        update_activity_order("2",3,2,item_id2)
        res = client.post(url, json=input)
        assert res.status_code == 500
        assert data["code"] == -2
        assert data["msg"] == "can not get next_flow_action"

    # action_status
    with patch("weko_workflow.views.WorkActivity.upt_activity_action_status", return_value=False):
        url = url_for("weko_workflow.next_action",
                  activity_id="2", action_id=3)
        update_activity_order("2",3,2,item_id2)
        res = client.post(url, json=input)
        data = response_data(res)
        assert res.status_code == 500
        assert data["code"] == -2
        assert data["msg"] == ""


    with client.session_transaction() as session:
        # no session
        pass
    url = url_for("weko_workflow.next_action",
              activity_id="2", action_id=3)
    update_activity_order("2",3,2,item_id2)
    res = client.post(url, json=input)
    data = response_data(res)
    assert res.status_code == 200
    assert data["code"] == 0
    assert data["msg"] == _("success")

# .tox/c1/bin/pytest --cov=weko_workflow tests/test_views.py::test_next_action_usage_application -vv -s --cov-branch --cov-report=term --basetemp=/code/modules/weko-workflow/.tox/c1/tmp
@pytest.mark.parametrize('users_index, status_code', [
    (0, 200)
])
def test_next_action_usage_application(client, db, users, db_register_usage_application, db_records, users_index, status_code, mocker):
    def update_activity_order(activity_id, action_id, action_order):
        with db.session.begin_nested():
            activity=Activity.query.filter_by(activity_id=activity_id).one_or_none()
            activity.action_id=action_id
            activity.action_order=action_order
            db.session.merge(activity)
        db.session.commit()
    login(client=client, email=users[users_index]["email"])
    with client.session_transaction() as session:
        session['itemlogin_id'] = "test id"
        session['itemlogin_activity'] = "test activity"
        session['itemlogin_item'] = "test item"
        session['itemlogin_steps'] = "test steps"
        session['itemlogin_action_id'] = "test action_id"
        session['itemlogin_cur_step'] = "test cur_step"
        session['itemlogin_record'] = "test approval_record"
        session['itemlogin_histories'] = "test histories"
        session['itemlogin_res_check'] = "test res_check"
        session['itemlogin_pid'] = "test recid"
        session['itemlogin_community_id'] = "test community_id"

    mocker.patch("weko_workflow.views.IdentifierHandle.remove_idt_registration_metadata",return_value=None)
    mocker.patch("weko_workflow.views.IdentifierHandle.update_idt_registration_metadata",return_value=None)
    mocker.patch("weko_workflow.views.WekoDeposit.update_feedback_mail")
    mocker.patch("weko_workflow.views.FeedbackMailList.update_by_list_item_id")
    mocker.patch("weko_workflow.views.FeedbackMailList.delete_by_list_item_id")
    mock_signal = mocker.patch("weko_workflow.views.item_created.send")
    new_item = uuid.uuid4()
    mocker.patch("weko_workflow.views.handle_finish_workflow",return_value=new_item)
    
    urls = []
    urls.append(url_for("weko_workflow.next_action",
                activity_id="A-00000001-20001", action_id=3))
    urls.append(url_for("weko_workflow.next_action",
                activity_id="A-00000001-20002", action_id=4))
    urls.append(url_for("weko_workflow.next_action",
                activity_id="A-00000001-20003", action_id=4))
    urls.append(url_for("weko_workflow.next_action",
                activity_id="A-00000001-20004", action_id=4))
    # update_activity_order("2",3,2)
    input = {
        
    }

    for url in urls:
        res = client.post(url, json=input)
        data = response_data(res)
        assert res.status_code == 200
        assert data["code"] == 0
        assert data["msg"] == _("success")

def test_cancel_action_acl_nologin(client,db_register2):
    """Test of cancel action."""
    url = url_for('weko_workflow.cancel_action',
                  activity_id='1', action_id=1)
    input = {'action_version': 1, 'commond': 1}

    res = client.post(url, json=input)
    assert res.status_code == 302
    assert res.location == 'http://TEST_SERVER.localdomain/login/?next=%2Fworkflow%2Factivity%2Faction%2F1%2F1%2Fcancel'


@pytest.mark.parametrize('users_index, status_code, is_admin', [
    (0, 403, False),
    (1, 403, True),
    (2, 403, True),
    (3, 403, True),
    (4, 403, False),
    (5, 403, False),
    (6, 403, True),
])
def test_cancel_action_acl_users(client, users, db_register, users_index, status_code, is_admin):
    """Test of cancel action."""
    login(client=client, email=users[users_index]['email'])
    url = url_for('weko_workflow.cancel_action',
                  activity_id='1', action_id=1)
    input = {'action_version': 1, 'commond': 1}
    roles = {
        'allow': [],
        'deny': []
    }
    action_users = {
        'allow': [],
        'deny': []
    }

    with patch('weko_workflow.views.WorkActivity.get_activity_action_role',
               return_value=(roles, action_users)):
        res = client.post(url, json=input)
        assert res.status_code != status_code

    action_users = {
        'allow': [],
        'deny': [users[users_index]["id"]]
    }
    url = url_for('weko_workflow.cancel_action',
                  activity_id='2', action_id=1)
    with patch('weko_workflow.views.WorkActivity.get_activity_action_role',
               return_value=(roles, action_users)):
        res = client.post(url, json=input)
        data = response_data(res)
        assert res.status_code != status_code
        if is_admin:
            assert data["code"] != 403
        else:
            assert data["code"] == 403

    action_users = {
        'allow': [users[users_index]["id"]],
        'deny': []
    }
    url = url_for('weko_workflow.cancel_action',
                  activity_id='3', action_id=1)
    with patch('weko_workflow.views.WorkActivity.get_activity_action_role',
               return_value=(roles, action_users)):
        res = client.post(url, json=input)
        data = response_data(res)
        assert res.status_code != status_code
        assert data["code"] != 403

def test_cancel_action_acl_guestlogin(guest, db_register):
    input = {'action_version': 1, 'commond': 1}
    url = url_for('weko_workflow.cancel_action',
                  activity_id="1", action_id=1)
    roles = {
        'allow': [],
        'deny': []
    }
    action_users = {
        'allow': [],
        'deny': []
    }

    with patch('weko_workflow.views.WorkActivity.get_activity_action_role',
               return_value=(roles, action_users)):
        res = guest.post(url, json=input)
        assert res.status_code != 403
# .tox/c1/bin/pytest --cov=weko_workflow tests/test_views.py::test_cancel_action -vv -s --cov-branch --cov-report=term --basetemp=/code/modules/weko-workflow/.tox/c1/tmp
@pytest.mark.parametrize('users_index, status_code', [
    # (0, 200),
    (1, 200),
    (2, 200),
    # (3, 200),
    # (4, 200),
    # (5, 200),
    (6, 200),
])
def test_cancel_action(client, users,db, db_register, db_records, add_file, users_index, status_code, mocker):
    login(client=client, email=users[users_index]['email'])
    #mocker.patch("weko_workflow.views.remove_file_cancel_action")
    # argument error
    with patch("weko_workflow.views.type_null_check",return_value=False):
        url = url_for('weko_workflow.cancel_action',
                  activity_id='1', action_id=1)
        res = client.post(url, json={})
        data = response_data(res)
        assert res.status_code == 500
        assert data["code"] == -1
        assert data["msg"] == "argument error"

    # request_body error
    url = url_for('weko_workflow.cancel_action',
              activity_id='1', action_id=1)
    with patch("weko_workflow.views.CancelSchema",side_effect=ValidationError("test error")):
        res = client.post(url, json={})
        data = response_data(res)
        assert res.status_code == 500
        assert data["code"] == -1
        assert data["msg"] == "test error"


# .tox/c1/bin/pytest --cov=weko_workflow tests/test_views.py::test_cancel_action2 -vv -s --cov-branch --cov-report=term --basetemp=/code/modules/weko-workflow/.tox/c1/tmp
@pytest.mark.parametrize('users_index, status_code', [
    (0, 200),
    (1, 200),
    (2, 200),
    (3, 200),
    (4, 200),
    (5, 200),
    (6, 200),
])
def test_cancel_action2(client, users,db, db_register, db_records, add_file, users_index, status_code, mocker):
    login(client=client, email=users[users_index]['email'])
    # can not get activity_detail
    input = {
        "action_version":"1.0.0",
        "commond":"this is test comment.",
        "pid_value":"1.1"
        }
    with patch("weko_workflow.views.WorkActivity.get_activity_by_id",side_effect=[db_register["activities"][0],None]):
        url = url_for('weko_workflow.cancel_action',
                      activity_id='1', action_id=1)
        res = client.post(url, json=input)
        data = response_data(res)
        assert res.status_code == 500
        assert data["code"] == -1
        assert data["msg"] == "can not get activity detail"

    # not exist item, exist files, exist cancel_pv, exist file_permission
    input = {
        "action_version":"1.0.0",
        "commond":"this is test comment.",
        "pid_value":"1.1"
        }
    # FilePermission.init_file_permission(users[users_index]["id"],"1.1","test_file","1")
    add_file(db_records[2][2])
    url = url_for('weko_workflow.cancel_action',
                  activity_id='1', action_id=1)
    redirect_url = url_for("weko_workflow.display_activity",
                           activity_id="1").replace("http://test_server.localdomain","")
    q = Activity.query.filter(Activity.activity_id=="1").first()
    assert q.status == 'N'
    assert q.action_order == 1
    assert q.activity_status == ActionStatusPolicy.ACTION_BEGIN
    q = ActivityHistory.query.filter(ActivityHistory.activity_id=="1").all()
    assert len(q) == 1
    res = client.post(url, json=input)
    data = response_data(res)
    assert res.status_code == status_code
    assert data["code"] == 0
    assert data["msg"] == "success"
    assert data["data"]["redirect"] == redirect_url
    q = Activity.query.filter(Activity.activity_id=="1").first()
    assert q.status == 'N'
    assert q.action_order == 1
    assert q.activity_status == ActionStatusPolicy.ACTION_CANCELED
    q = ActivityHistory.query.filter(ActivityHistory.activity_id=="1").all()
    assert len(q) == 3

    ## raise PIDDoesNotExistError
    with patch("weko_workflow.views.PersistentIdentifier.get",side_effect=PIDDoesNotExistError("recid","test pid")):
        res = client.post(url, json=input)
        data = response_data(res)
        assert res.status_code == 500
        assert data["code"] == -1
        assert data["msg"] == "can not get PersistIdentifier"

    input = {
        "action_version":"1.0.0",
        "commond":"this is test comment.",
        }
    with patch("weko_workflow.views.get_pid_value_by_activity_detail",return_value=None):
        q = ActivityHistory.query.filter(ActivityHistory.activity_id=="1").all()
        assert len(q) == 3
        res = client.post(url, json=input)
        data = response_data(res)
        redirect_url = url_for("weko_workflow.display_activity",
                       activity_id="1").replace("http://test_server.localdomain","")
        assert res.status_code == 200
        assert data["code"] == 0
        assert data["msg"] == "success"
        assert data["data"]["redirect"] == redirect_url
        q = ActivityHistory.query.filter(ActivityHistory.activity_id=="1").all()
        assert len(q) == 5

    # exist item, not exist files, not exist file_permission
    input = {
        "action_version": "1.0.0",
        "commond":"this is test comment."
    }
    url = url_for("weko_workflow.cancel_action",
                  activity_id="2", action_id=1)
    redirect_url = url_for("weko_workflow.display_activity",
                           activity_id="2").replace("http://test_server.localdomain","")
    res = client.post(url, json=input)
    data = response_data(res)
    assert res.status_code == status_code
    assert data["code"] == 0
    assert data["msg"] == "success"
    assert data["data"]["redirect"] == redirect_url

    # not cancel_record, not exist rtn
    with patch("weko_workflow.views.WekoDeposit.get_record", return_value=None):
        with patch("weko_workflow.views.WorkActivity.quit_activity", return_value=None):
            res = client.post(url, json = input)
            data = response_data(res)
            assert res.status_code == 500
            assert data["code"] == -1
            assert data["msg"] == 'Error! Cannot process quit activity!'
            q = ActivityHistory.query.filter(ActivityHistory.activity_id=="1").all()
            assert len(q) == 5

    ## raise PIDDoesNotExistError
    with patch("weko_workflow.views.PersistentIdentifier.get_by_object",side_effect=PIDDoesNotExistError("recid","test pid")):
        res = client.post(url, json=input)
        data = response_data(res)
        assert res.status_code == 500
        assert data["code"] == -1
        assert data["msg"] == "can not get PersistentIdentifier"

    # raise exception
    with patch("weko_workflow.views.PersistentIdentifier.get_by_object", side_effect=Exception):
        res = client.post(url, json = input)
        data = response_data(res)
        assert res.status_code == 500
        assert data["code"] == -1
        assert data["msg"] == "<class 'Exception'>"

    input = {
        "action_version":"1.0.0",
        "commond":"this is test comment.",
        }
    with patch("weko_workflow.views.get_pid_value_by_activity_detail",return_value=None):
        with patch("weko_records_ui.models.FilePermission.find_by_activity",side_effect=Exception):
            with pytest.raises(Exception) as e:
                res = client.post(url, json=input)
                data = response_data(res)
                assert res.status_code == 500
                assert data["code"] == -1
                assert data["msg"] == "Error! Cannot process quit activity!"
                q = ActivityHistory.query.filter(ActivityHistory.activity_id=="1").all()
                assert len(q) == 5


# .tox/c1/bin/pytest --cov=weko_workflow tests/test_views.py::test_cancel_action_guest -vv -s --cov-branch --cov-report=term --basetemp=/code/modules/weko-workflow/.tox/c1/tmp
def test_cancel_action_guest(guest, db, db_register):
    input = {
        "action_version": "1.0.0",
        "commond":"this is test comment."
    }
    activity_guest = Activity(activity_id="99",workflow_id=1,flow_id=db_register["flow_define"].id,
                              action_id=1,
                              activity_start=datetime.strptime('2022/04/14 3:01:53.931', '%Y/%m/%d %H:%M:%S.%f'),
                              title="test guest", extra_info={"guest_mail":"guest@test.org"},
                              action_order=1)
    with db.session.begin_nested():
        db.session.add(activity_guest)
    db.session.commit()
    url = url_for("weko_workflow.cancel_action",
                  activity_id="99", action_id=1)
    redirect_url = url_for("weko_workflow.display_guest_activity",file_name="test_file")
    res = guest.post(url, json=input)
    data = response_data(res)
    assert res.status_code == 200
    assert data["code"] == 0
    assert data["msg"] == "success"
    assert data["data"]["redirect"] == redirect_url


# .tox/c1/bin/pytest --cov=weko_workflow tests/test_views.py::test_send_mail_nologin -vv -s --cov-branch --cov-report=term --basetemp=/code/modules/weko-workflow/.tox/c1/tmp
def test_send_mail_nologin(client,db_register2):
    """Test of send mail."""
    url = url_for('weko_workflow.send_mail', activity_id='1',
                  mail_template='a')
    input = {}

    res = client.post(url, json=input)
    assert res.status_code == 302
    # TODO check that the path changed
    # assert res.url == url_for('security.login')


# .tox/c1/bin/pytest --cov=weko_workflow tests/test_views.py::test_send_mail_users -vv -s --cov-branch --cov-report=term --basetemp=/code/modules/weko-workflow/.tox/c1/tmp
@pytest.mark.parametrize('users_index, status_code', [
    (0, 200),
    (1, 200),
    (2, 200),
    (3, 200),
    (4, 200),
    (5, 200),
    (6, 200),
])
def test_send_mail_users(client, users, users_index, status_code):
    """Test of send mail."""
    login(client=client, email=users[users_index]['email'])
    url = url_for('weko_workflow.send_mail', activity_id='1',
                  mail_template='a')
    input = {}
    with patch('weko_workflow.views.process_send_reminder_mail'):
        res = client.post(url, json=input)
        assert res.status_code == status_code


# .tox/c1/bin/pytest --cov=weko_workflow tests/test_views.py::test_is_user_locked_nologin -vv -s --cov-branch --cov-report=term --basetemp=/code/modules/weko-workflow/.tox/c1/tmp
def test_is_user_locked_nologin(client, db_register2):
    url = url_for('weko_workflow.is_user_locked')
    res = client.post(url)
    assert res.status_code == 405


# .tox/c1/bin/pytest --cov=weko_workflow tests/test_views.py::test_is_user_locked_acl -vv -s --cov-branch --cov-report=term --basetemp=/code/modules/weko-workflow/.tox/c1/tmp
@pytest.mark.parametrize('users_index', [ i for i in range(7)])
def test_is_user_locked_acl(client, users, db_register2, users_index):
    login(client=client, email=users[users_index]['email'])
    url = url_for('weko_workflow.is_user_locked')
    res = client.post(url)
    assert res.status_code != 302

# .tox/c1/bin/pytest --cov=weko_workflow tests/test_views.py::test_is_user_locked -vv -s --cov-branch --cov-report=term --basetemp=/code/modules/weko-workflow/.tox/c1/tmp
def test_is_user_locked(client,db_register, users):
    login(client=client, email=users[2]['email'])
    current_cache.delete("workflow_userlock_activity_5")
    url = url_for('weko_workflow.is_user_locked')
    
    # not exist cache
    res = client.get(url)
    assert res.status_code == 200
    assert json.loads(res.data) == {"is_open": False, "activity_id": ""}
    
    current_cache.set("workflow_userlock_activity_5","1")
    res = client.get(url)
    assert res.status_code == 200
    assert json.loads(res.data) == {"is_open": True, "activity_id": "1"}
    
    current_cache.delete("workflow_userlock_activity_5")


# .tox/c1/bin/pytest --cov=weko_workflow tests/test_views.py::test_user_lock_activity_nologin -vv -s --cov-branch --cov-report=term --basetemp=/code/modules/weko-workflow/.tox/c1/tmp
def test_user_lock_activity_nologin(client,db_register2):
    url = url_for('weko_workflow.user_lock_activity', activity_id='1',_external=False)
    res = client.post(url)
    assert res.status_code == 302
    #assert res.location == url_for("security.login",next=url,_external=True)


# .tox/c1/bin/pytest --cov=weko_workflow tests/test_views.py::test_user_lock_activity_acl -vv -s --cov-branch --cov-report=term --basetemp=/code/modules/weko-workflow/.tox/c1/tmp
@pytest.mark.parametrize('users_index', [ i for i in range(7)])
def test_user_lock_activity_acl(client, users, db_register2, users_index):
    login(client=client, email=users[users_index]['email'])
    url = url_for('weko_workflow.user_lock_activity', activity_id='1')
    res = client.post(url)
    assert res.status_code != 302


# .tox/c1/bin/pytest --cov=weko_workflow tests/test_views.py::test_user_lock_activity -vv -s --cov-branch --cov-report=term --basetemp=/code/modules/weko-workflow/.tox/c1/tmp
def test_user_lock_activity(client,db_register2, users, mocker):
    login(client=client, email=users[2]['email'])
    current_cache.delete("workflow_userlock_activity_5")
    mocker.patch("weko_workflow.views.validate_csrf_header")
    url = url_for('weko_workflow.user_lock_activity', activity_id='1')
    # not exist cache
    res = client.post(url)
    assert res.status_code == 200
    assert json.loads(res.data) == {"code":200,"msg":"Success","err":"","locked_by_username":""}
    assert current_cache.get("workflow_userlock_activity_5") == "1"
    
    # exist cache
    res = client.post(url)
    assert res.status_code == 200
    assert json.loads(res.data) == {"code":200,"msg":"","err":"Opened","locked_by_username":""}
    assert current_cache.get("workflow_userlock_activity_5") == "1"
    
    current_cache.delete("workflow_userlock_activity_5")


# .tox/c1/bin/pytest --cov=weko_workflow tests/test_views.py::test_user_unlock_activity_nologin -vv -s --cov-branch --cov-report=term --basetemp=/code/modules/weko-workflow/.tox/c1/tmp
def test_user_unlock_activity_nologin(client,db_register2):
    url = url_for('weko_workflow.user_unlock_activity', activity_id='1',_external=False)
    res = client.post(url)
    assert res.status_code == 302


# .tox/c1/bin/pytest --cov=weko_workflow tests/test_views.py::test_user_unlock_activity_acl -vv -s --cov-branch --cov-report=term --basetemp=/code/modules/weko-workflow/.tox/c1/tmp
@pytest.mark.parametrize('users_index', [ i for i in range(7)])
def test_user_unlock_activity_acl(client,users,db_register2,users_index):
    login(client=client, email=users[users_index]['email'])
    url = url_for('weko_workflow.user_unlock_activity', activity_id='1')
    data = json.dumps({"is_opened": True})
    res = client.post(url,data=data)
    assert res.status_code != 302


# .tox/c1/bin/pytest --cov=weko_workflow tests/test_views.py::test_user_unlock_activity -vv -s --cov-branch --cov-report=term --basetemp=/code/modules/weko-workflow/.tox/c1/tmp
def test_user_unlock_activity(client,users,db_register2,mocker):
    url = url_for('weko_workflow.user_unlock_activity', activity_id='1')
    login(client=client, email=users[2]['email'])
    current_cache.set("workflow_userlock_activity_5","1")
    # is_opened is True
    data = json.dumps({"is_opened": True})
    res = client.post(url,data=data)
    assert res.status_code == 200
    assert json.loads(res.data) == {"code": 200, "msg": "User Unlock Success"}
    assert current_cache.get("workflow_userlock_activity_5") == None
    
    # is_opened is False
    data = json.dumps({"is_opened": False})
    res = client.post(url,data=data)
    assert res.status_code == 200
    assert json.loads(res.data) == {"code": 200, "msg": "Not unlock"}
    assert current_cache.get("workflow_userlock_activity_5") == None

def test_lock_activity_nologin(client,db_register2):
    """Test of lock activity."""
    url = url_for('weko_workflow.lock_activity', activity_id='1')
    input = {}

    res = client.post(url, json=input)
    assert res.status_code == 302
    # TODO check that the path changed
    # assert res.url == url_for('security.login')


@pytest.mark.parametrize('users_index, status_code', [
    (0, 200),
    (1, 200),
    (2, 200),
    (3, 200),
    (4, 200),
    (5, 200),
    (6, 200),
])
def test_lock_activity_users(client, users, users_index, status_code):
    """Test of lock activity."""
    login(client=client, email=users[users_index]['email'])
    url = url_for('weko_workflow.lock_activity', activity_id='1')
    input = {}

    with patch('weko_workflow.views.get_cache_data', return_value=""):
        with patch('weko_workflow.views.update_cache_data'):
            res = client.post(url, json=input)
            assert res.status_code != 302

# .tox/c1/bin/pytest --cov=weko_workflow tests/test_views.py::test_lock_activity -vv -s --cov-branch --cov-report=term --basetemp=/code/modules/weko-workflow/.tox/c1/tmp
def test_lock_activity(client, users,db_register, mocker):
    """Test of lock activity."""
    mocker.patch("weko_workflow.views.validate_csrf_header")
    status_code = 200
    login(client=client, email=users[2]['email'])

    #regular
    url = url_for('weko_workflow.lock_activity', activity_id='A-00000003-00000')
    input = {'locked_value': '1-1661748792565'}

    with patch('weko_workflow.views.get_cache_data', return_value="1-1661748792565"):
        with patch('weko_workflow.views.update_cache_data'):
            res = client.post(url, data=input)
            assert res.status_code == status_code
            assert json.loads(res.data) == {"code": 200, "err": "", "locked_by_email": "user@test.org", "locked_by_username": "", "locked_value": "1-1661748792565", "msg": "Success"}

    #locked value  is validate error
    url = url_for('weko_workflow.lock_activity', activity_id='A-00000003-00000')
    input = {'locked_value': 1661748792565}

    with patch('weko_workflow.views.get_cache_data', return_value="1-1661748792565"):
        with patch('weko_workflow.views.update_cache_data'):
            res = client.post(url, data=input)
            assert res.status_code == status_code
            assert json.loads(res.data) == {"code": 200, "err": "Locked", "locked_by_email": "user@test.org", "locked_by_username": "", "locked_value": "1-1661748792565", "msg": ""}

    #lock cache is different
    url = url_for('weko_workflow.lock_activity', activity_id='A-00000003-00000')
    input = {'locked_value': '1-1661748792565'}

    with patch('weko_workflow.views.get_cache_data', return_value="1-1661748792568"):
        with patch('weko_workflow.views.update_cache_data'):
            res = client.post(url, data=input)
            assert res.status_code == status_code
            assert json.loads(res.data) == {"code": 200, "err": "Locked", "locked_by_email": "user@test.org", "locked_by_username": "", "locked_value": "1-1661748792568", "msg": ""}

    #action_handler is None
    url = url_for('weko_workflow.lock_activity', activity_id='A-00000003-00000')
    input = {'locked_value': '1-1661748792565'}

    with patch('weko_workflow.views.get_cache_data', return_value="1-1661748792565"):
        with patch('weko_workflow.views.update_cache_data'):
            res = client.post(url, data=input)
            assert res.status_code == status_code
            assert json.loads(res.data) == {"code": 200, "err": "", "locked_by_email": "user@test.org", "locked_by_username": "", "locked_value": "1-1661748792565", "msg": "Success"}

    #activity_id is type error
    url = url_for('weko_workflow.lock_activity', activity_id='A-00000003-00000')
    input = {'locked_value': '1-1661748792565'}

    with patch('weko_workflow.views.get_cache_data', return_value="1-1661748792565"):
        with patch('weko_workflow.views.type_null_check',return_value=False):
            with patch('weko_workflow.views.update_cache_data'):
                res = client.post(url, data=input)
                assert res.status_code == 500
                assert json.loads(res.data) == {"code": -1, "msg": "argument error"}

    #request vaidate error
    url = url_for('weko_workflow.lock_activity', activity_id='A-00000003-00000')
    input = {}

    with patch('weko_workflow.views.get_cache_data', return_value="1-1661748792565"):
        with patch('weko_workflow.views.update_cache_data'):
            with patch("weko_workflow.views.LockSchema",side_effect=ValidationError("test error")):
                res = client.post(url, data=input)
                assert res.status_code == 500
                assert json.loads(res.data) == {"code": -1, "msg": "test error"}

    # locked_by_email, locked_by_username is not exist
    url = url_for('weko_workflow.lock_activity', activity_id='A-00000003-00000')
    input = {'locked_value': '1-1661748792565'}
    with patch('weko_workflow.views.get_cache_data', return_value="1-1661748792565"):
        with patch('weko_workflow.views.update_cache_data'):
            with patch("weko_workflow.views.get_account_info",return_value=(None,None)):
                res = client.post(url, data=input)
                assert res.status_code == 500
                assert json.loads(res.data) == {"code": -1, "msg": "can not get user locked"}
    
    # not exist action status is doing
    activity_action = ActivityAction.query.filter_by(
        activity_id="A-00000003-00000",
        action_id=1,
        action_order=1
    ).first()
    activity_action.action_status="F"
    db.session.merge(activity_action)
    db.session.commit()
    url = url_for('weko_workflow.lock_activity', activity_id='A-00000003-00000')
    input = {'locked_value': '1-1661748792565'}
    with patch('weko_workflow.views.get_cache_data', return_value="1-1661748792565"):
        with patch('weko_workflow.views.update_cache_data'):
            res = client.post(url, data=input)
            assert res.status_code == status_code
            assert json.loads(res.data)  == {"code": 200, "err": "", "locked_by_email": "user@test.org", "locked_by_username": "", "locked_value": "1-1661748792565", "msg": "Success"}
    activity_action = ActivityAction.query.filter_by(
        activity_id="A-00000003-00000",
        action_id=1,
        action_order=1
    ).first()
    activity_action.action_status="M"
    db.session.merge(activity_action)
    db.session.commit()
    
    # not exist action_handler
    activity_action = ActivityAction.query.filter_by(
        activity_id="A-00000003-00000",
        action_id=1,
        action_order=1
    ).first()
    activity_action.action_handler=None
    db.session.merge(activity_action)
    db.session.commit()
    url = url_for('weko_workflow.lock_activity', activity_id='A-00000003-00000')
    input = {'locked_value': '1-1661748792565'}
    with patch('weko_workflow.views.get_cache_data', return_value="1-1661748792565"):
        with patch('weko_workflow.views.update_cache_data'):
            res = client.post(url, data=input)
            assert res.status_code == status_code
            assert json.loads(res.data)  == {"code": 200, "err": "", "locked_by_email": "user@test.org", "locked_by_username": "", "locked_value": "1-1661748792565", "msg": "Success"}
    activity_action = ActivityAction.query.filter_by(
        activity_id="A-00000003-00000",
        action_id=1,
        action_order=1
    ).first()
    activity_action.action_handler=0
    db.session.merge(activity_action)
    db.session.commit()


# .tox/c1/bin/pytest --cov=weko_workflow tests/test_views.py::test_unlock_activity_acl_nologin -vv -s --cov-branch --cov-report=term --basetemp=/code/modules/weko-workflow/.tox/c1/tmp
def test_unlock_activity_acl_nologin(client,db_register2):
    """Test of unlock activity."""
    url = url_for('weko_workflow.unlock_activity', activity_id='1')
    input = {'locked_value':'1-1661748792565'}

    res = client.post(url, json=input)
    assert res.status_code == 302
    assert res.location == 'http://TEST_SERVER.localdomain/login/?next=%2Fworkflow%2Factivity%2Funlock%2F1'


# .tox/c1/bin/pytest --cov=weko_workflow tests/test_views.py::test_unlock_activity_acl_users -vv -s --cov-branch --cov-report=term --basetemp=/code/modules/weko-workflow/.tox/c1/tmp
@pytest.mark.parametrize('users_index, status_code', [
    (0, 200),
    (1, 200),
    (2, 200),
    (3, 200),
    (4, 200),
    (5, 200),
    (6, 200),
])
def test_unlock_activity_acl_users(client, users, users_index, status_code):
    """Test of unlock activity."""
    login(client=client, email=users[users_index]['email'])
    url = url_for('weko_workflow.unlock_activity', activity_id='1')
    input = {'locked_value':'1-1661748792565'}

    with patch('weko_workflow.views.get_cache_data', return_value=""):
        res = client.post(url, json=input)
        assert res.status_code != 302


# .tox/c1/bin/pytest --cov=weko_workflow tests/test_views.py::test_unlock_activity -vv -s --cov-branch --cov-report=term --basetemp=/code/modules/weko-workflow/.tox/c1/tmp
@pytest.mark.parametrize('users_index, status_code', [
    (0, 200),
    (1, 200),
    (2, 200),
    (3, 200),
    (4, 200),
    (5, 200),
    (6, 200),
])
def test_unlock_activity(client, users, db_register, users_index, status_code):
    login(client=client, email=users[users_index]['email'])
    url = url_for('weko_workflow.unlock_activity', activity_id='1')
    input = {'locked_value':'1-1661748792565'}

    #check_flgの分岐テスト
    with patch('weko_workflow.views.type_null_check', return_value=False):
        res = client.post(url, json=input)
        data = json.loads(res.data.decode("utf-8"))
        assert res.status_code== 400
        assert data["code"] == -1
        assert data["msg"] == 'arguments error'

    #cur_locked_valが空文字の場合
    with patch('weko_workflow.views.get_cache_data', return_value=""):
        res = client.post(url, json=input)
        data = json.loads(res.data.decode("utf-8"))
        assert res.status_code==status_code
        assert data["code"] == 200
        assert data["msg"] == 'Not unlock'

    #locked_valueが空でなく、cur_locked_valと一致する場合
    with patch('weko_workflow.views.get_cache_data', return_value='1-1661748792565'):
        with patch('weko_workflow.views.delete_cache_data'):
            res = client.post(url, json=input)
            data = json.loads(res.data.decode("utf-8"))
            assert res.status_code==status_code
            assert data["code"] == 200
            assert data["msg"] == 'Unlock success'

    #ValidationErrorの分岐テスト
    input = {}
    res = client.post(url, json=input)
    data = json.loads(res.data.decode("utf-8"))
    assert res.status_code== 400
    assert data["code"] == -1
    assert data["msg"] == "{'locked_value': ['Missing data for required field.']}"


# .tox/c1/bin/pytest --cov=weko_workflow tests/test_views.py::test_check_approval_acl_nologin -vv -s --cov-branch --cov-report=term --basetemp=/code/modules/weko-workflow/.tox/c1/tmp
def test_check_approval_acl_nologin(client,db_register2):
    """Test of check approval."""
    url = url_for('weko_workflow.check_approval', activity_id='1')

    res = client.get(url)
    assert res.status_code == 302
    assert res.location == 'http://TEST_SERVER.localdomain/login/?next=%2Fworkflow%2Fcheck_approval%2F1'


# .tox/c1/bin/pytest --cov=weko_workflow tests/test_views.py::test_check_approval_acl_users -vv -s --cov-branch --cov-report=term --basetemp=/code/modules/weko-workflow/.tox/c1/tmp
@pytest.mark.parametrize('users_index, status_code', [
    (0, 200),
    (1, 200),
    (2, 200),
    (3, 200),
    (4, 200),
    (5, 200),
    (6, 200),
])
def test_check_approval_acl_users(client, users, users_index, status_code):
    """Test of check approval."""
    login(client=client, email=users[users_index]['email'])
    url = url_for('weko_workflow.check_approval', activity_id='1')
    response = {
        'check_handle': -1,
        'check_continue': -1,
        'error': 1
    }
    with patch('weko_workflow.views.check_continue', return_value=response):
        res = client.get(url)
        assert res.status_code != 302


# .tox/c1/bin/pytest --cov=weko_workflow tests/test_views.py::test_check_approval -vv -s --cov-branch --cov-report=term --basetemp=/code/modules/weko-workflow/.tox/c1/tmp
@pytest.mark.parametrize('users_index, status_code', [
    (0, 200),
    (1, 200),
    (2, 200),
    (3, 200),
    (4, 200),
    (5, 200),
    (6, 200),
])
def test_check_approval(client, users, db_register, users_index, status_code):
    login(client=client, email=users[users_index]['email'])
    url = url_for('weko_workflow.check_approval', activity_id='1')
    response = {
        'check_handle': -1,
        'check_continue': -1,
        'error': 1
    }

    #check_flgの分岐テスト
    with patch('weko_workflow.views.type_null_check', return_value=False):
        res = client.get(url)
        data = response_data(res)
        assert res.status_code== 400
        assert data["code"] == -1
        assert data["msg"] == 'arguments error'

    with patch('weko_workflow.views.check_continue', side_effect=Exception):
        res = client.get(url)
        data = response_data(res)
        assert res.status_code==status_code
        assert data['check_handle'] == -1
        assert data['check_continue'] == -1
        assert data['error'] == -1

    with patch('weko_workflow.views.check_continue', return_value=response):
        res = client.get(url)
        data = response_data(res)
        assert res.status_code==status_code
        assert data['check_handle'] == -1
        assert data['check_continue'] == -1
        assert data['error'] == 1


# .tox/c1/bin/pytest --cov=weko_workflow tests/test_views.py::test_get_feedback_maillist_acl_nologin -vv -s --cov-branch --cov-report=term --basetemp=/code/modules/weko-workflow/.tox/c1/tmp
def test_get_feedback_maillist_acl_nologin(client,db_register2):
    """Test of get feedback maillist."""
    url = url_for('weko_workflow.get_feedback_maillist', activity_id='1')

    res = client.get(url)
    assert res.status_code == 302
    assert res.location == 'http://TEST_SERVER.localdomain/login/?next=%2Fworkflow%2Fget_feedback_maillist%2F1'


# .tox/c1/bin/pytest --cov=weko_workflow tests/test_views.py::test_get_feedback_maillist_acl_users -vv -s --cov-branch --cov-report=term --basetemp=/code/modules/weko-workflow/.tox/c1/tmp
@pytest.mark.parametrize('users_index, status_code', [
    (0, 200),
    (1, 200),
    (2, 200),
    (3, 200),
    (4, 200),
    (5, 200),
    (6, 200),
])
def test_get_feedback_maillist_acl_users(client, users, users_index, status_code):
    """Test of get feedback maillist."""
    login(client=client, email=users[users_index]['email'])
    url = url_for('weko_workflow.get_feedback_maillist', activity_id='1')

    res = client.get(url)
    assert res.status_code != 302


# .tox/c1/bin/pytest --cov=weko_workflow tests/test_views.py::test_get_feedback_maillist -vv -s --cov-branch --cov-report=term --basetemp=/code/modules/weko-workflow/.tox/c1/tmp
@pytest.mark.parametrize('users_index, status_code', [
    (0, 200),
    (1, 200),
    (2, 200),
    (3, 200),
    (4, 200),
    (5, 200),
    (6, 200),
])
def test_get_feedback_maillist(client, users, db_register, users_index, status_code):
    login(client=client, email=users[users_index]['email'])

    url = url_for('weko_workflow.get_feedback_maillist', activity_id='1')
    with patch('weko_workflow.views.type_null_check', return_value=False):
        res = client.get(url)
        data = response_data(res)
        assert res.status_code== 400
        assert data["code"] == -1
        assert data["msg"] == 'arguments error'

    #戻り値jsonify(code=0, msg=_('Empty!'))の分岐テスト
    url = url_for('weko_workflow.get_feedback_maillist', activity_id='1')
    res = client.get(url)
    data = response_data(res)
    assert res.status_code==status_code
    assert data['code'] == 0
    assert data['msg'] == 'Empty!'

    #戻り値jsonify(code=1,msg=_('Success'),data=mail_list)の分岐テスト
    url = url_for('weko_workflow.get_feedback_maillist', activity_id='4')
    res = client.get(url)
    data = response_data(res)
    assert res.status_code==status_code
    assert data['code'] == 1
    assert data['msg'] == 'Success'
    assert data['data'] == [{"author_id": "", "email": "test@org"}]

    url = url_for('weko_workflow.get_feedback_maillist', activity_id='5')
    res = client.get(url)
    data = response_data(res)
    assert res.status_code==status_code
    assert data['code'] == 1
    assert data['msg'] == 'Success'
    assert data['data'] == [{"author_id": "1", "email": "test@org"}]

    url = url_for('weko_workflow.get_feedback_maillist', activity_id='6')
    res = client.get(url)
    data = response_data(res)
    assert res.status_code==status_code
    assert data['code'] == 1
    assert data['msg'] == 'Success'
    assert data['data'] == []

    #戻り値jsonify(code=-1, msg=_('Error'))の分岐テスト
    url = url_for('weko_workflow.get_feedback_maillist', activity_id='3')
    with patch('weko_workflow.views.WorkActivity.get_action_feedbackmail', side_effect=Exception):
        res = client.get(url)
        data = response_data(res)
        assert res.status_code == 400
        assert data['code'] == -1
        assert data['msg'] == 'Error'

    url = url_for('weko_workflow.get_feedback_maillist', activity_id='7')
    res = client.get(url)
    data = response_data(res)
    #mail_list = db_register['action_feedback_mail3'].feedback_maillist
    assert res.status_code==400
    assert data['code'] == -1
    assert data['msg'] == 'mail_list is not list'


# .tox/c1/bin/pytest --cov=weko_workflow tests/test_views.py::test_save_activity_acl_nologin -vv -s --cov-branch --cov-report=term --basetemp=/code/modules/weko-workflow/.tox/c1/tmp
def test_save_activity_acl_nologin(client,db_register2):
    """Test of save activity."""
    url = url_for('weko_workflow.save_activity')
    input = {"activity_id":"A-20220921-00001","title":"test","shared_user_id":-1}

    res = client.post(url, json=input)
    assert res.status_code == 302
    assert res.location == 'http://TEST_SERVER.localdomain/login/?next=%2Fworkflow%2Fsave_activity_data'


# .tox/c1/bin/pytest --cov=weko_workflow tests/test_views.py::test_save_activity_acl_users -vv -s --cov-branch --cov-report=term --basetemp=/code/modules/weko-workflow/.tox/c1/tmp
@pytest.mark.parametrize('users_index, status_code', [
    (0, 200),
    (1, 200),
    (2, 200),
    (3, 200),
    (4, 200),
    (5, 200),
    (6, 200),
])
def test_save_activity_acl_users(client, users, users_index, status_code):
    """Test of save activity."""
    login(client=client, email=users[users_index]['email'])
    url = url_for('weko_workflow.save_activity')
    input = {"activity_id":"A-20220921-00001","title":"test","shared_user_id":-1}
    with patch('weko_workflow.views.save_activity_data'):
        res = client.post(url, json=input)
        assert res.status_code != 302


#save_activityは@login_required_customizeなのでguestuserloginのテストも必要
def test_save_activity_acl_guestlogin(guest,db_register2):
    input = {"activity_id":"A-20220921-00001","title":"test","shared_user_id":-1}
    url = url_for('weko_workflow.save_activity')

    res = guest.post(url, json=input)
    assert res.status_code != 302


@pytest.mark.parametrize('users_index, status_code', [
    (0, 200),
    (1, 200),
    (2, 200),
    (3, 200),
    (4, 200),
    (5, 200),
    (6, 200),
])
def test_save_activity(client, users, db_register, users_index, status_code):
    login(client=client, email=users[users_index]['email'])
    url = url_for('weko_workflow.save_activity')

    input = {"activity_id":"A-20220921-00001","title":"test"}
    res = client.post(url, json=input)
    data = response_data(res)
    assert res.status_code== 400
    assert data["code"] == -1
    assert data["msg"] == "{'shared_user_id': ['Missing data for required field.']}"

    input = {"activity_id":"A-20220921-00001","title":"test","shared_user_id":-1}
    with patch('weko_workflow.views.save_activity_data'):
        res = client.post(url, json=input)
        data = response_data(res)
        assert res.status_code==status_code
        assert data["success"] == True
        assert data["msg"] == ""

    with patch('weko_workflow.views.save_activity_data', side_effect=Exception("test error")):
        res = client.post(url, json=input)
        data = response_data(res)
        assert res.status_code==status_code
        assert data["success"] == False
        assert data["msg"] == "test error"


# guestuserでの機能テスト
def test_save_activity_guestlogin(guest,db_register2):
    url = url_for('weko_workflow.save_activity')

    input = {"activity_id":"A-20220921-00001","title":"test"}
    res = guest.post(url, json=input)
    data = response_data(res)
    assert res.status_code== 400
    assert data["code"] == -1
    assert data["msg"] == "{'shared_user_id': ['Missing data for required field.']}"

    input = {"activity_id":"A-20220921-00001","title":"test","shared_user_id":-1}
    with patch('weko_workflow.views.save_activity_data'):
        res = guest.post(url, json=input)
        data = response_data(res)
        assert res.status_code==200
        assert data["success"] == True
        assert data["msg"] == ""

    with patch('weko_workflow.views.save_activity_data', side_effect=Exception("test error")):
        res = guest.post(url, json=input)
        data = response_data(res)
        assert res.status_code==200
        assert data["success"] == False
        assert data["msg"] == "test error"


def test_display_activity_nologin(client,db_register2):
    """Test of display activity."""
    url = url_for('weko_workflow.display_activity', activity_id='1')
    input = {}

    res = client.post(url, json=input)
    assert res.status_code == 302
    # TODO check that the path changed
    # assert res.url == url_for('security.login')

# .tox/c1/bin/pytest --cov=weko_workflow tests/test_views.py::test_display_activity_guestlogin -vv -s --cov-branch --cov-report=term --basetemp=/code/modules/weko_workflow/.tox/c1/tmp
def test_display_activity_guestlogin(app,db_register ,guest):
    """Test of display activity."""
    url = url_for('weko_workflow.display_activity', activity_id='1')
    input = {}

    activity_detail = Activity.query.filter_by(activity_id='1').one_or_none()
    cur_action = activity_detail.action
    action_endpoint = cur_action.action_endpoint
    action_id = cur_action.id
    histories = 1
    item = None
    steps = 1
    temporary_comment = 1

    roles = {
        'allow': [],
        'deny': []
    }
    action_users = {
        'allow': [],
        'deny': []
    }

    workflow_detail = WorkFlow.query.filter_by(id=1).one_or_none()
    mock_render_template = MagicMock(return_value=jsonify({}))
    with patch('weko_workflow.views.get_activity_display_info',
            return_value=(action_endpoint, action_id, activity_detail, cur_action, histories, item, \
            steps, temporary_comment, workflow_detail)):
        with patch('weko_workflow.views.check_authority_action'):
            with patch('weko_workflow.views.WorkActivity.get_activity_action_role',
                    return_value=(roles, action_users)):
                with patch('weko_workflow.views.render_template', mock_render_template):
                    res = guest.post(url, json=input)
                    assert res.status_code == 200
                    mock_render_template.assert_called()


@pytest.mark.parametrize('users_index, status_code', [
    (0, 200),
    (1, 200),
    (2, 200),
    (3, 200),
    (4, 200),
    (5, 200),
    (6, 200),
])
def test_display_activity_users(client, users, db_register, users_index, status_code):
    """
    Test of display activity.
    Expected: users[0]: AssertionError
    """
    login(client=client, email=users[users_index]['email'])
    url = url_for('weko_workflow.display_activity', activity_id='1')
    input = {}

    activity_detail = Activity.query.filter_by(activity_id='1').one_or_none()
    cur_action = activity_detail.action
    action_endpoint = cur_action.action_endpoint
    action_id = cur_action.id
    histories = 1
    item = None
    steps = 1
    temporary_comment = 1

    roles = {
        'allow': [],
        'deny': []
    }
    action_users = {
        'allow': [],
        'deny': []
    }

    workflow_detail = WorkFlow.query.filter_by(id=1).one_or_none()
    mock_render_template = MagicMock(return_value=jsonify({}))
    with patch('weko_workflow.views.get_activity_display_info',
               return_value=(action_endpoint, action_id, activity_detail, cur_action, histories, item, \
               steps, temporary_comment, workflow_detail)):
        with patch('weko_workflow.views.check_authority_action'):
            with patch('weko_workflow.views.WorkActivity.get_activity_action_role',
                       return_value=(roles, action_users)):
                with patch('weko_workflow.views.render_template', mock_render_template):
                    res = client.post(url, json=input)
                    mock_render_template.assert_called()

# .tox/c1/bin/pytest --cov=weko_workflow tests/test_views.py::test_display_activity -vv -s --cov-branch --cov-report=term --basetemp=/code/modules/weko-workflow/.tox/c1/tmp
def test_display_activity(client, users, db_register,mocker,redis_connect,without_remove_session):
    def del_session():
        with client.session_transaction() as session:
            if session.get('activity_info'):
                del session['activity_info']
            if session.get('itemlogin_id'):
                del session['itemlogin_id']
            if session.get('itemlogin_activity'):
                del session['itemlogin_activity']
            if session.get('itemlogin_item'):
                del session['itemlogin_item']
            if session.get('itemlogin_steps'):
                del session['itemlogin_steps']
            if session.get('itemlogin_action_id'):
                del session['itemlogin_action_id']
            if session.get('itemlogin_cur_step'):
                del session['itemlogin_cur_step']
            if session.get('itemlogin_record'):
                del session['itemlogin_record']
            if session.get('itemlogin_res_check'):
                del session['itemlogin_res_check']
            if session.get('itemlogin_pid'):
                del session['itemlogin_pid']
            if session.get('itemlogin_community_id'):
                del session['itemlogin_community_id']
    login(client=client, email=users[2]['email'])

    workflow_detail = WorkFlow.query.filter_by(id=1).one_or_none()
    mock_render_template = MagicMock(return_value=jsonify({}))

    activity_detail = Activity.query.filter_by(activity_id='A-00000001-10001').one_or_none()
    #activity_detail = Activity.query.filter_by(activity_id='1').one_or_none()
    cur_action = activity_detail.action
    action_endpoint = 'item_login'
    #action_endpoint = cur_action.action_endpoint
    action_id = cur_action.id
    histories = 1
    item_metadata = ItemMetadata()
    item_metadata.id = '37075580-8442-4402-beee-05f62e6e1dc2'
    # item_metadata = {'created':datetime.strptime("2022-09-22 05:09:54.677307", "%Y-%m-%d %H:%M:%S.%f"),'updated':datetime.strptime("2022-09-22 05:09:54.677307", "%Y-%m-%d %H:%M:%S.%f"),
    #                 'id':'37075580-8442-4402-beee-05f62e6e1dc2','item_type_id':15,'json': {"id": "1", "pid": {"type": "depid", "value": "1", "revision_id": 0}, "lang": "ja", "owner": "1", "title": "title", "owners": [1], "status": "published", "$schema": "/items/jsonschema/15", "pubdate": "2022-08-20", "created_by": 1, "owners_ext": {"email": "wekosoftware@nii.ac.jp", "username": "", "displayname": ""}, "shared_user_id": -1, "item_1617186331708": [{"subitem_1551255647225": "ff", "subitem_1551255648112": "ja"}], "item_1617258105262": {"resourceuri": "http://purl.org/coar/resource_type/c_5794", "resourcetype": "conference paper"}}
    #                 ,'version_id':3}
    item = None
    steps = 1
    temporary_comment = 1


    test_pid = PersistentIdentifier()
    test_pid.pid_value = '1'
    # test_pid= dict(created=datetime.strptime("2022-09-22 05:09:48.085724", "%Y-%m-%d %H:%M:%S.%f"),updated=datetime.strptime("2022-09-22 05:09:48.085747", "%Y-%m-%d %H:%M:%S.%f"),
    #             id=3, pid_type='recid',pid_value='1',pid_provider='',status='R',object_type='rec',object_uuid='37075580-8442-4402-beee-05f62e6e1dc2')
    test_comm= Community()
    test_comm.id = 'test'
    # test_comm=  dict(created=datetime.strptime("2022-09-22 05:09:48.085724", "%Y-%m-%d %H:%M:%S.%f"),updated=datetime.strptime("2022-09-22 05:09:48.085747", "%Y-%m-%d %H:%M:%S.%f"),
    #             id='test',id_role=1,id_user=1,title='test',description='',page='',curation_policy='',community_header='',community_footer='',last_record_accepted=datetime.strptime("2000-01-01 00:00:00", "%Y-%m-%d %H:%M:%S"),
    #             logo_ext='',ranking=0,fixed_points=0,deleted_at=None,root_node_id=1557819733276)
    roles = {
        'allow': [],
        'deny': []
    }
    action_users = {
        'allow': [],
        'deny': []
    }

    identifier = {'action_identifier_select': '',
                'action_identifier_jalc_doi': '',
                'action_identifier_jalc_cr_doi': '',
                'action_identifier_jalc_dc_doi': '',
                'action_identifier_ndl_jalc_doi': ''
                }


    template_url = "weko_items_ui/iframe/item_edit.html"
    need_file = False
    need_billing_file = False
    record = {}
    json_schema = "test"
    schema_form = "test"
    item_save_uri = ""
    files = []
    endpoints = {}
    need_thumbnail = False
    files_thumbnail = []
    allow_multi_thumbnail = False

    license_list = []
    record_detail_alt = dict(
        record=None,
        files=None,
        files_thumbnail=None,
        pid=None)

    mocker.patch('weko_workflow.views.WorkActivity.get_activity_action_role',
                return_value=(roles, action_users))
    mocker.patch('weko_workflow.views.WorkActivity.get_action_identifier_grant',return_value=identifier)
    mocker.patch('weko_workflow.views.check_authority_action',return_value=1)
    mocker.patch('weko_workflow.views.set_files_display_type',return_value=[])
    mocker.patch('weko_workflow.views.WorkActivity.get_action_journal')
    mocker.patch('weko_workflow.views.get_files_and_thumbnail',return_value=(["test1","test2"],files_thumbnail))
    mocker.patch('weko_workflow.views.get_usage_data')
    mocker.patch('weko_workflow.views.is_usage_application_item_type')
    mocker.patch('weko_theme.views.get_design_layout',return_value=(None,True))
    mocker.patch('weko_workflow.views.RedisConnection.connection',return_value=redis_connect)

    #regular
    url = url_for('weko_workflow.display_activity', activity_id='A-00000001-10001')
    input = {}
    action_endpoint = cur_action.action_endpoint
    item = None

    with patch('weko_workflow.views.get_activity_display_info',
               return_value=(action_endpoint, action_id, activity_detail, cur_action, histories, item, \
               steps, temporary_comment, workflow_detail)):
        with patch('weko_workflow.views.item_login',return_value=(template_url,
                need_file,need_billing_file,record,json_schema,schema_form,item_save_uri,
                files,endpoints,need_thumbnail,files_thumbnail,allow_multi_thumbnail)):
            with patch('weko_workflow.views.get_pid_and_record',return_value=(test_pid,None)):
                with patch('weko_workflow.views.GetCommunity.get_community_by_id',return_value=test_comm):
                    with patch('weko_records_ui.utils.get_list_licence',return_value=license_list):
                        with patch('weko_workflow.views.get_main_record_detail',return_value=record_detail_alt):
                            with patch('weko_workflow.views.render_template', mock_render_template):
                                res = client.post(url, query_string=input)
                                mock_render_template.assert_called()

    #activity_id is not String
    url = url_for('weko_workflow.display_activity', activity_id='A-00000001-10001')
    input = {}
    action_endpoint = cur_action.action_endpoint
    item = None

    with patch('weko_workflow.views.get_activity_display_info',
            return_value=(action_endpoint, action_id, activity_detail, cur_action, histories, item, \
            steps, temporary_comment, workflow_detail)):
        with patch('weko_workflow.views.type_null_check',return_value=False):
            with patch('weko_workflow.views.item_login',return_value=(template_url,
                    need_file,need_billing_file,record,json_schema,schema_form,item_save_uri,
                    files,endpoints,need_thumbnail,files_thumbnail,allow_multi_thumbnail)):
                with patch('weko_workflow.views.get_pid_and_record',return_value=(test_pid,None)):
                    with patch('weko_workflow.views.GetCommunity.get_community_by_id',return_value=test_comm):
                        with patch('weko_records_ui.utils.get_list_licence',return_value=license_list):
                            with patch('weko_workflow.views.get_main_record_detail',return_value=record_detail_alt):
                                with patch('weko_workflow.views.render_template', mock_render_template):
                                    res = client.post(url, query_string=input)
                                    mock_render_template.assert_called()

    #activity_id is include "?"
    url = url_for('weko_workflow.display_activity', activity_id='A-00000001-?10001')
    input = {}
    action_endpoint = cur_action.action_endpoint
    item = None

    with patch('weko_workflow.views.get_activity_display_info',
               return_value=(action_endpoint, action_id, activity_detail, cur_action, histories, item, \
               steps, temporary_comment, workflow_detail)):
        with patch('weko_workflow.views.item_login',return_value=(template_url,
                need_file,need_billing_file,record,json_schema,schema_form,item_save_uri,
                files,endpoints,need_thumbnail,files_thumbnail,allow_multi_thumbnail)):
            with patch('weko_workflow.views.get_pid_and_record',return_value=(test_pid,None)):
                with patch('weko_workflow.views.GetCommunity.get_community_by_id',return_value=test_comm):
                    with patch('weko_records_ui.utils.get_list_licence',return_value=license_list):
                        with patch('weko_workflow.views.get_main_record_detail',return_value=record_detail_alt):
                            with patch('weko_workflow.views.render_template', mock_render_template):
                                res = client.post(url, query_string=input)
                                mock_render_template.assert_called()

    #get_activity_display_info is include "None object"
    url = url_for('weko_workflow.display_activity', activity_id='A-00000001-10001')
    input = {}
    action_endpoint = None

    with patch('weko_workflow.views.get_activity_display_info',
            return_value=(action_endpoint, action_id, activity_detail, cur_action, histories, item, \
            steps, temporary_comment, workflow_detail)):
        with patch('weko_workflow.views.item_login',return_value=(template_url,
                need_file,need_billing_file,record,json_schema,schema_form,item_save_uri,
                files,endpoints,need_thumbnail,files_thumbnail,allow_multi_thumbnail)):
            with patch('weko_workflow.views.get_pid_and_record',return_value=(test_pid,None)):
                with patch('weko_workflow.views.GetCommunity.get_community_by_id',return_value=test_comm):
                    with patch('weko_records_ui.utils.get_list_licence',return_value=license_list):
                        with patch('weko_workflow.views.get_main_record_detail',return_value=record_detail_alt):
                            with patch('weko_workflow.views.render_template', mock_render_template):
                                res = client.post(url, query_string=input)
                                mock_render_template.assert_called()

    #action_endpoint is identifier_grant and item is not None
    url = url_for('weko_workflow.display_activity', activity_id='A-00000001-10001')
    input = {}
    action_endpoint = 'identifier_grant'
    item = item_metadata

    with patch('weko_workflow.views.get_activity_display_info',
            return_value=(action_endpoint, action_id, activity_detail, cur_action, histories, item, \
            steps, temporary_comment, workflow_detail)):
        with patch('weko_workflow.views.item_login',return_value=(template_url,
                need_file,need_billing_file,record,json_schema,schema_form,item_save_uri,
                files,endpoints,need_thumbnail,files_thumbnail,allow_multi_thumbnail)):
            with patch('weko_workflow.views.get_pid_and_record',return_value=(test_pid,None)):
                with patch('weko_workflow.views.GetCommunity.get_community_by_id',return_value=test_comm):
                    with patch('weko_records_ui.utils.get_list_licence',return_value=license_list):
                        with patch('weko_workflow.views.get_main_record_detail',return_value=record_detail_alt):
                            with patch('weko_workflow.views.render_template', mock_render_template):
                                res = client.post(url, query_string=input)
                                mock_render_template.assert_called()

    #action_endpoint is item_login and activity is None
    url = url_for('weko_workflow.display_activity', activity_id='A-00000001-10002')
    input = {}
    action_endpoint = 'item_login'

    with patch('weko_workflow.views.get_activity_display_info',
            return_value=(action_endpoint, action_id, activity_detail, cur_action, histories, item, \
            steps, temporary_comment, workflow_detail)):
        with patch('weko_workflow.views.item_login',return_value=(template_url,
                need_file,need_billing_file,record,json_schema,schema_form,item_save_uri,
                files,endpoints,need_thumbnail,files_thumbnail,allow_multi_thumbnail)):
            with patch('weko_workflow.views.get_pid_and_record',return_value=(test_pid,None)):
                with patch('weko_workflow.views.GetCommunity.get_community_by_id',return_value=test_comm):
                    with patch('weko_records_ui.utils.get_list_licence',return_value=license_list):
                        with patch('weko_workflow.views.get_main_record_detail',return_value=record_detail_alt):
                            with patch('weko_workflow.views.render_template', mock_render_template):
                                res = client.post(url, query_string=input)
                                mock_render_template.assert_called()

    #template_url is None
    url = url_for('weko_workflow.display_activity', activity_id='A-00000001-10001')
    input = {}
    action_endpoint = 'item_login'
    template_url = None

    with patch('weko_workflow.views.get_activity_display_info',
               return_value=(action_endpoint, action_id, activity_detail, cur_action, histories, item, \
               steps, temporary_comment, workflow_detail)):
        with patch('weko_workflow.views.item_login',return_value=(template_url,
                need_file,need_billing_file,record,json_schema,schema_form,item_save_uri,
                files,endpoints,need_thumbnail,files_thumbnail,allow_multi_thumbnail)):
            with patch('weko_workflow.views.get_pid_and_record',return_value=(test_pid,None)):
                with patch('weko_workflow.views.GetCommunity.get_community_by_id',return_value=test_comm):
                    with patch('weko_records_ui.utils.get_list_licence',return_value=license_list):
                        with patch('weko_workflow.views.get_main_record_detail',return_value=record_detail_alt):
                            with patch('weko_workflow.views.render_template', mock_render_template):
                                res = client.post(url, query_string=input)
                                mock_render_template.assert_called()

    #Json_schema is None
    url = url_for('weko_workflow.display_activity', activity_id='A-00000001-10001')
    input = {}
    action_endpoint = 'item_login'
    template_url = "weko_items_ui/iframe/item_edit.html"
    json_schema = None

    with patch('weko_workflow.views.get_activity_display_info',
               return_value=(action_endpoint, action_id, activity_detail, cur_action, histories, item, \
               steps, temporary_comment, workflow_detail)):
        with patch('weko_workflow.views.item_login',return_value=(template_url,
                need_file,need_billing_file,record,json_schema,schema_form,item_save_uri,
                files,endpoints,need_thumbnail,files_thumbnail,allow_multi_thumbnail)):
            with patch('weko_workflow.views.get_pid_and_record',return_value=(test_pid,None)):
                with patch('weko_workflow.views.GetCommunity.get_community_by_id',return_value=test_comm):
                    with patch('weko_records_ui.utils.get_list_licence',return_value=license_list):
                        with patch('weko_workflow.views.get_main_record_detail',return_value=record_detail_alt):
                            with patch('weko_workflow.views.render_template', mock_render_template):
                                res = client.post(url, query_string=input)
                                mock_render_template.assert_called()

    #action_endpoint is identifier_grant and community is not root index
    url = url_for('weko_workflow.display_activity', activity_id='A-00000001-10001')
    input = {'community': 'test'}
    action_endpoint = 'identifier_grant'
    item = item_metadata

    with patch('weko_workflow.views.get_activity_display_info',
            return_value=(action_endpoint, action_id, activity_detail, cur_action, histories, item, \
            steps, temporary_comment, workflow_detail)):
        with patch('weko_workflow.views.item_login',return_value=(template_url,
                need_file,need_billing_file,record,json_schema,schema_form,item_save_uri,
                files,endpoints,need_thumbnail,files_thumbnail,allow_multi_thumbnail)):
            with patch('weko_workflow.views.get_pid_and_record',return_value=(test_pid,dict(test="test"))):
                with patch('weko_workflow.views.GetCommunity.get_community_by_id',return_value=test_comm):
                    with patch('weko_records_ui.utils.get_list_licence',return_value=license_list):
                        with patch('weko_workflow.views.get_main_record_detail',return_value=record_detail_alt):
                            with patch('weko_workflow.views.render_template', mock_render_template):
                                res = client.post(url, query_string=input)
                                mock_render_template.assert_called()
    # not identifier_setting
    url = url_for('weko_workflow.display_activity', activity_id='A-00000001-10001')
    input = {'community': 'test'}
    action_endpoint = 'identifier_grant'
    item = item_metadata

    with patch('weko_workflow.views.get_activity_display_info',
            return_value=(action_endpoint, action_id, activity_detail, cur_action, histories, item, \
            steps, temporary_comment, workflow_detail)):
        with patch('weko_workflow.views.item_login',return_value=(template_url,
                need_file,need_billing_file,record,json_schema,schema_form,item_save_uri,
                files,endpoints,need_thumbnail,files_thumbnail,allow_multi_thumbnail)):
            with patch('weko_workflow.views.get_pid_and_record',return_value=(test_pid,dict(test="test"))):
                with patch('weko_workflow.views.GetCommunity.get_community_by_id',return_value=test_comm):
                    with patch('weko_records_ui.utils.get_list_licence',return_value=license_list):
                        with patch('weko_workflow.views.get_main_record_detail',return_value=record_detail_alt):
                            with patch('weko_workflow.views.render_template', mock_render_template):
                                with patch("weko_workflow.views.get_identifier_setting", return_value=None):
                                    res = client.post(url, query_string=input)
                                    mock_render_template.assert_called()

    #action_endpoint is identifier_grant and community is not root index
    url = url_for('weko_workflow.display_activity', activity_id='A-00000001-10001')
    input = {'community': 'test'}
    action_endpoint = 'item_login'
    item = item_metadata

    with patch('weko_workflow.views.get_activity_display_info',
            return_value=(action_endpoint, action_id, activity_detail, cur_action, histories, item, \
            steps, temporary_comment, workflow_detail)):
        with patch('weko_workflow.views.item_login',return_value=(template_url,
                need_file,need_billing_file,record,json_schema,schema_form,item_save_uri,
                files,endpoints,need_thumbnail,files_thumbnail,allow_multi_thumbnail)):
            with patch('weko_workflow.views.get_pid_and_record'):
                with patch('weko_workflow.views.GetCommunity.get_community_by_id',return_value=test_comm):
                    with patch('weko_records_ui.utils.get_list_licence',return_value=license_list):
                        with patch('weko_workflow.views.get_main_record_detail',return_value=record_detail_alt):
                            with patch('weko_workflow.views.render_template', mock_render_template):
                                res = client.post(url, query_string=input)
                                mock_render_template.assert_called()


    #json_schema is not None
    url = url_for('weko_workflow.display_activity', activity_id='A-00000001-10001')
    input = {}
    action_endpoint = 'item_login'
    template_url = "weko_items_ui/iframe/item_edit.html"
    json_schema = "test"

    with patch('weko_workflow.views.get_activity_display_info',
            return_value=(action_endpoint, action_id, activity_detail, cur_action, histories, item, \
            steps, temporary_comment, workflow_detail)):
        with patch('weko_workflow.views.item_login',return_value=(template_url,
                need_file,need_billing_file,record,json_schema,schema_form,item_save_uri,
                files,endpoints,need_thumbnail,files_thumbnail,allow_multi_thumbnail)):
            with patch('weko_workflow.views.get_pid_and_record',return_value=(test_pid,None)):
                with patch('weko_workflow.views.GetCommunity.get_community_by_id',return_value=test_comm):
                    with patch('weko_records_ui.utils.get_list_licence',return_value=license_list):
                        with patch('weko_workflow.views.get_main_record_detail',return_value=record_detail_alt):
                            with patch('weko_workflow.views.render_template', mock_render_template):
                                res = client.post(url, query_string=input)
                                mock_render_template.assert_called()

    #item is not None
    url = url_for('weko_workflow.display_activity', activity_id='A-00000001-10001')
    input = {}
    action_endpoint = 'item_login'
    template_url = "weko_items_ui/iframe/item_edit.html"
    json_schema = "test"
    item = item_metadata

    with patch('weko_workflow.views.get_activity_display_info',
               return_value=(action_endpoint, action_id, activity_detail, cur_action, histories, item, \
               steps, temporary_comment, workflow_detail)):
        with patch('weko_workflow.views.item_login',return_value=(template_url,
                need_file,need_billing_file,record,json_schema,schema_form,item_save_uri,
                files,endpoints,need_thumbnail,files_thumbnail,allow_multi_thumbnail)):
            with patch('weko_workflow.views.get_pid_and_record',return_value=(test_pid,None)):
                with patch('weko_workflow.views.GetCommunity.get_community_by_id',return_value=test_comm):
                    with patch('weko_records_ui.utils.get_list_licence',return_value=license_list):
                        with patch('weko_workflow.views.get_main_record_detail',return_value=record_detail_alt):
                            with patch('weko_workflow.views.render_template', mock_render_template):
                                res = client.post(url, query_string=input)
                                mock_render_template.assert_called()

    #action_endpoint is item_link
    url = url_for('weko_workflow.display_activity', activity_id='A-00000001-10001')
    input = {}
    action_endpoint = 'item_link'
    template_url = "weko_items_ui/iframe/item_edit.html"
    json_schema = "test"
    item = item_metadata

    with patch('weko_workflow.views.get_activity_display_info',
               return_value=(action_endpoint, action_id, activity_detail, cur_action, histories, item, \
               steps, temporary_comment, workflow_detail)):
        with patch('weko_workflow.views.ItemLink.get_item_link_info'):
            with patch('weko_workflow.views.item_login',return_value=(template_url,
                    need_file,need_billing_file,record,json_schema,schema_form,item_save_uri,
                    files,endpoints,need_thumbnail,files_thumbnail,allow_multi_thumbnail)):
                with patch('weko_workflow.views.get_pid_and_record',return_value=(test_pid,None)):
                    with patch('weko_workflow.views.GetCommunity.get_community_by_id',return_value=test_comm):
                        with patch('weko_records_ui.utils.get_list_licence',return_value=license_list):
                            with patch('weko_workflow.views.get_main_record_detail',return_value=record_detail_alt):
                                with patch('weko_workflow.views.render_template', mock_render_template):
                                    res = client.post(url, query_string=input)
                                    mock_render_template.assert_called()

    #action_endpoint is item_login
    url = url_for('weko_workflow.display_activity', activity_id='A-00000001-10001')
    input = {}
    action_endpoint = 'item_login'
    template_url = "weko_items_ui/iframe/item_edit.html"
    json_schema = "test"
    item = item_metadata
    del_session()
    with client.session_transaction() as session:
        assert "itemlogin_id" not in session
    # locked_value is not existed
    with patch('weko_workflow.views.get_activity_display_info',
               return_value=(action_endpoint, action_id, activity_detail, cur_action, histories, item, \
               steps, temporary_comment, workflow_detail)):
        with patch('weko_workflow.views.ItemLink.get_item_link_info'):
            with patch('weko_workflow.views.item_login',return_value=(template_url,
                    need_file,need_billing_file,record,json_schema,schema_form,item_save_uri,
                    files,endpoints,need_thumbnail,files_thumbnail,allow_multi_thumbnail)):
                with patch('weko_workflow.views.get_pid_and_record',return_value=(test_pid,None)):
                    with patch('weko_workflow.views.GetCommunity.get_community_by_id',return_value=test_comm):
                        with patch('weko_records_ui.utils.get_list_licence',return_value=license_list):
                            with patch('weko_workflow.views.get_main_record_detail',return_value=record_detail_alt):
                                with patch('weko_workflow.views.render_template', mock_render_template):
                                    res = client.post(url, query_string=input)
                                    mock_render_template.assert_called()
                                    with client.session_transaction() as session:
                                        assert "itemlogin_id" in session
                                        assert "activity_info" in session

    # locked_value is existed
    del_session()
    with client.session_transaction() as session:
        assert "itemlogin_id" not in session
    current_cache.set("workflow_userlock_activity_5","A-00000001-10001")
    with patch('weko_workflow.views.get_activity_display_info',
               return_value=(action_endpoint, action_id, activity_detail, cur_action, histories, item, \
               steps, temporary_comment, workflow_detail)):
        with patch('weko_workflow.views.ItemLink.get_item_link_info'):
            with patch('weko_workflow.views.item_login',return_value=(template_url,
                    need_file,need_billing_file,record,json_schema,schema_form,item_save_uri,
                    files,endpoints,need_thumbnail,files_thumbnail,allow_multi_thumbnail)):
                with patch('weko_workflow.views.get_pid_and_record',return_value=(test_pid,None)):
                    with patch('weko_workflow.views.GetCommunity.get_community_by_id',return_value=test_comm):
                        with patch('weko_records_ui.utils.get_list_licence',return_value=license_list):
                            with patch('weko_workflow.views.get_main_record_detail',return_value=record_detail_alt):
                                with patch('weko_workflow.views.render_template', mock_render_template):
                                    res = client.post(url, query_string=input)
                                    mock_render_template.assert_called()
                                    with client.session_transaction() as session:
                                        assert "itemlogin_id" not in session
                                        assert "activity_info" not in session
    current_cache.delete("workflow_userlock_activity_5")
    
    #raise PIDDeletedError
    url = url_for('weko_workflow.display_activity', activity_id='A-00000001-10001')
    input = {}
    action_endpoint = 'item_login'
    template_url = "weko_items_ui/iframe/item_edit.html"
    json_schema = "test"
    item = item_metadata
    with patch('weko_workflow.views.get_activity_display_info',
               return_value=(action_endpoint, action_id, activity_detail, cur_action, histories, item, \
               steps, temporary_comment, workflow_detail)):
        with patch('weko_workflow.views.item_login',return_value=(template_url,
                need_file,need_billing_file,record,json_schema,schema_form,item_save_uri,
                files,endpoints,need_thumbnail,files_thumbnail,allow_multi_thumbnail)):
            with patch('weko_workflow.views.get_pid_and_record',side_effect=PIDDeletedError('test','test')):
                with patch('weko_workflow.views.GetCommunity.get_community_by_id',return_value=test_comm):
                    with patch('weko_records_ui.utils.get_list_licence',return_value=license_list):
                        with patch('weko_workflow.views.get_main_record_detail',return_value=record_detail_alt):
                            with patch('weko_workflow.views.render_template', mock_render_template):
                                res = client.post(url, query_string=input)
                                #mock_render_template.assert_called()

    #raise PIDDoesNotExistError
    url = url_for('weko_workflow.display_activity', activity_id='A-00000001-10001')
    input = {}
    action_endpoint = 'item_login'
    template_url = "weko_items_ui/iframe/item_edit.html"
    json_schema = "test"
    item = item_metadata

    with patch('weko_workflow.views.get_activity_display_info',
               return_value=(action_endpoint, action_id, activity_detail, cur_action, histories, item, \
               steps, temporary_comment, workflow_detail)):
        with patch('weko_workflow.views.item_login',return_value=(template_url,
                need_file,need_billing_file,record,json_schema,schema_form,item_save_uri,
                files,endpoints,need_thumbnail,files_thumbnail,allow_multi_thumbnail)):
            with patch('weko_workflow.views.get_pid_and_record',side_effect=PIDDoesNotExistError('test','test')):
                with patch('weko_workflow.views.GetCommunity.get_community_by_id',return_value=test_comm):
                    with patch('weko_records_ui.utils.get_list_licence',return_value=license_list):
                        with patch('weko_workflow.views.get_main_record_detail',return_value=record_detail_alt):
                            with patch('weko_workflow.views.render_template', mock_render_template):
                                res = client.post(url, query_string=input)
                                mock_render_template.assert_called()

    #raise Exception
    url = url_for('weko_workflow.display_activity', activity_id='A-00000001-10001')
    input = {}
    action_endpoint = 'item_login'
    template_url = "weko_items_ui/iframe/item_edit.html"
    json_schema = "test"
    item = item_metadata

    with patch('weko_workflow.views.get_activity_display_info',
               return_value=(action_endpoint, action_id, activity_detail, cur_action, histories, item, \
               steps, temporary_comment, workflow_detail)):
        with patch('weko_workflow.views.item_login',return_value=(template_url,
                need_file,need_billing_file,record,json_schema,schema_form,item_save_uri,
                files,endpoints,need_thumbnail,files_thumbnail,allow_multi_thumbnail)):
            with patch('weko_workflow.views.get_pid_and_record',side_effect=Exception()):
                with patch('weko_workflow.views.GetCommunity.get_community_by_id',return_value=test_comm):
                    with patch('weko_records_ui.utils.get_list_licence',return_value=license_list):
                        with patch('weko_workflow.views.get_main_record_detail',return_value=record_detail_alt):
                            with patch('weko_workflow.views.render_template', mock_render_template):
                                res = client.post(url, query_string=input)
                                mock_render_template.assert_called()

    #approval record is not None
    url = url_for('weko_workflow.display_activity', activity_id='A-00000001-10001')
    input = {}
    action_endpoint = 'item_login'
    template_url = "weko_items_ui/iframe/item_edit.html"
    json_schema = "test"
    item = item_metadata

    with patch('weko_workflow.views.get_activity_display_info',
               return_value=(action_endpoint, action_id, activity_detail, cur_action, histories, item, \
               steps, temporary_comment, workflow_detail)):
        with patch('weko_workflow.views.item_login',return_value=(template_url,
                need_file,need_billing_file,record,json_schema,schema_form,item_save_uri,
                files,endpoints,need_thumbnail,files_thumbnail,allow_multi_thumbnail)):
            with patch('weko_workflow.views.get_pid_and_record',return_value=(test_pid,True)):
                with patch('weko_workflow.views.GetCommunity.get_community_by_id',return_value=test_comm):
                    with patch('weko_records_ui.utils.get_list_licence',return_value=license_list):
                        with patch('weko_workflow.views.get_main_record_detail',return_value=record_detail_alt):
                            with patch('weko_workflow.views.render_template', mock_render_template):
                                res = client.post(url, query_string=input)
                                mock_render_template.assert_called()

    #license_list is None
    url = url_for('weko_workflow.display_activity', activity_id='A-00000001-10001')
    input = {}
    action_endpoint = 'item_login'
    template_url = "weko_items_ui/iframe/item_edit.html"
    json_schema = "test"
    item = item_metadata

    with patch('weko_workflow.views.get_activity_display_info',
               return_value=(action_endpoint, action_id, activity_detail, cur_action, histories, item, \
               steps, temporary_comment, workflow_detail)):
        with patch('weko_workflow.views.item_login',return_value=(template_url,
                need_file,need_billing_file,record,json_schema,schema_form,item_save_uri,
                files,endpoints,need_thumbnail,files_thumbnail,allow_multi_thumbnail)):
            with patch('weko_workflow.views.get_pid_and_record',return_value=(test_pid,None)):
                with patch('weko_workflow.views.GetCommunity.get_community_by_id',return_value=test_comm):
                    with patch('weko_records_ui.utils.get_list_licence',return_value=None):
                        with patch('weko_workflow.views.get_main_record_detail',return_value=record_detail_alt):
                            with patch('weko_workflow.views.render_template', mock_render_template):
                                res = client.post(url, query_string=input)
                                mock_render_template.assert_called()

    #record_detail_alt is None
    url = url_for('weko_workflow.display_activity', activity_id='A-00000001-10001')
    input = {}
    action_endpoint = 'item_login'
    template_url = "weko_items_ui/iframe/item_edit.html"
    json_schema = "test"
    item = item_metadata

    with patch('weko_workflow.views.get_activity_display_info',
               return_value=(action_endpoint, action_id, activity_detail, cur_action, histories, item, \
               steps, temporary_comment, workflow_detail)):
        with patch('weko_workflow.views.item_login',return_value=(template_url,
                need_file,need_billing_file,record,json_schema,schema_form,item_save_uri,
                files,endpoints,need_thumbnail,files_thumbnail,allow_multi_thumbnail)):
            with patch('weko_workflow.views.get_pid_and_record',return_value=(test_pid,None)):
                with patch('weko_workflow.views.GetCommunity.get_community_by_id',return_value=test_comm):
                    with patch('weko_records_ui.utils.get_list_licence',return_value=license_list):
                        with patch('weko_workflow.views.get_main_record_detail',return_value=None):
                            with patch('weko_workflow.views.render_template', mock_render_template):
                                res = client.post(url, query_string=input)
                                mock_render_template.assert_called()
    url = url_for('weko_workflow.display_activity', activity_id='A-00000001-10001')
    input = {'community': 'test'}
    action_endpoint = 'item_login'
    template_url = "weko_items_ui/iframe/item_edit.html"
    json_schema = "test"
    item = item_metadata
    class MockUser:
        id = 0
    mock_user = MagicMock()
    mock_user.id = 0
    
    with patch('weko_workflow.views.get_activity_display_info',
               return_value=(action_endpoint, action_id, activity_detail, cur_action, histories, None, \
               steps, temporary_comment, workflow_detail)):
        with patch('weko_workflow.views.item_login',return_value=(template_url,
                need_file,need_billing_file,record,json_schema,schema_form,item_save_uri,
                files,endpoints,need_thumbnail,files_thumbnail,allow_multi_thumbnail)):
            with patch('weko_workflow.views.get_pid_and_record',return_value=(test_pid,None)):
                with patch('weko_workflow.views.GetCommunity.get_community_by_id',return_value=None):
                    with patch('weko_records_ui.utils.get_list_licence',return_value=license_list):
                        with patch('weko_workflow.views.get_main_record_detail',return_value=None):
                            with patch('weko_workflow.views.render_template', mock_render_template):
                                with patch("flask_login.utils._get_user",return_value=mock_user):
                                    res = client.post(url, query_string=input)
                                    mock_render_template.assert_called()

# .tox/c1/bin/pytest --cov=weko_workflow tests/test_views.py::test_check_authority -v -vv -s --cov-branch --cov-report=term --basetemp=/code/modules/weko-workflow/.tox/c1/tmp
def test_check_authority(app,db,users,db_register,db_records):

    error_msg = _('Authorization required')

    with patch("flask_login.utils._get_user", return_value=users[2]["obj"]):
        # user has admin role
        with patch("weko_workflow.views.check_authority_by_admin", return_value=True):
            result = check_authority(lambda action_id,activity_id:action_id+activity_id)(action_id=str(1),activity_id='A-00000001-10001')  
            assert result == '1A-00000001-10001'
            
    with patch("flask_login.utils._get_user", return_value=users[0]["obj"]):
        # user in deny
        rs = {"allow":[],"deny":[]}
        us = {"allow":[],"deny":[2]}
        with patch("weko_workflow.views.WorkActivity.get_activity_action_role",return_value=(rs,us)):
            result = check_authority(lambda action_id,activity_id:action_id+activity_id)(action_id=str(1),activity_id='A-00000001-10001')  
            assert result.get_json(result)['code'] == 403
            
        # user in allow
        rs = {"allow":[],"deny":[]}
        us = {"allow":[1],"deny":[]}
        with patch("weko_workflow.views.WorkActivity.get_activity_action_role",return_value=(rs,us)):
            result = check_authority(lambda action_id,activity_id:action_id+activity_id)(action_id=str(1),activity_id='A-00000001-10001')  
            assert result.get_json(result)['code'] == 403
            
        # role in deny
<<<<<<< HEAD
        rs = {"allow":[],"deny":[1]}
        us = {"allow":[1],"deny":[]}
=======
        rs = {"allow":[],"deny":[3]}
        us = {"allow":[2],"deny":[]}
>>>>>>> 096eab41
        with patch("weko_workflow.views.WorkActivity.get_activity_action_role",return_value=(rs,us)):
            result = check_authority(lambda action_id,activity_id:action_id+activity_id)(action_id=str(1),activity_id='A-00000001-10001') 
            assert result.get_json(result)['code'] == 403
            
        # role not in allow
        rs = {"allow":[1],"deny":[]}
        us = {"allow":[2],"deny":[]}
        with patch("weko_workflow.views.WorkActivity.get_activity_action_role",return_value=(rs,us)):
            result = check_authority(lambda action_id,activity_id:action_id+activity_id)(action_id=str(1),activity_id='A-00000001-10001') 
            assert result.get_json(result)['code'] == 403
        
        # role not in allow
        rs = {"allow":[3],"deny":[]}
        us = {"allow":[2],"deny":[]}
        with patch("weko_workflow.views.WorkActivity.get_activity_action_role",return_value=(rs,us)):
            result = check_authority(lambda action_id,activity_id:action_id+activity_id)(action_id=str(1),activity_id='A-00000001-10001') 
<<<<<<< HEAD
            assert result.get_json(result)['code'] == 403
=======
            assert result == '1A-00000001-10001'
>>>>>>> 096eab41

# .tox/c1/bin/pytest --cov=weko_workflow tests/test_views.py::test_check_authority_action -v -vv -s --cov-branch --cov-report=term --basetemp=/code/modules/weko-workflow/.tox/c1/tmp
def test_check_authority_action(app,db,users,db_register,db_records):
    # no authentiated
    with app.test_request_context():
        result = check_authority_action()
        assert result == 1
    
    with patch("flask_login.utils._get_user", return_value=users[2]["obj"]):
        # user has admin role
        with patch("weko_workflow.views.check_authority_by_admin", return_value=True):
            result = check_authority_action()
            assert result == 0
            
    with patch("flask_login.utils._get_user", return_value=users[0]["obj"]):
        # user in deny
        rs = {"allow":[],"deny":[]}
        us = {"allow":[],"deny":[2]}
        with patch("weko_workflow.views.WorkActivity.get_activity_action_role",return_value=(rs,us)):
            result = check_authority_action()
            assert result == 1
            
        # user in allow
        rs = {"allow":[],"deny":[]}
        us = {"allow":[2],"deny":[]}
        with patch("weko_workflow.views.WorkActivity.get_activity_action_role",return_value=(rs,us)):
            result = check_authority_action()
            assert result == 0
            
        # role in deny
        rs = {"allow":[],"deny":['Contributor']}
        us = {"allow":[],"deny":[]}
        with patch("weko_workflow.views.WorkActivity.get_activity_action_role",return_value=(rs,us)):
            result = check_authority_action()
            assert result == 1
            
        # role not in allow
        rs = {"allow":[1,2],"deny":[]}
        us = {"allow":[],"deny":[]}
        with patch("weko_workflow.views.WorkActivity.get_activity_action_role",return_value=(rs,us)):
            result = check_authority_action()
            assert result == 1
            
    rs = {"allow":[], "deny":[]}
    us = {"allow":[], "deny":[]}
    with patch("weko_workflow.views.WorkActivity.get_activity_action_role",return_value=(rs,us)):
        activity = db_register["activities"][0]
        with patch("flask_login.utils._get_user", return_value=users[7]["obj"]):
            # cur_user == activity_login_user
            result = check_authority_action(activity_id=activity.activity_id)
            assert result == 0
            
    rs = {"allow":['Contributor'], "deny":[]}
    us = {"allow":[], "deny":[]}
    with patch("weko_workflow.views.WorkActivity.get_activity_action_role",return_value=(rs,us)):
        with patch("flask_login.utils._get_user", return_value=users[0]["obj"]):
            activity = db_register["activities"][1]
            # item_metadata.json[shared_user_id]=cur_user
            item_metadata = ItemMetadata.query.filter_by(id=activity.item_id).one()
            item_metadata.json["shared_user_id"]=users[0]["id"]
            db.session.merge(item_metadata)
            flag_modified(item_metadata,"json")
            db.session.commit()
            result = check_authority_action(activity_id=activity.activity_id)
            assert result == 0
            
            # activity.shared_user_id=cur_user
            item_metadata = ItemMetadata.query.filter_by(id=activity.item_id).one()
            item_metadata.json["shared_user_id"]=-1
            db.session.merge(item_metadata)
            flag_modified(item_metadata,"json")
            activity.shared_user_id=users[0]["id"]
            db.session.merge(activity)
            db.session.commit()
            result = check_authority_action(activity_id=activity.activity_id)
            assert result == 0
            activity.shared_user_id=-1
            db.session.merge(activity)
            db.session.commit()
        
        with patch("flask_login.utils._get_user", return_value=users[7]["obj"]):
            # cur_user = action_handler
            result = check_authority_action(activity_id=activity.activity_id, action_id=3, contain_login_item_application=True, action_order=2)
            assert result == 0
            
            current_app.config["WEKO_WORKFLOW_ENABLE_CONTRIBUTOR"]=False
            # do not meet all the conditions
            result = check_authority_action(activity_id=activity.activity_id, action_id=3, contain_login_item_application=False, action_order=2)
            assert result == 1


# .tox/c1/bin/pytest --cov=weko_workflow tests/test_views.py::test_withdraw_confirm_nologin -v -vv -s --cov-branch --cov-report=term --basetemp=/code/modules/weko-workflow/.tox/c1/tmp
def test_withdraw_confirm_nologin(client,db_register2):
    """Test of withdraw confirm."""
    url = url_for('weko_workflow.withdraw_confirm', activity_id='1',
                  action_id=1)
    input = {}

    res = client.post(url, json=input)
    assert res.location == 'http://TEST_SERVER.localdomain/login/?next=%2Fworkflow%2Factivity%2Fdetail%2F1%2F1%2Fwithdraw'


# .tox/c1/bin/pytest --cov=weko_workflow tests/test_views.py::test_withdraw_confirm_users -v -vv -s --cov-branch --cov-report=term --basetemp=/code/modules/weko-workflow/.tox/c1/tmp
@pytest.mark.parametrize('users_index, status_code, is_admin', [
    (0, 403, False),
    (1, 403, True),
    (2, 403, True),
    (3, 403, True),
    (4, 403, False),
    (5, 403, False),
    (6, 403, True),
])
def test_withdraw_confirm_users(client, users, db_register_fullaction, users_index, status_code, is_admin):
    """Test of withdraw confirm."""
    login(client=client, email=users[users_index]['email'])
    url = url_for('weko_workflow.withdraw_confirm',
                  activity_id='1',
                  action_id=1)
    input = {}

    roles = {
        'allow': [],
        'deny': []
    }
    action_users = {
        'allow': [],
        'deny': []
    }
    with patch('weko_workflow.views.WorkActivity.get_activity_action_role',
               return_value=(roles, action_users)):
        res = client.post(url, json=input)
        assert res.status_code != status_code

    action_users = {
        'allow': [],
        'deny': [users[users_index]["id"]]
    }
    url = url_for('weko_workflow.withdraw_confirm',
                  activity_id='2',
                  action_id=1)
    with patch('weko_workflow.views.WorkActivity.get_activity_action_role',
               return_value=(roles, action_users)):
        res = client.post(url, json=input)
        data = response_data(res)
        assert res.status_code != status_code
        if is_admin:
            assert data["code"] != 403
        else:
            assert data["code"] == 403

    action_users = {
        'allow': [users[users_index]["id"]],
        'deny': []
    }
    url = url_for('weko_workflow.withdraw_confirm',
                  activity_id='3',
                  action_id=1)
    with patch('weko_workflow.views.WorkActivity.get_activity_action_role',
               return_value=(roles, action_users)):
        res = client.post(url, json=input)
        data = response_data(res)
        assert res.status_code != status_code
        assert data["code"] != 403


# .tox/c1/bin/pytest --cov=weko_workflow tests/test_views.py::test_withdraw_confirm_guestlogin -v -vv -s --cov-branch --cov-report=term --basetemp=/code/modules/weko-workflow/.tox/c1/tmp
def test_withdraw_confirm_guestlogin(guest, client, db_register_fullaction):
    input = {}
    url = url_for('weko_workflow.withdraw_confirm',
                  activity_id="1", action_id=1)
    roles = {
        'allow': [],
        'deny': []
    }
    action_users = {
        'allow': [],
        'deny': []
    }
    with patch('weko_workflow.views.WorkActivity.get_activity_action_role',
               return_value=(roles, action_users)):
        res = guest.post(url, json=input)
        assert res.status_code != 403


# .tox/c1/bin/pytest --cov=weko_workflow tests/test_views.py::test_withdraw_confirm_exception1 -v -vv -s --cov-branch --cov-report=term --basetemp=/code/modules/weko-workflow/.tox/c1/tmp
@pytest.mark.parametrize('users_index', [0, 1, 2, 3, 4, 5, 6])
def test_withdraw_confirm_exception1(client, users, db_register_fullaction, users_index):
    """Test of withdraw confirm."""
    login(client=client, email=users[users_index]['email'])
    url = url_for('weko_workflow.withdraw_confirm', activity_id='1',
            action_id=2)
    input = {"passwd": "DELETE"}
    roles = {
        'allow': [],
        'deny': []
    }
    action_users = {
        'allow': [],
        'deny': []
    }

    # activity_id, action_id check
    with patch('weko_workflow.views.type_null_check', return_value=False):
        with patch('weko_workflow.views.IdentifierHandle'):
            with patch('weko_workflow.views.WorkActivity.get_activity_action_role',
                return_value=(roles, action_users)):
                res = client.post(url, json=input)
                data = response_data(res)
                assert res.status_code == 500
                assert data["code"] == -1
                assert data["msg"] == "argument error"

    # Unexpected error check
    with patch('weko_workflow.views.type_null_check', side_effect=ValueError):
        with patch('weko_workflow.views.IdentifierHandle'):
            with patch('weko_workflow.views.WorkActivity.get_activity_action_role',
                return_value=(roles, action_users)):
                res = client.post(url, json=input)
                data = response_data(res)
                assert res.status_code == 500
                assert data["code"] == -1
                assert data["msg"] == "Error!"


# .tox/c1/bin/pytest --cov=weko_workflow tests/test_views.py::test_withdraw_confirm_exception1_guestlogin -v -vv -s --cov-branch --cov-report=term --basetemp=/code/modules/weko-workflow/.tox/c1/tmp
def test_withdraw_confirm_exception1_guestlogin(guest, client, users, db_register_fullaction):
    """Test of withdraw confirm."""
    url = url_for('weko_workflow.withdraw_confirm', activity_id='1',
            action_id=2)
    input = {"passwd": "DELETE"}
    roles = {
        'allow': [],
        'deny': []
    }
    action_users = {
        'allow': [],
        'deny': []
    }

    # activity_id, action_id check
    with patch('weko_workflow.views.type_null_check', return_value=False):
        with patch('weko_workflow.views.IdentifierHandle'):
            with patch('weko_workflow.views.WorkActivity.get_activity_action_role',
                return_value=(roles, action_users)):
                res = guest.post(url, json=input)
                data = response_data(res)
                assert res.status_code == 500
                assert data["code"] == -1
                assert data["msg"] == "argument error"

    # Unexpected error check
    with patch('weko_workflow.views.type_null_check', side_effect=ValueError):
        with patch('weko_workflow.views.IdentifierHandle'):
            with patch('weko_workflow.views.WorkActivity.get_activity_action_role',
                return_value=(roles, action_users)):
                res = guest.post(url, json=input)
                data = response_data(res)
                assert res.status_code == 500
                assert data["code"] == -1
                assert data["msg"] == "Error!"


# .tox/c1/bin/pytest --cov=weko_workflow tests/test_views.py::test_withdraw_confirm_exception2 -v -vv -s --cov-branch --cov-report=term --basetemp=/code/modules/weko-workflow/.tox/c1/tmp
input_data_list = [
    ({}, 500, -1, "{'passwd': ['Missing data for required field.']}"),
    ({"passwd": None}, 500, -1, "{'passwd': ['Field may not be null.']}"),
    ({"passwd": "something"}, 500, -1, "Invalid password")
]
@pytest.mark.parametrize('input_data, status_code, code, msg', input_data_list)
@pytest.mark.parametrize('users_index', [0, 1, 2, 3, 4, 5, 6])
def test_withdraw_confirm_exception2(client, users, db_register_fullaction, users_index, status_code, input_data, code, msg):
    """Test of withdraw confirm."""
    login(client=client, email=users[users_index]['email'])
    url = url_for('weko_workflow.withdraw_confirm', activity_id='1',
            action_id=2)
    input = input_data
    roles = {
        'allow': [],
        'deny': []
    }
    action_users = {
        'allow': [],
        'deny': []
    }

    with patch('weko_workflow.views.IdentifierHandle'):
        with patch('weko_workflow.views.WorkActivity.get_activity_action_role',
        return_value=(roles, action_users)):
            res = client.post(url, json=input)
            data = response_data(res)
            assert res.status_code == status_code
            assert data["code"] == code
            assert data["msg"] == msg


# .tox/c1/bin/pytest --cov=weko_workflow tests/test_views.py::test_withdraw_confirm_exception2_guestlogin -v -vv -s --cov-branch --cov-report=term --basetemp=/code/modules/weko-workflow/.tox/c1/tmp
@pytest.mark.parametrize('input_data, status_code, code, msg', input_data_list)
def test_withdraw_confirm_exception2_guestlogin(guest, client, users, db_register_fullaction, input_data, status_code, code, msg):
    """Test of withdraw confirm."""
    url = url_for('weko_workflow.withdraw_confirm', activity_id='1',
            action_id=2)
    input = input_data
    roles = {
        'allow': [],
        'deny': []
    }
    action_users = {
        'allow': [],
        'deny': []
    }

    with patch('weko_workflow.views.IdentifierHandle'):
        with patch('weko_workflow.views.WorkActivity.get_activity_action_role',
            return_value=(roles, action_users)):
            res = guest.post(url, json=input)
            data = response_data(res)
            assert res.status_code == status_code
            assert data["code"] == code
            assert data["msg"] == msg


case_list = [
    ("success", 200, 0, "success")
]

@pytest.mark.parametrize('case, status_code, code, msg', case_list)
@pytest.mark.parametrize('users_index', [0, 1, 2, 3, 4, 5, 6])
def test_withdraw_confirm_passwd_delete(client, users, db_register_fullaction, users_index, status_code, case, code, msg):
    """Test of withdraw confirm."""
    login(client=client, email=users[users_index]['email'])
    url = url_for('weko_workflow.withdraw_confirm', activity_id='1',
            action_id=2)
    input = {"passwd": "DELETE"}
    roles = {
        'allow': [],
        'deny': []
    }
    action_users = {
        'allow': [],
        'deny': []
    }

    if case == "success":
        with patch('invenio_pidstore.models.PersistentIdentifier.get_by_object'):
            with patch('weko_workflow.views.WorkActivity.get_action_identifier_grant', return_value={}):
                with patch('weko_workflow.views.IdentifierHandle'):
                    with patch('weko_workflow.views.WorkActivity.get_activity_action_role',
                    return_value=(roles, action_users)):
                        res = client.post(url, json=input)
                        data = response_data(res)
                        assert res.status_code == status_code
                        assert data["code"] == code
                        assert data["msg"] == msg
                        assert data["data"] == {"redirect": url_for('weko_workflow.display_activity', activity_id='1')}

@pytest.mark.parametrize('case, status_code, code, msg', case_list)
def test_withdraw_confirm_passwd_delete_guestlogin(guest, client, users, db_register_fullaction, case, status_code, code, msg):
    """Test of withdraw confirm."""
    url = url_for('weko_workflow.withdraw_confirm', activity_id='1',
            action_id=2)
    input = {"passwd": "DELETE"}
    roles = {
        'allow': [],
        'deny': []
    }
    action_users = {
        'allow': [],
        'deny': []
    }
    session = {
        "guest_url": "guest_url"
    }
    with patch("weko_workflow.views.session",session):
        if case == "success":
            with patch('invenio_pidstore.models.PersistentIdentifier.get_by_object'):
                with patch('weko_workflow.views.WorkActivity.get_action_identifier_grant', return_value={}):
                    with patch('weko_workflow.views.IdentifierHandle'):
                        with patch('weko_workflow.views.WorkActivity.get_activity_action_role',
                        return_value=(roles, action_users)):
                            res = guest.post(url, json=input)
                            data = response_data(res)
                            assert res.status_code == status_code
                            assert data["code"] == code
                            assert data["msg"] == msg
                            assert data["data"] == {"redirect": "guest_url"}

def test_download_activitylog_nologin(client,db_register2):
    """_summary_

    Args:
        client (FlaskClient): flask test client
    """
    #2
    url = url_for('weko_workflow.download_activitylog')
    res =  client.get(url)
    assert res.status_code == 302

# .tox/c1/bin/pytest --cov=weko_workflow tests/test_views.py::test_download_activitylog_1 -v -vv -s --cov-branch --cov-report=term --basetemp=/code/modules/weko-workflow/.tox/c1/tmp
@pytest.mark.parametrize('users_index, status_code', [
    (0, 403),
    (1, 200),
    (2, 200),
    (3, 403),
    (4, 403),
    (5, 403),
    (6, 200),
])
def test_download_activitylog_1(client, db, db_register , users, users_index, status_code):
    """Test of download_activitylog."""
    login(client=client, email=users[users_index]['email'])

    if status_code == 200:
        with pytest.raises(Exception) as e:
            #1
            url = url_for('weko_workflow.download_activitylog',
                        activity_id='2')
            res = client.get(url)
            assert res.status_code == status_code
    else:
        #1
        url = url_for('weko_workflow.download_activitylog',
                    activity_id='2')
        res = client.get(url)
        assert res.status_code == status_code

    #3
    current_app.config.update(
        DELETE_ACTIVITY_LOG_ENABLE = False
    )
    current_app.config.update(
        WEKO_WORKFLOW_FILTER_PARAMS = [
            'createdfrom', 'createdto', 'workflow', 'user', 'item', 'status', 'tab',
            'sizewait', 'sizetodo', 'sizeall', 'pagesall', 'pagestodo', 'pageswait'
        ]
    )

    url = url_for('weko_workflow.download_activitylog',
                tab='all')
    res = client.get(url)
    assert res.status_code == 403


@pytest.mark.parametrize('users_index, status_code', [
    (1, 200),
    (2, 200),
    (6, 200),
])
def test_download_activitylog_2(client, db_register , users, users_index, status_code):
    """Test of download_activitylog."""
    login(client=client, email=users[users_index]['email'])

    with pytest.raises(Exception) as e:
        #4
        url = url_for('weko_workflow.download_activitylog',
                    activity_id='2')
        res = client.get(url)
        assert res.status_code == status_code


    #5
    url = url_for('weko_workflow.download_activitylog',
                activity_id='10')
    res = client.get(url)
    assert res.status_code == 400

    #6
    url = url_for('weko_workflow.download_activitylog',
                tab='all')
    res = client.get(url)
    assert res.status_code == status_code

    #7
    url = url_for('weko_workflow.download_activitylog',
                createdto='1900-01-17')
    res = client.get(url)
    assert res.status_code == 400

def test_clear_activitylog_nologin(client,db_register2):
    """_summary_

    Args:
        client (FlaskClient): flask test client
    """
    #10
    url = url_for('weko_workflow.clear_activitylog')
    res =  client.get(url)
    assert res.status_code == 302


@pytest.mark.parametrize('users_index, status_code', [
    (0, 403),
    (1, 200),
    (2, 200),
    (3, 403),
    (4, 403),
    (5, 403),
    (6, 200),
])
def test_clear_activitylog_1(client, db_register , users, users_index, status_code):
    """Test of clear_activitylog."""
    login(client=client, email=users[users_index]['email'])

    #9,11
    url = url_for('weko_workflow.clear_activitylog',
                activity_id='A-00000001-10001')
    res = client.get(url)
    assert res.status_code == status_code

@pytest.mark.parametrize('users_index, status_code', [
    (1, 200),
    (2, 200),
    (6, 200),
])
def test_clear_activitylog_2(client, db_register , users, users_index, status_code):
    """Test of clear_activitylog."""
    login(client=client, email=users[users_index]['email'])
    #12
    url = url_for('weko_workflow.clear_activitylog',
                activity_id='10')
    res = client.get(url)
    assert res.status_code == 400

@pytest.mark.parametrize('users_index, status_code', [
    (1, 200),
    (2, 200),
    (6, 200),
])
def test_clear_activitylog_3(client, db_register , users, users_index, status_code):
    """Test of clear_activitylog."""
    login(client=client, email=users[users_index]['email'])
    #13
    with patch('weko_workflow.views.WorkActivity.quit_activity', return_value=None):
        url = url_for('weko_workflow.clear_activitylog',
                    activity_id='A-00000001-10001')
        res = client.get(url)
        assert res.status_code == 400

@pytest.mark.parametrize('users_index, status_code', [
    (1, 200),
    (2, 200),
    (6, 200),
])
def test_clear_activitylog_4(client, db_register , users, users_index, status_code):
    """Test of clear_activitylog."""
    login(client=client, email=users[users_index]['email'])
    #14
    with patch('invenio_db.db.session.delete', side_effect=Exception("test error")):
        url = url_for('weko_workflow.clear_activitylog',
                    activity_id='A-00000001-10001')
        res = client.get(url)
        assert res.status_code == 400

@pytest.mark.parametrize('users_index, status_code', [
    (0, 403),
    (1, 200),
    (2, 200),
    (3, 403),
    (4, 403),
    (5, 403),
    (6, 200),
])
def test_clear_activitylog_5(client, db_register , users, users_index, status_code):
    """Test of clear_activitylog."""
    login(client=client, email=users[users_index]['email'])
    #15
    url = url_for('weko_workflow.clear_activitylog',
                tab='all')
    res = client.get(url)
    assert res.status_code == status_code

@pytest.mark.parametrize('users_index, status_code', [
    (1, 200),
    (2, 200),
    (6, 200),
])
def test_clear_activitylog_6(client, db_register , users, users_index, status_code):
    """Test of clear_activitylog."""
    login(client=client, email=users[users_index]['email'])
    #16
    url = url_for('weko_workflow.clear_activitylog',
                createdto='1900-01-17')
    res = client.get(url)
    assert res.status_code == 400

@pytest.mark.parametrize('users_index, status_code', [
    (1, 200),
    (2, 200),
    (6, 200),
])
def test_clear_activitylog_7(client, db_register , users, users_index, status_code):
    """Test of clear_activitylog."""
    login(client=client, email=users[users_index]['email'])
    #17
    with patch('weko_workflow.views.WorkActivity.quit_activity', return_value=None):
        url = url_for('weko_workflow.clear_activitylog',
                    tab='all')
        res = client.get(url)
        assert res.status_code == 400

@pytest.mark.parametrize('users_index, status_code', [
    (1, 200),
    (2, 200),
    (6, 200),
])
def test_clear_activitylog_8(client, db_register , users, users_index, status_code):
    """Test of clear_activitylog."""
    login(client=client, email=users[users_index]['email'])
    #18
    with patch('invenio_db.db.session.delete', side_effect=Exception("test error")):
        url = url_for('weko_workflow.clear_activitylog',
                    tab='all')
        res = client.get(url)
        assert res.status_code == 400

@pytest.mark.parametrize('users_index, status_code', [
    (0, 403),
    (1, 200),
    (2, 200),
    (3, 403),
    (4, 403),
    (5, 403),
    (6, 200),
])
def test_clear_activitylog_9(client, db_register , users, users_index, status_code):
    """Test of clear_activitylog."""
    login(client=client, email=users[users_index]['email'])
    #19
    current_app.config.update(
        DELETE_ACTIVITY_LOG_ENABLE = False
    )

    url = url_for('weko_workflow.clear_activitylog',
                tab='all')
    res = client.get(url)
    assert res.status_code == 403

# class ActivityActionResource(ContentNegotiatedMethodView):
# .tox/c1/bin/pytest --cov=weko_workflow tests/test_views.py::test_ActivityActionResource_post -vv -s --cov-branch --cov-report=term --basetemp=/code/modules/weko-workflow/.tox/c1/tmp
def test_ActivityActionResource_post(client, db_register , users):
    url = '/depositactivity/{}'.format(db_register['activities'][0].activity_id)
    login(client=client, email=users[2]['email'])
    res = client.get(url)
    assert res.status_code == 400<|MERGE_RESOLUTION|>--- conflicted
+++ resolved
@@ -662,7 +662,7 @@
     input = {"activity_id":"A-20220921-00001","title":"test","shared_user_id":-1}
     with patch('weko_workflow.views.save_activity_data'):
         res = client.post(url, json=input)
-        assert res.status_code != 302 
+        assert res.status_code != 302
 
 # .tox/c1/bin/pytest --cov=weko_workflow tests/test_views.py::test_save_activity_acl_guestlogin -vv -s --cov-branch --cov-report=term --basetemp=/code/modules/weko-workflow/.tox/c1/tmp
 def test_save_activity_acl_guestlogin(guest):
@@ -686,14 +686,14 @@
 def test_save_activity(client, users, db_register, users_index, status_code):
     login(client=client, email=users[users_index]['email'])
     url = url_for('weko_workflow.save_activity')
-    
+
     input = {"activity_id":"A-20220921-00001","title":"test"}
     res = client.post(url, json=input)
     data = response_data(res)
     assert res.status_code== 400
     assert data["code"] == -1
     assert data["msg"] == "{'shared_user_id': ['Missing data for required field.']}"
-    
+
     input = {"activity_id":"A-20220921-00001","title":"test","shared_user_id":-1}
     with patch('weko_workflow.views.save_activity_data'):
         res = client.post(url, json=input)
@@ -713,7 +713,7 @@
 # .tox/c1/bin/pytest --cov=weko_workflow tests/test_views.py::test_save_activity_guestlogin -vv -s --cov-branch --cov-report=term --basetemp=/code/modules/weko-workflow/.tox/c1/tmp
 def test_save_activity_guestlogin(guest):
     url = url_for('weko_workflow.save_activity')
-    
+
     input = {"activity_id":"A-20220921-00001","title":"test"}
     res = guest.post(url, json=input)
     data = response_data(res)
@@ -1353,7 +1353,7 @@
     assert q.activity_status == ActionStatusPolicy.ACTION_BEGIN
     assert q.action_id == 3
     assert q.action_status == None
-    assert q.action_order == 2    
+    assert q.action_order == 2
     q = PersistentIdentifier.query.filter(
         PersistentIdentifier.object_uuid==item_id2,
         PersistentIdentifier.object_type=='rec',
@@ -1542,7 +1542,7 @@
         assert data["msg"] == err_msg
         q = ActionJournal.query.filter(ActionJournal.activity_id=="2", ActionJournal.action_id==6).first()
         assert q.action_journal == {"issn":"test issn 1"}
-    
+
     # action: identifier grant
     update_activity_order("2",7,5,item_id2)
     q = ActivityAction.query.filter(ActivityAction.activity_id=="2", ActivityAction.action_id==7).first()
@@ -1940,7 +1940,7 @@
         assert len(q) == 0
     else:
         assert len(q) == 1
-    
+
     ## exist feedbackmail
     ### exist feedbackmail, exist maillist
     update_activity_order("2",4,6,item_id2)
@@ -2154,7 +2154,7 @@
     mock_signal = mocker.patch("weko_workflow.views.item_created.send")
     new_item = uuid.uuid4()
     mocker.patch("weko_workflow.views.handle_finish_workflow",return_value=new_item)
-    
+
     urls = []
     urls.append(url_for("weko_workflow.next_action",
                 activity_id="A-00000001-20001", action_id=3))
@@ -2166,7 +2166,7 @@
                 activity_id="A-00000001-20004", action_id=4))
     # update_activity_order("2",3,2)
     input = {
-        
+
     }
 
     for url in urls:
@@ -2518,17 +2518,17 @@
     login(client=client, email=users[2]['email'])
     current_cache.delete("workflow_userlock_activity_5")
     url = url_for('weko_workflow.is_user_locked')
-    
+
     # not exist cache
     res = client.get(url)
     assert res.status_code == 200
     assert json.loads(res.data) == {"is_open": False, "activity_id": ""}
-    
+
     current_cache.set("workflow_userlock_activity_5","1")
     res = client.get(url)
     assert res.status_code == 200
     assert json.loads(res.data) == {"is_open": True, "activity_id": "1"}
-    
+
     current_cache.delete("workflow_userlock_activity_5")
 
 
@@ -2560,13 +2560,13 @@
     assert res.status_code == 200
     assert json.loads(res.data) == {"code":200,"msg":"Success","err":"","locked_by_username":""}
     assert current_cache.get("workflow_userlock_activity_5") == "1"
-    
+
     # exist cache
     res = client.post(url)
     assert res.status_code == 200
     assert json.loads(res.data) == {"code":200,"msg":"","err":"Opened","locked_by_username":""}
     assert current_cache.get("workflow_userlock_activity_5") == "1"
-    
+
     current_cache.delete("workflow_userlock_activity_5")
 
 
@@ -2598,7 +2598,7 @@
     assert res.status_code == 200
     assert json.loads(res.data) == {"code": 200, "msg": "User Unlock Success"}
     assert current_cache.get("workflow_userlock_activity_5") == None
-    
+
     # is_opened is False
     data = json.dumps({"is_opened": False})
     res = client.post(url,data=data)
@@ -2715,7 +2715,7 @@
                 res = client.post(url, data=input)
                 assert res.status_code == 500
                 assert json.loads(res.data) == {"code": -1, "msg": "can not get user locked"}
-    
+
     # not exist action status is doing
     activity_action = ActivityAction.query.filter_by(
         activity_id="A-00000003-00000",
@@ -2740,7 +2740,7 @@
     activity_action.action_status="M"
     db.session.merge(activity_action)
     db.session.commit()
-    
+
     # not exist action_handler
     activity_action = ActivityAction.query.filter_by(
         activity_id="A-00000003-00000",
@@ -3671,7 +3671,7 @@
                                         assert "itemlogin_id" not in session
                                         assert "activity_info" not in session
     current_cache.delete("workflow_userlock_activity_5")
-    
+
     #raise PIDDeletedError
     url = url_for('weko_workflow.display_activity', activity_id='A-00000001-10001')
     input = {}
@@ -3812,7 +3812,7 @@
         id = 0
     mock_user = MagicMock()
     mock_user.id = 0
-    
+
     with patch('weko_workflow.views.get_activity_display_info',
                return_value=(action_endpoint, action_id, activity_detail, cur_action, histories, None, \
                steps, temporary_comment, workflow_detail)):
@@ -3836,53 +3836,44 @@
     with patch("flask_login.utils._get_user", return_value=users[2]["obj"]):
         # user has admin role
         with patch("weko_workflow.views.check_authority_by_admin", return_value=True):
-            result = check_authority(lambda action_id,activity_id:action_id+activity_id)(action_id=str(1),activity_id='A-00000001-10001')  
+            result = check_authority(lambda action_id,activity_id:action_id+activity_id)(action_id=str(1),activity_id='A-00000001-10001')
             assert result == '1A-00000001-10001'
-            
+
     with patch("flask_login.utils._get_user", return_value=users[0]["obj"]):
         # user in deny
         rs = {"allow":[],"deny":[]}
         us = {"allow":[],"deny":[2]}
         with patch("weko_workflow.views.WorkActivity.get_activity_action_role",return_value=(rs,us)):
-            result = check_authority(lambda action_id,activity_id:action_id+activity_id)(action_id=str(1),activity_id='A-00000001-10001')  
+            result = check_authority(lambda action_id,activity_id:action_id+activity_id)(action_id=str(1),activity_id='A-00000001-10001')
             assert result.get_json(result)['code'] == 403
-            
+
         # user in allow
         rs = {"allow":[],"deny":[]}
         us = {"allow":[1],"deny":[]}
         with patch("weko_workflow.views.WorkActivity.get_activity_action_role",return_value=(rs,us)):
-            result = check_authority(lambda action_id,activity_id:action_id+activity_id)(action_id=str(1),activity_id='A-00000001-10001')  
+            result = check_authority(lambda action_id,activity_id:action_id+activity_id)(action_id=str(1),activity_id='A-00000001-10001')
             assert result.get_json(result)['code'] == 403
-            
+
         # role in deny
-<<<<<<< HEAD
         rs = {"allow":[],"deny":[1]}
         us = {"allow":[1],"deny":[]}
-=======
-        rs = {"allow":[],"deny":[3]}
-        us = {"allow":[2],"deny":[]}
->>>>>>> 096eab41
         with patch("weko_workflow.views.WorkActivity.get_activity_action_role",return_value=(rs,us)):
-            result = check_authority(lambda action_id,activity_id:action_id+activity_id)(action_id=str(1),activity_id='A-00000001-10001') 
+            result = check_authority(lambda action_id,activity_id:action_id+activity_id)(action_id=str(1),activity_id='A-00000001-10001')
             assert result.get_json(result)['code'] == 403
-            
+
         # role not in allow
         rs = {"allow":[1],"deny":[]}
         us = {"allow":[2],"deny":[]}
         with patch("weko_workflow.views.WorkActivity.get_activity_action_role",return_value=(rs,us)):
-            result = check_authority(lambda action_id,activity_id:action_id+activity_id)(action_id=str(1),activity_id='A-00000001-10001') 
+            result = check_authority(lambda action_id,activity_id:action_id+activity_id)(action_id=str(1),activity_id='A-00000001-10001')
             assert result.get_json(result)['code'] == 403
-        
+
         # role not in allow
         rs = {"allow":[3],"deny":[]}
         us = {"allow":[2],"deny":[]}
         with patch("weko_workflow.views.WorkActivity.get_activity_action_role",return_value=(rs,us)):
-            result = check_authority(lambda action_id,activity_id:action_id+activity_id)(action_id=str(1),activity_id='A-00000001-10001') 
-<<<<<<< HEAD
+            result = check_authority(lambda action_id,activity_id:action_id+activity_id)(action_id=str(1),activity_id='A-00000001-10001')
             assert result.get_json(result)['code'] == 403
-=======
-            assert result == '1A-00000001-10001'
->>>>>>> 096eab41
 
 # .tox/c1/bin/pytest --cov=weko_workflow tests/test_views.py::test_check_authority_action -v -vv -s --cov-branch --cov-report=term --basetemp=/code/modules/weko-workflow/.tox/c1/tmp
 def test_check_authority_action(app,db,users,db_register,db_records):
@@ -3890,13 +3881,13 @@
     with app.test_request_context():
         result = check_authority_action()
         assert result == 1
-    
+
     with patch("flask_login.utils._get_user", return_value=users[2]["obj"]):
         # user has admin role
         with patch("weko_workflow.views.check_authority_by_admin", return_value=True):
             result = check_authority_action()
             assert result == 0
-            
+
     with patch("flask_login.utils._get_user", return_value=users[0]["obj"]):
         # user in deny
         rs = {"allow":[],"deny":[]}
@@ -3904,28 +3895,28 @@
         with patch("weko_workflow.views.WorkActivity.get_activity_action_role",return_value=(rs,us)):
             result = check_authority_action()
             assert result == 1
-            
+
         # user in allow
         rs = {"allow":[],"deny":[]}
         us = {"allow":[2],"deny":[]}
         with patch("weko_workflow.views.WorkActivity.get_activity_action_role",return_value=(rs,us)):
             result = check_authority_action()
             assert result == 0
-            
+
         # role in deny
         rs = {"allow":[],"deny":['Contributor']}
         us = {"allow":[],"deny":[]}
         with patch("weko_workflow.views.WorkActivity.get_activity_action_role",return_value=(rs,us)):
             result = check_authority_action()
             assert result == 1
-            
+
         # role not in allow
         rs = {"allow":[1,2],"deny":[]}
         us = {"allow":[],"deny":[]}
         with patch("weko_workflow.views.WorkActivity.get_activity_action_role",return_value=(rs,us)):
             result = check_authority_action()
             assert result == 1
-            
+
     rs = {"allow":[], "deny":[]}
     us = {"allow":[], "deny":[]}
     with patch("weko_workflow.views.WorkActivity.get_activity_action_role",return_value=(rs,us)):
@@ -3934,7 +3925,7 @@
             # cur_user == activity_login_user
             result = check_authority_action(activity_id=activity.activity_id)
             assert result == 0
-            
+
     rs = {"allow":['Contributor'], "deny":[]}
     us = {"allow":[], "deny":[]}
     with patch("weko_workflow.views.WorkActivity.get_activity_action_role",return_value=(rs,us)):
@@ -3948,7 +3939,7 @@
             db.session.commit()
             result = check_authority_action(activity_id=activity.activity_id)
             assert result == 0
-            
+
             # activity.shared_user_id=cur_user
             item_metadata = ItemMetadata.query.filter_by(id=activity.item_id).one()
             item_metadata.json["shared_user_id"]=-1
@@ -3962,12 +3953,12 @@
             activity.shared_user_id=-1
             db.session.merge(activity)
             db.session.commit()
-        
+
         with patch("flask_login.utils._get_user", return_value=users[7]["obj"]):
             # cur_user = action_handler
             result = check_authority_action(activity_id=activity.activity_id, action_id=3, contain_login_item_application=True, action_order=2)
             assert result == 0
-            
+
             current_app.config["WEKO_WORKFLOW_ENABLE_CONTRIBUTOR"]=False
             # do not meet all the conditions
             result = check_authority_action(activity_id=activity.activity_id, action_id=3, contain_login_item_application=False, action_order=2)
