# -*- coding: utf-8 -*-
#
# This file is part of WEKO3.
# Copyright (C) 2017 National Institute of Informatics.
#
# WEKO3 is free software; you can redistribute it
# and/or modify it under the terms of the GNU General Public License as
# published by the Free Software Foundation; either version 2 of the
# License, or (at your option) any later version.
#
# WEKO3 is distributed in the hope that it will be
# useful, but WITHOUT ANY WARRANTY; without even the implied warranty of
# MERCHANTABILITY or FITNESS FOR A PARTICULAR PURPOSE.  See the GNU
# General Public License for more details.
#
# You should have received a copy of the GNU General Public License
# along with WEKO3; if not, write to the
# Free Software Foundation, Inc., 59 Temple Place, Suite 330, Boston,
# MA 02111-1307, USA.

"""Module tests."""
import threading
from typing_extensions import Self
from unittest.mock import MagicMock
from weko_workflow.api import WorkActivity
import pytest
from mock import patch
<<<<<<< HEAD
from flask import Flask, json, jsonify, url_for, session,make_response
from flask_babelex import gettext as _
from invenio_db import db
from sqlalchemy import func
from datetime import datetime
import uuid
=======
from flask import Flask, json, jsonify, url_for, session
from invenio_db import db
from sqlalchemy import func
from datetime import datetime
>>>>>>> 66d0af59

import weko_workflow.utils
from weko_workflow import WekoWorkflow
from weko_workflow.config import WEKO_WORKFLOW_TODO_TAB, WEKO_WORKFLOW_WAIT_TAB,WEKO_WORKFLOW_ALL_TAB
from flask_security import login_user
from weko_workflow.models import ActionFeedbackMail, Activity, ActionStatus, Action, WorkFlow, FlowDefine, FlowAction
from invenio_accounts.testutils import login_user_via_session as login
<<<<<<< HEAD
from weko_workflow.views import previous_action
from weko_records_ui.models import FilePermission
def response_data(response):
    return json.loads(response.data)
=======
from weko_workflow.views import unlock_activity, check_approval, get_feedback_maillist, save_activity
from weko_records_ui.models import FilePermission
def response_data(response):
    return json.loads(response.data)


>>>>>>> 66d0af59
def test_index_acl_nologin(client):
    """_summary_

    Args:
        client (FlaskClient): flask test client
    """    
    url = url_for('weko_workflow.index')
    res =  client.get(url)
    assert res.status_code == 302
    assert res.location == url_for('security.login', next="/workflow/",_external=True)

# @pytest.mark.parametrize('users_index, status_code', [
#     (0, 200),
#     (1, 200),
#     (2, 200),
#     (3, 200),
#     (4, 200),
#     (5, 200),
#     (6, 200),
# ])
# def test_index_acl(client, users, db_register2,users_index, status_code):
#     login(client=client, email=users[users_index]['email'])
#     url = url_for('weko_workflow.index',_external=True)
#     res = client.get(url)
#     assert res.status_code == status_code
# 
#     url = url_for('weko_workflow.index',community="a",_external=True)
#     res = client.get(url)
#     assert res.status_code == status_code
# 
#     url = url_for('weko_workflow.index',tab=WEKO_WORKFLOW_TODO_TAB,_external=True)
#     res = client.get(url)
#     assert res.status_code == status_code
# 
#     url = url_for('weko_workflow.index',tab=WEKO_WORKFLOW_TODO_TAB,community="a",_external=True)
#     res = client.get(url)
#     assert res.status_code == status_code
# 
#     url = url_for('weko_workflow.index',tab=WEKO_WORKFLOW_WAIT_TAB,_external=True)
#     res = client.get(url)
#     assert res.status_code == status_code
# 
#     url = url_for('weko_workflow.index',tab=WEKO_WORKFLOW_WAIT_TAB,community="a",_external=True)
#     res = client.get(url)
#     assert res.status_code == status_code
# 
#     url = url_for('weko_workflow.index',tab=WEKO_WORKFLOW_ALL_TAB,_external=True)
#     res = client.get(url)
#     assert res.status_code == status_code
# 
#     url = url_for('weko_workflow.index',tab=WEKO_WORKFLOW_ALL_TAB,community="a",_external=True)
#     res = client.get(url)
#     assert res.status_code == status_code
# 
# def test_init_activity_acl_nologin(client):
#     """Test init_activity.
# 
#     Args:
#         client (_type_): _description_
#     """    
#     
#     """"""
#     url = url_for('weko_workflow.init_activity')
#     input = {'workflow_id': 1, 'flow_id': 1}
#     res = client.post(url, json=input)
#     assert res.status_code == 302
#     assert res.location == url_for('security.login', next="/workflow/activity/init",_external=True)
# 
# 
# @pytest.mark.parametrize('users_index, status_code', [
#     (0, 200),
#     (1, 200),
#     (2, 200),
#     (3, 200),
#     (4, 200),
#     (5, 200),
#     (6, 200),
# ])
# def test_init_activity_acl(client, users, users_index, status_code,db_register):
#     """_summary_
# 
#     Args:
#         client (_type_): _description_
#         users (_type_): _description_
#         users_index (_type_): _description_
#         status_code (_type_): _description_
#         db_register (_type_): _description_
#     """    
#     login(client=client, email=users[users_index]['email'])
#     url = url_for('weko_workflow.init_activity')
#     input = {'workflow_id': db_register['workflow'].id, 'flow_id': db_register['flow_define'].id}
#     res = client.post(url, json=input)
#     assert res.status_code == status_code
# 
# @pytest.mark.parametrize('users_index, status_code', [
#     (0, 200),
#     (1, 200),
#     (2, 200),
#     (3, 200),
#     (4, 200),
#     (5, 200),
#     (6, 200),
# ])
# def test_init_activity(client, users,users_index, status_code,db_register):
#     login(client=client, email=users[users_index]['email'])
#     url = url_for('weko_workflow.init_activity')
#     input = {'workflow_id': db_register['workflow'].id, 'flow_id': db_register['flow_define'].id}
#     res = client.post(url, json=input)
#     assert res.status_code == status_code
# 
#     input = {'workflow_id': -99, 'flow_id': db_register['flow_define'].id}
#     res = client.post(url, json=input)
#     assert res.status_code == 500
# 
#     input = {'workflow_id': db_register['workflow'].id, 'flow_id': -99}
#     res = client.post(url, json=input)
#     assert res.status_code == 500
# 
# 
#     input = {'workflow_id': db_register['workflow'].id}
#     res = client.post(url, json=input)
#     assert res.status_code == 400
# 
#     input = {'flow_id': db_register['flow_define'].id}
#     res = client.post(url, json=input)
#     assert res.status_code == 400
# 
#     input = {}
#     res = client.post(url, json=input)
#     assert res.status_code == 400
# 
#     input = {'workflow_id': str(db_register['workflow'].id), 'flow_id': str(db_register['flow_define'].id)}
#     res = client.post(url, json=input)
#     assert res.status_code == 200
# 
#     input = {'workflow_id': 'd'+str(db_register['workflow'].id), 'flow_id': str(db_register['flow_define'].id)}
#     res = client.post(url, json=input)
#     assert res.status_code == 400
# 
#     input = {'workflow_id': str(db_register['workflow'].id)+'d', 'flow_id': str(db_register['flow_define'].id)}
#     res = client.post(url, json=input)
#     assert res.status_code == 400
# 
#     input = {'workflow_id': None, 'flow_id': db_register['flow_define'].id}
#     res = client.post(url, json=input)
#     assert res.status_code == 400
# 
#     input = {'workflow_id': db_register['workflow'].id, 'flow_id': None}
#     res = client.post(url, json=input)
#     assert res.status_code == 400
# 
#     input = {'workflow_id': db_register['workflow'].id, 'flow_id': db_register['flow_define'].id, 'itemtype_id': db_register['item_type'].id}
#     res = client.post(url, json=input)
#     assert res.status_code == 200
# 
#     input = {'workflow_id': db_register['workflow'].id, 'flow_id': db_register['flow_define'].id, 'unknown':'unknown'}
#     res = client.post(url, json=input)
#     assert res.status_code == 200
# 
# 
# 
# 
# def test_init_activity_guest_nologin(client):
#     """Test init activity for guest user."""
#     url = url_for('weko_workflow.init_activity_guest')
#     input = {'guest_mail': 'test@guest.com', 'workflow_id': 1, 'flow_id': 1,
#              'item_type_id': 1, 'record_id': 1, 'guest_item_title': 'test',
#              'file_name': 'test_file'}
# 
#     res = client.post(url, json=input)
#     assert res.status_code == 200
# 
# 
# @pytest.mark.parametrize('users_index, status_code', [
#     (0, 200),
#     (1, 200),
#     (2, 200),
#     (3, 200),
#     (4, 200),
#     (5, 200),
#     (6, 200),
# ])
# def test_init_activity_guest_users(client, users, users_index, status_code):
#     """Test init activity for guest user."""
#     login(client=client, email=users[users_index]['email'])
#     url = url_for('weko_workflow.init_activity_guest')
#     input = {'guest_mail': 'test@guest.com', 'workflow_id': 1, 'flow_id': 1,
#              'item_type_id': 1, 'record_id': 1, 'guest_item_title': 'test',
#              'file_name': 'test_file'}
# 
#     res = client.post(url, json=input)
#     assert res.status_code == status_code
# 
# 
# def test_find_doi_nologin(client):
#     """Test of find doi."""
#     url = url_for('weko_workflow.find_doi')
#     input = {}
# 
#     res = client.post(url, json=input)
#     assert res.status_code == 302
#     # TODO check that the path changed
#     # assert res.url == url_for('security.login')
# 
# 
# @pytest.mark.parametrize('users_index, status_code', [
#     (0, 200),
#     (1, 200),
#     (2, 200),
#     (3, 200),
#     (4, 200),
#     (5, 200),
#     (6, 200),
# ])
# def test_find_doi_users(client, users, users_index, status_code):
#     """Test of find doi."""
#     login(client=client, email=users[users_index]['email'])
#     url = url_for('weko_workflow.find_doi')
#     input = {}
# 
#     res = client.post(url, json=input)
#     assert res.status_code == status_code
# 
# 
# def test_save_activity_nologin(client):
#     """Test of save activity."""
#     url = url_for('weko_workflow.save_activity')
#     input = {}
# 
#     res = client.post(url, json=input)
#     assert res.status_code == 302
#     # TODO check that the path changed
#     # assert res.url == url_for('security.login')
# 
# 
# @pytest.mark.parametrize('users_index, status_code', [
#     (0, 200),
#     (1, 200),
#     (2, 200),
#     (3, 200),
#     (4, 200),
#     (5, 200),
#     (6, 200),
# ])
# def test_save_activity_users(client, users, users_index, status_code):
#     """Test of save activity."""
#     login(client=client, email=users[users_index]['email'])
#     url = url_for('weko_workflow.save_activity')
#     input = {}
# 
#     res = client.post(url, json=input)
#     assert res.status_code == status_code
# 
# 
# def test_save_feedback_maillist_nologin(client):
#     """Test of save feedback maillist."""
#     url = url_for('weko_workflow.save_feedback_maillist',
#                   activity_id='1', action_id=1)
#     input = {}
# 
#     res = client.post(url, json=input)
#     assert res.status_code == 302
#     # TODO check that the path changed
#     # assert res.url == url_for('security.login')
# 
# 
# @pytest.mark.parametrize('users_index, status_code', [
#     (0, 200),
#     (1, 200),
#     (2, 200),
#     (3, 200),
#     (4, 200),
#     (5, 200),
#     (6, 200),
# ])
# def test_save_feedback_maillist_users(client, users, db_register, users_index, status_code):
#     """Test of save feedback maillist."""
#     login(client=client, email=users[users_index]['email'])
#     url = url_for('weko_workflow.save_feedback_maillist',
#                   activity_id='1', action_id=1)
#     input = {}
# 
#     roles = {
#         'allow': [],
#         'deny': []
#     }
#     action_users = {
#         'allow': [],
#         'deny': []
#     }
# 
#     with patch('weko_workflow.views.WorkActivity.get_activity_action_role',
#                return_value=(roles, action_users)):
#         res = client.post(url, json=input)
#         assert res.status_code == status_code
# 
# 
# def test_previous_action_acl_nologin(client):
#     """Test of previous action."""
#     url = url_for('weko_workflow.previous_action', activity_id='1',
#                   action_id=1, req=1)
#     input = {}
# 
#     res = client.post(url, json=input)
#     assert res.status_code == 302
#     assert res.location == url_for('security.login',next="/workflow/activity/action/1/1/rejectOrReturn/1",_external=True)
# 
# 
# @pytest.mark.parametrize('users_index, status_code, status_code_deny, status_code_allow', [
#     (0, 200, 403, 0),
#     (1, 200, 0, 0),
#     (2, 200, 0, 0),
#     (3, 200, 0, 0),
#     (4, 200, 403, 0),
#     (5, 200, 403, 0),
#     (6, 200, 0, 0),
# ])
# def test_previous_action_acl_users(client, users, db_register, users_index, status_code, status_code_deny, status_code_allow):
#     """Test of previous action."""
#     login(client=client, email=users[users_index]['email'])
#     url = url_for('weko_workflow.previous_action', 
#                   activity_id='1',
#                   action_id=1, req=1)
#     input = {}
# 
#     roles = {
#         'allow': [],
#         'deny': []
#     }
#     action_users = {
#         'allow': [],
#         'deny': []
#     }
#     with patch('weko_workflow.views.WorkActivity.get_activity_action_role',
#                return_value=(roles, action_users)):
#         res = client.post(url, json=input)
#         assert res.status_code == status_code
# 
#     action_users = {
#         'allow': [],
#         'deny': [users[users_index]["id"]]
#     }
#     url = url_for('weko_workflow.previous_action', 
#                 activity_id='2',
#                 action_id=1, req=1)
# 
#     with patch('weko_workflow.views.WorkActivity.get_activity_action_role',
#                return_value=(roles, action_users)):
#         res = client.post(url, json=input)
#         data = response_data(res)
#         assert res.status_code == status_code
#         assert data["code"] == status_code_deny
# 
#     action_users = {
#         'allow': [users[users_index]["id"]],
#         'deny': []
#     }
#     url = url_for('weko_workflow.previous_action', 
#                 activity_id='3',
#                 action_id=1, req=1)
# 
#     with patch('weko_workflow.views.WorkActivity.get_activity_action_role',
#                return_value=(roles, action_users)):
#         res = client.post(url, json=input)
#         data = response_data(res)
#         assert res.status_code == status_code
#         assert data["code"] == status_code_allow
# @pytest.mark.parametrize('users_index, status_code', [
#     (0, 200),
#     (1, 200),
#     (2, 200),
#     (3, 200),
#     (4, 200),
#     (5, 200),
#     (6, 200),
# ])
# def test_previous_action(client, users, db_register, users_index, status_code):
#     login(client=client, email=users[users_index]['email'])
#     input = {"action_version":"1.0.0", "commond":"this is test comment."}
#     
#     # req=1
#     url = url_for('weko_workflow.previous_action', 
#                   activity_id='2', action_id=1, req=1)
#     res = client.post(url, json=input)
#     data = response_data(res)
#     assert res.status_code==status_code
#     assert data["code"] == 0
#     assert data["msg"] == "success"
#     
#     # req=0
#     url = url_for('weko_workflow.previous_action',
#                   activity_id='2', action_id=3, req=0)
#     res = client.post(url, json=input)
#     data = response_data(res)
#     assert res.status_code==status_code
#     assert data["code"] == 0
#     assert data["msg"] == "success"
#     
#     # req=-1
#     res = previous_action(activity_id="2", action_id=1, req=-1)
#     data = response_data(res)
#     assert data["code"] == 0
#     assert data["msg"] == "success"
#     
#     # not pre_action
#     url = url_for('weko_workflow.previous_action',
#                   activity_id='2', action_id=3, req=0)
#     with patch("weko_workflow.views.Flow.get_previous_flow_action", return_value=None):
#         res = client.post(url, json=input)
#         data = response_data(res)
#         assert data["code"] == 0
#         assert data["msg"] == "success"
#     
# 
#     # code=-1
#     url = url_for('weko_workflow.previous_action',
#                   activity_id='2', action_id=3, req=0)
#     with patch("weko_workflow.views.WorkActivityHistory.create_activity_history", return_value=None):
#         res = client.post(url, json=input)
#         data = response_data(res)
#         assert data["code"] == -1
#         assert data["msg"] == "error"
#     
#     # code=-2
#     with patch("weko_workflow.views.WorkActivity.upt_activity_action_status", return_value=False):
#         res = client.post(url, json=input)
#         data = response_data(res)
#         assert data["code"] == -2
#         assert data["msg"] == ""
# 
# def test_next_action_acl_nologin(client, db_register_fullaction):
#     """Test of next action."""
#     url = url_for('weko_workflow.next_action', activity_id='1',
#                   action_id=1)
#     input = {}
# 
#     res = client.post(url, json=input)
#     assert res.status_code == 302
#     assert res.location == url_for('security.login',next="/workflow/activity/action/1/1",_external=True)
# 
# 
# @pytest.mark.parametrize('users_index, status_code, status_code_deny, status_code_allow', [
#     (0, 200, 403, 0),
#     (1, 200, 0, 0),
#     (2, 200, 0, 0),
#     (3, 200, 0, 0),
#     (4, 200, 403, 0),
#     (5, 200, 403, 0),
#     (6, 200, 0, 0),
# ])
# def test_next_action_acl_users(client, users, db_register_fullaction, users_index, status_code, status_code_deny, status_code_allow):
#     """Test of next action."""
#     login(client=client, email=users[users_index]['email'])
#     url = url_for('weko_workflow.next_action', 
#                   activity_id='1',
#                   action_id=1)
#     input = {}
# 
#     roles = {
#         'allow': [],
#         'deny': []
#     }
#     action_users = {
#         'allow': [],
#         'deny': []
#     }
# 
#     with patch('weko_workflow.views.WorkActivity.get_activity_action_role',
#                return_value=(roles, action_users)):
#         res = client.post(url, json=input)
#         assert res.status_code == status_code
#     
#     action_users = {
#         'allow': [],
#         'deny': [users[users_index]["id"]]
#     }
#     url = url_for('weko_workflow.next_action', 
#                   activity_id='2',
#                   action_id=1)
#     with patch('weko_workflow.views.WorkActivity.get_activity_action_role',
#                return_value=(roles, action_users)):
#         res = client.post(url, json=input)
#         data = response_data(res)
#         assert res.status_code == status_code
#         assert data["code"] == status_code_deny
#         
#     action_users = {
#         'allow': [users[users_index]["id"]],
#         'deny': []
#     }
#     url = url_for('weko_workflow.next_action', 
#                   activity_id='3',
#                   action_id=1)
#     with patch('weko_workflow.views.WorkActivity.get_activity_action_role',
#                return_value=(roles, action_users)):
#         res = client.post(url, json=input)
#         data = response_data(res)
#         assert res.status_code == status_code
#         assert data["code"] == status_code_allow
# 
# def test_next_action_acl_guestlogin(guest, client, db_register_fullaction):
#     input = {'action_version': 1, 'commond': 1}
#     url = url_for('weko_workflow.next_action',
#                   activity_id="1", action_id=1)
#     roles = {
#         'allow': [],
#         'deny': []
#     }
#     action_users = {
#         'allow': [],
#         'deny': []
#     }
#     with patch('weko_workflow.views.WorkActivity.get_activity_action_role',
#                return_value=(roles, action_users)):
#         res = guest.post(url, json=input)
#         assert res.status_code == 200

@pytest.mark.parametrize('users_index, status_code', [
    #(0, 200),
    #(1, 200),
    (2, 200),
    (3, 200),
    #(4, 200),
    #(5, 200),
    #(6, 200),
])
def test_next_action(client, db, users, db_register_fullaction, db_records, users_index, status_code, mocker):
    def update_activity_order(activity_id, action_id, action_order):
        with db.session.begin_nested():
            activity=Activity.query.filter_by(activity_id=activity_id).one_or_none()
            activity.action_id=action_id
            activity.action_order=action_order
            db.session.merge(activity)
        db.session.commit()
    login(client=client, email=users[users_index]["email"])
    with client.session_transaction() as session:
        session['itemlogin_id'] = "test id"
        session['itemlogin_activity'] = "test activity"
        session['itemlogin_item'] = "test item"
        session['itemlogin_steps'] = "test steps"
        session['itemlogin_action_id'] = "test action_id"
        session['itemlogin_cur_step'] = "test cur_step"
        session['itemlogin_record'] = "test approval_record"
        session['itemlogin_histories'] = "test histories"
        session['itemlogin_res_check'] = "test res_check"
        session['itemlogin_pid'] = "test recid"
        session['itemlogin_community_id'] = "test community_id"
    
    mocker.patch("weko_workflow.views.IdentifierHandle.remove_idt_registration_metadata",return_value=None)
    mocker.patch("weko_workflow.views.IdentifierHandle.update_idt_registration_metadata",return_value=None)
    mocker.patch("weko_workflow.views.WekoDeposit.update_feedback_mail")
    mock_signal = mocker.patch("weko_workflow.views.item_created.send")
    new_item = uuid.uuid4()
    mocker.patch("weko_workflow.views.handle_finish_workflow",return_value=new_item)
    # action: start
    input = {}
    url = url_for("weko_workflow.next_action",
                  activity_id="1", action_id=1)
    res = client.post(url, json=input)
    data = response_data(res)
    assert res.status_code == status_code
    assert data["code"] == 0
    assert data["msg"] == "success"
    
    # action: end
    update_activity_order("2",2,7)
    url = url_for("weko_workflow.next_action",
                  activity_id="2", action_id=2)
    res = client.post(url, json=input)
    data = response_data(res)
    assert res.status_code == 200
    assert data["code"] == 0
    assert data["msg"] == "success"
    
    # action: item register
    
    ## template_save = 1
    ### not in journal
    update_activity_order("2",3,2)
    input = {"temporary_save":1}
    url = url_for("weko_workflow.next_action",
                  activity_id="2", action_id=3)
    res = client.post(url, json=input)
    data = response_data(res)
    assert res.status_code == 200
    assert data["code"] == 0
    assert data["msg"] == "success"
    
    ## temporary_save=0
    ###x activity action update faild
    with patch("weko_workflow.views.WorkActivity.upt_activity_action",return_value=False):
        update_activity_order("2",3,2)
        input = {"temporary_save":0}
        url = url_for("weko_workflow.next_action",
                      activity_id="2", action_id=3)
        res = client.post(url, json=input)
        data = response_data(res)
        assert res.status_code == 200
        assert data["code"] == -2
        assert data["msg"] == ""
    
    # action: oa policy
    ## temporary_save = 1
    ### in journal
    update_activity_order("2",6,3)
    input = {"temporary_save":1,
             "journal":{"issn":"test issn"}}
    url = url_for("weko_workflow.next_action",
                  activity_id="2", action_id=6)
    res = client.post(url, json=input)
    data = response_data(res)
    assert res.status_code == 200
    assert data["code"] == 0
    assert data["msg"] == "success"
    
    ## temporary_save = 0
    update_activity_order("2",6,3)
    input = {"temporary_save":0,
             "journal":{"issn":"test issn"}}
    url = url_for("weko_workflow.next_action",
                  activity_id="2", action_id=6)
    res = client.post(url, json=input)
    data = response_data(res)
    assert res.status_code == 200
    assert data["code"] == 0
    assert data["msg"] == "success"
    
    # action: item link
    ## temporary_save = 0
    ### exist pid_without_ver, exist link_data
    update_activity_order("2",5,4)
    input = {
        "temporary_save":0,
        "link_data":[
            {"item_id":"1","item_title":"test item1","sele_id":"relateTo"}
        ]
    }
    url = url_for("weko_workflow.next_action",
                  activity_id="2", action_id=5)
    res = client.post(url, json=input)
    data = response_data(res)
    assert res.status_code == status_code
    assert data["code"] == 0
    assert data["msg"] == "success"
    ####x raise except
    update_activity_order("2",5,4)
    err_msg = "test update error"
    with patch("weko_workflow.views.ItemLink.update",return_value=err_msg):
        res = client.post(url, json=input)
        data = response_data(res)
        assert res.status_code == status_code
        assert data["code"] == -1
        assert data["msg"] == err_msg
    ## temporary_save = 1
    update_activity_order("2",5,4)
    input = {
        "temporary_save":1,
        "link_data":[]
    }
    res = client.post(url, json=input)
    data = response_data(res)
    assert res.status_code == status_code
    assert data["code"] == 0
    assert data["msg"] == "success"
    
    # action: identifier grant
    ## exist identifier_select
    ###x temporary_save = 1
    update_activity_order("2",7,5)
    input = {
        "temporary_save":1,
        "identifier_grant":"1",
        "identifier_grant_jalc_doi_suffix":"",
        "identifier_grant_jalc_cr_doi_suffix":"",
        "identifier_grant_jalc_dc_doi_suffix":"",
        "identifier_grant_ndl_jalc_doi_suffix":""
    }
    url = url_for("weko_workflow.next_action",
            activity_id="2", action_id=7)
    res = client.post(url, json=input)
    data = response_data(res)
    assert res.status_code == status_code
    assert data["code"] == 0
    assert data["msg"] == "success"
    ### temporary_save = 0
    #### select NotGrant
    input = {
        "temporary_save":0,
        "identifier_grant":"0",
        "identifier_grant_jalc_doi_suffix":"",
        "identifier_grant_jalc_cr_doi_suffix":"",
        "identifier_grant_jalc_dc_doi_suffix":"",
        "identifier_grant_ndl_jalc_doi_suffix":""
    }
    update_activity_order("2",7,5)
    res = client.post(url, json=input)
    data = response_data(res)
    assert res.status_code == status_code
    assert data["code"] == 0
    assert data["msg"] == "success"
    ##### item_id != pid_without_ver(item_idにバージョンがある)
    ###### not _old_v
    # input = {
    #     "temporary_save":0,
    #     "identifier_grant":"0",
    #     "identifier_grant_jalc_doi_suffix":"",
    #     "identifier_grant_jalc_cr_doi_suffix":"",
    #     "identifier_grant_jalc_dc_doi_suffix":"",
    #     "identifier_grant_ndl_jalc_doi_suffix":""
    # }
    # update_activity_order("6",7,5)
    # url = url_for("weko_workflow.next_action",
    #         activity_id="6", action_id=7)
    # res = client.post(url, json=input)
    # data = response_data(res)
    # assert res.status_code == status_code
    # assert data["code"] == 0
    # assert data["msg"] == "success"
    ###### _old_v & _old_v != _new_v
    ###### _old_v & _old_v = _new_v
    # update_activity_order("7",7,5)
    # url = url_for("weko_workflow.next_action",
    #         activity_id="7", action_id=7)
    # res = client.post(url, json=input)
    # data = response_data(res)
    # assert res.status_code == status_code
    # assert data["code"] == 0
    # assert data["msg"] == "success"
    ##### item_id == pid_without_ver(item_idにバージョンがない。初めて)
    ###### _value
    ###### not _value
    #### select not Not_Grant
    #####x error_list is str
    input = {
        "temporary_save":0,
        "identifier_grant":"1",
        "identifier_grant_jalc_doi_suffix":"",
        "identifier_grant_jalc_cr_doi_suffix":"",
        "identifier_grant_jalc_dc_doi_suffix":"",
        "identifier_grant_ndl_jalc_doi_suffix":""
    }
    test_msg = _('Cannot register selected DOI for current Item Type of this '
                 'item.')
    with patch("weko_workflow.views.check_doi_validation_not_pass",return_value=test_msg):
        update_activity_order("2",7,5)
        res = client.post(url,json=input)
        data = response_data(res)
        assert res.status_code == status_code
        assert data["code"] == -1
        assert data["msg"] == test_msg
        
    #####x error_list
    mock_previous_action = mocker.patch("weko_workflow.views.previous_action",return_value=make_response())
    with patch("weko_workflow.views.check_doi_validation_not_pass",return_value=True):
        update_activity_order("2",7,5)
        res = client.post(url,json=input)
        assert res.status_code == status_code
        mock_previous_action.assert_called_with(
            activity_id="2",
            action_id=7,
            req=-1
        )
    ##### error_list is not str and error_list=False
    with patch("weko_workflow.views.check_doi_validation_not_pass",return_value=False):
        update_activity_order("5",7,5)
        res = client.post(url, json=input)
        data = response_data(res)
        assert res.status_code == status_code
<<<<<<< HEAD
        assert data["code"] == 0
        assert data["msg"] == "success"
    ###### item_id
    ####### deposit and pid_without_ver and not recid
    ####### not (deposit and pid_without_ver and not recid)
    with patch("weko_workflow.views.check_doi_validation_not_pass",return_value=False):
        url = url_for("weko_workflow.next_action",
            activity_id="5", action_id=7)
        update_activity_order("5",7,5)
=======


def test_previous_action_nologin(client):
    """Test of previous action."""
    url = url_for('weko_workflow.previous_action', activity_id='1',
                  action_id=1, req=1)
    input = {}

    res = client.post(url, json=input)
    assert res.status_code == 302
    # TODO check that the path changed
    # assert res.url == url_for('security.login')


# .tox/c1/bin/pytest --cov=weko_workflow tests/test_views.py::test_previous_action_users -vv -s --cov-branch --cov-report=term --basetemp=/code/modules/weko-workflow/.tox/c1/tmp
@pytest.mark.parametrize('users_index, status_code', [
    (0, 200),
    (1, 200),
    (2, 200),
    (3, 200),
    (4, 200),
    (5, 200),
    (6, 200),
])
def test_previous_action_users(client, users, db_workflow, db_records,users_index, status_code):
    """Test of previous action."""
    login(client=client, email=users[users_index]['email'])
    flow_define = db_workflow['flow_define']
    url = url_for('weko_workflow.previous_action', activity_id='A-00000000-00000',
                  action_id=3, req=1)
    input = {}

    roles = {
        'allow': [],
        'deny': []
    }
    action_users = {
        'allow': [],
        'deny': []
    }

    with patch('weko_workflow.views.WorkActivity.get_activity_action_role',
               return_value=(roles, action_users)):
>>>>>>> 66d0af59
        res = client.post(url, json=input)
        data = response_data(res)
        assert res.status_code == status_code
        assert data["code"] == 0
        assert data["msg"] == "success"
    ###### not item_id
    

    url = url_for("weko_workflow.next_action",
            activity_id="2", action_id=7)
    ## not exist identifier_select & not temporary_save
    input = {
        "temporary_save":0,
        "identifier_grant_jalc_doi_suffix":"",
        "identifier_grant_jalc_cr_doi_suffix":"",
        "identifier_grant_jalc_dc_doi_suffix":"",
        "identifier_grant_ndl_jalc_doi_suffix":""
    }
    ### _value and _type
    ####x error_list is str
    with patch("weko_workflow.views.check_doi_validation_not_pass",return_value=test_msg):
        update_activity_order("2",7,5)
        res = client.post(url, json=input)
        data = response_data(res)
        assert res.status_code == status_code
        assert data["code"] ==-1
        assert data["msg"] == test_msg
    ####x error_list is not str & error_list = True
    with patch("weko_workflow.views.check_doi_validation_not_pass",return_value=True):
        update_activity_order("2",7,5)
        res = client.post(url, json=input)
        assert res.status_code == status_code
        mock_previous_action.assert_called_with(
            activity_id="2",
            action_id=7,
            req=-1
        )
    #### error_list is not str & error_list = False
    with patch("weko_workflow.views.check_doi_validation_not_pass",return_value=False):
        update_activity_order("2",7,5)
        res = client.post(url, json=input)
        data = response_data(res)
        assert res.status_code == status_code
        assert data["code"] == 0
        assert data["msg"] == "success"
    ### not (_value and _type)
    url = url_for("weko_workflow.next_action",
                  activity_id="3", action_id=7)
    update_activity_order("3",7,5)
    res = client.post(url, json=input)
    data = response_data(res)
    assert res.status_code == status_code
    assert data["code"]==0
    assert data["msg"] == "success"
    
    
    # next_flow_action and len(next_flow_action)>0
    ## next_action is end_action
    ### deposit
    ###x not new_activity_id
    ### exist new_activity_id

    # action:approval
    input = {
        "temporary_save":0
    }
    def mock_handle_finish_workflow(deposit,pid,recid):
        return pid.object_uuid
    with patch("weko_workflow.views.handle_finish_workflow",side_effect=mock_handle_finish_workflow):
        url = url_for("weko_workflow.next_action",
                      activity_id="2",action_id=4)
        ##x not exist next_action_detail
        with patch("weko_workflow.views.WorkActivity.get_activity_action_comment", return_value=None):
            update_activity_order("2",4,6)
            res = client.post(url, json=input)
            data = response_data(res)
            assert res.status_code == status_code
            assert data["code"] == -2
            assert data["msg"] == ""

<<<<<<< HEAD
        ## can create_onetime_download_url
        onetime_download = {"tile_url":"test_file"}
        with patch("weko_workflow.views.create_onetime_download_url_to_guest",return_value=onetime_download):
            update_activity_order("2",4,6)
            res = client.post(url, json=input)
            data = response_data(res)
            assert res.status_code == status_code
            assert data["code"] == 0
            assert data["msg"] == _("success")
        
        ## exist feedbackmail
        ### exist feedbackmail exist maillist
        update_activity_order("2",4,6)
=======

def test_unlock_activity_nologin(client):
    """Test of unlock activity."""
    url = url_for('weko_workflow.unlock_activity', activity_id='1')
    input = {'locked_value':'1-1661748792565'}

    res = client.post(url, json=input)
    assert res.status_code == 302
    assert res.location == url_for('security.login',next="/workflow/activity/unlock/1",_external=True)
    # TODO check that the path changed
    # assert res.url == url_for('security.login')


@pytest.mark.parametrize('users_index, status_code', [
    (0, 200),
    (1, 200),
    (2, 200),
    (3, 200),
    (4, 200),
    (5, 200),
    (6, 200),
])
def test_unlock_activity_users(client, users, users_index, status_code):
    """Test of unlock activity."""
    login(client=client, email=users[users_index]['email'])
    url = url_for('weko_workflow.unlock_activity', activity_id='1')
    input = {'locked_value':'1-1661748792565'}

    with patch('weko_workflow.views.get_cache_data', return_value=""):
        res = client.post(url, json=input)
        assert res.status_code != 302

@pytest.mark.parametrize('users_index, status_code', [
    (0, 200),
    (1, 200),
    (2, 200),
    (3, 200),
    (4, 200),
    (5, 200),
    (6, 200),
])
def test_unlock_activity(client, users, db_register, users_index, status_code):
    login(client=client, email=users[users_index]['email'])
    url = url_for('weko_workflow.unlock_activity', activity_id='1')

    #locked_valueが空文字で、cur_locked_valも空文字の場合
    input = {'locked_value':'1-1661748792565'}
    with patch('weko_workflow.views.get_cache_data', return_value=""):
        res = client.post(url, json=input)
        data = json.loads(res.data.decode("utf-8"))
        assert res.status_code==status_code
        assert data["code"] == 200
        assert data["msg"] == 'Not unlock'

    #locked_valueが空でなく、cur_locked_valと一致する場合
    input = {'locked_value':'1-1661748792565'}
    with patch('weko_workflow.views.get_cache_data', return_value='1-1661748792565'):
        with patch('weko_workflow.views.delete_cache_data'):
            res = client.post(url, json=input)
            data = json.loads(res.data.decode("utf-8"))
            assert res.status_code==status_code
            assert data["code"] == 200
            assert data["msg"] == 'Unlock success'

def test_check_approval_nologin(client):
    """Test of check approval."""
    url = url_for('weko_workflow.check_approval', activity_id='1')

    res = client.get(url)
    assert res.status_code == 302
    assert res.location == url_for('security.login',next="/workflow/check_approval/1",_external=True)

@pytest.mark.parametrize('users_index, status_code', [
    (0, 200),
    (1, 200),
    (2, 200),
    (3, 200),
    (4, 200),
    (5, 200),
    (6, 200),
])
def test_check_approval_users(client, users, users_index, status_code):
    """Test of check approval."""
    login(client=client, email=users[users_index]['email'])
    url = url_for('weko_workflow.check_approval', activity_id='1')
    response = {
        'check_handle': -1,
        'check_continue': -1,
        'error': 1
    }
    with patch('weko_workflow.views.check_continue', return_value=response):
        res = client.get(url)
        assert res.status_code != 302

@pytest.mark.parametrize('users_index, status_code', [
    (0, 200),
    (1, 200),
    (2, 200),
    (3, 200),
    (4, 200),
    (5, 200),
    (6, 200),
])
def test_check_approval(client, users, db_register, users_index, status_code):
    login(client=client, email=users[users_index]['email'])
    url = url_for('weko_workflow.check_approval', activity_id='1')
    response = {
        'check_handle': -1,
        'check_continue': -1,
        'error': 1
    }
    with patch('weko_workflow.views.check_continue', return_value=response):
        res = client.get(url)
        data = response_data(res)
        assert res.status_code==status_code
        assert data['check_handle'] == -1
        assert data['check_continue'] == -1
        assert data['error'] == 1
    
    with patch('weko_workflow.views.check_continue', side_effect=Exception):
        res = client.get(url)
        data = response_data(res)
        assert res.status_code==status_code
        assert data['check_handle'] == -1
        assert data['check_continue'] == -1
        assert data['error'] == -1

def test_get_feedback_maillist_nologin(client):
    """Test of get feedback maillist."""
    url = url_for('weko_workflow.get_feedback_maillist', activity_id='1')

    res = client.get(url)
    assert res.status_code == 302
    assert res.location == url_for('security.login',next="/workflow/get_feedback_maillist/1",_external=True)

@pytest.mark.parametrize('users_index, status_code', [
    (0, 200),
    (1, 200),
    (2, 200),
    (3, 200),
    (4, 200),
    (5, 200),
    (6, 200),
])
def test_get_feedback_maillist_users(client, users, users_index, status_code):
    """Test of get feedback maillist."""
    login(client=client, email=users[users_index]['email'])
    url = url_for('weko_workflow.get_feedback_maillist', activity_id='1')

    res = client.get(url)
    assert res.status_code != 302

@pytest.mark.parametrize('users_index, status_code', [
    (0, 200),
    (1, 200),
    (2, 200),
    (4, 200),
    (5, 200),
    (6, 200),
])
def test_get_feedback_maillist(client, users, db_register, users_index, status_code):
    login(client=client, email=users[users_index]['email'])
    
    #戻り値jsonify(code=0, msg=_('Empty!'))の分岐テスト
    url = url_for('weko_workflow.get_feedback_maillist', activity_id='1')
    res = client.get(url)
    data = response_data(res)
    assert res.status_code==status_code
    assert data['code'] == 0
    assert data['msg'] == 'Empty!'
    
    #戻り値jsonify(code=1,msg=_('Success'),data=mail_list)の分岐テスト
    url = url_for('weko_workflow.get_feedback_maillist', activity_id='4')
    res = client.get(url)
    data = response_data(res)
    mail_list = db_register['action_feedback_mail'].feedback_maillist
    assert res.status_code==status_code
    assert data['code'] == 1
    assert data['msg'] == 'Success'
    assert data['data'] == mail_list

    url = url_for('weko_workflow.get_feedback_maillist', activity_id='5')
    res = client.get(url)
    data = response_data(res)
    mail_list = db_register['action_feedback_mail1'].feedback_maillist
    assert res.status_code==status_code
    assert data['code'] == 1
    assert data['msg'] == 'Success'
    assert data['data'] == mail_list

    url = url_for('weko_workflow.get_feedback_maillist', activity_id='6')
    res = client.get(url)
    data = response_data(res)
    mail_list = db_register['action_feedback_mail2'].feedback_maillist
    assert res.status_code==status_code
    assert data['code'] == 1
    assert data['msg'] == 'Success'
    assert data['data'] == mail_list

    #戻り値jsonify(code=-1, msg=_('Error'))の分岐テスト
    url = url_for('weko_workflow.get_feedback_maillist', activity_id='3')
    with patch('weko_workflow.views.WorkActivity.get_action_feedbackmail', side_effect=Exception):
        res = client.get(url)
        data = response_data(res)
        assert res.status_code==status_code
        assert data['code'] == -1
        assert data['msg'] == 'Error'


def test_save_activity_nologin(client):
    """Test of save activity."""
    url = url_for('weko_workflow.save_activity')
    input = {"activity_id":"A-20220921-00001","title":"test","shared_user_id":-1}

    res = client.post(url, json=input)
    assert res.status_code == 302
    assert res.location == url_for('security.login',next="/workflow/save_activity_data",_external=True)
    # TODO check that the path changed
    # assert res.url == url_for('security.login')

@pytest.mark.parametrize('users_index, status_code', [
    (0, 200),
    (1, 200),
    (2, 200),
    (3, 200),
    (4, 200),
    (5, 200),
    (6, 200),
])
def test_save_activity_users(client, users, users_index, status_code):
    """Test of save activity."""
    login(client=client, email=users[users_index]['email'])
    url = url_for('weko_workflow.save_activity')
    input = {"activity_id":"A-20220921-00001","title":"test","shared_user_id":-1}
    with patch('weko_workflow.views.save_activity_data'):
        res = client.post(url, json=input)
        assert res.status_code != 302

@pytest.mark.parametrize('users_index, status_code', [
    (0, 200),
    (1, 200),
    (2, 200),
    (3, 200),
    (4, 200),
    (5, 200),
    (6, 200),
])
def test_save_activity(client, users, db_register, users_index, status_code):
    login(client=client, email=users[users_index]['email'])
    url = url_for('weko_workflow.save_activity')
    response = {
        "success": True,
        "msg": ""
    }

    input = {"activity_id":"A-20220921-00001","title":"test","shared_user_id":-1}
    with patch('weko_workflow.views.save_activity_data'):
        res = client.post(url, json=input)
        data = response_data(res)
        assert res.status_code==status_code
        assert data["success"] == True
        assert data["msg"] == ""

    with patch('weko_workflow.views.save_activity_data', side_effect=Exception("test error")):
        res = client.post(url, json=input)
        data = response_data(res)
        assert res.status_code==status_code
        assert data["success"] == False
        assert data["msg"] == "test error"


#save_activityは@login_required_customizeなのでguestuserloginのテストも必要
def test_save_activity_acl_guestlogin(guest):
    input = {"activity_id":"A-20220921-00001","title":"test","shared_user_id":-1}
    url = url_for('weko_workflow.save_activity')

    res = guest.post(url, json=input)
    assert res.status_code != 302


def test_withdraw_confirm_nologin(client):
    """Test of withdraw confirm."""
    url = url_for('weko_workflow.withdraw_confirm', activity_id='1',
                  action_id=1)
    input = {}

    res = client.post(url, json=input)
    assert res.status_code == 302
    # TODO check that the path changed
    # assert res.url == url_for('security.login')


@pytest.mark.parametrize('users_index, status_code', [
    (0, 200),
    (1, 200),
    (2, 200),
    (3, 200),
    (4, 200),
    (5, 200),
    (6, 200),
])
def test_withdraw_confirm_users(client, users, db_register, users_index, status_code):
    """Test of withdraw confirm."""
    login(client=client, email=users[users_index]['email'])
    url = url_for('weko_workflow.withdraw_confirm', activity_id='1',
                  action_id=2)
    input = {}
    roles = {
        'allow': [],
        'deny': []
    }
    action_users = {
        'allow': [],
        'deny': []
    }

    with patch('weko_workflow.views.WorkActivity.get_activity_action_role',
               return_value=(roles, action_users)):
>>>>>>> 66d0af59
        res = client.post(url, json=input)
        data = response_data(res)
        assert res.status_code == status_code
        assert data["code"] == 0
        assert data["msg"] == "success"

        ### exist feedbackmail not maillist
        url = url_for("weko_workflow.next_action",
                      activity_id="3", action_id=4)
        update_activity_order("3",4,6)
        res = client.post(url, json=input)
        data = response_data(res)
        assert res.status_code == status_code
        assert data["code"] == 0
        assert data["msg"] == "success"

        ## not exist feedbackmail
        url = url_for("weko_workflow.next_action",
                      activity_id="4", action_id=4)
        update_activity_order("4",4,6)
        res = client.post(url, json=input)
        data = response_data(res)
        assert res.status_code == status_code
        assert data["code"] == 0
        assert data["msg"] == "success"

        ## raise BaseException
        url = url_for("weko_workflow.next_action",
                      activity_id="5",action_id=4)
        with patch("weko_workflow.views.has_request_context",side_effect=BaseException):
            update_activity_order("5",4,6)
            res = client.post(url, json=input)
            assert res.status_code == 500
            
        ## send signal
        url = url_for("weko_workflow.next_action",
                      activity_id="5",action_id=4)
        update_activity_order("5",4,6)
        res = client.post(url, json=input)
        assert res.status_code == 200

    ## can not publish
    with patch("weko_workflow.views.handle_finish_workflow",return_value=None):
        url = url_for("weko_workflow.next_action",
                      activity_id="2",action_id=4)
        update_activity_order("2",4,6)
        res = client.post(url, json=input)
        data = response_data(res)
        assert res.status_code == status_code
        assert data["code"] == -1
        assert data["msg"] == _("error")

    # no next_flow_action
    with patch("weko_workflow.views.Flow.get_next_flow_action",return_value=None):
        url = url_for("weko_workflow.next_action",
                  activity_id="2", action_id=3)
        update_activity_order("2",3,2)
        res = client.post(url, json=input)
        data = response_data(res)
        assert res.status_code == 200
        assert data["code"] == -2
        assert data["msg"] == ""
    
    
    # not rtn
    with patch("weko_workflow.views.WorkActivityHistory.create_activity_history", return_value=None):
        url = url_for("weko_workflow.next_action",
                  activity_id="2", action_id=3)
        update_activity_order("2",3,2)
        res = client.post(url, json=input)
        data = response_data(res)
        assert res.status_code == 200
        assert data["code"] == -1
        assert data["msg"] == "error"
    
    # action_status update faild
    with patch("weko_workflow.views.WorkActivity.upt_activity_action_status", return_value=False):
        url = url_for("weko_workflow.next_action",
                  activity_id="2", action_id=3)
        update_activity_order("2",3,2)
        res = client.post(url, json=input)
        data = response_data(res)
        assert res.status_code == 200
        assert data["code"] == -2
        assert data["msg"] == ""
    
    
    with client.session_transaction() as session:
        # no session
        # del session['itemlogin_id']
        # del session['itemlogin_activity']
        # del session['itemlogin_item']
        # del session['itemlogin_steps']
        # del session['itemlogin_action_id']
        # del session['itemlogin_cur_step']
        # del session['itemlogin_record']
        # del session['itemlogin_res_check']
        # del session['itemlogin_pid']
        # del session['itemlogin_community_id']
        pass
    url = url_for("weko_workflow.next_action",
              activity_id="2", action_id=3)
    update_activity_order("2",3,2)
    res = client.post(url, json=input)
    data = response_data(res)
    assert res.status_code == 200
    assert data["code"] == 0
    assert data["msg"] == _("success")


# def test_cancel_action_acl_nologin(client):
#     """Test of cancel action."""
#     url = url_for('weko_workflow.cancel_action',
#                   activity_id='1', action_id=1)
#     input = {'action_version': 1, 'commond': 1}
# 
#     res = client.post(url, json=input)
#     assert res.status_code == 302
#     assert res.location == url_for('security.login', next="/workflow/activity/action/1/1/cancel",_external=True)
# 
# 
# @pytest.mark.parametrize('users_index, status_code,  status_code_deny, status_code_allow', [
#     (0, 200, 403, 0),
#     (1, 200, 0, 0),
#     (2, 200, 0, 0),
#     (3, 200, 0, 0),
#     (4, 200, 403, 0),
#     (5, 200, 403, 0),
#     (6, 200, 0, 0),
# ])
# def test_cancel_action_acl_users(client, users, db_register, users_index, status_code,  status_code_deny, status_code_allow):
#     """Test of cancel action."""
#     login(client=client, email=users[users_index]['email'])
#     url = url_for('weko_workflow.cancel_action',
#                   activity_id='1', action_id=1)
#     input = {'action_version': 1, 'commond': 1}
#     roles = {
#         'allow': [],
#         'deny': []
#     }
#     action_users = {
#         'allow': [],
#         'deny': []
#     }
# 
#     with patch('weko_workflow.views.WorkActivity.get_activity_action_role',
#                return_value=(roles, action_users)):
#         res = client.post(url, json=input)
#         assert res.status_code == status_code
#     
#     action_users = {
#         'allow': [],
#         'deny': [users[users_index]["id"]]
#     }
#     url = url_for('weko_workflow.cancel_action',
#                   activity_id='2', action_id=1)
#     with patch('weko_workflow.views.WorkActivity.get_activity_action_role',
#                return_value=(roles, action_users)):
#         res = client.post(url, json=input)
#         data = response_data(res)
#         assert res.status_code == status_code
#         assert data["code"] == status_code_deny
#     
#     action_users = {
#         'allow': [users[users_index]["id"]],
#         'deny': []
#     }
#     url = url_for('weko_workflow.cancel_action',
#                   activity_id='3', action_id=1)
#     with patch('weko_workflow.views.WorkActivity.get_activity_action_role',
#                return_value=(roles, action_users)):
#         res = client.post(url, json=input)
#         data = response_data(res)
#         assert res.status_code == status_code
#         assert data["code"] == status_code_allow
# 
# def test_cancel_action_acl_guestlogin(guest, db_register):
#     input = {'action_version': 1, 'commond': 1}
#     url = url_for('weko_workflow.cancel_action',
#                   activity_id="1", action_id=1)
#     roles = {
#         'allow': [],
#         'deny': []
#     }
#     action_users = {
#         'allow': [],
#         'deny': []
#     }
# 
#     with patch('weko_workflow.views.WorkActivity.get_activity_action_role',
#                return_value=(roles, action_users)):
#         res = guest.post(url, json=input)
#         assert res.status_code == 200
# 
# @pytest.mark.parametrize('users_index, status_code', [
#     (0, 200),
#     (1, 200),
#     (2, 200),
#     (3, 200),
#     (4, 200),
#     (5, 200),
#     (6, 200),
# ])
# def test_cancel_action(client, users, db_register, db_records, add_file, users_index, status_code):
#     login(client=client, email=users[users_index]['email'])
#     
#     # not exist item, exist files, exist cancel_pv, exist file_permission
#     input = {
#         "action_version":"1.0.0",
#         "commond":"this is test comment.",
#         "pid_value":"1.1"
#         }
#     FilePermission.init_file_permission(users[users_index]["id"],"1.1","test_file","1")
#     add_file(db_records[1][2])
#     url = url_for('weko_workflow.cancel_action',
#                   activity_id='1', action_id=1)
#     redirect_url = url_for("weko_workflow.display_activity",
#                            activity_id="1").replace("http://test_server.localdomain","")
#     print("url:{}".format(url))
#     print("redirect_url:{}".format(redirect_url))
#     res = client.post(url, json=input)
#     data = response_data(res)
#     assert res.status_code == status_code
#     assert data["code"] == 0
#     assert data["msg"] == "success"
#     assert data["data"]["redirect"] == redirect_url
#     
#     # exist item, not exist files, not exist cancel_pv, not exist file_permission
#     input = {
#         "action_version": "1.0.0",
#         "commond":"this is test comment."
#     }
#     url = url_for("weko_workflow.cancel_action",
#                   activity_id="2", action_id=1)
#     redirect_url = url_for("weko_workflow.display_activity",
#                            activity_id="2").replace("http://test_server.localdomain","")
#     res = client.post(url, json=input)
#     data = response_data(res)
#     assert res.status_code == status_code
#     assert data["code"] == 0
#     assert data["msg"] == "success"
#     assert data["data"]["redirect"] == redirect_url
# 
#     # not cancel_record, not exist rtn
#     with patch("weko_workflow.views.WekoDeposit.get_record", return_value=None):
#         with patch("weko_workflow.views.WorkActivity.quit_activity", return_value=None):
#             res = client.post(url, json = input)
#             data = response_data(res)
#             assert res.status_code == status_code
#             assert data["code"] == -1
#             assert data["msg"] == 'Error! Cannot process quit activity!'
#     
#     # raise exception
#     with patch("weko_workflow.views.PersistentIdentifier.get_by_object", side_effect=Exception):
#         res = client.post(url, json = input)
#         data = response_data(res)
#         assert res.status_code == status_code
#         assert data["code"] == -1
#         assert data["msg"] == "<class 'Exception'>"
#     
#     # not exist item and not pid
# 
# 
# def test_cancel_action_guest(guest, db, db_register):
#     input = {
#         "action_version": "1.0.0",
#         "commond":"this is test comment."
#     }
#     activity_guest = Activity(activity_id="99",workflow_id=1,flow_id=db_register["flow_define"].id,
#                               action_id=1, 
#                               activity_start=datetime.strptime('2022/04/14 3:01:53.931', '%Y/%m/%d %H:%M:%S.%f'),
#                               title="test guest", extra_info={"guest_mail":"guest@test.org"},
#                               action_order=1)
#     with db.session.begin_nested():
#         db.session.add(activity_guest)
#     db.session.commit()
#     url = url_for("weko_workflow.cancel_action",
#                   activity_id="99", action_id=1)
#     redirect_url = url_for("weko_workflow.display_guest_activity",file_name="test_file")
#     res = guest.post(url, json=input)
#     data = response_data(res)
#     assert res.status_code == 200
#     assert data["code"] == 0
#     assert data["msg"] == "success"
#     assert data["data"]["redirect"] == redirect_url
# 
# 
# def test_send_mail_nologin(client):
#     """Test of send mail."""
#     url = url_for('weko_workflow.send_mail', activity_id='1',
#                   mail_template='a')
#     input = {}
# 
#     res = client.post(url, json=input)
#     assert res.status_code == 302
#     # TODO check that the path changed
#     # assert res.url == url_for('security.login')
# 
# 
# @pytest.mark.parametrize('users_index, status_code', [
#     (0, 200),
#     (1, 200),
#     (2, 200),
#     (3, 200),
#     (4, 200),
#     (5, 200),
#     (6, 200),
# ])
# def test_send_mail_users(client, users, users_index, status_code):
#     """Test of send mail."""
#     login(client=client, email=users[users_index]['email'])
#     url = url_for('weko_workflow.send_mail', activity_id='1',
#                   mail_template='a')
#     input = {}
#     with patch('weko_workflow.views.process_send_reminder_mail'):
#         res = client.post(url, json=input)
#         assert res.status_code == status_code
# 
# 
# def test_lock_activity_nologin(client):
#     """Test of lock activity."""
#     url = url_for('weko_workflow.lock_activity', activity_id='1')
#     input = {}
# 
#     res = client.post(url, json=input)
#     assert res.status_code == 302
#     # TODO check that the path changed
#     # assert res.url == url_for('security.login')
# 
# 
# @pytest.mark.parametrize('users_index, status_code', [
#     (0, 200),
#     (1, 200),
#     (2, 200),
#     (3, 200),
#     (4, 200),
#     (5, 200),
#     (6, 200),
# ])
# def test_lock_activity_users(client, users, users_index, status_code):
#     """Test of lock activity."""
#     login(client=client, email=users[users_index]['email'])
#     url = url_for('weko_workflow.lock_activity', activity_id='1')
#     input = {}
# 
#     with patch('weko_workflow.views.get_cache_data', return_value=""):
#         with patch('weko_workflow.views.update_cache_data'):
#             res = client.post(url, json=input)
#             assert res.status_code == status_code
# 
# 
# def test_unlock_activity_nologin(client):
#     """Test of unlock activity."""
#     url = url_for('weko_workflow.unlock_activity', activity_id='1')
#     input = {}
# 
#     res = client.post(url, json=input)
#     assert res.status_code == 302
#     # TODO check that the path changed
#     # assert res.url == url_for('security.login')
# 
# 
# @pytest.mark.parametrize('users_index, status_code', [
#     (0, 200),
#     (1, 200),
#     (2, 200),
#     (3, 200),
#     (4, 200),
#     (5, 200),
#     (6, 200),
# ])
# def test_unlock_activity_users(client, users, users_index, status_code):
#     """Test of unlock activity."""
#     login(client=client, email=users[users_index]['email'])
#     url = url_for('weko_workflow.unlock_activity', activity_id='1')
#     input = {}
# 
#     with patch('weko_workflow.views.get_cache_data', return_value=""):
#         with patch('weko_workflow.views.update_cache_data'):
#             res = client.post(url, json=input)
#             assert res.status_code == status_code
# 
# 
# def test_withdraw_confirm_nologin(client):
#     """Test of withdraw confirm."""
#     url = url_for('weko_workflow.withdraw_confirm', activity_id='1',
#                   action_id=1)
#     input = {}
# 
#     res = client.post(url, json=input)
#     assert res.status_code == 302
#     # TODO check that the path changed
#     # assert res.url == url_for('security.login')
# 
# 
# @pytest.mark.parametrize('users_index, status_code', [
#     (0, 200),
#     (1, 200),
#     (2, 200),
#     (3, 200),
#     (4, 200),
#     (5, 200),
#     (6, 200),
# ])
# def test_withdraw_confirm_users(client, users, db_register, users_index, status_code):
#     """Test of withdraw confirm."""
#     login(client=client, email=users[users_index]['email'])
#     url = url_for('weko_workflow.withdraw_confirm', activity_id='1',
#                   action_id=2)
#     input = {}
#     roles = {
#         'allow': [],
#         'deny': []
#     }
#     action_users = {
#         'allow': [],
#         'deny': []
#     }
# 
#     with patch('weko_workflow.views.WorkActivity.get_activity_action_role',
#                return_value=(roles, action_users)):
#         res = client.post(url, json=input)
#         assert res.status_code == status_code
# 
# 
# def test_display_activity_nologin(client):
#     """Test of display activity."""
#     url = url_for('weko_workflow.display_activity', activity_id='1')
#     input = {}
# 
#     res = client.post(url, json=input)
#     assert res.status_code == 302
#     # TODO check that the path changed
#     # assert res.url == url_for('security.login')
# 
# 
# @pytest.mark.parametrize('users_index, status_code', [
#     (0, 200),
#     (1, 200),
#     (2, 200),
#     (3, 200),
#     (4, 200),
#     (5, 200),
#     (6, 200),
# ])
# def test_display_activity_users(client, users, db_register, users_index, status_code):
#     """
#     Test of display activity.
#     Expected: users[0]: AssertionError   
#     """
#     login(client=client, email=users[users_index]['email'])
#     url = url_for('weko_workflow.display_activity', activity_id='1')
#     input = {}
# 
#     activity_detail = Activity.query.filter_by(activity_id='1').one_or_none()
#     cur_action = activity_detail.action
#     action_endpoint = cur_action.action_endpoint
#     action_id = cur_action.id
#     histories = 1
#     item = None
#     steps = 1
#     temporary_comment = 1
# 
#     roles = {
#         'allow': [],
#         'deny': []
#     }
#     action_users = {
#         'allow': [],
#         'deny': []
#     }
# 
#     workflow_detail = WorkFlow.query.filter_by(id=1).one_or_none()
#     mock_render_template = MagicMock(return_value=jsonify({}))
#     with patch('weko_workflow.views.get_activity_display_info',
#                return_value=(action_endpoint, action_id, activity_detail, cur_action, histories, item, \
#                steps, temporary_comment, workflow_detail)):
#         with patch('weko_workflow.views.check_authority_action'):
#             with patch('weko_workflow.views.WorkActivity.get_activity_action_role',
#                        return_value=(roles, action_users)):
#                 with patch('weko_workflow.views.render_template', mock_render_template):
#                     res = client.post(url, json=input)
#                     mock_render_template.assert_called()
# <|MERGE_RESOLUTION|>--- conflicted
+++ resolved
@@ -25,19 +25,12 @@
 from weko_workflow.api import WorkActivity
 import pytest
 from mock import patch
-<<<<<<< HEAD
 from flask import Flask, json, jsonify, url_for, session,make_response
 from flask_babelex import gettext as _
 from invenio_db import db
 from sqlalchemy import func
 from datetime import datetime
 import uuid
-=======
-from flask import Flask, json, jsonify, url_for, session
-from invenio_db import db
-from sqlalchemy import func
-from datetime import datetime
->>>>>>> 66d0af59
 
 import weko_workflow.utils
 from weko_workflow import WekoWorkflow
@@ -45,19 +38,12 @@
 from flask_security import login_user
 from weko_workflow.models import ActionFeedbackMail, Activity, ActionStatus, Action, WorkFlow, FlowDefine, FlowAction
 from invenio_accounts.testutils import login_user_via_session as login
-<<<<<<< HEAD
-from weko_workflow.views import previous_action
-from weko_records_ui.models import FilePermission
-def response_data(response):
-    return json.loads(response.data)
-=======
 from weko_workflow.views import unlock_activity, check_approval, get_feedback_maillist, save_activity
 from weko_records_ui.models import FilePermission
 def response_data(response):
     return json.loads(response.data)
 
 
->>>>>>> 66d0af59
 def test_index_acl_nologin(client):
     """_summary_
 
@@ -69,511 +55,512 @@
     assert res.status_code == 302
     assert res.location == url_for('security.login', next="/workflow/",_external=True)
 
-# @pytest.mark.parametrize('users_index, status_code', [
-#     (0, 200),
-#     (1, 200),
-#     (2, 200),
-#     (3, 200),
-#     (4, 200),
-#     (5, 200),
-#     (6, 200),
-# ])
-# def test_index_acl(client, users, db_register2,users_index, status_code):
-#     login(client=client, email=users[users_index]['email'])
-#     url = url_for('weko_workflow.index',_external=True)
-#     res = client.get(url)
-#     assert res.status_code == status_code
-# 
-#     url = url_for('weko_workflow.index',community="a",_external=True)
-#     res = client.get(url)
-#     assert res.status_code == status_code
-# 
-#     url = url_for('weko_workflow.index',tab=WEKO_WORKFLOW_TODO_TAB,_external=True)
-#     res = client.get(url)
-#     assert res.status_code == status_code
-# 
-#     url = url_for('weko_workflow.index',tab=WEKO_WORKFLOW_TODO_TAB,community="a",_external=True)
-#     res = client.get(url)
-#     assert res.status_code == status_code
-# 
-#     url = url_for('weko_workflow.index',tab=WEKO_WORKFLOW_WAIT_TAB,_external=True)
-#     res = client.get(url)
-#     assert res.status_code == status_code
-# 
-#     url = url_for('weko_workflow.index',tab=WEKO_WORKFLOW_WAIT_TAB,community="a",_external=True)
-#     res = client.get(url)
-#     assert res.status_code == status_code
-# 
-#     url = url_for('weko_workflow.index',tab=WEKO_WORKFLOW_ALL_TAB,_external=True)
-#     res = client.get(url)
-#     assert res.status_code == status_code
-# 
-#     url = url_for('weko_workflow.index',tab=WEKO_WORKFLOW_ALL_TAB,community="a",_external=True)
-#     res = client.get(url)
-#     assert res.status_code == status_code
-# 
-# def test_init_activity_acl_nologin(client):
-#     """Test init_activity.
-# 
-#     Args:
-#         client (_type_): _description_
-#     """    
-#     
-#     """"""
-#     url = url_for('weko_workflow.init_activity')
-#     input = {'workflow_id': 1, 'flow_id': 1}
-#     res = client.post(url, json=input)
-#     assert res.status_code == 302
-#     assert res.location == url_for('security.login', next="/workflow/activity/init",_external=True)
-# 
-# 
-# @pytest.mark.parametrize('users_index, status_code', [
-#     (0, 200),
-#     (1, 200),
-#     (2, 200),
-#     (3, 200),
-#     (4, 200),
-#     (5, 200),
-#     (6, 200),
-# ])
-# def test_init_activity_acl(client, users, users_index, status_code,db_register):
-#     """_summary_
-# 
-#     Args:
-#         client (_type_): _description_
-#         users (_type_): _description_
-#         users_index (_type_): _description_
-#         status_code (_type_): _description_
-#         db_register (_type_): _description_
-#     """    
-#     login(client=client, email=users[users_index]['email'])
-#     url = url_for('weko_workflow.init_activity')
-#     input = {'workflow_id': db_register['workflow'].id, 'flow_id': db_register['flow_define'].id}
-#     res = client.post(url, json=input)
-#     assert res.status_code == status_code
-# 
-# @pytest.mark.parametrize('users_index, status_code', [
-#     (0, 200),
-#     (1, 200),
-#     (2, 200),
-#     (3, 200),
-#     (4, 200),
-#     (5, 200),
-#     (6, 200),
-# ])
-# def test_init_activity(client, users,users_index, status_code,db_register):
-#     login(client=client, email=users[users_index]['email'])
-#     url = url_for('weko_workflow.init_activity')
-#     input = {'workflow_id': db_register['workflow'].id, 'flow_id': db_register['flow_define'].id}
-#     res = client.post(url, json=input)
-#     assert res.status_code == status_code
-# 
-#     input = {'workflow_id': -99, 'flow_id': db_register['flow_define'].id}
-#     res = client.post(url, json=input)
-#     assert res.status_code == 500
-# 
-#     input = {'workflow_id': db_register['workflow'].id, 'flow_id': -99}
-#     res = client.post(url, json=input)
-#     assert res.status_code == 500
-# 
-# 
-#     input = {'workflow_id': db_register['workflow'].id}
-#     res = client.post(url, json=input)
-#     assert res.status_code == 400
-# 
-#     input = {'flow_id': db_register['flow_define'].id}
-#     res = client.post(url, json=input)
-#     assert res.status_code == 400
-# 
-#     input = {}
-#     res = client.post(url, json=input)
-#     assert res.status_code == 400
-# 
-#     input = {'workflow_id': str(db_register['workflow'].id), 'flow_id': str(db_register['flow_define'].id)}
-#     res = client.post(url, json=input)
-#     assert res.status_code == 200
-# 
-#     input = {'workflow_id': 'd'+str(db_register['workflow'].id), 'flow_id': str(db_register['flow_define'].id)}
-#     res = client.post(url, json=input)
-#     assert res.status_code == 400
-# 
-#     input = {'workflow_id': str(db_register['workflow'].id)+'d', 'flow_id': str(db_register['flow_define'].id)}
-#     res = client.post(url, json=input)
-#     assert res.status_code == 400
-# 
-#     input = {'workflow_id': None, 'flow_id': db_register['flow_define'].id}
-#     res = client.post(url, json=input)
-#     assert res.status_code == 400
-# 
-#     input = {'workflow_id': db_register['workflow'].id, 'flow_id': None}
-#     res = client.post(url, json=input)
-#     assert res.status_code == 400
-# 
-#     input = {'workflow_id': db_register['workflow'].id, 'flow_id': db_register['flow_define'].id, 'itemtype_id': db_register['item_type'].id}
-#     res = client.post(url, json=input)
-#     assert res.status_code == 200
-# 
-#     input = {'workflow_id': db_register['workflow'].id, 'flow_id': db_register['flow_define'].id, 'unknown':'unknown'}
-#     res = client.post(url, json=input)
-#     assert res.status_code == 200
-# 
-# 
-# 
-# 
-# def test_init_activity_guest_nologin(client):
-#     """Test init activity for guest user."""
-#     url = url_for('weko_workflow.init_activity_guest')
-#     input = {'guest_mail': 'test@guest.com', 'workflow_id': 1, 'flow_id': 1,
-#              'item_type_id': 1, 'record_id': 1, 'guest_item_title': 'test',
-#              'file_name': 'test_file'}
-# 
-#     res = client.post(url, json=input)
-#     assert res.status_code == 200
-# 
-# 
-# @pytest.mark.parametrize('users_index, status_code', [
-#     (0, 200),
-#     (1, 200),
-#     (2, 200),
-#     (3, 200),
-#     (4, 200),
-#     (5, 200),
-#     (6, 200),
-# ])
-# def test_init_activity_guest_users(client, users, users_index, status_code):
-#     """Test init activity for guest user."""
-#     login(client=client, email=users[users_index]['email'])
-#     url = url_for('weko_workflow.init_activity_guest')
-#     input = {'guest_mail': 'test@guest.com', 'workflow_id': 1, 'flow_id': 1,
-#              'item_type_id': 1, 'record_id': 1, 'guest_item_title': 'test',
-#              'file_name': 'test_file'}
-# 
-#     res = client.post(url, json=input)
-#     assert res.status_code == status_code
-# 
-# 
-# def test_find_doi_nologin(client):
-#     """Test of find doi."""
-#     url = url_for('weko_workflow.find_doi')
-#     input = {}
-# 
-#     res = client.post(url, json=input)
-#     assert res.status_code == 302
-#     # TODO check that the path changed
-#     # assert res.url == url_for('security.login')
-# 
-# 
-# @pytest.mark.parametrize('users_index, status_code', [
-#     (0, 200),
-#     (1, 200),
-#     (2, 200),
-#     (3, 200),
-#     (4, 200),
-#     (5, 200),
-#     (6, 200),
-# ])
-# def test_find_doi_users(client, users, users_index, status_code):
-#     """Test of find doi."""
-#     login(client=client, email=users[users_index]['email'])
-#     url = url_for('weko_workflow.find_doi')
-#     input = {}
-# 
-#     res = client.post(url, json=input)
-#     assert res.status_code == status_code
-# 
-# 
-# def test_save_activity_nologin(client):
-#     """Test of save activity."""
-#     url = url_for('weko_workflow.save_activity')
-#     input = {}
-# 
-#     res = client.post(url, json=input)
-#     assert res.status_code == 302
-#     # TODO check that the path changed
-#     # assert res.url == url_for('security.login')
-# 
-# 
-# @pytest.mark.parametrize('users_index, status_code', [
-#     (0, 200),
-#     (1, 200),
-#     (2, 200),
-#     (3, 200),
-#     (4, 200),
-#     (5, 200),
-#     (6, 200),
-# ])
-# def test_save_activity_users(client, users, users_index, status_code):
-#     """Test of save activity."""
-#     login(client=client, email=users[users_index]['email'])
-#     url = url_for('weko_workflow.save_activity')
-#     input = {}
-# 
-#     res = client.post(url, json=input)
-#     assert res.status_code == status_code
-# 
-# 
-# def test_save_feedback_maillist_nologin(client):
-#     """Test of save feedback maillist."""
-#     url = url_for('weko_workflow.save_feedback_maillist',
-#                   activity_id='1', action_id=1)
-#     input = {}
-# 
-#     res = client.post(url, json=input)
-#     assert res.status_code == 302
-#     # TODO check that the path changed
-#     # assert res.url == url_for('security.login')
-# 
-# 
-# @pytest.mark.parametrize('users_index, status_code', [
-#     (0, 200),
-#     (1, 200),
-#     (2, 200),
-#     (3, 200),
-#     (4, 200),
-#     (5, 200),
-#     (6, 200),
-# ])
-# def test_save_feedback_maillist_users(client, users, db_register, users_index, status_code):
-#     """Test of save feedback maillist."""
-#     login(client=client, email=users[users_index]['email'])
-#     url = url_for('weko_workflow.save_feedback_maillist',
-#                   activity_id='1', action_id=1)
-#     input = {}
-# 
-#     roles = {
-#         'allow': [],
-#         'deny': []
-#     }
-#     action_users = {
-#         'allow': [],
-#         'deny': []
-#     }
-# 
-#     with patch('weko_workflow.views.WorkActivity.get_activity_action_role',
-#                return_value=(roles, action_users)):
-#         res = client.post(url, json=input)
-#         assert res.status_code == status_code
-# 
-# 
-# def test_previous_action_acl_nologin(client):
-#     """Test of previous action."""
-#     url = url_for('weko_workflow.previous_action', activity_id='1',
-#                   action_id=1, req=1)
-#     input = {}
-# 
-#     res = client.post(url, json=input)
-#     assert res.status_code == 302
-#     assert res.location == url_for('security.login',next="/workflow/activity/action/1/1/rejectOrReturn/1",_external=True)
-# 
-# 
-# @pytest.mark.parametrize('users_index, status_code, status_code_deny, status_code_allow', [
-#     (0, 200, 403, 0),
-#     (1, 200, 0, 0),
-#     (2, 200, 0, 0),
-#     (3, 200, 0, 0),
-#     (4, 200, 403, 0),
-#     (5, 200, 403, 0),
-#     (6, 200, 0, 0),
-# ])
-# def test_previous_action_acl_users(client, users, db_register, users_index, status_code, status_code_deny, status_code_allow):
-#     """Test of previous action."""
-#     login(client=client, email=users[users_index]['email'])
-#     url = url_for('weko_workflow.previous_action', 
-#                   activity_id='1',
-#                   action_id=1, req=1)
-#     input = {}
-# 
-#     roles = {
-#         'allow': [],
-#         'deny': []
-#     }
-#     action_users = {
-#         'allow': [],
-#         'deny': []
-#     }
-#     with patch('weko_workflow.views.WorkActivity.get_activity_action_role',
-#                return_value=(roles, action_users)):
-#         res = client.post(url, json=input)
-#         assert res.status_code == status_code
-# 
-#     action_users = {
-#         'allow': [],
-#         'deny': [users[users_index]["id"]]
-#     }
-#     url = url_for('weko_workflow.previous_action', 
-#                 activity_id='2',
-#                 action_id=1, req=1)
-# 
-#     with patch('weko_workflow.views.WorkActivity.get_activity_action_role',
-#                return_value=(roles, action_users)):
-#         res = client.post(url, json=input)
-#         data = response_data(res)
-#         assert res.status_code == status_code
-#         assert data["code"] == status_code_deny
-# 
-#     action_users = {
-#         'allow': [users[users_index]["id"]],
-#         'deny': []
-#     }
-#     url = url_for('weko_workflow.previous_action', 
-#                 activity_id='3',
-#                 action_id=1, req=1)
-# 
-#     with patch('weko_workflow.views.WorkActivity.get_activity_action_role',
-#                return_value=(roles, action_users)):
-#         res = client.post(url, json=input)
-#         data = response_data(res)
-#         assert res.status_code == status_code
-#         assert data["code"] == status_code_allow
-# @pytest.mark.parametrize('users_index, status_code', [
-#     (0, 200),
-#     (1, 200),
-#     (2, 200),
-#     (3, 200),
-#     (4, 200),
-#     (5, 200),
-#     (6, 200),
-# ])
-# def test_previous_action(client, users, db_register, users_index, status_code):
-#     login(client=client, email=users[users_index]['email'])
-#     input = {"action_version":"1.0.0", "commond":"this is test comment."}
-#     
-#     # req=1
-#     url = url_for('weko_workflow.previous_action', 
-#                   activity_id='2', action_id=1, req=1)
-#     res = client.post(url, json=input)
-#     data = response_data(res)
-#     assert res.status_code==status_code
-#     assert data["code"] == 0
-#     assert data["msg"] == "success"
-#     
-#     # req=0
-#     url = url_for('weko_workflow.previous_action',
-#                   activity_id='2', action_id=3, req=0)
-#     res = client.post(url, json=input)
-#     data = response_data(res)
-#     assert res.status_code==status_code
-#     assert data["code"] == 0
-#     assert data["msg"] == "success"
-#     
-#     # req=-1
-#     res = previous_action(activity_id="2", action_id=1, req=-1)
-#     data = response_data(res)
-#     assert data["code"] == 0
-#     assert data["msg"] == "success"
-#     
-#     # not pre_action
-#     url = url_for('weko_workflow.previous_action',
-#                   activity_id='2', action_id=3, req=0)
-#     with patch("weko_workflow.views.Flow.get_previous_flow_action", return_value=None):
-#         res = client.post(url, json=input)
-#         data = response_data(res)
-#         assert data["code"] == 0
-#         assert data["msg"] == "success"
-#     
-# 
-#     # code=-1
-#     url = url_for('weko_workflow.previous_action',
-#                   activity_id='2', action_id=3, req=0)
-#     with patch("weko_workflow.views.WorkActivityHistory.create_activity_history", return_value=None):
-#         res = client.post(url, json=input)
-#         data = response_data(res)
-#         assert data["code"] == -1
-#         assert data["msg"] == "error"
-#     
-#     # code=-2
-#     with patch("weko_workflow.views.WorkActivity.upt_activity_action_status", return_value=False):
-#         res = client.post(url, json=input)
-#         data = response_data(res)
-#         assert data["code"] == -2
-#         assert data["msg"] == ""
-# 
-# def test_next_action_acl_nologin(client, db_register_fullaction):
-#     """Test of next action."""
-#     url = url_for('weko_workflow.next_action', activity_id='1',
-#                   action_id=1)
-#     input = {}
-# 
-#     res = client.post(url, json=input)
-#     assert res.status_code == 302
-#     assert res.location == url_for('security.login',next="/workflow/activity/action/1/1",_external=True)
-# 
-# 
-# @pytest.mark.parametrize('users_index, status_code, status_code_deny, status_code_allow', [
-#     (0, 200, 403, 0),
-#     (1, 200, 0, 0),
-#     (2, 200, 0, 0),
-#     (3, 200, 0, 0),
-#     (4, 200, 403, 0),
-#     (5, 200, 403, 0),
-#     (6, 200, 0, 0),
-# ])
-# def test_next_action_acl_users(client, users, db_register_fullaction, users_index, status_code, status_code_deny, status_code_allow):
-#     """Test of next action."""
-#     login(client=client, email=users[users_index]['email'])
-#     url = url_for('weko_workflow.next_action', 
-#                   activity_id='1',
-#                   action_id=1)
-#     input = {}
-# 
-#     roles = {
-#         'allow': [],
-#         'deny': []
-#     }
-#     action_users = {
-#         'allow': [],
-#         'deny': []
-#     }
-# 
-#     with patch('weko_workflow.views.WorkActivity.get_activity_action_role',
-#                return_value=(roles, action_users)):
-#         res = client.post(url, json=input)
-#         assert res.status_code == status_code
-#     
-#     action_users = {
-#         'allow': [],
-#         'deny': [users[users_index]["id"]]
-#     }
-#     url = url_for('weko_workflow.next_action', 
-#                   activity_id='2',
-#                   action_id=1)
-#     with patch('weko_workflow.views.WorkActivity.get_activity_action_role',
-#                return_value=(roles, action_users)):
-#         res = client.post(url, json=input)
-#         data = response_data(res)
-#         assert res.status_code == status_code
-#         assert data["code"] == status_code_deny
-#         
-#     action_users = {
-#         'allow': [users[users_index]["id"]],
-#         'deny': []
-#     }
-#     url = url_for('weko_workflow.next_action', 
-#                   activity_id='3',
-#                   action_id=1)
-#     with patch('weko_workflow.views.WorkActivity.get_activity_action_role',
-#                return_value=(roles, action_users)):
-#         res = client.post(url, json=input)
-#         data = response_data(res)
-#         assert res.status_code == status_code
-#         assert data["code"] == status_code_allow
-# 
-# def test_next_action_acl_guestlogin(guest, client, db_register_fullaction):
-#     input = {'action_version': 1, 'commond': 1}
-#     url = url_for('weko_workflow.next_action',
-#                   activity_id="1", action_id=1)
-#     roles = {
-#         'allow': [],
-#         'deny': []
-#     }
-#     action_users = {
-#         'allow': [],
-#         'deny': []
-#     }
-#     with patch('weko_workflow.views.WorkActivity.get_activity_action_role',
-#                return_value=(roles, action_users)):
-#         res = guest.post(url, json=input)
-#         assert res.status_code == 200
+@pytest.mark.parametrize('users_index, status_code', [
+    (0, 200),
+    (1, 200),
+    (2, 200),
+    (3, 200),
+    (4, 200),
+    (5, 200),
+    (6, 200),
+])
+def test_index_acl(client, users, db_register2,users_index, status_code):
+    login(client=client, email=users[users_index]['email'])
+    url = url_for('weko_workflow.index',_external=True)
+    res = client.get(url)
+    assert res.status_code == status_code
+
+    url = url_for('weko_workflow.index',community="a",_external=True)
+    res = client.get(url)
+    assert res.status_code == status_code
+
+    url = url_for('weko_workflow.index',tab=WEKO_WORKFLOW_TODO_TAB,_external=True)
+    res = client.get(url)
+    assert res.status_code == status_code
+
+    url = url_for('weko_workflow.index',tab=WEKO_WORKFLOW_TODO_TAB,community="a",_external=True)
+    res = client.get(url)
+    assert res.status_code == status_code
+
+    url = url_for('weko_workflow.index',tab=WEKO_WORKFLOW_WAIT_TAB,_external=True)
+    res = client.get(url)
+    assert res.status_code == status_code
+
+    url = url_for('weko_workflow.index',tab=WEKO_WORKFLOW_WAIT_TAB,community="a",_external=True)
+    res = client.get(url)
+    assert res.status_code == status_code
+
+    url = url_for('weko_workflow.index',tab=WEKO_WORKFLOW_ALL_TAB,_external=True)
+    res = client.get(url)
+    assert res.status_code == status_code
+
+    url = url_for('weko_workflow.index',tab=WEKO_WORKFLOW_ALL_TAB,community="a",_external=True)
+    res = client.get(url)
+    assert res.status_code == status_code
+
+def test_init_activity_acl_nologin(client):
+    """Test init_activity.
+
+    Args:
+        client (_type_): _description_
+    """    
+    
+    """"""
+    url = url_for('weko_workflow.init_activity')
+    input = {'workflow_id': 1, 'flow_id': 1}
+    res = client.post(url, json=input)
+    assert res.status_code == 302
+    assert res.location == url_for('security.login', next="/workflow/activity/init",_external=True)
+
+
+@pytest.mark.parametrize('users_index, status_code', [
+    (0, 200),
+    (1, 200),
+    (2, 200),
+    (3, 200),
+    (4, 200),
+    (5, 200),
+    (6, 200),
+])
+def test_init_activity_acl(client, users, users_index, status_code,db_register):
+    """_summary_
+
+    Args:
+        client (_type_): _description_
+        users (_type_): _description_
+        users_index (_type_): _description_
+        status_code (_type_): _description_
+        db_register (_type_): _description_
+    """    
+    login(client=client, email=users[users_index]['email'])
+    url = url_for('weko_workflow.init_activity')
+    input = {'workflow_id': db_register['workflow'].id, 'flow_id': db_register['flow_define'].id}
+    res = client.post(url, json=input)
+    assert res.status_code == status_code
+
+@pytest.mark.parametrize('users_index, status_code', [
+    (0, 200),
+    (1, 200),
+    (2, 200),
+    (3, 200),
+    (4, 200),
+    (5, 200),
+    (6, 200),
+])
+def test_init_activity(client, users,users_index, status_code,db_register):
+    login(client=client, email=users[users_index]['email'])
+    url = url_for('weko_workflow.init_activity')
+    input = {'workflow_id': db_register['workflow'].id, 'flow_id': db_register['flow_define'].id}
+    res = client.post(url, json=input)
+    assert res.status_code == status_code
+
+    input = {'workflow_id': -99, 'flow_id': db_register['flow_define'].id}
+    res = client.post(url, json=input)
+    assert res.status_code == 500
+
+    input = {'workflow_id': db_register['workflow'].id, 'flow_id': -99}
+    res = client.post(url, json=input)
+    assert res.status_code == 500
+
+
+    input = {'workflow_id': db_register['workflow'].id}
+    res = client.post(url, json=input)
+    assert res.status_code == 400
+
+    input = {'flow_id': db_register['flow_define'].id}
+    res = client.post(url, json=input)
+    assert res.status_code == 400
+
+    input = {}
+    res = client.post(url, json=input)
+    assert res.status_code == 400
+
+    input = {'workflow_id': str(db_register['workflow'].id), 'flow_id': str(db_register['flow_define'].id)}
+    res = client.post(url, json=input)
+    assert res.status_code == 200
+
+    input = {'workflow_id': 'd'+str(db_register['workflow'].id), 'flow_id': str(db_register['flow_define'].id)}
+    res = client.post(url, json=input)
+    assert res.status_code == 400
+
+    input = {'workflow_id': str(db_register['workflow'].id)+'d', 'flow_id': str(db_register['flow_define'].id)}
+    res = client.post(url, json=input)
+    assert res.status_code == 400
+
+    input = {'workflow_id': None, 'flow_id': db_register['flow_define'].id}
+    res = client.post(url, json=input)
+    assert res.status_code == 400
+
+    input = {'workflow_id': db_register['workflow'].id, 'flow_id': None}
+    res = client.post(url, json=input)
+    assert res.status_code == 400
+
+    input = {'workflow_id': db_register['workflow'].id, 'flow_id': db_register['flow_define'].id, 'itemtype_id': db_register['item_type'].id}
+    res = client.post(url, json=input)
+    assert res.status_code == 200
+
+    input = {'workflow_id': db_register['workflow'].id, 'flow_id': db_register['flow_define'].id, 'unknown':'unknown'}
+    res = client.post(url, json=input)
+    assert res.status_code == 200
+
+
+
+
+def test_init_activity_guest_nologin(client):
+    """Test init activity for guest user."""
+    url = url_for('weko_workflow.init_activity_guest')
+    input = {'guest_mail': 'test@guest.com', 'workflow_id': 1, 'flow_id': 1,
+             'item_type_id': 1, 'record_id': 1, 'guest_item_title': 'test',
+             'file_name': 'test_file'}
+
+    res = client.post(url, json=input)
+    assert res.status_code == 200
+
+
+@pytest.mark.parametrize('users_index, status_code', [
+    (0, 200),
+    (1, 200),
+    (2, 200),
+    (3, 200),
+    (4, 200),
+    (5, 200),
+    (6, 200),
+])
+def test_init_activity_guest_users(client, users, users_index, status_code):
+    """Test init activity for guest user."""
+    login(client=client, email=users[users_index]['email'])
+    url = url_for('weko_workflow.init_activity_guest')
+    input = {'guest_mail': 'test@guest.com', 'workflow_id': 1, 'flow_id': 1,
+             'item_type_id': 1, 'record_id': 1, 'guest_item_title': 'test',
+             'file_name': 'test_file'}
+
+    res = client.post(url, json=input)
+    assert res.status_code == status_code
+
+
+def test_find_doi_nologin(client):
+    """Test of find doi."""
+    url = url_for('weko_workflow.find_doi')
+    input = {}
+
+    res = client.post(url, json=input)
+    assert res.status_code == 302
+    # TODO check that the path changed
+    # assert res.url == url_for('security.login')
+
+
+@pytest.mark.parametrize('users_index, status_code', [
+    (0, 200),
+    (1, 200),
+    (2, 200),
+    (3, 200),
+    (4, 200),
+    (5, 200),
+    (6, 200),
+])
+def test_find_doi_users(client, users, users_index, status_code):
+    """Test of find doi."""
+    login(client=client, email=users[users_index]['email'])
+    url = url_for('weko_workflow.find_doi')
+    input = {}
+
+    res = client.post(url, json=input)
+    assert res.status_code == status_code
+
+
+def test_save_activity_nologin(client):
+    """Test of save activity."""
+    url = url_for('weko_workflow.save_activity')
+    input = {}
+
+    res = client.post(url, json=input)
+    assert res.status_code == 302
+    # TODO check that the path changed
+    # assert res.url == url_for('security.login')
+
+
+@pytest.mark.parametrize('users_index, status_code', [
+    (0, 200),
+    (1, 200),
+    (2, 200),
+    (3, 200),
+    (4, 200),
+    (5, 200),
+    (6, 200),
+])
+def test_save_activity_users(client, users, users_index, status_code):
+    """Test of save activity."""
+    login(client=client, email=users[users_index]['email'])
+    url = url_for('weko_workflow.save_activity')
+    input = {}
+
+    res = client.post(url, json=input)
+    assert res.status_code == status_code
+
+
+def test_save_feedback_maillist_nologin(client):
+    """Test of save feedback maillist."""
+    url = url_for('weko_workflow.save_feedback_maillist',
+                  activity_id='1', action_id=1)
+    input = {}
+
+    res = client.post(url, json=input)
+    assert res.status_code == 302
+    # TODO check that the path changed
+    # assert res.url == url_for('security.login')
+
+
+@pytest.mark.parametrize('users_index, status_code', [
+    (0, 200),
+    (1, 200),
+    (2, 200),
+    (3, 200),
+    (4, 200),
+    (5, 200),
+    (6, 200),
+])
+def test_save_feedback_maillist_users(client, users, db_register, users_index, status_code):
+    """Test of save feedback maillist."""
+    login(client=client, email=users[users_index]['email'])
+    url = url_for('weko_workflow.save_feedback_maillist',
+                  activity_id='1', action_id=1)
+    input = {}
+
+    roles = {
+        'allow': [],
+        'deny': []
+    }
+    action_users = {
+        'allow': [],
+        'deny': []
+    }
+
+    with patch('weko_workflow.views.WorkActivity.get_activity_action_role',
+               return_value=(roles, action_users)):
+        res = client.post(url, json=input)
+        assert res.status_code == status_code
+
+
+def test_previous_action_acl_nologin(client):
+    """Test of previous action."""
+    url = url_for('weko_workflow.previous_action', activity_id='1',
+                  action_id=1, req=1)
+    input = {}
+
+    res = client.post(url, json=input)
+    assert res.status_code == 302
+    assert res.location == url_for('security.login',next="/workflow/activity/action/1/1/rejectOrReturn/1",_external=True)
+
+
+@pytest.mark.parametrize('users_index, status_code, status_code_deny, status_code_allow', [
+    (0, 200, 403, 0),
+    (1, 200, 0, 0),
+    (2, 200, 0, 0),
+    (3, 200, 0, 0),
+    (4, 200, 403, 0),
+    (5, 200, 403, 0),
+    (6, 200, 0, 0),
+])
+def test_previous_action_acl_users(client, users, db_register, users_index, status_code, status_code_deny, status_code_allow):
+    """Test of previous action."""
+    login(client=client, email=users[users_index]['email'])
+    url = url_for('weko_workflow.previous_action', 
+                  activity_id='1',
+                  action_id=1, req=1)
+    input = {}
+
+    roles = {
+        'allow': [],
+        'deny': []
+    }
+    action_users = {
+        'allow': [],
+        'deny': []
+    }
+    with patch('weko_workflow.views.WorkActivity.get_activity_action_role',
+               return_value=(roles, action_users)):
+        res = client.post(url, json=input)
+        assert res.status_code == status_code
+
+    action_users = {
+        'allow': [],
+        'deny': [users[users_index]["id"]]
+    }
+    url = url_for('weko_workflow.previous_action', 
+                activity_id='2',
+                action_id=1, req=1)
+
+    with patch('weko_workflow.views.WorkActivity.get_activity_action_role',
+               return_value=(roles, action_users)):
+        res = client.post(url, json=input)
+        data = response_data(res)
+        assert res.status_code == status_code
+        assert data["code"] == status_code_deny
+
+    action_users = {
+        'allow': [users[users_index]["id"]],
+        'deny': []
+    }
+    url = url_for('weko_workflow.previous_action', 
+                activity_id='3',
+                action_id=1, req=1)
+
+    with patch('weko_workflow.views.WorkActivity.get_activity_action_role',
+               return_value=(roles, action_users)):
+        res = client.post(url, json=input)
+        data = response_data(res)
+        assert res.status_code == status_code
+        assert data["code"] == status_code_allow
+
+@pytest.mark.parametrize('users_index, status_code', [
+    (0, 200),
+    (1, 200),
+    (2, 200),
+    (3, 200),
+    (4, 200),
+    (5, 200),
+    (6, 200),
+])
+def test_previous_action(client, users, db_register, users_index, status_code):
+    login(client=client, email=users[users_index]['email'])
+    input = {"action_version":"1.0.0", "commond":"this is test comment."}
+    
+    # req=1
+    url = url_for('weko_workflow.previous_action', 
+                  activity_id='2', action_id=1, req=1)
+    res = client.post(url, json=input)
+    data = response_data(res)
+    assert res.status_code==status_code
+    assert data["code"] == 0
+    assert data["msg"] == "success"
+    
+    # req=0
+    url = url_for('weko_workflow.previous_action',
+                  activity_id='2', action_id=3, req=0)
+    res = client.post(url, json=input)
+    data = response_data(res)
+    assert res.status_code==status_code
+    assert data["code"] == 0
+    assert data["msg"] == "success"
+    
+    # req=-1
+    res = previous_action(activity_id="2", action_id=1, req=-1)
+    data = response_data(res)
+    assert data["code"] == 0
+    assert data["msg"] == "success"
+    
+    # not pre_action
+    url = url_for('weko_workflow.previous_action',
+                  activity_id='2', action_id=3, req=0)
+    with patch("weko_workflow.views.Flow.get_previous_flow_action", return_value=None):
+        res = client.post(url, json=input)
+        data = response_data(res)
+        assert data["code"] == 0
+        assert data["msg"] == "success"
+    
+
+    # code=-1
+    url = url_for('weko_workflow.previous_action',
+                  activity_id='2', action_id=3, req=0)
+    with patch("weko_workflow.views.WorkActivityHistory.create_activity_history", return_value=None):
+        res = client.post(url, json=input)
+        data = response_data(res)
+        assert data["code"] == -1
+        assert data["msg"] == "error"
+    
+    # code=-2
+    with patch("weko_workflow.views.WorkActivity.upt_activity_action_status", return_value=False):
+        res = client.post(url, json=input)
+        data = response_data(res)
+        assert data["code"] == -2
+        assert data["msg"] == ""
+
+def test_next_action_acl_nologin(client, db_register_fullaction):
+    """Test of next action."""
+    url = url_for('weko_workflow.next_action', activity_id='1',
+                  action_id=1)
+    input = {}
+
+    res = client.post(url, json=input)
+    assert res.status_code == 302
+    assert res.location == url_for('security.login',next="/workflow/activity/action/1/1",_external=True)
+
+
+@pytest.mark.parametrize('users_index, status_code, status_code_deny, status_code_allow', [
+    (0, 200, 403, 0),
+    (1, 200, 0, 0),
+    (2, 200, 0, 0),
+    (3, 200, 0, 0),
+    (4, 200, 403, 0),
+    (5, 200, 403, 0),
+    (6, 200, 0, 0),
+])
+def test_next_action_acl_users(client, users, db_register_fullaction, users_index, status_code, status_code_deny, status_code_allow):
+    """Test of next action."""
+    login(client=client, email=users[users_index]['email'])
+    url = url_for('weko_workflow.next_action', 
+                  activity_id='1',
+                  action_id=1)
+    input = {}
+
+    roles = {
+        'allow': [],
+        'deny': []
+    }
+    action_users = {
+        'allow': [],
+        'deny': []
+    }
+
+    with patch('weko_workflow.views.WorkActivity.get_activity_action_role',
+               return_value=(roles, action_users)):
+        res = client.post(url, json=input)
+        assert res.status_code == status_code
+    
+    action_users = {
+        'allow': [],
+        'deny': [users[users_index]["id"]]
+    }
+    url = url_for('weko_workflow.next_action', 
+                  activity_id='2',
+                  action_id=1)
+    with patch('weko_workflow.views.WorkActivity.get_activity_action_role',
+               return_value=(roles, action_users)):
+        res = client.post(url, json=input)
+        data = response_data(res)
+        assert res.status_code == status_code
+        assert data["code"] == status_code_deny
+        
+    action_users = {
+        'allow': [users[users_index]["id"]],
+        'deny': []
+    }
+    url = url_for('weko_workflow.next_action', 
+                  activity_id='3',
+                  action_id=1)
+    with patch('weko_workflow.views.WorkActivity.get_activity_action_role',
+               return_value=(roles, action_users)):
+        res = client.post(url, json=input)
+        data = response_data(res)
+        assert res.status_code == status_code
+        assert data["code"] == status_code_allow
+
+def test_next_action_acl_guestlogin(guest, client, db_register_fullaction):
+    input = {'action_version': 1, 'commond': 1}
+    url = url_for('weko_workflow.next_action',
+                  activity_id="1", action_id=1)
+    roles = {
+        'allow': [],
+        'deny': []
+    }
+    action_users = {
+        'allow': [],
+        'deny': []
+    }
+    with patch('weko_workflow.views.WorkActivity.get_activity_action_role',
+               return_value=(roles, action_users)):
+        res = guest.post(url, json=input)
+        assert res.status_code == 200
 
 @pytest.mark.parametrize('users_index, status_code', [
     #(0, 200),
@@ -826,7 +813,6 @@
         res = client.post(url, json=input)
         data = response_data(res)
         assert res.status_code == status_code
-<<<<<<< HEAD
         assert data["code"] == 0
         assert data["msg"] == "success"
     ###### item_id
@@ -836,51 +822,6 @@
         url = url_for("weko_workflow.next_action",
             activity_id="5", action_id=7)
         update_activity_order("5",7,5)
-=======
-
-
-def test_previous_action_nologin(client):
-    """Test of previous action."""
-    url = url_for('weko_workflow.previous_action', activity_id='1',
-                  action_id=1, req=1)
-    input = {}
-
-    res = client.post(url, json=input)
-    assert res.status_code == 302
-    # TODO check that the path changed
-    # assert res.url == url_for('security.login')
-
-
-# .tox/c1/bin/pytest --cov=weko_workflow tests/test_views.py::test_previous_action_users -vv -s --cov-branch --cov-report=term --basetemp=/code/modules/weko-workflow/.tox/c1/tmp
-@pytest.mark.parametrize('users_index, status_code', [
-    (0, 200),
-    (1, 200),
-    (2, 200),
-    (3, 200),
-    (4, 200),
-    (5, 200),
-    (6, 200),
-])
-def test_previous_action_users(client, users, db_workflow, db_records,users_index, status_code):
-    """Test of previous action."""
-    login(client=client, email=users[users_index]['email'])
-    flow_define = db_workflow['flow_define']
-    url = url_for('weko_workflow.previous_action', activity_id='A-00000000-00000',
-                  action_id=3, req=1)
-    input = {}
-
-    roles = {
-        'allow': [],
-        'deny': []
-    }
-    action_users = {
-        'allow': [],
-        'deny': []
-    }
-
-    with patch('weko_workflow.views.WorkActivity.get_activity_action_role',
-               return_value=(roles, action_users)):
->>>>>>> 66d0af59
         res = client.post(url, json=input)
         data = response_data(res)
         assert res.status_code == status_code
@@ -961,7 +902,6 @@
             assert data["code"] == -2
             assert data["msg"] == ""
 
-<<<<<<< HEAD
         ## can create_onetime_download_url
         onetime_download = {"tile_url":"test_file"}
         with patch("weko_workflow.views.create_onetime_download_url_to_guest",return_value=onetime_download):
@@ -975,326 +915,6 @@
         ## exist feedbackmail
         ### exist feedbackmail exist maillist
         update_activity_order("2",4,6)
-=======
-
-def test_unlock_activity_nologin(client):
-    """Test of unlock activity."""
-    url = url_for('weko_workflow.unlock_activity', activity_id='1')
-    input = {'locked_value':'1-1661748792565'}
-
-    res = client.post(url, json=input)
-    assert res.status_code == 302
-    assert res.location == url_for('security.login',next="/workflow/activity/unlock/1",_external=True)
-    # TODO check that the path changed
-    # assert res.url == url_for('security.login')
-
-
-@pytest.mark.parametrize('users_index, status_code', [
-    (0, 200),
-    (1, 200),
-    (2, 200),
-    (3, 200),
-    (4, 200),
-    (5, 200),
-    (6, 200),
-])
-def test_unlock_activity_users(client, users, users_index, status_code):
-    """Test of unlock activity."""
-    login(client=client, email=users[users_index]['email'])
-    url = url_for('weko_workflow.unlock_activity', activity_id='1')
-    input = {'locked_value':'1-1661748792565'}
-
-    with patch('weko_workflow.views.get_cache_data', return_value=""):
-        res = client.post(url, json=input)
-        assert res.status_code != 302
-
-@pytest.mark.parametrize('users_index, status_code', [
-    (0, 200),
-    (1, 200),
-    (2, 200),
-    (3, 200),
-    (4, 200),
-    (5, 200),
-    (6, 200),
-])
-def test_unlock_activity(client, users, db_register, users_index, status_code):
-    login(client=client, email=users[users_index]['email'])
-    url = url_for('weko_workflow.unlock_activity', activity_id='1')
-
-    #locked_valueが空文字で、cur_locked_valも空文字の場合
-    input = {'locked_value':'1-1661748792565'}
-    with patch('weko_workflow.views.get_cache_data', return_value=""):
-        res = client.post(url, json=input)
-        data = json.loads(res.data.decode("utf-8"))
-        assert res.status_code==status_code
-        assert data["code"] == 200
-        assert data["msg"] == 'Not unlock'
-
-    #locked_valueが空でなく、cur_locked_valと一致する場合
-    input = {'locked_value':'1-1661748792565'}
-    with patch('weko_workflow.views.get_cache_data', return_value='1-1661748792565'):
-        with patch('weko_workflow.views.delete_cache_data'):
-            res = client.post(url, json=input)
-            data = json.loads(res.data.decode("utf-8"))
-            assert res.status_code==status_code
-            assert data["code"] == 200
-            assert data["msg"] == 'Unlock success'
-
-def test_check_approval_nologin(client):
-    """Test of check approval."""
-    url = url_for('weko_workflow.check_approval', activity_id='1')
-
-    res = client.get(url)
-    assert res.status_code == 302
-    assert res.location == url_for('security.login',next="/workflow/check_approval/1",_external=True)
-
-@pytest.mark.parametrize('users_index, status_code', [
-    (0, 200),
-    (1, 200),
-    (2, 200),
-    (3, 200),
-    (4, 200),
-    (5, 200),
-    (6, 200),
-])
-def test_check_approval_users(client, users, users_index, status_code):
-    """Test of check approval."""
-    login(client=client, email=users[users_index]['email'])
-    url = url_for('weko_workflow.check_approval', activity_id='1')
-    response = {
-        'check_handle': -1,
-        'check_continue': -1,
-        'error': 1
-    }
-    with patch('weko_workflow.views.check_continue', return_value=response):
-        res = client.get(url)
-        assert res.status_code != 302
-
-@pytest.mark.parametrize('users_index, status_code', [
-    (0, 200),
-    (1, 200),
-    (2, 200),
-    (3, 200),
-    (4, 200),
-    (5, 200),
-    (6, 200),
-])
-def test_check_approval(client, users, db_register, users_index, status_code):
-    login(client=client, email=users[users_index]['email'])
-    url = url_for('weko_workflow.check_approval', activity_id='1')
-    response = {
-        'check_handle': -1,
-        'check_continue': -1,
-        'error': 1
-    }
-    with patch('weko_workflow.views.check_continue', return_value=response):
-        res = client.get(url)
-        data = response_data(res)
-        assert res.status_code==status_code
-        assert data['check_handle'] == -1
-        assert data['check_continue'] == -1
-        assert data['error'] == 1
-    
-    with patch('weko_workflow.views.check_continue', side_effect=Exception):
-        res = client.get(url)
-        data = response_data(res)
-        assert res.status_code==status_code
-        assert data['check_handle'] == -1
-        assert data['check_continue'] == -1
-        assert data['error'] == -1
-
-def test_get_feedback_maillist_nologin(client):
-    """Test of get feedback maillist."""
-    url = url_for('weko_workflow.get_feedback_maillist', activity_id='1')
-
-    res = client.get(url)
-    assert res.status_code == 302
-    assert res.location == url_for('security.login',next="/workflow/get_feedback_maillist/1",_external=True)
-
-@pytest.mark.parametrize('users_index, status_code', [
-    (0, 200),
-    (1, 200),
-    (2, 200),
-    (3, 200),
-    (4, 200),
-    (5, 200),
-    (6, 200),
-])
-def test_get_feedback_maillist_users(client, users, users_index, status_code):
-    """Test of get feedback maillist."""
-    login(client=client, email=users[users_index]['email'])
-    url = url_for('weko_workflow.get_feedback_maillist', activity_id='1')
-
-    res = client.get(url)
-    assert res.status_code != 302
-
-@pytest.mark.parametrize('users_index, status_code', [
-    (0, 200),
-    (1, 200),
-    (2, 200),
-    (4, 200),
-    (5, 200),
-    (6, 200),
-])
-def test_get_feedback_maillist(client, users, db_register, users_index, status_code):
-    login(client=client, email=users[users_index]['email'])
-    
-    #戻り値jsonify(code=0, msg=_('Empty!'))の分岐テスト
-    url = url_for('weko_workflow.get_feedback_maillist', activity_id='1')
-    res = client.get(url)
-    data = response_data(res)
-    assert res.status_code==status_code
-    assert data['code'] == 0
-    assert data['msg'] == 'Empty!'
-    
-    #戻り値jsonify(code=1,msg=_('Success'),data=mail_list)の分岐テスト
-    url = url_for('weko_workflow.get_feedback_maillist', activity_id='4')
-    res = client.get(url)
-    data = response_data(res)
-    mail_list = db_register['action_feedback_mail'].feedback_maillist
-    assert res.status_code==status_code
-    assert data['code'] == 1
-    assert data['msg'] == 'Success'
-    assert data['data'] == mail_list
-
-    url = url_for('weko_workflow.get_feedback_maillist', activity_id='5')
-    res = client.get(url)
-    data = response_data(res)
-    mail_list = db_register['action_feedback_mail1'].feedback_maillist
-    assert res.status_code==status_code
-    assert data['code'] == 1
-    assert data['msg'] == 'Success'
-    assert data['data'] == mail_list
-
-    url = url_for('weko_workflow.get_feedback_maillist', activity_id='6')
-    res = client.get(url)
-    data = response_data(res)
-    mail_list = db_register['action_feedback_mail2'].feedback_maillist
-    assert res.status_code==status_code
-    assert data['code'] == 1
-    assert data['msg'] == 'Success'
-    assert data['data'] == mail_list
-
-    #戻り値jsonify(code=-1, msg=_('Error'))の分岐テスト
-    url = url_for('weko_workflow.get_feedback_maillist', activity_id='3')
-    with patch('weko_workflow.views.WorkActivity.get_action_feedbackmail', side_effect=Exception):
-        res = client.get(url)
-        data = response_data(res)
-        assert res.status_code==status_code
-        assert data['code'] == -1
-        assert data['msg'] == 'Error'
-
-
-def test_save_activity_nologin(client):
-    """Test of save activity."""
-    url = url_for('weko_workflow.save_activity')
-    input = {"activity_id":"A-20220921-00001","title":"test","shared_user_id":-1}
-
-    res = client.post(url, json=input)
-    assert res.status_code == 302
-    assert res.location == url_for('security.login',next="/workflow/save_activity_data",_external=True)
-    # TODO check that the path changed
-    # assert res.url == url_for('security.login')
-
-@pytest.mark.parametrize('users_index, status_code', [
-    (0, 200),
-    (1, 200),
-    (2, 200),
-    (3, 200),
-    (4, 200),
-    (5, 200),
-    (6, 200),
-])
-def test_save_activity_users(client, users, users_index, status_code):
-    """Test of save activity."""
-    login(client=client, email=users[users_index]['email'])
-    url = url_for('weko_workflow.save_activity')
-    input = {"activity_id":"A-20220921-00001","title":"test","shared_user_id":-1}
-    with patch('weko_workflow.views.save_activity_data'):
-        res = client.post(url, json=input)
-        assert res.status_code != 302
-
-@pytest.mark.parametrize('users_index, status_code', [
-    (0, 200),
-    (1, 200),
-    (2, 200),
-    (3, 200),
-    (4, 200),
-    (5, 200),
-    (6, 200),
-])
-def test_save_activity(client, users, db_register, users_index, status_code):
-    login(client=client, email=users[users_index]['email'])
-    url = url_for('weko_workflow.save_activity')
-    response = {
-        "success": True,
-        "msg": ""
-    }
-
-    input = {"activity_id":"A-20220921-00001","title":"test","shared_user_id":-1}
-    with patch('weko_workflow.views.save_activity_data'):
-        res = client.post(url, json=input)
-        data = response_data(res)
-        assert res.status_code==status_code
-        assert data["success"] == True
-        assert data["msg"] == ""
-
-    with patch('weko_workflow.views.save_activity_data', side_effect=Exception("test error")):
-        res = client.post(url, json=input)
-        data = response_data(res)
-        assert res.status_code==status_code
-        assert data["success"] == False
-        assert data["msg"] == "test error"
-
-
-#save_activityは@login_required_customizeなのでguestuserloginのテストも必要
-def test_save_activity_acl_guestlogin(guest):
-    input = {"activity_id":"A-20220921-00001","title":"test","shared_user_id":-1}
-    url = url_for('weko_workflow.save_activity')
-
-    res = guest.post(url, json=input)
-    assert res.status_code != 302
-
-
-def test_withdraw_confirm_nologin(client):
-    """Test of withdraw confirm."""
-    url = url_for('weko_workflow.withdraw_confirm', activity_id='1',
-                  action_id=1)
-    input = {}
-
-    res = client.post(url, json=input)
-    assert res.status_code == 302
-    # TODO check that the path changed
-    # assert res.url == url_for('security.login')
-
-
-@pytest.mark.parametrize('users_index, status_code', [
-    (0, 200),
-    (1, 200),
-    (2, 200),
-    (3, 200),
-    (4, 200),
-    (5, 200),
-    (6, 200),
-])
-def test_withdraw_confirm_users(client, users, db_register, users_index, status_code):
-    """Test of withdraw confirm."""
-    login(client=client, email=users[users_index]['email'])
-    url = url_for('weko_workflow.withdraw_confirm', activity_id='1',
-                  action_id=2)
-    input = {}
-    roles = {
-        'allow': [],
-        'deny': []
-    }
-    action_users = {
-        'allow': [],
-        'deny': []
-    }
-
-    with patch('weko_workflow.views.WorkActivity.get_activity_action_role',
-               return_value=(roles, action_users)):
->>>>>>> 66d0af59
         res = client.post(url, json=input)
         data = response_data(res)
         assert res.status_code == status_code
@@ -1405,377 +1025,625 @@
     assert data["msg"] == _("success")
 
 
-# def test_cancel_action_acl_nologin(client):
-#     """Test of cancel action."""
-#     url = url_for('weko_workflow.cancel_action',
-#                   activity_id='1', action_id=1)
-#     input = {'action_version': 1, 'commond': 1}
-# 
-#     res = client.post(url, json=input)
-#     assert res.status_code == 302
-#     assert res.location == url_for('security.login', next="/workflow/activity/action/1/1/cancel",_external=True)
-# 
-# 
-# @pytest.mark.parametrize('users_index, status_code,  status_code_deny, status_code_allow', [
-#     (0, 200, 403, 0),
-#     (1, 200, 0, 0),
-#     (2, 200, 0, 0),
-#     (3, 200, 0, 0),
-#     (4, 200, 403, 0),
-#     (5, 200, 403, 0),
-#     (6, 200, 0, 0),
-# ])
-# def test_cancel_action_acl_users(client, users, db_register, users_index, status_code,  status_code_deny, status_code_allow):
-#     """Test of cancel action."""
-#     login(client=client, email=users[users_index]['email'])
-#     url = url_for('weko_workflow.cancel_action',
-#                   activity_id='1', action_id=1)
-#     input = {'action_version': 1, 'commond': 1}
-#     roles = {
-#         'allow': [],
-#         'deny': []
-#     }
-#     action_users = {
-#         'allow': [],
-#         'deny': []
-#     }
-# 
-#     with patch('weko_workflow.views.WorkActivity.get_activity_action_role',
-#                return_value=(roles, action_users)):
-#         res = client.post(url, json=input)
-#         assert res.status_code == status_code
-#     
-#     action_users = {
-#         'allow': [],
-#         'deny': [users[users_index]["id"]]
-#     }
-#     url = url_for('weko_workflow.cancel_action',
-#                   activity_id='2', action_id=1)
-#     with patch('weko_workflow.views.WorkActivity.get_activity_action_role',
-#                return_value=(roles, action_users)):
-#         res = client.post(url, json=input)
-#         data = response_data(res)
-#         assert res.status_code == status_code
-#         assert data["code"] == status_code_deny
-#     
-#     action_users = {
-#         'allow': [users[users_index]["id"]],
-#         'deny': []
-#     }
-#     url = url_for('weko_workflow.cancel_action',
-#                   activity_id='3', action_id=1)
-#     with patch('weko_workflow.views.WorkActivity.get_activity_action_role',
-#                return_value=(roles, action_users)):
-#         res = client.post(url, json=input)
-#         data = response_data(res)
-#         assert res.status_code == status_code
-#         assert data["code"] == status_code_allow
-# 
-# def test_cancel_action_acl_guestlogin(guest, db_register):
-#     input = {'action_version': 1, 'commond': 1}
-#     url = url_for('weko_workflow.cancel_action',
-#                   activity_id="1", action_id=1)
-#     roles = {
-#         'allow': [],
-#         'deny': []
-#     }
-#     action_users = {
-#         'allow': [],
-#         'deny': []
-#     }
-# 
-#     with patch('weko_workflow.views.WorkActivity.get_activity_action_role',
-#                return_value=(roles, action_users)):
-#         res = guest.post(url, json=input)
-#         assert res.status_code == 200
-# 
-# @pytest.mark.parametrize('users_index, status_code', [
-#     (0, 200),
-#     (1, 200),
-#     (2, 200),
-#     (3, 200),
-#     (4, 200),
-#     (5, 200),
-#     (6, 200),
-# ])
-# def test_cancel_action(client, users, db_register, db_records, add_file, users_index, status_code):
-#     login(client=client, email=users[users_index]['email'])
-#     
-#     # not exist item, exist files, exist cancel_pv, exist file_permission
-#     input = {
-#         "action_version":"1.0.0",
-#         "commond":"this is test comment.",
-#         "pid_value":"1.1"
-#         }
-#     FilePermission.init_file_permission(users[users_index]["id"],"1.1","test_file","1")
-#     add_file(db_records[1][2])
-#     url = url_for('weko_workflow.cancel_action',
-#                   activity_id='1', action_id=1)
-#     redirect_url = url_for("weko_workflow.display_activity",
-#                            activity_id="1").replace("http://test_server.localdomain","")
-#     print("url:{}".format(url))
-#     print("redirect_url:{}".format(redirect_url))
-#     res = client.post(url, json=input)
-#     data = response_data(res)
-#     assert res.status_code == status_code
-#     assert data["code"] == 0
-#     assert data["msg"] == "success"
-#     assert data["data"]["redirect"] == redirect_url
-#     
-#     # exist item, not exist files, not exist cancel_pv, not exist file_permission
-#     input = {
-#         "action_version": "1.0.0",
-#         "commond":"this is test comment."
-#     }
-#     url = url_for("weko_workflow.cancel_action",
-#                   activity_id="2", action_id=1)
-#     redirect_url = url_for("weko_workflow.display_activity",
-#                            activity_id="2").replace("http://test_server.localdomain","")
-#     res = client.post(url, json=input)
-#     data = response_data(res)
-#     assert res.status_code == status_code
-#     assert data["code"] == 0
-#     assert data["msg"] == "success"
-#     assert data["data"]["redirect"] == redirect_url
-# 
-#     # not cancel_record, not exist rtn
-#     with patch("weko_workflow.views.WekoDeposit.get_record", return_value=None):
-#         with patch("weko_workflow.views.WorkActivity.quit_activity", return_value=None):
-#             res = client.post(url, json = input)
-#             data = response_data(res)
-#             assert res.status_code == status_code
-#             assert data["code"] == -1
-#             assert data["msg"] == 'Error! Cannot process quit activity!'
-#     
-#     # raise exception
-#     with patch("weko_workflow.views.PersistentIdentifier.get_by_object", side_effect=Exception):
-#         res = client.post(url, json = input)
-#         data = response_data(res)
-#         assert res.status_code == status_code
-#         assert data["code"] == -1
-#         assert data["msg"] == "<class 'Exception'>"
-#     
-#     # not exist item and not pid
-# 
-# 
-# def test_cancel_action_guest(guest, db, db_register):
-#     input = {
-#         "action_version": "1.0.0",
-#         "commond":"this is test comment."
-#     }
-#     activity_guest = Activity(activity_id="99",workflow_id=1,flow_id=db_register["flow_define"].id,
-#                               action_id=1, 
-#                               activity_start=datetime.strptime('2022/04/14 3:01:53.931', '%Y/%m/%d %H:%M:%S.%f'),
-#                               title="test guest", extra_info={"guest_mail":"guest@test.org"},
-#                               action_order=1)
-#     with db.session.begin_nested():
-#         db.session.add(activity_guest)
-#     db.session.commit()
-#     url = url_for("weko_workflow.cancel_action",
-#                   activity_id="99", action_id=1)
-#     redirect_url = url_for("weko_workflow.display_guest_activity",file_name="test_file")
-#     res = guest.post(url, json=input)
-#     data = response_data(res)
-#     assert res.status_code == 200
-#     assert data["code"] == 0
-#     assert data["msg"] == "success"
-#     assert data["data"]["redirect"] == redirect_url
-# 
-# 
-# def test_send_mail_nologin(client):
-#     """Test of send mail."""
-#     url = url_for('weko_workflow.send_mail', activity_id='1',
-#                   mail_template='a')
-#     input = {}
-# 
-#     res = client.post(url, json=input)
-#     assert res.status_code == 302
-#     # TODO check that the path changed
-#     # assert res.url == url_for('security.login')
-# 
-# 
-# @pytest.mark.parametrize('users_index, status_code', [
-#     (0, 200),
-#     (1, 200),
-#     (2, 200),
-#     (3, 200),
-#     (4, 200),
-#     (5, 200),
-#     (6, 200),
-# ])
-# def test_send_mail_users(client, users, users_index, status_code):
-#     """Test of send mail."""
-#     login(client=client, email=users[users_index]['email'])
-#     url = url_for('weko_workflow.send_mail', activity_id='1',
-#                   mail_template='a')
-#     input = {}
-#     with patch('weko_workflow.views.process_send_reminder_mail'):
-#         res = client.post(url, json=input)
-#         assert res.status_code == status_code
-# 
-# 
-# def test_lock_activity_nologin(client):
-#     """Test of lock activity."""
-#     url = url_for('weko_workflow.lock_activity', activity_id='1')
-#     input = {}
-# 
-#     res = client.post(url, json=input)
-#     assert res.status_code == 302
-#     # TODO check that the path changed
-#     # assert res.url == url_for('security.login')
-# 
-# 
-# @pytest.mark.parametrize('users_index, status_code', [
-#     (0, 200),
-#     (1, 200),
-#     (2, 200),
-#     (3, 200),
-#     (4, 200),
-#     (5, 200),
-#     (6, 200),
-# ])
-# def test_lock_activity_users(client, users, users_index, status_code):
-#     """Test of lock activity."""
-#     login(client=client, email=users[users_index]['email'])
-#     url = url_for('weko_workflow.lock_activity', activity_id='1')
-#     input = {}
-# 
-#     with patch('weko_workflow.views.get_cache_data', return_value=""):
-#         with patch('weko_workflow.views.update_cache_data'):
-#             res = client.post(url, json=input)
-#             assert res.status_code == status_code
-# 
-# 
-# def test_unlock_activity_nologin(client):
-#     """Test of unlock activity."""
-#     url = url_for('weko_workflow.unlock_activity', activity_id='1')
-#     input = {}
-# 
-#     res = client.post(url, json=input)
-#     assert res.status_code == 302
-#     # TODO check that the path changed
-#     # assert res.url == url_for('security.login')
-# 
-# 
-# @pytest.mark.parametrize('users_index, status_code', [
-#     (0, 200),
-#     (1, 200),
-#     (2, 200),
-#     (3, 200),
-#     (4, 200),
-#     (5, 200),
-#     (6, 200),
-# ])
-# def test_unlock_activity_users(client, users, users_index, status_code):
-#     """Test of unlock activity."""
-#     login(client=client, email=users[users_index]['email'])
-#     url = url_for('weko_workflow.unlock_activity', activity_id='1')
-#     input = {}
-# 
-#     with patch('weko_workflow.views.get_cache_data', return_value=""):
-#         with patch('weko_workflow.views.update_cache_data'):
-#             res = client.post(url, json=input)
-#             assert res.status_code == status_code
-# 
-# 
-# def test_withdraw_confirm_nologin(client):
-#     """Test of withdraw confirm."""
-#     url = url_for('weko_workflow.withdraw_confirm', activity_id='1',
-#                   action_id=1)
-#     input = {}
-# 
-#     res = client.post(url, json=input)
-#     assert res.status_code == 302
-#     # TODO check that the path changed
-#     # assert res.url == url_for('security.login')
-# 
-# 
-# @pytest.mark.parametrize('users_index, status_code', [
-#     (0, 200),
-#     (1, 200),
-#     (2, 200),
-#     (3, 200),
-#     (4, 200),
-#     (5, 200),
-#     (6, 200),
-# ])
-# def test_withdraw_confirm_users(client, users, db_register, users_index, status_code):
-#     """Test of withdraw confirm."""
-#     login(client=client, email=users[users_index]['email'])
-#     url = url_for('weko_workflow.withdraw_confirm', activity_id='1',
-#                   action_id=2)
-#     input = {}
-#     roles = {
-#         'allow': [],
-#         'deny': []
-#     }
-#     action_users = {
-#         'allow': [],
-#         'deny': []
-#     }
-# 
-#     with patch('weko_workflow.views.WorkActivity.get_activity_action_role',
-#                return_value=(roles, action_users)):
-#         res = client.post(url, json=input)
-#         assert res.status_code == status_code
-# 
-# 
-# def test_display_activity_nologin(client):
-#     """Test of display activity."""
-#     url = url_for('weko_workflow.display_activity', activity_id='1')
-#     input = {}
-# 
-#     res = client.post(url, json=input)
-#     assert res.status_code == 302
-#     # TODO check that the path changed
-#     # assert res.url == url_for('security.login')
-# 
-# 
-# @pytest.mark.parametrize('users_index, status_code', [
-#     (0, 200),
-#     (1, 200),
-#     (2, 200),
-#     (3, 200),
-#     (4, 200),
-#     (5, 200),
-#     (6, 200),
-# ])
-# def test_display_activity_users(client, users, db_register, users_index, status_code):
-#     """
-#     Test of display activity.
-#     Expected: users[0]: AssertionError   
-#     """
-#     login(client=client, email=users[users_index]['email'])
-#     url = url_for('weko_workflow.display_activity', activity_id='1')
-#     input = {}
-# 
-#     activity_detail = Activity.query.filter_by(activity_id='1').one_or_none()
-#     cur_action = activity_detail.action
-#     action_endpoint = cur_action.action_endpoint
-#     action_id = cur_action.id
-#     histories = 1
-#     item = None
-#     steps = 1
-#     temporary_comment = 1
-# 
-#     roles = {
-#         'allow': [],
-#         'deny': []
-#     }
-#     action_users = {
-#         'allow': [],
-#         'deny': []
-#     }
-# 
-#     workflow_detail = WorkFlow.query.filter_by(id=1).one_or_none()
-#     mock_render_template = MagicMock(return_value=jsonify({}))
-#     with patch('weko_workflow.views.get_activity_display_info',
-#                return_value=(action_endpoint, action_id, activity_detail, cur_action, histories, item, \
-#                steps, temporary_comment, workflow_detail)):
-#         with patch('weko_workflow.views.check_authority_action'):
-#             with patch('weko_workflow.views.WorkActivity.get_activity_action_role',
-#                        return_value=(roles, action_users)):
-#                 with patch('weko_workflow.views.render_template', mock_render_template):
-#                     res = client.post(url, json=input)
-#                     mock_render_template.assert_called()
-# +def test_cancel_action_acl_nologin(client):
+    """Test of cancel action."""
+    url = url_for('weko_workflow.cancel_action',
+                  activity_id='1', action_id=1)
+    input = {'action_version': 1, 'commond': 1}
+
+    res = client.post(url, json=input)
+    assert res.status_code == 302
+    assert res.location == url_for('security.login', next="/workflow/activity/action/1/1/cancel",_external=True)
+
+
+@pytest.mark.parametrize('users_index, status_code,  status_code_deny, status_code_allow', [
+    (0, 200, 403, 0),
+    (1, 200, 0, 0),
+    (2, 200, 0, 0),
+    (3, 200, 0, 0),
+    (4, 200, 403, 0),
+    (5, 200, 403, 0),
+    (6, 200, 0, 0),
+])
+def test_cancel_action_acl_users(client, users, db_register, users_index, status_code,  status_code_deny, status_code_allow):
+    """Test of cancel action."""
+    login(client=client, email=users[users_index]['email'])
+    url = url_for('weko_workflow.cancel_action',
+                  activity_id='1', action_id=1)
+    input = {'action_version': 1, 'commond': 1}
+    roles = {
+        'allow': [],
+        'deny': []
+    }
+    action_users = {
+        'allow': [],
+        'deny': []
+    }
+
+    with patch('weko_workflow.views.WorkActivity.get_activity_action_role',
+               return_value=(roles, action_users)):
+        res = client.post(url, json=input)
+        assert res.status_code == status_code
+    
+    action_users = {
+        'allow': [],
+        'deny': [users[users_index]["id"]]
+    }
+    url = url_for('weko_workflow.cancel_action',
+                  activity_id='2', action_id=1)
+    with patch('weko_workflow.views.WorkActivity.get_activity_action_role',
+               return_value=(roles, action_users)):
+        res = client.post(url, json=input)
+        data = response_data(res)
+        assert res.status_code == status_code
+        assert data["code"] == status_code_deny
+    
+    action_users = {
+        'allow': [users[users_index]["id"]],
+        'deny': []
+    }
+    url = url_for('weko_workflow.cancel_action',
+                  activity_id='3', action_id=1)
+    with patch('weko_workflow.views.WorkActivity.get_activity_action_role',
+               return_value=(roles, action_users)):
+        res = client.post(url, json=input)
+        data = response_data(res)
+        assert res.status_code == status_code
+        assert data["code"] == status_code_allow
+
+def test_cancel_action_acl_guestlogin(guest, db_register):
+    input = {'action_version': 1, 'commond': 1}
+    url = url_for('weko_workflow.cancel_action',
+                  activity_id="1", action_id=1)
+    roles = {
+        'allow': [],
+        'deny': []
+    }
+    action_users = {
+        'allow': [],
+        'deny': []
+    }
+
+    with patch('weko_workflow.views.WorkActivity.get_activity_action_role',
+               return_value=(roles, action_users)):
+        res = guest.post(url, json=input)
+        assert res.status_code == 200
+
+@pytest.mark.parametrize('users_index, status_code', [
+    (0, 200),
+    (1, 200),
+    (2, 200),
+    (3, 200),
+    (4, 200),
+    (5, 200),
+    (6, 200),
+])
+def test_cancel_action(client, users, db_register, db_records, add_file, users_index, status_code):
+    login(client=client, email=users[users_index]['email'])
+    
+    # not exist item, exist files, exist cancel_pv, exist file_permission
+    input = {
+        "action_version":"1.0.0",
+        "commond":"this is test comment.",
+        "pid_value":"1.1"
+        }
+    FilePermission.init_file_permission(users[users_index]["id"],"1.1","test_file","1")
+    add_file(db_records[1][2])
+    url = url_for('weko_workflow.cancel_action',
+                  activity_id='1', action_id=1)
+    redirect_url = url_for("weko_workflow.display_activity",
+                           activity_id="1").replace("http://test_server.localdomain","")
+    print("url:{}".format(url))
+    print("redirect_url:{}".format(redirect_url))
+    res = client.post(url, json=input)
+    data = response_data(res)
+    assert res.status_code == status_code
+    assert data["code"] == 0
+    assert data["msg"] == "success"
+    assert data["data"]["redirect"] == redirect_url
+    
+    # exist item, not exist files, not exist cancel_pv, not exist file_permission
+    input = {
+        "action_version": "1.0.0",
+        "commond":"this is test comment."
+    }
+    url = url_for("weko_workflow.cancel_action",
+                  activity_id="2", action_id=1)
+    redirect_url = url_for("weko_workflow.display_activity",
+                           activity_id="2").replace("http://test_server.localdomain","")
+    res = client.post(url, json=input)
+    data = response_data(res)
+    assert res.status_code == status_code
+    assert data["code"] == 0
+    assert data["msg"] == "success"
+    assert data["data"]["redirect"] == redirect_url
+
+    # not cancel_record, not exist rtn
+    with patch("weko_workflow.views.WekoDeposit.get_record", return_value=None):
+        with patch("weko_workflow.views.WorkActivity.quit_activity", return_value=None):
+            res = client.post(url, json = input)
+            data = response_data(res)
+            assert res.status_code == status_code
+            assert data["code"] == -1
+            assert data["msg"] == 'Error! Cannot process quit activity!'
+    
+    # raise exception
+    with patch("weko_workflow.views.PersistentIdentifier.get_by_object", side_effect=Exception):
+        res = client.post(url, json = input)
+        data = response_data(res)
+        assert res.status_code == status_code
+        assert data["code"] == -1
+        assert data["msg"] == "<class 'Exception'>"
+    
+    # not exist item and not pid
+
+
+def test_cancel_action_guest(guest, db, db_register):
+    input = {
+        "action_version": "1.0.0",
+        "commond":"this is test comment."
+    }
+    activity_guest = Activity(activity_id="99",workflow_id=1,flow_id=db_register["flow_define"].id,
+                              action_id=1, 
+                              activity_start=datetime.strptime('2022/04/14 3:01:53.931', '%Y/%m/%d %H:%M:%S.%f'),
+                              title="test guest", extra_info={"guest_mail":"guest@test.org"},
+                              action_order=1)
+    with db.session.begin_nested():
+        db.session.add(activity_guest)
+    db.session.commit()
+    url = url_for("weko_workflow.cancel_action",
+                  activity_id="99", action_id=1)
+    redirect_url = url_for("weko_workflow.display_guest_activity",file_name="test_file")
+    res = guest.post(url, json=input)
+    data = response_data(res)
+    assert res.status_code == 200
+    assert data["code"] == 0
+    assert data["msg"] == "success"
+    assert data["data"]["redirect"] == redirect_url
+
+
+def test_send_mail_nologin(client):
+    """Test of send mail."""
+    url = url_for('weko_workflow.send_mail', activity_id='1',
+                  mail_template='a')
+    input = {}
+
+    res = client.post(url, json=input)
+    assert res.status_code == 302
+    # TODO check that the path changed
+    # assert res.url == url_for('security.login')
+
+
+@pytest.mark.parametrize('users_index, status_code', [
+    (0, 200),
+    (1, 200),
+    (2, 200),
+    (3, 200),
+    (4, 200),
+    (5, 200),
+    (6, 200),
+])
+def test_send_mail_users(client, users, users_index, status_code):
+    """Test of send mail."""
+    login(client=client, email=users[users_index]['email'])
+    url = url_for('weko_workflow.send_mail', activity_id='1',
+                  mail_template='a')
+    input = {}
+    with patch('weko_workflow.views.process_send_reminder_mail'):
+        res = client.post(url, json=input)
+        assert res.status_code == status_code
+
+
+def test_lock_activity_nologin(client):
+    """Test of lock activity."""
+    url = url_for('weko_workflow.lock_activity', activity_id='1')
+    input = {}
+
+    res = client.post(url, json=input)
+    assert res.status_code == 302
+    # TODO check that the path changed
+    # assert res.url == url_for('security.login')
+
+
+@pytest.mark.parametrize('users_index, status_code', [
+    (0, 200),
+    (1, 200),
+    (2, 200),
+    (3, 200),
+    (4, 200),
+    (5, 200),
+    (6, 200),
+])
+def test_lock_activity_users(client, users, users_index, status_code):
+    """Test of lock activity."""
+    login(client=client, email=users[users_index]['email'])
+    url = url_for('weko_workflow.lock_activity', activity_id='1')
+    input = {}
+
+    with patch('weko_workflow.views.get_cache_data', return_value=""):
+        with patch('weko_workflow.views.update_cache_data'):
+            res = client.post(url, json=input)
+            assert res.status_code == status_code
+
+
+def test_unlock_activity_nologin(client):
+    """Test of unlock activity."""
+    url = url_for('weko_workflow.unlock_activity', activity_id='1')
+    input = {'locked_value':'1-1661748792565'}
+
+    res = client.post(url, json=input)
+    assert res.status_code == 302
+    assert res.location == url_for('security.login',next="/workflow/activity/unlock/1",_external=True)
+
+
+@pytest.mark.parametrize('users_index, status_code', [
+    (0, 200),
+    (1, 200),
+    (2, 200),
+    (3, 200),
+    (4, 200),
+    (5, 200),
+    (6, 200),
+])
+def test_unlock_activity_users(client, users, users_index, status_code):
+    """Test of unlock activity."""
+    login(client=client, email=users[users_index]['email'])
+    url = url_for('weko_workflow.unlock_activity', activity_id='1')
+    input = {'locked_value':'1-1661748792565'}
+
+    with patch('weko_workflow.views.get_cache_data', return_value=""):
+        res = client.post(url, json=input)
+        assert res.status_code != 302
+
+@pytest.mark.parametrize('users_index, status_code', [
+    (0, 200),
+    (1, 200),
+    (2, 200),
+    (3, 200),
+    (4, 200),
+    (5, 200),
+    (6, 200),
+])
+def test_unlock_activity(client, users, db_register, users_index, status_code):
+    login(client=client, email=users[users_index]['email'])
+    url = url_for('weko_workflow.unlock_activity', activity_id='1')
+
+    #locked_valueが空文字で、cur_locked_valも空文字の場合
+    input = {'locked_value':'1-1661748792565'}
+    with patch('weko_workflow.views.get_cache_data', return_value=""):
+        res = client.post(url, json=input)
+        data = json.loads(res.data.decode("utf-8"))
+        assert res.status_code==status_code
+        assert data["code"] == 200
+        assert data["msg"] == 'Not unlock'
+
+    #locked_valueが空でなく、cur_locked_valと一致する場合
+    input = {'locked_value':'1-1661748792565'}
+    with patch('weko_workflow.views.get_cache_data', return_value='1-1661748792565'):
+        with patch('weko_workflow.views.delete_cache_data'):
+            res = client.post(url, json=input)
+            data = json.loads(res.data.decode("utf-8"))
+            assert res.status_code==status_code
+            assert data["code"] == 200
+            assert data["msg"] == 'Unlock success'
+
+
+def test_check_approval_nologin(client):
+    """Test of check approval."""
+    url = url_for('weko_workflow.check_approval', activity_id='1')
+
+    res = client.get(url)
+    assert res.status_code == 302
+    assert res.location == url_for('security.login',next="/workflow/check_approval/1",_external=True)
+
+@pytest.mark.parametrize('users_index, status_code', [
+    (0, 200),
+    (1, 200),
+    (2, 200),
+    (3, 200),
+    (4, 200),
+    (5, 200),
+    (6, 200),
+])
+def test_check_approval_users(client, users, users_index, status_code):
+    """Test of check approval."""
+    login(client=client, email=users[users_index]['email'])
+    url = url_for('weko_workflow.check_approval', activity_id='1')
+    response = {
+        'check_handle': -1,
+        'check_continue': -1,
+        'error': 1
+    }
+    with patch('weko_workflow.views.check_continue', return_value=response):
+        res = client.get(url)
+        assert res.status_code != 302
+
+
+@pytest.mark.parametrize('users_index, status_code', [
+    (0, 200),
+    (1, 200),
+    (2, 200),
+    (3, 200),
+    (4, 200),
+    (5, 200),
+    (6, 200),
+])
+def test_check_approval(client, users, db_register, users_index, status_code):
+    login(client=client, email=users[users_index]['email'])
+    url = url_for('weko_workflow.check_approval', activity_id='1')
+    response = {
+        'check_handle': -1,
+        'check_continue': -1,
+        'error': 1
+    }
+    with patch('weko_workflow.views.check_continue', return_value=response):
+        res = client.get(url)
+        data = response_data(res)
+        assert res.status_code==status_code
+        assert data['check_handle'] == -1
+        assert data['check_continue'] == -1
+        assert data['error'] == 1
+    
+    with patch('weko_workflow.views.check_continue', side_effect=Exception):
+        res = client.get(url)
+        data = response_data(res)
+        assert res.status_code==status_code
+        assert data['check_handle'] == -1
+        assert data['check_continue'] == -1
+        assert data['error'] == -1
+        
+
+
+
+def test_get_feedback_maillist_nologin(client):
+    """Test of get feedback maillist."""
+    url = url_for('weko_workflow.get_feedback_maillist', activity_id='1')
+
+    res = client.get(url)
+    assert res.status_code == 302
+    assert res.location == url_for('security.login',next="/workflow/get_feedback_maillist/1",_external=True)
+
+@pytest.mark.parametrize('users_index, status_code', [
+    (0, 200),
+    (1, 200),
+    (2, 200),
+    (3, 200),
+    (4, 200),
+    (5, 200),
+    (6, 200),
+])
+def test_get_feedback_maillist_users(client, users, users_index, status_code):
+    """Test of get feedback maillist."""
+    login(client=client, email=users[users_index]['email'])
+    url = url_for('weko_workflow.get_feedback_maillist', activity_id='1')
+
+    res = client.get(url)
+    assert res.status_code != 302
+
+@pytest.mark.parametrize('users_index, status_code', [
+    (0, 200),
+    (1, 200),
+    (2, 200),
+    (4, 200),
+    (5, 200),
+    (6, 200),
+])
+def test_get_feedback_maillist(client, users, db_register, users_index, status_code):
+    login(client=client, email=users[users_index]['email'])
+    
+    #戻り値jsonify(code=0, msg=_('Empty!'))の分岐テスト
+    url = url_for('weko_workflow.get_feedback_maillist', activity_id='1')
+    res = client.get(url)
+    data = response_data(res)
+    assert res.status_code==status_code
+    assert data['code'] == 0
+    assert data['msg'] == 'Empty!'
+    
+    #戻り値jsonify(code=1,msg=_('Success'),data=mail_list)の分岐テスト
+    url = url_for('weko_workflow.get_feedback_maillist', activity_id='4')
+    res = client.get(url)
+    data = response_data(res)
+    mail_list = db_register['action_feedback_mail'].feedback_maillist
+    assert res.status_code==status_code
+    assert data['code'] == 1
+    assert data['msg'] == 'Success'
+    assert data['data'] == mail_list
+
+    url = url_for('weko_workflow.get_feedback_maillist', activity_id='5')
+    res = client.get(url)
+    data = response_data(res)
+    mail_list = db_register['action_feedback_mail1'].feedback_maillist
+    assert res.status_code==status_code
+    assert data['code'] == 1
+    assert data['msg'] == 'Success'
+    assert data['data'] == mail_list
+
+    url = url_for('weko_workflow.get_feedback_maillist', activity_id='6')
+    res = client.get(url)
+    data = response_data(res)
+    mail_list = db_register['action_feedback_mail2'].feedback_maillist
+    assert res.status_code==status_code
+    assert data['code'] == 1
+    assert data['msg'] == 'Success'
+    assert data['data'] == mail_list
+
+    #戻り値jsonify(code=-1, msg=_('Error'))の分岐テスト
+    url = url_for('weko_workflow.get_feedback_maillist', activity_id='3')
+    with patch('weko_workflow.views.WorkActivity.get_action_feedbackmail', side_effect=Exception):
+        res = client.get(url)
+        data = response_data(res)
+        assert res.status_code==status_code
+        assert data['code'] == -1
+        assert data['msg'] == 'Error'
+
+
+def test_save_activity_nologin(client):
+    """Test of save activity."""
+    url = url_for('weko_workflow.save_activity')
+    input = {"activity_id":"A-20220921-00001","title":"test","shared_user_id":-1}
+
+    res = client.post(url, json=input)
+    assert res.status_code == 302
+    assert res.location == url_for('security.login',next="/workflow/save_activity_data",_external=True)
+    # TODO check that the path changed
+    # assert res.url == url_for('security.login')
+
+@pytest.mark.parametrize('users_index, status_code', [
+    (0, 200),
+    (1, 200),
+    (2, 200),
+    (3, 200),
+    (4, 200),
+    (5, 200),
+    (6, 200),
+])
+def test_save_activity_users(client, users, users_index, status_code):
+    """Test of save activity."""
+    login(client=client, email=users[users_index]['email'])
+    url = url_for('weko_workflow.save_activity')
+    input = {"activity_id":"A-20220921-00001","title":"test","shared_user_id":-1}
+    with patch('weko_workflow.views.save_activity_data'):
+        res = client.post(url, json=input)
+        assert res.status_code != 302
+#save_activityは@login_required_customizeなのでguestuserloginのテストも必要
+def test_save_activity_acl_guestlogin(guest):
+    input = {"activity_id":"A-20220921-00001","title":"test","shared_user_id":-1}
+    url = url_for('weko_workflow.save_activity')
+
+    res = guest.post(url, json=input)
+    assert res.status_code != 302
+@pytest.mark.parametrize('users_index, status_code', [
+    (0, 200),
+    (1, 200),
+    (2, 200),
+    (3, 200),
+    (4, 200),
+    (5, 200),
+    (6, 200),
+])
+def test_save_activity(client, users, db_register, users_index, status_code):
+    login(client=client, email=users[users_index]['email'])
+    url = url_for('weko_workflow.save_activity')
+    response = {
+        "success": True,
+        "msg": ""
+    }
+
+    input = {"activity_id":"A-20220921-00001","title":"test","shared_user_id":-1}
+    with patch('weko_workflow.views.save_activity_data'):
+        res = client.post(url, json=input)
+        data = response_data(res)
+        assert res.status_code==status_code
+        assert data["success"] == True
+        assert data["msg"] == ""
+
+    with patch('weko_workflow.views.save_activity_data', side_effect=Exception("test error")):
+        res = client.post(url, json=input)
+        data = response_data(res)
+        assert res.status_code==status_code
+        assert data["success"] == False
+        assert data["msg"] == "test error"
+
+
+
+
+def test_withdraw_confirm_nologin(client):
+    """Test of withdraw confirm."""
+    url = url_for('weko_workflow.withdraw_confirm', activity_id='1',
+                  action_id=1)
+    input = {}
+
+    res = client.post(url, json=input)
+    assert res.status_code == 302
+    # TODO check that the path changed
+    # assert res.url == url_for('security.login')
+
+
+@pytest.mark.parametrize('users_index, status_code', [
+    (0, 200),
+    (1, 200),
+    (2, 200),
+    (3, 200),
+    (4, 200),
+    (5, 200),
+    (6, 200),
+])
+def test_withdraw_confirm_users(client, users, db_register, users_index, status_code):
+    """Test of withdraw confirm."""
+    login(client=client, email=users[users_index]['email'])
+    url = url_for('weko_workflow.withdraw_confirm', activity_id='1',
+                  action_id=2)
+    input = {}
+    roles = {
+        'allow': [],
+        'deny': []
+    }
+    action_users = {
+        'allow': [],
+        'deny': []
+    }
+
+    with patch('weko_workflow.views.WorkActivity.get_activity_action_role',
+               return_value=(roles, action_users)):
+        res = client.post(url, json=input)
+        assert res.status_code == status_code
+
+
+def test_display_activity_nologin(client):
+    """Test of display activity."""
+    url = url_for('weko_workflow.display_activity', activity_id='1')
+    input = {}
+
+    res = client.post(url, json=input)
+    assert res.status_code == 302
+    # TODO check that the path changed
+    # assert res.url == url_for('security.login')
+
+
+@pytest.mark.parametrize('users_index, status_code', [
+    (0, 200),
+    (1, 200),
+    (2, 200),
+    (3, 200),
+    (4, 200),
+    (5, 200),
+    (6, 200),
+])
+def test_display_activity_users(client, users, db_register, users_index, status_code):
+    """
+    Test of display activity.
+    Expected: users[0]: AssertionError   
+    """
+    login(client=client, email=users[users_index]['email'])
+    url = url_for('weko_workflow.display_activity', activity_id='1')
+    input = {}
+
+    activity_detail = Activity.query.filter_by(activity_id='1').one_or_none()
+    cur_action = activity_detail.action
+    action_endpoint = cur_action.action_endpoint
+    action_id = cur_action.id
+    histories = 1
+    item = None
+    steps = 1
+    temporary_comment = 1
+
+    roles = {
+        'allow': [],
+        'deny': []
+    }
+    action_users = {
+        'allow': [],
+        'deny': []
+    }
+
+    workflow_detail = WorkFlow.query.filter_by(id=1).one_or_none()
+    mock_render_template = MagicMock(return_value=jsonify({}))
+    with patch('weko_workflow.views.get_activity_display_info',
+               return_value=(action_endpoint, action_id, activity_detail, cur_action, histories, item, \
+               steps, temporary_comment, workflow_detail)):
+        with patch('weko_workflow.views.check_authority_action'):
+            with patch('weko_workflow.views.WorkActivity.get_activity_action_role',
+                       return_value=(roles, action_users)):
+                with patch('weko_workflow.views.render_template', mock_render_template):
+                    res = client.post(url, json=input)
+                    mock_render_template.assert_called()