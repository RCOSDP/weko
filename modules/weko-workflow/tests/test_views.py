--- conflicted
+++ resolved
@@ -49,13 +49,8 @@
 from weko_workflow.config import WEKO_WORKFLOW_TODO_TAB, WEKO_WORKFLOW_WAIT_TAB,WEKO_WORKFLOW_ALL_TAB
 from flask_login.utils import login_user,logout_user
 from invenio_accounts.testutils import login_user_via_session as login
-<<<<<<< HEAD
 from weko_workflow.models import ActionStatusPolicy, ActionFeedbackMail, ActivityRequestMail, ActionJournal, ActionIdentifier, Activity, ActivityHistory, ActionStatus, Action, WorkFlow, FlowDefine, FlowAction, FlowActionRole, ActivityAction, GuestActivity, ActivityStatusPolicy
-from weko_workflow.views import unlock_activity, check_approval, get_feedback_maillist, save_activity, previous_action, _generate_download_url, check_authority_action, next_action
-=======
-from weko_workflow.models import ActionStatusPolicy, ActionFeedbackMail, ActionJournal, ActionIdentifier, Activity, ActivityHistory, ActionStatus, Action, WorkFlow, FlowDefine, FlowAction,FlowActionRole, ActivityAction, GuestActivity
-from weko_workflow.views import unlock_activity, check_approval, get_feedback_maillist, save_activity, previous_action,_generate_download_url,check_authority_action, check_authority
->>>>>>> 3aa12c21
+from weko_workflow.views import unlock_activity, check_approval, get_feedback_maillist, save_activity, previous_action, _generate_download_url, check_authority_action, next_action, check_authority
 from marshmallow.exceptions import ValidationError
 from weko_records_ui.models import FileOnetimeDownload, FilePermission
 from weko_records.models import ItemMetadata, ItemReference
@@ -92,17 +87,13 @@
     (5, 200, True, False),
     (6, 200, False, True),
 ])
-<<<<<<< HEAD
 # def test_index_acl(client, users, db_register2,users_index, status_code):
-def test_index_acl(client, users, db_register2, app, users_index, status_code, enable_show_activity, approver_email_visible):
+def test_index_acl(client, users, db_register2, mocker, app, users_index, status_code, enable_show_activity, approver_email_visible):
     app.config['WEKO_WORKFLOW_ENABLE_SHOW_ACTIVITY'] = enable_show_activity
     app.config['WEKO_WORKFLOW_COLUMNS'] = ['approver_email'] if approver_email_visible else []
     app.config['WEKO_WORKFLOW_APPROVER_EMAIL_COLUMN_VISIBLE'] = approver_email_visible
-
-=======
-def test_index_acl(client, users, db_register2,mocker,users_index, status_code):
     mocker.patch("weko_workflow.views.render_template",return_value=make_response())
->>>>>>> 3aa12c21
+
     login(client=client, email=users[users_index]['email'])
     url = url_for('weko_workflow.index',_external=True)
     res = client.get(url)
@@ -2226,7 +2217,7 @@
     data = response_data(res)
     assert res.status_code == 200
 
-    ###### delete flow 
+    ###### delete flow
     ## no approval
     update_activity_order("A-00000001-10020",1,1,item_id8)
     url = url_for("weko_workflow.next_action",
@@ -2731,28 +2722,28 @@
     login(client=client, email=users[users_index]['email'])
     activity_id = "9"
     action_id = 1
-    
+
     input = {
         'action_version':'1.0.0',
         'commond':'this is test comment.'
     }
-    
+
     # 51992 03(cancel_action)
     with patch('weko_workflow.views.WekoRecord.update_item_link') as mock_update_item_link:
         url = url_for('weko_workflow.cancel_action', activity_id=activity_id, action_id=action_id)
         client.post(url, json=input)
 
         mock_update_item_link.assert_called_once()
-    
+
     activity_id = '2'
     action_id = 1
-    
+
     # 51992 04(cancel_action)
     with patch('weko_workflow.views.ItemLink.update') as mock_update:
         url = url_for('weko_workflow.cancel_action', activity_id=activity_id, action_id=action_id)
         client.post(url, json=input)
         mock_update.assert_called_once()
-    
+
     input = {
         "action_version":"1.0.0",
         "commond":"this is test comment.",
@@ -2767,7 +2758,7 @@
         url = url_for('weko_workflow.cancel_action', activity_id=activity_id, action_id=action_id)
         client.post(url, json=input)
         mock_remove_file_cancel_action.assert_called_once()
-    
+
 
 # .tox/c1/bin/pytest --cov=weko_workflow tests/test_views.py::test_cancel_action_guest -vv -s --cov-branch --cov-report=term --basetemp=/code/modules/weko-workflow/.tox/c1/tmp
 def test_cancel_action_guest(guest, db, db_register):
@@ -2998,7 +2989,7 @@
     assert current_cache.get("workflow_userlock_activity_5") == "1"
 
     current_cache.delete("workflow_userlock_activity_5")
-    
+
 # .tox/c1/bin/pytest --cov=weko_workflow tests/test_views.py::test_user_lock_activity_empty_cache_data -vv -s --cov-branch --cov-report=term --basetemp=/code/modules/weko-workflow/.tox/c1/tmp
 @pytest.mark.parametrize('activity_status, status_code', [
     (None, 200),
@@ -3022,12 +3013,12 @@
     current_cache.delete("workflow_userlock_activity_5")
     mocker.patch("weko_workflow.views.validate_csrf_header")
     url = url_for('weko_workflow.user_lock_activity', activity_id='1')
-    
+
     mock_activity = None
     if activity_status:
         mock_activity = MagicMock()
         mock_activity.activity_status = activity_status
-    
+
     # 51991 case.02～05(user_lock_activity)
     with patch("weko_workflow.views.get_cache_data", return_value=""):
         with patch("weko_workflow.views.update_cache_data") as mock_update_cache_data:
@@ -3040,7 +3031,7 @@
                     mock_update_cache_data.assert_called_once()
                 else:
                     mock_update_cache_data.assert_not_called()
-    
+
             current_cache.delete("workflow_userlock_activity_5")
 
 # .tox/c1/bin/pytest --cov=weko_workflow tests/test_views.py::test_user_lock_activity_raise_error -vv -s --cov-branch --cov-report=term --basetemp=/code/modules/weko-workflow/.tox/c1/tmp
@@ -3254,7 +3245,7 @@
     activity_action.action_handler=0
     db.session.merge(activity_action)
     db.session.commit()
-                    
+
 # .tox/c1/bin/pytest --cov=weko_workflow tests/test_views.py::test_lock_activity_set_status -vv -s --cov-branch --cov-report=term --basetemp=/code/modules/weko-workflow/.tox/c1/tmp
 @pytest.mark.parametrize('activity_status, status_code', [
     (None, 200),
@@ -3265,7 +3256,7 @@
 def test_lock_activity_set_status(client, users,db_register, mocker, activity_status, status_code):
     """
     Test of lock activity return get_cache_data None.
-    
+
     """
     mocker.patch("weko_workflow.views.validate_csrf_header")
     login(client=client, email=users[2]['email'])
@@ -4533,7 +4524,6 @@
                                     res = client.post(url, query_string=input)
                                     mock_render_template.assert_called()
 
-<<<<<<< HEAD
     url = url_for('weko_workflow.display_activity', activity_id='A-00000001-10001')
     mocker.patch("weko_workflow.views.AdminSettings.get",return_value = False)
     input = {}
@@ -4581,113 +4571,24 @@
                                         mock_render_template.assert_called()
 
 
-# .tox/c1/bin/pytest --cov=weko_workflow tests/test_views.py::test_check_authority_action -v -vv -s --cov-branch --cov-report=term --basetemp=/code/modules/weko-workflow/.tox/c1/tmp
-def test_check_authority_action(app,db,users,db_register,db_records):
-    # no authentiated
-    with app.test_request_context():
-        result = check_authority_action()
-        assert result == 1
-
-    with patch("flask_login.utils._get_user", return_value=users[2]["obj"]):
-        # user has admin role
-        with patch("weko_workflow.views.check_authority_by_admin", return_value=True):
-            result = check_authority_action()
-            assert result == 0
-
-    with patch("flask_login.utils._get_user", return_value=users[0]["obj"]):
-        # user in deny
-        rs = {"allow":[],"deny":[]}
-        us = {"allow":[],"deny":[2]}
-        with patch("weko_workflow.views.WorkActivity.get_activity_action_role",return_value=(rs,us)):
-            result = check_authority_action()
-            assert result == 1
-
-        # user in allow
-        rs = {"allow":[],"deny":[]}
-        us = {"allow":[2],"deny":[]}
-        with patch("weko_workflow.views.WorkActivity.get_activity_action_role",return_value=(rs,us)):
-            result = check_authority_action()
-            assert result == 0
-
-        # role in deny
-        rs = {"allow":[],"deny":[3]}
-        us = {"allow":[],"deny":[]}
-        with patch("weko_workflow.views.WorkActivity.get_activity_action_role",return_value=(rs,us)):
-            result = check_authority_action()
-            assert result == 1
-
-        # role not in allow
-        rs = {"allow":[1,2],"deny":[]}
-        us = {"allow":[],"deny":[]}
-        with patch("weko_workflow.views.WorkActivity.get_activity_action_role",return_value=(rs,us)):
-            result = check_authority_action()
-            assert result == 1
-
-    rs = {"allow":[], "deny":[]}
-    us = {"allow":[], "deny":[]}
-    with patch("weko_workflow.views.WorkActivity.get_activity_action_role",return_value=(rs,us)):
-        activity = db_register["activities"][0]
-        with patch("flask_login.utils._get_user", return_value=users[7]["obj"]):
-            # cur_user == activity_login_user
-            result = check_authority_action(activity_id=activity.activity_id)
-            assert result == 0
-
-    rs = {"allow":[3], "deny":[]}
-    us = {"allow":[], "deny":[]}
-    with patch("weko_workflow.views.WorkActivity.get_activity_action_role",return_value=(rs,us)):
-        with patch("flask_login.utils._get_user", return_value=users[0]["obj"]):
-            activity = db_register["activities"][1]
-            # item_metadata.json[shared_user_id]=cur_user
-            item_metadata = ItemMetadata.query.filter_by(id=activity.item_id).one()
-            item_metadata.json["shared_user_id"]=users[0]["id"]
-            db.session.merge(item_metadata)
-            flag_modified(item_metadata,"json")
-            db.session.commit()
-            result = check_authority_action(activity_id=activity.activity_id)
-            assert result == 0
-
-            # activity.shared_user_id=cur_user
-            item_metadata = ItemMetadata.query.filter_by(id=activity.item_id).one()
-            item_metadata.json["shared_user_id"]=-1
-            db.session.merge(item_metadata)
-            flag_modified(item_metadata,"json")
-            activity.shared_user_id=users[0]["id"]
-            db.session.merge(activity)
-            db.session.commit()
-            result = check_authority_action(activity_id=activity.activity_id)
-            assert result == 0
-            activity.shared_user_id=-1
-            db.session.merge(activity)
-            db.session.commit()
-
-        with patch("flask_login.utils._get_user", return_value=users[7]["obj"]):
-            # cur_user = action_handler
-            result = check_authority_action(activity_id=activity.activity_id, action_id=3, contain_login_item_application=True, action_order=2)
-            assert result == 0
-
-            current_app.config["WEKO_WORKFLOW_ENABLE_CONTRIBUTOR"]=False
-            # do not meet all the conditions
-            result = check_authority_action(activity_id=activity.activity_id, action_id=3, contain_login_item_application=False, action_order=2)
-            assert result == 1
-=======
 # .tox/c1/bin/pytest --cov=weko_workflow tests/test_views.py::test_check_authority -v -vv -s --cov-branch --cov-report=term --basetemp=/code/modules/weko-workflow/.tox/c1/tmp
 def test_check_authority(client, activity_acl, activity_acl_users):
     users = activity_acl_users["users"]
     activities = activity_acl
-    
+
     # user is admin user
     login_user(users[0])
     activity=activities[0]
     result = check_authority(lambda activity_id,action_id:"{}:{}".format(activity_id,action_id))(activity_id=activity.activity_id,action_id=activity.action_id)
     assert result == "A-00000001-00001:5"
-    
-    
+
+
     login_user(users[2])
     # action user(role) is not set
     activity=activities[21]
     result = check_authority(lambda activity_id,action_id:"{}:{}".format(activity_id,action_id))(activity_id=activity.activity_id,action_id=activity.action_id)
     assert result == "A-00000001-00022:5"
-    
+
     # action role(user) is set, is_deny is False
     activity=activities[33]
     result = check_authority(lambda activity_id,action_id:"{}:{}".format(activity_id,action_id))(activity_id=activity.activity_id,action_id=activity.action_id)
@@ -4697,7 +4598,7 @@
     activity=activities[34]
     result = check_authority(lambda activity_id,action_id:"{}:{}".format(activity_id,action_id))(activity_id=activity.activity_id,action_id=activity.action_id)
     assert json.loads(result.data.decode('utf-8')) == {"code":403,"msg":"Authorization required"}
-    
+
     assert 1==2
 
 # .tox/c1/bin/pytest --cov=weko_workflow tests/test_views.py::test_check_authority_action -v -vv -s --cov-branch --cov-report=term --basetemp=/code/modules/weko-workflow/.tox/c1/tmp
@@ -4707,7 +4608,7 @@
     # no authenticated
     result = check_authority_action()
     assert result == 1
-    
+
     # sysadmin user
     login_user(users[0])
     activity = activities[0]
@@ -4715,7 +4616,7 @@
                                     action_id=activity.action_id,
                                     action_order=activity.action_order)
     assert result == 0
-    
+
     # repoadmin user
     login_user(users[1])
     activity = activities[0]
@@ -4723,7 +4624,7 @@
                                     action_id=activity.action_id,
                                     action_order=activity.action_order)
     assert result == 0
-    
+
     # comadmin user, activity index is within community permissions
     login_user(users[3])
     activity = activities[21]
@@ -4731,7 +4632,7 @@
                                     action_id=activity.action_id,
                                     action_order=activity.action_order)
     assert result == 0
-    
+
     # comadmin user, activity index is not within community permissions
     ## action role(user) is set, is_deny is True
     activity = activities[14]
@@ -4776,14 +4677,14 @@
                                     action_id=activity.action_id,
                                     action_order=activity.action_order)
     assert result == 0
-    
+
     # action is not approval, shared_user is not self
     activity = activities[26]
     result = check_authority_action(activity_id=activity.activity_id,
                                     action_id=activity.action_id,
                                     action_order=activity.action_order)
     assert result == 1
-    
+
     current_app.config['WEKO_WORKFLOW_ENABLE_CONTRIBUTOR']=False
     # activity creator check
     # contain_login_item_application is True
@@ -4847,7 +4748,6 @@
         db.session.commit()
         result = check_authority_action(activity_id=activity.activity_id, action_id=3, contain_login_item_application=True, action_order=2)
         assert result == 0
->>>>>>> 3aa12c21
 
 
 # .tox/c1/bin/pytest --cov=weko_workflow tests/test_views.py::test_withdraw_confirm_nologin -v -vv -s --cov-branch --cov-report=term --basetemp=/code/modules/weko-workflow/.tox/c1/tmp
