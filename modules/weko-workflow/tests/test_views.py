# -*- coding: utf-8 -*-
#
# This file is part of WEKO3.
# Copyright (C) 2017 National Institute of Informatics.
#
# WEKO3 is free software; you can redistribute it
# and/or modify it under the terms of the GNU General Public License as
# published by the Free Software Foundation; either version 2 of the
# License, or (at your option) any later version.
#
# WEKO3 is distributed in the hope that it will be
# useful, but WITHOUT ANY WARRANTY; without even the implied warranty of
# MERCHANTABILITY or FITNESS FOR A PARTICULAR PURPOSE.  See the GNU
# General Public License for more details.
#
# You should have received a copy of the GNU General Public License
# along with WEKO3; if not, write to the
# Free Software Foundation, Inc., 59 Temple Place, Suite 330, Boston,
# MA 02111-1307, USA.

"""Module tests."""
import time
from re import M
import threading
import copy
from traceback import print_tb
from typing_extensions import Self
from unittest.mock import MagicMock
from weko_workflow.api import WorkActivity
import pytest
from mock import patch
<<<<<<< HEAD
from sqlalchemy.orm.attributes import flag_modified

=======
>>>>>>> e8d00a98
from flask import Flask, json, jsonify, url_for, session, make_response, current_app
from flask_babelex import gettext as _
from flask_security import current_user
from flask_login import logout_user
from invenio_db import db
from sqlalchemy import func
from sqlalchemy.exc import SQLAlchemyError
from datetime import datetime
import uuid
from invenio_communities.models import Community
from invenio_pidstore.errors import PIDDoesNotExistError,PIDDeletedError
from invenio_pidstore.models import PersistentIdentifier, PIDStatus

<<<<<<< HEAD
from invenio_cache import current_cache

import weko_workflow.utils
from weko_workflow import WekoWorkflow
from weko_workflow.config import WEKO_WORKFLOW_TODO_TAB, WEKO_WORKFLOW_WAIT_TAB,WEKO_WORKFLOW_ALL_TAB
from flask_login.utils import login_user,logout_user
from invenio_accounts.testutils import login_user_via_session as login
from weko_workflow.models import ActionStatusPolicy, ActionFeedbackMail, ActionJournal, ActionIdentifier, Activity, ActivityHistory, ActionStatus, Action, WorkFlow, FlowDefine, FlowAction,FlowActionRole, ActivityAction, GuestActivity
from weko_workflow.views import unlock_activity, check_approval, get_feedback_maillist, save_activity, previous_action,_generate_download_url,check_authority_action, check_authority
from marshmallow.exceptions import ValidationError
from weko_records_ui.models import FileOnetimeDownload, FilePermission
from weko_records.models import ItemMetadata, ItemReference
from invenio_records.models import RecordMetadata
from tests.helpers import create_record

=======
from weko_admin.models import AdminSettings
import weko_workflow.utils
from weko_workflow import WekoWorkflow
from weko_workflow.config import WEKO_WORKFLOW_TODO_TAB, WEKO_WORKFLOW_WAIT_TAB,WEKO_WORKFLOW_ALL_TAB
from flask_security import login_user
from weko_workflow.models import ActionFeedbackMail, ActivityRequestMail, ActivityItemApplication, Activity, ActionStatus, Action, WorkFlow, FlowDefine, FlowAction,FlowActionRole, ActivityAction
from invenio_accounts.testutils import login_user_via_session as login
from invenio_communities.models import Community
from weko_workflow.api import WorkActivity
from weko_workflow.views import (unlock_activity, 
                                 check_approval, 
                                 get_feedback_maillist, 
                                 save_activity, 
                                 render_guest_workflow,
                                 previous_action,
                                 _generate_download_url,
                                 check_authority_action,
                                 display_guest_activity,
                                 display_guest_activity_item_application,
                                 render_guest_workflow)
from marshmallow.exceptions import ValidationError
from weko_records_ui.models import FilePermission
from weko_records.models import ItemMetadata
from weko_workflow.schema.marshmallow import SaveActivitySchema
from weko_items_ui.utils import update_action_handler
>>>>>>> e8d00a98


def response_data(response):
    return json.loads(response.data)


# .tox/c1/bin/pytest --cov=weko_workflow tests/test_views.py::test_index_acl_nologin -vv -s --cov-branch --cov-report=term --basetemp=/code/modules/weko-workflow/.tox/c1/tmp
def test_index_acl_nologin(client,db_register2):
    """_summary_

    Args:
        client (FlaskClient): flask test client
    """
    url = url_for('weko_workflow.index')
    res =  client.get(url)
    assert res.status_code == 302
    assert res.location == "http://TEST_SERVER.localdomain/login/?next=%2Fworkflow%2F"


# .tox/c1/bin/pytest --cov=weko_workflow tests/test_views.py::test_index_acl -vv -s --cov-branch --cov-report=term --basetemp=/code/modules/weko-workflow/.tox/c1/tmp
@pytest.mark.parametrize('users_index, status_code', [
    (0, 200),
    (1, 200),
    (2, 200),
    (3, 200),
    (4, 200),
    (5, 200),
    (6, 200),
])
def test_index_acl(client, users, db_register2,mocker,users_index, status_code):
    mocker.patch("weko_workflow.views.render_template",return_value=make_response())
    login(client=client, email=users[users_index]['email'])
    url = url_for('weko_workflow.index',_external=True)
    res = client.get(url)
    assert res.status_code == status_code

    url = url_for('weko_workflow.index',community="a",_external=True)
    res = client.get(url)
    assert res.status_code == status_code

    url = url_for('weko_workflow.index',tab=WEKO_WORKFLOW_TODO_TAB,_external=True)
    res = client.get(url)
    assert res.status_code == status_code

    url = url_for('weko_workflow.index',tab=WEKO_WORKFLOW_TODO_TAB,community="a",_external=True)
    res = client.get(url)
    assert res.status_code == status_code

    url = url_for('weko_workflow.index',tab=WEKO_WORKFLOW_WAIT_TAB,_external=True)
    res = client.get(url)
    assert res.status_code == status_code

    url = url_for('weko_workflow.index',tab=WEKO_WORKFLOW_WAIT_TAB,community="a",_external=True)
    res = client.get(url)
    assert res.status_code == status_code

    url = url_for('weko_workflow.index',tab=WEKO_WORKFLOW_ALL_TAB,_external=True)
    res = client.get(url)
    assert res.status_code == status_code

    url = url_for('weko_workflow.index',tab=WEKO_WORKFLOW_ALL_TAB,community="a",_external=True)
    res = client.get(url)
    assert res.status_code == status_code


# .tox/c1/bin/pytest --cov=weko_workflow tests/test_views.py::test_iframe_success -v -vv -s --cov-branch --cov-report=term --basetemp=/code/modules/weko-workflow/.tox/c1/tmp
def test_iframe_success(client, db_register,users, db_records,mocker,without_remove_session):
    mock_render_template = MagicMock(return_value=jsonify({}))
    item = db_records[0][3]
    session = {
        "itemlogin_id":"1",
        "itemlogin_activity":db_register["activities"][1],
        "itemlogin_item":item,
        "itemlogin_steps":"test steps",
        "itemlogin_action_id":3,
        "itemlogin_cur_step":"item_login",
        "itemlogin_record":"test approval_record",
        "itemlogin_histories":"test histories",
        "itemlogin_res_check":0,
        "itemlogin_pid":db_records[0][0],
        "itemlogin_community_id":"comm01"
    }
    mocker.patch("weko_workflow.views.session",session)
    with patch("weko_workflow.views.render_template", mock_render_template):
        url = url_for("weko_workflow.iframe_success")
        res = client.get(url)
        args, kwargs = mock_render_template.call_args
        assert args[0] == "weko_workflow/item_login_success.html"
        assert "form" in kwargs

    session = {
        "itemlogin_id":"1",
        "itemlogin_activity":db_register["activities"][1],
        "itemlogin_item":{},
        "itemlogin_steps":"test steps",
        "itemlogin_action_id":3,
        "itemlogin_cur_step":"item_login",
        "itemlogin_record":"test approval_record",
        "itemlogin_histories":"test histories",
        "itemlogin_res_check":0,
        "itemlogin_pid":db_records[0][0],
    }
    mocker.patch("weko_workflow.views.session",session)
    with patch("weko_workflow.views.render_template", mock_render_template):
        url = url_for("weko_workflow.iframe_success")
        res = client.get(url)
        args, kwargs = mock_render_template.call_args
        assert args[0] == "weko_workflow/item_login_success.html"
        assert "form" in kwargs

    # not exist session key
    session = {}
    mocker.patch("weko_workflow.views.session",session)
    with patch("weko_workflow.views.render_template",mock_render_template):
        url = url_for("weko_workflow.iframe_success")
        res = client.get(url)
        mock_args, mock_kwargs = mock_render_template.call_args
        assert mock_args[0] == "weko_theme/error.html"
        assert mock_kwargs["error"] == "can not get data required for rendering"
    # can not get value from session
    session = {
        "itemlogin_id":"1",
        "itemlogin_activity":None,
        "itemlogin_item":{},
        "itemlogin_steps":"test steps",
        "itemlogin_action_id":3,
        "itemlogin_cur_step":"item_login",
        "itemlogin_record":"test approval_record",
        "itemlogin_histories":"test histories",
        "itemlogin_res_check":0,
        "itemlogin_pid":db_records[0][0],
    }
    mocker.patch("weko_workflow.views.session",session)
    with patch("weko_workflow.views.render_template",mock_render_template):
        url = url_for("weko_workflow.iframe_success")
        res = client.get(url)
        mock_args, mock_kwargs = mock_render_template.call_args
        assert mock_args[0] == "weko_theme/error.html"
        assert mock_kwargs["error"] == "can not get data required for rendering"

    # wrong res_check
    session = {
        "itemlogin_id":"1",
        "itemlogin_activity":db_register["activities"][1],
        "itemlogin_item":{},
        "itemlogin_steps":"test steps",
        "itemlogin_action_id":3,
        "itemlogin_cur_step":"item_login",
        "itemlogin_record":"test approval_record",
        "itemlogin_histories":"test histories",
        "itemlogin_res_check":"dummy",
        "itemlogin_pid":db_records[0][0],
    }
    mocker.patch("weko_workflow.views.session",session)
    with patch("weko_workflow.views.render_template",mock_render_template):
        url = url_for("weko_workflow.iframe_success")
        res = client.get(url)
        mock_args, mock_kwargs = mock_render_template.call_args
        assert mock_args[0] == "weko_theme/error.html"
        assert mock_kwargs["error"] == "can not get data required for rendering"

    # not exist itemlogin_record in session
    session = {
        "itemlogin_id":"1",
        "itemlogin_activity":db_register["activities"][1],
        "itemlogin_item":{},
        "itemlogin_steps":"test steps",
        "itemlogin_action_id":3,
        "itemlogin_cur_step":"item_login",
        "itemlogin_histories":"test histories",
        "itemlogin_res_check":0,
        "itemlogin_pid":db_records[0][0],
    }
    mocker.patch("weko_workflow.views.session",session)
    with patch("weko_workflow.views.render_template",mock_render_template):
        url = url_for("weko_workflow.iframe_success")
        res = client.get(url)
        mock_args, mock_kwargs = mock_render_template.call_args
        assert mock_args[0] == "weko_theme/error.html"
        assert mock_kwargs["error"] == "can not get data required for rendering"

    # file is not list
    session = {
        "itemlogin_id":"1",
        "itemlogin_activity":db_register["activities"][1],
        "itemlogin_item":item,
        "itemlogin_steps":"test steps",
        "itemlogin_action_id":3,
        "itemlogin_cur_step":"item_login",
        "itemlogin_record":"test approval_record",
        "itemlogin_histories":"test histories",
        "itemlogin_res_check":0,
        "itemlogin_pid":db_records[0][0],
        "itemlogin_community_id":"comm01"
    }
    mocker.patch("weko_workflow.views.session",session)
    with patch("weko_workflow.views.render_template",mock_render_template):
        with patch("weko_workflow.views.get_record_by_root_ver",return_value=("record","file")):
            url = url_for("weko_workflow.iframe_success")
            res = client.get(url)
            mock_args, mock_kwargs = mock_render_template.call_args
            assert mock_args[0] == "weko_theme/error.html"
            assert mock_kwargs["error"] == "can not get data required for rendering"

    # can not get action
    item = db_records[0][3]
    session = {
        "itemlogin_id":"1",
        "itemlogin_activity":db_register["activities"][1],
        "itemlogin_item":item,
        "itemlogin_steps":"test steps",
        "itemlogin_action_id":3,
        "itemlogin_cur_step":"item_login",
        "itemlogin_record":"test approval_record",
        "itemlogin_histories":"test histories",
        "itemlogin_res_check":0,
        "itemlogin_pid":db_records[0][0],
        "itemlogin_community_id":"comm01"
    }
    with patch("weko_workflow.views.render_template",mock_render_template):
        with patch("weko_workflow.views.Action.get_action_detail",return_value=None):
            url = url_for("weko_workflow.iframe_success")
            res = client.get(url)
            mock_args, mock_kwargs = mock_render_template.call_args
            assert mock_args[0] == "weko_theme/error.html"
            assert mock_kwargs["error"] == "can not get data required for rendering"

    # can not get workflow_detail
    item = db_records[0][3]
    session = {
        "itemlogin_id":"1",
        "itemlogin_activity":db_register["activities"][1],
        "itemlogin_item":item,
        "itemlogin_steps":"test steps",
        "itemlogin_action_id":3,
        "itemlogin_cur_step":"item_login",
        "itemlogin_record":"test approval_record",
        "itemlogin_histories":"test histories",
        "itemlogin_res_check":0,
        "itemlogin_pid":db_records[0][0],
        "itemlogin_community_id":"comm01"
    }
    with patch("weko_workflow.views.render_template",mock_render_template):
        with patch("weko_workflow.views.WorkFlow.get_workflow_by_id",return_value=None):
            url = url_for("weko_workflow.iframe_success")
            res = client.get(url)
            mock_args, mock_kwargs = mock_render_template.call_args
            assert mock_args[0] == "weko_theme/error.html"
            assert mock_kwargs["error"] == "can not get data required for rendering"


# .tox/c1/bin/pytest --cov=weko_workflow tests/test_views.py::test_init_activity_acl_nologin -vv -s --cov-branch --cov-report=term --basetemp=/code/modules/weko-workflow/.tox/c1/tmp
def test_init_activity_acl_nologin(client,db_register2):
    """Test init_activity.

    Args:
        client (_type_): _description_
    """

    """"""
    url = url_for('weko_workflow.init_activity')
    input = {'workflow_id': 1, 'flow_id': 1}
    res = client.post(url, json=input)
    assert res.status_code == 302
    assert res.location == "http://TEST_SERVER.localdomain/login/?next=%2Fworkflow%2Factivity%2Finit"


# .tox/c1/bin/pytest --cov=weko_workflow tests/test_views.py::test_init_activity_acl -vv -s --cov-branch --cov-report=term --basetemp=/code/modules/weko-workflow/.tox/c1/tmp
@pytest.mark.parametrize('users_index, status_code', [
    (0, 200),
    (1, 200),
    (2, 200),
    (3, 200),
    (4, 200),
    (5, 200),
    (6, 200),
])
def test_init_activity_acl(app, client, users, users_index, status_code, item_type, workflow):
    """_summary_

    Args:
        client (_type_): _description_
        users (_type_): _description_
        users_index (_type_): _description_
        status_code (_type_): _description_
        db_register (_type_): _description_
    """
    workflow_id = workflow['workflow'].id
    flow_def_id = workflow['flow'].id
    item_type_id = item_type.id
    login(client=client, email=users[users_index]['email'])

<<<<<<< HEAD
    q = Activity.query.all()
    assert len(q) == 0
    q = ActivityHistory.query.all()
    assert len(q) == 0
    q = ActivityAction.query.all()
    assert len(q) == 0
    url = url_for('weko_workflow.init_activity')
    input = {'workflow_id': workflow_id, 'flow_id': flow_def_id, 'activity_confirm_term_of_use': True}
=======
# .tox/c1/bin/pytest --cov=weko_workflow tests/test_views.py::test_init_activity -vv -s --cov-branch --cov-report=term --basetemp=/code/modules/weko-workflow/.tox/c1/tmp
@pytest.mark.parametrize('users_index, status_code', [
    (0, 200),
    (1, 200),
    (2, 200),
    (3, 200),
    (4, 200),
    (5, 200),
    (6, 200),
])
def test_init_activity(client, users, users_index, status_code, db_register, mocker):
    login(client=client, email=users[users_index]['email'])
    url = url_for('weko_workflow.init_activity')
    mocker.patch("weko_workflow.views.is_terms_of_use_only",return_value=False)
    workflow_id = db_register['workflow'].id
    flow_define_id = db_register['flow_define'].id
    item_type_id = db_register['item_type'].id

    input = {'workflow_id': workflow_id, 'flow_id': flow_define_id}
>>>>>>> e8d00a98
    res = client.post(url, json=input)
    assert res.status_code == status_code
    assert json.loads(res.data.decode('utf-8'))['data']['redirect'].endswith('00001')
    q = Activity.query.all()
    assert len(q) == 1
    q = Activity.query.first()
    assert q.extra_info == {}
    assert q.activity_login_user == users[users_index]['id']
    assert q.activity_update_user == users[users_index]['id']
    assert q.activity_confirm_term_of_use == True
    q = ActivityHistory.query.all()
    assert len(q) == 1
    q = ActivityAction.query.all()
    assert len(q) == 7

<<<<<<< HEAD
    url = url_for('weko_workflow.init_activity')
    input = {'workflow_id': -99, 'flow_id': flow_def_id}
    with pytest.raises(Exception) as e:
        res = client.post(url, json=input)
        assert res.status_code == 500
    q = Activity.query.all()
    assert len(q) == 1
    q = ActivityHistory.query.all()
    assert len(q) == 1
    q = ActivityAction.query.all()
    assert len(q) == 7

    url = url_for('weko_workflow.init_activity')
=======
    input = {'workflow_id': -99, 'flow_id': flow_define_id}
    res = client.post(url, json=input)
    assert res.status_code == 500

>>>>>>> e8d00a98
    input = {'workflow_id': workflow_id, 'flow_id': -99}
    res = client.post(url, json=input)
    assert res.status_code == 500
    q = Activity.query.all()
    assert len(q) == 1
    q = ActivityHistory.query.all()
    assert len(q) == 1
    q = ActivityAction.query.all()
    assert len(q) == 7

<<<<<<< HEAD
    url = url_for('weko_workflow.init_activity')
=======

>>>>>>> e8d00a98
    input = {'workflow_id': workflow_id}
    res = client.post(url, json=input)
    assert res.status_code == 400
    q = Activity.query.all()
    assert len(q) == 1
    q = ActivityHistory.query.all()
    assert len(q) == 1
    q = ActivityAction.query.all()
    assert len(q) == 7

<<<<<<< HEAD
    url = url_for('weko_workflow.init_activity')
    input = {'flow_id': flow_def_id}
=======
    input = {'flow_id': flow_define_id}
>>>>>>> e8d00a98
    res = client.post(url, json=input)
    assert res.status_code == 400
    q = Activity.query.all()
    assert len(q) == 1
    q = ActivityHistory.query.all()
    assert len(q) == 1
    q = ActivityAction.query.all()
    assert len(q) == 7

    url = url_for('weko_workflow.init_activity')
    input = {}
    res = client.post(url, json=input)
    assert res.status_code == 400
<<<<<<< HEAD
    q = Activity.query.all()
    assert len(q) == 1
    q = ActivityHistory.query.all()
    assert len(q) == 1
    q = ActivityAction.query.all()
    assert len(q) == 7

    url = url_for('weko_workflow.init_activity', community='comm01')
    input = {'workflow_id': str(workflow_id), 'flow_id': str(flow_def_id)}
=======

    input = {'workflow_id': str(workflow_id), 'flow_id': str(flow_define_id)}
>>>>>>> e8d00a98
    res = client.post(url, json=input)
    assert res.status_code == status_code
    assert json.loads(res.data.decode('utf-8'))['data']['redirect'].endswith('comm01')
    q = Activity.query.all()
    assert len(q) == 2
    q = ActivityHistory.query.all()
    assert len(q) == 2
    q = ActivityAction.query.all()
    assert len(q) == 14

<<<<<<< HEAD
    url = url_for('weko_workflow.init_activity')
    input = {'workflow_id': 'd'+str(workflow_id), 'flow_id': str(flow_def_id)}
=======
    input = {'workflow_id': 'd'+str(workflow_id), 'flow_id': str(flow_define_id)}
>>>>>>> e8d00a98
    res = client.post(url, json=input)
    assert res.status_code == 400
    q = Activity.query.all()
    assert len(q) == 2
    q = ActivityHistory.query.all()
    assert len(q) == 2
    q = ActivityAction.query.all()
    assert len(q) == 14

<<<<<<< HEAD
    url = url_for('weko_workflow.init_activity')
    input = {'workflow_id': str(workflow_id)+'d', 'flow_id': str(flow_def_id)}
=======
    input = {'workflow_id': str(workflow_id)+'d', 'flow_id': str(flow_define_id)}
>>>>>>> e8d00a98
    res = client.post(url, json=input)
    assert res.status_code == 400
    q = Activity.query.all()
    assert len(q) == 2
    q = ActivityHistory.query.all()
    assert len(q) == 2
    q = ActivityAction.query.all()
    assert len(q) == 14

<<<<<<< HEAD
    url = url_for('weko_workflow.init_activity')
    input = {'workflow_id': None, 'flow_id': flow_def_id}
=======
    input = {'workflow_id': None, 'flow_id': flow_define_id}
>>>>>>> e8d00a98
    res = client.post(url, json=input)
    assert res.status_code == 400
    q = Activity.query.all()
    assert len(q) == 2
    q = ActivityHistory.query.all()
    assert len(q) == 2
    q = ActivityAction.query.all()
    assert len(q) == 14

<<<<<<< HEAD
    url = url_for('weko_workflow.init_activity')
    input = {'workflow_id': workflow_id, 'flow_id': None}
    res = client.post(url, json=input)
    assert res.status_code == 400
    q = Activity.query.all()
    assert len(q) == 2
    q = ActivityHistory.query.all()
    assert len(q) == 2
    q = ActivityAction.query.all()
    assert len(q) == 14

    url = url_for('weko_workflow.init_activity', community='comm02')
    input = {'workflow_id': workflow_id, 'flow_id': flow_def_id, 'itemtype_id': item_type_id}
    res = client.post(url, json=input)
    assert res.status_code == status_code
    assert json.loads(res.data.decode('utf-8'))['data']['redirect'].endswith('00003')
    q = Activity.query.all()
    assert len(q) == 3
    q = ActivityHistory.query.all()
    assert len(q) == 3
    q = ActivityAction.query.all()
    assert len(q) == 21

    app.config['WEKO_WORKFLOW_ENABLE_SHOWING_TERM_OF_USE'] = True
    app.config['WEKO_ITEMS_UI_SHOW_TERM_AND_CONDITION'] = ['テストアイテムタイプ']
    url = url_for('weko_workflow.init_activity')
    input = {
        'workflow_id': workflow_id,
        'flow_id': flow_def_id,
        'unknown':'unknown',
        'itemtype_id': item_type_id,
        'extra_info': {'test': 'test'},
        'related_title': 'aaa',
        'activity_login_user': 2,
        'activity_update_user': 3
    }
    res = client.post(url, json=input)
    assert res.status_code == status_code
    assert json.loads(res.data.decode('utf-8'))['data']['redirect'].endswith('00004')
    q = Activity.query.all()
    assert len(q) == 4
    q = Activity.query.filter(Activity.activity_id.like('%-00004')).first()
    assert q.extra_info == {'test': 'test', 'related_title': 'aaa'}
    assert q.activity_login_user == 2
    assert q.activity_update_user == 3
    assert q.activity_confirm_term_of_use == False
    q = ActivityHistory.query.all()
    assert len(q) == 4
    q = ActivityAction.query.all()
    assert len(q) == 28

    url = url_for('weko_workflow.init_activity')
    input = {'workflow_id': workflow_id, 'flow_id': flow_def_id}
    with patch('weko_workflow.views.db.session.commit', side_effect=SQLAlchemyError("test_sql_error")):
        res = client.post(url, json=input)
        assert res.status_code == 500
    q = Activity.query.all()
    assert len(q) == 4
    q = ActivityHistory.query.all()
    assert len(q) == 4
    q = ActivityAction.query.all()
    assert len(q) == 28
=======
    input = {'workflow_id': workflow_id, 'flow_id': None}
    res = client.post(url, json=input)
    assert res.status_code == 400

    input = {'workflow_id': workflow_id, 'flow_id': flow_define_id, 'itemtype_id': item_type_id}
    res = client.post(url, json=input)
    assert res.status_code == 200

    input = {'workflow_id': workflow_id, 'flow_id': flow_define_id, 'unknown':'unknown'}
    res = client.post(url, json=input)
    assert res.status_code == 200

    #for community
    input = {'workflow_id': str(workflow_id), 'flow_id': str(flow_define_id)}
    url_comm=url_for('weko_workflow.init_activity', community = 1)
    res = client.post(url_comm, json=input)
    assert res.status_code == 200
    
    with patch("weko_workflow.views.GetCommunity.get_community_by_id", return_value = Community(id=1)):
        res = client.post(url_comm, json=input)
        assert res.status_code == 200

    # #for request_mail
    # input = {'workflow_id':workflow_id, 'flow_id': flow_define_id
    #                 ,'extra_info':{'file_name' : 'test_file' , "record_id" : "1"}}
    # with patch("weko_workflow.views.RequestMailList.get_mail_list_by_item_id", return_value = [{"email":"contributor@test.org","author_id":""}]):
    #     res = client.post(url, json=input)
    #     assert res.status_code == 200

    #for rtn is None
    input = {'workflow_id': str(workflow_id), 'flow_id': str(flow_define_id)}
    with patch("weko_workflow.views.WorkActivity.init_activity", return_value=None):
        res = client.post(url, json=input)
        assert res.status_code == 500
>>>>>>> e8d00a98

    #for Exception
    # input = {'workflow_id':workflow_id, 'flow_id': flow_define_id, 'extra_info':{'file_name' : 'test_file' , "record_id" : "1"}}
    # mocker.patch("weko_workflow.views.PersistentIdentifier.get", side_effect = PIDDoesNotExistError("depid", 1)) 
    # res = client.post(url, json=input)
    # assert res.status_code == 500

# .tox/c1/bin/pytest --cov=weko_workflow tests/test_views.py::test_init_activity_is_terms_of_use_only -vv -s --cov-branch --cov-report=term --basetemp=/code/modules/weko-workflow/.tox/c1/tmp
def test_init_activity_is_terms_of_use_only(app, client,db_register,users):
    login(client=client, email=users[0]['email'])
    url = url_for('weko_workflow.init_activity')
    # 94
    with patch("weko_workflow.views.is_terms_of_use_only",return_value=True):
        # with patch("weko_workflow.views._generate_download_url",return_value='record/1/files/test_file'):
            input = {'workflow_id': db_register['workflow'].id, 'flow_id': db_register['flow_define'].id, 'unknown':'unknown'
                    ,'extra_info':{'file_name' : 'test_file' , "record_id" : "1"}}
            res = client.post(url, json=input)
            assert res.status_code == 200
            data = json.loads(res.data)
            assert data['code'] == 1
            assert data['msg'] == 'success'
            assert data['data']['is_download'] == True
            assert data['data']['redirect'] == '/record/1/files/test_file'

# def init_activity_guest():
# .tox/c1/bin/pytest --cov=weko_workflow tests/test_views.py::test_init_activity_guest_nologin -vv -s --cov-branch --cov-report=term --basetemp=/code/modules/weko-workflow/.tox/c1/tmp
def test_init_activity_guest_nologin(app, client,db_register2):
    """Test init activity for guest user."""
    url = url_for('weko_workflow.init_activity_guest')
    input = {'guest_mail': 'test@guest.com', 'workflow_id': 1, 'flow_id': 1,
            'item_type_id': 1, 'record_id': 1, 'guest_item_title': 'test',
            'file_name': 'test_file'}
    with patch("weko_workflow.views.is_terms_of_use_only",return_value=False):
        res = client.post(url, json=input)
        assert res.status_code == 200

    # 95
    with patch("weko_workflow.views.is_terms_of_use_only",return_value=True):
        # with patch("weko_workflow.views._generate_download_url",return_value='record/1/files/test_file'):
            res = client.post(url, json=input)
            assert res.status_code == 200
            data = json.loads(res.data)
            assert data['code'] == 1
            assert data['msg'] == 'success'
            assert data['data']['is_download'] == True
            assert data['data']['redirect'] == '/record/1/files/test_file'

# .tox/c1/bin/pytest --cov=weko_workflow tests/test_views.py::test_init_activity_guest_users -vv -s --cov-branch --cov-report=term --basetemp=/code/modules/weko-workflow/.tox/c1/tmp
@pytest.mark.parametrize('users_index, status_code', [
    (0, 200),
    (1, 200),
    (2, 200),
    (3, 200),
    (4, 200),
    (5, 200),
    (6, 200),
])
<<<<<<< HEAD
def test_init_activity_guest_users(client, users, db_guestactivity, users_index, status_code):
=======
def test_init_activity_guest_users(client, users, db_register, users_index, status_code):
    current_app.config.setdefault('THEME_INSTITUTION_NAME', {'ja':"組織", 'en':"INSTITUTION"})
>>>>>>> e8d00a98
    """Test init activity for guest user."""
    login(client=client, email=users[users_index]['email'])
    url = url_for('weko_workflow.init_activity_guest')
    input = {'guest_mail': 'test@guest.com', 'workflow_id': 1, 'flow_id': 1,
             'item_type_id': 1, 'record_id': 1, 'guest_item_title': 'test',
             'file_name': 'test_file'}

    res = client.post(url, json=input)
    assert res.status_code == status_code

# def display_guest_activity():
# .tox/c1/bin/pytest --cov=weko_workflow tests/test_views.py::test_display_guest_activity -vv -s --cov-branch --cov-report=term --basetemp=/code/modules/weko-workflow/.tox/c1/tmp
def test_display_guest_activity(db_register, client):
    url = url_for("weko_workflow.display_guest_activity",file_name="test.txt")
    mock_render = MagicMock(return_value=jsonify({}))
    with patch('weko_workflow.views.render_guest_workflow',mock_render):
        res = client.get(url)
        mock_render.assert_called()

# def render_guest_workflow():
# .tox/c1/bin/pytest --cov=weko_workflow tests/test_views.py::test_display_guest_activity_item_application -vv -s --cov-branch --cov-report=term --basetemp=/code/modules/weko-workflow/.tox/c1/tmp
def test_display_guest_activity_item_application(db_register, client):
    url = url_for("weko_workflow.display_guest_activity_item_application",record_id=1)
    mock_render = MagicMock(return_value=jsonify({}))
    with patch('weko_workflow.views.render_guest_workflow',mock_render):
        res = client.get(url)
        mock_render.assert_called()

# def display_guest_activity_item_application():
# .tox/c1/bin/pytest --cov=weko_workflow tests/test_views.py::test_render_guest_workflow -vv -s --cov-branch --cov-report=term --basetemp=/code/modules/weko-workflow/.tox/c1/tmp
def test_render_guest_workflow(client, users, db_register, db_guestactivity):
    url = "/activity/guest-user/file_name?token=token"
    mock_render_template = MagicMock(return_value=jsonify({}))
    client.get(url)
    return_validate_guest_activity_token = (False, None, None)
    with patch('weko_workflow.views.GuestActivity.get_expired_activities',return_value=""):
        with patch('weko_workflow.views.validate_guest_activity_token',return_value=return_validate_guest_activity_token):
            with patch('weko_workflow.views.render_template', mock_render_template):
                res = render_guest_workflow("file_name")
                mock_render_template.assert_called()

    return_validate_guest_activity_token = (True, None, None)
    with patch('weko_workflow.views.GuestActivity.get_expired_activities',return_value=""):
        with patch('weko_workflow.views.validate_guest_activity_token',return_value=return_validate_guest_activity_token):
            with patch('weko_workflow.views.validate_guest_activity_expired', return_value ="error"):
                with patch('weko_workflow.views.render_template', mock_render_template):
                    res = render_guest_workflow("file_name")
                    mock_render_template.assert_called()

    return_validate_guest_activity_token = (True, None, None)
    with patch('weko_workflow.views.GuestActivity.get_expired_activities',return_value=""):
        with patch('weko_workflow.views.validate_guest_activity_token',return_value=return_validate_guest_activity_token):
            with patch('weko_workflow.views.validate_guest_activity_expired', return_value =""):
                with patch('weko_workflow.views.prepare_data_for_guest_activity',return_value={}):
                    with patch('weko_workflow.views.get_usage_data',return_value={}):
                        with patch('weko_workflow.views.get_main_record_detail',return_value={"record":{"is_guest":True}}):
                            with patch('weko_workflow.views.render_template', mock_render_template):
                                res = render_guest_workflow("file_name")
                                mock_render_template.assert_called()

    return_validate_guest_activity_token = (True, None, None)
    with patch('weko_workflow.views.GuestActivity.get_expired_activities',return_value=""):
        with patch('weko_workflow.views.validate_guest_activity_token',return_value=return_validate_guest_activity_token):
            with patch('weko_workflow.views.validate_guest_activity_expired', return_value =""):
                with patch('weko_workflow.views.prepare_data_for_guest_activity',return_value={}):
                    with patch('weko_workflow.views.get_usage_data',return_value={}):
                        with patch('weko_workflow.views.get_main_record_detail',return_value={}):
                            with patch('weko_workflow.views.render_template', mock_render_template):
                                res = render_guest_workflow("file_name")
                                mock_render_template.assert_called()

# .tox/c1/bin/pytest --cov=weko_workflow tests/test_views.py::test_display_guest_activity -vv -s --cov-branch --cov-report=term --basetemp=/code/modules/weko-workflow/.tox/c1/tmp
def test_display_guest_activity(client, users, db_register, db_guestactivity):
    """Test display_guest_activity func."""
    mock_render_template = MagicMock(return_value=jsonify({}))
    url = url_for('weko_workflow.display_guest_activity', file_name="Test_file", token='123')
    with patch("weko_workflow.views.render_template", mock_render_template):
        res = client.get(url)
        assert res.status_code == 200
        mock_args, mock_kwargs = mock_render_template.call_args
        assert mock_args[0] == "weko_theme/error.html"
        assert mock_kwargs["error"] == "Token is invalid"

    url = url_for('weko_workflow.display_guest_activity', file_name="Test_file", token=db_guestactivity[0])
    with patch("weko_workflow.views.render_template", mock_render_template):
        res = client.get(url)
        assert res.status_code == 200
        mock_args, mock_kwargs = mock_render_template.call_args
        assert mock_args[0] == "weko_theme/error.html"
        assert mock_kwargs["error"] == "The specified link has expired."

    url = url_for('weko_workflow.display_guest_activity', file_name="Test_file", token=db_guestactivity[1])
    with patch("flask.templating._render", return_value=""):
        res = client.get(url)
        assert res.status_code == 200


# .tox/c1/bin/pytest --cov=weko_workflow tests/test_views.py::test_find_doi_nologin -vv -s --cov-branch --cov-report=term --basetemp=/code/modules/weko-workflow/.tox/c1/tmp
def test_find_doi_nologin(client,db_register2):
    """Test of find doi."""
    url = url_for('weko_workflow.find_doi')
    input = {}

    res = client.post(url, json=input)
    assert res.status_code == 302
    # TODO check that the path changed
    # assert res.url == url_for('security.login')


# .tox/c1/bin/pytest --cov=weko_workflow tests/test_views.py::test_find_doi_users -vv -s --cov-branch --cov-report=term --basetemp=/code/modules/weko-workflow/.tox/c1/tmp
@pytest.mark.parametrize('users_index, status_code', [
    (0, 200),
    (1, 200),
    (2, 200),
    (3, 200),
    (4, 200),
    (5, 200),
    (6, 200),
])
def test_find_doi_users(client, users, users_index, status_code):
    """Test of find doi."""
    login(client=client, email=users[users_index]['email'])
    url = url_for('weko_workflow.find_doi')
    input = {}

    res = client.post(url, json=input)
    assert res.status_code == status_code


# .tox/c1/bin/pytest --cov=weko_workflow tests/test_views.py::test_save_activity_acl_nologin -vv -s --cov-branch --cov-report=term --basetemp=/code/modules/weko-workflow/.tox/c1/tmp
def test_save_activity_acl_nologin(client):
    """Test of save activity."""
    url = url_for('weko_workflow.save_activity')
    input = {"activity_id":"A-20220921-00001","title":"test","shared_user_ids":[]}

    res = client.post(url, json=input)
    assert res.status_code == 302
    assert res.location == url_for('security.login',next="/workflow/save_activity_data",_external=True)


# .tox/c1/bin/pytest --cov=weko_workflow tests/test_views.py::test_save_activity_acl_users -vv -s --cov-branch --cov-report=term --basetemp=/code/modules/weko-workflow/.tox/c1/tmp
@pytest.mark.parametrize('users_index, status_code', [
    (0, 200),
    (1, 200),
    (2, 200),
    (3, 200),
    (4, 200),
    (5, 200),
    (6, 200),
])
def test_save_activity_acl_users(client, users, users_index, status_code):
    """Test of save activity."""
    login(client=client, email=users[users_index]['email'])
    url = url_for('weko_workflow.save_activity')
    input = {"activity_id":"A-20220921-00001","title":"test","shared_user_ids":[]}
    with patch('weko_workflow.views.save_activity_data'):
        res = client.post(url, json=input)
        assert res.status_code != 302 

# .tox/c1/bin/pytest --cov=weko_workflow tests/test_views.py::test_save_activity_acl_guestlogin -vv -s --cov-branch --cov-report=term --basetemp=/code/modules/weko-workflow/.tox/c1/tmp
def test_save_activity_acl_guestlogin(guest):
    input = {"activity_id":"A-20220921-00001","title":"test","shared_user_ids":[]}
    url = url_for('weko_workflow.save_activity')

    res = guest.post(url, json=input)
    assert res.status_code != 302


# .tox/c1/bin/pytest --cov=weko_workflow tests/test_views.py::test_save_activity -vv -s --cov-branch --cov-report=term --basetemp=/code/modules/weko-workflow/.tox/c1/tmp
@pytest.mark.parametrize('users_index, status_code', [
    (0, 200),
    (1, 200),
    (2, 200),
    (3, 200),
    (4, 200),
    (5, 200),
    (6, 200),
])
def test_save_activity(client, users, db_register, users_index, status_code):
    login(client=client, email=users[users_index]['email'])
    url = url_for('weko_workflow.save_activity')
    
    input = {"activity_id":"A-20220921-00001","title":"test"}
    res = client.post(url, json=input)
    data = response_data(res)
    assert res.status_code== 400
    assert data["code"] == -1
    assert data["msg"] == "{'shared_user_ids': ['Missing data for required field.']}"
    
    input = {"activity_id":"A-20220921-00001","title":"test","shared_user_ids":[]}
    with patch('weko_workflow.views.save_activity_data'):
        res = client.post(url, json=input)
        data = response_data(res)
        assert res.status_code==status_code
        assert data["success"] == True
        assert data["msg"] == ""

    with patch('weko_workflow.views.save_activity_data', side_effect=Exception("test error")):
        res = client.post(url, json=input)
        data = response_data(res)
        assert res.status_code==status_code
        assert data["success"] == False
        assert data["msg"] == "test error"

#guestuserでの機能テスト
# .tox/c1/bin/pytest --cov=weko_workflow tests/test_views.py::test_save_activity_guestlogin -vv -s --cov-branch --cov-report=term --basetemp=/code/modules/weko-workflow/.tox/c1/tmp
def test_save_activity_guestlogin(guest):
    url = url_for('weko_workflow.save_activity')
    
    input = {"activity_id":"A-20220921-00001","title":"test"}
    res = guest.post(url, json=input)
    data = response_data(res)
    assert res.status_code== 400
    assert data["code"] == -1
    assert data["msg"] == "{'shared_user_ids': ['Missing data for required field.']}"

    input = {"activity_id":"A-20220921-00001","title":"test","shared_user_ids":[]}
    with patch('weko_workflow.views.save_activity_data'):
        res = guest.post(url, json=input)
        data = response_data(res)
        assert res.status_code==200
        assert data["success"] == True
        assert data["msg"] == ""

    with patch('weko_workflow.views.save_activity_data', side_effect=Exception("test error")):
        res = guest.post(url, json=input)
        data = response_data(res)
        assert res.status_code==200
        assert data["success"] == False
        assert data["msg"] == "test error"


# .tox/c1/bin/pytest --cov=weko_workflow tests/test_views.py::test_save_feedback_maillist_users -vv -s --cov-branch --cov-report=term --basetemp=/code/modules/weko-workflow/.tox/c1/tmp
@pytest.mark.parametrize('users_index, status_code', [
    (0, 200),
    (1, 200),
    (2, 200),
    (3, 200),
    (4, 200),
    (5, 200),
    (6, 200),
])
def test_save_feedback_maillist_users(client, users, db_register, users_index, status_code):
    """Test of save feedback maillist."""
    login(client=client, email=users[users_index]['email'])
    url = url_for('weko_workflow.save_feedback_maillist',
                  activity_id='1', action_id=1)
    input = {}

    roles = {
        'allow': [],
        'deny': []
    }
    action_users = {
        'allow': [],
        'deny': []
    }

    with patch('weko_workflow.views.WorkActivity.get_activity_action_role',
               return_value=(roles, action_users)):
        res = client.post(url, json=input)
        assert res.status_code == status_code

@pytest.mark.parametrize('users_index, status_code', [
    (1, 200)
])
#.tox/c1/bin/pytest --cov=weko_workflow tests/test_views.py::test_save_request_maillist -vv -s --cov-branch --cov-report=term --basetemp=/code/modules/weko-workflow/.tox/c1/tmp
def test_save_request_maillist(client,users, db_register, users_index, status_code):
    login(client=client, email=users[users_index]['email'])
    input = {
        'request_maillst':[],
        'is_display_request_button':True
    }

    url = url_for('weko_workflow.save_request_maillist',activity_id='1', action_id=3)
    res = client.post(url, json=input)
    assert res.status_code == 200

    input = "text"
    url = url_for('weko_workflow.save_request_maillist',activity_id='1', action_id=3)
    res = client.post(url, json=input)
    data = response_data(res)
    assert data["code"] == -1

    input = {
        'request_maillst':[],
        'is_display_request_button':True
    }
    with patch('weko_workflow.api.WorkActivity.create_or_update_activity_request_mail',side_effect=Exception()):
        url = url_for('weko_workflow.save_request_maillist',activity_id='1', action_id=3)
        res = client.post(url, json=input)
        data = response_data(res)
    assert data["code"] == -1        

@pytest.mark.parametrize('users_index, status_code', [
    (1, 200)
])
#.tox/c1/bin/pytest --cov=weko_workflow tests/test_views.py::test_save_item_application -vv -s --cov-branch --cov-report=term --basetemp=/code/modules/weko-workflow/.tox/c1/tmp
def test_save_item_application(client,users, db_register, users_index, status_code):
    login(client=client, email=users[users_index]['email'])
    input_with_description = {
        'workflow_for_item_application':"1",
        'terms_without_contents':"term_free",
        'is_display_item_application_button':True,
        'terms_description_without_contents':"利用規約自由入力"
    }
    input_without_description = {
        'workflow_for_item_application':"1",
        'terms_without_contents':"111111111",
        'is_display_item_application_button':True
    }

    # 正常系　terms_decriptionつき
    url = url_for('weko_workflow.save_item_application',activity_id='1', action_id=3)
    res = client.post(url, json=input_with_description)
    item_application = WorkActivity().get_activity_item_application(1)
    assert res.status_code == 200
    assert item_application.item_application.get("termsDescription")

    # 正常系　terms_descriptionなし
    res = client.post(url, json=input_without_description)
    item_application = WorkActivity().get_activity_item_application(1)
    assert res.status_code == 200
    assert not item_application.item_application.get("termsDescription")

    # 異常系　エラー
    with patch("weko_workflow.api.WorkActivity.create_or_update_activity_item_application", side_effect=Exception()):
        res = client.post(url, json=input_without_description)  
        data = response_data(res)
        assert data["code"]==-1
        assert data["msg"]=="Error"

    #異常系　'Content-Type'が'application/json'でない。
    # カバレッジが通せない。postメソッドの引数にheadersを設定しても無理だった。
    # res = client.post(url, json = input_without_description, headers={"Content-Type":"text"})

#.tox/c1/bin/pytest --cov=weko_workflow tests/test_views.py::test_display_guest_activity -vv -s --cov-branch --cov-report=term --basetemp=/code/modules/weko-workflow/.tox/c1/tmp
def test_display_guest_activity(client,mocker, db):
    render_mock = mocker.patch("weko_workflow.views.render_guest_workflow")
    display_guest_activity("test.txt")
    render_mock.assert_called()

#.tox/c1/bin/pytest --cov=weko_workflow tests/test_views.py::test_display_guest_activity_item_application -vv -s --cov-branch --cov-report=term --basetemp=/code/modules/weko-workflow/.tox/c1/tmp
def test_display_guest_activity_item_application(client,mocker, db):
    render_mock = mocker.patch("weko_workflow.views.render_guest_workflow")
    display_guest_activity_item_application("test.txt")
    render_mock.assert_called()

# .tox/c1/bin/pytest --cov=weko_workflow tests/test_views.py::test_previous_action_acl_nologin -vv -s --cov-branch --cov-report=term --basetemp=/code/modules/weko-workflow/.tox/c1/tmp
def test_previous_action_acl_nologin(client,db_register2):
    """Test of previous action."""
    url = url_for('weko_workflow.previous_action', activity_id='1',
                  action_id=1, req=1)
    input = {}

    res = client.post(url, json=input)
    assert res.status_code == 302
    assert res.location == "http://TEST_SERVER.localdomain/login/?next=%2Fworkflow%2Factivity%2Faction%2F1%2F1%2FrejectOrReturn%2F1"


# .tox/c1/bin/pytest --cov=weko_workflow tests/test_views.py::test_previous_action_acl_users -vv -s --cov-branch --cov-report=term --basetemp=/code/modules/weko-workflow/.tox/c1/tmp
@pytest.mark.parametrize('users_index, status_code, is_admin', [
    (0, 403, False),
    (1, 403, True),
    (2, 403, True),
    (3, 403, True),
    (4, 403, False),
    (5, 403, False),
    (6, 403, True),
])
def test_previous_action_acl_users(client, users, db_register, users_index, status_code, is_admin):
    current_app.config.setdefault('THEME_INSTITUTION_NAME', {'ja':"組織", 'en':"INSTITUTION"})
    """Test of previous action."""
    login(client=client, email=users[users_index]['email'])
    url = url_for('weko_workflow.previous_action',
                  activity_id='1',
                  action_id=1, req=1)
    input = {}

    roles = {
        'allow': [],
        'deny': []
    }
    action_users = {
        'allow': [],
        'deny': []
    }
    with patch('weko_workflow.views.WorkActivity.get_activity_action_role',
               return_value=(roles, action_users)):
        res = client.post(url, json=input)
        assert res.status_code != status_code

    action_users = {
        'allow': [],
        'deny': [users[users_index]["id"]]
    }
    url = url_for('weko_workflow.previous_action',
                activity_id='2',
                action_id=1, req=1)

    with patch('weko_workflow.views.WorkActivity.get_activity_action_role',
               return_value=(roles, action_users)):
        res = client.post(url, json=input)
        data = response_data(res)
        assert res.status_code != status_code
        if is_admin:
            assert data["code"] != 403
        else:
            assert data["code"] == 403

    action_users = {
        'allow': [users[users_index]["id"]],
        'deny': []
    }
    url = url_for('weko_workflow.previous_action',
                activity_id='3',
                action_id=1, req=1)

    with patch('weko_workflow.views.WorkActivity.get_activity_action_role',
               return_value=(roles, action_users)):
        res = client.post(url, json=input)
        data = response_data(res)
        assert res.status_code != status_code
        assert data["code"] != 403

<<<<<<< HEAD

=======
>>>>>>> e8d00a98
# .tox/c1/bin/pytest --cov=weko_workflow tests/test_views.py::test_previous_action -vv -s --cov-branch --cov-report=term --basetemp=/code/modules/weko-workflow/.tox/c1/tmp
@pytest.mark.parametrize('users_index, status_code', [
    (0, 200),
    (1, 200),
    (2, 200),
    (3, 200),
    (4, 200),
    (5, 200),
    (6, 200),
])
def test_previous_action(client, users, db_register, users_index, status_code):
    current_app.config.setdefault('THEME_INSTITUTION_NAME', {'ja':"組織", 'en':"INSTITUTION"})

    login(client=client, email=users[users_index]['email'])

    url = url_for("weko_workflow.previous_action",
                  activity_id="2",action_id=1,req=1)
    # argument error
    with patch("weko_workflow.views.type_null_check",return_value=False):
        res = client.post(url,json={})
        data = response_data(res)
        assert res.status_code==500
        assert data["code"] == -1
        assert data["msg"] == "argument error"

    # request_body error
    with patch("weko_workflow.views.ActionSchema",side_effect=ValidationError("test error")):
        res = client.post(url, json={})
        data = response_data(res)
        assert res.status_code==500
        assert data["code"] == -1
        assert data["msg"] == "test error"

    input = {"action_version":"1.0.0", "commond":"this is test comment."}

    # req=1
    url = url_for('weko_workflow.previous_action',
                  activity_id='2', action_id=1, req=1)
    res = client.post(url, json=input)
    data = response_data(res)
    assert res.status_code==status_code
    assert data["code"] == 0
    assert data["msg"] == "success"

    # req=0
    url = url_for('weko_workflow.previous_action',
                  activity_id='2', action_id=3, req=0)
    res = client.post(url, json=input)
    data = response_data(res)
    assert res.status_code==status_code
    assert data["code"] == 0
    assert data["msg"] == "success"

    # req=-1
    res = previous_action(activity_id="2", action_id=1, req=-1)
    data = response_data(res[0])
    assert data["code"] == 0
    assert data["msg"] == "success"


    # not pre_action
    url = url_for('weko_workflow.previous_action',
                  activity_id='2', action_id=3, req=0)
    with patch("weko_workflow.views.Flow.get_previous_flow_action", return_value=None):
        res = client.post(url, json=input)
        data = response_data(res)
        assert data["code"] == 0
        assert data["msg"] == "success"

    # not exist activity_detail
    url = url_for('weko_workflow.previous_action',
                  activity_id='1', action_id=1, req=1)
    with patch("weko_workflow.views.WorkActivity.get_activity_by_id",side_effect=[db_register["activities"][0],None]):
        if users_index in [1, 2, 6]:
            res = client.post(url, json=input)
            data = response_data(res)
            assert res.status_code==500
            assert data["code"] == -1
            assert data["msg"] == "can not get activity detail"
        else:
            with pytest.raises(Exception) as e:
                res = client.post(url, json=input)
                data = response_data(res)
                assert res.status_code==500
                assert data["code"] == -1
                assert data["msg"] == "can not get activity detail"

    # not create activity history
    url = url_for('weko_workflow.previous_action',
                  activity_id='2', action_id=3, req=0)
    with patch("weko_workflow.views.WorkActivityHistory.create_activity_history", return_value=None):
        res = client.post(url, json=input)
        data = response_data(res)
        assert res.status_code == 500
        assert data["code"] == -1
        assert data["msg"] == "error"

    # not create activity history
    url = url_for('weko_workflow.previous_action',
                  activity_id='2', action_id=3, req=0)
    with patch("weko_workflow.views.Flow.get_flow_action_detail", return_value=None):
        res = client.post(url, json=input)
        data = response_data(res)
        assert res.status_code == 500
        assert data["code"] == -1
        assert data["msg"] == "can not get flow action detail"

    # code=-2
    with patch("weko_workflow.views.WorkActivity.upt_activity_action_status", return_value=False):
        res = client.post(url, json=input)
        data = response_data(res)
        assert res.status_code == 500
        assert data["code"] == -2
        assert data["msg"] == ""

# .tox/c1/bin/pytest --cov=weko_workflow tests/test_views.py::test_next_action_acl_nologin -vv -s --cov-branch --cov-report=term --basetemp=/code/modules/weko-workflow/.tox/c1/tmp
def test_next_action_acl_nologin(client, db_register_fullaction):
    """Test of next action."""
    url = url_for('weko_workflow.next_action', activity_id='1',
                  action_id=1)
    input = {}

    res = client.post(url, json=input)
    assert res.status_code == 302
    assert res.location == "http://TEST_SERVER.localdomain/login/?next=%2Fworkflow%2Factivity%2Faction%2F1%2F1"

# .tox/c1/bin/pytest --cov=weko_workflow tests/test_views.py::test_next_action_acl_users -vv -s --cov-branch --cov-report=term --basetemp=/code/modules/weko-workflow/.tox/c1/tmp
@pytest.mark.parametrize('users_index, status_code, is_admin', [
    (0, 200, False),
    (1, 200, True),
    (2, 200, True),
    (3, 200, True),
    (4, 200, False),
    (5, 200, False),
    (6, 200, True),
])
def test_next_action_acl_users(client, users, db_register_fullaction, users_index, status_code, is_admin):
    """Test of next action."""
    login(client=client, email=users[users_index]['email'])
    url = url_for('weko_workflow.next_action',
                  activity_id='1',
                  action_id=1)
    input = {}

    roles = {
        'allow': [],
        'deny': []
    }
    action_users = {
        'allow': [],
        'deny': []
    }

    with patch('weko_workflow.views.WorkActivity.get_activity_action_role',
               return_value=(roles, action_users)):
        res = client.post(url, json=input)
        assert res.status_code == status_code

    url = url_for('weko_workflow.next_action',
                  activity_id='2',
                  action_id=10)
    with patch('weko_workflow.views.WorkActivity.get_activity_action_role',
               return_value=(roles, action_users)):
        res = client.post(url, json=input)
        data = response_data(res)
        assert res.status_code == 500
        assert data["msg"] == 'can not get schema by action_id'

    action_users = {
        'allow': [],
        'deny': [users[users_index]["id"]]
    }
    url = url_for('weko_workflow.next_action',
                  activity_id='2',
                  action_id=1)
    with patch('weko_workflow.views.WorkActivity.get_activity_action_role',
               return_value=(roles, action_users)):
        res = client.post(url, json=input)
        data = response_data(res)
        if is_admin:
            assert res.status_code == status_code
            assert data["msg"] == 'success'
        else:
            assert res.status_code == status_code
            assert data["msg"] == 'Authorization required'

    action_users = {
        'allow': [users[users_index]["id"]],
        'deny': []
    }
    url = url_for('weko_workflow.next_action',
                  activity_id='3',
                  action_id=1)
    with patch('weko_workflow.views.WorkActivity.get_activity_action_role',
               return_value=(roles, action_users)):
        res = client.post(url, json=input)
        data = response_data(res)
        assert res.status_code == status_code
        assert data["msg"] == 'success'

# .tox/c1/bin/pytest --cov=weko_workflow tests/test_views.py::test_next_action_acl_guestlogin -vv -s --cov-branch --cov-report=term --basetemp=/code/modules/weko-workflow/.tox/c1/tmp
def test_next_action_acl_guestlogin(guest, client, db_register_fullaction):
    input = {'action_version': 1, 'commond': 1}
    url = url_for('weko_workflow.next_action',
                  activity_id="1", action_id=1)
    roles = {
        'allow': [],
        'deny': []
    }
    action_users = {
        'allow': [],
        'deny': []
    }
    with patch('weko_workflow.views.WorkActivity.get_activity_action_role',
               return_value=(roles, action_users)):
        res = guest.post(url, json=input)
        assert res.status_code != 403

# .tox/c1/bin/pytest --cov=weko_workflow tests/test_views.py::test_next_action -vv -s --cov-branch --cov-report=term --basetemp=/code/modules/weko-workflow/.tox/c1/tmp
@pytest.mark.parametrize('users_index, status_code', [
    (0, 200),
    (1, 200),
    (2, 200),
    (3, 200),
    (4, 200),
    (5, 200),
    (6, 200),
])
<<<<<<< HEAD
def test_next_action(client, db, users, db_register_fullaction, db_records, users_index, status_code, mocker):
    def update_activity_order(activity_id, action_id, action_order, item_id=None, extra_info={}):
=======
# .tox/c1/bin/pytest --cov=weko_workflow tests/test_views.py::test_next_action -vv -s --cov-branch --cov-report=term --basetemp=/code/modules/weko-workflow/.tox/c1/tmp
def test_next_action(app, client, db, users, db_register_fullaction, db_records, users_index, status_code, mocker):
    def update_activity_order(activity_id, action_id, action_order):
>>>>>>> e8d00a98
        with db.session.begin_nested():
            activity=Activity.query.filter_by(activity_id=activity_id).one_or_none()
            activity.activity_status=ActionStatusPolicy.ACTION_BEGIN
            activity.action_id=action_id
            activity.action_order=action_order
            activity.action_status=None
            activity.extra_info=extra_info
            if item_id:
                activity.item_id=item_id
            db.session.merge(activity)
            pid = PersistentIdentifier.query.filter(
                PersistentIdentifier.object_uuid==activity.item_id,
                PersistentIdentifier.object_type=='rec',
                PersistentIdentifier.pid_type=='recid').one_or_none()
            if pid:
                pid.status=PIDStatus.NEW
                db.session.merge(pid)
        db.session.commit()

    login(client=client, email=users[users_index]["email"])
    with client.session_transaction() as session:
        session['itemlogin_id'] = "test id"
        session['itemlogin_activity'] = "test activity"
        session['itemlogin_item'] = "test item"
        session['itemlogin_steps'] = "test steps"
        session['itemlogin_action_id'] = "test action_id"
        session['itemlogin_cur_step'] = "test cur_step"
        session['itemlogin_record'] = "test approval_record"
        session['itemlogin_histories'] = "test histories"
        session['itemlogin_res_check'] = "test res_check"
        session['itemlogin_pid'] = "test recid"
        session['itemlogin_community_id'] = "test community_id"

    mocker.patch("weko_workflow.views.IdentifierHandle.remove_idt_registration_metadata",return_value=None)
    mocker.patch("weko_workflow.views.IdentifierHandle.update_idt_registration_metadata",return_value=None)
    mocker.patch("weko_workflow.views.FeedbackMailList.update_by_list_item_id")
    mocker.patch("weko_workflow.views.FeedbackMailList.delete_by_list_item_id")
    mock_signal = mocker.patch("weko_workflow.views.item_created.send")
    # new_item = uuid.uuid4()
    # mocker.patch("weko_workflow.views.handle_finish_workflow",return_value=new_item)
    mocker.patch("weko_deposit.api.WekoDeposit.publish",return_value=True)
    mocker.patch("weko_deposit.api.WekoDeposit.merge_data_to_record_without_version",return_value=db_records[0][6])
    mocker.patch("weko_deposit.api.WekoDeposit.commit",return_value=True)
    mocker.patch("weko_workflow.api.UpdateItem.publish",return_value=True)
    mocker.patch("invenio_oaiserver.tasks.update_records_sets.delay",return_value=True)

    flow_action_5 = db_register_fullaction["flow_actions"][5].id
    item_id1 = db_register_fullaction["activities"][0].item_id
    item_id2 = db_register_fullaction["activities"][1].item_id
    item_id3 = db_register_fullaction["activities"][2].item_id
    item_id4 = db_register_fullaction["activities"][3].item_id
    item_id5 = db_register_fullaction["activities"][4].item_id
    item_id6 = db_register_fullaction["activities"][5].item_id
    item_id7 = db_register_fullaction["activities"][6].item_id
    activity1 = db_register_fullaction["activities"][0]

    # argument error
    with patch("weko_workflow.views.type_null_check",return_value=False):
        input = {}
        url = url_for("weko_workflow.next_action",
                      activity_id="1", action_id=1)
        res = client.post(url, json=input)
        data = response_data(res)
        assert res.status_code == 500
        assert data["code"] == -1
        assert data["msg"] == "argument error"
    # can not get activity_detail
    update_activity_order("1",1,1,item_id1)
    url = url_for("weko_workflow.next_action",
<<<<<<< HEAD
                  activity_id="1", action_id=1)
    with patch("weko_workflow.views.WorkActivity.get_activity_by_id",side_effect=[activity1,None]):
        if users_index in [1, 2, 6]:
            res = client.post(url, json=input)
            data = response_data(res)
            assert res.status_code==500
            assert data["code"] == -1
            assert data["msg"] == "can not get activity detail"
        else:
            with pytest.raises(Exception) as e:
                res = client.post(url, json=input)
                data = response_data(res)
                assert res.status_code == 500
                assert data["code"] == -1
                assert data["msg"] == "can not get activity detail"
=======
            activity_id="1", action_id=1)
    activity = copy.deepcopy(db_register_fullaction["activities"][0])
    with patch("weko_workflow.views.WorkActivity.get_activity_by_id",side_effect=[activity,None]):
        res = client.post(url, json=input)
        data = response_data(res)
        assert res.status_code == 500
        assert data["code"] == -1
        assert data["msg"] == "can not get activity detail"
>>>>>>> e8d00a98

    # cannot get schema
    update_activity_order("1",1,1,item_id1)
    url = url_for("weko_workflow.next_action",
            activity_id="1", action_id=1)
    with patch("weko_workflow.views.get_schema_action",return_value=None):
        res = client.post(url, json=input)
        data = response_data(res)
        assert res.status_code == 500
        assert data["code"] == -2
        assert data["msg"] == "can not get schema by action_id"

    # request_body error
    url = url_for("weko_workflow.next_action",
            activity_id="2", action_id=7)
    update_activity_order("2",7,5,item_id2)
    input = {
        "temporary_save":1,
        "identifier_grant":"1",
        "identifier_grant_jalc_doi_suffix":"",
        "identifier_grant_jalc_cr_doi_suffix":"",
        "identifier_grant_jalc_dc_doi_suffix":"",
    }
    res = client.post(url,json=input)
    data = response_data(res)
    assert res.status_code==500
    assert data["code"] == -1
    assert data["msg"] == "{'identifier_grant_ndl_jalc_doi_suffix': ['Missing data for required field.']}"

    # action: start
    input = {}
    url = url_for("weko_workflow.next_action",
                  activity_id="1", action_id=1)
    res = client.post(url, json=input)
    data = response_data(res)
    assert res.status_code == status_code
    assert data["code"] == 0
    assert data["msg"] == "success"

    # action: end
    update_activity_order("2",2,7,item_id2)
    q = Activity.query.filter(Activity.activity_id=="2").first()
    assert q.activity_status == ActionStatusPolicy.ACTION_BEGIN
    assert q.action_id == 2
    assert q.action_status == None
    assert q.action_order == 7
    q = ActivityHistory.query.filter(ActivityHistory.activity_id=="2").all()
    assert len(q) == 0
    url = url_for("weko_workflow.next_action",
                  activity_id="2", action_id=2)
    with patch('weko_workflow.views.db.session.commit', side_effect=Exception("")):
        res = client.post(url, json=input)
        data = response_data(res)
    assert res.status_code == status_code
    assert data["code"] == 0
    assert data["msg"] == "success"
    q = Activity.query.filter(Activity.activity_id=="2").first()
    assert q.activity_status == ActionStatusPolicy.ACTION_BEGIN
    assert q.action_id == 2
    assert q.action_status == None
    assert q.action_order == 7
    q = ActivityHistory.query.filter(ActivityHistory.activity_id=="2").all()
    assert len(q) == 0
    url = url_for("weko_workflow.next_action",
                  activity_id="2", action_id=2)
    res = client.post(url, json=input)
    data = response_data(res)
    assert res.status_code == status_code
    assert data["code"] == 0
    assert data["msg"] == "success"
    q = Activity.query.filter(Activity.activity_id=="2").first()
    assert q.activity_status == ActionStatusPolicy.ACTION_DONE
    assert q.action_id == 2
    assert q.action_status == 'F'
    assert q.action_order == 7
    q = ActivityHistory.query.filter(ActivityHistory.activity_id=="2").all()
    assert len(q) == 1

    # ActivityHistory create error
    url = url_for("weko_workflow.next_action",
                  activity_id="1", action_id=3)
    update_activity_order("1",3,2,item_id1)
    q = ActivityHistory.query.filter(ActivityHistory.activity_id=="1").all()
    assert len(q) == 0
    with patch('weko_workflow.views.db.session.commit', side_effect=Exception("")):
        res = client.post(url, json=input)
        data = response_data(res)
    assert res.status_code == 500
    assert data["code"] == -1
    assert data["msg"] == "can not get pid_without_ver"
    q = ActivityHistory.query.filter(ActivityHistory.activity_id=="1").all()
    assert len(q) == 0

    # action: item register
    ## not exist pid_without_ver
    url = url_for("weko_workflow.next_action",
                  activity_id="1", action_id=3)
    update_activity_order("1",3,2,item_id1)
    q = Activity.query.filter(Activity.activity_id=="1").first()
    assert q.activity_status == ActionStatusPolicy.ACTION_BEGIN
    assert q.action_id == 3
    assert q.action_status == None
    assert q.action_order == 2
    res = client.post(url, json=input)
    data = response_data(res)
    assert res.status_code == 500
    assert data["code"] == -1
    assert data["msg"] == "can not get pid_without_ver"
    q = ActivityHistory.query.filter(ActivityHistory.activity_id=="1").all()
    assert len(q) == 0
    q = Activity.query.filter(Activity.activity_id=="1").first()
    assert q.activity_status == ActionStatusPolicy.ACTION_BEGIN
    assert q.action_id == 3
    assert q.action_status == None
    assert q.action_order == 2

    ## not exist record
    with patch("weko_workflow.views.WekoRecord.get_record_by_pid",return_value=None):
        update_activity_order("2",3,2,item_id2)
        q = ActivityHistory.query.filter(ActivityHistory.activity_id=="2").all()
        assert len(q) == 1
        input = {"temporary_save":1}
        url = url_for("weko_workflow.next_action",
                      activity_id="2", action_id=3)
        res = client.post(url, json=input)
        data = response_data(res)
        assert res.status_code == 500
        assert data["code"] == -1
        assert data["msg"] == "can not get record"
        q = ActivityHistory.query.filter(ActivityHistory.activity_id=="2").all()
        assert len(q) == 1

    with patch("weko_workflow.views.PersistentIdentifier.get_by_object",side_effect=PIDDoesNotExistError("recid","wrong value")):
        update_activity_order("2",3,2,item_id2)
        input = {"temporary_save":1}
        url = url_for("weko_workflow.next_action",
                      activity_id="2", action_id=3)
        res = client.post(url, json=input)
        data = response_data(res)
        assert res.status_code == 500
        assert data["code"] == -1
        assert data["msg"] == "can not get PersistentIdentifier"

    with patch("weko_workflow.views.WekoDeposit.get_record", return_value=None):
        update_activity_order("2",3,2,item_id2)
        input = {"temporary_save":1}
        url = url_for("weko_workflow.next_action",
                      activity_id="2", action_id=3)
        res = client.post(url, json=input)
        data = response_data(res)
        assert res.status_code == 500
        assert data["code"] == -1
        assert data["msg"] == "can not get pid_without_ver"

    ## template_save = 1
    ### not in journal
    # fail
    update_activity_order("2",3,2,item_id2)
    q = Activity.query.filter(Activity.activity_id=="2").first()
    assert q.activity_status == ActionStatusPolicy.ACTION_BEGIN
    assert q.action_id == 3
    assert q.action_status == None
    assert q.action_order == 2
    q = ActivityAction.query.filter(ActivityAction.activity_id=="2", ActivityAction.action_id==3).first()
    assert q.action_comment == None
    input = {"temporary_save":1, "commond": "test_comment"}
    url = url_for("weko_workflow.next_action",
                  activity_id="2", action_id=3)
    with patch('weko_workflow.views.db.session.commit', side_effect=Exception("")):
        with pytest.raises(Exception) as e:
            res = client.post(url, json=input)
            data = response_data(res)
            assert res.status_code == 500
            assert data["code"] == -1
            assert data["msg"] == "error"
    q = Activity.query.filter(Activity.activity_id=="2").first()
    assert q.activity_status == ActionStatusPolicy.ACTION_BEGIN
    assert q.action_id == 3
    assert q.action_status == None
    assert q.action_order == 2
    q = ActivityAction.query.filter(ActivityAction.activity_id=="2", ActivityAction.action_id==3).first()
    assert q.action_comment == "test_comment"

    # action: item register
    ## template_save = 1
    ### not in journal
    # success
    update_activity_order("2",3,2,item_id2)
    q = Activity.query.filter(Activity.activity_id=="2").first()
    assert q.activity_status == ActionStatusPolicy.ACTION_BEGIN
    assert q.action_id == 3
    assert q.action_status == None
    assert q.action_order == 2    
    q = PersistentIdentifier.query.filter(
        PersistentIdentifier.object_uuid==item_id2,
        PersistentIdentifier.object_type=='rec',
        PersistentIdentifier.pid_type=='recid').first()
    assert q.status == PIDStatus.NEW
    q = ActivityAction.query.filter(ActivityAction.activity_id=="2", ActivityAction.action_id==3).first()
    assert q.action_comment == "test_comment"
    input = {"temporary_save":1, "commond": "test_comment1"}
    url = url_for("weko_workflow.next_action",
                  activity_id="2", action_id=3)
    res = client.post(url, json=input)
    data = response_data(res)
    assert res.status_code == status_code
    assert data["code"] == 0
    assert data["msg"] == "success"
    q = Activity.query.filter(Activity.activity_id=="2").first()
    assert q.activity_status == ActionStatusPolicy.ACTION_BEGIN
    assert q.action_id == 3
    assert q.action_status == None
    assert q.action_order == 2
    q = PersistentIdentifier.query.filter(
        PersistentIdentifier.object_uuid==item_id2,
        PersistentIdentifier.object_type=='rec',
        PersistentIdentifier.pid_type=='recid').first()
    assert q.status == PIDStatus.NEW
    q = ActivityAction.query.filter(ActivityAction.activity_id=="2", ActivityAction.action_id==3).first()
    assert q.action_comment == "test_comment1"

    # action: oa policy
    ## temporary_save = 1
    ### in journal
    update_activity_order("2",6,3,item_id2)
    q = ActionJournal.query.filter(ActionJournal.activity_id=="2", ActionJournal.action_id==6).first()
    assert q == None
    input = {"temporary_save":1,
             "journal":{"issn":"test issn"}}
    url = url_for("weko_workflow.next_action",
                  activity_id="2", action_id=6)
    res = client.post(url, json=input)
    data = response_data(res)
    assert res.status_code == status_code
    assert data["code"] == 0
    assert data["msg"] == "success"
    q = ActionJournal.query.filter(ActionJournal.activity_id=="2", ActionJournal.action_id==6).first()
    assert q.action_journal == {"issn":"test issn"}

    # action: item link
    ## temporary_save = 1
    # success
    update_activity_order("2",5,4,item_id2)
    q = ActivityAction.query.filter(ActivityAction.activity_id=="2", ActivityAction.action_id==5).first()
    assert q.action_comment == None
    input = {
        "temporary_save":1,
        "link_data":[],
        "commond": "test_comment"
    }
    url = url_for("weko_workflow.next_action",
                  activity_id="2", action_id=5)
    res = client.post(url, json=input)
    data = response_data(res)
    assert res.status_code == status_code
    assert data["code"] == 0
    assert data["msg"] == "success"
    q = ActivityAction.query.filter(ActivityAction.activity_id=="2", ActivityAction.action_id==5).first()
    assert q.action_comment == "test_comment"

    # action: identifier grant
    ## exist identifier_select
    ###x temporary_save = 1
    update_activity_order("2",7,5,item_id2)
    q = ActionIdentifier.query.filter(ActionIdentifier.activity_id=="2", ActionIdentifier.action_id==7).first()
    assert q.action_identifier_select == -2
    assert q.action_identifier_jalc_doi == ""
    assert q.action_identifier_jalc_cr_doi == ""
    assert q.action_identifier_jalc_dc_doi == ""
    assert q.action_identifier_ndl_jalc_doi == ""
    input = {
        "temporary_save":1,
        "identifier_grant":"1",
        "identifier_grant_jalc_doi_suffix":"123",
        "identifier_grant_jalc_cr_doi_suffix":"456",
        "identifier_grant_jalc_dc_doi_suffix":"789",
        "identifier_grant_ndl_jalc_doi_suffix":"000"
    }
    url = url_for("weko_workflow.next_action",
            activity_id="2", action_id=7)
    res = client.post(url, json=input)
    data = response_data(res)
    assert res.status_code == status_code
    assert data["code"] == 0
    assert data["msg"] == "success"
    q = ActionIdentifier.query.filter(ActionIdentifier.activity_id=="2", ActionIdentifier.action_id==7).first()
    assert q.action_identifier_select == 1
    assert q.action_identifier_jalc_doi == "123"
    assert q.action_identifier_jalc_cr_doi == "456"
    assert q.action_identifier_jalc_dc_doi == "789"
    assert q.action_identifier_ndl_jalc_doi == "000"

    # action: item register
    ## temporary_save=0
    # success
    update_activity_order("2",3,2,item_id2)
    q = ActivityAction.query.filter(ActivityAction.activity_id=="2", ActivityAction.action_id==3).first()
    assert q.action_status == ActionStatusPolicy.ACTION_BEGIN
    q = ActivityAction.query.filter(ActivityAction.activity_id=="2", ActivityAction.action_id==6).first()
    assert q.action_status == ActionStatusPolicy.ACTION_BEGIN
    q = Activity.query.filter(Activity.activity_id=="2").first()
    assert q.action_id == 3
    assert q.action_status == None
    assert q.action_order == 2
    input = {"temporary_save":0}
    url = url_for("weko_workflow.next_action",
                  activity_id="2", action_id=3)
    res = client.post(url, json=input)
    data = response_data(res)
    assert res.status_code == status_code
    assert data["code"] == 0
    assert data["msg"] == "success"
    q = ActivityAction.query.filter(ActivityAction.activity_id=="2", ActivityAction.action_id==3).first()
    assert q.action_status == ActionStatusPolicy.ACTION_DONE
    q = ActivityAction.query.filter(ActivityAction.activity_id=="2", ActivityAction.action_id==6).first()
    assert q.action_status == ActionStatusPolicy.ACTION_DOING
    q = Activity.query.filter(Activity.activity_id=="2").first()
    assert q.action_id == 6
    assert q.action_status == ActionStatusPolicy.ACTION_DOING
    assert q.action_order == 3

    # action: oa policy
    # ## temporary_save = 0
    update_activity_order("2",6,3,item_id2)
    q = ActionJournal.query.filter(ActionJournal.activity_id=="2", ActionJournal.action_id==6).first()
    assert q.action_journal == {"issn":"test issn"}
    input = {"temporary_save":0,
             "journal":{"issn":"test issn 1"}}
    url = url_for("weko_workflow.next_action",
                  activity_id="2", action_id=6)
    res = client.post(url, json=input)
    data = response_data(res)
    assert res.status_code == status_code
    assert data["code"] == 0
    assert data["msg"] == "success"
    q = ActionJournal.query.filter(ActionJournal.activity_id=="2", ActionJournal.action_id==6).first()
    assert q.action_journal == {"issn":"test issn 1"}

    # action: item link
    ## temporary_save = 0
    ### exist pid_without_ver, exist link_data
    update_activity_order("2",5,4,item_id2)
    q = ItemReference.query.all()
    assert q == []
    input = {
        "temporary_save":0,
        "link_data":[
            {"item_id":"1","item_title":"test item1","sele_id":"relateTo"}
        ]
    }
    url = url_for("weko_workflow.next_action",
                  activity_id="2", action_id=5)
    res = client.post(url, json=input)
    data = response_data(res)
    assert res.status_code == status_code
    assert data["code"] == 0
    assert data["msg"] == "success"
    q = ItemReference.query.all()
    assert len(q) == 1

    # action: item link
    ####x raise except
    update_activity_order("2",5,4,item_id2)
    q = ActionJournal.query.filter(ActionJournal.activity_id=="2", ActionJournal.action_id==6).first()
    assert q.action_journal == {"issn":"test issn 1"}
    input = {
            "temporary_save":0,
            "journal":{"issn":"test issn 2"},
            "link_data":[{"item_id":"1","item_title":"test item1","sele_id":"relateTo"}]
        }
    url = url_for("weko_workflow.next_action",
                  activity_id="2", action_id=5)
    err_msg = "test update error"
    with patch("weko_workflow.views.ItemLink.update",return_value=err_msg):
        res = client.post(url, json=input)
        data = response_data(res)
        assert res.status_code == 500
        assert data["code"] == -1
        assert data["msg"] == err_msg
        q = ActionJournal.query.filter(ActionJournal.activity_id=="2", ActionJournal.action_id==6).first()
        assert q.action_journal == {"issn":"test issn 1"}
    
    # action: identifier grant
    update_activity_order("2",7,5,item_id2)
    q = ActivityAction.query.filter(ActivityAction.activity_id=="2", ActivityAction.action_id==7).first()
    assert q.action_status == ActionStatusPolicy.ACTION_DOING
    q = ActivityAction.query.filter(ActivityAction.activity_id=="2", ActivityAction.action_id==5).first()
    assert q.action_status == ActionStatusPolicy.ACTION_DONE
    q = Activity.query.filter(Activity.activity_id=="2").first()
    assert q.action_id == 7
    assert q.action_status == None
    assert q.action_order == 5
    url = url_for("weko_workflow.next_action",
            activity_id="2", action_id=7)
    input = {
        "identifier_grant":"1",
        "identifier_grant_jalc_doi_suffix":"",
        "identifier_grant_jalc_cr_doi_suffix":"",
        "identifier_grant_jalc_dc_doi_suffix":"",
        "identifier_grant_ndl_jalc_doi_suffix":""
    }
    res = client.post(url, json=input)
    data = response_data(res)
    assert res.status_code == status_code
    assert data["code"] == 0
    assert data["msg"] == "success"
    q = ActivityAction.query.filter(ActivityAction.activity_id=="2", ActivityAction.action_id==7).first()
    assert q.action_status == ActionStatusPolicy.ACTION_RETRY
    q = ActivityAction.query.filter(ActivityAction.activity_id=="2", ActivityAction.action_id==5).first()
    assert q.action_status == ActionStatusPolicy.ACTION_DONE
    q = Activity.query.filter(Activity.activity_id=="2").first()
    assert q.action_id == 3
    assert q.action_status == ActionStatusPolicy.ACTION_DOING
    assert q.action_order == 2

    ### temporary_save = 0
    #### select NotGrant
    update_activity_order("2",7,5,item_id2)
    input = {
        "temporary_save":0,
        "identifier_grant":"0",
        "identifier_grant_jalc_doi_suffix":"",
        "identifier_grant_jalc_cr_doi_suffix":"",
        "identifier_grant_jalc_dc_doi_suffix":"",
        "identifier_grant_ndl_jalc_doi_suffix":""
    }
    url = url_for("weko_workflow.next_action",
            activity_id="2", action_id=7)
    res = client.post(url, json=input)
    data = response_data(res)
    assert res.status_code == status_code
    assert data["code"] == 0
    assert data["msg"] == "success"

    ### temporary_save = 0
    #### select NotGrant
    update_activity_order("2",7,5,item_id2)
    q = ActivityAction.query.filter(ActivityAction.activity_id=="2", ActivityAction.action_id==7).first()
    assert q.action_status == ActionStatusPolicy.ACTION_DONE
    q = ActivityAction.query.filter(ActivityAction.activity_id=="2", ActivityAction.action_id==5).first()
    assert q.action_status == ActionStatusPolicy.ACTION_DONE
    q = Activity.query.filter(Activity.activity_id=="2").first()
    assert q.action_id == 7
    assert q.action_status == None
    assert q.action_order == 5
    input = {
        "temporary_save":0,
        "identifier_grant_jalc_doi_suffix":"",
        "identifier_grant_jalc_cr_doi_suffix":"",
        "identifier_grant_jalc_dc_doi_suffix":"",
        "identifier_grant_ndl_jalc_doi_suffix":""
    }
    url = url_for("weko_workflow.next_action",
            activity_id="2", action_id=7)
    res = client.post(url, json=input)
    data = response_data(res)
    assert res.status_code == status_code
    assert data["code"] == 0
    assert data["msg"] == "success"
<<<<<<< HEAD
    q = ActivityAction.query.filter(ActivityAction.activity_id=="2", ActivityAction.action_id==7).first()
    assert q.action_status == ActionStatusPolicy.ACTION_RETRY
    q = ActivityAction.query.filter(ActivityAction.activity_id=="2", ActivityAction.action_id==5).first()
    assert q.action_status == ActionStatusPolicy.ACTION_DONE
    q = Activity.query.filter(Activity.activity_id=="2").first()
    assert q.action_id == 3
    assert q.action_status == ActionStatusPolicy.ACTION_DOING
    assert q.action_order == 2

    ###### _old_v & _old_v = _new_v
    update_activity_order("7",7,5,item_id7)
=======

    ###### not _old_v
    input = {
        "temporary_save":0,
        "identifier_grant":"0",
        "identifier_grant_jalc_doi_suffix":"",
        "identifier_grant_jalc_cr_doi_suffix":"",
        "identifier_grant_jalc_dc_doi_suffix":"",
        "identifier_grant_ndl_jalc_doi_suffix":""
    }
    with patch("weko_workflow.views.IdentifierHandle.get_idt_registration_data",return_value=(None, None)):
        update_activity_order("2",7,5)
        url = url_for("weko_workflow.next_action",
                activity_id="2", action_id=7)
        res = client.post(url, json=input)
        data = response_data(res)
        assert res.status_code == status_code
        assert data["code"] == 0
        assert data["msg"] == "success"
    
    ###### _old_v & _old_v = _new_v
    mocker.patch("weko_workflow.views.process_send_approval_mails", return_value=None)
    mocker.patch("weko_workflow.views.process_send_notification_mail")
    update_activity_order("7",7,5)
>>>>>>> e8d00a98
    url = url_for("weko_workflow.next_action",
            activity_id="7", action_id=7)

    res = client.post(url, json=input)
    data = response_data(res)
    assert res.status_code == status_code
    assert data["code"] == 0
    assert data["msg"] == "success"

    ##### item_id == pid_without_ver
    ###### _value
    with patch("weko_workflow.views.IdentifierHandle.get_idt_registration_data",return_value=(["123"], ['JaLC'])):
        with patch("weko_workflow.views.check_doi_validation_not_pass",return_value="error_test"):
            update_activity_order("6",7,5,item_id6)
            url = url_for("weko_workflow.next_action",
                    activity_id="6", action_id=7)
            res = client.post(url, json=input)
            data = response_data(res)
            assert res.status_code == 500
            assert data["code"] == -1
            assert data["msg"] == "error_test"

    ###### not _value
    with patch("weko_workflow.views.IdentifierHandle.get_idt_registration_data",return_value=(None,None)):
        update_activity_order("6",7,5,item_id6)
        url = url_for("weko_workflow.next_action",
                activity_id="6", action_id=7)
        res = client.post(url, json=input)
        data = response_data(res)
        assert res.status_code == status_code
        assert data["code"] == 0
        assert data["msg"] == "success"

    #### select not Not_Grant
    #####x error_list is str
    input = {
        "temporary_save":0,
        "identifier_grant":"2",
        "identifier_grant_jalc_doi_suffix":"123",
        "identifier_grant_jalc_cr_doi_suffix":"456",
        "identifier_grant_jalc_dc_doi_suffix":"789",
        "identifier_grant_ndl_jalc_doi_suffix":"000"
    }
    url = url_for("weko_workflow.next_action",
            activity_id="2", action_id=7)
    test_msg = _('Cannot register selected DOI for current Item Type of this '
                 'item.')
    with patch("weko_workflow.views.check_doi_validation_not_pass",return_value=test_msg):
        update_activity_order("2",7,5,item_id2)
        q = ActionIdentifier.query.filter(ActionIdentifier.activity_id=="2", ActionIdentifier.action_id==7).first()
        assert q.action_identifier_select == 0
        assert q.action_identifier_jalc_doi == ""
        assert q.action_identifier_jalc_cr_doi == ""
        assert q.action_identifier_jalc_dc_doi == ""
        assert q.action_identifier_ndl_jalc_doi == ""
        res = client.post(url,json=input)
        data = response_data(res)
        q = ActionIdentifier.query.filter(ActionIdentifier.activity_id=="2", ActionIdentifier.action_id==7).first()
        assert q.action_identifier_select == 2
        assert q.action_identifier_jalc_doi == "123"
        assert q.action_identifier_jalc_cr_doi == "456"
        assert q.action_identifier_jalc_dc_doi == "789"
        assert q.action_identifier_ndl_jalc_doi == "000"
        assert res.status_code == 500
        assert data["code"] == -1
        assert data["msg"] == test_msg

    #####x error_list
    input = {
        "temporary_save":0,
        "identifier_grant":"1",
        "identifier_grant_jalc_doi_suffix":"",
        "identifier_grant_jalc_cr_doi_suffix":"",
        "identifier_grant_jalc_dc_doi_suffix":"",
        "identifier_grant_ndl_jalc_doi_suffix":""
    }
    mock_previous_action = mocker.patch("weko_workflow.views.previous_action",return_value=make_response())
    with patch("weko_workflow.views.check_doi_validation_not_pass",return_value=True):
        update_activity_order("2",7,5,item_id2)
        res = client.post(url,json=input)
        assert res.status_code == status_code
        mock_previous_action.assert_called_with(
            activity_id="2",
            action_id=7,
            req=-1
        )
    ##### error_list is not str and error_list=False
    url = url_for("weko_workflow.next_action",
            activity_id="5", action_id=7)
    with patch("weko_workflow.views.check_doi_validation_not_pass",return_value=False):
        update_activity_order("5",7,5,item_id5)
        res = client.post(url, json=input)
        data = response_data(res)
        assert res.status_code == status_code
        assert data["code"] == 0
        assert data["msg"] == "success"
    ###### item_id
    ####### deposit and pid_without_ver and not recid
    with patch("weko_workflow.views.check_doi_validation_not_pass",return_value=False):
        url = url_for("weko_workflow.next_action",
            activity_id="2", action_id=7)
        update_activity_order("2",7,5,item_id2)
        res = client.post(url, json=input)
        data = response_data(res)
        assert res.status_code == status_code
        assert data["code"] == 0
        assert data["msg"] == "success"
    ####### not (deposit and pid_without_ver and not recid)
    with patch("weko_workflow.views.check_doi_validation_not_pass",return_value=False):
        url = url_for("weko_workflow.next_action",
            activity_id="5", action_id=7)
        update_activity_order("5",7,5,item_id5)
        res = client.post(url, json=input)
        data = response_data(res)
        assert res.status_code == status_code
        assert data["code"] == 0
        assert data["msg"] == "success"

    url = url_for("weko_workflow.next_action",
            activity_id="2", action_id=7)
    ## not exist identifier_select & not temporary_save
    ### _value and _type
    ####x error_list is str
    input = {
        "temporary_save":0,
        "identifier_grant_jalc_doi_suffix":"123",
        "identifier_grant_jalc_cr_doi_suffix":"456",
        "identifier_grant_jalc_dc_doi_suffix":"789",
        "identifier_grant_ndl_jalc_doi_suffix":"000"
    }
    with patch("weko_workflow.views.check_doi_validation_not_pass",return_value=test_msg):
        update_activity_order("2",7,5,item_id2)
        q = ActionIdentifier.query.filter(ActionIdentifier.activity_id=="2", ActionIdentifier.action_id==7).first()
        assert q.action_identifier_select == 1
        assert q.action_identifier_jalc_doi == ""
        assert q.action_identifier_jalc_cr_doi == ""
        assert q.action_identifier_jalc_dc_doi == ""
        assert q.action_identifier_ndl_jalc_doi == ""
        res = client.post(url, json=input)
        data = response_data(res)
        assert res.status_code == 500
        assert data["code"] ==-1
        assert data["msg"] == test_msg
        q = ActionIdentifier.query.filter(ActionIdentifier.activity_id=="2", ActionIdentifier.action_id==7).first()
        assert q.action_identifier_select == 1
        assert q.action_identifier_jalc_doi == ""
        assert q.action_identifier_jalc_cr_doi == ""
        assert q.action_identifier_jalc_dc_doi == ""
        assert q.action_identifier_ndl_jalc_doi == ""
    ####x error_list is not str & error_list = True
    input = {
        "temporary_save":0,
        "identifier_grant_jalc_doi_suffix":"",
        "identifier_grant_jalc_cr_doi_suffix":"",
        "identifier_grant_jalc_dc_doi_suffix":"",
        "identifier_grant_ndl_jalc_doi_suffix":""
    }
    with patch("weko_workflow.views.check_doi_validation_not_pass",return_value=True):
        update_activity_order("2",7,5,item_id2)
        res = client.post(url, json=input)
        assert res.status_code == status_code
        mock_previous_action.assert_called_with(
            activity_id="2",
            action_id=7,
            req=-1
        )
    #### error_list is not str & error_list = False
    input = {
        "temporary_save":0,
        "identifier_grant_jalc_doi_suffix":"",
        "identifier_grant_jalc_cr_doi_suffix":"",
        "identifier_grant_jalc_dc_doi_suffix":"",
        "identifier_grant_ndl_jalc_doi_suffix":""
    }
    with patch("weko_workflow.views.check_doi_validation_not_pass",return_value=False):
        update_activity_order("2",7,5,item_id2)
        res = client.post(url, json=input)
        data = response_data(res)
        assert res.status_code == status_code
        assert data["code"] == 0
        assert data["msg"] == "success"
    ### not (_value and _type)
    url = url_for("weko_workflow.next_action",
                  activity_id="3", action_id=7)
    update_activity_order("3",7,5,item_id3)
    res = client.post(url, json=input)
    data = response_data(res)
    assert res.status_code == status_code
    assert data["code"]==0
    assert data["msg"] == "success"

    # next_action_handler is None
    url = url_for("weko_workflow.next_action",
                  activity_id="2",action_id=7)
    with patch("weko_workflow.views.check_doi_validation_not_pass",return_value=False):
<<<<<<< HEAD
        q = GuestActivity.query.filter(GuestActivity.activity_id=="2").all()
        assert len(q) == 1
        q = FileOnetimeDownload.query.filter(FileOnetimeDownload.file_name=="test", FileOnetimeDownload.record_id=="1").all()
        assert len(q) == 0
        update_activity_order("2",7,5,item_id2,{"file_name":"test", "record_id": "1", "guest_mail": "guest@mail.com"})
        res = client.post(url, json=input)
        data=response_data(res)
        assert res.status_code == 200
        assert data["code"] == 0
        assert data["msg"] == "success"
        q = GuestActivity.query.filter(GuestActivity.activity_id=="2").all()
        assert len(q) == 1
        q = FileOnetimeDownload.query.filter(FileOnetimeDownload.file_name=="test", FileOnetimeDownload.record_id=="1").all()
        assert len(q) == 0
    activity_action = ActivityAction.query.filter_by(
        activity_id="2",
        action_id=4,
        action_order=6
    ).first()
    activity_action.action_handler=-1
    db.session.merge(activity_action)
    db.session.commit()

    ## exist next_flow_action.action_roles
    flow_action_role = FlowActionRole(
        flow_action_id=flow_action_5,
        action_role=None,
        action_user=1
    )
    with db.session.begin_nested():
        db.session.add(flow_action_role)
    db.session.commit()
=======
        with patch("weko_workflow.views.WorkActivity.get_activity_action_comment", return_value=None):
            update_activity_order("2",7,5)
            res = client.post(url, json=input)
            data=response_data(res)
            assert res.status_code == 500
            assert data["code"] == -2
            assert data["msg"] == "can not get next_action_detail"

    # exist next_flow_action.action_roles
>>>>>>> e8d00a98
    url = url_for("weko_workflow.next_action",
                  activity_id="2",action_id=7)
    with patch("weko_workflow.views.check_doi_validation_not_pass",return_value=False):
        update_activity_order("2",7,5,item_id2)
        res = client.post(url, json=input)
        data=response_data(res)
        assert res.status_code == status_code
        assert data["code"] == 0
        assert data["msg"] == "success"

    # action:approval
    def check_role_approval():
        if users[users_index]["id"] in [2,6,7]:
            return False
        else:
            return True

    noauth_msg = _('Authorization required')
    input = {
        "temporary_save":0
    }
    def mock_handle_finish_workflow(deposit,pid,recid):
        return pid.object_uuid
    ## can not get current_flow_action
    with patch("weko_workflow.views.Flow.get_flow_action_detail", return_value=None):
        url = url_for("weko_workflow.next_action",
                    activity_id="2",action_id=4)
        update_activity_order("2",4,6,item_id2)
        res = client.post(url, json=input)
        data = response_data(res)
        result_status = 500 if check_role_approval() else 200
        result_code = -1 if check_role_approval() else 403
        result_msg = "can not get curretn_flow_action" if check_role_approval() else noauth_msg
        assert res.status_code == result_status
        assert data["code"] == result_code
        assert data["msg"] == result_msg

<<<<<<< HEAD
    # with patch("weko_workflow.views.handle_finish_workflow",side_effect=mock_handle_finish_workflow):
    url = url_for("weko_workflow.next_action",
                    activity_id="2",action_id=4)
    ##x not exist next_action_detail
    with patch("weko_workflow.views.WorkActivity.get_activity_action_comment", return_value=None):
        update_activity_order("2",4,6,item_id2)
=======
    with patch("weko_workflow.views.handle_finish_workflow",side_effect=mock_handle_finish_workflow):
        url = url_for("weko_workflow.next_action",
                      activity_id="2",action_id=4)
        ##x not exist next_action_detail
        with patch("weko_workflow.views.WorkActivity.get_activity_action_comment", return_value=None):
            update_activity_order("2",4,6)
            res = client.post(url, json=input)
            data = response_data(res)
            result_status = 500 if check_role_approval() else 200
            result_code = -2 if check_role_approval() else 403
            result_msg = "can not get next_action_detail" if check_role_approval() else noauth_msg
            assert res.status_code == result_status
            assert data["code"] == result_code
            assert data["msg"] == result_msg

        ## can create_onetime_download_url
        onetime_download = {"tile_url":"test_file"}
        # with patch("weko_workflow.views.create_onetime_download_url_to_guest",return_value=onetime_download):
        update_activity_order("2",4,6)
        res = client.post(url, json=input)
        data = response_data(res)
        result_code = 0 if check_role_approval() else 403
        result_msg = _("success") if check_role_approval() else noauth_msg
        assert res.status_code == status_code
        assert data["code"] == result_code
        assert data["msg"] == result_msg

        ## exist requestmail
        ### exist feedbackmail, exist maillist
        update_activity_order("2",4,6)
        adminsetting = AdminSettings(id=1,name='items_display_settings',settings={"display_request_form": True})
        with patch("weko_workflow.views.AdminSettings.get",return_value = adminsetting):
            request_mail = ActivityRequestMail(id = 1, activity_id =1, request_maillist=[{"mail":"test@test.org"}])
            with patch("weko_workflow.views.WorkActivity.get_activity_request_mail", return_value = request_mail):
                with patch("weko_workflow.views.WekoDeposit.update_request_mail"):
                    with patch("weko_workflow.views.RequestMailList.update_by_list_item_id" )as update_request:
                        res = client.post(url, json=input)
                        data = response_data(res)
                        result_code = 0 if check_role_approval() else 403
                        result_msg = "success" if check_role_approval() else noauth_msg
                        assert res.status_code == status_code
                        assert data["code"] == result_code
                        assert data["msg"] == result_msg
                        if check_role_approval():
                            update_request.assert_called()

        ### exist requestmail, not maillistxxx
        update_activity_order("2",4,6)
        adminsetting = AdminSettings(id=1,name='items_display_settings',settings={"display_request_form": True})
        with patch("weko_workflow.views.AdminSettings.get",return_value = adminsetting):
            with patch("weko_workflow.views.WorkActivity.get_activity_request_mail", return_value = None):
                with patch("weko_workflow.views.WekoDeposit.update_request_mail"):
                    with patch("weko_workflow.views.RequestMailList.delete_by_list_item_id" )as delete_request:
                        res = client.post(url, json=input)
                        data = response_data(res)
                        result_code = 0 if check_role_approval() else 403
                        result_msg = "success" if check_role_approval() else noauth_msg
                        assert res.status_code == status_code
                        assert data["code"] == result_code
                        assert data["msg"] == result_msg
                        if check_role_approval():
                            delete_request.assert_called()

        ## exist item_application
        update_activity_order("2",4,6)
        item_application =  ActivityItemApplication(id=1, activity_id=1, item_application={"workflow":1, "terms":"term_free", "termsDescription":"test"})
        with patch("weko_workflow.views.WorkActivity.get_activity_item_application", return_value = item_application):
            with patch("weko_workflow.views.ItemApplication.update_by_list_item_id" )as update_application:
                res= client.post(url, json=input)
                data = response_data(res)
                result_code = 0 if check_role_approval() else 403
                result_msg = "success" if check_role_approval() else noauth_msg
                assert res.status_code == status_code
                assert data["code"] == result_code
                assert data["msg"] == result_msg
                if check_role_approval():
                    update_application.assert_called()

        ## exist item_application, item_application 
        update_activity_order("2",4,6)
        item_application =  ActivityItemApplication(id=1, activity_id=1, item_application={})
        with patch("weko_workflow.views.WorkActivity.get_activity_item_application", return_value = item_application):
            with patch("weko_workflow.views.ItemApplication.delete_by_list_item_id" )as delete_application:
                res= client.post(url, json=input)
                data = response_data(res)
                result_code = 0 if check_role_approval() else 403
                result_msg = "success" if check_role_approval() else noauth_msg
                assert res.status_code == status_code
                assert data["code"] == result_code
                assert data["msg"] == result_msg
                if check_role_approval():
                    delete_application.assert_called() 

        ## exist feedbackmail
        ### exist feedbackmail, exist maillist
        update_activity_order("2",4,6)
        res = client.post(url, json=input)
        data = response_data(res)
        result_code = 0 if check_role_approval() else 403
        result_msg = "success" if check_role_approval() else noauth_msg
        assert res.status_code == status_code
        assert data["code"] == result_code
        assert data["msg"] == result_msg

        ### exist feedbackmail, not maillistxxx
        url = url_for("weko_workflow.next_action",
                      activity_id="3", action_id=4)
        update_activity_order("3",4,6)
        res = client.post(url, json=input)
        data = response_data(res)
        result_code = 0 if check_role_approval() else 403
        result_msg = "success" if check_role_approval() else noauth_msg
        assert res.status_code == status_code
        assert data["code"] == result_code
        assert data["msg"] == result_msg

        ### last_ver
        parent1 = PersistentIdentifier.get("recid","2")
        parent1.status = PIDStatus.NEW
        db.session.merge(parent1)
        parent2 = PersistentIdentifier.get("recid","2.1")
        parent2.status = PIDStatus.NEW
        db.session.merge(parent2)
        parent3 = PersistentIdentifier.get("recid","2.0")
        parent3.status = PIDStatus.NEW
        db.session.merge(parent3)
        db.session.commit()
        url = url_for("weko_workflow.next_action",
                      activity_id="3", action_id=4)
        update_activity_order("3",4,6)
>>>>>>> e8d00a98
        res = client.post(url, json=input)
        data = response_data(res)
        result_status = 500 if check_role_approval() else 200
        result_code = -2 if check_role_approval() else 403
        result_msg = "can not get next_action_detail" if check_role_approval() else noauth_msg
        assert res.status_code == result_status
        assert data["code"] == result_code
        assert data["msg"] == result_msg

    ## can create_onetime_download_url
    update_activity_order("2",4,6,item_id2,{"file_name":"test", "record_id": "1", "guest_mail": "guest@mail.com"})
    q = GuestActivity.query.filter(GuestActivity.activity_id=="2").all()
    assert len(q) == 1
    q = FileOnetimeDownload.query.filter(FileOnetimeDownload.file_name=="test", FileOnetimeDownload.record_id=="1").all()
    assert len(q) == 0
    res = client.post(url, json=input)
    data = response_data(res)
    result_code = 0 if check_role_approval() else 403
    result_msg = _("success") if check_role_approval() else noauth_msg
    assert res.status_code == status_code
    assert data["code"] == result_code
    assert data["msg"] == result_msg
    q = GuestActivity.query.filter(GuestActivity.activity_id=="2").all()
    if users_index in [0, 4, 5]:
        assert len(q) == 1
    else:
        assert len(q) == 0
    q = FileOnetimeDownload.query.filter(FileOnetimeDownload.file_name=="test", FileOnetimeDownload.record_id=="1").all()
    if users_index in [0, 4, 5]:
        assert len(q) == 0
    else:
        assert len(q) == 1
    
    ## exist feedbackmail
    ### exist feedbackmail, exist maillist
    update_activity_order("2",4,6,item_id2)
    res = client.post(url, json=input)
    data = response_data(res)
    result_code = 0 if check_role_approval() else 403
    result_msg = "success" if check_role_approval() else noauth_msg
    assert res.status_code == status_code
    assert data["code"] == result_code
    assert data["msg"] == result_msg

    ### exist feedbackmail, not maillistxxx
    url = url_for("weko_workflow.next_action",
                    activity_id="3", action_id=4)
    update_activity_order("3",4,6,item_id3)
    res = client.post(url, json=input)
    data = response_data(res)
    result_code = 0 if check_role_approval() else 403
    result_msg = "success" if check_role_approval() else noauth_msg
    assert res.status_code == status_code
    assert data["code"] == result_code
    assert data["msg"] == result_msg

    ### last_ver
    parent1 = PersistentIdentifier.get("recid","2")
    parent1.status = PIDStatus.NEW
    db.session.merge(parent1)
    parent2 = PersistentIdentifier.get("recid","2.1")
    parent2.status = PIDStatus.NEW
    db.session.merge(parent2)
    parent3 = PersistentIdentifier.get("recid","2.0")
    parent3.status = PIDStatus.NEW
    db.session.merge(parent3)
    db.session.commit()
    url = url_for("weko_workflow.next_action",
                    activity_id="3", action_id=4)
    update_activity_order("3",4,6,item_id3)
    res = client.post(url, json=input)
    data = response_data(res)
    result_status = 500 if check_role_approval() else 200
    result_code = -1 if check_role_approval() else 403
    result_msg = "can not get last_ver" if check_role_approval() else noauth_msg
    assert res.status_code == result_status
    assert data["code"] == result_code
    assert data["msg"] == result_msg
    parent1 = PersistentIdentifier.get("recid","2")
    parent1.status = PIDStatus.REGISTERED
    db.session.merge(parent1)
    parent2 = PersistentIdentifier.get("recid","2.1")
    parent2.status = PIDStatus.REGISTERED
    db.session.merge(parent2)
    parent3 = PersistentIdentifier.get("recid","2.0")
    parent3.status = PIDStatus.REGISTERED
    db.session.merge(parent3)
    db.session.commit()

    ## not exist feedbackmail
    url = url_for("weko_workflow.next_action",
                    activity_id="4", action_id=4)
    update_activity_order("4",4,6,item_id4)
    res = client.post(url, json=input)
    data = response_data(res)
    result_code = 0 if check_role_approval() else 403
    result_msg = "success" if check_role_approval() else noauth_msg
    assert res.status_code == status_code
    assert data["code"] == result_code
    assert data["msg"] == result_msg

    ## raise BaseException
    url = url_for("weko_workflow.next_action",
                    activity_id="5",action_id=4)
    new_id = uuid.uuid4()
    with patch("weko_workflow.views.handle_finish_workflow",return_value=new_id):
        with patch("weko_workflow.views.has_request_context",side_effect=BaseException):
            update_activity_order("5",4,6,item_id5)
            q = Activity.query.filter(Activity.activity_id=="5").first()
            assert q.activity_status == ActionStatusPolicy.ACTION_BEGIN
            assert q.action_id == 4
            assert q.action_status == None
            assert q.action_order == 6
            assert q.item_id == item_id5
            res = client.post(url, json=input)
            result_status_code = 500 if check_role_approval() else 200
            assert res.status_code == result_status_code
            if not check_role_approval():
                data = response_data(res)
                assert data["code"] == 403
                assert data["msg"] == noauth_msg
                q = Activity.query.filter(Activity.activity_id=="5").first()
                assert q.activity_status == ActionStatusPolicy.ACTION_BEGIN
                assert q.action_id == 4
                assert q.action_status == None
                assert q.action_order == 6
                assert q.item_id == item_id5

        ## send signal
        url = url_for("weko_workflow.next_action",
                        activity_id="5",action_id=4)
        update_activity_order("5",4,6,item_id5)
        res = client.post(url, json=input)
        data = response_data(res)
        result_code = 0 if check_role_approval() else 403
        result_msg = "success" if check_role_approval() else noauth_msg
        assert res.status_code == status_code
        assert data["code"] == result_code
        assert data["msg"] == result_msg
<<<<<<< HEAD
        q = Activity.query.filter(Activity.activity_id=="5").first()
        if users_index in [0, 4, 5]:
            assert q.activity_status == ActionStatusPolicy.ACTION_BEGIN
            assert q.action_id == 4
            assert q.action_status == None
            assert q.action_order == 6
        else:
            assert q.activity_status == ActionStatusPolicy.ACTION_DONE
            assert q.action_id == 2
            assert q.action_status == 'F'
            assert q.action_order == 7
            assert q.item_id == new_id
=======

        input = {
        "temporary_save":1,
        "identifier_grant_jalc_doi_suffix":"",
        "identifier_grant_jalc_cr_doi_suffix":"",
        "identifier_grant_jalc_dc_doi_suffix":"",
        "identifier_grant_ndl_jalc_doi_suffix":""
        }
        identifier_info={"action_identifier_select":-2,
            "action_identifier_jalc_doi":"",
            "action_identifier_jalc_cr_doi":"",
            "action_identifier_jalc_dc_doi":"",
            "action_identifier_ndl_jalc_doi":""}
        with patch("weko_workflow.views.WorkActivity.get_action_identifier_grant", return_value=identifier_info):
            url = url_for("weko_workflow.next_action",
                      activity_id="3", action_id=4)
            update_activity_order("3",4,6)
            res = client.post(url, json=input)
            data = response_data(res)
            result_code = 0 if check_role_approval() else 403
            result_msg = "success" if check_role_approval() else noauth_msg
            assert res.status_code == status_code
            assert data["code"] == result_code
            assert data["msg"] == result_msg

        identifier_info={"action_identifier_select":-3,
            "action_identifier_jalc_doi":"",
            "action_identifier_jalc_cr_doi":"",
            "action_identifier_jalc_dc_doi":"",
            "action_identifier_ndl_jalc_doi":""}
        with patch("weko_workflow.views.WorkActivity.get_action_identifier_grant", return_value=identifier_info):
            url = url_for("weko_workflow.next_action",
                      activity_id="3", action_id=4)
            update_activity_order("3",4,6)
            res = client.post(url, json=input)
            data = response_data(res)
            result_code = 0 if check_role_approval() else 403
            result_msg = "success" if check_role_approval() else noauth_msg
            assert res.status_code == status_code
            assert data["code"] == result_code
            assert data["msg"] == result_msg
>>>>>>> e8d00a98

    input = {
        "temporary_save":0,
        "identifier_grant_jalc_doi_suffix":"",
        "identifier_grant_jalc_cr_doi_suffix":"",
        "identifier_grant_jalc_dc_doi_suffix":"",
        "identifier_grant_ndl_jalc_doi_suffix":""
    }
    ## can not publish
    with patch("weko_workflow.views.handle_finish_workflow",return_value=None):
        url = url_for("weko_workflow.next_action",
                      activity_id="2",action_id=4)
        update_activity_order("2",4,6,item_id2)
        res = client.post(url, json=input)
        data = response_data(res)
        result_status = 500 if check_role_approval() else 200
        result_code = -1 if check_role_approval() else 403
        result_msg = _("error") if check_role_approval() else noauth_msg
        assert res.status_code == result_status
        assert data["code"] == result_code
        assert data["msg"] == result_msg

    # no next_flow_action
    with patch("weko_workflow.views.Flow.get_next_flow_action",return_value=None):
        url = url_for("weko_workflow.next_action",
                  activity_id="2", action_id=3)
        update_activity_order("2",3,2,item_id2)
        res = client.post(url, json=input)
        data = response_data(res)
        assert res.status_code == 500
        assert data["code"] == -2
        assert data["msg"] == "can not get next_flow_action"


    # not rtn
    with patch("weko_workflow.views.WorkActivityHistory.create_activity_history", return_value=None):
        url = url_for("weko_workflow.next_action",
                  activity_id="2", action_id=3)
        update_activity_order("2",3,2,item_id2)
        res = client.post(url, json=input)
        assert res.status_code == 500
        assert data["code"] == -2
        assert data["msg"] == "can not get next_flow_action"

    # action_status
    with patch("weko_workflow.views.WorkActivity.upt_activity_action_status", return_value=False):
        url = url_for("weko_workflow.next_action",
                  activity_id="2", action_id=3)
        update_activity_order("2",3,2,item_id2)
        res = client.post(url, json=input)
        data = response_data(res)
        assert res.status_code == 500
        assert data["code"] == -2
        assert data["msg"] == ""


    with client.session_transaction() as session:
        # no session
        pass
    url = url_for("weko_workflow.next_action",
              activity_id="2", action_id=3)
    update_activity_order("2",3,2,item_id2)
    res = client.post(url, json=input)
    data = response_data(res)
    assert res.status_code == 200
    assert data["code"] == 0
    assert data["msg"] == _("success")

# .tox/c1/bin/pytest --cov=weko_workflow tests/test_views.py::test_next_action_usage_application -vv -s --cov-branch --cov-report=term --basetemp=/code/modules/weko-workflow/.tox/c1/tmp
@pytest.mark.parametrize('users_index, status_code', [
    (0, 200)
<<<<<<< HEAD
])
def test_next_action_usage_application(client, db, users, db_register_usage_application, db_records, users_index, status_code, mocker):
    def update_activity_order(activity_id, action_id, action_order):
        with db.session.begin_nested():
            activity=Activity.query.filter_by(activity_id=activity_id).one_or_none()
            activity.action_id=action_id
            activity.action_order=action_order
            db.session.merge(activity)
        db.session.commit()
    login(client=client, email=users[users_index]["email"])
    with client.session_transaction() as session:
        session['itemlogin_id'] = "test id"
        session['itemlogin_activity'] = "test activity"
        session['itemlogin_item'] = "test item"
        session['itemlogin_steps'] = "test steps"
        session['itemlogin_action_id'] = "test action_id"
        session['itemlogin_cur_step'] = "test cur_step"
        session['itemlogin_record'] = "test approval_record"
        session['itemlogin_histories'] = "test histories"
        session['itemlogin_res_check'] = "test res_check"
        session['itemlogin_pid'] = "test recid"
        session['itemlogin_community_id'] = "test community_id"

    mocker.patch("weko_workflow.views.IdentifierHandle.remove_idt_registration_metadata",return_value=None)
    mocker.patch("weko_workflow.views.IdentifierHandle.update_idt_registration_metadata",return_value=None)
    mocker.patch("weko_workflow.views.FeedbackMailList.update_by_list_item_id")
    mocker.patch("weko_workflow.views.FeedbackMailList.delete_by_list_item_id")
    mock_signal = mocker.patch("weko_workflow.views.item_created.send")
    new_item = uuid.uuid4()
    mocker.patch("weko_workflow.views.handle_finish_workflow",return_value=new_item)
    
    urls = []
    urls.append(url_for("weko_workflow.next_action",
                activity_id="A-00000001-20001", action_id=3))
    urls.append(url_for("weko_workflow.next_action",
                activity_id="A-00000001-20002", action_id=4))
    urls.append(url_for("weko_workflow.next_action",
                activity_id="A-00000001-20003", action_id=4))
    urls.append(url_for("weko_workflow.next_action",
                activity_id="A-00000001-20004", action_id=4))
    # update_activity_order("2",3,2)
    input = {
        
    }

    for url in urls:
        res = client.post(url, json=input)
        data = response_data(res)
        assert res.status_code == 200
        assert data["code"] == 0
        assert data["msg"] == _("success")

def test_cancel_action_acl_nologin(client,db_register2):
    """Test of cancel action."""
    url = url_for('weko_workflow.cancel_action',
                  activity_id='1', action_id=1)
    input = {'action_version': 1, 'commond': 1}

    res = client.post(url, json=input)
    assert res.status_code == 302
    assert res.location == 'http://TEST_SERVER.localdomain/login/?next=%2Fworkflow%2Factivity%2Faction%2F1%2F1%2Fcancel'


@pytest.mark.parametrize('users_index, status_code, is_admin', [
    (0, 403, False),
    (1, 403, True),
    (2, 403, True),
    (3, 403, True),
    (4, 403, False),
    (5, 403, False),
    (6, 403, True),
=======
>>>>>>> e8d00a98
])
def test_next_action_usage_application(client, db, users, db_register_usage_application, db_records, users_index, status_code, mocker):
    def update_activity_order(activity_id, action_id, action_order):
        with db.session.begin_nested():
            activity=Activity.query.filter_by(activity_id=activity_id).one_or_none()
            activity.action_id=action_id
            activity.action_order=action_order
            db.session.merge(activity)
        db.session.commit()
    login(client=client, email=users[users_index]["email"])
    with client.session_transaction() as session:
        session['itemlogin_id'] = "test id"
        session['itemlogin_activity'] = "test activity"
        session['itemlogin_item'] = "test item"
        session['itemlogin_steps'] = "test steps"
        session['itemlogin_action_id'] = "test action_id"
        session['itemlogin_cur_step'] = "test cur_step"
        session['itemlogin_record'] = "test approval_record"
        session['itemlogin_histories'] = "test histories"
        session['itemlogin_res_check'] = "test res_check"
        session['itemlogin_pid'] = "test recid"
        session['itemlogin_community_id'] = "test community_id"

    mocker.patch("weko_workflow.views.IdentifierHandle.remove_idt_registration_metadata",return_value=None)
    mocker.patch("weko_workflow.views.IdentifierHandle.update_idt_registration_metadata",return_value=None)
    mocker.patch("weko_workflow.views.WekoDeposit.update_feedback_mail")
    mocker.patch("weko_workflow.views.FeedbackMailList.update_by_list_item_id")
    mocker.patch("weko_workflow.views.FeedbackMailList.delete_by_list_item_id")
    mock_signal = mocker.patch("weko_workflow.views.item_created.send")
    new_item = uuid.uuid4()
    mocker.patch("weko_workflow.views.handle_finish_workflow",return_value=new_item)
    
    urls = []
    urls.append(url_for("weko_workflow.next_action",
                activity_id="A-00000001-20001", action_id=3))
    urls.append(url_for("weko_workflow.next_action",
                activity_id="A-00000001-20002", action_id=4))
    urls.append(url_for("weko_workflow.next_action",
                activity_id="A-00000001-20003", action_id=4))
    urls.append(url_for("weko_workflow.next_action",
                activity_id="A-00000001-20004", action_id=4))
    
    # file_namesが正規表現に合う場合
    with patch("weko_workflow.views.grant_access_rights_to_all_open_restricted_files") as grant_mock:
        urls.append(url_for("weko_workflow.next_action",
                activity_id="A-00000001-20005", action_id=4))
        grant_mock.assert_not_called()

    # update_activity_order("2",3,2)
    input = {
        
    }
    mocker.patch("weko_workflow.views.process_send_approval_mails", return_value=None)
    mocker.patch("weko_workflow.views.process_send_notification_mail")
    for url in urls:
        res = client.post(url, json=input)
        data = response_data(res)
        assert res.status_code == 200
        assert data["code"] == 0
        assert data["msg"] == _("success")


@pytest.mark.parametrize('users_index, status_code', [
    (0, 200),
    (1, 200),
    (2, 200),
    (3, 200),
    (4, 200),
    (5, 200),
    (6, 200),
])
# .tox/c1/bin/pytest --cov=weko_workflow tests/test_views.py::test_next_action_for_request_mail -vv -s --cov-branch --cov-report=term --basetemp=/code/modules/weko-workflow/.tox/c1/tmp
def test_next_action_for_request_mail(app, client, db, users, db_register_request_mail, db_records, users_index, status_code, mocker):
    def update_activity_order(activity_id, action_id, action_order):
        with db.session.begin_nested():
            activity=Activity.query.filter_by(activity_id=activity_id).one_or_none()
            activity.action_id=action_id
            activity.action_order=action_order
            db.session.merge(activity)
        db.session.commit()
    login(client=client, email=users[users_index]["email"])
    with client.session_transaction() as session:
        session['itemlogin_id'] = "test id"
        session['itemlogin_activity'] = "test activity"
        session['itemlogin_item'] = "test item"
        session['itemlogin_steps'] = "test steps"
        session['itemlogin_action_id'] = "test action_id"
        session['itemlogin_cur_step'] = "test cur_step"
        session['itemlogin_record'] = "test approval_record"
        session['itemlogin_histories'] = "test histories"
        session['itemlogin_res_check'] = "test res_check"
        session['itemlogin_pid'] = "test recid"
        session['itemlogin_community_id'] = "test community_id"

    mocker.patch("weko_workflow.views.IdentifierHandle.remove_idt_registration_metadata",return_value=None)
    mocker.patch("weko_workflow.views.IdentifierHandle.update_idt_registration_metadata",return_value=None)
    mocker.patch("weko_workflow.views.WekoDeposit.update_feedback_mail")
    mocker.patch("weko_workflow.views.FeedbackMailList.update_by_list_item_id")
    mocker.patch("weko_workflow.views.FeedbackMailList.delete_by_list_item_id")
    mock_signal = mocker.patch("weko_workflow.views.item_created.send")
    new_item = uuid.uuid4()
    mocker.patch("weko_workflow.views.handle_finish_workflow",return_value=new_item)
    mocker.patch("weko_workflow.views.process_send_notification_mail") 
    send_mail = mocker.patch("weko_workflow.views.process_send_approval_mails")
    get_ids = mocker.patch("weko_workflow.views.WorkActivity.get_user_ids_of_request_mails_by_activity_id",return_value =[1,2,3])
    update_activity_order("7",7,5)
    input = {
        "temporary_save":0,
        "identifier_grant":"0",
        "identifier_grant_jalc_doi_suffix":"",
        "identifier_grant_jalc_cr_doi_suffix":"",
        "identifier_grant_jalc_dc_doi_suffix":"",
        "identifier_grant_ndl_jalc_doi_suffix":""
    }
    adminsetting=AdminSettings(id=1,name='items_display_settings',settings={})
    # Adminsettings display_request_form is None
    with db.session.begin_nested():
        db.session.add(adminsetting)
    db.session.commit()

    url = url_for("weko_workflow.next_action",
            activity_id="7", action_id=7)
    res = client.post(url, json=input)
    data = response_data(res)
    assert res.status_code == status_code
    assert data["code"] == 0
    assert data["msg"] == "success"
    send_mail.assert_not_called()
    get_ids.assert_not_called()

    # Adminsettings display_request_form is False
    with db.session.begin_nested():
        db.session.delete(adminsetting)
        adminsetting = AdminSettings(id=1,name='items_display_settings',settings={"display_request_form": False})
        db.session.add(adminsetting)
    db.session.commit()

    update_activity_order("7",7,5)
    res = client.post(url, json=input)
    data = response_data(res)
    assert res.status_code == status_code
    assert data["code"] == 0
    assert data["msg"] == "success"
    send_mail.assert_not_called()
    get_ids.assert_not_called()

    # Adminsettings display_request_form is True
    with db.session.begin_nested():
        db.session.delete(adminsetting)
        adminsetting = AdminSettings(id=1,name='items_display_settings',settings={"display_request_form": True})
        db.session.add(adminsetting)
    db.session.commit()
    
    update_activity_order("7",7,5)
    res = client.post(url, json=input)
    data = response_data(res)
    assert res.status_code == status_code
    assert data["code"] == 0
    assert data["msg"] == "success"
    send_mail.assert_called()


def test_cancel_action_acl_nologin(client,db_register2):
    """Test of cancel action."""
    url = url_for('weko_workflow.cancel_action',
                  activity_id='1', action_id=1)
    input = {'action_version': 1, 'commond': 1}

    res = client.post(url, json=input)
    assert res.status_code == 302
    assert res.location == url_for('security.login', next="/workflow/activity/action/1/1/cancel",_external=True)


@pytest.mark.parametrize('users_index, status_code, is_admin', [
    (0, 403, False),
    (1, 403, True),
    (2, 403, True),
    (3, 403, True),
    (4, 403, False),
    (5, 403, False),
    (6, 403, True),
])
def test_cancel_action_acl_users(client, users, db_register, users_index, status_code, is_admin):
    """Test of cancel action."""
    login(client=client, email=users[users_index]['email'])
    url = url_for('weko_workflow.cancel_action',
                  activity_id='1', action_id=1)
    input = {'action_version': 1, 'commond': 1}
    roles = {
        'allow': [],
        'deny': []
    }
    action_users = {
        'allow': [],
        'deny': []
    }

    with patch('weko_workflow.views.WorkActivity.get_activity_action_role',
               return_value=(roles, action_users)):
        res = client.post(url, json=input)
        assert res.status_code != status_code

    action_users = {
        'allow': [],
        'deny': [users[users_index]["id"]]
    }
    url = url_for('weko_workflow.cancel_action',
                  activity_id='2', action_id=1)
    with patch('weko_workflow.views.WorkActivity.get_activity_action_role',
               return_value=(roles, action_users)):
        res = client.post(url, json=input)
        data = response_data(res)
        assert res.status_code != status_code
        if is_admin:
            assert data["code"] != 403
        else:
            assert data["code"] == 403

    action_users = {
        'allow': [users[users_index]["id"]],
        'deny': []
    }
    url = url_for('weko_workflow.cancel_action',
                  activity_id='3', action_id=1)
    with patch('weko_workflow.views.WorkActivity.get_activity_action_role',
               return_value=(roles, action_users)):
        res = client.post(url, json=input)
        data = response_data(res)
        assert res.status_code != status_code
        assert data["code"] != 403

def test_cancel_action_acl_guestlogin(guest, db_register):
    input = {'action_version': 1, 'commond': 1}
    url = url_for('weko_workflow.cancel_action',
                  activity_id="1", action_id=1)
    roles = {
        'allow': [],
        'deny': []
    }
    action_users = {
        'allow': [],
        'deny': []
    }

    with patch('weko_workflow.views.WorkActivity.get_activity_action_role',
               return_value=(roles, action_users)):
        res = guest.post(url, json=input)
        assert res.status_code != 403
# .tox/c1/bin/pytest --cov=weko_workflow tests/test_views.py::test_cancel_action -vv -s --cov-branch --cov-report=term --basetemp=/code/modules/weko-workflow/.tox/c1/tmp
@pytest.mark.parametrize('users_index, status_code', [
    # (0, 200),
    (1, 200),
    (2, 200),
    # (3, 200),
    # (4, 200),
    # (5, 200),
    (6, 200),
])
def test_cancel_action(client, users,db, db_register, db_records, add_file, users_index, status_code, mocker):
    login(client=client, email=users[users_index]['email'])
    #mocker.patch("weko_workflow.views.remove_file_cancel_action")
    # argument error
    with patch("weko_workflow.views.type_null_check",return_value=False):
        url = url_for('weko_workflow.cancel_action',
                  activity_id='1', action_id=1)
        res = client.post(url, json={})
        data = response_data(res)
        assert res.status_code == 500
        assert data["code"] == -1
        assert data["msg"] == "argument error"

    # request_body error
    url = url_for('weko_workflow.cancel_action',
              activity_id='1', action_id=1)
    with patch("weko_workflow.views.CancelSchema",side_effect=ValidationError("test error")):
        res = client.post(url, json={})
        data = response_data(res)
        assert res.status_code == 500
        assert data["code"] == -1
        assert data["msg"] == "test error"

<<<<<<< HEAD

# .tox/c1/bin/pytest --cov=weko_workflow tests/test_views.py::test_cancel_action2 -vv -s --cov-branch --cov-report=term --basetemp=/code/modules/weko-workflow/.tox/c1/tmp
=======
>>>>>>> e8d00a98
@pytest.mark.parametrize('users_index, status_code', [
    (0, 200),
    (1, 200),
    (2, 200),
    (3, 200),
    (4, 200),
    (5, 200),
    (6, 200),
])
def test_cancel_action2(client, users,db, db_register, db_records, add_file, users_index, status_code, mocker):
    login(client=client, email=users[users_index]['email'])
    # can not get activity_detail
    input = {
        "action_version":"1.0.0",
        "commond":"this is test comment.",
        "pid_value":"1.1"
        }
    with patch("weko_workflow.views.WorkActivity.get_activity_by_id",side_effect=[db_register["activities"][0],None]):
        url = url_for('weko_workflow.cancel_action',
                      activity_id='1', action_id=1)
        res = client.post(url, json=input)
        data = response_data(res)
        assert res.status_code == 500
        assert data["code"] == -1
        assert data["msg"] == "can not get activity detail"

    # not exist item, exist files, exist cancel_pv, exist file_permission
    input = {
        "action_version":"1.0.0",
        "commond":"this is test comment.",
        "pid_value":"1.1"
        }
    # FilePermission.init_file_permission(users[users_index]["id"],"1.1","test_file","1")
    add_file(db_records[2][2])
    url = url_for('weko_workflow.cancel_action',
                  activity_id='1', action_id=1)
    redirect_url = url_for("weko_workflow.display_activity",
                           activity_id="1").replace("http://test_server.localdomain","")
    q = Activity.query.filter(Activity.activity_id=="1").first()
    assert q.status == 'N'
    assert q.action_order == 1
    assert q.activity_status == ActionStatusPolicy.ACTION_BEGIN
    q = ActivityHistory.query.filter(ActivityHistory.activity_id=="1").all()
    assert len(q) == 1
    res = client.post(url, json=input)
    data = response_data(res)
    assert res.status_code == status_code
    assert data["code"] == 0
    assert data["msg"] == "success"
    assert data["data"]["redirect"] == redirect_url
    q = Activity.query.filter(Activity.activity_id=="1").first()
    assert q.status == 'N'
    assert q.action_order == 1
    assert q.activity_status == ActionStatusPolicy.ACTION_CANCELED
    q = ActivityHistory.query.filter(ActivityHistory.activity_id=="1").all()
    assert len(q) == 3

    ## raise PIDDoesNotExistError
    with patch("weko_workflow.views.PersistentIdentifier.get",side_effect=PIDDoesNotExistError("recid","test pid")):
        res = client.post(url, json=input)
        data = response_data(res)
        assert res.status_code == 500
        assert data["code"] == -1
        assert data["msg"] == "can not get PersistIdentifier"

    input = {
        "action_version":"1.0.0",
        "commond":"this is test comment.",
        }
    with patch("weko_workflow.views.get_pid_value_by_activity_detail",return_value=None):
        q = ActivityHistory.query.filter(ActivityHistory.activity_id=="1").all()
        assert len(q) == 3
        res = client.post(url, json=input)
        data = response_data(res)
        redirect_url = url_for("weko_workflow.display_activity",
                       activity_id="1").replace("http://test_server.localdomain","")
        assert res.status_code == 200
        assert data["code"] == 0
        assert data["msg"] == "success"
        assert data["data"]["redirect"] == redirect_url
        q = ActivityHistory.query.filter(ActivityHistory.activity_id=="1").all()
        assert len(q) == 5

    # exist item, not exist files, not exist file_permission
    input = {
        "action_version": "1.0.0",
        "commond":"this is test comment."
    }
    url = url_for("weko_workflow.cancel_action",
                  activity_id="2", action_id=1)
    redirect_url = url_for("weko_workflow.display_activity",
                           activity_id="2").replace("http://test_server.localdomain","")
    res = client.post(url, json=input)
    data = response_data(res)
    assert res.status_code == status_code
    assert data["code"] == 0
    assert data["msg"] == "success"
    assert data["data"]["redirect"] == redirect_url

    # not cancel_record, not exist rtn
    with patch("weko_workflow.views.WekoDeposit.get_record", return_value=None):
        with patch("weko_workflow.views.WorkActivity.quit_activity", return_value=None):
            res = client.post(url, json = input)
            data = response_data(res)
            assert res.status_code == 500
            assert data["code"] == -1
            assert data["msg"] == 'Error! Cannot process quit activity!'
            q = ActivityHistory.query.filter(ActivityHistory.activity_id=="1").all()
            assert len(q) == 5

    ## raise PIDDoesNotExistError
    with patch("weko_workflow.views.PersistentIdentifier.get_by_object",side_effect=PIDDoesNotExistError("recid","test pid")):
        res = client.post(url, json=input)
        data = response_data(res)
        assert res.status_code == 500
        assert data["code"] == -1
        assert data["msg"] == "can not get PersistentIdentifier"

    # raise exception
    with patch("weko_workflow.views.PersistentIdentifier.get_by_object", side_effect=Exception):
        res = client.post(url, json = input)
        data = response_data(res)
        assert res.status_code == 500
        assert data["code"] == -1
        assert data["msg"] == "<class 'Exception'>"

    input = {
        "action_version":"1.0.0",
        "commond":"this is test comment.",
        }
    with patch("weko_workflow.views.get_pid_value_by_activity_detail",return_value=None):
        with patch("weko_records_ui.models.FilePermission.find_by_activity",side_effect=Exception):
            with pytest.raises(Exception) as e:
                res = client.post(url, json=input)
                data = response_data(res)
                assert res.status_code == 500
                assert data["code"] == -1
                assert data["msg"] == "Error! Cannot process quit activity!"
                q = ActivityHistory.query.filter(ActivityHistory.activity_id=="1").all()
                assert len(q) == 5


# .tox/c1/bin/pytest --cov=weko_workflow tests/test_views.py::test_cancel_action_guest -vv -s --cov-branch --cov-report=term --basetemp=/code/modules/weko-workflow/.tox/c1/tmp
def test_cancel_action_guest(guest, db, db_register):
    input = {
        "action_version": "1.0.0",
        "commond":"this is test comment."
    }
    activity_guest = Activity(activity_id="99",workflow_id=1,flow_id=db_register["flow_define"].id,
                              action_id=1,
                              activity_start=datetime.strptime('2022/04/14 3:01:53.931', '%Y/%m/%d %H:%M:%S.%f'),
                              title="test guest", extra_info={"guest_mail":"guest@test.org"},
                              action_order=1)
    with db.session.begin_nested():
        db.session.add(activity_guest)
    db.session.commit()
    url = url_for("weko_workflow.cancel_action",
                  activity_id="99", action_id=1)
    redirect_url = url_for("weko_workflow.display_guest_activity",file_name="test_file")
    res = guest.post(url, json=input)
    data = response_data(res)
    assert res.status_code == 200
    assert data["code"] == 0
    assert data["msg"] == "success"
    assert data["data"]["redirect"] == redirect_url


# .tox/c1/bin/pytest --cov=weko_workflow tests/test_views.py::test_send_mail_nologin -vv -s --cov-branch --cov-report=term --basetemp=/code/modules/weko-workflow/.tox/c1/tmp
def test_send_mail_nologin(client,db_register2):
    """Test of send mail."""
    url = url_for('weko_workflow.send_mail', activity_id='1',
                  mail_template='a')
    input = {}

    res = client.post(url, json=input)
    assert res.status_code == 302
    # TODO check that the path changed
    # assert res.url == url_for('security.login')


# .tox/c1/bin/pytest --cov=weko_workflow tests/test_views.py::test_send_mail_users -vv -s --cov-branch --cov-report=term --basetemp=/code/modules/weko-workflow/.tox/c1/tmp
@pytest.mark.parametrize('users_index, status_code', [
    (0, 200),
    (1, 200),
    (2, 200),
    (3, 200),
    (4, 200),
    (5, 200),
    (6, 200),
])
def test_send_mail_users(client, users, users_index, status_code):
    """Test of send mail."""
    login(client=client, email=users[users_index]['email'])
    url = url_for('weko_workflow.send_mail', activity_id='1',
                  mail_template='a')
    input = {}
    with patch('weko_workflow.views.process_send_reminder_mail'):
        res = client.post(url, json=input)
        assert res.status_code == status_code

# .tox/c1/bin/pytest --cov=weko_workflow tests/test_views.py::test_unlocks_activity_nologin -vv -s --cov-branch --cov-report=term --basetemp=/code/modules/weko-workflow/.tox/c1/tmp
def test_unlocks_activity_nologin(client, db_register2):
    url = url_for('weko_workflow.unlocks_activity',activity_id="A-22000111-00001")
    res = client.post(url)
    assert res.status_code == 302

# .tox/c1/bin/pytest --cov=weko_workflow tests/test_views.py::test_unlocks_activity_acl -vv -s --cov-branch --cov-report=term --basetemp=/code/modules/weko-workflow/.tox/c1/tmp
@pytest.mark.parametrize('users_index', [ i for i in range(7)])
def test_unlocks_activity_acl(client, users, db_register2, users_index):
    url = url_for('weko_workflow.unlocks_activity',activity_id="A-22000111-00001")
    login(client=client, email=users[users_index]["email"])
    data = json.dumps({"locked_value":"", "is_opened":False})
    res = client.post(url,data=data)
    assert res.status_code != 302

# .tox/c1/bin/pytest --cov=weko_workflow tests/test_views.py::test_unlocks_activity -vv -s --cov-branch --cov-report=term --basetemp=/code/modules/weko-workflow/.tox/c1/tmp
def test_unlocks_activity(client, users, db_register2):

    activity_id="A-22000111-00001"
    url = url_for("weko_workflow.unlocks_activity", activity_id=activity_id)
    locked_value = "1-123456789"
    user = users[2]
    login(client=client, email=user["email"])

    lock_key = "workflow_locked_activity_{}".format(activity_id)
    user_lock_key = "workflow_userlock_activity_{}".format(user["id"])
    current_cache.delete(lock_key)
    current_cache.delete(user_lock_key)

    data = json.dumps({"locked_value":locked_value, "is_opened":False})
    
    # not locked
    res = client.post(url, data=data)
    assert res.status_code == 200
    assert json.loads(res.data) == {"code": 200, "msg_lock":None, "msg_userlock":"Not unlock"}
    
    # locked
    current_cache.set(lock_key,locked_value)
    current_cache.set(user_lock_key,activity_id)
    res = client.post(url, data=data)
    assert res.status_code == 200
    assert json.loads(res.data) == {"code": 200, "msg_lock":"Unlock success", "msg_userlock":"User Unlock Success"}
    assert current_cache.get(lock_key) == None
    assert current_cache.get(user_lock_key) == None
    
    current_cache.delete(lock_key)
    current_cache.delete(user_lock_key)
    


# .tox/c1/bin/pytest --cov=weko_workflow tests/test_views.py::test_unlocks_activity_nologin -vv -s --cov-branch --cov-report=term --basetemp=/code/modules/weko-workflow/.tox/c1/tmp
def test_unlocks_activity_nologin(client, db_register2):
    url = url_for('weko_workflow.unlocks_activity',activity_id="A-22000111-00001")
    res = client.post(url)
    assert res.status_code == 302

# .tox/c1/bin/pytest --cov=weko_workflow tests/test_views.py::test_unlocks_activity_acl -vv -s --cov-branch --cov-report=term --basetemp=/code/modules/weko-workflow/.tox/c1/tmp
@pytest.mark.parametrize('users_index', [ i for i in range(7)])
def test_unlocks_activity_acl(client, users, db_register2, users_index):
    url = url_for('weko_workflow.unlocks_activity',activity_id="A-22000111-00001")
    login(client=client, email=users[users_index]["email"])
    data = json.dumps({"locked_value":"", "is_opened":False})
    res = client.post(url,data=data)
    assert res.status_code != 302

# .tox/c1/bin/pytest --cov=weko_workflow tests/test_views.py::test_unlocks_activity -vv -s --cov-branch --cov-report=term --basetemp=/code/modules/weko-workflow/.tox/c1/tmp
def test_unlocks_activity(client, users, db_register2):

    activity_id="A-22000111-00001"
    url = url_for("weko_workflow.unlocks_activity", activity_id=activity_id)
    locked_value = "1-123456789"
    user = users[2]
    login(client=client, email=user["email"])

    lock_key = "workflow_locked_activity_{}".format(activity_id)
    user_lock_key = "workflow_userlock_activity_{}".format(user["id"])
    current_cache.delete(lock_key)
    current_cache.delete(user_lock_key)

    data = json.dumps({"locked_value":locked_value, "is_opened":False})
    
    # not locked
    res = client.post(url, data=data)
    assert res.status_code == 200
    assert json.loads(res.data) == {"code": 200, "msg_lock":None, "msg_userlock":"Not unlock"}
    
    # locked
    current_cache.set(lock_key,locked_value)
    current_cache.set(user_lock_key,activity_id)
    res = client.post(url, data=data)
    assert res.status_code == 200
    assert json.loads(res.data) == {"code": 200, "msg_lock":"Unlock success", "msg_userlock":"User Unlock Success"}
    assert current_cache.get(lock_key) == None
    assert current_cache.get(user_lock_key) == None
    
    current_cache.delete(lock_key)
    current_cache.delete(user_lock_key)
    

# .tox/c1/bin/pytest --cov=weko_workflow tests/test_views.py::test_is_user_locked_nologin -vv -s --cov-branch --cov-report=term --basetemp=/code/modules/weko-workflow/.tox/c1/tmp
def test_is_user_locked_nologin(client, db_register2):
    url = url_for('weko_workflow.is_user_locked')
    res = client.post(url)
    assert res.status_code == 405


# .tox/c1/bin/pytest --cov=weko_workflow tests/test_views.py::test_is_user_locked_acl -vv -s --cov-branch --cov-report=term --basetemp=/code/modules/weko-workflow/.tox/c1/tmp
@pytest.mark.parametrize('users_index', [ i for i in range(7)])
def test_is_user_locked_acl(client, users, db_register2, users_index):
    login(client=client, email=users[users_index]['email'])
    url = url_for('weko_workflow.is_user_locked')
    res = client.post(url)
    assert res.status_code != 302

# .tox/c1/bin/pytest --cov=weko_workflow tests/test_views.py::test_is_user_locked -vv -s --cov-branch --cov-report=term --basetemp=/code/modules/weko-workflow/.tox/c1/tmp
def test_is_user_locked(client,db_register, users):
    login(client=client, email=users[2]['email'])
    current_cache.delete("workflow_userlock_activity_5")
    url = url_for('weko_workflow.is_user_locked')
    
    # not exist cache
    res = client.get(url)
    assert res.status_code == 200
    assert json.loads(res.data) == {"is_open": False, "activity_id": ""}
    
    current_cache.set("workflow_userlock_activity_5","1")
    res = client.get(url)
    assert res.status_code == 200
    assert json.loads(res.data) == {"is_open": True, "activity_id": "1"}
    
    current_cache.delete("workflow_userlock_activity_5")


# .tox/c1/bin/pytest --cov=weko_workflow tests/test_views.py::test_user_lock_activity_nologin -vv -s --cov-branch --cov-report=term --basetemp=/code/modules/weko-workflow/.tox/c1/tmp
def test_user_lock_activity_nologin(client,db_register2):
    url = url_for('weko_workflow.user_lock_activity', activity_id='1',_external=False)
    res = client.post(url)
    assert res.status_code == 302
    #assert res.location == url_for("security.login",next=url,_external=True)


# .tox/c1/bin/pytest --cov=weko_workflow tests/test_views.py::test_user_lock_activity_acl -vv -s --cov-branch --cov-report=term --basetemp=/code/modules/weko-workflow/.tox/c1/tmp
@pytest.mark.parametrize('users_index', [ i for i in range(7)])
def test_user_lock_activity_acl(client, users, db_register2, users_index):
    login(client=client, email=users[users_index]['email'])
    url = url_for('weko_workflow.user_lock_activity', activity_id='1')
    res = client.post(url)
    assert res.status_code != 302


# .tox/c1/bin/pytest --cov=weko_workflow tests/test_views.py::test_user_lock_activity -vv -s --cov-branch --cov-report=term --basetemp=/code/modules/weko-workflow/.tox/c1/tmp
def test_user_lock_activity(client,db_register2, users, mocker):
    login(client=client, email=users[2]['email'])
    current_cache.delete("workflow_userlock_activity_5")
    mocker.patch("weko_workflow.views.validate_csrf_header")
    url = url_for('weko_workflow.user_lock_activity', activity_id='1')
    # not exist cache
    res = client.post(url)
    assert res.status_code == 200
    assert json.loads(res.data) == {"code":200,"msg":"Success","err":"","activity_id":""}
    assert current_cache.get("workflow_userlock_activity_5") == "1"
    
    # exist cache
    res = client.post(url)
    assert res.status_code == 200
    assert json.loads(res.data) == {"code":200,"msg":"","err":"Opened","activity_id":"1"}
    assert current_cache.get("workflow_userlock_activity_5") == "1"
    
    current_cache.delete("workflow_userlock_activity_5")


# .tox/c1/bin/pytest --cov=weko_workflow tests/test_views.py::test_user_unlock_activity_nologin -vv -s --cov-branch --cov-report=term --basetemp=/code/modules/weko-workflow/.tox/c1/tmp
def test_user_unlock_activity_nologin(client,db_register2):
    url = url_for('weko_workflow.user_unlock_activity', activity_id='1',_external=False)
    res = client.post(url)
    assert res.status_code == 302


# .tox/c1/bin/pytest --cov=weko_workflow tests/test_views.py::test_user_unlock_activity_acl -vv -s --cov-branch --cov-report=term --basetemp=/code/modules/weko-workflow/.tox/c1/tmp
@pytest.mark.parametrize('users_index', [ i for i in range(7)])
def test_user_unlock_activity_acl(client,users,db_register2,users_index):
    login(client=client, email=users[users_index]['email'])
    url = url_for('weko_workflow.user_unlock_activity', activity_id='1')
    data = json.dumps({"is_opened": True})
    res = client.post(url,data=data)
    assert res.status_code != 302


# .tox/c1/bin/pytest --cov=weko_workflow tests/test_views.py::test_user_unlock_activity -vv -s --cov-branch --cov-report=term --basetemp=/code/modules/weko-workflow/.tox/c1/tmp
def test_user_unlock_activity(client,users,db_register2,mocker):
    url = url_for('weko_workflow.user_unlock_activity', activity_id='1')
    login(client=client, email=users[2]['email'])
    current_cache.set("workflow_userlock_activity_5","2")
    # is_opened is True
    data = json.dumps({"is_opened": True})
    res = client.post(url,data=data)
    assert res.status_code == 200
    assert json.loads(res.data) == {"code": 200, "msg": "Not unlock"}
    assert current_cache.get("workflow_userlock_activity_5") == "2"
    
    # is_opened is False
    data = json.dumps({"is_opened": False})
    res = client.post(url,data=data)
    assert res.status_code == 200
    assert json.loads(res.data) == {"code": 200, "msg": "User Unlock Success"}
    assert current_cache.get("workflow_userlock_activity_5") == None

def test_lock_activity_nologin(client,db_register2):
    """Test of lock activity."""
    url = url_for('weko_workflow.lock_activity', activity_id='1')
    input = {}

    res = client.post(url, json=input)
    assert res.status_code == 302
    # TODO check that the path changed
    # assert res.url == url_for('security.login')


@pytest.mark.parametrize('users_index, status_code', [
    (0, 200),
    (1, 200),
    (2, 200),
    (3, 200),
    (4, 200),
    (5, 200),
    (6, 200),
])
def test_lock_activity_users(client, users, users_index, status_code):
    """Test of lock activity."""
    login(client=client, email=users[users_index]['email'])
    url = url_for('weko_workflow.lock_activity', activity_id='1')
    input = {}

    with patch('weko_workflow.views.get_cache_data', return_value=""):
        with patch('weko_workflow.views.update_cache_data'):
            res = client.post(url, json=input)
            assert res.status_code != 302

# .tox/c1/bin/pytest --cov=weko_workflow tests/test_views.py::test_lock_activity -vv -s --cov-branch --cov-report=term --basetemp=/code/modules/weko-workflow/.tox/c1/tmp
def test_lock_activity(client, users,db_register, mocker):
    """Test of lock activity."""
    mocker.patch("weko_workflow.views.validate_csrf_header")
    status_code = 200
    login(client=client, email=users[2]['email'])

    #regular
    url = url_for('weko_workflow.lock_activity', activity_id='A-00000003-00000')
    input = {'locked_value': '1-1661748792565'}

    with patch('weko_workflow.views.get_cache_data', return_value="1-1661748792565"):
        with patch('weko_workflow.views.update_cache_data'):
            res = client.post(url, data=input)
            assert res.status_code == status_code
            assert json.loads(res.data) == {"code": 200, "err": "", "locked_by_email": "user@test.org", "locked_by_username": "", "locked_value": "1-1661748792565", "msg": "Success"}

    #locked value  is validate error
    url = url_for('weko_workflow.lock_activity', activity_id='A-00000003-00000')
    input = {'locked_value': 1661748792565}

    with patch('weko_workflow.views.get_cache_data', return_value="1-1661748792565"):
        with patch('weko_workflow.views.update_cache_data'):
            res = client.post(url, data=input)
            assert res.status_code == status_code
            assert json.loads(res.data) == {"code": 200, "err": "Locked", "locked_by_email": "user@test.org", "locked_by_username": "", "locked_value": "1-1661748792565", "msg": ""}

    #lock cache is different
    url = url_for('weko_workflow.lock_activity', activity_id='A-00000003-00000')
    input = {'locked_value': '1-1661748792565'}

    with patch('weko_workflow.views.get_cache_data', return_value="1-1661748792568"):
        with patch('weko_workflow.views.update_cache_data'):
            res = client.post(url, data=input)
            assert res.status_code == status_code
            assert json.loads(res.data) == {"code": 200, "err": "Locked", "locked_by_email": "user@test.org", "locked_by_username": "", "locked_value": "1-1661748792568", "msg": ""}

    #action_handler is None
    url = url_for('weko_workflow.lock_activity', activity_id='A-00000003-00000')
    input = {'locked_value': '1-1661748792565'}

    with patch('weko_workflow.views.get_cache_data', return_value="1-1661748792565"):
        with patch('weko_workflow.views.update_cache_data'):
            res = client.post(url, data=input)
            assert res.status_code == status_code
            assert json.loads(res.data) == {"code": 200, "err": "", "locked_by_email": "user@test.org", "locked_by_username": "", "locked_value": "1-1661748792565", "msg": "Success"}

    #activity_id is type error
    url = url_for('weko_workflow.lock_activity', activity_id='A-00000003-00000')
    input = {'locked_value': '1-1661748792565'}

    with patch('weko_workflow.views.get_cache_data', return_value="1-1661748792565"):
        with patch('weko_workflow.views.type_null_check',return_value=False):
            with patch('weko_workflow.views.update_cache_data'):
                res = client.post(url, data=input)
                assert res.status_code == 500
                assert json.loads(res.data) == {"code": -1, "msg": "argument error"}

    #request vaidate error
    url = url_for('weko_workflow.lock_activity', activity_id='A-00000003-00000')
    input = {}

    with patch('weko_workflow.views.get_cache_data', return_value="1-1661748792565"):
        with patch('weko_workflow.views.update_cache_data'):
            with patch("weko_workflow.views.LockSchema",side_effect=ValidationError("test error")):
                res = client.post(url, data=input)
                assert res.status_code == 500
                assert json.loads(res.data) == {"code": -1, "msg": "test error"}

    # locked_by_email, locked_by_username is not exist
    url = url_for('weko_workflow.lock_activity', activity_id='A-00000003-00000')
    input = {'locked_value': '1-1661748792565'}
    with patch('weko_workflow.views.get_cache_data', return_value="1-1661748792565"):
        with patch('weko_workflow.views.update_cache_data'):
            with patch("weko_workflow.views.get_account_info",return_value=(None,None)):
                res = client.post(url, data=input)
                assert res.status_code == 500
                assert json.loads(res.data) == {"code": -1, "msg": "can not get user locked"}
    
    # not exist action status is doing
    activity_action = ActivityAction.query.filter_by(
        activity_id="A-00000003-00000",
        action_id=1,
        action_order=1
    ).first()
    activity_action.action_status="F"
    db.session.merge(activity_action)
    db.session.commit()
    url = url_for('weko_workflow.lock_activity', activity_id='A-00000003-00000')
    input = {'locked_value': '1-1661748792565'}
    with patch('weko_workflow.views.get_cache_data', return_value="1-1661748792565"):
        with patch('weko_workflow.views.update_cache_data'):
            res = client.post(url, data=input)
            assert res.status_code == status_code
            assert json.loads(res.data)  == {"code": 200, "err": "", "locked_by_email": "user@test.org", "locked_by_username": "", "locked_value": "1-1661748792565", "msg": "Success"}
    activity_action = ActivityAction.query.filter_by(
        activity_id="A-00000003-00000",
        action_id=1,
        action_order=1
    ).first()
    activity_action.action_status="M"
    db.session.merge(activity_action)
    db.session.commit()
    
    # not exist action_handler
    activity_action = ActivityAction.query.filter_by(
        activity_id="A-00000003-00000",
        action_id=1,
        action_order=1
    ).first()
    activity_action.action_handler=None
    db.session.merge(activity_action)
    db.session.commit()
    url = url_for('weko_workflow.lock_activity', activity_id='A-00000003-00000')
    input = {'locked_value': '1-1661748792565'}
    with patch('weko_workflow.views.get_cache_data', return_value="1-1661748792565"):
        with patch('weko_workflow.views.update_cache_data'):
            res = client.post(url, data=input)
            assert res.status_code == status_code
            assert json.loads(res.data)  == {"code": 200, "err": "", "locked_by_email": "user@test.org", "locked_by_username": "", "locked_value": "1-1661748792565", "msg": "Success"}
    activity_action = ActivityAction.query.filter_by(
        activity_id="A-00000003-00000",
        action_id=1,
        action_order=1
    ).first()
    activity_action.action_handler=0
    db.session.merge(activity_action)
    db.session.commit()


# .tox/c1/bin/pytest --cov=weko_workflow tests/test_views.py::test_unlock_activity_acl_nologin -vv -s --cov-branch --cov-report=term --basetemp=/code/modules/weko-workflow/.tox/c1/tmp
def test_unlock_activity_acl_nologin(client,db_register2):
    """Test of unlock activity."""
    url = url_for('weko_workflow.unlock_activity', activity_id='1')
    input = {'locked_value':'1-1661748792565'}

    res = client.post(url, json=input)
    assert res.status_code == 302
    assert res.location == 'http://TEST_SERVER.localdomain/login/?next=%2Fworkflow%2Factivity%2Funlock%2F1'


# .tox/c1/bin/pytest --cov=weko_workflow tests/test_views.py::test_unlock_activity_acl_users -vv -s --cov-branch --cov-report=term --basetemp=/code/modules/weko-workflow/.tox/c1/tmp
@pytest.mark.parametrize('users_index, status_code', [
    (0, 200),
    (1, 200),
    (2, 200),
    (3, 200),
    (4, 200),
    (5, 200),
    (6, 200),
])
def test_unlock_activity_acl_users(client, users, users_index, status_code):
    """Test of unlock activity."""
    login(client=client, email=users[users_index]['email'])
    url = url_for('weko_workflow.unlock_activity', activity_id='1')
    input = {'locked_value':'1-1661748792565'}

    with patch('weko_workflow.views.get_cache_data', return_value=""):
        res = client.post(url, json=input)
        assert res.status_code != 302


# .tox/c1/bin/pytest --cov=weko_workflow tests/test_views.py::test_unlock_activity -vv -s --cov-branch --cov-report=term --basetemp=/code/modules/weko-workflow/.tox/c1/tmp
@pytest.mark.parametrize('users_index, status_code', [
    (0, 200),
    (1, 200),
    (2, 200),
    (3, 200),
    (4, 200),
    (5, 200),
    (6, 200),
])
def test_unlock_activity(client, users, db_register, users_index, status_code):
    current_cache.delete("workflow_locked_activity_1")
    login(client=client, email=users[users_index]['email'])
    url = url_for('weko_workflow.unlock_activity', activity_id='1')
    input = {'locked_value':'1-1661748792565'}

    #check_flgの分岐テスト
    with patch('weko_workflow.views.type_null_check', return_value=False):
        res = client.post(url, json=input)
        data = json.loads(res.data.decode("utf-8"))
        assert res.status_code== 400
        assert data["code"] == -1
        assert data["msg"] == 'arguments error'

    #cur_locked_valが空文字の場合
    res = client.post(url, json=input)
    data = json.loads(res.data.decode("utf-8"))
    assert res.status_code==status_code
    assert data["code"] == 200
    assert data["msg"] == 'Not unlock'

    #locked_valueが空でなく、cur_locked_valと一致する場合
    current_cache.set("workflow_locked_activity_1",'1-1661748792565')
    res = client.post(url, json=input)
    data = json.loads(res.data.decode("utf-8"))
    assert res.status_code==status_code
    assert data["code"] == 200
    assert data["msg"] == 'Unlock success'

    #ValidationErrorの分岐テスト
    input = {}
    res = client.post(url, json=input)
    data = json.loads(res.data.decode("utf-8"))
    assert res.status_code== 400
    assert data["code"] == -1
    assert data["msg"] == "{'locked_value': ['Missing data for required field.']}"
    
    current_cache.delete("workflow_locked_activity_1")


# .tox/c1/bin/pytest --cov=weko_workflow tests/test_views.py::test_check_approval_acl_nologin -vv -s --cov-branch --cov-report=term --basetemp=/code/modules/weko-workflow/.tox/c1/tmp
def test_check_approval_acl_nologin(client,db_register2):
    """Test of check approval."""
    url = url_for('weko_workflow.check_approval', activity_id='1')

    res = client.get(url)
    assert res.status_code == 302
    assert res.location == 'http://TEST_SERVER.localdomain/login/?next=%2Fworkflow%2Fcheck_approval%2F1'


# .tox/c1/bin/pytest --cov=weko_workflow tests/test_views.py::test_check_approval_acl_users -vv -s --cov-branch --cov-report=term --basetemp=/code/modules/weko-workflow/.tox/c1/tmp
@pytest.mark.parametrize('users_index, status_code', [
    (0, 200),
    (1, 200),
    (2, 200),
    (3, 200),
    (4, 200),
    (5, 200),
    (6, 200),
])
def test_check_approval_acl_users(client, users, users_index, status_code):
    """Test of check approval."""
    login(client=client, email=users[users_index]['email'])
    url = url_for('weko_workflow.check_approval', activity_id='1')
    response = {
        'check_handle': -1,
        'check_continue': -1,
        'error': 1
    }
    with patch('weko_workflow.views.check_continue', return_value=response):
        res = client.get(url)
        assert res.status_code != 302


# .tox/c1/bin/pytest --cov=weko_workflow tests/test_views.py::test_check_approval -vv -s --cov-branch --cov-report=term --basetemp=/code/modules/weko-workflow/.tox/c1/tmp
@pytest.mark.parametrize('users_index, status_code', [
    (0, 200),
    (1, 200),
    (2, 200),
    (3, 200),
    (4, 200),
    (5, 200),
    (6, 200),
])
def test_check_approval(client, users, db_register, users_index, status_code):
    login(client=client, email=users[users_index]['email'])
    url = url_for('weko_workflow.check_approval', activity_id='1')
    response = {
        'check_handle': -1,
        'check_continue': -1,
        'error': 1
    }

    #check_flgの分岐テスト
    with patch('weko_workflow.views.type_null_check', return_value=False):
        res = client.get(url)
        data = response_data(res)
        assert res.status_code== 400
        assert data["code"] == -1
        assert data["msg"] == 'arguments error'

    with patch('weko_workflow.views.check_continue', side_effect=Exception):
        res = client.get(url)
        data = response_data(res)
        assert res.status_code==status_code
        assert data['check_handle'] == -1
        assert data['check_continue'] == -1
        assert data['error'] == -1

    with patch('weko_workflow.views.check_continue', return_value=response):
        res = client.get(url)
        data = response_data(res)
        assert res.status_code==status_code
        assert data['check_handle'] == -1
        assert data['check_continue'] == -1
        assert data['error'] == 1


# .tox/c1/bin/pytest --cov=weko_workflow tests/test_views.py::test_get_feedback_maillist_acl_nologin -vv -s --cov-branch --cov-report=term --basetemp=/code/modules/weko-workflow/.tox/c1/tmp
def test_get_feedback_maillist_acl_nologin(client,db_register2):
    """Test of get feedback maillist."""
    url = url_for('weko_workflow.get_feedback_maillist', activity_id='1')

    res = client.get(url)
    assert res.status_code == 302
    assert res.location == 'http://TEST_SERVER.localdomain/login/?next=%2Fworkflow%2Fget_feedback_maillist%2F1'


# .tox/c1/bin/pytest --cov=weko_workflow tests/test_views.py::test_get_feedback_maillist_acl_users -vv -s --cov-branch --cov-report=term --basetemp=/code/modules/weko-workflow/.tox/c1/tmp
@pytest.mark.parametrize('users_index, status_code', [
    (0, 200),
    (1, 200),
    (2, 200),
    (3, 200),
    (4, 200),
    (5, 200),
    (6, 200),
])
def test_get_feedback_maillist_acl_users(client, users, users_index, status_code):
    """Test of get feedback maillist."""
    login(client=client, email=users[users_index]['email'])
    url = url_for('weko_workflow.get_feedback_maillist', activity_id='1')

    res = client.get(url)
    assert res.status_code != 302

<<<<<<< HEAD

# .tox/c1/bin/pytest --cov=weko_workflow tests/test_views.py::test_get_feedback_maillist -vv -s --cov-branch --cov-report=term --basetemp=/code/modules/weko-workflow/.tox/c1/tmp
=======
#.tox/c1/bin/pytest --cov=weko_workflow tests/test_views.py::test_get_feedback_maillist -vv -s --cov-branch --cov-report=term --basetemp=/code/modules/weko-workflow/.tox/c1/tmp
>>>>>>> e8d00a98
@pytest.mark.parametrize('users_index, status_code', [
    (0, 200),
    #(1, 200),
    #(2, 200),
    #(3, 200),
    #(4, 200),
    #(5, 200),
    #(6, 200),
])
def test_get_feedback_maillist(client, users, db_register, users_index, status_code):
    login(client=client, email=users[users_index]['email'])

    action_feedback_mail = db_register['action_feedback_mail']
    action_feedback_mail_1 = db_register['action_feedback_mail1']
    action_feedback_mail_2 = db_register['action_feedback_mail2']

    print(action_feedback_mail)
    print(vars(action_feedback_mail))

    url = url_for('weko_workflow.get_feedback_maillist', activity_id='1')
    with patch('weko_workflow.views.type_null_check', return_value=False):
        res = client.get(url)
        data = response_data(res)
        assert res.status_code== 400
        assert data["code"] == -1
        assert data["msg"] == 'arguments error'

    #戻り値jsonify(code=0, msg=_('Empty!'))の分岐テスト
    url = url_for('weko_workflow.get_feedback_maillist', activity_id='1')
    res = client.get(url)
    data = response_data(res)
    assert res.status_code==status_code
    assert data['code'] == 0
    assert data['msg'] == 'Empty!'

    #戻り値jsonify(code=1,msg=_('Success'),data=mail_list)の分岐テスト
    url = url_for('weko_workflow.get_feedback_maillist', activity_id='4')
    res = client.get(url)
    data = response_data(res)
<<<<<<< HEAD
=======
    mail_list = action_feedback_mail.feedback_maillist
>>>>>>> e8d00a98
    assert res.status_code==status_code
    assert data['code'] == 1
    assert data['msg'] == 'Success'
    assert data['data'] == [{"author_id": "", "email": "test@org"}]

    url = url_for('weko_workflow.get_feedback_maillist', activity_id='5')
    res = client.get(url)
    data = response_data(res)
<<<<<<< HEAD
=======
    mail_list = action_feedback_mail_1.feedback_maillist
>>>>>>> e8d00a98
    assert res.status_code==status_code
    assert data['code'] == 1
    assert data['msg'] == 'Success'
    assert data['data'] == [{"author_id": "1", "email": "test@org"}]

    url = url_for('weko_workflow.get_feedback_maillist', activity_id='6')
    res = client.get(url)
    data = response_data(res)
<<<<<<< HEAD
=======
    mail_list = action_feedback_mail_2.feedback_maillist
>>>>>>> e8d00a98
    assert res.status_code==status_code
    assert data['code'] == 1
    assert data['msg'] == 'Success'
    assert data['data'] == []

    #戻り値jsonify(code=-1, msg=_('Error'))の分岐テスト
    url = url_for('weko_workflow.get_feedback_maillist', activity_id='3')
    with patch('weko_workflow.views.WorkActivity.get_action_feedbackmail', side_effect=Exception):
        res = client.get(url)
        data = response_data(res)
        assert res.status_code == 400
        assert data['code'] == -1
        assert data['msg'] == 'Error'

    url = url_for('weko_workflow.get_feedback_maillist', activity_id='7')
    res = client.get(url)
    data = response_data(res)
    #mail_list = db_register['action_feedback_mail3'].feedback_maillist
    assert res.status_code == 400
    assert data['code'] == -1
    assert data['msg'] == 'mail_list is not list'

<<<<<<< HEAD

# .tox/c1/bin/pytest --cov=weko_workflow tests/test_views.py::test_save_activity_acl_nologin -vv -s --cov-branch --cov-report=term --basetemp=/code/modules/weko-workflow/.tox/c1/tmp
=======
@pytest.mark.parametrize('users_index, status_code', [
    (0, 200),
    #(1, 200),
    #(2, 200),
    #(3, 200),
    #(4, 200),
    #(5, 200),
    #(6, 200),
])
# def get_request_maillist(activity_id='0')
#.tox/c1/bin/pytest --cov=weko_workflow tests/test_views.py::test_get_request_maillist -vv -s --cov-branch --cov-report=term --cov-report=html --basetemp=/code/modules/weko-workflow/.tox/c1/tmp
def test_get_request_maillist(client, users, users_index, status_code, mocker):
    login(client=client, email=users[users_index]['email'])
    url = url_for('weko_workflow.get_request_maillist', activity_id='1')
    with patch('weko_workflow.views.type_null_check', return_value=False):
        res = client.get(url)
        data = response_data(res)
        assert res.status_code== 400
        assert data["code"] == -1
        assert data["msg"] == 'arguments error'

    #戻り値jsonify(code=0, msg=_('Empty!'))の分岐テスト
    with patch('weko_workflow.views.WorkActivity.get_activity_request_mail', return_value=None):
        res = client.get(url)
        data = response_data(res)
        assert res.status_code==status_code
        assert data['code'] == 0
        assert data['msg'] == 'Empty!'

    #ActivityRequestMail内のmaillistがlist型でない
    with patch('weko_workflow.views.WorkActivity.get_activity_request_mail', return_value=ActivityRequestMail(request_maillist={})):
        res = client.get(url)
        data = response_data(res)
        assert res.status_code == 400
        assert data['code'] == -1
        assert data['msg'] == 'mail_list is not list'

    #ActivityRequestMail内のmaillistにauthor_idがあって、emailがない。
    request_maillist =ActivityRequestMail(request_maillist=[{'author_id':"1", 'email':""}], display_request_button=True)
    with patch('weko_workflow.views.WorkActivity.get_activity_request_mail', return_value=request_maillist):
        res = client.get(url)
        data = response_data(res)
        assert res.status_code == 200
        assert data['code'] == 1
        assert data['msg'] == 'Success'
        assert data['request_maillist'] == []

    #ActivityRequestMail内のmaillistにemailがあって、author_idがない。
    request_maillist =ActivityRequestMail(request_maillist=[{'author_id':"", 'email':"test@test.org"}], display_request_button=True)
    with patch('weko_workflow.views.WorkActivity.get_activity_request_mail', return_value=request_maillist):
        res = client.get(url)
        data = response_data(res)
        assert res.status_code == 200
        assert data['code'] == 1
        assert data['msg'] == 'Success'
        assert data['request_maillist'] == [{'author_id':"", 'email':"test@test.org"}]
    
    #ActivityRequestMail内のmaillistにauthor_idとemailがあるが、author_idで登録されたAuthorsが見つからない。
    request_maillist =ActivityRequestMail(request_maillist=[{'author_id':1, 'email':"test@test.org"}], display_request_button=True)
    with patch('weko_workflow.views.WorkActivity.get_activity_request_mail', return_value=request_maillist):
        res = client.get(url)
        data = response_data(res)
        assert res.status_code == 200
        assert data['code'] == 1
        assert data['msg'] == 'Success'
        assert data['request_maillist'] == []

    #ActivityRequestMail内のmaillistにauthor_idとemailがあり、author_idで登録されたAuthorsが見つかる。
    request_maillist =ActivityRequestMail(request_maillist=[{'author_id':1, 'email':"test@test.org"}], display_request_button=True)
    with patch('weko_workflow.views.WorkActivity.get_activity_request_mail', return_value = request_maillist):
        mocker.patch("weko_workflow.views.Authors.get_first_email_by_id", return_value = "test@test.org")
        res = client.get(url)
        data = response_data(res)
        assert res.status_code == 200
        assert data['code'] == 1
        assert data['msg'] == 'Success'
        assert data['request_maillist'] == [{'author_id':1, 'email':"test@test.org"}]
    
    #Errorが起きた場合
    request_maillist =ActivityRequestMail(request_maillist=[{'author_id':1, 'email':"test@test.org"}])
    with patch('weko_workflow.views.WorkActivity.get_activity_request_mail', return_value = request_maillist):
        mocker.patch("weko_workflow.views.Authors.get_first_email_by_id", return_value = "test@test.org")
        res = client.get(url)
        data = response_data(res)
        assert res.status_code == 400
        assert data['code'] == -1
    
@pytest.mark.parametrize('users_index, status_code', [
    (0, 200),
    #(1, 200),
    #(2, 200),
    #(3, 200),
    #(4, 200),
    #(5, 200),
    #(6, 200),
])
# def get_item_application(activity_id='0')
#.tox/c1/bin/pytest --cov=weko_workflow tests/test_views.py::test_get_item_application -vv -s --cov-branch --cov-report=term --cov-report=html --basetemp=/code/modules/weko-workflow/.tox/c1/tmp
def test_get_item_application(client, users, users_index, status_code, mocker):
    login(client=client, email=users[users_index]['email'])
    url = url_for('weko_workflow.get_item_application', activity_id='1')

    # activity_idがstrでないエラー
    with patch('weko_workflow.views.type_null_check', return_value=False):
        res = client.get(url)
        data = response_data(res)
        assert res.status_code== 400
        assert data["code"] == -1
        assert data["msg"] == 'arguments error'

    #戻り値jsonify(code=0, msg=_('Empty!'))の分岐テスト
    with patch('weko_workflow.views.WorkActivity.get_activity_item_application', return_value=None):
        res = client.get(url)
        data = response_data(res)
        assert res.status_code==status_code
        assert data['code'] == 0
        assert data['msg'] == 'Empty!'

    # 正常系
    item_application = ActivityItemApplication(activity_id=1, item_application={"workflow":1, "terms":"term_free", "termsDescription":"test"}, display_item_application_button=True)
    with patch('weko_workflow.views.WorkActivity.get_activity_item_application', return_value=item_application):
        res = client.get(url)
        data = response_data(res)
        assert res.status_code==status_code
        assert data['code'] == 1
        assert data["item_application"] == {"workflow":1, "terms":"term_free", "termsDescription":"test"}

    # エラー
    with patch('weko_workflow.views.WorkActivity.get_activity_item_application', side_effect=Exception()):
        res = client.get(url)
        data = response_data(res)
        assert res.status_code == 400
        assert data['code'] == -1
        assert data['msg'] == "Error"

#.tox/c1/bin/pytest --cov=weko_workflow tests/test_views.py::test_save_activity_acl_nologin -vv -s --cov-branch --cov-report=term --cov-report=html --basetemp=/code/modules/weko-workflow/.tox/c1/tmp
>>>>>>> e8d00a98
def test_save_activity_acl_nologin(client,db_register2):
    """Test of save activity."""
    url = url_for('weko_workflow.save_activity')
    input = {"activity_id":"A-20220921-00001","title":"test","shared_user_ids":[]}

    res = client.post(url, json=input)
    assert res.status_code == 302
    assert res.location == 'http://TEST_SERVER.localdomain/login/?next=%2Fworkflow%2Fsave_activity_data'


<<<<<<< HEAD
# .tox/c1/bin/pytest --cov=weko_workflow tests/test_views.py::test_save_activity_acl_users -vv -s --cov-branch --cov-report=term --basetemp=/code/modules/weko-workflow/.tox/c1/tmp
=======
#.tox/c1/bin/pytest --cov=weko_workflow tests/test_views.py::test_save_activity_acl_users -vv -s --cov-branch --cov-report=term --cov-report=html --basetemp=/code/modules/weko-workflow/.tox/c1/tmp
>>>>>>> e8d00a98
@pytest.mark.parametrize('users_index, status_code', [
    (0, 200),
    (1, 200),
    (2, 200),
    (3, 200),
    (4, 200),
    (5, 200),
    (6, 200),
])
def test_save_activity_acl_users(client, users, users_index, status_code):
    """Test of save activity."""
    login(client=client, email=users[users_index]['email'])
    url = url_for('weko_workflow.save_activity')
    input = {"activity_id":"A-20220921-00001","title":"test","shared_user_ids":[]}
    with patch('weko_workflow.views.save_activity_data'):
        res = client.post(url, json=input)
        assert res.status_code != 302

#.tox/c1/bin/pytest --cov=weko_workflow tests/test_views.py::test_save_activity_acl_guestlogin -vv -s --cov-branch --cov-report=term --cov-report=html --basetemp=/code/modules/weko-workflow/.tox/c1/tmp
#save_activityは@login_required_customizeなのでguestuserloginのテストも必要
def test_save_activity_acl_guestlogin(guest,db_register2):
    input = {"activity_id":"A-20220921-00001","title":"test","shared_user_ids":[]}
    url = url_for('weko_workflow.save_activity')

    res = guest.post(url, json=input)
    assert res.status_code != 302


#.tox/c1/bin/pytest --cov=weko_workflow tests/test_views.py::test_save_activity -vv -s --cov-branch --cov-report=term --cov-report=html --basetemp=/code/modules/weko-workflow/.tox/c1/tmp
@pytest.mark.parametrize('users_index, status_code', [
    (0, 200),
    (1, 200),
    (2, 200),
    (3, 200),
    (4, 200),
    (5, 200),
    (6, 200),
])
def test_save_activity(client, users, db_register, users_index, status_code):
    login(client=client, email=users[users_index]['email'])
    url = url_for('weko_workflow.save_activity')

    input = {"activity_id":"A-20220921-00001","title":"test","shared_user_ids":'hogehoge'}
    res = client.post(url, json=input)
    data = response_data(res)
    assert res.status_code== 400
    assert data["code"] == -1
    assert data["msg"] == "{'shared_user_ids': ['Not a valid list.']}"

    input = {"activity_id":"A-20220921-00001","title":"test","shared_user_ids":[]}
    with patch('weko_workflow.views.save_activity_data'):
        res = client.post(url, json=input)
        data = response_data(res)
        assert res.status_code==status_code
        assert data["success"] == True
        assert data["msg"] == ""

    with patch('weko_workflow.views.save_activity_data', side_effect=Exception("test error")):
        res = client.post(url, json=input)
        data = response_data(res)
        assert res.status_code==status_code
        assert data["success"] == False
        assert data["msg"] == "test error"


#.tox/c1/bin/pytest --cov=weko_workflow tests/test_views.py::test_save_activity_guestlogin -vv -s --cov-branch --cov-report=term --cov-report=html --basetemp=/code/modules/weko-workflow/.tox/c1/tmp
# guestuserでの機能テスト
def test_save_activity_guestlogin(guest,db_register2):
    url = url_for('weko_workflow.save_activity')

    input = {"activity_id":"A-20220921-00001","title":"test","shared_user_ids":'hogehoge'}
    res = guest.post(url, json=input)
    data = response_data(res)
    assert res.status_code== 400
    assert data["code"] == -1
    assert data["msg"] == "{'shared_user_ids': ['Not a valid list.']}"

    input = {"activity_id":"A-20220921-00001","title":"test","shared_user_ids":[]}
    with patch('weko_workflow.views.save_activity_data'):
        res = guest.post(url, json=input)
        data = response_data(res)
        assert res.status_code==200
        assert data["success"] == True
        assert data["msg"] == ""

    with patch('weko_workflow.views.save_activity_data', side_effect=Exception("test error")):
        res = guest.post(url, json=input)
        data = response_data(res)
        assert res.status_code==200
        assert data["success"] == False
        assert data["msg"] == "test error"

<<<<<<< HEAD
# .tox/c1/bin/pytest --cov=weko_workflow tests/test_views.py::test_verify_deletion -v -vv -s --cov-branch --cov-report=term --basetemp=/code/modules/weko_workflow/.tox/c1/tmp
def test_verify_deletion(client, db, db_register2,db_register,users):
    flow_id = db_register["flow_define"].id
    def prepare_activity(act_id, recid, with_item=False, is_deleted=False):
        if with_item:
            record_metadata = {"path":["1"],"recid":recid,"title":["title"],"_deposit":{"id":recid}}
            item_metadata = {"id":recid,"title":"title"}
            record_id, depid, record, item, parent, doi, deposit = create_record(record_metadata, item_metadata)
            if is_deleted:
                parent.status=PIDStatus.DELETED
                record_id.status=PIDStatus.DELETED
                depid.status=PIDStatus.DELETED
                db.session.merge(parent)
                db.session.merge(record_id)
                db.session.merge(depid)
            db.session.commit()
            if with_item:
                recid_id = record_id.object_uuid
                pid=PersistentIdentifier.query.filter_by(pid_type="recid", object_uuid=recid_id).one()
        activity = Activity(
            activity_id=act_id,workflow_id=1, flow_id=flow_id,action_id=1, activity_login_user=1,
            activity_update_user=1,title="title" if with_item else None,action_order=1,
            item_id=record_id.object_uuid if with_item else None,
            activity_start=datetime.strptime('2200/01/11 3:01:53.931', '%Y/%m/%d %H:%M:%S.%f'),
        )
        db.session.add(activity)
        db.session.commit()
    
    login(client=client, email=users[2]['email'])

    # not exist item_id
    activity_id = "A-22000111-00001"
    prepare_activity(activity_id,"100")
    url = url_for("weko_workflow.verify_deletion",activity_id=activity_id)
    res = client.get(url)
    assert res.status_code == 200
    assert json.loads(res.data) == {"code": 200, "is_deleted": False}
    
    # exist item_id, not deleted
    activity_id = "A-22000111-00002"
    prepare_activity(activity_id,"101",with_item=True)
    url = url_for("weko_workflow.verify_deletion",activity_id=activity_id)
    res = client.get(url)
    assert res.status_code == 200
    assert json.loads(res.data) == {"code": 200, "is_deleted": False}
    
    # exist item_id, deleted
    activity_id = "A-22000111-00003"
    prepare_activity(activity_id,"102", with_item=True, is_deleted=True)
    url = url_for("weko_workflow.verify_deletion",activity_id=activity_id)
    res = client.get(url)
    assert res.status_code == 200
    assert json.loads(res.data) == {"code": 200, "is_deleted": True}

def test_display_activity_nologin(client,db_register2):
=======
# .tox/c1/bin/pytest --cov=weko_workflow tests/test_views.py::test_display_activity_nologin -vv -s --cov-branch --cov-report=term --basetemp=/code/modules/weko_workflow/.tox/c1/tmp
def test_display_activity_nologin(client,db_register2,mocker):
>>>>>>> e8d00a98
    """Test of display activity."""
    adminsetting = AdminSettings(id=1,name='items_display_settings',settings={"display_request_form": True})
    mocker.patch("weko_workflow.views.AdminSettings.get",return_value = adminsetting)
    url = url_for('weko_workflow.display_activity', activity_id='1')
    input = {}

    res = client.post(url, json=input)
    assert res.status_code == 302
    # TODO check that the path changed
    # assert res.url == url_for('security.login')

# .tox/c1/bin/pytest --cov=weko_workflow tests/test_views.py::test_display_activity_guestlogin -vv -s --cov-branch --cov-report=term --basetemp=/code/modules/weko_workflow/.tox/c1/tmp
<<<<<<< HEAD
def test_display_activity_guestlogin(app,db_register ,guest):
    """Test of display activity."""
=======
def test_display_activity_guestlogin(app,db_register,guest,mocker):
    """Test of display activity."""
    adminsetting = AdminSettings(id=1,name='items_display_settings',settings={"display_request_form": True})
    mocker.patch("weko_workflow.views.AdminSettings.get",return_value = adminsetting)
>>>>>>> e8d00a98
    url = url_for('weko_workflow.display_activity', activity_id='1')
    input = {}

    activity_detail = Activity.query.filter_by(activity_id='1').one_or_none()
    cur_action = activity_detail.action
    action_endpoint = cur_action.action_endpoint
    action_id = cur_action.id
    histories = 1
    item = None
    steps = 1
    temporary_comment = 1

    roles = {
        'allow': [],
        'deny': []
    }
    action_users = {
        'allow': [],
        'deny': []
    }

    workflow_detail = WorkFlow.query.filter_by(id=1).one_or_none()
<<<<<<< HEAD
    mock_render_template = MagicMock(return_value=jsonify({}))
    with patch('weko_workflow.views.get_activity_display_info',
            return_value=(action_endpoint, action_id, activity_detail, cur_action, histories, item, \
            steps, temporary_comment, workflow_detail)):
=======
    owner_id = 1
    shared_user_ids = []
    mock_render_template = MagicMock(return_value=jsonify({}))
    with patch('weko_workflow.views.get_activity_display_info',
            return_value=(action_endpoint, action_id, activity_detail, cur_action, histories, item, \
            steps, temporary_comment, workflow_detail, owner_id, shared_user_ids)):
>>>>>>> e8d00a98
        with patch('weko_workflow.views.check_authority_action'):
            with patch('weko_workflow.views.WorkActivity.get_activity_action_role',
                    return_value=(roles, action_users)):
                with patch('weko_workflow.views.render_template', mock_render_template):
                    res = guest.post(url, json=input)
                    assert res.status_code == 200
                    mock_render_template.assert_called()


# .tox/c1/bin/pytest --cov=weko_workflow tests/test_views.py::test_display_activity_users -vv -s --cov-branch --cov-report=term --basetemp=/code/modules/weko_workflow/.tox/c1/tmp
@pytest.mark.parametrize('users_index, status_code', [
    (0, 200),
    (1, 200),
    (2, 200),
    (3, 200),
    (4, 200),
    (5, 200),
    (6, 200),
])
def test_display_activity_users(client, users, db_register, users_index, status_code, mocker):
    """
    Test of display activity.
    Expected: users[0]: AssertionError
    """
    adminsetting = AdminSettings(id=1,name='items_display_settings',settings={"display_request_form": True})
    mocker.patch("weko_workflow.views.AdminSettings.get",return_value = adminsetting)
    login(client=client, email=users[users_index]['email'])
    url = url_for('weko_workflow.display_activity', activity_id='1')
    input = {}

    activity_detail = Activity.query.filter_by(activity_id='1').one_or_none()
    cur_action = activity_detail.action
    action_endpoint = cur_action.action_endpoint
    action_id = cur_action.id
    histories = 1
    item = None
    steps = 1
    temporary_comment = 1

    roles = {
        'allow': [],
        'deny': []
    }
    action_users = {
        'allow': [],
        'deny': []
    }

    workflow_detail = WorkFlow.query.filter_by(id=1).one_or_none()
    owner_id = 1
    shared_user_ids = []
    mock_render_template = MagicMock(return_value=jsonify({}))
    with patch('weko_workflow.views.get_activity_display_info',
               return_value=(action_endpoint, action_id, activity_detail, cur_action, histories, item, \
               steps, temporary_comment, workflow_detail, owner_id, shared_user_ids)):
        with patch('weko_workflow.views.check_authority_action'):
            with patch('weko_workflow.views.WorkActivity.get_activity_action_role',
                       return_value=(roles, action_users)):
                with patch('weko_workflow.views.render_template', mock_render_template):
                    res = client.post(url, json=input)
                    mock_render_template.assert_called()

<<<<<<< HEAD
# .tox/c1/bin/pytest --cov=weko_workflow tests/test_views.py::test_display_activity -vv -s --cov-branch --cov-report=term --basetemp=/code/modules/weko-workflow/.tox/c1/tmp
def test_display_activity(client, users, db_register,mocker,redis_connect,without_remove_session):
    def del_session():
        with client.session_transaction() as session:
            if session.get('activity_info'):
                del session['activity_info']
            if session.get('itemlogin_id'):
                del session['itemlogin_id']
            if session.get('itemlogin_activity'):
                del session['itemlogin_activity']
            if session.get('itemlogin_item'):
                del session['itemlogin_item']
            if session.get('itemlogin_steps'):
                del session['itemlogin_steps']
            if session.get('itemlogin_action_id'):
                del session['itemlogin_action_id']
            if session.get('itemlogin_cur_step'):
                del session['itemlogin_cur_step']
            if session.get('itemlogin_record'):
                del session['itemlogin_record']
            if session.get('itemlogin_res_check'):
                del session['itemlogin_res_check']
            if session.get('itemlogin_pid'):
                del session['itemlogin_pid']
            if session.get('itemlogin_community_id'):
                del session['itemlogin_community_id']
    login(client=client, email=users[2]['email'])
=======
#.tox/c1/bin/pytest --cov=weko_workflow tests/test_views.py::test_display_activity -vv -s --cov-branch --cov-report=html --basetemp=/code/modules/weko_workflow/.tox/c1/tmp
@pytest.mark.parametrize('users_index, status_code', [
    (0, 200),
    (1, 200),
    (2, 200),
    (3, 200),
    (4, 200),
    (5, 200),
    (6, 200),
])
def test_display_activity(client, users, db_register, users_index, status_code, mocker, redis_connect, app):
    login(client=client, email=users[users_index]['email'])
    adminsetting = AdminSettings(id=1,name='items_display_settings',settings={"display_request_form": True})
    mocker.patch("weko_workflow.views.AdminSettings.get",return_value = adminsetting)
>>>>>>> e8d00a98

    workflow_detail = WorkFlow.query.filter_by(id=1).one_or_none()
    mock_render_template = MagicMock(return_value=jsonify({}))

    activity_detail = Activity.query.filter_by(activity_id='A-00000001-10001').one_or_none()
    activity_detail.extra_info = {'related_title': 'related_title_1', 'guest_mail': 'user@example.com'}

    cur_action = activity_detail.action
    action_endpoint = 'item_login'
    action_id = cur_action.id
    histories = 1
    item_metadata = ItemMetadata()
    item_metadata.id = '37075580-8442-4402-beee-05f62e6e1dc2'
    # item_metadata = {'created':datetime.strptime("2022-09-22 05:09:54.677307", "%Y-%m-%d %H:%M:%S.%f"),'updated':datetime.strptime("2022-09-22 05:09:54.677307", "%Y-%m-%d %H:%M:%S.%f"),
    #                 'id':'37075580-8442-4402-beee-05f62e6e1dc2','item_type_id':15,'json': {"id": "1", "pid": {"type": "depid", "value": "1", "revision_id": 0}, "lang": "ja", "owner": "1", "title": "title", "owners": [1], "status": "published", "$schema": "/items/jsonschema/15", "pubdate": "2022-08-20", "created_by": 1, "owners_ext": {"email": "wekosoftware@nii.ac.jp", "username": "", "displayname": ""}, "shared_user_ids": [], "item_1617186331708": [{"subitem_1551255647225": "ff", "subitem_1551255648112": "ja"}], "item_1617258105262": {"resourceuri": "http://purl.org/coar/resource_type/c_5794", "resourcetype": "conference paper"}}
    #                 ,'version_id':3}
    item = None
    steps = 1
    temporary_comment = 1


    test_pid = PersistentIdentifier()
    test_pid.pid_value = '1'
    test_comm= Community()
    test_comm.id = 'test'
    roles = {
        'allow': [],
        'deny': []
    }
    action_users = {
        'allow': [],
        'deny': []
    }

    identifier = {'action_identifier_select': '',
                'action_identifier_jalc_doi': '',
                'action_identifier_jalc_cr_doi': '',
                'action_identifier_jalc_dc_doi': '',
                'action_identifier_ndl_jalc_doi': ''
                }


    template_url = "weko_items_ui/iframe/item_edit.html"
    need_file = False
    need_billing_file = False
    record = {}
    json_schema = "test"
    schema_form = "test"
    item_save_uri = ""
    files = []
    endpoints = {}
    need_thumbnail = False
    files_thumbnail = []
    allow_multi_thumbnail = False

    license_list = []
    record_detail_alt = dict(
        record=None,
        files=None,
        files_thumbnail=None,
        pid=None)
    
    owner_id = 1
    shared_user_ids = []


    mocker.patch('weko_workflow.views.WorkActivity.get_activity_action_role',
                return_value=(roles, action_users))
    mocker.patch('weko_workflow.views.WorkActivity.get_action_identifier_grant',return_value=identifier)
    mocker.patch('weko_workflow.views.check_authority_action',return_value=1)
    mocker.patch('weko_workflow.views.set_files_display_type',return_value=[])
    mocker.patch('weko_workflow.views.WorkActivity.get_action_journal')
    mocker.patch('weko_workflow.views.get_files_and_thumbnail',return_value=(["test1","test2"],files_thumbnail))
    mocker.patch('weko_workflow.views.get_usage_data')
    mocker.patch('weko_workflow.views.is_usage_application_item_type')
    mocker.patch('weko_theme.views.get_design_layout',return_value=(None,True))
    mocker.patch('weko_workflow.views.RedisConnection.connection',return_value=redis_connect)

    #regular
    url = url_for('weko_workflow.display_activity', activity_id='A-00000001-10001')
    input = {}
    item = None
    with patch('weko_workflow.views.get_activity_display_info',
               return_value=(action_endpoint, action_id, activity_detail, cur_action, histories, item, \
               steps, temporary_comment, workflow_detail, owner_id, shared_user_ids)):
        with patch('weko_workflow.views.item_login',return_value=(template_url,
                need_file,need_billing_file,record,json_schema,schema_form,item_save_uri,
                files,endpoints,need_thumbnail,files_thumbnail,allow_multi_thumbnail)):
            with patch('weko_workflow.views.get_pid_and_record',return_value=(test_pid,None)):
                with patch('weko_workflow.views.GetCommunity.get_community_by_id',return_value=test_comm):
                    with patch('weko_records_ui.utils.get_list_licence',return_value=license_list):
                        with patch('weko_workflow.views.get_main_record_detail',return_value=record_detail_alt):
                            with patch('weko_workflow.views.render_template', mock_render_template):
                                res = client.post(url, query_string=input)
                                mock_render_template.assert_called()

    #activity_id is not String
    url = url_for('weko_workflow.display_activity', activity_id=1001)
    input = {}
    item = None
    mock_render_template_error = MagicMock(return_value=jsonify({"error":"can not get data required for rendering"}))

    with patch('weko_workflow.views.get_activity_display_info',
            return_value=(action_endpoint, action_id, activity_detail, cur_action, histories, item, \
            steps, temporary_comment, workflow_detail, owner_id, shared_user_ids)):
        with patch('weko_workflow.views.type_null_check',return_value=False):
            with patch('weko_workflow.views.item_login',return_value=(template_url,
                    need_file,need_billing_file,record,json_schema,schema_form,item_save_uri,
                    files,endpoints,need_thumbnail,files_thumbnail,allow_multi_thumbnail)):
                with patch('weko_workflow.views.get_pid_and_record',return_value=(test_pid,None)):
                    with patch('weko_workflow.views.GetCommunity.get_community_by_id',return_value=test_comm):
                        with patch('weko_records_ui.utils.get_list_licence',return_value=license_list):
                            with patch('weko_workflow.views.get_main_record_detail',return_value=record_detail_alt):
                                with patch('weko_workflow.views.render_template', mock_render_template_error):
                                    res = client.post(url, query_string=input)
                                    mock_render_template_error.assert_called()

    #activity_id is include "?"
    url = url_for('weko_workflow.display_activity', activity_id='A-00000001-10001?hoge')
    input = {}
    #action_endpoint = cur_action.action_endpoint
    activity_detail.extra_info = {}
    activity_detail.activity_id = 'A-00000001-10001'
    activity_detail.action_order = 6
    workflow_detail.itemtype_id = 1
    activity_detail.action_id = 1
    cur_action.action_version = '1.0.0'
    item = None
    with patch('weko_workflow.views.get_activity_display_info',
               return_value=(action_endpoint, action_id, activity_detail, cur_action, histories, item, \
               steps, temporary_comment, workflow_detail, owner_id, shared_user_ids)):
        with patch('weko_workflow.views.item_login',return_value=(template_url,
                need_file,need_billing_file,record,json_schema,schema_form,item_save_uri,
                files,endpoints,need_thumbnail,files_thumbnail,allow_multi_thumbnail)):
            with patch('weko_workflow.views.get_pid_and_record',return_value=(test_pid,None)):
                with patch('weko_workflow.views.GetCommunity.get_community_by_id',return_value=test_comm):
                    with patch('weko_records_ui.utils.get_list_licence',return_value=license_list):
                        with patch('weko_workflow.views.get_main_record_detail',return_value=record_detail_alt):
                            with patch('weko_workflow.views.render_template', mock_render_template):
                                res = client.post(url, query_string=input)
                                mock_render_template.assert_called()

    #get_activity_display_info is include "None object"
    url = url_for('weko_workflow.display_activity', activity_id='A-00000001-10001')
    input = {}
    action_endpoint = None
    activity_detail.extra_info = {}
    activity_detail.activity_id = 'A-00000001-10001'
    activity_detail.action_order = 6
    workflow_detail.itemtype_id = 1
    activity_detail.action_id = 1
    cur_action.action_version = '1.0.0'
    with patch('weko_workflow.views.get_activity_display_info',
            return_value=(action_endpoint, action_id, activity_detail, cur_action, histories, item, \
            steps, temporary_comment, workflow_detail, owner_id, shared_user_ids)):
        with patch('weko_workflow.views.item_login',return_value=(template_url,
                need_file,need_billing_file,record,json_schema,schema_form,item_save_uri,
                files,endpoints,need_thumbnail,files_thumbnail,allow_multi_thumbnail)):
            with patch('weko_workflow.views.get_pid_and_record',return_value=(test_pid,None)):
                with patch('weko_workflow.views.GetCommunity.get_community_by_id',return_value=test_comm):
                    with patch('weko_records_ui.utils.get_list_licence',return_value=license_list):
                        with patch('weko_workflow.views.get_main_record_detail',return_value=record_detail_alt):
                            with patch('weko_workflow.views.render_template', mock_render_template):
                                res = client.post(url, query_string=input)
                                mock_render_template.assert_called()

    #action_endpoint is identifier_grant and item is not None
    url = url_for('weko_workflow.display_activity', activity_id='A-00000001-10001')
    input = {}
    action_endpoint = 'identifier_grant'
    item = item_metadata
    with patch('weko_workflow.views.get_activity_display_info',
            return_value=(action_endpoint, action_id, activity_detail, cur_action, histories, item, \
            steps, temporary_comment, workflow_detail, owner_id, shared_user_ids)):
        with patch('weko_workflow.views.item_login',return_value=(template_url,
                need_file,need_billing_file,record,json_schema,schema_form,item_save_uri,
                files,endpoints,need_thumbnail,files_thumbnail,allow_multi_thumbnail)):
            with patch('weko_workflow.views.get_pid_and_record',return_value=(test_pid,None)):
                with patch('weko_workflow.views.GetCommunity.get_community_by_id',return_value=test_comm):
                    with patch('weko_records_ui.utils.get_list_licence',return_value=license_list):
                        with patch('weko_workflow.views.get_main_record_detail',return_value=record_detail_alt):
                            with patch('weko_workflow.views.render_template', mock_render_template):
                                res = client.post(url, query_string=input)
                                mock_render_template.assert_called()

    #action_endpoint is item_login and activity is None
    url = url_for('weko_workflow.display_activity', activity_id='A-00000001-10002')
    input = {}
    action_endpoint = 'item_login'
    with patch('weko_workflow.views.get_activity_display_info',
            return_value=(action_endpoint, action_id, activity_detail, cur_action, histories, item, \
            steps, temporary_comment, workflow_detail, owner_id, shared_user_ids)):
        with patch('weko_workflow.views.item_login',return_value=(template_url,
                need_file,need_billing_file,record,json_schema,schema_form,item_save_uri,
                files,endpoints,need_thumbnail,files_thumbnail,allow_multi_thumbnail)):
            with patch('weko_workflow.views.get_pid_and_record',return_value=(test_pid,None)):
                with patch('weko_workflow.views.GetCommunity.get_community_by_id',return_value=test_comm):
                    with patch('weko_records_ui.utils.get_list_licence',return_value=license_list):
                        with patch('weko_workflow.views.get_main_record_detail',return_value=record_detail_alt):
                            with patch('weko_workflow.views.render_template', mock_render_template):
                                res = client.post(url, query_string=input)
                                mock_render_template.assert_called()

    #template_url is None
    url = url_for('weko_workflow.display_activity', activity_id='A-00000001-10001')
    input = {}
    action_endpoint = 'item_login'
    template_url = None
    with patch('weko_workflow.views.get_activity_display_info',
               return_value=(action_endpoint, action_id, activity_detail, cur_action, histories, item, \
               steps, temporary_comment, workflow_detail, owner_id, shared_user_ids)):
        with patch('weko_workflow.views.item_login',return_value=(template_url,
                need_file,need_billing_file,record,json_schema,schema_form,item_save_uri,
                files,endpoints,need_thumbnail,files_thumbnail,allow_multi_thumbnail)):
            with patch('weko_workflow.views.get_pid_and_record',return_value=(test_pid,None)):
                with patch('weko_workflow.views.GetCommunity.get_community_by_id',return_value=test_comm):
                    with patch('weko_records_ui.utils.get_list_licence',return_value=license_list):
                        with patch('weko_workflow.views.get_main_record_detail',return_value=record_detail_alt):
                            with patch('weko_workflow.views.render_template', mock_render_template):
                                res = client.post(url, query_string=input)
                                mock_render_template.assert_called()

    #Json_schema is None
    url = url_for('weko_workflow.display_activity', activity_id='A-00000001-10001')
    input = {}
    action_endpoint = 'item_login'
    template_url = "weko_items_ui/iframe/item_edit.html"
    json_schema = None
    with patch('weko_workflow.views.get_activity_display_info',
               return_value=(action_endpoint, action_id, activity_detail, cur_action, histories, item, \
               steps, temporary_comment, workflow_detail, owner_id, shared_user_ids)):
        with patch('weko_workflow.views.item_login',return_value=(template_url,
                need_file,need_billing_file,record,json_schema,schema_form,item_save_uri,
                files,endpoints,need_thumbnail,files_thumbnail,allow_multi_thumbnail)):
            with patch('weko_workflow.views.get_pid_and_record',return_value=(test_pid,None)):
                with patch('weko_workflow.views.GetCommunity.get_community_by_id',return_value=test_comm):
                    with patch('weko_records_ui.utils.get_list_licence',return_value=license_list):
                        with patch('weko_workflow.views.get_main_record_detail',return_value=record_detail_alt):
                            with patch('weko_workflow.views.render_template', mock_render_template):
                                res = client.post(url, query_string=input)
                                mock_render_template.assert_called()

    #action_endpoint is identifier_grant and community is not root index
    url = url_for('weko_workflow.display_activity', activity_id='A-00000001-10001')
    input = {'community': 'test'}
    action_endpoint = 'identifier_grant'
    item = item_metadata
    with patch('weko_workflow.views.get_activity_display_info',
            return_value=(action_endpoint, action_id, activity_detail, cur_action, histories, item, \
            steps, temporary_comment, workflow_detail, owner_id, shared_user_ids)):
        with patch('weko_workflow.views.item_login',return_value=(template_url,
                need_file,need_billing_file,record,json_schema,schema_form,item_save_uri,
                files,endpoints,need_thumbnail,files_thumbnail,allow_multi_thumbnail)):
            with patch('weko_workflow.views.get_pid_and_record',return_value=(test_pid,dict(test="test"))):
                with patch('weko_workflow.views.GetCommunity.get_community_by_id',return_value=test_comm):
                    with patch('weko_records_ui.utils.get_list_licence',return_value=license_list):
                        with patch('weko_workflow.views.get_main_record_detail',return_value=record_detail_alt):
                            with patch('weko_workflow.views.render_template', mock_render_template):
                                res = client.post(url, query_string=input)
                                mock_render_template.assert_called()

    # not identifier_setting
    url = url_for('weko_workflow.display_activity', activity_id='A-00000001-10001')
    input = {'community': 'test'}
    action_endpoint = 'identifier_grant'
    item = item_metadata
    with patch('weko_workflow.views.get_activity_display_info',
            return_value=(action_endpoint, action_id, activity_detail, cur_action, histories, item, \
            steps, temporary_comment, workflow_detail, owner_id, shared_user_ids)):
        with patch('weko_workflow.views.item_login',return_value=(template_url,
                need_file,need_billing_file,record,json_schema,schema_form,item_save_uri,
                files,endpoints,need_thumbnail,files_thumbnail,allow_multi_thumbnail)):
            with patch('weko_workflow.views.get_pid_and_record',return_value=(test_pid,dict(test="test"))):
                with patch('weko_workflow.views.GetCommunity.get_community_by_id',return_value=test_comm):
                    with patch('weko_records_ui.utils.get_list_licence',return_value=license_list):
                        with patch('weko_workflow.views.get_main_record_detail',return_value=record_detail_alt):
                            with patch('weko_workflow.views.render_template', mock_render_template):
                                with patch("weko_workflow.views.get_identifier_setting", return_value=None):
                                    res = client.post(url, query_string=input)
                                    mock_render_template.assert_called()

    #action_endpoint is identifier_grant and community is not root index
    url = url_for('weko_workflow.display_activity', activity_id='A-00000001-10001')
    input = {'community': 'test'}
    action_endpoint = 'item_login'
    item = item_metadata
    with patch('weko_workflow.views.get_activity_display_info',
            return_value=(action_endpoint, action_id, activity_detail, cur_action, histories, item, \
            steps, temporary_comment, workflow_detail, owner_id, shared_user_ids)):
        with patch('weko_workflow.views.item_login',return_value=(template_url,
                need_file,need_billing_file,record,json_schema,schema_form,item_save_uri,
                files,endpoints,need_thumbnail,files_thumbnail,allow_multi_thumbnail)):
            with patch('weko_workflow.views.get_pid_and_record'):
                with patch('weko_workflow.views.GetCommunity.get_community_by_id',return_value=test_comm):
                    with patch('weko_records_ui.utils.get_list_licence',return_value=license_list):
                        with patch('weko_workflow.views.get_main_record_detail',return_value=record_detail_alt):
                            with patch('weko_workflow.views.render_template', mock_render_template):
                                res = client.post(url, query_string=input)
                                mock_render_template.assert_called()

    #json_schema is not None
    url = url_for('weko_workflow.display_activity', activity_id='A-00000001-10001')
    input = {}
    action_endpoint = 'item_login'
    template_url = "weko_items_ui/iframe/item_edit.html"
    json_schema = "test"
    with patch('weko_workflow.views.get_activity_display_info',
            return_value=(action_endpoint, action_id, activity_detail, cur_action, histories, item, \
            steps, temporary_comment, workflow_detail, owner_id, shared_user_ids)):
        with patch('weko_workflow.views.item_login',return_value=(template_url,
                need_file,need_billing_file,record,json_schema,schema_form,item_save_uri,
                files,endpoints,need_thumbnail,files_thumbnail,allow_multi_thumbnail)):
            with patch('weko_workflow.views.get_pid_and_record',return_value=(test_pid,None)):
                with patch('weko_workflow.views.GetCommunity.get_community_by_id',return_value=test_comm):
                    with patch('weko_records_ui.utils.get_list_licence',return_value=license_list):
                        with patch('weko_workflow.views.get_main_record_detail',return_value=record_detail_alt):
                            with patch('weko_workflow.views.render_template', mock_render_template):
                                res = client.post(url, query_string=input)
                                mock_render_template.assert_called()

    #item is not None
    url = url_for('weko_workflow.display_activity', activity_id='A-00000001-10001')
    input = {}
    action_endpoint = 'item_login'
    template_url = "weko_items_ui/iframe/item_edit.html"
    json_schema = "test"
    item = item_metadata
    with patch('weko_workflow.views.get_activity_display_info',
               return_value=(action_endpoint, action_id, activity_detail, cur_action, histories, item, \
               steps, temporary_comment, workflow_detail, owner_id, shared_user_ids)):
        with patch('weko_workflow.views.item_login',return_value=(template_url,
                need_file,need_billing_file,record,json_schema,schema_form,item_save_uri,
                files,endpoints,need_thumbnail,files_thumbnail,allow_multi_thumbnail)):
            with patch('weko_workflow.views.get_pid_and_record',return_value=(test_pid,None)):
                with patch('weko_workflow.views.GetCommunity.get_community_by_id',return_value=test_comm):
                    with patch('weko_records_ui.utils.get_list_licence',return_value=license_list):
                        with patch('weko_workflow.views.get_main_record_detail',return_value=record_detail_alt):
                            with patch('weko_workflow.views.render_template', mock_render_template):
                                res = client.post(url, query_string=input)
                                mock_render_template.assert_called()

    #action_endpoint is item_link
    #test No.3 (W2023-22 3(4))
    url = url_for('weko_workflow.display_activity', activity_id='A-00000001-10001')
    input = {}
    action_endpoint = 'item_link'
    template_url = "weko_items_ui/iframe/item_edit.html"
    json_schema = "test"
    item = item_metadata
    with patch('weko_workflow.views.get_activity_display_info',
               return_value=(action_endpoint, action_id, activity_detail, cur_action, histories, item, \
               steps, temporary_comment, workflow_detail, owner_id, shared_user_ids)):
        with patch('weko_workflow.views.ItemLink.get_item_link_info'):
            with patch('weko_workflow.views.item_login',return_value=(template_url,
                    need_file,need_billing_file,record,json_schema,schema_form,item_save_uri,
                    files,endpoints,need_thumbnail,files_thumbnail,allow_multi_thumbnail)):
                with patch('weko_workflow.views.get_pid_and_record',return_value=(test_pid,None)):
                    with patch('weko_workflow.views.GetCommunity.get_community_by_id',return_value=test_comm):
                        with patch('weko_records_ui.utils.get_list_licence',return_value=license_list):
                            with patch('weko_workflow.views.get_main_record_detail',return_value=record_detail_alt):
                                with patch('weko_workflow.views.render_template', mock_render_template):
                                    res = client.post(url, query_string=input)
                                    mock_render_template.assert_called()

    #action_endpoint is item_login
    url = url_for('weko_workflow.display_activity', activity_id='A-00000001-10001')
    input = {}
    action_endpoint = 'item_login'
    template_url = "weko_items_ui/iframe/item_edit.html"
    json_schema = "test"
    item = item_metadata
<<<<<<< HEAD
    del_session()
    with client.session_transaction() as session:
        assert "itemlogin_id" not in session
    # locked_value is not existed
=======
>>>>>>> e8d00a98
    with patch('weko_workflow.views.get_activity_display_info',
               return_value=(action_endpoint, action_id, activity_detail, cur_action, histories, item, \
               steps, temporary_comment, workflow_detail, owner_id, shared_user_ids)):
        with patch('weko_workflow.views.ItemLink.get_item_link_info'):
            with patch('weko_workflow.views.item_login',return_value=(template_url,
                    need_file,need_billing_file,record,json_schema,schema_form,item_save_uri,
                    files,endpoints,need_thumbnail,files_thumbnail,allow_multi_thumbnail)):
                with patch('weko_workflow.views.get_pid_and_record',return_value=(test_pid,None)):
                    with patch('weko_workflow.views.GetCommunity.get_community_by_id',return_value=test_comm):
                        with patch('weko_records_ui.utils.get_list_licence',return_value=license_list):
                            with patch('weko_workflow.views.get_main_record_detail',return_value=record_detail_alt):
                                with patch('weko_workflow.views.render_template', mock_render_template):
                                    res = client.post(url, query_string=input)
                                    mock_render_template.assert_called()
                                    with client.session_transaction() as session:
                                        assert "itemlogin_id" in session
                                        assert "activity_info" in session

<<<<<<< HEAD
    # locked_value is existed
    del_session()
    with client.session_transaction() as session:
        assert "itemlogin_id" not in session
    current_cache.set("workflow_userlock_activity_5","A-00000001-10001")
    with patch('weko_workflow.views.get_activity_display_info',
               return_value=(action_endpoint, action_id, activity_detail, cur_action, histories, item, \
               steps, temporary_comment, workflow_detail)):
        with patch('weko_workflow.views.ItemLink.get_item_link_info'):
            with patch('weko_workflow.views.item_login',return_value=(template_url,
                    need_file,need_billing_file,record,json_schema,schema_form,item_save_uri,
                    files,endpoints,need_thumbnail,files_thumbnail,allow_multi_thumbnail)):
                with patch('weko_workflow.views.get_pid_and_record',return_value=(test_pid,None)):
                    with patch('weko_workflow.views.GetCommunity.get_community_by_id',return_value=test_comm):
                        with patch('weko_records_ui.utils.get_list_licence',return_value=license_list):
                            with patch('weko_workflow.views.get_main_record_detail',return_value=record_detail_alt):
                                with patch('weko_workflow.views.render_template', mock_render_template):
                                    res = client.post(url, query_string=input)
                                    mock_render_template.assert_called()
                                    with client.session_transaction() as session:
                                        assert "itemlogin_id" not in session
                                        assert "activity_info" not in session
    current_cache.delete("workflow_userlock_activity_5")
    
=======
>>>>>>> e8d00a98
    #raise PIDDeletedError
    url = url_for('weko_workflow.display_activity', activity_id='A-00000001-10001')
    input = {}
    action_endpoint = 'item_login'
    template_url = "weko_items_ui/iframe/item_edit.html"
    json_schema = "test"
    item = item_metadata
    with patch('weko_workflow.views.get_activity_display_info',
               return_value=(action_endpoint, action_id, activity_detail, cur_action, histories, item, \
               steps, temporary_comment, workflow_detail, owner_id, shared_user_ids)):
        with patch('weko_workflow.views.item_login',return_value=(template_url,
                need_file,need_billing_file,record,json_schema,schema_form,item_save_uri,
                files,endpoints,need_thumbnail,files_thumbnail,allow_multi_thumbnail)):
            with patch('weko_workflow.views.get_pid_and_record',side_effect=PIDDeletedError('test','test')):
                with patch('weko_workflow.views.GetCommunity.get_community_by_id',return_value=test_comm):
                    with patch('weko_records_ui.utils.get_list_licence',return_value=license_list):
                        with patch('weko_workflow.views.get_main_record_detail',return_value=record_detail_alt):
                            with patch('weko_workflow.views.render_template', mock_render_template):
                                res = client.post(url, query_string=input)
                                #mock_render_template.assert_called()

    #raise PIDDoesNotExistError
    url = url_for('weko_workflow.display_activity', activity_id='A-00000001-10001')
    input = {}
    action_endpoint = 'item_login'
    template_url = "weko_items_ui/iframe/item_edit.html"
    json_schema = "test"
    item = item_metadata
    with patch('weko_workflow.views.get_activity_display_info',
               return_value=(action_endpoint, action_id, activity_detail, cur_action, histories, item, \
               steps, temporary_comment, workflow_detail, owner_id, shared_user_ids)):
        with patch('weko_workflow.views.item_login',return_value=(template_url,
                need_file,need_billing_file,record,json_schema,schema_form,item_save_uri,
                files,endpoints,need_thumbnail,files_thumbnail,allow_multi_thumbnail)):
            with patch('weko_workflow.views.get_pid_and_record',side_effect=PIDDoesNotExistError('test','test')):
                with patch('weko_workflow.views.GetCommunity.get_community_by_id',return_value=test_comm):
                    with patch('weko_records_ui.utils.get_list_licence',return_value=license_list):
                        with patch('weko_workflow.views.get_main_record_detail',return_value=record_detail_alt):
                            with patch('weko_workflow.views.render_template', mock_render_template):
                                res = client.post(url, query_string=input)
                                mock_render_template.assert_called()

    #raise Exception
    url = url_for('weko_workflow.display_activity', activity_id='A-00000001-10001')
    input = {}
    action_endpoint = 'item_login'
    template_url = "weko_items_ui/iframe/item_edit.html"
    json_schema = "test"
    item = item_metadata
    with patch('weko_workflow.views.get_activity_display_info',
               return_value=(action_endpoint, action_id, activity_detail, cur_action, histories, item, \
               steps, temporary_comment, workflow_detail, owner_id, shared_user_ids)):
        with patch('weko_workflow.views.item_login',return_value=(template_url,
                need_file,need_billing_file,record,json_schema,schema_form,item_save_uri,
                files,endpoints,need_thumbnail,files_thumbnail,allow_multi_thumbnail)):
            with patch('weko_workflow.views.get_pid_and_record',side_effect=Exception()):
                with patch('weko_workflow.views.GetCommunity.get_community_by_id',return_value=test_comm):
                    with patch('weko_records_ui.utils.get_list_licence',return_value=license_list):
                        with patch('weko_workflow.views.get_main_record_detail',return_value=record_detail_alt):
                            with patch('weko_workflow.views.render_template', mock_render_template):
                                res = client.post(url, query_string=input)
                                mock_render_template.assert_called()

    #approval record is not None
    url = url_for('weko_workflow.display_activity', activity_id='A-00000001-10001')
    input = {}
    action_endpoint = 'item_login'
    template_url = "weko_items_ui/iframe/item_edit.html"
    json_schema = "test"
    item = item_metadata
    with patch('weko_workflow.views.get_activity_display_info',
               return_value=(action_endpoint, action_id, activity_detail, cur_action, histories, item, \
               steps, temporary_comment, workflow_detail, owner_id, shared_user_ids)):
        with patch('weko_workflow.views.item_login',return_value=(template_url,
                need_file,need_billing_file,record,json_schema,schema_form,item_save_uri,
                files,endpoints,need_thumbnail,files_thumbnail,allow_multi_thumbnail)):
            with patch('weko_workflow.views.get_pid_and_record',return_value=(test_pid,True)):
                with patch('weko_workflow.views.GetCommunity.get_community_by_id',return_value=test_comm):
                    with patch('weko_records_ui.utils.get_list_licence',return_value=license_list):
                        with patch('weko_workflow.views.get_main_record_detail',return_value=record_detail_alt):
                            with patch('weko_workflow.views.render_template', mock_render_template):
                                res = client.post(url, query_string=input)
                                mock_render_template.assert_called()

    #license_list is None
    url = url_for('weko_workflow.display_activity', activity_id='A-00000001-10001')
    input = {}
    action_endpoint = 'item_login'
    template_url = "weko_items_ui/iframe/item_edit.html"
    json_schema = "test"
    item = item_metadata
    with patch('weko_workflow.views.get_activity_display_info',
               return_value=(action_endpoint, action_id, activity_detail, cur_action, histories, item, \
               steps, temporary_comment, workflow_detail, owner_id, shared_user_ids)):
        with patch('weko_workflow.views.item_login',return_value=(template_url,
                need_file,need_billing_file,record,json_schema,schema_form,item_save_uri,
                files,endpoints,need_thumbnail,files_thumbnail,allow_multi_thumbnail)):
            with patch('weko_workflow.views.get_pid_and_record',return_value=(test_pid,None)):
                with patch('weko_workflow.views.GetCommunity.get_community_by_id',return_value=test_comm):
                    with patch('weko_records_ui.utils.get_list_licence',return_value=None):
                        with patch('weko_workflow.views.get_main_record_detail',return_value=record_detail_alt):
                            with patch('weko_workflow.views.render_template', mock_render_template):
                                res = client.post(url, query_string=input)
                                mock_render_template.assert_called()

    #record_detail_alt is None
    url = url_for('weko_workflow.display_activity', activity_id='A-00000001-10001')
    input = {}
    action_endpoint = 'item_login'
    template_url = "weko_items_ui/iframe/item_edit.html"
    json_schema = "test"
    item = item_metadata
    with patch('weko_workflow.views.get_activity_display_info',
               return_value=(action_endpoint, action_id, activity_detail, cur_action, histories, item, \
               steps, temporary_comment, workflow_detail, owner_id, shared_user_ids)):
        with patch('weko_workflow.views.item_login',return_value=(template_url,
                need_file,need_billing_file,record,json_schema,schema_form,item_save_uri,
                files,endpoints,need_thumbnail,files_thumbnail,allow_multi_thumbnail)):
            with patch('weko_workflow.views.get_pid_and_record',return_value=(test_pid,None)):
                with patch('weko_workflow.views.GetCommunity.get_community_by_id',return_value=test_comm):
                    with patch('weko_records_ui.utils.get_list_licence',return_value=license_list):
                        with patch('weko_workflow.views.get_main_record_detail',return_value=None):
                            with patch('weko_workflow.views.render_template', mock_render_template):
                                res = client.post(url, query_string=input)
                                mock_render_template.assert_called()

    url = url_for('weko_workflow.display_activity', activity_id='A-00000001-10001')
    input = {'community': 'test'}
    action_endpoint = 'item_login'
    template_url = "weko_items_ui/iframe/item_edit.html"
    json_schema = "test"
    item = item_metadata
    class MockUser:
        id = 0
    mock_user = MagicMock()
    mock_user.id = 0
    owner_id = 1
    shared_user_ids = []
    with patch('weko_workflow.views.get_activity_display_info',
               return_value=(action_endpoint, action_id, activity_detail, cur_action, histories, None, \
               steps, temporary_comment, workflow_detail, owner_id, shared_user_ids)):
        with patch('weko_workflow.views.item_login',return_value=(template_url,
                need_file,need_billing_file,record,json_schema,schema_form,item_save_uri,
                files,endpoints,need_thumbnail,files_thumbnail,allow_multi_thumbnail)):
            with patch('weko_workflow.views.get_pid_and_record',return_value=(test_pid,None)):
                with patch('weko_workflow.views.GetCommunity.get_community_by_id',return_value=None):
                    with patch('weko_records_ui.utils.get_list_licence',return_value=license_list):
                        with patch('weko_workflow.views.get_main_record_detail',return_value=None):
                            with patch('weko_workflow.views.render_template', mock_render_template):
                                with patch("flask_login.utils._get_user",return_value=mock_user):
                                    res = client.post(url, query_string=input)
                                    mock_render_template.assert_called()
    
    # action_endpoint is approval
    # test No.1 (W2023-22 3(4))
    url = url_for('weko_workflow.display_activity', activity_id='A-00000001-10001')
    input = {}
    action_endpoint = 'approval'
    json_schema = "test"
    item = item_metadata
    workflow_detail.open_restricted = True
    with patch('weko_workflow.views.get_activity_display_info',
               return_value=(action_endpoint, action_id, activity_detail, cur_action, histories, item, \
               steps, temporary_comment, workflow_detail, owner_id, shared_user_ids)):
        with patch('weko_workflow.views.ItemLink.get_item_link_info'):
            with patch('weko_workflow.views.item_login',return_value=(template_url,
                    need_file,need_billing_file,record,json_schema,schema_form,item_save_uri,
                    files,endpoints,need_thumbnail,files_thumbnail,allow_multi_thumbnail)):
                with patch('weko_workflow.views.get_pid_and_record',return_value=(test_pid,None)):
                    with patch('weko_workflow.views.GetCommunity.get_community_by_id',return_value=test_comm):
                        with patch('weko_records_ui.utils.get_list_licence',return_value=license_list):
                            with patch('weko_workflow.views.get_main_record_detail',return_value=record_detail_alt):
                                with patch('weko_workflow.views.render_template', mock_render_template):
                                    res = client.post(url, query_string=input)
                                    mock_render_template.assert_called()

    #action_endpoint is approval
    #test No.2 (W2023-22 3(4))
    app.config.update(WEKO_WORKFLOW_APPROVAL_PREVIEW = False)
    url = url_for('weko_workflow.display_activity', activity_id='A-00000001-10001')
    input = {}
    action_endpoint = 'approval'
    json_schema = "test"
    item = item_metadata
    with patch('weko_workflow.views.get_activity_display_info',
               return_value=(action_endpoint, action_id, activity_detail, cur_action, histories, item, \
               steps, temporary_comment, workflow_detail, owner_id, shared_user_ids)):
        with patch('weko_workflow.views.ItemLink.get_item_link_info'):
            with patch('weko_workflow.views.item_login',return_value=(template_url,
                    need_file,need_billing_file,record,json_schema,schema_form,item_save_uri,
                    files,endpoints,need_thumbnail,files_thumbnail,allow_multi_thumbnail)):
                with patch('weko_workflow.views.get_pid_and_record',return_value=(test_pid,None)):
                    with patch('weko_workflow.views.GetCommunity.get_community_by_id',return_value=test_comm):
                        with patch('weko_records_ui.utils.get_list_licence',return_value=license_list):
                            with patch('weko_workflow.views.get_main_record_detail',return_value=record_detail_alt):
                                with patch('weko_workflow.views.render_template', mock_render_template):
                                    res = client.post(url, query_string=input)
                                    mock_render_template.assert_called()

    url = url_for('weko_workflow.display_activity', activity_id='A-00000001-10001')
    mocker.patch("weko_workflow.views.AdminSettings.get",return_value = False)
    input = {}
    #action_endpoint = cur_action.action_endpoint
    activity_detail.extra_info = {"record_id":"100"}
    activity_detail.activity_id = 'A-00000001-10001'
    action_endpoint = 'end_action'
    cur_action.action_version = '1.0.0'
    with patch('weko_workflow.views.get_activity_display_info',
               return_value=(action_endpoint, action_id, activity_detail, cur_action, histories, item, \
               steps, temporary_comment, workflow_detail, owner_id, shared_user_ids)):
        with patch('weko_workflow.views.item_login',return_value=(template_url,
                need_file,need_billing_file,record,json_schema,schema_form,item_save_uri,
                files,endpoints,need_thumbnail,files_thumbnail,allow_multi_thumbnail)):
            with patch('weko_workflow.views.get_pid_and_record',return_value=(test_pid,None)):
                with patch('weko_workflow.views.GetCommunity.get_community_by_id',return_value=test_comm):
                    with patch('weko_records_ui.utils.get_list_licence',return_value=license_list):
                        with patch('weko_workflow.views.get_main_record_detail',return_value=record_detail_alt):
                            with patch('weko_workflow.views.render_template', mock_render_template):
                                with patch('weko_workflow.views.WekoRecord.get_record_by_pid', return_value=None):
                                    res = client.post(url, query_string=input)
                                    mock_render_template.assert_called()

    url = url_for('weko_workflow.display_activity', activity_id='A-00000001-10001')
    mocker.patch("weko_workflow.views.AdminSettings.get",return_value = False)
    input = {}
    #action_endpoint = cur_action.action_endpoint
    activity_detail.extra_info = {"record_id":"100"}
    activity_detail.activity_id = 'A-00000001-10001'
    action_endpoint = 'end_action'
    cur_action.action_version = '1.0.0'
    mock_record = MagicMock()
    with patch('weko_workflow.views.get_activity_display_info',
               return_value=(action_endpoint, action_id, activity_detail, cur_action, histories, item, \
               steps, temporary_comment, workflow_detail, owner_id, shared_user_ids)):
        with patch('weko_workflow.views.item_login',return_value=(template_url,
                need_file,need_billing_file,record,json_schema,schema_form,item_save_uri,
                files,endpoints,need_thumbnail,files_thumbnail,allow_multi_thumbnail)):
            with patch('weko_workflow.views.get_pid_and_record',return_value=(test_pid,None)):
                with patch('weko_workflow.views.GetCommunity.get_community_by_id',return_value=test_comm):
                    with patch('weko_records_ui.utils.get_list_licence',return_value=license_list):
                        with patch('weko_workflow.views.get_main_record_detail',return_value=record_detail_alt):
                            with patch('weko_workflow.views.render_template', mock_render_template):
                                with patch('weko_workflow.views.WekoRecord.get_record_by_pid', return_value=mock_record):
                                    with patch("weko_workflow.views.url_for", return_value = 'records/100'):
                                        res = client.post(url, query_string=input)
                                        mock_render_template.assert_called()


# def display_activity(activity_id="0")
# .tox/c1/bin/pytest --cov=weko_workflow tests/test_views.py::test_display_activity_1 -vv -s --cov-branch --cov-report=term --basetemp=/code/modules/weko-workflow/.tox/c1/tmp
def test_display_activity_1(client, users_1, db_register_1, mocker, redis_connect):
    # ユーザー１でログイン
    login(client=client, email=users_1[0]['email'])

    workflow_detail = WorkFlow.query.filter_by(id=1).one_or_none()
    mock_render_template = MagicMock(return_value=jsonify({}))

    activity_detail = Activity.query.filter_by(activity_id='A-00000001-00005').one_or_none()
    #activity_detail = Activity.query.filter_by(activity_id='1').one_or_none()
    cur_action = activity_detail.action
    action_endpoint = 'item_login'
    #action_endpoint = cur_action.action_endpoint
    action_id = cur_action.id
    histories = 1
    item_metadata = ItemMetadata()
    item_metadata.id = '37075580-8442-4402-beee-05f62e6e1dc2'

    steps = 1
    temporary_comment = 1

    test_pid = PersistentIdentifier()
    test_pid.pid_value = '100.0'

    test_comm= Community()
    test_comm.id = 'test'
 
    roles = {
        'allow': [],
        'deny': []
    }
    action_users = {
        'allow': [],
        'deny': []
    }

    identifier = {'action_identifier_select': '',
                'action_identifier_jalc_doi': '',
                'action_identifier_jalc_cr_doi': '',
                'action_identifier_jalc_dc_doi': '',
                'action_identifier_ndl_jalc_doi': ''
                }


    template_url = "weko_items_ui/iframe/item_edit.html"
    need_file = False
    need_billing_file = False
    record = {}
    json_schema = "test"
    schema_form = "test"
    item_save_uri = ""
    files = []
    endpoints = {}
    need_thumbnail = False
    files_thumbnail = []
    allow_multi_thumbnail = False

    license_list = []
    record_detail_alt = dict(
        record=None,
        files=None,
        files_thumbnail=None,
        pid=None)

    mocker.patch('weko_workflow.views.WorkActivity.get_activity_action_role',
                return_value=(roles, action_users))
    mocker.patch('weko_workflow.views.WorkActivity.get_action_identifier_grant',return_value=identifier)
    mocker.patch('weko_workflow.views.check_authority_action',return_value=1)
    mocker.patch('weko_workflow.views.set_files_display_type',return_value=[])
    mocker.patch('weko_workflow.views.WorkActivity.get_action_journal')
    mocker.patch('weko_workflow.views.get_files_and_thumbnail',return_value=(["test1","test2"],files_thumbnail))
    mocker.patch('weko_workflow.views.get_usage_data')
    mocker.patch('weko_workflow.views.is_usage_application_item_type')
    mocker.patch('weko_theme.views.get_design_layout',return_value=(None,True))
    mocker.patch('weko_workflow.views.RedisConnection.connection',return_value=redis_connect)

    #regular
    url = url_for('weko_workflow.display_activity', activity_id='A-00000001-00005')
    input = {}
    action_endpoint = cur_action.action_endpoint
    item = item_metadata
    owner_id = 1
    shared_user_ids = [{'user':2}]
    with patch('weko_workflow.views.get_activity_display_info',
               return_value=(action_endpoint, action_id, activity_detail, cur_action, histories, item, \
               steps, temporary_comment, workflow_detail, owner_id, shared_user_ids)):
        with patch('weko_workflow.views.item_login',return_value=(template_url,
                need_file,need_billing_file,record,json_schema,schema_form,item_save_uri,
                files,endpoints,need_thumbnail,files_thumbnail,allow_multi_thumbnail)):
            with patch('weko_workflow.views.get_pid_and_record',return_value=(test_pid,None)):
                with patch('weko_workflow.views.GetCommunity.get_community_by_id',return_value=test_comm):
                    with patch('weko_records_ui.utils.get_list_licence',return_value=license_list):
                        with patch('weko_workflow.views.get_main_record_detail',return_value=record_detail_alt):
                            with patch('weko_workflow.views.render_template', mock_render_template):
                                res = client.post(url, query_string=input)
                                mock_render_template.assert_called()
                                mock_args, mock_kwargs = mock_render_template.call_args
                                assert mock_kwargs['contributors'] == \
                                [{'email': 'user1@sample.com',
                                 'error': '',
                                 'owner': True,
                                 'userid': 1,
                                 'username': ''},
                                {'email': 'user2@sample.com',
                                 'error': '',
                                 'owner': False,
                                 'userid': 2,
                                 'username': ''
                                }]
                                

# .tox/c1/bin/pytest --cov=weko_workflow tests/test_views.py::test_check_authority -v -vv -s --cov-branch --cov-report=term --basetemp=/code/modules/weko-workflow/.tox/c1/tmp
def test_check_authority(client, activity_acl, activity_acl_users):
    users = activity_acl_users["users"]
    activities = activity_acl
    
    # user is admin user
    login_user(users[0])
    activity=activities[0]
    result = check_authority(lambda activity_id,action_id:"{}:{}".format(activity_id,action_id))(activity_id=activity.activity_id,action_id=activity.action_id)
    assert result == "A-00000001-00001:5"
    
    
    login_user(users[2])
    # action user(role) is not set
    activity=activities[21]
    result = check_authority(lambda activity_id,action_id:"{}:{}".format(activity_id,action_id))(activity_id=activity.activity_id,action_id=activity.action_id)
    assert result == "A-00000001-00022:5"
    
    # action role(user) is set, is_deny is False
    activity=activities[33]
    result = check_authority(lambda activity_id,action_id:"{}:{}".format(activity_id,action_id))(activity_id=activity.activity_id,action_id=activity.action_id)
    assert result == "A-00000001-00034:5"

    # action role(user) is set, is_deny is True
    activity=activities[34]
    result = check_authority(lambda activity_id,action_id:"{}:{}".format(activity_id,action_id))(activity_id=activity.activity_id,action_id=activity.action_id)
    assert json.loads(result.data.decode('utf-8')) == {"code":403,"msg":"Authorization required"}
    
    assert 1==2

# .tox/c1/bin/pytest --cov=weko_workflow tests/test_views.py::test_check_authority_action -v -vv -s --cov-branch --cov-report=term --basetemp=/code/modules/weko-workflow/.tox/c1/tmp
def test_check_authority_action(client, activity_acl, activity_acl_users, db_register):
    users = activity_acl_users["users"]
    activities = activity_acl
    # no authenticated
    result = check_authority_action()
    assert result == 1
    
    # sysadmin user
    login_user(users[0])
    activity = activities[0]
    result = check_authority_action(activity_id=activity.activity_id,
                                    action_id=activity.action_id,
                                    action_order=activity.action_order)
    assert result == 0
    
    # repoadmin user
    login_user(users[1])
    activity = activities[0]
    result = check_authority_action(activity_id=activity.activity_id,
                                    action_id=activity.action_id,
                                    action_order=activity.action_order)
    assert result == 0
    
    # comadmin user, activity index is within community permissions
    login_user(users[3])
    activity = activities[21]
    result = check_authority_action(activity_id=activity.activity_id,
                                    action_id=activity.action_id,
                                    action_order=activity.action_order)
    assert result == 0
    
    # comadmin user, activity index is not within community permissions
    ## action role(user) is set, is_deny is True
    activity = activities[14]
    result = check_authority_action(activity_id=activity.activity_id,
                                    action_id=activity.action_id,
                                    action_order=activity.action_order)
    assert result == 1

    ## action role(user) is set, is_deny is False, is_allow is True
    activity = activities[13]
    result = check_authority_action(activity_id=activity.activity_id,
                                    action_id=activity.action_id,
                                    action_order=activity.action_order)
    assert result == 0

    ## action role(user) is set, is_deny is False, is_allow is False
    activity = activities[36]
    result = check_authority_action(activity_id=activity.activity_id,
                                    action_id=activity.action_id,
                                    action_order=activity.action_order)
    assert result == 1

    # check shared_user
    ## action is approval
    activity = activities[38]
    result = check_authority_action(activity_id=activity.activity_id,
                                    action_id=activity.action_id,
                                    action_order=activity.action_order)

    assert result == 1

    # action is not approval, shared_user is self in item_metadata
    activity = activities[37]
    result = check_authority_action(activity_id=activity.activity_id,
                                    action_id=activity.action_id,
                                    action_order=activity.action_order)
    assert result == 0

    # action is not approval, shared_user is self in activity
    activity = activities[31]
    result = check_authority_action(activity_id=activity.activity_id,
                                    action_id=activity.action_id,
                                    action_order=activity.action_order)
    assert result == 0
    
    # action is not approval, shared_user is not self
    activity = activities[26]
    result = check_authority_action(activity_id=activity.activity_id,
                                    action_id=activity.action_id,
                                    action_order=activity.action_order)
    assert result == 1
    
    current_app.config['WEKO_WORKFLOW_ENABLE_CONTRIBUTOR']=False
    # activity creator check
    # contain_login_item_application is True
    ## activity creator is self
    activity = activities[11]
    result = check_authority_action(activity_id=activity.activity_id,
                                    action_id=activity.action_id,
                                    contain_login_item_application=True,
                                    action_order=activity.action_order)
    assert result == 0

    ## activity creator is not self
    activity = activities[26]
    result = check_authority_action(activity_id=activity.activity_id,
                                    action_id=activity.action_id,
                                    contain_login_item_application=True,
                                    action_order=activity.action_order)
    assert result == 1

    # contain_login_item_application is False
    ## activity creator is self
    activity = activities[11]
    result = check_authority_action(activity_id=activity.activity_id,
                                    action_id=activity.action_id,
                                    contain_login_item_application=False,
                                    action_order=activity.action_order)
    assert result == 0

    ## activity creator is not self
    activity = activities[26]
    result = check_authority_action(activity_id=activity.activity_id,
                                    action_id=activity.action_id,
                                    contain_login_item_application=False,
                                    action_order=activity.action_order)
    assert result == 1

    with patch("flask_login.utils._get_user", return_value=users[0]["obj"]):
        current_app.config["WEKO_WORKFLOW_ENABLE_CONTRIBUTOR"]=True

        # cur_user != activity_login_user and cur_user != activity.shared_user_id
        result = check_authority_action(activity_id=activity.activity_id, action_id=3, contain_login_item_application=False, action_order=2)
        assert result == 1

        # cur_user != action_handler
        result = check_authority_action(activity_id=activity.activity_id, action_id=3, contain_login_item_application=True, action_order=2)
        assert result == 1

        # action_handler == -1 and cur_user == activity.shared_user_id
        activity_action = db_register["activity_actions"][2]
        activity_action.action_handler = -1
        activity.shared_user_id = users[0]["id"]
        db.session.merge(activity_action)
        db.session.merge(activity)
        db.session.commit()
        result = check_authority_action(activity_id=activity.activity_id, action_id=3, contain_login_item_application=True, action_order=2)
        assert result == 1

        # action_handler != -1 and cur_user == activity.shared_user_id
        activity_action.action_handler = 100
        db.session.merge(activity_action)
        db.session.commit()
        result = check_authority_action(activity_id=activity.activity_id, action_id=3, contain_login_item_application=True, action_order=2)
        assert result == 0


# .tox/c1/bin/pytest --cov=weko_workflow tests/test_views.py::test_withdraw_confirm_nologin -v -vv -s --cov-branch --cov-report=term --basetemp=/code/modules/weko-workflow/.tox/c1/tmp
def test_withdraw_confirm_nologin(client,db_register2):
    """Test of withdraw confirm."""
    url = url_for('weko_workflow.withdraw_confirm', activity_id='1',
                  action_id=1)
    input = {}

    res = client.post(url, json=input)
    assert res.location == 'http://TEST_SERVER.localdomain/login/?next=%2Fworkflow%2Factivity%2Fdetail%2F1%2F1%2Fwithdraw'


# .tox/c1/bin/pytest --cov=weko_workflow tests/test_views.py::test_withdraw_confirm_users -v -vv -s --cov-branch --cov-report=term --basetemp=/code/modules/weko-workflow/.tox/c1/tmp
@pytest.mark.parametrize('users_index, status_code, is_admin', [
    (0, 403, False),
    (1, 403, True),
    (2, 403, True),
    (3, 403, True),
    (4, 403, False),
    (5, 403, False),
    (6, 403, True),
])
def test_withdraw_confirm_users(client, users, db_register_fullaction, users_index, status_code, is_admin):
    """Test of withdraw confirm."""
    login(client=client, email=users[users_index]['email'])
    url = url_for('weko_workflow.withdraw_confirm',
                  activity_id='1',
                  action_id=1)
    input = {}

    roles = {
        'allow': [],
        'deny': []
    }
    action_users = {
        'allow': [],
        'deny': []
    }
    with patch('weko_workflow.views.WorkActivity.get_activity_action_role',
               return_value=(roles, action_users)):
        res = client.post(url, json=input)
        assert res.status_code != status_code

    action_users = {
        'allow': [],
        'deny': [users[users_index]["id"]]
    }
    url = url_for('weko_workflow.withdraw_confirm',
                  activity_id='2',
                  action_id=1)
    with patch('weko_workflow.views.WorkActivity.get_activity_action_role',
               return_value=(roles, action_users)):
        res = client.post(url, json=input)
        data = response_data(res)
        assert res.status_code != status_code
        if is_admin:
            assert data["code"] != 403
        else:
            assert data["code"] == 403

    action_users = {
        'allow': [users[users_index]["id"]],
        'deny': []
    }
    url = url_for('weko_workflow.withdraw_confirm',
                  activity_id='3',
                  action_id=1)
    with patch('weko_workflow.views.WorkActivity.get_activity_action_role',
               return_value=(roles, action_users)):
        res = client.post(url, json=input)
        data = response_data(res)
        assert res.status_code != status_code
        assert data["code"] != 403


# .tox/c1/bin/pytest --cov=weko_workflow tests/test_views.py::test_withdraw_confirm_guestlogin -v -vv -s --cov-branch --cov-report=term --basetemp=/code/modules/weko-workflow/.tox/c1/tmp
def test_withdraw_confirm_guestlogin(guest, client, db_register_fullaction):
    input = {}
    url = url_for('weko_workflow.withdraw_confirm',
                  activity_id="1", action_id=1)
    roles = {
        'allow': [],
        'deny': []
    }
    action_users = {
        'allow': [],
        'deny': []
    }
    with patch('weko_workflow.views.WorkActivity.get_activity_action_role',
               return_value=(roles, action_users)):
        res = guest.post(url, json=input)
        assert res.status_code != 403


# .tox/c1/bin/pytest --cov=weko_workflow tests/test_views.py::test_withdraw_confirm_exception1 -v -vv -s --cov-branch --cov-report=term --basetemp=/code/modules/weko-workflow/.tox/c1/tmp
@pytest.mark.parametrize('users_index', [0, 1, 2, 3, 4, 5, 6])
def test_withdraw_confirm_exception1(client, users, db_register_fullaction, users_index):
    """Test of withdraw confirm."""
    login(client=client, email=users[users_index]['email'])
    url = url_for('weko_workflow.withdraw_confirm', activity_id='1',
            action_id=2)
    input = {"passwd": "DELETE"}
    roles = {
        'allow': [],
        'deny': []
    }
    action_users = {
        'allow': [],
        'deny': []
    }

    # activity_id, action_id check
    with patch('weko_workflow.views.type_null_check', return_value=False):
        with patch('weko_workflow.views.IdentifierHandle'):
            with patch('weko_workflow.views.WorkActivity.get_activity_action_role',
                return_value=(roles, action_users)):
                res = client.post(url, json=input)
                data = response_data(res)
                assert res.status_code == 500
                assert data["code"] == -1
                assert data["msg"] == "argument error"

    # Unexpected error check
    with patch('weko_workflow.views.type_null_check', side_effect=ValueError):
        with patch('weko_workflow.views.IdentifierHandle'):
            with patch('weko_workflow.views.WorkActivity.get_activity_action_role',
                return_value=(roles, action_users)):
                res = client.post(url, json=input)
                data = response_data(res)
                assert res.status_code == 500
                assert data["code"] == -1
                assert data["msg"] == "Error!"


# .tox/c1/bin/pytest --cov=weko_workflow tests/test_views.py::test_withdraw_confirm_exception1_guestlogin -v -vv -s --cov-branch --cov-report=term --basetemp=/code/modules/weko-workflow/.tox/c1/tmp
def test_withdraw_confirm_exception1_guestlogin(guest, client, users, db_register_fullaction):
    """Test of withdraw confirm."""
    url = url_for('weko_workflow.withdraw_confirm', activity_id='1',
            action_id=2)
    input = {"passwd": "DELETE"}
    roles = {
        'allow': [],
        'deny': []
    }
    action_users = {
        'allow': [],
        'deny': []
    }

    # activity_id, action_id check
    with patch('weko_workflow.views.type_null_check', return_value=False):
        with patch('weko_workflow.views.IdentifierHandle'):
            with patch('weko_workflow.views.WorkActivity.get_activity_action_role',
                return_value=(roles, action_users)):
                res = guest.post(url, json=input)
                data = response_data(res)
                assert res.status_code == 500
                assert data["code"] == -1
                assert data["msg"] == "argument error"

    # Unexpected error check
    with patch('weko_workflow.views.type_null_check', side_effect=ValueError):
        with patch('weko_workflow.views.IdentifierHandle'):
            with patch('weko_workflow.views.WorkActivity.get_activity_action_role',
                return_value=(roles, action_users)):
                res = guest.post(url, json=input)
                data = response_data(res)
                assert res.status_code == 500
                assert data["code"] == -1
                assert data["msg"] == "Error!"


# .tox/c1/bin/pytest --cov=weko_workflow tests/test_views.py::test_withdraw_confirm_exception2 -v -vv -s --cov-branch --cov-report=term --basetemp=/code/modules/weko-workflow/.tox/c1/tmp
input_data_list = [
    ({}, 500, -1, "{'passwd': ['Missing data for required field.']}"),
    ({"passwd": None}, 500, -1, "{'passwd': ['Field may not be null.']}"),
    ({"passwd": "something"}, 500, -1, "Invalid password")
]
@pytest.mark.parametrize('input_data, status_code, code, msg', input_data_list)
@pytest.mark.parametrize('users_index', [0, 1, 2, 3, 4, 5, 6])
def test_withdraw_confirm_exception2(client, users, db_register_fullaction, users_index, status_code, input_data, code, msg):
    """Test of withdraw confirm."""
    login(client=client, email=users[users_index]['email'])
    url = url_for('weko_workflow.withdraw_confirm', activity_id='1',
            action_id=2)
    input = input_data
    roles = {
        'allow': [],
        'deny': []
    }
    action_users = {
        'allow': [],
        'deny': []
    }

    with patch('weko_workflow.views.IdentifierHandle'):
        with patch('weko_workflow.views.WorkActivity.get_activity_action_role',
        return_value=(roles, action_users)):
            res = client.post(url, json=input)
            data = response_data(res)
            assert res.status_code == status_code
            assert data["code"] == code
            assert data["msg"] == msg


# .tox/c1/bin/pytest --cov=weko_workflow tests/test_views.py::test_withdraw_confirm_exception2_guestlogin -v -vv -s --cov-branch --cov-report=term --basetemp=/code/modules/weko-workflow/.tox/c1/tmp
@pytest.mark.parametrize('input_data, status_code, code, msg', input_data_list)
def test_withdraw_confirm_exception2_guestlogin(guest, client, users, db_register_fullaction, input_data, status_code, code, msg):
    """Test of withdraw confirm."""
    url = url_for('weko_workflow.withdraw_confirm', activity_id='1',
            action_id=2)
    input = input_data
    roles = {
        'allow': [],
        'deny': []
    }
    action_users = {
        'allow': [],
        'deny': []
    }

    with patch('weko_workflow.views.IdentifierHandle'):
        with patch('weko_workflow.views.WorkActivity.get_activity_action_role',
            return_value=(roles, action_users)):
            res = guest.post(url, json=input)
            data = response_data(res)
            assert res.status_code == status_code
            assert data["code"] == code
            assert data["msg"] == msg


case_list = [
    ("success", 200, 0, "success")
]

@pytest.mark.parametrize('case, status_code, code, msg', case_list)
@pytest.mark.parametrize('users_index', [0, 1, 2, 3, 4, 5, 6])
def test_withdraw_confirm_passwd_delete(client, users, db_register_fullaction, users_index, status_code, case, code, msg):
    """Test of withdraw confirm."""
    login(client=client, email=users[users_index]['email'])
    url = url_for('weko_workflow.withdraw_confirm', activity_id='1',
            action_id=2)
    input = {"passwd": "DELETE"}
    roles = {
        'allow': [],
        'deny': []
    }
    action_users = {
        'allow': [],
        'deny': []
    }

    if case == "success":
        with patch('invenio_pidstore.models.PersistentIdentifier.get_by_object'):
            with patch('weko_workflow.views.WorkActivity.get_action_identifier_grant', return_value={}):
                with patch('weko_workflow.views.IdentifierHandle'):
                    with patch('weko_workflow.views.WorkActivity.get_activity_action_role',
                    return_value=(roles, action_users)):
                        res = client.post(url, json=input)
                        data = response_data(res)
                        assert res.status_code == status_code
                        assert data["code"] == code
                        assert data["msg"] == msg
                        assert data["data"] == {"redirect": url_for('weko_workflow.display_activity', activity_id='1')}

@pytest.mark.parametrize('case, status_code, code, msg', case_list)
def test_withdraw_confirm_passwd_delete_guestlogin(guest, client, users, db_register_fullaction, case, status_code, code, msg):
    """Test of withdraw confirm."""
    url = url_for('weko_workflow.withdraw_confirm', activity_id='1',
            action_id=2)
    input = {"passwd": "DELETE"}
    roles = {
        'allow': [],
        'deny': []
    }
    action_users = {
        'allow': [],
        'deny': []
    }
    session = {
        "guest_url": "guest_url"
    }
    with patch("weko_workflow.views.session",session):
        if case == "success":
            with patch('invenio_pidstore.models.PersistentIdentifier.get_by_object'):
                with patch('weko_workflow.views.WorkActivity.get_action_identifier_grant', return_value={}):
                    with patch('weko_workflow.views.IdentifierHandle'):
                        with patch('weko_workflow.views.WorkActivity.get_activity_action_role',
                        return_value=(roles, action_users)):
                            res = guest.post(url, json=input)
                            data = response_data(res)
                            assert res.status_code == status_code
                            assert data["code"] == code
                            assert data["msg"] == msg
                            assert data["data"] == {"redirect": "guest_url"}

<<<<<<< HEAD
def test_download_activitylog_nologin(client,db_register2):
    """_summary_

    Args:
        client (FlaskClient): flask test client
    """
    #2
    url = url_for('weko_workflow.download_activitylog')
    res =  client.get(url)
    assert res.status_code == 302

# .tox/c1/bin/pytest --cov=weko_workflow tests/test_views.py::test_download_activitylog_1 -v -vv -s --cov-branch --cov-report=term --basetemp=/code/modules/weko-workflow/.tox/c1/tmp
@pytest.mark.parametrize('users_index, status_code', [
    (0, 403),
    (1, 200),
    (2, 200),
    (3, 403),
    (4, 403),
    (5, 403),
    (6, 200),
])
def test_download_activitylog_1(client, db, db_register , users, users_index, status_code):
    """Test of download_activitylog."""
    login(client=client, email=users[users_index]['email'])

    if status_code == 200:
        with pytest.raises(Exception) as e:
            #1
            url = url_for('weko_workflow.download_activitylog',
                        activity_id='2')
            res = client.get(url)
            assert res.status_code == status_code
    else:
        #1
        url = url_for('weko_workflow.download_activitylog',
                    activity_id='2')
        res = client.get(url)
        assert res.status_code == status_code

    #3
    current_app.config.update(
        DELETE_ACTIVITY_LOG_ENABLE = False
    )
    current_app.config.update(
        WEKO_WORKFLOW_FILTER_PARAMS = [
            'createdfrom', 'createdto', 'workflow', 'user', 'item', 'status', 'tab',
            'sizewait', 'sizetodo', 'sizeall', 'pagesall', 'pagestodo', 'pageswait'
        ]
    )

    url = url_for('weko_workflow.download_activitylog',
                tab='all')
    res = client.get(url)
    assert res.status_code == 403

# .tox/c1/bin/pytest --cov=weko_workflow tests/test_views.py::test_download_activitylog_2 -vv -s --cov-branch --cov-report=term --basetemp=/code/modules/weko-workflow/.tox/c1/tmp
@pytest.mark.parametrize('users_index, status_code', [
    (1, 200),
    (2, 200),
    (6, 200),
])
def test_download_activitylog_2(client, db_register , users, users_index, status_code):
    """Test of download_activitylog."""
    login(client=client, email=users[users_index]['email'])

    with pytest.raises(Exception) as e:
        #4
        url = url_for('weko_workflow.download_activitylog',
                    activity_id='2')
        res = client.get(url)
        assert res.status_code == status_code


    #5
    url = url_for('weko_workflow.download_activitylog',
                activity_id='10')
    res = client.get(url)
    assert res.status_code == 400

    #6
    url = url_for('weko_workflow.download_activitylog',
                tab='all')
    res = client.get(url)
    assert res.status_code == status_code

    #7
    url = url_for('weko_workflow.download_activitylog',
                createdto='1900-01-17')
    res = client.get(url)
    assert res.status_code == 400

def test_clear_activitylog_nologin(client,db_register2):
    """_summary_

    Args:
        client (FlaskClient): flask test client
    """
    #10
    url = url_for('weko_workflow.clear_activitylog')
    res =  client.get(url)
    assert res.status_code == 302


@pytest.mark.parametrize('users_index, status_code', [
    (0, 403),
    (1, 200),
    (2, 200),
    (3, 403),
    (4, 403),
    (5, 403),
    (6, 200),
])
def test_clear_activitylog_1(client, db_register , users, users_index, status_code):
    """Test of clear_activitylog."""
    login(client=client, email=users[users_index]['email'])

    #9,11
    url = url_for('weko_workflow.clear_activitylog',
                activity_id='A-00000001-10001')
    res = client.get(url)
    assert res.status_code == status_code

@pytest.mark.parametrize('users_index, status_code', [
    (1, 200),
    (2, 200),
    (6, 200),
])
def test_clear_activitylog_2(client, db_register , users, users_index, status_code):
    """Test of clear_activitylog."""
    login(client=client, email=users[users_index]['email'])
    #12
    url = url_for('weko_workflow.clear_activitylog',
                activity_id='10')
    res = client.get(url)
    assert res.status_code == 400

@pytest.mark.parametrize('users_index, status_code', [
    (1, 200),
    (2, 200),
    (6, 200),
])
def test_clear_activitylog_3(client, db_register , users, users_index, status_code):
    """Test of clear_activitylog."""
    login(client=client, email=users[users_index]['email'])
    #13
    with patch('weko_workflow.views.WorkActivity.quit_activity', return_value=None):
        url = url_for('weko_workflow.clear_activitylog',
                    activity_id='A-00000001-10001')
        res = client.get(url)
        assert res.status_code == 400

@pytest.mark.parametrize('users_index, status_code', [
    (1, 200),
    (2, 200),
    (6, 200),
])
def test_clear_activitylog_4(client, db_register , users, users_index, status_code):
    """Test of clear_activitylog."""
    login(client=client, email=users[users_index]['email'])
    #14
    with patch('invenio_db.db.session.delete', side_effect=Exception("test error")):
        url = url_for('weko_workflow.clear_activitylog',
                    activity_id='A-00000001-10001')
        res = client.get(url)
        assert res.status_code == 400

@pytest.mark.parametrize('users_index, status_code', [
    (0, 403),
    (1, 200),
    (2, 200),
    (3, 403),
    (4, 403),
    (5, 403),
    (6, 200),
])
def test_clear_activitylog_5(client, db_register , users, users_index, status_code):
    """Test of clear_activitylog."""
    login(client=client, email=users[users_index]['email'])
    #15
    url = url_for('weko_workflow.clear_activitylog',
                tab='all')
    res = client.get(url)
    assert res.status_code == status_code

@pytest.mark.parametrize('users_index, status_code', [
    (1, 200),
    (2, 200),
    (6, 200),
])
def test_clear_activitylog_6(client, db_register , users, users_index, status_code):
    """Test of clear_activitylog."""
    login(client=client, email=users[users_index]['email'])
    #16
    url = url_for('weko_workflow.clear_activitylog',
                createdto='1900-01-17')
    res = client.get(url)
    assert res.status_code == 400

@pytest.mark.parametrize('users_index, status_code', [
    (1, 200),
    (2, 200),
    (6, 200),
])
def test_clear_activitylog_7(client, db_register , users, users_index, status_code):
    """Test of clear_activitylog."""
    login(client=client, email=users[users_index]['email'])
    #17
    with patch('weko_workflow.views.WorkActivity.quit_activity', return_value=None):
        url = url_for('weko_workflow.clear_activitylog',
                    tab='all')
        res = client.get(url)
        assert res.status_code == 400

@pytest.mark.parametrize('users_index, status_code', [
    (1, 200),
    (2, 200),
    (6, 200),
])
def test_clear_activitylog_8(client, db_register , users, users_index, status_code):
    """Test of clear_activitylog."""
    login(client=client, email=users[users_index]['email'])
    #18
    with patch('invenio_db.db.session.delete', side_effect=Exception("test error")):
        url = url_for('weko_workflow.clear_activitylog',
                    tab='all')
        res = client.get(url)
        assert res.status_code == 400

@pytest.mark.parametrize('users_index, status_code', [
    (0, 403),
    (1, 200),
    (2, 200),
    (3, 403),
    (4, 403),
    (5, 403),
    (6, 200),
])
def test_clear_activitylog_9(client, db_register , users, users_index, status_code):
    """Test of clear_activitylog."""
    login(client=client, email=users[users_index]['email'])
    #19
    current_app.config.update(
        DELETE_ACTIVITY_LOG_ENABLE = False
    )

    url = url_for('weko_workflow.clear_activitylog',
                tab='all')
    res = client.get(url)
    assert res.status_code == 403

# class ActivityActionResource(ContentNegotiatedMethodView):
# .tox/c1/bin/pytest --cov=weko_workflow tests/test_views.py::test_ActivityActionResource_post -vv -s --cov-branch --cov-report=term --basetemp=/code/modules/weko-workflow/.tox/c1/tmp
def test_ActivityActionResource_post(client, db_register , users):
    url = '/depositactivity/{}'.format(db_register['activities'][0].activity_id)
    login(client=client, email=users[2]['email'])
    res = client.get(url)
    assert res.status_code == 400
=======
# def check_authority_action(activity_id='0', action_id=0, contain_login_item_application=False, action_order=0):
# .tox/c1/bin/pytest --cov=weko_workflow tests/test_views.py::test_check_authority_action -vv -s --cov-branch --cov-report=term --basetemp=/code/modules/weko-workflow/.tox/c1/tmp
def test_check_authority_action(app, client, users, db_register, mocker):
    current_app.config['WEKO_WORKFLOW_ENABLE_CONTRIBUTOR'] = False
    # ログアウトしている場合、1
    with app.test_request_context():
        logout_user()
        assert 1 == check_authority_action(activity_id='11', 
                            action_id=0, 
                            contain_login_item_application=False, 
                            action_order=0)

    # ログインユーザーが、登録ユーザーでない場合 admin
    with patch("flask_login.utils._get_user",return_value=users[2]["obj"]):
        assert 0 == check_authority_action(activity_id='11', 
                            action_id=0, 
                            contain_login_item_application=False, 
                            action_order=0)
        
    # ログインユーザーが、登録ユーザーでない場合 user
    with patch("flask_login.utils._get_user",return_value=users[7]["obj"]):
        assert 0 == check_authority_action(activity_id='1', 
                            action_id=1, 
                            contain_login_item_application=False, 
                            action_order=1)
    
    # ログインユーザーが、登録ユーザーでない場合 generaluser allow only
    with patch("flask_login.utils._get_user",return_value=users[4]["obj"]):
        assert 1 == check_authority_action(activity_id='10', 
                            action_id=3, 
                            contain_login_item_application=False, 
                            action_order=2)
    
    # ログインユーザーが、登録ユーザーでない場合 deny only
    with patch("flask_login.utils._get_user",return_value=users[4]["obj"]):
        assert 1 == check_authority_action(activity_id='10', 
                            action_id=3, 
                            contain_login_item_application=False, 
                            action_order=1)
    
    # ログインユーザーが、登録ユーザー場合 generaluser
    with patch("flask_login.utils._get_user",return_value=users[0]["obj"]):
        assert 1 == check_authority_action(activity_id='guest', 
                            action_id=3, 
                            contain_login_item_application=False, 
                            action_order=1)
        
    # ログインユーザーが、登録ユーザーの場合 contributor
    with patch("flask_login.utils._get_user",return_value=users[0]["obj"]):
        assert 1 == check_authority_action(activity_id='11', 
                            action_id=3, 
                            contain_login_item_application=False, 
                            action_order=1)
    
    # ログインユーザーが、登録ユーザーでない場合 current user_id=6 shared_user_ids=[2,4]
    with patch("flask_login.utils._get_user",return_value=users[4]["obj"]):
        mocker.patch("weko_workflow.api.WorkActivity.get_activity_action_role",return_value=({'allow':[],'deny':[]}, {'allow':[],'deny':[]}))
        assert 1 == check_authority_action(activity_id='11', 
                            action_id=3, 
                            contain_login_item_application=False, 
                            action_order=1)

        assert 1 == check_authority_action(activity_id='11', 
                            action_id=3, 
                            contain_login_item_application=False, 
                            action_order=2)
        
        mocker.patch("weko_workflow.api.WorkActivity.get_activity_action_role",return_value=({'allow':[],'deny':[5]}, {'allow':[],'deny':[]}))
        assert 1 == check_authority_action(activity_id='11', 
                            action_id=3, 
                            contain_login_item_application=False, 
                            action_order=1)
    
    # ログインユーザーが、登録ユーザーでない場合 repoadmin shared_user_ids=[2,4]
    with patch("flask_login.utils._get_user",return_value=users[1]["obj"]): # cur_user=6
        mocker.patch("weko_workflow.api.WorkActivity.get_activity_action_role",return_value=({'allow':[],'deny':[]}, {'allow':[],'deny':[]}))
        assert 0 == check_authority_action(activity_id='11', 
                            action_id=3, 
                            contain_login_item_application=False, 
                            action_order=1)

    with patch("flask_login.utils._get_user",return_value=users[0]["obj"]): # cur_user=2  activity.activity_login_user=2
        mocker.patch("weko_workflow.api.WorkActivity.get_activity_action_role",return_value=({'allow':[],'deny':[]}, {'allow':[],'deny':[]}))
        assert 0 == check_authority_action(activity_id='11', 
                            action_id=3, 
                            contain_login_item_application=False, 
                            action_order=1)

    with patch("flask_login.utils._get_user",return_value=users[4]["obj"]): # cur_user=2  activity.activity_login_user=2
        mocker.patch("weko_workflow.api.WorkActivity.get_activity_action_role",return_value=({'allow':[],'deny':[]}, {'allow':[],'deny':[]}))
        current_app.config['WEKO_WORKFLOW_ENABLE_CONTRIBUTOR'] = True
        assert 1 == check_authority_action(activity_id='11', 
                            action_id=3, 
                            contain_login_item_application=False, 
                            action_order=1)
        # ItemMetadataあり
        activity = Activity.query.filter_by(activity_id='11').first()
        im = ItemMetadata.query.filter_by(id=activity.item_id).one_or_none()
        im.json['shared_user_ids'] = [1,2,3,4,5,6]
        assert 0 == check_authority_action(activity_id='11', 
                            action_id=3, 
                            contain_login_item_application=False, 
                            action_order=1)
        im.json['shared_user_ids'] = []
        im.json['owner'] = users[4]['id']
        assert 0 == check_authority_action(activity_id='11', 
                            action_id=3, 
                            contain_login_item_application=False, 
                            action_order=1)
        im.json['shared_user_ids'] = []
        im.json['owner'] = -1
        update_action_handler('2', 1, users[4]["id"])
        assert 0 == check_authority_action(activity_id='2', 
                            action_id=1, 
                            contain_login_item_application=True, 
                            action_order=1)
        
        # ItemMetadataなし
        activity = Activity.query.filter_by(activity_id='11').first()
        activity.temp_data = json.dumps({'metainfo':{'shared_user_ids':[{'user': 1},{'user': users[4]['id']}], 'owner': 1}})
        activity.item_id=str(uuid.uuid4())
        assert 0 == check_authority_action(activity_id='11', 
                            action_id=3, 
                            contain_login_item_application=False, 
                            action_order=1)
        activity.temp_data = json.dumps({'metainfo':{'shared_user_ids':[{'user': 1}], 'owner': users[4]['id']}})
        activity.item_id=str(uuid.uuid4())
        assert 0 == check_authority_action(activity_id='11', 
                            action_id=3, 
                            contain_login_item_application=False, 
                            action_order=1)
    
# def weko_workflow.schema.marshmallow.SaveActivitySchema(json):
# .tox/c1/bin/pytest --cov=weko_workflow tests/test_views.py::test_SaveActivitySchema -vv -s --cov-branch --cov-report=term --cov-report=html --basetemp=/code/modules/weko-workflow/.tox/c1/tmp
def test_SaveActivitySchema():
    json = {'activity_id': '11', 'title': 'sample', 'shared_user_ids': [{'user': 1},{'user':2}], 'approval1':'', 'approval2':''}
    data = SaveActivitySchema().load(json)
    assert data.data['activity_id'] == '11'
    assert data.data['title'] == 'sample'
    assert data.data['shared_user_ids'] == [{'user': 1},{'user':2}]
    assert data.data['approval1'] == ''
    assert data.data['approval2'] == ''
>>>>>>> e8d00a98
<|MERGE_RESOLUTION|>--- conflicted
+++ resolved
@@ -29,11 +29,8 @@
 from weko_workflow.api import WorkActivity
 import pytest
 from mock import patch
-<<<<<<< HEAD
 from sqlalchemy.orm.attributes import flag_modified
 
-=======
->>>>>>> e8d00a98
 from flask import Flask, json, jsonify, url_for, session, make_response, current_app
 from flask_babelex import gettext as _
 from flask_security import current_user
@@ -47,32 +44,17 @@
 from invenio_pidstore.errors import PIDDoesNotExistError,PIDDeletedError
 from invenio_pidstore.models import PersistentIdentifier, PIDStatus
 
-<<<<<<< HEAD
 from invenio_cache import current_cache
 
+from weko_admin.models import AdminSettings
 import weko_workflow.utils
 from weko_workflow import WekoWorkflow
 from weko_workflow.config import WEKO_WORKFLOW_TODO_TAB, WEKO_WORKFLOW_WAIT_TAB,WEKO_WORKFLOW_ALL_TAB
 from flask_login.utils import login_user,logout_user
 from invenio_accounts.testutils import login_user_via_session as login
-from weko_workflow.models import ActionStatusPolicy, ActionFeedbackMail, ActionJournal, ActionIdentifier, Activity, ActivityHistory, ActionStatus, Action, WorkFlow, FlowDefine, FlowAction,FlowActionRole, ActivityAction, GuestActivity
-from weko_workflow.views import unlock_activity, check_approval, get_feedback_maillist, save_activity, previous_action,_generate_download_url,check_authority_action, check_authority
-from marshmallow.exceptions import ValidationError
-from weko_records_ui.models import FileOnetimeDownload, FilePermission
-from weko_records.models import ItemMetadata, ItemReference
-from invenio_records.models import RecordMetadata
-from tests.helpers import create_record
-
-=======
-from weko_admin.models import AdminSettings
-import weko_workflow.utils
-from weko_workflow import WekoWorkflow
-from weko_workflow.config import WEKO_WORKFLOW_TODO_TAB, WEKO_WORKFLOW_WAIT_TAB,WEKO_WORKFLOW_ALL_TAB
-from flask_security import login_user
-from weko_workflow.models import ActionFeedbackMail, ActivityRequestMail, ActivityItemApplication, Activity, ActionStatus, Action, WorkFlow, FlowDefine, FlowAction,FlowActionRole, ActivityAction
-from invenio_accounts.testutils import login_user_via_session as login
 from invenio_communities.models import Community
 from weko_workflow.api import WorkActivity
+from weko_workflow.models import ActionStatusPolicy, ActionFeedbackMail, ActionJournal, ActionIdentifier, ActivityRequestMail, ActivityItemApplication, Activity, ActivityHistory, ActionStatus, Action, WorkFlow, FlowDefine, FlowAction,FlowActionRole, ActivityAction, GuestActivity
 from weko_workflow.views import (unlock_activity, 
                                  check_approval, 
                                  get_feedback_maillist, 
@@ -81,15 +63,17 @@
                                  previous_action,
                                  _generate_download_url,
                                  check_authority_action,
+                                 check_authority,
                                  display_guest_activity,
                                  display_guest_activity_item_application,
                                  render_guest_workflow)
 from marshmallow.exceptions import ValidationError
-from weko_records_ui.models import FilePermission
-from weko_records.models import ItemMetadata
+from weko_records_ui.models import FileOnetimeDownload, FilePermission
+from weko_records.models import ItemMetadata, ItemReference
+from invenio_records.models import RecordMetadata
+from tests.helpers import create_record
 from weko_workflow.schema.marshmallow import SaveActivitySchema
 from weko_items_ui.utils import update_action_handler
->>>>>>> e8d00a98
 
 
 def response_data(response):
@@ -382,7 +366,6 @@
     item_type_id = item_type.id
     login(client=client, email=users[users_index]['email'])
 
-<<<<<<< HEAD
     q = Activity.query.all()
     assert len(q) == 0
     q = ActivityHistory.query.all()
@@ -391,7 +374,185 @@
     assert len(q) == 0
     url = url_for('weko_workflow.init_activity')
     input = {'workflow_id': workflow_id, 'flow_id': flow_def_id, 'activity_confirm_term_of_use': True}
-=======
+    res = client.post(url, json=input)
+    assert res.status_code == status_code
+    assert json.loads(res.data.decode('utf-8'))['data']['redirect'].endswith('00001')
+    q = Activity.query.all()
+    assert len(q) == 1
+    q = Activity.query.first()
+    assert q.extra_info == {}
+    assert q.activity_login_user == users[users_index]['id']
+    assert q.activity_update_user == users[users_index]['id']
+    assert q.activity_confirm_term_of_use == True
+    q = ActivityHistory.query.all()
+    assert len(q) == 1
+    q = ActivityAction.query.all()
+    assert len(q) == 7
+
+    url = url_for('weko_workflow.init_activity')
+    input = {'workflow_id': -99, 'flow_id': flow_def_id}
+    with pytest.raises(Exception) as e:
+        res = client.post(url, json=input)
+        assert res.status_code == 500
+    q = Activity.query.all()
+    assert len(q) == 1
+    q = ActivityHistory.query.all()
+    assert len(q) == 1
+    q = ActivityAction.query.all()
+    assert len(q) == 7
+
+    url = url_for('weko_workflow.init_activity')
+    input = {'workflow_id': workflow_id, 'flow_id': -99}
+    res = client.post(url, json=input)
+    assert res.status_code == 500
+    q = Activity.query.all()
+    assert len(q) == 1
+    q = ActivityHistory.query.all()
+    assert len(q) == 1
+    q = ActivityAction.query.all()
+    assert len(q) == 7
+
+    url = url_for('weko_workflow.init_activity')
+    input = {'workflow_id': workflow_id}
+    res = client.post(url, json=input)
+    assert res.status_code == 400
+    q = Activity.query.all()
+    assert len(q) == 1
+    q = ActivityHistory.query.all()
+    assert len(q) == 1
+    q = ActivityAction.query.all()
+    assert len(q) == 7
+
+    url = url_for('weko_workflow.init_activity')
+    input = {'flow_id': flow_def_id}
+    res = client.post(url, json=input)
+    assert res.status_code == 400
+    q = Activity.query.all()
+    assert len(q) == 1
+    q = ActivityHistory.query.all()
+    assert len(q) == 1
+    q = ActivityAction.query.all()
+    assert len(q) == 7
+
+    url = url_for('weko_workflow.init_activity')
+    input = {}
+    res = client.post(url, json=input)
+    assert res.status_code == 400
+    q = Activity.query.all()
+    assert len(q) == 1
+    q = ActivityHistory.query.all()
+    assert len(q) == 1
+    q = ActivityAction.query.all()
+    assert len(q) == 7
+
+    url = url_for('weko_workflow.init_activity', community='comm01')
+    input = {'workflow_id': str(workflow_id), 'flow_id': str(flow_def_id)}
+    res = client.post(url, json=input)
+    assert res.status_code == status_code
+    assert json.loads(res.data.decode('utf-8'))['data']['redirect'].endswith('comm01')
+    q = Activity.query.all()
+    assert len(q) == 2
+    q = ActivityHistory.query.all()
+    assert len(q) == 2
+    q = ActivityAction.query.all()
+    assert len(q) == 14
+
+    url = url_for('weko_workflow.init_activity')
+    input = {'workflow_id': 'd'+str(workflow_id), 'flow_id': str(flow_def_id)}
+    res = client.post(url, json=input)
+    assert res.status_code == 400
+    q = Activity.query.all()
+    assert len(q) == 2
+    q = ActivityHistory.query.all()
+    assert len(q) == 2
+    q = ActivityAction.query.all()
+    assert len(q) == 14
+
+    url = url_for('weko_workflow.init_activity')
+    input = {'workflow_id': str(workflow_id)+'d', 'flow_id': str(flow_def_id)}
+    res = client.post(url, json=input)
+    assert res.status_code == 400
+    q = Activity.query.all()
+    assert len(q) == 2
+    q = ActivityHistory.query.all()
+    assert len(q) == 2
+    q = ActivityAction.query.all()
+    assert len(q) == 14
+
+    url = url_for('weko_workflow.init_activity')
+    input = {'workflow_id': None, 'flow_id': flow_def_id}
+    res = client.post(url, json=input)
+    assert res.status_code == 400
+    q = Activity.query.all()
+    assert len(q) == 2
+    q = ActivityHistory.query.all()
+    assert len(q) == 2
+    q = ActivityAction.query.all()
+    assert len(q) == 14
+
+    url = url_for('weko_workflow.init_activity')
+    input = {'workflow_id': workflow_id, 'flow_id': None}
+    res = client.post(url, json=input)
+    assert res.status_code == 400
+    q = Activity.query.all()
+    assert len(q) == 2
+    q = ActivityHistory.query.all()
+    assert len(q) == 2
+    q = ActivityAction.query.all()
+    assert len(q) == 14
+
+    url = url_for('weko_workflow.init_activity', community='comm02')
+    input = {'workflow_id': workflow_id, 'flow_id': flow_def_id, 'itemtype_id': item_type_id}
+    res = client.post(url, json=input)
+    assert res.status_code == status_code
+    assert json.loads(res.data.decode('utf-8'))['data']['redirect'].endswith('00003')
+    q = Activity.query.all()
+    assert len(q) == 3
+    q = ActivityHistory.query.all()
+    assert len(q) == 3
+    q = ActivityAction.query.all()
+    assert len(q) == 21
+
+    app.config['WEKO_WORKFLOW_ENABLE_SHOWING_TERM_OF_USE'] = True
+    app.config['WEKO_ITEMS_UI_SHOW_TERM_AND_CONDITION'] = ['テストアイテムタイプ']
+    url = url_for('weko_workflow.init_activity')
+    input = {
+        'workflow_id': workflow_id,
+        'flow_id': flow_def_id,
+        'unknown':'unknown',
+        'itemtype_id': item_type_id,
+        'extra_info': {'test': 'test'},
+        'related_title': 'aaa',
+        'activity_login_user': 2,
+        'activity_update_user': 3
+    }
+    res = client.post(url, json=input)
+    assert res.status_code == status_code
+    assert json.loads(res.data.decode('utf-8'))['data']['redirect'].endswith('00004')
+    q = Activity.query.all()
+    assert len(q) == 4
+    q = Activity.query.filter(Activity.activity_id.like('%-00004')).first()
+    assert q.extra_info == {'test': 'test', 'related_title': 'aaa'}
+    assert q.activity_login_user == 2
+    assert q.activity_update_user == 3
+    assert q.activity_confirm_term_of_use == False
+    q = ActivityHistory.query.all()
+    assert len(q) == 4
+    q = ActivityAction.query.all()
+    assert len(q) == 28
+
+    url = url_for('weko_workflow.init_activity')
+    input = {'workflow_id': workflow_id, 'flow_id': flow_def_id}
+    with patch('weko_workflow.views.db.session.commit', side_effect=SQLAlchemyError("test_sql_error")):
+        res = client.post(url, json=input)
+        assert res.status_code == 500
+    q = Activity.query.all()
+    assert len(q) == 4
+    q = ActivityHistory.query.all()
+    assert len(q) == 4
+    q = ActivityAction.query.all()
+    assert len(q) == 28
+
 # .tox/c1/bin/pytest --cov=weko_workflow tests/test_views.py::test_init_activity -vv -s --cov-branch --cov-report=term --basetemp=/code/modules/weko-workflow/.tox/c1/tmp
 @pytest.mark.parametrize('users_index, status_code', [
     (0, 200),
@@ -405,236 +566,8 @@
 def test_init_activity(client, users, users_index, status_code, db_register, mocker):
     login(client=client, email=users[users_index]['email'])
     url = url_for('weko_workflow.init_activity')
-    mocker.patch("weko_workflow.views.is_terms_of_use_only",return_value=False)
     workflow_id = db_register['workflow'].id
     flow_define_id = db_register['flow_define'].id
-    item_type_id = db_register['item_type'].id
-
-    input = {'workflow_id': workflow_id, 'flow_id': flow_define_id}
->>>>>>> e8d00a98
-    res = client.post(url, json=input)
-    assert res.status_code == status_code
-    assert json.loads(res.data.decode('utf-8'))['data']['redirect'].endswith('00001')
-    q = Activity.query.all()
-    assert len(q) == 1
-    q = Activity.query.first()
-    assert q.extra_info == {}
-    assert q.activity_login_user == users[users_index]['id']
-    assert q.activity_update_user == users[users_index]['id']
-    assert q.activity_confirm_term_of_use == True
-    q = ActivityHistory.query.all()
-    assert len(q) == 1
-    q = ActivityAction.query.all()
-    assert len(q) == 7
-
-<<<<<<< HEAD
-    url = url_for('weko_workflow.init_activity')
-    input = {'workflow_id': -99, 'flow_id': flow_def_id}
-    with pytest.raises(Exception) as e:
-        res = client.post(url, json=input)
-        assert res.status_code == 500
-    q = Activity.query.all()
-    assert len(q) == 1
-    q = ActivityHistory.query.all()
-    assert len(q) == 1
-    q = ActivityAction.query.all()
-    assert len(q) == 7
-
-    url = url_for('weko_workflow.init_activity')
-=======
-    input = {'workflow_id': -99, 'flow_id': flow_define_id}
-    res = client.post(url, json=input)
-    assert res.status_code == 500
-
->>>>>>> e8d00a98
-    input = {'workflow_id': workflow_id, 'flow_id': -99}
-    res = client.post(url, json=input)
-    assert res.status_code == 500
-    q = Activity.query.all()
-    assert len(q) == 1
-    q = ActivityHistory.query.all()
-    assert len(q) == 1
-    q = ActivityAction.query.all()
-    assert len(q) == 7
-
-<<<<<<< HEAD
-    url = url_for('weko_workflow.init_activity')
-=======
-
->>>>>>> e8d00a98
-    input = {'workflow_id': workflow_id}
-    res = client.post(url, json=input)
-    assert res.status_code == 400
-    q = Activity.query.all()
-    assert len(q) == 1
-    q = ActivityHistory.query.all()
-    assert len(q) == 1
-    q = ActivityAction.query.all()
-    assert len(q) == 7
-
-<<<<<<< HEAD
-    url = url_for('weko_workflow.init_activity')
-    input = {'flow_id': flow_def_id}
-=======
-    input = {'flow_id': flow_define_id}
->>>>>>> e8d00a98
-    res = client.post(url, json=input)
-    assert res.status_code == 400
-    q = Activity.query.all()
-    assert len(q) == 1
-    q = ActivityHistory.query.all()
-    assert len(q) == 1
-    q = ActivityAction.query.all()
-    assert len(q) == 7
-
-    url = url_for('weko_workflow.init_activity')
-    input = {}
-    res = client.post(url, json=input)
-    assert res.status_code == 400
-<<<<<<< HEAD
-    q = Activity.query.all()
-    assert len(q) == 1
-    q = ActivityHistory.query.all()
-    assert len(q) == 1
-    q = ActivityAction.query.all()
-    assert len(q) == 7
-
-    url = url_for('weko_workflow.init_activity', community='comm01')
-    input = {'workflow_id': str(workflow_id), 'flow_id': str(flow_def_id)}
-=======
-
-    input = {'workflow_id': str(workflow_id), 'flow_id': str(flow_define_id)}
->>>>>>> e8d00a98
-    res = client.post(url, json=input)
-    assert res.status_code == status_code
-    assert json.loads(res.data.decode('utf-8'))['data']['redirect'].endswith('comm01')
-    q = Activity.query.all()
-    assert len(q) == 2
-    q = ActivityHistory.query.all()
-    assert len(q) == 2
-    q = ActivityAction.query.all()
-    assert len(q) == 14
-
-<<<<<<< HEAD
-    url = url_for('weko_workflow.init_activity')
-    input = {'workflow_id': 'd'+str(workflow_id), 'flow_id': str(flow_def_id)}
-=======
-    input = {'workflow_id': 'd'+str(workflow_id), 'flow_id': str(flow_define_id)}
->>>>>>> e8d00a98
-    res = client.post(url, json=input)
-    assert res.status_code == 400
-    q = Activity.query.all()
-    assert len(q) == 2
-    q = ActivityHistory.query.all()
-    assert len(q) == 2
-    q = ActivityAction.query.all()
-    assert len(q) == 14
-
-<<<<<<< HEAD
-    url = url_for('weko_workflow.init_activity')
-    input = {'workflow_id': str(workflow_id)+'d', 'flow_id': str(flow_def_id)}
-=======
-    input = {'workflow_id': str(workflow_id)+'d', 'flow_id': str(flow_define_id)}
->>>>>>> e8d00a98
-    res = client.post(url, json=input)
-    assert res.status_code == 400
-    q = Activity.query.all()
-    assert len(q) == 2
-    q = ActivityHistory.query.all()
-    assert len(q) == 2
-    q = ActivityAction.query.all()
-    assert len(q) == 14
-
-<<<<<<< HEAD
-    url = url_for('weko_workflow.init_activity')
-    input = {'workflow_id': None, 'flow_id': flow_def_id}
-=======
-    input = {'workflow_id': None, 'flow_id': flow_define_id}
->>>>>>> e8d00a98
-    res = client.post(url, json=input)
-    assert res.status_code == 400
-    q = Activity.query.all()
-    assert len(q) == 2
-    q = ActivityHistory.query.all()
-    assert len(q) == 2
-    q = ActivityAction.query.all()
-    assert len(q) == 14
-
-<<<<<<< HEAD
-    url = url_for('weko_workflow.init_activity')
-    input = {'workflow_id': workflow_id, 'flow_id': None}
-    res = client.post(url, json=input)
-    assert res.status_code == 400
-    q = Activity.query.all()
-    assert len(q) == 2
-    q = ActivityHistory.query.all()
-    assert len(q) == 2
-    q = ActivityAction.query.all()
-    assert len(q) == 14
-
-    url = url_for('weko_workflow.init_activity', community='comm02')
-    input = {'workflow_id': workflow_id, 'flow_id': flow_def_id, 'itemtype_id': item_type_id}
-    res = client.post(url, json=input)
-    assert res.status_code == status_code
-    assert json.loads(res.data.decode('utf-8'))['data']['redirect'].endswith('00003')
-    q = Activity.query.all()
-    assert len(q) == 3
-    q = ActivityHistory.query.all()
-    assert len(q) == 3
-    q = ActivityAction.query.all()
-    assert len(q) == 21
-
-    app.config['WEKO_WORKFLOW_ENABLE_SHOWING_TERM_OF_USE'] = True
-    app.config['WEKO_ITEMS_UI_SHOW_TERM_AND_CONDITION'] = ['テストアイテムタイプ']
-    url = url_for('weko_workflow.init_activity')
-    input = {
-        'workflow_id': workflow_id,
-        'flow_id': flow_def_id,
-        'unknown':'unknown',
-        'itemtype_id': item_type_id,
-        'extra_info': {'test': 'test'},
-        'related_title': 'aaa',
-        'activity_login_user': 2,
-        'activity_update_user': 3
-    }
-    res = client.post(url, json=input)
-    assert res.status_code == status_code
-    assert json.loads(res.data.decode('utf-8'))['data']['redirect'].endswith('00004')
-    q = Activity.query.all()
-    assert len(q) == 4
-    q = Activity.query.filter(Activity.activity_id.like('%-00004')).first()
-    assert q.extra_info == {'test': 'test', 'related_title': 'aaa'}
-    assert q.activity_login_user == 2
-    assert q.activity_update_user == 3
-    assert q.activity_confirm_term_of_use == False
-    q = ActivityHistory.query.all()
-    assert len(q) == 4
-    q = ActivityAction.query.all()
-    assert len(q) == 28
-
-    url = url_for('weko_workflow.init_activity')
-    input = {'workflow_id': workflow_id, 'flow_id': flow_def_id}
-    with patch('weko_workflow.views.db.session.commit', side_effect=SQLAlchemyError("test_sql_error")):
-        res = client.post(url, json=input)
-        assert res.status_code == 500
-    q = Activity.query.all()
-    assert len(q) == 4
-    q = ActivityHistory.query.all()
-    assert len(q) == 4
-    q = ActivityAction.query.all()
-    assert len(q) == 28
-=======
-    input = {'workflow_id': workflow_id, 'flow_id': None}
-    res = client.post(url, json=input)
-    assert res.status_code == 400
-
-    input = {'workflow_id': workflow_id, 'flow_id': flow_define_id, 'itemtype_id': item_type_id}
-    res = client.post(url, json=input)
-    assert res.status_code == 200
-
-    input = {'workflow_id': workflow_id, 'flow_id': flow_define_id, 'unknown':'unknown'}
-    res = client.post(url, json=input)
-    assert res.status_code == 200
 
     #for community
     input = {'workflow_id': str(workflow_id), 'flow_id': str(flow_define_id)}
@@ -658,7 +591,6 @@
     with patch("weko_workflow.views.WorkActivity.init_activity", return_value=None):
         res = client.post(url, json=input)
         assert res.status_code == 500
->>>>>>> e8d00a98
 
     #for Exception
     # input = {'workflow_id':workflow_id, 'flow_id': flow_define_id, 'extra_info':{'file_name' : 'test_file' , "record_id" : "1"}}
@@ -685,7 +617,7 @@
 
 # def init_activity_guest():
 # .tox/c1/bin/pytest --cov=weko_workflow tests/test_views.py::test_init_activity_guest_nologin -vv -s --cov-branch --cov-report=term --basetemp=/code/modules/weko-workflow/.tox/c1/tmp
-def test_init_activity_guest_nologin(app, client,db_register2):
+def test_init_activity_guest_nologin(client,db_register2):
     """Test init activity for guest user."""
     url = url_for('weko_workflow.init_activity_guest')
     input = {'guest_mail': 'test@guest.com', 'workflow_id': 1, 'flow_id': 1,
@@ -716,12 +648,8 @@
     (5, 200),
     (6, 200),
 ])
-<<<<<<< HEAD
-def test_init_activity_guest_users(client, users, db_guestactivity, users_index, status_code):
-=======
-def test_init_activity_guest_users(client, users, db_register, users_index, status_code):
+def test_init_activity_guest_users(client, users, db_register, db_guestactivity, users_index, status_code):
     current_app.config.setdefault('THEME_INSTITUTION_NAME', {'ja':"組織", 'en':"INSTITUTION"})
->>>>>>> e8d00a98
     """Test init activity for guest user."""
     login(client=client, email=users[users_index]['email'])
     url = url_for('weko_workflow.init_activity_guest')
@@ -734,7 +662,30 @@
 
 # def display_guest_activity():
 # .tox/c1/bin/pytest --cov=weko_workflow tests/test_views.py::test_display_guest_activity -vv -s --cov-branch --cov-report=term --basetemp=/code/modules/weko-workflow/.tox/c1/tmp
-def test_display_guest_activity(db_register, client):
+def test_display_guest_activity(client, users, db_register, db_guestactivity):
+    """Test display_guest_activity func."""
+    mock_render_template = MagicMock(return_value=jsonify({}))
+    url = url_for('weko_workflow.display_guest_activity', file_name="Test_file", token='123')
+    with patch("weko_workflow.views.render_template", mock_render_template):
+        res = client.get(url)
+        assert res.status_code == 200
+        mock_args, mock_kwargs = mock_render_template.call_args
+        assert mock_args[0] == "weko_theme/error.html"
+        assert mock_kwargs["error"] == "Token is invalid"
+
+    url = url_for('weko_workflow.display_guest_activity', file_name="Test_file", token=db_guestactivity[0])
+    with patch("weko_workflow.views.render_template", mock_render_template):
+        res = client.get(url)
+        assert res.status_code == 200
+        mock_args, mock_kwargs = mock_render_template.call_args
+        assert mock_args[0] == "weko_theme/error.html"
+        assert mock_kwargs["error"] == "The specified link has expired."
+
+    url = url_for('weko_workflow.display_guest_activity', file_name="Test_file", token=db_guestactivity[1])
+    with patch("flask.templating._render", return_value=""):
+        res = client.get(url)
+        assert res.status_code == 200
+
     url = url_for("weko_workflow.display_guest_activity",file_name="test.txt")
     mock_render = MagicMock(return_value=jsonify({}))
     with patch('weko_workflow.views.render_guest_workflow',mock_render):
@@ -792,31 +743,6 @@
                             with patch('weko_workflow.views.render_template', mock_render_template):
                                 res = render_guest_workflow("file_name")
                                 mock_render_template.assert_called()
-
-# .tox/c1/bin/pytest --cov=weko_workflow tests/test_views.py::test_display_guest_activity -vv -s --cov-branch --cov-report=term --basetemp=/code/modules/weko-workflow/.tox/c1/tmp
-def test_display_guest_activity(client, users, db_register, db_guestactivity):
-    """Test display_guest_activity func."""
-    mock_render_template = MagicMock(return_value=jsonify({}))
-    url = url_for('weko_workflow.display_guest_activity', file_name="Test_file", token='123')
-    with patch("weko_workflow.views.render_template", mock_render_template):
-        res = client.get(url)
-        assert res.status_code == 200
-        mock_args, mock_kwargs = mock_render_template.call_args
-        assert mock_args[0] == "weko_theme/error.html"
-        assert mock_kwargs["error"] == "Token is invalid"
-
-    url = url_for('weko_workflow.display_guest_activity', file_name="Test_file", token=db_guestactivity[0])
-    with patch("weko_workflow.views.render_template", mock_render_template):
-        res = client.get(url)
-        assert res.status_code == 200
-        mock_args, mock_kwargs = mock_render_template.call_args
-        assert mock_args[0] == "weko_theme/error.html"
-        assert mock_kwargs["error"] == "The specified link has expired."
-
-    url = url_for('weko_workflow.display_guest_activity', file_name="Test_file", token=db_guestactivity[1])
-    with patch("flask.templating._render", return_value=""):
-        res = client.get(url)
-        assert res.status_code == 200
 
 
 # .tox/c1/bin/pytest --cov=weko_workflow tests/test_views.py::test_find_doi_nologin -vv -s --cov-branch --cov-report=term --basetemp=/code/modules/weko-workflow/.tox/c1/tmp
@@ -1147,10 +1073,6 @@
         assert res.status_code != status_code
         assert data["code"] != 403
 
-<<<<<<< HEAD
-
-=======
->>>>>>> e8d00a98
 # .tox/c1/bin/pytest --cov=weko_workflow tests/test_views.py::test_previous_action -vv -s --cov-branch --cov-report=term --basetemp=/code/modules/weko-workflow/.tox/c1/tmp
 @pytest.mark.parametrize('users_index, status_code', [
     (0, 200),
@@ -1379,14 +1301,9 @@
     (5, 200),
     (6, 200),
 ])
-<<<<<<< HEAD
-def test_next_action(client, db, users, db_register_fullaction, db_records, users_index, status_code, mocker):
-    def update_activity_order(activity_id, action_id, action_order, item_id=None, extra_info={}):
-=======
 # .tox/c1/bin/pytest --cov=weko_workflow tests/test_views.py::test_next_action -vv -s --cov-branch --cov-report=term --basetemp=/code/modules/weko-workflow/.tox/c1/tmp
 def test_next_action(app, client, db, users, db_register_fullaction, db_records, users_index, status_code, mocker):
-    def update_activity_order(activity_id, action_id, action_order):
->>>>>>> e8d00a98
+    def update_activity_order(activity_id, action_id, action_order, item_id=None, extra_info={}):
         with db.session.begin_nested():
             activity=Activity.query.filter_by(activity_id=activity_id).one_or_none()
             activity.activity_status=ActionStatusPolicy.ACTION_BEGIN
@@ -1456,9 +1373,9 @@
     # can not get activity_detail
     update_activity_order("1",1,1,item_id1)
     url = url_for("weko_workflow.next_action",
-<<<<<<< HEAD
-                  activity_id="1", action_id=1)
-    with patch("weko_workflow.views.WorkActivity.get_activity_by_id",side_effect=[activity1,None]):
+            activity_id="1", action_id=1)
+    activity = copy.deepcopy(db_register_fullaction["activities"][0])
+    with patch("weko_workflow.views.WorkActivity.get_activity_by_id",side_effect=[activity,None]):
         if users_index in [1, 2, 6]:
             res = client.post(url, json=input)
             data = response_data(res)
@@ -1472,16 +1389,6 @@
                 assert res.status_code == 500
                 assert data["code"] == -1
                 assert data["msg"] == "can not get activity detail"
-=======
-            activity_id="1", action_id=1)
-    activity = copy.deepcopy(db_register_fullaction["activities"][0])
-    with patch("weko_workflow.views.WorkActivity.get_activity_by_id",side_effect=[activity,None]):
-        res = client.post(url, json=input)
-        data = response_data(res)
-        assert res.status_code == 500
-        assert data["code"] == -1
-        assert data["msg"] == "can not get activity detail"
->>>>>>> e8d00a98
 
     # cannot get schema
     update_activity_order("1",1,1,item_id1)
@@ -1941,7 +1848,6 @@
     assert res.status_code == status_code
     assert data["code"] == 0
     assert data["msg"] == "success"
-<<<<<<< HEAD
     q = ActivityAction.query.filter(ActivityAction.activity_id=="2", ActivityAction.action_id==7).first()
     assert q.action_status == ActionStatusPolicy.ACTION_RETRY
     q = ActivityAction.query.filter(ActivityAction.activity_id=="2", ActivityAction.action_id==5).first()
@@ -1952,33 +1858,9 @@
     assert q.action_order == 2
 
     ###### _old_v & _old_v = _new_v
-    update_activity_order("7",7,5,item_id7)
-=======
-
-    ###### not _old_v
-    input = {
-        "temporary_save":0,
-        "identifier_grant":"0",
-        "identifier_grant_jalc_doi_suffix":"",
-        "identifier_grant_jalc_cr_doi_suffix":"",
-        "identifier_grant_jalc_dc_doi_suffix":"",
-        "identifier_grant_ndl_jalc_doi_suffix":""
-    }
-    with patch("weko_workflow.views.IdentifierHandle.get_idt_registration_data",return_value=(None, None)):
-        update_activity_order("2",7,5)
-        url = url_for("weko_workflow.next_action",
-                activity_id="2", action_id=7)
-        res = client.post(url, json=input)
-        data = response_data(res)
-        assert res.status_code == status_code
-        assert data["code"] == 0
-        assert data["msg"] == "success"
-    
-    ###### _old_v & _old_v = _new_v
     mocker.patch("weko_workflow.views.process_send_approval_mails", return_value=None)
     mocker.patch("weko_workflow.views.process_send_notification_mail")
-    update_activity_order("7",7,5)
->>>>>>> e8d00a98
+    update_activity_order("7",7,5,item_id7)
     url = url_for("weko_workflow.next_action",
             activity_id="7", action_id=7)
 
@@ -2174,7 +2056,13 @@
     url = url_for("weko_workflow.next_action",
                   activity_id="2",action_id=7)
     with patch("weko_workflow.views.check_doi_validation_not_pass",return_value=False):
-<<<<<<< HEAD
+        with patch("weko_workflow.views.WorkActivity.get_activity_action_comment", return_value=None):
+            update_activity_order("2",7,5)
+            res = client.post(url, json=input)
+            data=response_data(res)
+            assert res.status_code == 500
+            assert data["code"] == -2
+            assert data["msg"] == "can not get next_action_detail"
         q = GuestActivity.query.filter(GuestActivity.activity_id=="2").all()
         assert len(q) == 1
         q = FileOnetimeDownload.query.filter(FileOnetimeDownload.file_name=="test", FileOnetimeDownload.record_id=="1").all()
@@ -2198,26 +2086,7 @@
     db.session.merge(activity_action)
     db.session.commit()
 
-    ## exist next_flow_action.action_roles
-    flow_action_role = FlowActionRole(
-        flow_action_id=flow_action_5,
-        action_role=None,
-        action_user=1
-    )
-    with db.session.begin_nested():
-        db.session.add(flow_action_role)
-    db.session.commit()
-=======
-        with patch("weko_workflow.views.WorkActivity.get_activity_action_comment", return_value=None):
-            update_activity_order("2",7,5)
-            res = client.post(url, json=input)
-            data=response_data(res)
-            assert res.status_code == 500
-            assert data["code"] == -2
-            assert data["msg"] == "can not get next_action_detail"
-
     # exist next_flow_action.action_roles
->>>>>>> e8d00a98
     url = url_for("weko_workflow.next_action",
                   activity_id="2",action_id=7)
     with patch("weko_workflow.views.check_doi_validation_not_pass",return_value=False):
@@ -2255,33 +2124,27 @@
         assert data["code"] == result_code
         assert data["msg"] == result_msg
 
-<<<<<<< HEAD
     # with patch("weko_workflow.views.handle_finish_workflow",side_effect=mock_handle_finish_workflow):
     url = url_for("weko_workflow.next_action",
                     activity_id="2",action_id=4)
     ##x not exist next_action_detail
     with patch("weko_workflow.views.WorkActivity.get_activity_action_comment", return_value=None):
         update_activity_order("2",4,6,item_id2)
-=======
-    with patch("weko_workflow.views.handle_finish_workflow",side_effect=mock_handle_finish_workflow):
-        url = url_for("weko_workflow.next_action",
-                      activity_id="2",action_id=4)
-        ##x not exist next_action_detail
-        with patch("weko_workflow.views.WorkActivity.get_activity_action_comment", return_value=None):
-            update_activity_order("2",4,6)
-            res = client.post(url, json=input)
-            data = response_data(res)
-            result_status = 500 if check_role_approval() else 200
-            result_code = -2 if check_role_approval() else 403
-            result_msg = "can not get next_action_detail" if check_role_approval() else noauth_msg
-            assert res.status_code == result_status
-            assert data["code"] == result_code
-            assert data["msg"] == result_msg
+        res = client.post(url, json=input)
+        data = response_data(res)
+        result_status = 500 if check_role_approval() else 200
+        result_code = -2 if check_role_approval() else 403
+        result_msg = "can not get next_action_detail" if check_role_approval() else noauth_msg
+        assert res.status_code == result_status
+        assert data["code"] == result_code
+        assert data["msg"] == result_msg
 
         ## can create_onetime_download_url
-        onetime_download = {"tile_url":"test_file"}
-        # with patch("weko_workflow.views.create_onetime_download_url_to_guest",return_value=onetime_download):
-        update_activity_order("2",4,6)
+        update_activity_order("2",4,6,item_id2,{"file_name":"test", "record_id": "1", "guest_mail": "guest@mail.com"})
+        q = GuestActivity.query.filter(GuestActivity.activity_id=="2").all()
+        assert len(q) == 1
+        q = FileOnetimeDownload.query.filter(FileOnetimeDownload.file_name=="test", FileOnetimeDownload.record_id=="1").all()
+        assert len(q) == 0
         res = client.post(url, json=input)
         data = response_data(res)
         result_code = 0 if check_role_approval() else 403
@@ -2289,6 +2152,16 @@
         assert res.status_code == status_code
         assert data["code"] == result_code
         assert data["msg"] == result_msg
+        q = GuestActivity.query.filter(GuestActivity.activity_id=="2").all()
+        if users_index in [0, 4, 5]:
+            assert len(q) == 1
+        else:
+            assert len(q) == 0
+        q = FileOnetimeDownload.query.filter(FileOnetimeDownload.file_name=="test", FileOnetimeDownload.record_id=="1").all()
+        if users_index in [0, 4, 5]:
+            assert len(q) == 0
+        else:
+            assert len(q) == 1
 
         ## exist requestmail
         ### exist feedbackmail, exist maillist
@@ -2358,7 +2231,7 @@
 
         ## exist feedbackmail
         ### exist feedbackmail, exist maillist
-        update_activity_order("2",4,6)
+        update_activity_order("2",4,6,item_id2)
         res = client.post(url, json=input)
         data = response_data(res)
         result_code = 0 if check_role_approval() else 403
@@ -2366,77 +2239,6 @@
         assert res.status_code == status_code
         assert data["code"] == result_code
         assert data["msg"] == result_msg
-
-        ### exist feedbackmail, not maillistxxx
-        url = url_for("weko_workflow.next_action",
-                      activity_id="3", action_id=4)
-        update_activity_order("3",4,6)
-        res = client.post(url, json=input)
-        data = response_data(res)
-        result_code = 0 if check_role_approval() else 403
-        result_msg = "success" if check_role_approval() else noauth_msg
-        assert res.status_code == status_code
-        assert data["code"] == result_code
-        assert data["msg"] == result_msg
-
-        ### last_ver
-        parent1 = PersistentIdentifier.get("recid","2")
-        parent1.status = PIDStatus.NEW
-        db.session.merge(parent1)
-        parent2 = PersistentIdentifier.get("recid","2.1")
-        parent2.status = PIDStatus.NEW
-        db.session.merge(parent2)
-        parent3 = PersistentIdentifier.get("recid","2.0")
-        parent3.status = PIDStatus.NEW
-        db.session.merge(parent3)
-        db.session.commit()
-        url = url_for("weko_workflow.next_action",
-                      activity_id="3", action_id=4)
-        update_activity_order("3",4,6)
->>>>>>> e8d00a98
-        res = client.post(url, json=input)
-        data = response_data(res)
-        result_status = 500 if check_role_approval() else 200
-        result_code = -2 if check_role_approval() else 403
-        result_msg = "can not get next_action_detail" if check_role_approval() else noauth_msg
-        assert res.status_code == result_status
-        assert data["code"] == result_code
-        assert data["msg"] == result_msg
-
-    ## can create_onetime_download_url
-    update_activity_order("2",4,6,item_id2,{"file_name":"test", "record_id": "1", "guest_mail": "guest@mail.com"})
-    q = GuestActivity.query.filter(GuestActivity.activity_id=="2").all()
-    assert len(q) == 1
-    q = FileOnetimeDownload.query.filter(FileOnetimeDownload.file_name=="test", FileOnetimeDownload.record_id=="1").all()
-    assert len(q) == 0
-    res = client.post(url, json=input)
-    data = response_data(res)
-    result_code = 0 if check_role_approval() else 403
-    result_msg = _("success") if check_role_approval() else noauth_msg
-    assert res.status_code == status_code
-    assert data["code"] == result_code
-    assert data["msg"] == result_msg
-    q = GuestActivity.query.filter(GuestActivity.activity_id=="2").all()
-    if users_index in [0, 4, 5]:
-        assert len(q) == 1
-    else:
-        assert len(q) == 0
-    q = FileOnetimeDownload.query.filter(FileOnetimeDownload.file_name=="test", FileOnetimeDownload.record_id=="1").all()
-    if users_index in [0, 4, 5]:
-        assert len(q) == 0
-    else:
-        assert len(q) == 1
-    
-    ## exist feedbackmail
-    ### exist feedbackmail, exist maillist
-    update_activity_order("2",4,6,item_id2)
-    res = client.post(url, json=input)
-    data = response_data(res)
-    result_code = 0 if check_role_approval() else 403
-    result_msg = "success" if check_role_approval() else noauth_msg
-    assert res.status_code == status_code
-    assert data["code"] == result_code
-    assert data["msg"] == result_msg
 
     ### exist feedbackmail, not maillistxxx
     url = url_for("weko_workflow.next_action",
@@ -2533,7 +2335,6 @@
         assert res.status_code == status_code
         assert data["code"] == result_code
         assert data["msg"] == result_msg
-<<<<<<< HEAD
         q = Activity.query.filter(Activity.activity_id=="5").first()
         if users_index in [0, 4, 5]:
             assert q.activity_status == ActionStatusPolicy.ACTION_BEGIN
@@ -2546,7 +2347,6 @@
             assert q.action_status == 'F'
             assert q.action_order == 7
             assert q.item_id == new_id
-=======
 
         input = {
         "temporary_save":1,
@@ -2588,7 +2388,6 @@
             assert res.status_code == status_code
             assert data["code"] == result_code
             assert data["msg"] == result_msg
->>>>>>> e8d00a98
 
     input = {
         "temporary_save":0,
@@ -2660,80 +2459,6 @@
 # .tox/c1/bin/pytest --cov=weko_workflow tests/test_views.py::test_next_action_usage_application -vv -s --cov-branch --cov-report=term --basetemp=/code/modules/weko-workflow/.tox/c1/tmp
 @pytest.mark.parametrize('users_index, status_code', [
     (0, 200)
-<<<<<<< HEAD
-])
-def test_next_action_usage_application(client, db, users, db_register_usage_application, db_records, users_index, status_code, mocker):
-    def update_activity_order(activity_id, action_id, action_order):
-        with db.session.begin_nested():
-            activity=Activity.query.filter_by(activity_id=activity_id).one_or_none()
-            activity.action_id=action_id
-            activity.action_order=action_order
-            db.session.merge(activity)
-        db.session.commit()
-    login(client=client, email=users[users_index]["email"])
-    with client.session_transaction() as session:
-        session['itemlogin_id'] = "test id"
-        session['itemlogin_activity'] = "test activity"
-        session['itemlogin_item'] = "test item"
-        session['itemlogin_steps'] = "test steps"
-        session['itemlogin_action_id'] = "test action_id"
-        session['itemlogin_cur_step'] = "test cur_step"
-        session['itemlogin_record'] = "test approval_record"
-        session['itemlogin_histories'] = "test histories"
-        session['itemlogin_res_check'] = "test res_check"
-        session['itemlogin_pid'] = "test recid"
-        session['itemlogin_community_id'] = "test community_id"
-
-    mocker.patch("weko_workflow.views.IdentifierHandle.remove_idt_registration_metadata",return_value=None)
-    mocker.patch("weko_workflow.views.IdentifierHandle.update_idt_registration_metadata",return_value=None)
-    mocker.patch("weko_workflow.views.FeedbackMailList.update_by_list_item_id")
-    mocker.patch("weko_workflow.views.FeedbackMailList.delete_by_list_item_id")
-    mock_signal = mocker.patch("weko_workflow.views.item_created.send")
-    new_item = uuid.uuid4()
-    mocker.patch("weko_workflow.views.handle_finish_workflow",return_value=new_item)
-    
-    urls = []
-    urls.append(url_for("weko_workflow.next_action",
-                activity_id="A-00000001-20001", action_id=3))
-    urls.append(url_for("weko_workflow.next_action",
-                activity_id="A-00000001-20002", action_id=4))
-    urls.append(url_for("weko_workflow.next_action",
-                activity_id="A-00000001-20003", action_id=4))
-    urls.append(url_for("weko_workflow.next_action",
-                activity_id="A-00000001-20004", action_id=4))
-    # update_activity_order("2",3,2)
-    input = {
-        
-    }
-
-    for url in urls:
-        res = client.post(url, json=input)
-        data = response_data(res)
-        assert res.status_code == 200
-        assert data["code"] == 0
-        assert data["msg"] == _("success")
-
-def test_cancel_action_acl_nologin(client,db_register2):
-    """Test of cancel action."""
-    url = url_for('weko_workflow.cancel_action',
-                  activity_id='1', action_id=1)
-    input = {'action_version': 1, 'commond': 1}
-
-    res = client.post(url, json=input)
-    assert res.status_code == 302
-    assert res.location == 'http://TEST_SERVER.localdomain/login/?next=%2Fworkflow%2Factivity%2Faction%2F1%2F1%2Fcancel'
-
-
-@pytest.mark.parametrize('users_index, status_code, is_admin', [
-    (0, 403, False),
-    (1, 403, True),
-    (2, 403, True),
-    (3, 403, True),
-    (4, 403, False),
-    (5, 403, False),
-    (6, 403, True),
-=======
->>>>>>> e8d00a98
 ])
 def test_next_action_usage_application(client, db, users, db_register_usage_application, db_records, users_index, status_code, mocker):
     def update_activity_order(activity_id, action_id, action_order):
@@ -2904,7 +2629,7 @@
 
     res = client.post(url, json=input)
     assert res.status_code == 302
-    assert res.location == url_for('security.login', next="/workflow/activity/action/1/1/cancel",_external=True)
+    assert res.location == 'http://TEST_SERVER.localdomain/login/?next=%2Fworkflow%2Factivity%2Faction%2F1%2F1%2Fcancel'
 
 
 @pytest.mark.parametrize('users_index, status_code, is_admin', [
@@ -3015,11 +2740,8 @@
         assert data["code"] == -1
         assert data["msg"] == "test error"
 
-<<<<<<< HEAD
 
 # .tox/c1/bin/pytest --cov=weko_workflow tests/test_views.py::test_cancel_action2 -vv -s --cov-branch --cov-report=term --basetemp=/code/modules/weko-workflow/.tox/c1/tmp
-=======
->>>>>>> e8d00a98
 @pytest.mark.parametrize('users_index, status_code', [
     (0, 200),
     (1, 200),
@@ -3776,12 +3498,7 @@
     res = client.get(url)
     assert res.status_code != 302
 
-<<<<<<< HEAD
-
 # .tox/c1/bin/pytest --cov=weko_workflow tests/test_views.py::test_get_feedback_maillist -vv -s --cov-branch --cov-report=term --basetemp=/code/modules/weko-workflow/.tox/c1/tmp
-=======
-#.tox/c1/bin/pytest --cov=weko_workflow tests/test_views.py::test_get_feedback_maillist -vv -s --cov-branch --cov-report=term --basetemp=/code/modules/weko-workflow/.tox/c1/tmp
->>>>>>> e8d00a98
 @pytest.mark.parametrize('users_index, status_code', [
     (0, 200),
     #(1, 200),
@@ -3821,10 +3538,6 @@
     url = url_for('weko_workflow.get_feedback_maillist', activity_id='4')
     res = client.get(url)
     data = response_data(res)
-<<<<<<< HEAD
-=======
-    mail_list = action_feedback_mail.feedback_maillist
->>>>>>> e8d00a98
     assert res.status_code==status_code
     assert data['code'] == 1
     assert data['msg'] == 'Success'
@@ -3833,10 +3546,6 @@
     url = url_for('weko_workflow.get_feedback_maillist', activity_id='5')
     res = client.get(url)
     data = response_data(res)
-<<<<<<< HEAD
-=======
-    mail_list = action_feedback_mail_1.feedback_maillist
->>>>>>> e8d00a98
     assert res.status_code==status_code
     assert data['code'] == 1
     assert data['msg'] == 'Success'
@@ -3845,10 +3554,6 @@
     url = url_for('weko_workflow.get_feedback_maillist', activity_id='6')
     res = client.get(url)
     data = response_data(res)
-<<<<<<< HEAD
-=======
-    mail_list = action_feedback_mail_2.feedback_maillist
->>>>>>> e8d00a98
     assert res.status_code==status_code
     assert data['code'] == 1
     assert data['msg'] == 'Success'
@@ -3871,10 +3576,6 @@
     assert data['code'] == -1
     assert data['msg'] == 'mail_list is not list'
 
-<<<<<<< HEAD
-
-# .tox/c1/bin/pytest --cov=weko_workflow tests/test_views.py::test_save_activity_acl_nologin -vv -s --cov-branch --cov-report=term --basetemp=/code/modules/weko-workflow/.tox/c1/tmp
-=======
 @pytest.mark.parametrize('users_index, status_code', [
     (0, 200),
     #(1, 200),
@@ -4011,7 +3712,6 @@
         assert data['msg'] == "Error"
 
 #.tox/c1/bin/pytest --cov=weko_workflow tests/test_views.py::test_save_activity_acl_nologin -vv -s --cov-branch --cov-report=term --cov-report=html --basetemp=/code/modules/weko-workflow/.tox/c1/tmp
->>>>>>> e8d00a98
 def test_save_activity_acl_nologin(client,db_register2):
     """Test of save activity."""
     url = url_for('weko_workflow.save_activity')
@@ -4021,12 +3721,7 @@
     assert res.status_code == 302
     assert res.location == 'http://TEST_SERVER.localdomain/login/?next=%2Fworkflow%2Fsave_activity_data'
 
-
-<<<<<<< HEAD
 # .tox/c1/bin/pytest --cov=weko_workflow tests/test_views.py::test_save_activity_acl_users -vv -s --cov-branch --cov-report=term --basetemp=/code/modules/weko-workflow/.tox/c1/tmp
-=======
-#.tox/c1/bin/pytest --cov=weko_workflow tests/test_views.py::test_save_activity_acl_users -vv -s --cov-branch --cov-report=term --cov-report=html --basetemp=/code/modules/weko-workflow/.tox/c1/tmp
->>>>>>> e8d00a98
 @pytest.mark.parametrize('users_index, status_code', [
     (0, 200),
     (1, 200),
@@ -4119,7 +3814,6 @@
         assert data["success"] == False
         assert data["msg"] == "test error"
 
-<<<<<<< HEAD
 # .tox/c1/bin/pytest --cov=weko_workflow tests/test_views.py::test_verify_deletion -v -vv -s --cov-branch --cov-report=term --basetemp=/code/modules/weko_workflow/.tox/c1/tmp
 def test_verify_deletion(client, db, db_register2,db_register,users):
     flow_id = db_register["flow_define"].id
@@ -4174,11 +3868,8 @@
     assert res.status_code == 200
     assert json.loads(res.data) == {"code": 200, "is_deleted": True}
 
-def test_display_activity_nologin(client,db_register2):
-=======
 # .tox/c1/bin/pytest --cov=weko_workflow tests/test_views.py::test_display_activity_nologin -vv -s --cov-branch --cov-report=term --basetemp=/code/modules/weko_workflow/.tox/c1/tmp
 def test_display_activity_nologin(client,db_register2,mocker):
->>>>>>> e8d00a98
     """Test of display activity."""
     adminsetting = AdminSettings(id=1,name='items_display_settings',settings={"display_request_form": True})
     mocker.patch("weko_workflow.views.AdminSettings.get",return_value = adminsetting)
@@ -4191,15 +3882,10 @@
     # assert res.url == url_for('security.login')
 
 # .tox/c1/bin/pytest --cov=weko_workflow tests/test_views.py::test_display_activity_guestlogin -vv -s --cov-branch --cov-report=term --basetemp=/code/modules/weko_workflow/.tox/c1/tmp
-<<<<<<< HEAD
-def test_display_activity_guestlogin(app,db_register ,guest):
-    """Test of display activity."""
-=======
 def test_display_activity_guestlogin(app,db_register,guest,mocker):
     """Test of display activity."""
     adminsetting = AdminSettings(id=1,name='items_display_settings',settings={"display_request_form": True})
     mocker.patch("weko_workflow.views.AdminSettings.get",return_value = adminsetting)
->>>>>>> e8d00a98
     url = url_for('weko_workflow.display_activity', activity_id='1')
     input = {}
 
@@ -4222,19 +3908,12 @@
     }
 
     workflow_detail = WorkFlow.query.filter_by(id=1).one_or_none()
-<<<<<<< HEAD
-    mock_render_template = MagicMock(return_value=jsonify({}))
-    with patch('weko_workflow.views.get_activity_display_info',
-            return_value=(action_endpoint, action_id, activity_detail, cur_action, histories, item, \
-            steps, temporary_comment, workflow_detail)):
-=======
     owner_id = 1
     shared_user_ids = []
     mock_render_template = MagicMock(return_value=jsonify({}))
     with patch('weko_workflow.views.get_activity_display_info',
             return_value=(action_endpoint, action_id, activity_detail, cur_action, histories, item, \
             steps, temporary_comment, workflow_detail, owner_id, shared_user_ids)):
->>>>>>> e8d00a98
         with patch('weko_workflow.views.check_authority_action'):
             with patch('weko_workflow.views.WorkActivity.get_activity_action_role',
                     return_value=(roles, action_users)):
@@ -4297,9 +3976,8 @@
                     res = client.post(url, json=input)
                     mock_render_template.assert_called()
 
-<<<<<<< HEAD
 # .tox/c1/bin/pytest --cov=weko_workflow tests/test_views.py::test_display_activity -vv -s --cov-branch --cov-report=term --basetemp=/code/modules/weko-workflow/.tox/c1/tmp
-def test_display_activity(client, users, db_register,mocker,redis_connect,without_remove_session):
+def test_display_activity(client, users, db_register,mocker,redis_connect,without_remove_session, app):
     def del_session():
         with client.session_transaction() as session:
             if session.get('activity_info'):
@@ -4325,22 +4003,8 @@
             if session.get('itemlogin_community_id'):
                 del session['itemlogin_community_id']
     login(client=client, email=users[2]['email'])
-=======
-#.tox/c1/bin/pytest --cov=weko_workflow tests/test_views.py::test_display_activity -vv -s --cov-branch --cov-report=html --basetemp=/code/modules/weko_workflow/.tox/c1/tmp
-@pytest.mark.parametrize('users_index, status_code', [
-    (0, 200),
-    (1, 200),
-    (2, 200),
-    (3, 200),
-    (4, 200),
-    (5, 200),
-    (6, 200),
-])
-def test_display_activity(client, users, db_register, users_index, status_code, mocker, redis_connect, app):
-    login(client=client, email=users[users_index]['email'])
     adminsetting = AdminSettings(id=1,name='items_display_settings',settings={"display_request_form": True})
     mocker.patch("weko_workflow.views.AdminSettings.get",return_value = adminsetting)
->>>>>>> e8d00a98
 
     workflow_detail = WorkFlow.query.filter_by(id=1).one_or_none()
     mock_render_template = MagicMock(return_value=jsonify({}))
@@ -4712,16 +4376,13 @@
     template_url = "weko_items_ui/iframe/item_edit.html"
     json_schema = "test"
     item = item_metadata
-<<<<<<< HEAD
     del_session()
     with client.session_transaction() as session:
         assert "itemlogin_id" not in session
     # locked_value is not existed
-=======
->>>>>>> e8d00a98
     with patch('weko_workflow.views.get_activity_display_info',
                return_value=(action_endpoint, action_id, activity_detail, cur_action, histories, item, \
-               steps, temporary_comment, workflow_detail, owner_id, shared_user_ids)):
+               steps, temporary_comment, workflow_detail)):
         with patch('weko_workflow.views.ItemLink.get_item_link_info'):
             with patch('weko_workflow.views.item_login',return_value=(template_url,
                     need_file,need_billing_file,record,json_schema,schema_form,item_save_uri,
@@ -4737,7 +4398,6 @@
                                         assert "itemlogin_id" in session
                                         assert "activity_info" in session
 
-<<<<<<< HEAD
     # locked_value is existed
     del_session()
     with client.session_transaction() as session:
@@ -4745,7 +4405,7 @@
     current_cache.set("workflow_userlock_activity_5","A-00000001-10001")
     with patch('weko_workflow.views.get_activity_display_info',
                return_value=(action_endpoint, action_id, activity_detail, cur_action, histories, item, \
-               steps, temporary_comment, workflow_detail)):
+               steps, temporary_comment, workflow_detail, owner_id, shared_user_ids)):
         with patch('weko_workflow.views.ItemLink.get_item_link_info'):
             with patch('weko_workflow.views.item_login',return_value=(template_url,
                     need_file,need_billing_file,record,json_schema,schema_form,item_save_uri,
@@ -4762,8 +4422,6 @@
                                         assert "activity_info" not in session
     current_cache.delete("workflow_userlock_activity_5")
     
-=======
->>>>>>> e8d00a98
     #raise PIDDeletedError
     url = url_for('weko_workflow.display_activity', activity_id='A-00000001-10001')
     input = {}
@@ -5304,6 +4962,7 @@
 
 
 # .tox/c1/bin/pytest --cov=weko_workflow tests/test_views.py::test_withdraw_confirm_nologin -v -vv -s --cov-branch --cov-report=term --basetemp=/code/modules/weko-workflow/.tox/c1/tmp
+
 def test_withdraw_confirm_nologin(client,db_register2):
     """Test of withdraw confirm."""
     url = url_for('weko_workflow.withdraw_confirm', activity_id='1',
@@ -5598,7 +5257,6 @@
                             assert data["msg"] == msg
                             assert data["data"] == {"redirect": "guest_url"}
 
-<<<<<<< HEAD
 def test_download_activitylog_nologin(client,db_register2):
     """_summary_
 
@@ -5856,7 +5514,7 @@
     login(client=client, email=users[2]['email'])
     res = client.get(url)
     assert res.status_code == 400
-=======
+
 # def check_authority_action(activity_id='0', action_id=0, contain_login_item_application=False, action_order=0):
 # .tox/c1/bin/pytest --cov=weko_workflow tests/test_views.py::test_check_authority_action -vv -s --cov-branch --cov-report=term --basetemp=/code/modules/weko-workflow/.tox/c1/tmp
 def test_check_authority_action(app, client, users, db_register, mocker):
@@ -5998,5 +5656,4 @@
     assert data.data['title'] == 'sample'
     assert data.data['shared_user_ids'] == [{'user': 1},{'user':2}]
     assert data.data['approval1'] == ''
-    assert data.data['approval2'] == ''
->>>>>>> e8d00a98
+    assert data.data['approval2'] == ''