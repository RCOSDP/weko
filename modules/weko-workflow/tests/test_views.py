--- conflicted
+++ resolved
@@ -4134,7 +4134,6 @@
                             assert data["msg"] == msg
                             assert data["data"] == {"redirect": "guest_url"}
 
-<<<<<<< HEAD
 def test_download_activitylog_nologin(client,db_register2):
     """_summary_
 
@@ -4368,7 +4367,6 @@
                 tab='all')
     res = client.get(url)
     assert res.status_code == 403
-=======
 # def check_authority_action(activity_id='0', action_id=0, contain_login_item_application=False, action_order=0):
 # .tox/c1/bin/pytest --cov=weko_workflow tests/test_views.py::test_check_authority_action -vv -s --cov-branch --cov-report=term --basetemp=/code/modules/weko-workflow/.tox/c1/tmp
 def test_check_authority_action(app, client, users, db_register, mocker):
@@ -4510,5 +4508,4 @@
     assert data.data['title'] == 'sample'
     assert data.data['shared_user_ids'] == [{'user': 1},{'user':2}]
     assert data.data['approval1'] == ''
-    assert data.data['approval2'] == ''
->>>>>>> 3b9315ef
+    assert data.data['approval2'] == ''