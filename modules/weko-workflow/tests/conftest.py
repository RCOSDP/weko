--- conflicted
+++ resolved
@@ -27,16 +27,10 @@
 import uuid
 from datetime import datetime
 from six import BytesIO
-<<<<<<< HEAD
 import base64
 
 import pytest
 from flask import Flask, session, url_for, Response
-=======
-
-import pytest
-from flask import Flask, session, url_for
->>>>>>> dcac9758
 from flask_babelex import Babel, lazy_gettext as _
 from flask_menu import Menu
 from elasticsearch import Elasticsearch
@@ -66,28 +60,16 @@
 from weko_admin import WekoAdmin
 from weko_admin.models import SessionLifetime,Identifier 
 from weko_admin.views import blueprint as weko_admin_blueprint
-<<<<<<< HEAD
 from weko_records.models import ItemTypeName, ItemType,FeedbackMailList,ItemTypeMapping,ItemTypeProperty
-=======
-from weko_records.models import ItemTypeName, ItemType,FeedbackMailList,ItemTypeMapping
->>>>>>> dcac9758
 from weko_records.api import Mapping
 from weko_records_ui.models import FilePermission
 from weko_user_profiles import WekoUserProfiles
 from weko_index_tree.models import Index
-<<<<<<< HEAD
-from weko_search_ui import WekoSearchUI
-from weko_workflow import WekoWorkflow
-from weko_search_ui import WekoSearchUI
-from weko_workflow.models import Activity, ActionStatus, Action, ActivityAction, WorkFlow, FlowDefine, FlowAction, ActionFeedbackMail, ActionIdentifier,FlowActionRole, ActivityHistory
-from weko_workflow.views import blueprint as weko_workflow_blueprint
-=======
 
 from weko_workflow import WekoWorkflow
 from weko_search_ui import WekoSearchUI
 from weko_workflow.models import Activity, ActionStatus, Action, ActivityAction, WorkFlow, FlowDefine, FlowAction, ActionFeedbackMail, ActionIdentifier,FlowActionRole, ActivityHistory
 from weko_workflow.views import workflow_blueprint as weko_workflow_blueprint
->>>>>>> dcac9758
 from weko_theme.views import blueprint as weko_theme_blueprint
 from simplekv.memory.redisstore import RedisStore
 from sqlalchemy_utils.functions import create_database, database_exists, \
@@ -96,11 +78,7 @@
 from sqlalchemy.engine import Engine
 from sqlalchemy.orm import Session
 from sqlalchemy import event
-<<<<<<< HEAD
 from invenio_files_rest.models import Location, Bucket,ObjectVersion
-=======
-from invenio_files_rest.models import Location, Bucket
->>>>>>> dcac9758
 from invenio_files_rest import InvenioFilesREST
 from invenio_records import InvenioRecords
 
@@ -117,13 +95,10 @@
 from weko_authors.models import Authors
 from invenio_records_files.api import RecordsBuckets
 from weko_redis.redis import RedisConnection
-<<<<<<< HEAD
 from weko_items_ui import WekoItemsUI
 from weko_admin.models import SiteInfo
 from weko_admin import WekoAdmin
 from weko_deposit import WekoDeposit
-=======
->>>>>>> dcac9758
 
 sys.path.append(os.path.dirname(__file__))
 # @event.listens_for(Engine, "connect")
@@ -438,7 +413,6 @@
                     '-NonCommercial-ShareAlike 4.0 International License.'
             },
         ],
-<<<<<<< HEAD
         WEKO_ITEMS_UI_MS_MIME_TYPE = {
             'ms_word': ['application/msword',
                         'application/vnd.openxmlformats-officedocument.'
@@ -476,8 +450,6 @@
             'ms_powerpoint': 20,
             'ms_excel': 10
         },
-=======
->>>>>>> dcac9758
         WEKO_ITEMS_UI_OUTPUT_REGISTRATION_TITLE="",
         WEKO_ITEMS_UI_MULTIPLE_APPROVALS=True,
         WEKO_THEME_DEFAULT_COMMUNITY="Root Index",
@@ -486,7 +458,6 @@
             'Administrator','General','Graduated Student','Student'
         ],
         WEKO_ITEMS_UI_USAGE_APPLICATION_ITEM_TYPES_LIST = [],
-<<<<<<< HEAD
         WEKO_HANDLE_ALLOW_REGISTER_CNRI=True,
         I18N_LANGUAGES=[("ja","Japanese"), ("en","English")],
         WEKO_BUCKET_QUOTA_SIZE=50 * 1024 * 1024 * 1024,
@@ -501,14 +472,12 @@
         DEPOSIT_DEFAULT_JSONSCHEMA = 'deposits/deposit-v1.0.0.json',
         WEKO_RECORDS_UI_SECRET_KEY = "secret",
         WEKO_RECORDS_UI_ONETIME_DOWNLOAD_PATTERN = "filename={} record_id={} user_mail={} date={}"
-=======
-        WEKO_HANDLE_ALLOW_REGISTER_CNRI=True
->>>>>>> dcac9758
     )
     
     app_.testing = True
     Babel(app_)
     InvenioI18N(app_)
+    Menu(app_)
     # InvenioTheme(app_)
     InvenioAccess(app_)
     InvenioAccounts(app_)
@@ -520,7 +489,6 @@
     InvenioAdmin(app_)
     InvenioPIDRelations(app_)
     InvenioJSONSchemas(app_)
-<<<<<<< HEAD
     InvenioPIDStore(app_)
     InvenioRecords
     search = InvenioSearch(app_, client=MockEs())
@@ -534,12 +502,6 @@
     WekoDeposit(app_)
     WekoItemsUI(app_)
     WekoAdmin(app_)
-=======
-    # InvenioCommunities(app_)
-    # WekoAdmin(app_)
-    # WekoTheme(app_)
-    WekoWorkflow(app_)
->>>>>>> dcac9758
     # WekoRecordsUI(app_)
     # app_.register_blueprint(invenio_theme_blueprint)
     app_.register_blueprint(invenio_communities_blueprint)
@@ -590,13 +552,11 @@
         sess['guest_url'] = url_for("weko_workflow.display_guest_activity",file_name="test_file")
     yield client
 
-<<<<<<< HEAD
 @pytest.yield_fixture()
 def req_context(client,app):
     with app.test_request_context():
         yield client
-=======
->>>>>>> dcac9758
+        
 @pytest.fixture
 def redis_connect(app):
     redis_connection = RedisConnection().connection(db=app.config['CACHE_REDIS_DB'], kv = True)
@@ -655,10 +615,7 @@
     ds.add_role_to_user(originalroleuser, originalrole)
     ds.add_role_to_user(originalroleuser2, originalrole)
     ds.add_role_to_user(originalroleuser2, repoadmin_role)
-<<<<<<< HEAD
     ds.add_role_to_user(student,studentrole)
-=======
->>>>>>> dcac9758
 
     # Assign access authorization
     with db.session.begin_nested():
@@ -762,6 +719,7 @@
         db.session.add_all(actionstatus_db)
     db.session.commit()
     return actions_db, actionstatus_db
+
 @pytest.fixture()
 def db_itemtype(app, db):
     item_type_name = ItemTypeName(id=1,
@@ -816,7 +774,6 @@
                          form=json_data("data/item_type/15_form.json"),
                          render=json_data("data/item_type/15_render.json"),
                          tag=1,version_id=1,is_deleted=False)
-<<<<<<< HEAD
     itemtype_property_data = json_data("data/itemtype_properties.json")[0]
     item_type_property = ItemTypeProperty(
         name=itemtype_property_data["name"],
@@ -828,10 +785,6 @@
     with db.session.begin_nested():
         db.session.add(item_type)
         db.session.add(item_type_property)
-=======
-    with db.session.begin_nested():
-        db.session.add(item_type)
->>>>>>> dcac9758
     mappin = Mapping.create(
         item_type.id,
         mapping = json_data("data/item_type/item_type_mapping.json")
@@ -840,7 +793,6 @@
     return item_type
 
 @pytest.fixture()
-<<<<<<< HEAD
 def identifier(db):
     doi_identifier = Identifier(id=1, repository='Root Index',jalc_flag= True,jalc_crossref_flag= True,jalc_datacite_flag=True,ndl_jalc_flag=True,
         jalc_doi='123',jalc_crossref_doi='1234',jalc_datacite_doi='12345',ndl_jalc_doi='123456',suffix='def',
@@ -850,9 +802,8 @@
     db.session.add(doi_identifier)
     db.session.commit()
     return doi_identifier
+
 @pytest.fixture()
-=======
->>>>>>> dcac9758
 def db_register(app, db, db_records, users, action_data, item_type):
     flow_define = FlowDefine(flow_id=uuid.uuid4(),
                              flow_name='Registration Flow',
@@ -983,7 +934,6 @@
                     title='test item5', shared_user_id=-1, extra_info={},
                     action_order=1,
                     )
-<<<<<<< HEAD
     activity_item7 = Activity(activity_id='8', item_id=db_records[0][2].id,workflow_id=1, flow_id=flow_define.id,
                     action_id=3, activity_login_user=users[3]["id"],
                     activity_update_user=1,
@@ -1012,8 +962,6 @@
                     action_order=1,
                     extra_info={"guest_mail":"guest@test.org","related_title":"related_guest_activity","usage_record_id":str(db_records[1][2].id),"usage_activity_id":str(uuid.uuid4())}
                     )
-=======
->>>>>>> dcac9758
     with db.session.begin_nested():
         db.session.add(workflow)
         db.session.add(activity)
@@ -1025,12 +973,9 @@
         db.session.add(activity_item4)
         db.session.add(activity_item5)
         db.session.add(activity_item6)
-<<<<<<< HEAD
         db.session.add(activity_item7)
         db.session.add(activity_item8)
         db.session.add(activity_guest)
-    db.session.commit()
-=======
     db.session.commit()
 
     activity_action1_item1 = ActivityAction(activity_id=activity_item1.activity_id,
@@ -1135,117 +1080,11 @@
             'action_feedback_mail1':activity_item4_feedbackmail,
             'action_feedback_mail2':activity_item5_feedbackmail,
             'action_feedback_mail3':activity_item6_feedbackmail,
-            "activities":[activity,activity_item1,activity_item2,activity_item3]}
->>>>>>> dcac9758
-
-    activity_action1_item1 = ActivityAction(activity_id=activity_item1.activity_id,
-                                            action_id=1,action_status="M",
-                                            action_handler=1, action_order=1)
-    activity_action2_item1 = ActivityAction(activity_id=activity_item1.activity_id,
-                                            action_id=3,action_status="M",
-                                            action_handler=1, action_order=2)
-    activity_action3_item1 = ActivityAction(activity_id=activity_item1.activity_id,
-                                            action_id=5,action_status="M",
-                                            action_handler=1, action_order=3)
-    activity_action1_item2 = ActivityAction(activity_id=activity_item2.activity_id,
-                                            action_id=1,action_status="M",
-                                            action_handler=1, action_order=1)
-    activity_action2_item2 = ActivityAction(activity_id=activity_item2.activity_id,
-                                            action_id=3,action_status="M",
-                                            action_handler=1, action_order=2)
-    activity_action3_item2 = ActivityAction(activity_id=activity_item2.activity_id,
-                                            action_id=5,action_status="M",
-                                            action_handler=1, action_order=3)
-    activity_item2_feedbackmail = ActionFeedbackMail(activity_id='3',
-                                action_id=3,
-                                feedback_maillist=None
-                                )
-    activity_item3_feedbackmail = ActionFeedbackMail(activity_id='4',
-                                action_id=3,
-                                feedback_maillist=[{"email": "test@org", "author_id": ""}]
-                                )
-    activity_item4_feedbackmail = ActionFeedbackMail(activity_id='5',
-                                action_id=3,
-                                feedback_maillist=[{"email": "test@org", "author_id": "1"}]
-                                )
-    activity_item5_feedbackmail = ActionFeedbackMail(activity_id='6',
-                                action_id=3,
-                                feedback_maillist=[{"email": "test1@org", "author_id": "2"}]
-                                )
-    activity_item5_Authors = Authors(id=1,json="{\"affiliationInfo\": [{\"affiliationNameInfo\": [{\"affiliationName\": \"\", \"affiliationNameLang\": \"ja\", \"affiliationNameShowFlg\": \"true\"}], \"identifierInfo\": [{\"affiliationId\": \"aaaa\", \"affiliationIdType\": \"1\", \"identifierShowFlg\": \"true\"}]}], \"authorIdInfo\": [{\"authorId\": \"1\", \"authorIdShowFlg\": \"true\", \"idType\": \"1\"}, {\"authorId\": \"1\", \"authorIdShowFlg\": \"true\", \"idType\": \"2\"}], \"authorNameInfo\": [{\"familyName\": \"一\", \"firstName\": \"二\", \"fullName\": \"一　二 \", \"language\": \"ja-Kana\", \"nameFormat\": \"familyNmAndNm\", \"nameShowFlg\": \"true\"}], \"emailInfo\": [{\"email\": \"test@org\"}], \"gather_flg\": 0, \"id\": {\"_id\": \"HZ9iXYMBnq6bEezA2CK3\", \"_index\": \"tenant1-authors-author-v1.0.0\", \"_primary_term\": 29, \"_seq_no\": 0, \"_shards\": {\"failed\": 0, \"successful\": 1, \"total\": 2}, \"_type\": \"author-v1.0.0\", \"_version\": 1, \"result\": \"created\"}, \"is_deleted\": \"false\", \"pk_id\": \"1\"}")
-    activity_item6_feedbackmail = ActionFeedbackMail(activity_id='7',
-                                action_id=3,
-                                feedback_maillist={"email": "test1@org", "author_id": "2"}
-                                )
-    with db.session.begin_nested():
-        db.session.add(activity_action1_item1)
-        db.session.add(activity_action2_item1)
-        db.session.add(activity_action3_item1)
-        db.session.add(activity_item2_feedbackmail)
-        db.session.add(activity_item3_feedbackmail)
-        db.session.add(activity_item4_feedbackmail)
-        db.session.add(activity_item5_feedbackmail)
-        db.session.add(activity_item5_Authors)
-        db.session.add(activity_item6_feedbackmail)
-    db.session.commit()
-
-    activity_03 = Activity(activity_id='A-00000003-00000', workflow_id=1, flow_id=flow_define.id,
-                    action_id=3, activity_login_user=users[3]["id"],
-                    activity_update_user=1,
-                    activity_start=datetime.strptime('2022/04/14 3:01:53.931', '%Y/%m/%d %H:%M:%S.%f'),
-                    activity_community_id=3,
-                    activity_confirm_term_of_use=True,
-                    title='test item5', shared_user_id=-1, extra_info={},
-                    action_order=1,
-                    )
-    with db.session.begin_nested():
-<<<<<<< HEAD
-        db.session.add(activity_03)
-    
-    activity_action03_1 = ActivityAction(id=4, activity_id=activity_03.activity_id,
-                                            action_id=1,action_status="M",action_comment="",
-                                            action_handler=1, action_order=1)
-    activity_action03_2 = ActivityAction(id=5, activity_id=activity_03.activity_id,
-                                            action_id=3,action_status="F",action_comment="",
-                                            action_handler=0, action_order=2)
-    with db.session.begin_nested():
-        db.session.add(activity_action03_1)
-        db.session.add(activity_action03_2)
-    db.session.commit()
-    
-    history = ActivityHistory(
-        activity_id=activity.activity_id,
-        action_id=activity.action_id,
-    )
-    with db.session.begin_nested():
-        db.session.add(history)
-    db.session.commit()
-    doi_identifier = Identifier(id=1, repository='Root Index',jalc_flag= True,jalc_crossref_flag= True,jalc_datacite_flag=True,ndl_jalc_flag=True,
-        jalc_doi='123',jalc_crossref_doi='1234',jalc_datacite_doi='12345',ndl_jalc_doi='123456',suffix='def',
-        created_userId='1',created_date=datetime.strptime('2022-09-28 04:33:42','%Y-%m-%d %H:%M:%S'),
-        updated_userId='1',updated_date=datetime.strptime('2022-09-28 04:33:42','%Y-%m-%d %H:%M:%S')
-    )
-    doi_identifier2 = Identifier(id=2, repository='test',jalc_flag= True,jalc_crossref_flag= True,jalc_datacite_flag=True,ndl_jalc_flag=True,
-        jalc_doi=None,jalc_crossref_doi=None,jalc_datacite_doi=None,ndl_jalc_doi=None,suffix=None,
-        created_userId='1',created_date=datetime.strptime('2022-09-28 04:33:42','%Y-%m-%d %H:%M:%S'),
-        updated_userId='1',updated_date=datetime.strptime('2022-09-28 04:33:42','%Y-%m-%d %H:%M:%S')
-        )
-    with db.session.begin_nested():
-        db.session.add(doi_identifier)
-        db.session.add(doi_identifier2)
-    db.session.commit()
-    return {'flow_define':flow_define,
-            'item_type':item_type,
-            'workflow':workflow, 
-            'action_feedback_mail':activity_item3_feedbackmail,
-            'action_feedback_mail1':activity_item4_feedbackmail,
-            'action_feedback_mail2':activity_item5_feedbackmail,
-            'action_feedback_mail3':activity_item6_feedbackmail,
             "activities":[activity,activity_item1,activity_item2,activity_item3,activity_item7,activity_item8,activity_guest]}
 
 @pytest.fixture()
 def workflow(app, db, item_type, action_data, users):
-    flow_define = FlowDefine(flow_id=uuid.uuid4(),
+    flow_define = FlowDefine(id=1,flow_id=uuid.uuid4(),
                              flow_name='Registration Flow',
                              flow_user=1)
     with db.session.begin_nested():
@@ -1345,42 +1184,6 @@
         "flow_action":flow_actions,
         "workflow":workflow
     }
-=======
-        db.session.add(activity_action1_item1)
-        db.session.add(activity_action2_item1)
-        db.session.add(activity_action3_item1)
-        db.session.add(activity_action1_item2)
-        db.session.add(activity_action2_item2)
-        db.session.add(activity_action3_item2)
-    db.session.commit()
-    activity_feedbackmail = ActionFeedbackMail(activity_id='1',
-                                action_id=3,
-                                feedback_maillist=[{"email": "test@org", "author_id": ""}]
-                                )
-    activity_item1_feedbackmail = ActionFeedbackMail(activity_id='2',
-                                action_id=3,
-                                feedback_maillist=[{"email": "test@org", "author_id": "1"}]
-                                )
-    activity_item2_feedbackmail = ActionFeedbackMail(activity_id='3',
-                                action_id=3,
-                                feedback_maillist=[{"email": "test1@org", "author_id": "2"}]
-                                )
-    #activity_item3_feedbackmail = ActionFeedbackMail(activity_id='4',
-    #                            action_id=3,
-    #                            feedback_maillist=None
-    #                            )
-    with db.session.begin_nested():
-        db.session.add(activity_feedbackmail)
-        db.session.add(activity_item1_feedbackmail)
-        db.session.add(activity_item2_feedbackmail)
-        #db.session.add(activity_item3_feedbackmail)
-    db.session.commit()
-    return {'flow_define':flow_define,'item_type':item_type,'workflow':workflow,
-            'action_feedback_mail':activity_feedbackmail,
-            'action_feedback_mail1':activity_item1_feedbackmail,
-            'action_feedback_mail2':activity_item2_feedbackmail,
-            "activities":[activity,activity_item1,activity_item2,activity_item3]}
->>>>>>> dcac9758
 
 @pytest.fixture()
 def location(app, db, instance_path):
@@ -1407,21 +1210,14 @@
 def add_file(db, location):
     def factory(record, contents=b'test example', filename="generic_file.txt"):
         b = Bucket.create()
-<<<<<<< HEAD
         r = RecordsBuckets.create(bucket=b, record=record.model)
         ObjectVersion.create(b,filename)
-=======
-        RecordsBuckets.create(bucket=b, record=record.model)
->>>>>>> dcac9758
         stream = BytesIO(contents)
         record.files[filename] = stream
         record.files.dumps()
         record.commit()
         db.session.commit()
-<<<<<<< HEAD
         return b,r
-=======
->>>>>>> dcac9758
     return factory
 
 @pytest.fixture()
@@ -1706,7 +1502,6 @@
         db.session.add(action_identifier)
     db.session.commit()
     return {"flow_actions":flow_actions,
-<<<<<<< HEAD
             "activities":[activity,activity_item1,activity_item2,activity_item3,activity_item4,activity_item5,activity_item6]}
 
 @pytest.fixture()
@@ -1729,7 +1524,3 @@
 
 
 
-
-=======
-            "activities":[activity,activity_item1,activity_item2,activity_item3,activity_item4,activity_item5,activity_item6]}
->>>>>>> dcac9758
