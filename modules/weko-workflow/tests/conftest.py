# -*- coding: utf-8 -*-
#
# This file is part of WEKO3.
# Copyright (C) 2017 National Institute of Informatics.
#
# WEKO3 is free software; you can redistribute it
# and/or modify it under the terms of the GNU General Public License as
# published by the Free Software Foundation; either version 2 of the
# License, or (at your option) any later version.
#
# WEKO3 is distributed in the hope that it will be
# useful, but WITHOUT ANY WARRANTY; without even the implied warranty of
# MERCHANTABILITY or FITNESS FOR A PARTICULAR PURPOSE.  See the GNU
# General Public License for more details.
#
# You should have received a copy of the GNU General Public License
# along with WEKO3; if not, write to the
# Free Software Foundation, Inc., 59 Temple Place, Suite 330, Boston,
# MA 02111-1307, USA.

"""Pytest configuration."""

from copy import deepcopy
<<<<<<< HEAD
=======
import copy
>>>>>>> e8d00a98
import os, sys
import shutil
import tempfile
import json
from unittest.mock import patch
import uuid
from datetime import datetime, timedelta
from six import BytesIO
import base64
from mock import patch

import pytest
from flask import Flask, session, url_for, Response
from flask_babelex import Babel, lazy_gettext as _
from flask_menu import Menu
from flask_oauthlib.provider import OAuth2Provider
from elasticsearch import Elasticsearch
from invenio_theme import InvenioTheme
from invenio_theme.views import blueprint as invenio_theme_blueprint
from invenio_assets import InvenioAssets
from invenio_access import InvenioAccess
from invenio_access.models import ActionUsers,ActionRoles
from invenio_accounts.testutils import create_test_user
from invenio_accounts import InvenioAccounts
from invenio_accounts.models import User, Role
from invenio_accounts.views.settings import blueprint \
    as invenio_accounts_blueprint
from mock import patch
from invenio_deposit import InvenioDeposit
from invenio_i18n import InvenioI18N
from invenio_cache import InvenioCache
from invenio_admin import InvenioAdmin
from invenio_admin.views import blueprint as invenio_admin_blueprint
from invenio_db import InvenioDB, db as db_
from invenio_pidrelations.contrib.versioning import PIDVersioning
from invenio_pidrelations.contrib.records import RecordDraft
from invenio_pidstore.models import PersistentIdentifier, PIDStatus
from invenio_stats import InvenioStats
from invenio_search import RecordsSearch,InvenioSearch
from invenio_communities import InvenioCommunities
from invenio_communities.views.ui import blueprint as invenio_communities_blueprint
from invenio_communities.models import Community
from invenio_jsonschemas import InvenioJSONSchemas
<<<<<<< HEAD
from invenio_records_ui import InvenioRecordsUI
from weko_search_ui.config import WEKO_SYS_USER
from weko_records_ui import WekoRecordsUI
=======
from invenio_oauth2server import InvenioOAuth2Server, InvenioOAuth2ServerREST
from invenio_oauth2server.models import Client, Token
from invenio_oauth2server.views import settings_blueprint as oauth2server_settings_blueprint
from invenio_records_ui import InvenioRecordsUI
from invenio_rest import InvenioREST
from weko_deposit.api import WekoIndexer, WekoRecord
from weko_deposit.api import WekoDeposit as WekoDepositAPI
from weko_search_ui.config import WEKO_SYS_USER
from weko_records_ui import WekoRecordsUI
from weko_theme import WekoTheme
>>>>>>> e8d00a98
from weko_admin import WekoAdmin
from weko_admin.models import SessionLifetime,Identifier
from weko_admin.views import blueprint as weko_admin_blueprint
from weko_records.models import ItemTypeName, ItemType,FeedbackMailList,ItemTypeMapping,ItemTypeProperty
from weko_records.api import ItemsMetadata, Mapping
from weko_records_ui.models import FilePermission
from weko_user_profiles import WekoUserProfiles
from weko_index_tree.models import Index

from weko_workflow import WekoWorkflow
from weko_search_ui import WekoSearchUI
<<<<<<< HEAD
from weko_workflow.models import Activity, ActionStatus, Action, ActivityAction, WorkFlow, FlowDefine, FlowAction, ActionFeedbackMail, ActionIdentifier,FlowActionRole, ActivityHistory,GuestActivity, WorkflowRole
from weko_workflow.views import workflow_blueprint as weko_workflow_blueprint
from weko_workflow.config import WEKO_WORKFLOW_ACTION_START,WEKO_WORKFLOW_ACTION_END,WEKO_WORKFLOW_ACTION_ITEM_REGISTRATION,WEKO_WORKFLOW_ACTION_APPROVAL,WEKO_WORKFLOW_ACTION_ITEM_LINK,WEKO_WORKFLOW_ACTION_OA_POLICY_CONFIRMATION,WEKO_WORKFLOW_ACTION_IDENTIFIER_GRANT,WEKO_WORKFLOW_ACTION_ITEM_REGISTRATION_USAGE_APPLICATION,WEKO_WORKFLOW_ACTION_GUARANTOR,WEKO_WORKFLOW_ACTION_ADVISOR,WEKO_WORKFLOW_ACTION_ADMINISTRATOR,WEKO_WORKFLOW_ACTIVITYLOG_XLS_COLUMNS, DOI_VALIDATION_INFO, DOI_VALIDATION_INFO_CROSSREF, DOI_VALIDATION_INFO_DATACITE, DOI_VALIDATION_INFO_JALC
from weko_workflow.utils import generate_guest_activity_token_value
=======
from weko_workflow.models import ActionStatusPolicy, Activity, ActionStatus, Action, ActivityAction, WorkFlow, FlowDefine, FlowAction, ActionFeedbackMail, ActivityRequestMail, ActionIdentifier,FlowActionRole, ActivityHistory,GuestActivity, WorkflowRole
from weko_workflow.utils import MappingData, generate_guest_activity_token_value
from weko_workflow.views import workflow_blueprint as weko_workflow_blueprint
from weko_workflow.config import WEKO_WORKFLOW_GAKUNINRDM_DATA,WEKO_WORKFLOW_ACTION_START,WEKO_WORKFLOW_ACTION_END,WEKO_WORKFLOW_ACTION_ITEM_REGISTRATION,WEKO_WORKFLOW_REQUEST_MAIL_ID,WEKO_WORKFLOW_ACTION_APPROVAL,WEKO_WORKFLOW_ACTION_ITEM_LINK,WEKO_WORKFLOW_ACTION_OA_POLICY_CONFIRMATION,WEKO_WORKFLOW_ACTION_IDENTIFIER_GRANT,WEKO_WORKFLOW_ACTION_ITEM_REGISTRATION_USAGE_APPLICATION,WEKO_WORKFLOW_ACTION_GUARANTOR,WEKO_WORKFLOW_ACTION_ADVISOR,WEKO_WORKFLOW_ACTION_ADMINISTRATOR,WEKO_WORKFLOW_REST_ENDPOINTS,WEKO_WORKFLOW_APPROVAL_PREVIEW
from weko_workflow.ext import WekoWorkflowREST
from weko_workflow.scopes import activity_scope
from weko_theme.config import THEME_INSTITUTION_NAME
>>>>>>> e8d00a98
from weko_theme.views import blueprint as weko_theme_blueprint
from simplekv.memory.redisstore import RedisStore
from sqlalchemy_utils.functions import create_database, database_exists, \
    drop_database
<<<<<<< HEAD
from tests.helpers import json_data, create_record, create_activity, create_flow
=======
from tests.helpers import json_data, create_record, fill_oauth2_headers
>>>>>>> e8d00a98
from sqlalchemy.engine import Engine
from sqlalchemy.orm import Session
from sqlalchemy import event
from invenio_files_rest.models import Location, Bucket,ObjectVersion
from invenio_files_rest import InvenioFilesREST
from invenio_records import InvenioRecords
from invenio_oauth2server import InvenioOAuth2Server
from invenio_pidrelations import InvenioPIDRelations
from invenio_pidstore import InvenioPIDStore
from weko_index_tree.api import Indexes
from kombu import Exchange, Queue
from weko_index_tree.models import Index
from weko_schema_ui.models import OAIServerSchema
from weko_schema_ui.config import WEKO_SCHEMA_JPCOAR_V1_SCHEMA_NAME,WEKO_SCHEMA_DDI_SCHEMA_NAME
from weko_index_tree.config import WEKO_INDEX_TREE_REST_ENDPOINTS,WEKO_INDEX_TREE_DEFAULT_DISPLAY_NUMBER
from weko_user_profiles.models import UserProfile
from weko_user_profiles.config import WEKO_USERPROFILES_ROLES,WEKO_USERPROFILES_GENERAL_ROLE
from weko_authors.models import Authors
from invenio_records_files.api import RecordsBuckets
from weko_redis.redis import RedisConnection
from weko_items_ui import WekoItemsUI
from weko_admin.models import SiteInfo
from weko_admin import WekoAdmin
from weko_deposit import WekoDeposit

sys.path.append(os.path.dirname(__file__))
# @event.listens_for(Engine, "connect")
# def set_sqlite_pragma(dbapi_connection, connection_record):
#     cursor = dbapi_connection.cursor()
#     cursor.execute("PRAGMA foreign_keys=OFF;")
#     cursor.close()

# @event.listens_for(Session, 'after_begin')
# def receive_after_begin(session, transaction, connection):
#     connection.execute("PRAGMA foreign_keys=OFF;")
class TestSearch(RecordsSearch):
    """Test record search."""

    class Meta:
        """Test configuration."""

        index = 'invenio-records-rest'
        doc_types = None

    def __init__(self, **kwargs):
        """Add extra options."""
        super(TestSearch, self).__init__(**kwargs)
        self._extra.update(**{'_source': {'excludes': ['_access']}})
        
@pytest.yield_fixture(scope='session')
def search_class():
    """Search class."""
    yield TestSearch

@pytest.yield_fixture()
def instance_path():
    """Temporary instance path."""
    path = tempfile.mkdtemp()
    yield path
    shutil.rmtree(path)

@pytest.fixture(scope="function")
def db_session(db_session):
    with patch.object(db_session, "remove", lambda: None):
        yield db_session

class MockEs():
    def __init__(self,**keywargs):
        self.indices = self.MockIndices()
        self.es = Elasticsearch()
        self.cluster = self.MockCluster()
    def index(self, id="",version="",version_type="",index="",doc_type="",body="",**arguments):
        pass
    def delete(self,id="",index="",doc_type="",**kwargs):
        return Response(response=json.dumps({}),status=500)
    def exists(self,**arguments):
        pass
    @property
    def transport(self):
        return self.es.transport
    class MockIndices():
        def __init__(self,**keywargs):
            self.mapping = dict()
        def delete(self,index="", ignore=""):
            pass
        def delete_template(self,index=""):
            pass
        def create(self,index="",body={},ignore=""):
            self.mapping[index] = body
        def put_alias(self,index="", name="", ignore=""):
            pass
        def put_template(self,name="", body={}, ignore=""):
            pass
        def refresh(self,index=""):
            pass
        def exists(self, index="", **kwargs):
            if index in self.mapping:
                return True
            else:
                return False
        def flush(self,index="",wait_if_ongoing=""):
            pass
        def delete_alias(self, index="", name="",ignore=""):
            pass
        
        # def search(self,index="",doc_type="",body={},**kwargs):
        #     pass
    class MockCluster():
        def __init__(self,**kwargs):
            pass
        def health(self, wait_for_status="", request_timeout=0):
            pass

@pytest.fixture()
def cache_config():
    """Generate cache configuration."""
    CACHE_TYPE = os.environ.get("CACHE_TYPE", "simple")
    config = {"CACHE_TYPE": CACHE_TYPE}

    if CACHE_TYPE == "simple":
        pass
    elif CACHE_TYPE == "redis":
        config.update(
            CACHE_REDIS_URL=os.environ.get(
                "CACHE_REDIS_URL", "redis://localhost:6379/0"
            )
        )
    elif CACHE_TYPE == "memcached":
        config.update(
            CACHE_MEMCACHED_SERVERS=os.environ.get(
                "CACHE_MEMCACHED_SERVERS", "localhost:11211"
            ).split(",")
        )
    return config

@pytest.fixture()
def base_app(instance_path, search_class, cache_config):
    """Flask application fixture."""
    app_ = Flask('testapp', instance_path=instance_path)
    app_.config.update(
        SECRET_KEY='SECRET_KEY',
        TESTING=True,
        SERVER_NAME='TEST_SERVER.localdomain',
        SQLALCHEMY_DATABASE_URI=os.getenv('SQLALCHEMY_DATABASE_URI',
                                           'postgresql+psycopg2://invenio:dbpass123@postgresql:5432/wekotest'),
        # SQLALCHEMY_DATABASE_URI=os.environ.get(
        #     'SQLALCHEMY_DATABASE_URI', 'sqlite:///test.db'),
        SQLALCHEMY_TRACK_MODIFICATIONS=True,
        ACCOUNTS_USERINFO_HEADERS=True,
        WEKO_PERMISSION_SUPER_ROLE_USER=['System Administrator',
                                         'Repository Administrator'],
        WEKO_PERMISSION_ROLE_COMMUNITY=['Community Administrator'],
        THEME_SITEURL = 'https://localhost',
        CACHE_REDIS_URL='redis://redis:6379/0',
        CACHE_REDIS_DB='0',
        CACHE_REDIS_HOST="redis",
        REDIS_PORT='6379',
        ACCOUNTS_SESSION_REDIS_DB_NO = 1,
        WEKO_RECORDS_UI_LICENSE_DICT=[
            {
                'name': _('write your own license'),
                'value': 'license_free',
            },
            # version 0
            {
                'name': _(
                    'Creative Commons CC0 1.0 Universal Public Domain Designation'),
                'code': 'CC0',
                'href_ja': 'https://creativecommons.org/publicdomain/zero/1.0/deed.ja',
                'href_default': 'https://creativecommons.org/publicdomain/zero/1.0/',
                'value': 'license_12',
                'src': '88x31(0).png',
                'src_pdf': 'cc-0.png',
                'href_pdf': 'https://creativecommons.org/publicdomain/zero/1.0/'
                            'deed.ja',
                'txt': 'This work is licensed under a Public Domain Dedication '
                    'International License.'
            },
            # version 3.0
            {
                'name': _('Creative Commons Attribution 3.0 Unported (CC BY 3.0)'),
                'code': 'CC BY 3.0',
                'href_ja': 'https://creativecommons.org/licenses/by/3.0/deed.ja',
                'href_default': 'https://creativecommons.org/licenses/by/3.0/',
                'value': 'license_6',
                'src': '88x31(1).png',
                'src_pdf': 'by.png',
                'href_pdf': 'http://creativecommons.org/licenses/by/3.0/',
                'txt': 'This work is licensed under a Creative Commons Attribution'
                       ' 3.0 International License.'
            },
            {
                'name': _(
                    'Creative Commons Attribution-ShareAlike 3.0 Unported '
                    '(CC BY-SA 3.0)'),
                'code': 'CC BY-SA 3.0',
                'href_ja': 'https://creativecommons.org/licenses/by-sa/3.0/deed.ja',
                'href_default': 'https://creativecommons.org/licenses/by-sa/3.0/',
                'value': 'license_7',
                'src': '88x31(2).png',
                'src_pdf': 'by-sa.png',
                'href_pdf': 'http://creativecommons.org/licenses/by-sa/3.0/',
                'txt': 'This work is licensed under a Creative Commons Attribution'
                    '-ShareAlike 3.0 International License.'
            },
            {
                'name': _(
                    'Creative Commons Attribution-NoDerivs 3.0 Unported (CC BY-ND 3.0)'),
                'code': 'CC BY-ND 3.0',
                'href_ja': 'https://creativecommons.org/licenses/by-nd/3.0/deed.ja',
                'href_default': 'https://creativecommons.org/licenses/by-nd/3.0/',
                'value': 'license_8',
                'src': '88x31(3).png',
                'src_pdf': 'by-nd.png',
                'href_pdf': 'http://creativecommons.org/licenses/by-nd/3.0/',
                'txt': 'This work is licensed under a Creative Commons Attribution'
                    '-NoDerivatives 3.0 International License.'

            },
            {
                'name': _(
                    'Creative Commons Attribution-NonCommercial 3.0 Unported'
                    ' (CC BY-NC 3.0)'),
                'code': 'CC BY-NC 3.0',
                'href_ja': 'https://creativecommons.org/licenses/by-nc/3.0/deed.ja',
                'href_default': 'https://creativecommons.org/licenses/by-nc/3.0/',
                'value': 'license_9',
                'src': '88x31(4).png',
                'src_pdf': 'by-nc.png',
                'href_pdf': 'http://creativecommons.org/licenses/by-nc/3.0/',
                'txt': 'This work is licensed under a Creative Commons Attribution'
                    '-NonCommercial 3.0 International License.'
            },
            {
                'name': _(
                    'Creative Commons Attribution-NonCommercial-ShareAlike 3.0 '
                    'Unported (CC BY-NC-SA 3.0)'),
                'code': 'CC BY-NC-SA 3.0',
                'href_ja': 'https://creativecommons.org/licenses/by-nc-sa/3.0/deed.ja',
                'href_default': 'https://creativecommons.org/licenses/by-nc-sa/3.0/',
                'value': 'license_10',
                'src': '88x31(5).png',
                'src_pdf': 'by-nc-sa.png',
                'href_pdf': 'http://creativecommons.org/licenses/by-nc-sa/3.0/',
                'txt': 'This work is licensed under a Creative Commons Attribution'
                    '-NonCommercial-ShareAlike 3.0 International License.'
            },
            {
                'name': _(
                    'Creative Commons Attribution-NonCommercial-NoDerivs '
                    '3.0 Unported (CC BY-NC-ND 3.0)'),
                'code': 'CC BY-NC-ND 3.0',
                'href_ja': 'https://creativecommons.org/licenses/by-nc-nd/3.0/deed.ja',
                'href_default': 'https://creativecommons.org/licenses/by-nc-nd/3.0/',
                'value': 'license_11',
                'src': '88x31(6).png',
                'src_pdf': 'by-nc-nd.png',
                'href_pdf': 'http://creativecommons.org/licenses/by-nc-nd/3.0/',
                'txt': 'This work is licensed under a Creative Commons Attribution'
                    '-NonCommercial-ShareAlike 3.0 International License.'
            },
            # version 4.0
            {
                'name': _('Creative Commons Attribution 4.0 International (CC BY 4.0)'),
                'code': 'CC BY 4.0',
                'href_ja': 'https://creativecommons.org/licenses/by/4.0/deed.ja',
                'href_default': 'https://creativecommons.org/licenses/by/4.0/',
                'value': 'license_0',
                'src': '88x31(1).png',
                'src_pdf': 'by.png',
                'href_pdf': 'http://creativecommons.org/licenses/by/4.0/',
                'txt': 'This work is licensed under a Creative Commons Attribution'
                    ' 4.0 International License.'
            },
            {
                'name': _(\
                    'Creative Commons Attribution-ShareAlike 4.0 International '\
                    '(CC BY-SA 4.0)'),
                'code': 'CC BY-SA 4.0',
                'href_ja': 'https://creativecommons.org/licenses/by-sa/4.0/deed.ja',
                'href_default': 'https://creativecommons.org/licenses/by-sa/4.0/',
                'value': 'license_1',
                'src': '88x31(2).png',
                'src_pdf': 'by-sa.png',
                'href_pdf': 'http://creativecommons.org/licenses/by-sa/4.0/',
                'txt': 'This work is licensed under a Creative Commons Attribution'
                    '-ShareAlike 4.0 International License.'
            },
            {
                'name': _(\
                    'Creative Commons Attribution-NoDerivatives 4.0 International '\
                    '(CC BY-ND 4.0)'),
                'code': 'CC BY-ND 4.0',
                'href_ja': 'https://creativecommons.org/licenses/by-nd/4.0/deed.ja',
                'href_default': 'https://creativecommons.org/licenses/by-nd/4.0/',
                'value': 'license_2',
                'src': '88x31(3).png',
                'src_pdf': 'by-nd.png',
                'href_pdf': 'http://creativecommons.org/licenses/by-nd/4.0/',
                'txt': 'This work is licensed under a Creative Commons Attribution'
                    '-NoDerivatives 4.0 International License.'
            },
            {
                'name': _(\
                    'Creative Commons Attribution-NonCommercial 4.0 International'\
                    ' (CC BY-NC 4.0)'),
                'code': 'CC BY-NC 4.0',
                'href_ja': 'https://creativecommons.org/licenses/by-nc/4.0/deed.ja',
                'href_default': 'https://creativecommons.org/licenses/by-nc/4.0/',
                'value': 'license_3',
                'src': '88x31(4).png',
                'src_pdf': 'by-nc.png',
                'href_pdf': 'http://creativecommons.org/licenses/by-nc/4.0/',
                'txt': 'This work is licensed under a Creative Commons Attribution'
                    '-NonCommercial 4.0 International License.'
            },
            {
                'name': _(\
                    'Creative Commons Attribution-NonCommercial-ShareAlike 4.0'\
                    ' International (CC BY-NC-SA 4.0)'),
                'code': 'CC BY-NC-SA 4.0',
                'href_ja': 'https://creativecommons.org/licenses/by-nc-sa/4.0/deed.ja',
                'href_default': 'https://creativecommons.org/licenses/by-nc-sa/4.0/',
                'value': 'license_4',
                'src': '88x31(5).png',
                'src_pdf': 'by-nc-sa.png',
                'href_pdf': 'http://creativecommons.org/licenses/by-nc-sa/4.0/',
                'txt': 'This work is licensed under a Creative Commons Attribution'
                    '-NonCommercial-ShareAlike 4.0 International License.'
            },
            {
                'name': _(\
                    'Creative Commons Attribution-NonCommercial-NoDerivatives 4.0 '\
                    'International (CC BY-NC-ND 4.0)'),
                'code': 'CC BY-NC-ND 4.0',
                'href_ja': 'https://creativecommons.org/licenses/by-nc-nd/4.0/deed.ja',
                'href_default': 'https://creativecommons.org/licenses/by-nc-nd/4.0/',
                'value': 'license_5',
                'src': '88x31(6).png',
                'src_pdf': 'by-nc-nd.png',
                'href_pdf': 'http://creativecommons.org/licenses/by-nc-nd/4.0/',
                'txt': 'This work is licensed under a Creative Commons Attribution'
                    '-NonCommercial-ShareAlike 4.0 International License.'
            },
        ],
        WEKO_ITEMS_UI_MS_MIME_TYPE = {
            'ms_word': ['application/msword',
                        'application/vnd.openxmlformats-officedocument.'
                        'wordprocessingml.document',
                        'application/vnd.openxmlformats-officedocument.'
                        'wordprocessingml.template',
                        'application/vnd.ms-word.document.macroEnabled.12',
                        'application/vnd.ms-word.template.macroEnabled.12'
                        ],
            'ms_powerpoint': ['application/vnd.ms-powerpoint',
                              'application/vnd.openxmlformats-officedocument.'
                              'presentationml.presentation',
                              'application/vnd.openxmlformats-officedocument.'
                              'presentationml.template',
                              'application/vnd.openxmlformats-officedocument.'
                              'presentationml.slideshow',
                              'application/vnd.ms-powerpoint.addin.macroEnabled.12',
                              'application/vnd.ms-powerpoint.presentation.'
                              'macroEnabled.12',
                              'applcation/vnd.ms-powerpoint.template.macroEnabled.12',
                              'application/vnd.ms-powerpoint.slideshow.macroEnabled.12'
                              ],
            'ms_excel': ['application/vnd.ms-excel',
                         'application/vnd.openxmlformats-officedocument.'
                         'spreadsheetml.sheet',
                         'application/vnd.openxmlformats-officedocument.'
                         'spreadsheetml.template',
                         'application/vnd.ms-excel.sheet.macroEnabled.12',
                         'application/vnd.ms-excel.template.macroEnabled.12',
                         'application/vnd.ms-excel.addin.macroEnabled.12',
                         'application/vnd.ms-excel.sheet.binary.macroEnabled.12']
        },
        WEKO_ITEMS_UI_FILE_SISE_PREVIEW_LIMIT = {
            'ms_word': 30,
            'ms_powerpoint': 20,
            'ms_excel': 10
        },
        WEKO_ITEMS_UI_USAGE_APPLICATION_TITLE_KEY="UsageApplication",
        WEKO_ITEMS_UI_USAGE_REPORT_TITLE_KEY="UsageReport",
        WEKO_ITEMS_UI_AUTO_FILL_TITLE_SETTING={"UsageApplication": ["ライフ利用申請","累積利用申請","組合せ分析利用申請","都道府県利用申請","地点情報利用申請",],"UsageReport": ["利用報告"],"OutputRegistration": ["成果物登録"]},
        WEKO_ITEMS_UI_AUTO_FILL_TITLE={"UsageApplication": {"en": "Usage Application","ja": "利用申請",},"UsageReport": {"en": "Usage Report","ja": "利用報告",},"OutputRegistration": {"en": "Output Registration","ja": "成果物",},},
        WEKO_ITEMS_UI_OUTPUT_REGISTRATION_TITLE={"en": "Output Registration","ja": "成果物",},
        WEKO_ITEMS_UI_OUTPUT_REGISTRATION_TITLE_KEY="OutputRegistration",
        WEKO_ITEMS_UI_MULTIPLE_APPROVALS=True,
        WEKO_THEME_DEFAULT_COMMUNITY="Root Index",
        DEPOSIT_DEFAULT_STORAGE_CLASS = 'S',
        WEKO_USERPROFILES_ROLES=[
            'Administrator','General','Graduated Student','Student'
        ],
        WEKO_ITEMS_UI_USAGE_APPLICATION_ITEM_TYPES_LIST = [],
        WEKO_HANDLE_ALLOW_REGISTER_CNRI=True,
        I18N_LANGUAGES=[("ja","Japanese"), ("en","English")],
        WEKO_BUCKET_QUOTA_SIZE=50 * 1024 * 1024 * 1024,
        WEKO_MAX_FILE_SIZE=50 * 1024 * 1024 * 1024,
        SEARCH_UI_SEARCH_INDEX="test-weko",
        INDEXER_DEFAULT_DOCTYPE="item-v1.0.0",
        INDEXER_FILE_DOC_TYPE="content",
        INDEXER_DEFAULT_DOC_TYPE='testrecord',
        INDEXER_DEFAULT_INDEX=search_class.Meta.index,
        WEKO_INDEX_TREE_DEFAULT_DISPLAY_NUMBER=WEKO_INDEX_TREE_DEFAULT_DISPLAY_NUMBER,
        WEKO_SCHEMA_JPCOAR_V1_SCHEMA_NAME=WEKO_SCHEMA_JPCOAR_V1_SCHEMA_NAME,
        WEKO_SCHEMA_DDI_SCHEMA_NAME=WEKO_SCHEMA_DDI_SCHEMA_NAME,
        DEPOSIT_DEFAULT_JSONSCHEMA = 'deposits/deposit-v1.0.0.json',
        WEKO_RECORDS_UI_SECRET_KEY = "secret",
        WEKO_RECORDS_UI_ONETIME_DOWNLOAD_PATTERN = "filename={} record_id={} user_mail={} date={}",
        WEKO_WORKFLOW_ACTION_START=WEKO_WORKFLOW_ACTION_START,
        WEKO_WORKFLOW_ACTION_END=WEKO_WORKFLOW_ACTION_END,
        WEKO_WORKFLOW_ACTION_ITEM_REGISTRATION=WEKO_WORKFLOW_ACTION_ITEM_REGISTRATION,
        WEKO_WORKFLOW_REQUEST_MAIL_ID=WEKO_WORKFLOW_REQUEST_MAIL_ID,
        WEKO_WORKFLOW_ACTION_APPROVAL=WEKO_WORKFLOW_ACTION_APPROVAL,
        WEKO_WORKFLOW_ACTION_ITEM_LINK=WEKO_WORKFLOW_ACTION_ITEM_LINK,
        WEKO_WORKFLOW_ACTION_OA_POLICY_CONFIRMATION=WEKO_WORKFLOW_ACTION_OA_POLICY_CONFIRMATION,
        WEKO_WORKFLOW_ACTION_IDENTIFIER_GRANT=WEKO_WORKFLOW_ACTION_IDENTIFIER_GRANT,
        WEKO_WORKFLOW_ACTION_ITEM_REGISTRATION_USAGE_APPLICATION=WEKO_WORKFLOW_ACTION_ITEM_REGISTRATION_USAGE_APPLICATION,
        WEKO_WORKFLOW_ACTION_GUARANTOR=WEKO_WORKFLOW_ACTION_GUARANTOR,
        WEKO_WORKFLOW_ACTION_ADVISOR=WEKO_WORKFLOW_ACTION_ADVISOR,
        WEKO_WORKFLOW_ACTION_ADMINISTRATOR=WEKO_WORKFLOW_ACTION_ADMINISTRATOR,
<<<<<<< HEAD
        WEKO_WORKFLOW_GAKUNINRDM_DATA=[
            {
                'workflow_id': -1,
                'workflow_name': 'GRDM_デフォルトワークフロー',
                'item_type_id': 1,
                'flow_id': -1,
                'flow_name': 'GRDM_デフォルトフロー',
                'action_endpoint_list': [
                    'begin_action',
                    'item_login',
                    'item_link',
                    'identifier_grant',
                    'approval',
                    'end_action'
                ]
            }
        ],
        DELETE_ACTIVITY_LOG_ENABLE=True,
        WEKO_WORKFLOW_ACTIVITYLOG_XLS_COLUMNS=WEKO_WORKFLOW_ACTIVITYLOG_XLS_COLUMNS,
=======
        WEKO_WORKFLOW_GAKUNINRDM_DATA=WEKO_WORKFLOW_GAKUNINRDM_DATA,
>>>>>>> e8d00a98
        WEKO_SYS_USER=WEKO_SYS_USER,
        RECORDS_UI_ENDPOINTS=dict(
            # recid=dict(
            #     pid_type='recid',
            #     route='/records/<pid_value>',
            #     template='invenio_records_ui/detail.html',
            # ),
            # recid_previewer=dict(
            #     pid_type='recid',
            #     route='/records/<pid_value>/preview/<filename>',
            #     view_imp='invenio_previewer.views:preview',
            #     record_class='invenio_records_files.api:Record',
            # ),
            recid_files=dict(
                pid_type='recid',
                route='/record/<pid_value>/files/<filename>',
                view_imp='invenio_records_files.utils.file_download_ui',
                record_class='invenio_records_files.api:Record',
            ),
        ),
<<<<<<< HEAD
        DOI_VALIDATION_INFO_JALC=DOI_VALIDATION_INFO_JALC,
        WEKO_WORKFLOW_IDENTIFIER_GRANT_IS_WITHDRAWING = -2,
=======
        THEME_INSTITUTION_NAME=THEME_INSTITUTION_NAME,
        OAUTH2_CACHE_TYPE='simple',
        WEKO_WORKFLOW_REST_ENDPOINTS=WEKO_WORKFLOW_REST_ENDPOINTS,
        WEKO_PERMISSION_ROLE_USER=[
            'System Administrator',
            'Repository Administrator',
            'Contributor',
            'Community Administrator'
        ],
        WEKO_WORKFLOW_APPROVAL_PREVIEW=WEKO_WORKFLOW_APPROVAL_PREVIEW
>>>>>>> e8d00a98
    )
    
    app_.testing = True
    Babel(app_)
    InvenioI18N(app_)
    Menu(app_)
    # InvenioTheme(app_)
    OAuth2Provider(app_)
    InvenioAccess(app_)
    InvenioAccounts(app_)
    InvenioFilesREST(app_)
    InvenioCache(app_)
    InvenioDB(app_)
    InvenioDeposit(app_)
    InvenioStats(app_)
    InvenioAssets(app_)
    InvenioAdmin(app_)
    InvenioPIDRelations(app_)
    InvenioJSONSchemas(app_)
    InvenioPIDStore(app_)
    InvenioRecords(app_)
    InvenioRecordsUI(app_)
<<<<<<< HEAD
=======
    InvenioREST(app_)
    InvenioOAuth2Server(app_)
    InvenioOAuth2ServerREST(app_)
>>>>>>> e8d00a98
    WekoRecordsUI(app_)
    search = InvenioSearch(app_, client=MockEs())
    search.register_mappings(search_class.Meta.index, 'mock_module.mappings')
    # InvenioCommunities(app_)
    # WekoAdmin(app_)
    WekoSearchUI(app_)
    WekoWorkflow(app_)
    WekoUserProfiles(app_)
    WekoDeposit(app_)
    WekoItemsUI(app_)
    WekoAdmin(app_)
    InvenioOAuth2Server(app_)
    # WekoRecordsUI(app_)
    # app_.register_blueprint(invenio_theme_blueprint)
    app_.register_blueprint(invenio_communities_blueprint)
    # app_.register_blueprint(invenio_admin_blueprint)
    # app_.register_blueprint(invenio_accounts_blueprint)
    # app_.register_blueprint(weko_theme_blueprint)
    # app_.register_blueprint(weko_admin_blueprint)
    app_.register_blueprint(weko_workflow_blueprint)
    WekoWorkflowREST(app_)
    app_.register_blueprint(oauth2server_settings_blueprint)

    return app_


@pytest.yield_fixture()
def app(base_app):
    """Flask application fixture."""
    with base_app.app_context():
        yield base_app


@pytest.yield_fixture()
def i18n_app(app):
    with app.test_request_context(headers=[('If-None-Match', 'match')]):
        yield app


@pytest.yield_fixture()
def db(app):
    """Database fixture."""
    if not database_exists(str(db_.engine.url)):
        create_database(str(db_.engine.url))
    db_.create_all()
    yield db_
    db_.session.remove()
    db_.drop_all()
    drop_database(str(db_.engine.url))


@pytest.yield_fixture()
def client(app):
    """make a test client.
    Args:
        app (Flask): flask app.
    Yields:
        FlaskClient: test client
    """
    with app.test_client() as client:
        yield client

@pytest.yield_fixture()
def guest(client):
    with client.session_transaction() as sess:
        sess['guest_token'] = "test_guest_token"
        sess['guest_email'] = "guest@test.org"
        sess['guest_url'] = url_for("weko_workflow.display_guest_activity",file_name="test_file")
    yield client

@pytest.yield_fixture()
def req_context(client,app):
    with app.test_request_context():
        yield client
        
@pytest.fixture
def redis_connect(app):
    redis_connection = RedisConnection().connection(db=app.config['CACHE_REDIS_DB'], kv = True)
    redis_connection.put('updated_json_schema_A-00000001-10001',bytes('test', 'utf-8'))
    return redis_connection

@pytest.fixture()
def without_remove_session(app):
    with patch("weko_workflow.views.db.session.remove"):
        yield

@pytest.fixture()
def users(app, db):
    """Create users."""
    ds = app.extensions['invenio-accounts'].datastore
    user_count = User.query.filter_by(email='user@test.org').count()
    if user_count != 1:
        user = create_test_user(email='user@test.org')
        contributor = create_test_user(email='contributor@test.org')
        comadmin = create_test_user(email='comadmin@test.org')
        repoadmin = create_test_user(email='repoadmin@test.org')
        sysadmin = create_test_user(email='sysadmin@test.org')
        generaluser = create_test_user(email='generaluser@test.org')
        originalroleuser = create_test_user(email='originalroleuser@test.org')
        originalroleuser2 = create_test_user(email='originalroleuser2@test.org')
        student = create_test_user(email='student@test.org')
    else:
        user = User.query.filter_by(email='user@test.org').first()
        contributor = User.query.filter_by(email='contributor@test.org').first()
        comadmin = User.query.filter_by(email='comadmin@test.org').first()
        repoadmin = User.query.filter_by(email='repoadmin@test.org').first()
        sysadmin = User.query.filter_by(email='sysadmin@test.org').first()
        generaluser = User.query.filter_by(email='generaluser@test.org')
        originalroleuser = create_test_user(email='originalroleuser@test.org')
        originalroleuser2 = create_test_user(email='originalroleuser2@test.org')
        student = User.query.filter_by(email='student@test.org').first()
        
    role_count = Role.query.filter_by(name='System Administrator').count()
    if role_count != 1:
        sysadmin_role = ds.create_role(name='System Administrator')
        repoadmin_role = ds.create_role(name='Repository Administrator')
        contributor_role = ds.create_role(name='Contributor')
        comadmin_role = ds.create_role(name='Community Administrator')
        general_role = ds.create_role(name='General')
        originalrole = ds.create_role(name='Original Role')
        studentrole = ds.create_role(name='Student')
    else:
        sysadmin_role = Role.query.filter_by(name='System Administrator').first()
        repoadmin_role = Role.query.filter_by(name='Repository Administrator').first()
        contributor_role = Role.query.filter_by(name='Contributor').first()
        comadmin_role = Role.query.filter_by(name='Community Administrator').first()
        general_role = Role.query.filter_by(name='General').first()
        originalrole = Role.query.filter_by(name='Original Role').first()
        studentrole = Role.query.filter_by(name='Student').first()

    ds.add_role_to_user(sysadmin, sysadmin_role)
    ds.add_role_to_user(repoadmin, repoadmin_role)
    ds.add_role_to_user(contributor, contributor_role)
    ds.add_role_to_user(comadmin, comadmin_role)
    ds.add_role_to_user(generaluser, general_role)
    ds.add_role_to_user(originalroleuser, originalrole)
    ds.add_role_to_user(originalroleuser2, originalrole)
    ds.add_role_to_user(originalroleuser2, repoadmin_role)
    ds.add_role_to_user(student,studentrole)

    # Assign access authorization
    with db.session.begin_nested():
        action_users = [
            ActionUsers(action='superuser-access', user=sysadmin),
        ]
        db.session.add_all(action_users)
        action_roles = [
            ActionRoles(action='superuser-access', role=sysadmin_role),
            ActionRoles(action='admin-access', role=repoadmin_role),
            ActionRoles(action='schema-access', role=repoadmin_role),
            ActionRoles(action='index-tree-access', role=repoadmin_role),
            ActionRoles(action='indextree-journal-access', role=repoadmin_role),
            ActionRoles(action='item-type-access', role=repoadmin_role),
            ActionRoles(action='item-access', role=repoadmin_role),
            ActionRoles(action='files-rest-bucket-update', role=repoadmin_role),
            ActionRoles(action='files-rest-object-delete', role=repoadmin_role),
            ActionRoles(action='files-rest-object-delete-version', role=repoadmin_role),
            ActionRoles(action='files-rest-object-read', role=repoadmin_role),
            ActionRoles(action='search-access', role=repoadmin_role),
            ActionRoles(action='detail-page-acces', role=repoadmin_role),
            ActionRoles(action='download-original-pdf-access', role=repoadmin_role),
            ActionRoles(action='author-access', role=repoadmin_role),
            ActionRoles(action='items-autofill', role=repoadmin_role),
            ActionRoles(action='stats-api-access', role=repoadmin_role),
            ActionRoles(action='read-style-action', role=repoadmin_role),
            ActionRoles(action='update-style-action', role=repoadmin_role),
            ActionRoles(action='detail-page-acces', role=repoadmin_role),

            ActionRoles(action='admin-access', role=comadmin_role),
            ActionRoles(action='index-tree-access', role=comadmin_role),
            ActionRoles(action='indextree-journal-access', role=comadmin_role),
            ActionRoles(action='item-access', role=comadmin_role),
            ActionRoles(action='files-rest-bucket-update', role=comadmin_role),
            ActionRoles(action='files-rest-object-delete', role=comadmin_role),
            ActionRoles(action='files-rest-object-delete-version', role=comadmin_role),
            ActionRoles(action='files-rest-object-read', role=comadmin_role),
            ActionRoles(action='search-access', role=comadmin_role),
            ActionRoles(action='detail-page-acces', role=comadmin_role),
            ActionRoles(action='download-original-pdf-access', role=comadmin_role),
            ActionRoles(action='author-access', role=comadmin_role),
            ActionRoles(action='items-autofill', role=comadmin_role),
            ActionRoles(action='detail-page-acces', role=comadmin_role),
            ActionRoles(action='detail-page-acces', role=comadmin_role),

            ActionRoles(action='item-access', role=contributor_role),
            ActionRoles(action='files-rest-bucket-update', role=contributor_role),
            ActionRoles(action='files-rest-object-delete', role=contributor_role),
            ActionRoles(action='files-rest-object-delete-version', role=contributor_role),
            ActionRoles(action='files-rest-object-read', role=contributor_role),
            ActionRoles(action='search-access', role=contributor_role),
            ActionRoles(action='detail-page-acces', role=contributor_role),
            ActionRoles(action='download-original-pdf-access', role=contributor_role),
            ActionRoles(action='author-access', role=contributor_role),
            ActionRoles(action='items-autofill', role=contributor_role),
            ActionRoles(action='detail-page-acces', role=contributor_role),
            ActionRoles(action='detail-page-acces', role=contributor_role),
        ]
        db.session.add_all(action_roles)
    db.session.commit()
    index = Index()
    db.session.add(index)
    db.session.commit()
    comm = Community.create(community_id="comm01", role_id=sysadmin_role.id,
                            id_user=sysadmin.id, title="test community",
                            description=("this is test community"),
                            root_node_id=index.id)
    db.session.commit()
    return [
        {'email': contributor.email, 'id': contributor.id, 'obj': contributor},
        {'email': repoadmin.email, 'id': repoadmin.id, 'obj': repoadmin},
        {'email': sysadmin.email, 'id': sysadmin.id, 'obj': sysadmin},
        {'email': comadmin.email, 'id': comadmin.id, 'obj': comadmin},
        {'email': generaluser.email, 'id': generaluser.id, 'obj': generaluser},
        {'email': originalroleuser.email, 'id': originalroleuser.id, 'obj': originalroleuser},
        {'email': originalroleuser2.email, 'id': originalroleuser2.id, 'obj': originalroleuser2},
        {'email': user.email, 'id': user.id, 'obj': user},
        {'email': student.email,'id': student.id, 'obj': student}
    ]

@pytest.fixture()
<<<<<<< HEAD
def activity_acl_users(app, db):
    ds = app.extensions['invenio-accounts'].datastore
    
    sysadmin_role = ds.create_role(name='System Administrator')
    repoadmin_role = ds.create_role(name='Repository Administrator')
    comadmin_role = ds.create_role(name='Community Administrator')
    test_role01 = ds.create_role(name='test_role01')
    test_role02 = ds.create_role(name='test_role02')
    test_role03 = ds.create_role(name='test_role03')
    
    sysadmin = create_test_user(email='sysadmin@test.org')
    repoadmin = create_test_user(email='repoadmin@test.org')
    test_role01_user = create_test_user(email='test_role01_user@test.org')
    test_role01_comadmin = create_test_user(email='test_role01_comadmin@test.org')
    test_role02_user = create_test_user(email='test_role02_user@test.org')
    test_role03_comadmin = create_test_user(email='test_role03_comadmin@test.org')
    no_role_user = create_test_user(email='no_role@test.org')
    
    ds.add_role_to_user(sysadmin,sysadmin_role)
    ds.add_role_to_user(repoadmin, repoadmin_role)
    ds.add_role_to_user(test_role01_user,test_role01)
    ds.add_role_to_user(test_role01_comadmin,test_role01)
    ds.add_role_to_user(test_role01_comadmin,comadmin_role)
    ds.add_role_to_user(test_role02_user,test_role02)
    ds.add_role_to_user(test_role03_comadmin, test_role03)
    ds.add_role_to_user(test_role03_comadmin, comadmin_role)
    
    """
    root
      ┣━ com_index
      ┃     ┣━ com_index_child01
      ┃     ┗━ com_index_child02
      ┗━ not_com_index
    """
    indexes = [
        Index(id=1,parent=0,position=0,index_name="com_index",display_no=5,public_state=True),
        Index(id=2,parent=1,position=0,index_name="com_index_child01",display_no=5,public_state=True),
        Index(id=3,parent=1,position=1,index_name="com_index_child02",display_no=5,public_state=True),
        Index(id=4,parent=0,position=1,index_name="not_com_index",display_no=5,public_state=True)
    ]
    db.session.add_all(indexes)
    db.session.commit()
    
    test_role01_com = Community.create(community_id="test_role01_com", role_id=test_role01.id,
                            id_user=sysadmin.id, title="test community",
                            description=("this is test community"),
                            root_node_id=indexes[0].id)
    db.session.commit()
    return {
        "users":[sysadmin, repoadmin, test_role01_user, test_role01_comadmin, test_role02_user, test_role03_comadmin, no_role_user],
        "roles":[sysadmin_role, repoadmin_role, comadmin_role, test_role01, test_role02, test_role03],
        "indexes": indexes,
        "comunities":[test_role01_com]
    }

@pytest.fixture()
def workflow_with_action_role(db, action_data, item_type, activity_acl_users):
    
    users = activity_acl_users["users"]
    roles = activity_acl_users["roles"]
    
    workflows = []
    # no set action role(user)
    workflows.append(create_flow(db, 1, "normal_flow","normal_workflow", None, None, item_type))
    
    # action_role of action with action_id 1 is test_role01
    workflows.append(create_flow(db, 2, "test_role01_role_flow","test_role01_role_workfow",{5:{"value":roles[3].id,"flg":False}},None, item_type))
    
    # action_role of action with action_id 1 is test_role02
    workflows.append(create_flow(db, 3, "test_role02_role_flow","test_role02_role_workfow",{5:{"value":roles[4].id,"flg":False}},None,item_type))
    
    # action_role of action with action_id 1 is test_role01 and deny
    workflows.append(create_flow(db, 4, "test_role01_role_deny_flow","test_role01_role_deny_workfow",{5:{"value":roles[3].id,"flg":True}},None,item_type))
    
    # action_role of action with action_id 1 is test_role02 and deny
    workflows.append(create_flow(db, 5, "test_role02_role_deny_flow","test_role02_role_deny_workfow",{5:{"value":roles[4].id,"flg":True}},None,item_type))
    
    # action_user of action with action_id 1 is test_role01_user
    workflows.append(create_flow(db, 6,"test_role01_user_flow","test_role01_user_workflow",None,{5:{"value":users[2].id,"flg":False}},item_type))
    
    # action_user of action with action_id 1 is test_role02_user
    workflows.append(create_flow(db, 7,"test_role02_user_flow","test_role02_user_workflow",None,{5:{"value":users[4].id,"flg":False}},item_type))
    
    # action_user of action with action_id 1 is test_role01_user and deny
    workflows.append(create_flow(db, 8,"test_role01_user_deny_flow","test_role01_user_deny_workflow",None,{5:{"value":users[2].id,"flg":True}},item_type))
    
    # action_user of action with action_id 1 is test_role02_user and deny
    workflows.append(create_flow(db, 9,"test_role02_user_deny_flow","test_role02_user_deny_workflow",None,{5:{"value":users[4].id,"flg":True}},item_type))
    return workflows


@pytest.fixture()
def activity_acl(db, workflow_with_action_role, activity_acl_users):
    users = activity_acl_users["users"]
    workflows = workflow_with_action_role
    activites = [
        create_activity(db,"sysadmin_入力待ち",1,["4"],users[0],-1,workflows[0],'M',3),
        create_activity(db,"sysadmin_承認待ち",2,["4"],users[0],-1,workflows[0],'M',4),
        create_activity(db,"sysadmin_キャンセル",3,["4"],users[0],-1,workflows[0],'C',3),
        create_activity(db,"sysadmin_完了",4,["4"],users[0],-1,workflows[0],'F',5),
        create_activity(db,"sysadmin_入力中_actionrole(test_role01)",5,["4"],users[0],-1,workflows[1],'M',3),
        create_activity(db,"test_role01_comadmin_入力中_権限内",6,["2"],users[3],-1,workflows[0],'M',3),
        create_activity(db,"test_role01_comadmin_承認待ち_権限内",7,["2"],users[3],-1,workflows[0],'M',4),
        create_activity(db,"test_role01_comadmin_キャンセル_権限内",8,["2"],users[3],-1,workflows[0],'C',3),
        create_activity(db,"test_role01_comadmin_完了_権限内",9,["2"],users[3],-1,workflows[0],'F',5),
        create_activity(db,"test_role01_comadmin_入力中_権限内_actionrole(test_role02)",10,["2"],users[3],-1,workflows[2],'M',3),
        create_activity(db,"test_role01_comadmin_入力中_権限内_!actionrole(test_role01)",11,["2"],users[3],-1,workflows[3],'M',3),
        create_activity(db,"test_role01_comadmin_入力中_権限外",12,["4"],users[3],-1,workflows[0],'M',3),
        create_activity(db,"test_role01_comadmin_承認待ち_権限外",13,["4"],users[3],-1,workflows[0],'M',4),
        create_activity(db,"test_role01_comadmin_入力中_権限外_actionrole(test_role01)",14,["4"],users[3],-1,workflows[1],'M',3),
        create_activity(db,"test_role01_comadmin_入力中_権限外_actionrole(test_role02)",15,["4"],users[3],-1,workflows[2],'M',3),
        create_activity(db,"test_role01_comadmin_入力中_権限外_代理(test_role01_user)",16,["4"],users[3],3,workflows[0],'M',3),
        create_activity(db,"test_role01_comadmin_承認待ち_権限外_代理(test_role01_user)",17,["4"],users[3],3,workflows[0],'M',4),
        create_activity(db,"test_role01_comadmin_入力中_権限外_actionrole(test_role01)_代理(test_role01_user)",18,["4"],users[3],3,workflows[1],'M',3),
        create_activity(db,"test_role01_comadmin_入力中_権限外_actionrole(test_role02)_代理(test_role01_user)",19,["4"],users[3],3,workflows[2],'M',3),
        create_activity(db,"test_role01_comadmin_入力中_権限外_!actionrole(test_role01)",20,["4"],users[3],-1,workflows[3],'M',3),
        create_activity(db,"test_role01_comadmin_入力中_権限外_!actionrole(test_role01)_代理(test_role01_user)",21,["4"],users[3],3,workflows[3],'M',3),
        create_activity(db,"test_role01_user_入力中_権限内",22,["2"],users[2],-1,workflows[0],'M',3),
        create_activity(db,"test_role01_user_承認待ち_権限内",23,["2"],users[2],-1,workflows[0],'M',4),
        create_activity(db,"test_role01_user_キャンセル_権限内",24,["2"],users[2],-1,workflows[0],'C',3),
        create_activity(db,"test_role01_user_完了_権限内",25,["2"],users[2],-1,workflows[0],'F',5),
        create_activity(db,"test_role01_user_入力中_権限内_!actionrole(test_role01)",26,["2"],users[2],-1,workflows[3],'M',3),
        create_activity(db,"test_role01_user_入力中_権限外",27,["4"],users[2],-1,workflows[0],'M',3),
        create_activity(db,"test_role01_user_承認待ち_権限外",28,["4"],users[2],-1,workflows[0],'M',4),
        create_activity(db,"test_role01_user_キャンセル_権限外",29,["4"],users[2],-1,workflows[0],'C',3),
        create_activity(db,"test_role01_user_完了_権限外",30,["4"],users[2],-1,workflows[0],'F',5),
        create_activity(db,"test_role01_user_入力中_権限外_index未選択",31,[],users[2],-1,workflows[0],'M',2),
        create_activity(db,"test_role01_user_入力中_権限外_index未選択_代理(test_role01_comadmin)",32,[],users[2],4,workflows[0],'M',2),
        create_activity(db,"test_role01_user_入力前_権限外",33,None,users[2],-1,workflows[0],'M',2),
        create_activity(db,"test_role01_user_入力中_権限外_actionrole(test_role01)",34,["4"],users[2],-1,workflows[1],'M',3),
        create_activity(db,"test_role01_user_入力中_権限外_actionrole(test_role02)",35,["4"],users[2],-1,workflows[2],'M',3),
        create_activity(db,"test_role01_user_入力中_権限外_!actionrole(test_role01)",36,["4"],users[2],-1,workflows[3],'M',3),
        create_activity(db,"test_role01_user_入力中_権限外_!actionrole(test_role02)",37,["4"],users[2],-1,workflows[4],'M',3),
        create_activity(db,"test_role01_user_入力中_権限外_代理(test_role01_comadmin)",38,["4"],users[2],4,workflows[0],'M',3),
        create_activity(db,"test_role01_user_承認待ち_権限外_代理(test_role01_comadmin)",39,["4"],users[2],4,workflows[0],'M',4),
        create_activity(db,"test_role01_user_入力中_権限外_actionrole(test_role02)_代理(test_role01_comadmin)",40,["4"],users[2],4,workflows[2],'M',3),
        create_activity(db,"test_role01_user_入力中_権限外_!actionrole(test_role01)_代理(test_role01_comadmin)",41,["4"],users[2],4,workflows[3],'M',3),
        create_activity(db,"test_role01_user_入力中_権限内+外",42,["2","4"],users[2],-1,workflows[0],'M',3),
        create_activity(db,"test_role03_comadmin_入力中_com所属なし",43,["2"],users[5],-1,workflows[0],'M',3),
        
=======
def users_1(app, db):
    """Create users."""
    ds = app.extensions['invenio-accounts'].datastore
    user_count = User.query.filter_by(email='user1@sample.com').count()
    if user_count != 1:
        user_1 = create_test_user(email='user1@sample.com')
        user_2 = create_test_user(email='user2@sample.com')
        sysadmin = create_test_user(email='sysadmin@test.org')
    else:
        user_1 = User.query.filter_by(email='user1@sample.com').first()
        user_2 = User.query.filter_by(email='user2@sample.com').first()
        sysadmin = User.query.filter_by(email='sysadmin@test.org').first()
        
    role_count = Role.query.filter_by(name='System Administrator').count()
    if role_count != 1:
        sysadmin_role = ds.create_role(name='System Administrator')
        general_role = ds.create_role(name='General')
    else:
        sysadmin_role = Role.query.filter_by(name='System Administrator').first()
        general_role = Role.query.filter_by(name='General').first()

    ds.add_role_to_user(sysadmin, sysadmin_role)
    ds.add_role_to_user(user_1, general_role)
    ds.add_role_to_user(user_2, general_role)

    # Assign access authorization
    with db.session.begin_nested():
        action_users = [
            ActionUsers(action='superuser-access', user=sysadmin),
        ]
        db.session.add_all(action_users)
        action_roles = [
            ActionRoles(action='superuser-access', role=sysadmin_role),
        ]
        db.session.add_all(action_roles)
    db.session.commit()
    index = Index()
    db.session.add(index)
    db.session.commit()
    comm = Community.create(community_id="comm01", role_id=sysadmin_role.id,
                            id_user=sysadmin.id, title="test community",
                            description=("this is test community"),
                            root_node_id=index.id)
    db.session.commit()
    return [
        {'email': user_1.email, 'id': user_1.id, 'obj': user_1},
        {'email': user_2.email, 'id': user_2.id, 'obj': user_2},
        {'email': sysadmin.email, 'id': sysadmin.id, 'obj': sysadmin},
>>>>>>> e8d00a98
    ]

    return activites
    
    
    
@pytest.fixture()
def action_data(db):
    action_datas=dict()
    with open('tests/data/actions.json', 'r') as f:
        action_datas = json.load(f)
    actions_db = list()
    with db.session.begin_nested():
        for data in action_datas:
            actions_db.append(Action(**data))
        db.session.add_all(actions_db)
    db.session.commit()

    actionstatus_datas = dict()
    with open('tests/data/action_status.json') as f:
        actionstatus_datas = json.load(f)
    actionstatus_db = list()
    with db.session.begin_nested():
        for data in actionstatus_datas:
            actionstatus_db.append(ActionStatus(**data))
        db.session.add_all(actionstatus_db)
    db.session.commit()
    return actions_db, actionstatus_db

@pytest.fixture()
def db_itemtype(app, db):
    item_type_name = ItemTypeName(id=1,
        name="テストアイテムタイプ", has_site_license=True, is_active=True
    )
    item_type_schema = dict()
    with open("tests/data/itemtype_schema.json", "r") as f:
        item_type_schema = json.load(f)

    item_type_form = dict()
    with open("tests/data/itemtype_form.json", "r") as f:
        item_type_form = json.load(f)

    item_type_render = dict()
    with open("tests/data/itemtype_render.json", "r") as f:
        item_type_render = json.load(f)

    item_type_mapping = dict()
    with open("tests/data/itemtype_mapping.json", "r") as f:
        item_type_mapping = json.load(f)

    item_type = ItemType(
        id=1,
        name_id=1,
        harvesting_type=True,
        schema=item_type_schema,
        form=item_type_form,
        render=item_type_render,
        tag=1,
        version_id=1,
        is_deleted=False,
    )

    item_type_mapping = ItemTypeMapping(id=1,item_type_id=1, mapping=item_type_mapping)

    with db.session.begin_nested():
        db.session.add(item_type_name)
        db.session.add(item_type)
        db.session.add(item_type_mapping)

    return {"item_type_name": item_type_name, "item_type": item_type, "item_type_mapping":item_type_mapping}

@pytest.fixture()
def item_type(db):
    item_types = []

    item_type_name = ItemTypeName(name='テストアイテムタイプ',
                                  has_site_license=True,
                                  is_active=True)
    with db.session.begin_nested():
        db.session.add(item_type_name)
    item_type = ItemType(name_id=1,harvesting_type=True,
                         schema=json_data("data/item_type/15_schema.json"),
                         form=json_data("data/item_type/15_form.json"),
                         render=json_data("data/item_type/15_render.json"),
                         tag=1,version_id=1,is_deleted=False)
    itemtype_property_data = json_data("data/itemtype_properties.json")[0]
    item_type_property = ItemTypeProperty(
        name=itemtype_property_data["name"],
        schema=itemtype_property_data["schema"],
        form=itemtype_property_data["form"],
        forms=itemtype_property_data["forms"],
        delflg=False
    )
    with db.session.begin_nested():
        db.session.add(item_type)
        db.session.add(item_type_property)
    mappin = Mapping.create(
        item_type.id,
        mapping = json_data("data/item_type/item_type_mapping.json")
    )
    db.session.commit()
    item_types.append({"id": item_type.id, "obj": item_type})


    # 31001: 利用申請
    item_type_name_31001 = ItemTypeName(
        id=31001, name="利用申請", has_site_license=True, is_active=True
    )
    item_type_schema_31001 = dict()
    with open("tests/data/item_type/itemtype_schema_31001.json", "r") as f:
        item_type_schema_31001 = json.load(f)

    item_type_form_31001 = dict()
    with open("tests/data/item_type/itemtype_form_31001.json", "r") as f:
        item_type_form_31001 = json.load(f)

    item_type_render_31001 = dict()
    with open("tests/data/item_type/itemtype_render_31001.json", "r") as f:
        item_type_render_31001 = json.load(f)

    item_type_mapping_31001 = dict()
    with open("tests/data/item_type/itemtype_mapping_31001.json", "r") as f:
        item_type_mapping_31001 = json.load(f)

    item_type_31001 = ItemType(
        id=31001,
        name_id=31001,
        harvesting_type=True,
        schema=item_type_schema_31001,
        form=item_type_form_31001,
        render=item_type_render_31001,
        tag=1,
        version_id=1,
        is_deleted=False,
    )

    item_type_mapping_31001 = ItemTypeMapping(id=31001, item_type_id=31001, mapping=item_type_mapping_31001)

    with db.session.begin_nested():
        db.session.add(item_type_name_31001)
        db.session.add(item_type_31001)
        db.session.add(item_type_mapping_31001)

    item_types.append({"id": 31001, "obj": item_type_31001})

    return item_types

@pytest.fixture()
def identifier(db):
    doi_identifier = Identifier(id=1, repository='Root Index',jalc_flag= True,jalc_crossref_flag= True,jalc_datacite_flag=True,ndl_jalc_flag=True,
        jalc_doi='123',jalc_crossref_doi='1234',jalc_datacite_doi='12345',ndl_jalc_doi='123456',suffix='def',
        created_userId='1',created_date=datetime.strptime('2022-09-28 04:33:42','%Y-%m-%d %H:%M:%S'),
        updated_userId='1',updated_date=datetime.strptime('2022-09-28 04:33:42','%Y-%m-%d %H:%M:%S')
    )
    db.session.add(doi_identifier)
    db.session.commit()
    return doi_identifier

@pytest.fixture()
def db_register(app, db, db_records, users, action_data, item_type):
    flow_define = FlowDefine(flow_id=uuid.uuid4(),
                             flow_name='Registration Flow',
                             flow_user=1)
    with db.session.begin_nested():
        db.session.add(flow_define)
    db.session.commit()
    flow_action1 = FlowAction(status='N',
                     flow_id=flow_define.flow_id,
                     action_id=1,
                     action_version='1.0.0',
                     action_order=1,
                     action_condition='',
                     action_status='A',
                     action_date=datetime.strptime('2018/07/28 0:00:00','%Y/%m/%d %H:%M:%S'),
                     send_mail_setting={})
    flow_action2 = FlowAction(status='N',
                     flow_id=flow_define.flow_id,
                     action_id=3,
                     action_version='1.0.0',
                     action_order=2,
                     action_condition='',
                     action_status='A',
                     action_date=datetime.strptime('2018/07/28 0:00:00','%Y/%m/%d %H:%M:%S'),
                     send_mail_setting={})
    flow_action3 = FlowAction(status='N',
                     flow_id=flow_define.flow_id,
                     action_id=5,
                     action_version='1.0.0',
                     action_order=3,
                     action_condition='',
                     action_status='A',
                     action_date=datetime.strptime('2018/07/28 0:00:00','%Y/%m/%d %H:%M:%S'),
                     send_mail_setting={})
    flow_action4 = FlowAction(status='N',
                     flow_id=flow_define.flow_id,
                     action_id=3,
                     action_version='1.0.0',
                     action_order=1,
                     action_condition='',
                     action_status='A',
                     action_date=datetime.strptime('2018/07/28 0:00:00','%Y/%m/%d %H:%M:%S'),
                     send_mail_setting={})
    with db.session.begin_nested():
        db.session.add(flow_action1)
        db.session.add(flow_action2)
        db.session.add(flow_action3)
        db.session.add(flow_action4)
    db.session.commit()

    action_role_1 = FlowActionRole(flow_action_id=flow_action1.id,
                                   action_role=1,
                                   action_user=1)
    action_role_2_1 = FlowActionRole(flow_action_id=flow_action2.id,
                                   action_role=1,
                                   action_user=2)
    action_role_2_2 = FlowActionRole(flow_action_id=flow_action2.id,
                                   action_role=2,
                                   action_user=1)
    action_role_2_3 = FlowActionRole(flow_action_id=flow_action2.id,
                                   action_role=2,
                                   action_user=2)
    action_role_2_4 = FlowActionRole(flow_action_id=flow_action2.id,
                                   action_role=2,
                                   action_user=3)
    action_role_3 = FlowActionRole(flow_action_id=flow_action3.id,
                                   action_role=1,
                                   action_user=3)
    action_role_4_1 = FlowActionRole(flow_action_id=flow_action4.id,
                                   action_role=1,
                                   action_user=1,
                                   action_role_exclude=True,
                                   action_user_exclude=True
                                   )
    action_role_4_2 = FlowActionRole(flow_action_id=flow_action4.id,
                                   action_role=1,
                                   action_user=2,
                                   action_role_exclude=True,
                                   action_user_exclude=True
                                   )
    action_role_4_3 = FlowActionRole(flow_action_id=flow_action4.id,
                                   action_role=1,
                                   action_user=3,
                                   action_role_exclude=False,
                                   action_user_exclude=False
                                   )
    action_role_4_4 = FlowActionRole(flow_action_id=flow_action4.id,
                                   action_role=2,
                                   action_user=1
                                   )
    with db.session.begin_nested():
        db.session.add(action_role_1)
        db.session.add(action_role_2_1)
        db.session.add(action_role_2_2)
        db.session.add(action_role_2_3)
        db.session.add(action_role_2_4)
        db.session.add(action_role_3)
        db.session.add(action_role_4_1)
        db.session.add(action_role_4_2)
        db.session.add(action_role_4_3)
        db.session.add(action_role_4_4)
    db.session.commit()

    workflow = WorkFlow(flows_id=uuid.uuid4(),
                        flows_name='test workflow1',
                        itemtype_id=1,
                        index_tree_id=None,
                        flow_id=1,
                        is_deleted=False,
                        open_restricted=False,
                        location_id=None,
                        is_gakuninrdm=False)
    activity = Activity(activity_id='1',workflow_id=1, flow_id=flow_define.id,
                    action_id=1, activity_login_user=1,
                    activity_update_user=1,
                    activity_start=datetime.strptime('2022/04/14 3:01:53.931', '%Y/%m/%d %H:%M:%S.%f'),
                    activity_community_id=3,
                    activity_confirm_term_of_use=True,
                    title='test', shared_user_ids='[]', extra_info={},
                    action_order=1,
                    )
    activity2 = Activity(activity_id='A-00000001-10001',workflow_id=1, flow_id=flow_define.id,
                    action_id=1, activity_login_user=1,
                    action_status = 'M',
                    activity_update_user=1,
                    activity_start=datetime.strptime('2022/04/14 3:01:53.931', '%Y/%m/%d %H:%M:%S.%f'),
                    activity_community_id=3,
                    activity_confirm_term_of_use=True,
                    title='test', shared_user_ids='[]', extra_info={},
                    action_order=6)

    activity3 = Activity(activity_id='A-00000001-10002',workflow_id=1, flow_id=flow_define.id,
                    action_id=1, activity_login_user=1,
                    action_status = 'C',
                    activity_update_user=1,
                    activity_start=datetime.strptime('2022/04/14 3:01:53.931', '%Y/%m/%d %H:%M:%S.%f'),
                    activity_community_id=3,
                    activity_confirm_term_of_use=True,
                    title='test', shared_user_ids=[], extra_info={},
                    action_order=6)
    activity_item1 = Activity(activity_id='2',item_id=db_records[2][2].id,workflow_id=1, flow_id=flow_define.id,
                    action_id=1, activity_login_user=users[3]["id"],
                    activity_update_user=1,
                    activity_start=datetime.strptime('2022/04/14 3:01:53.931', '%Y/%m/%d %H:%M:%S.%f'),
                    activity_community_id=3,
                    activity_confirm_term_of_use=True,
                    title='test item1', shared_user_ids=[], extra_info={},
                    action_order=1,
                    )
    activity_item2 = Activity(activity_id='3', workflow_id=1, flow_id=flow_define.id,
                    action_id=3, activity_login_user=users[3]["id"],
                    activity_update_user=1,
                    activity_start=datetime.strptime('2022/04/14 3:01:53.931', '%Y/%m/%d %H:%M:%S.%f'),
                    activity_community_id=3,
                    activity_confirm_term_of_use=True,
                    title='test item2', shared_user_ids=[], extra_info={},
                    action_order=1,
                    )
    activity_item3 = Activity(activity_id='4', workflow_id=1, flow_id=flow_define.id,
                    action_id=3, activity_login_user=users[3]["id"],
                    activity_update_user=1,
                    activity_start=datetime.strptime('2022/04/14 3:01:53.931', '%Y/%m/%d %H:%M:%S.%f'),
                    activity_community_id=3,
                    activity_confirm_term_of_use=True,
                    title='test item3', shared_user_ids=[], extra_info={},
                    action_order=1,
                    )
    activity_item4 = Activity(activity_id='5', workflow_id=1, flow_id=flow_define.id,
                    action_id=3, activity_login_user=users[3]["id"],
                    activity_update_user=1,
                    activity_start=datetime.strptime('2022/04/14 3:01:53.931', '%Y/%m/%d %H:%M:%S.%f'),
                    activity_community_id=3,
                    activity_confirm_term_of_use=True,
                    title='test item4', shared_user_ids=[], extra_info={},
                    action_order=1,
                    )
    activity_item5 = Activity(activity_id='6', workflow_id=1, flow_id=flow_define.id,
                    action_id=3, activity_login_user=users[3]["id"],
                    activity_update_user=1,
                    activity_start=datetime.strptime('2022/04/14 3:01:53.931', '%Y/%m/%d %H:%M:%S.%f'),
                    activity_community_id=3,
                    activity_confirm_term_of_use=True,
                    title='test item5', shared_user_ids=[], extra_info={},
                    action_order=1,
                    )
    activity_item6 = Activity(activity_id='7', workflow_id=1, flow_id=flow_define.id,
                    action_id=3, activity_login_user=users[3]["id"],
                    activity_update_user=1,
                    activity_start=datetime.strptime('2022/04/14 3:01:53.931', '%Y/%m/%d %H:%M:%S.%f'),
                    activity_community_id=3,
                    activity_confirm_term_of_use=True,
                    title='test item5', shared_user_ids=[], extra_info={},
                    action_order=1,
                    )
    activity_item7 = Activity(activity_id='8', item_id=db_records[0][2].id,workflow_id=1, flow_id=flow_define.id,
                    action_id=3, activity_login_user=users[3]["id"],
                    activity_update_user=1,
                    activity_start=datetime.strptime('2022/04/14 3:01:53.931', '%Y/%m/%d %H:%M:%S.%f'),
                    activity_community_id=3,
                    activity_confirm_term_of_use=True,
                    title='test item8', shared_user_ids=[], extra_info={},
                    action_order=1,
                    )
    activity_item8 = Activity(activity_id='9', item_id=db_records[1][2].id,workflow_id=1, flow_id=flow_define.id,
                    action_id=3, activity_login_user=users[3]["id"],
                    activity_update_user=1,
                    activity_start=datetime.strptime('2022/04/14 3:01:53.931', '%Y/%m/%d %H:%M:%S.%f'),
                    activity_community_id=3,
                    activity_confirm_term_of_use=True,
                    title='test item8', shared_user_ids='[]', extra_info={},
                    action_order=1,
                    )
    activity_item9 = Activity(activity_id='10', item_id=db_records[1][2].id,workflow_id=1, flow_id=flow_define.id,
                    action_id=3, activity_login_user=users[5]["id"],
                    activity_update_user=1,
                    activity_start=datetime.strptime('2023/04/14 3:01:53.931', '%Y/%m/%d %H:%M:%S.%f'),
                    activity_community_id=3,
                    activity_confirm_term_of_use=True,
                    title='test item9', shared_user_ids=[6], extra_info={},
                    action_order=1,
                    )
    activity_item10 = Activity(activity_id='11', item_id=db_records[1][2].id,workflow_id=1, flow_id=flow_define.id,
                    action_id=3, activity_login_user=users[0]["id"],
                    activity_update_user=1,
                    activity_start=datetime.strptime('2023/04/14 3:01:53.931', '%Y/%m/%d %H:%M:%S.%f'),
                    activity_community_id=3,
                    activity_confirm_term_of_use=True,
                    title='制限公開', shared_user_ids=[2,4], extra_info={},
                    action_order=1,
                    )
    activity_guest = Activity(activity_id='guest', item_id=db_records[1][2].id,workflow_id=1, flow_id=flow_define.id,
                    action_id=3, activity_login_user=users[3]["id"],
                    activity_update_user=1,
                    activity_start=datetime.strptime('2022/04/14 3:01:53.931', '%Y/%m/%d %H:%M:%S.%f'),
                    activity_community_id=3,
                    activity_confirm_term_of_use=True,
                    title='test item8', shared_user_ids=[],
                    action_order=1,
                    extra_info={"guest_mail":"guest@test.org","record_id": 1,"related_title":"related_guest_activity","usage_record_id":str(db_records[1][2].id),"usage_activity_id":str(uuid.uuid4())}
                    )
    activity_landing_url = Activity(activity_id='A-00000001-10003',workflow_id=1, flow_id=flow_define.id,
                    action_id=1, activity_login_user=1,
                    activity_update_user=1,
                    activity_start=datetime.strptime('2022/04/14 3:01:53.931', '%Y/%m/%d %H:%M:%S.%f'),
                    activity_community_id=3,
                    activity_confirm_term_of_use=True,
                    title='test', shared_user_ids=[], extra_info={"record_id": 1},
                    action_order=6)
    activity_terms_of_use = Activity(activity_id='A-00000001-10004',workflow_id=1, flow_id=flow_define.id,
                    action_id=1, activity_login_user=1,
                    activity_update_user=1,
                    activity_start=datetime.strptime('2022/04/14 3:01:53.931', '%Y/%m/%d %H:%M:%S.%f'),
                    activity_community_id=3,
                    activity_confirm_term_of_use=True,
                    title='test', shared_user_ids=[], extra_info={"record_id": 1, "file_name":"aaa.txt"},
                    action_order=6)
    activity_no_contents = Activity(activity_id='A-00000001-10005',workflow_id=1, flow_id=flow_define.id,
                    action_id=1, activity_login_user=1,title='test', shared_user_ids=[], extra_info={"record_id": 1, "file_name":"recid/1.0"},
                    action_order=6)
    activity_guest_2 = Activity(activity_id='guest_2', item_id=db_records[1][2].id,workflow_id=1, flow_id=flow_define.id,
                    action_id=3, activity_login_user=users[3]["id"],
                    activity_update_user=1,
                    activity_start=datetime.strptime('2022/04/14 3:01:53.931', '%Y/%m/%d %H:%M:%S.%f'),
                    activity_community_id=3,
                    activity_confirm_term_of_use=True,
                    title='test item11', shared_user_ids=[1],
                    action_order=1,
                    extra_info={"guest_mail":"guest@test.org","record_id": 2,"related_title":"related_guest_activity","usage_record_id":str(db_records[1][2].id),"usage_activity_id":str(uuid.uuid4())}
                    )
    activity_guest_3 = Activity(activity_id='guest_3', item_id=db_records[1][2].id,workflow_id=1, flow_id=flow_define.id,
                    action_id=3, activity_login_user=users[3]["id"],
                    activity_update_user=1,
                    activity_start=datetime.strptime('2022/04/14 3:01:53.931', '%Y/%m/%d %H:%M:%S.%f'),
                    activity_community_id=3,
                    activity_confirm_term_of_use=True,
                    title='test item11', shared_user_ids=[1],
                    action_order=1,
                    extra_info={"guest_mail":"guest@test.org","record_id": 3,"related_title":"related_guest_activity","usage_record_id":str(db_records[1][2].id),"usage_activity_id":str(uuid.uuid4())}
                    )
    with db.session.begin_nested():
        db.session.add(workflow)
        db.session.add(activity)
        db.session.add(activity2)
        db.session.add(activity3)
        db.session.add(activity_item1)
        db.session.add(activity_item2)
        db.session.add(activity_item3)
        db.session.add(activity_item4)
        db.session.add(activity_item5)
        db.session.add(activity_item6)
        db.session.add(activity_item7)
        db.session.add(activity_item8)
        db.session.add(activity_item9)
        db.session.add(activity_item10)
        db.session.add(activity_guest)
        db.session.add(activity_guest_2)
        db.session.add(activity_guest_3)
    db.session.commit()

    activity_action = ActivityAction(activity_id=activity.activity_id,
                                     action_id=1,action_status="M",
                                     action_handler=1, action_order=1)
    activity_action1_item1 = ActivityAction(activity_id=activity_item1.activity_id,
                                            action_id=1,action_status="M",
                                            action_handler=1, action_order=1)
    activity_action2_item1 = ActivityAction(activity_id=activity_item1.activity_id,
                                            action_id=3,action_status="M",
                                            action_handler=1, action_order=2)
    activity_action3_item1 = ActivityAction(activity_id=activity_item1.activity_id,
                                            action_id=5,action_status="M",
                                            action_handler=1, action_order=3)
    activity_action1_item2 = ActivityAction(activity_id=activity_item2.activity_id,
                                            action_id=1,action_status="M",
                                            action_handler=1, action_order=1)
    activity_action2_item2 = ActivityAction(activity_id=activity_item2.activity_id,
                                            action_id=3,action_status="M",
                                            action_handler=1, action_order=2)
    activity_action3_item2 = ActivityAction(activity_id=activity_item2.activity_id,
                                            action_id=5,action_status="M",
                                            action_handler=1, action_order=3)
    activity_item2_feedbackmail = ActionFeedbackMail(activity_id='3',
                                action_id=3,
                                feedback_maillist=None
                                )
    activity_item3_feedbackmail = ActionFeedbackMail(activity_id='4',
                                action_id=3,
                                feedback_maillist=[{"email": "test@org", "author_id": ""}]
                                )
    activity_item4_feedbackmail = ActionFeedbackMail(activity_id='5',
                                action_id=3,
                                feedback_maillist=[{"email": "test@org", "author_id": "1"}]
                                )
    activity_item5_feedbackmail = ActionFeedbackMail(activity_id='6',
                                action_id=3,
                                feedback_maillist=[{"email": "test1@org", "author_id": "2"}]
                                )
    activity_item5_Authors = Authors(id=1,json={'affiliationInfo': [{'affiliationNameInfo': [{'affiliationName': '', 'affiliationNameLang': 'ja', 'affiliationNameShowFlg': 'true'}], 'identifierInfo': [{'affiliationId': 'aaaa', 'affiliationIdType': '1', 'identifierShowFlg': 'true'}]}], 'authorIdInfo': [{'authorId': '1', 'authorIdShowFlg': 'true', 'idType': '1'}, {'authorId': '1', 'authorIdShowFlg': 'true', 'idType': '2'}], 'authorNameInfo': [{'familyName': '一', 'firstName': '二', 'fullName': '一\u3000二 ', 'language': 'ja-Kana', 'nameFormat': 'familyNmAndNm', 'nameShowFlg': 'true'}], 'emailInfo': [{'email': 'test@org'}], 'gather_flg': 0, 'id': {'_id': 'HZ9iXYMBnq6bEezA2CK3', '_index': 'tenant1-authors-author-v1.0.0', '_primary_term': 29, '_seq_no': 0, '_shards': {'failed': 0, 'successful': 1, 'total': 2}, '_type': 'author-v1.0.0', '_version': 1, 'result': 'created'}, 'is_deleted': 'false', 'pk_id': '1'})
    activity_item6_feedbackmail = ActionFeedbackMail(activity_id='7',
                                action_id=3,
                                feedback_maillist={"email": "test1@org", "author_id": "2"}
                                )
    with db.session.begin_nested():
        db.session.add(activity_action)
        db.session.add(activity_action1_item1)
        db.session.add(activity_action2_item1)
        db.session.add(activity_action3_item1)
        db.session.add(activity_item2_feedbackmail)
        db.session.add(activity_item3_feedbackmail)
        db.session.add(activity_item4_feedbackmail)
        db.session.add(activity_item5_feedbackmail)
        db.session.add(activity_item5_Authors)
        db.session.add(activity_item6_feedbackmail)
    db.session.commit()

    activity_03 = Activity(activity_id='A-00000003-00000', workflow_id=1, flow_id=flow_define.id,
                    action_id=3, activity_login_user=users[3]["id"],
                    activity_update_user=1,
                    activity_start=datetime.strptime('2022/04/14 3:01:53.931', '%Y/%m/%d %H:%M:%S.%f'),
                    activity_community_id=3,
                    activity_confirm_term_of_use=True,
                    title='test item5', shared_user_ids='[]', extra_info={},
                    action_order=1,
                    )
    with db.session.begin_nested():
        db.session.add(activity_03)
    
    activity_action03_1 = ActivityAction(activity_id=activity_03.activity_id,
                                            action_id=1,action_status="M",action_comment="",
                                            action_handler=1, action_order=1)
    activity_action03_2 = ActivityAction(activity_id=activity_03.activity_id,
                                            action_id=3,action_status="F",action_comment="",
                                            action_handler=0, action_order=2)
    with db.session.begin_nested():
        db.session.add(activity_action03_1)
        db.session.add(activity_action03_2)
    db.session.commit()
    
    history = ActivityHistory(
        activity_id=activity.activity_id,
        action_id=activity.action_id,
        action_order=activity.action_order,
    )
    with db.session.begin_nested():
        db.session.add(history)
    db.session.commit()
    doi_identifier = Identifier(id=1, repository='Root Index',jalc_flag= True,jalc_crossref_flag= True,jalc_datacite_flag=True,ndl_jalc_flag=True,
        jalc_doi='123',jalc_crossref_doi='1234',jalc_datacite_doi='12345',ndl_jalc_doi='123456',suffix='def',
        created_userId='1',created_date=datetime.strptime('2022-09-28 04:33:42','%Y-%m-%d %H:%M:%S'),
        updated_userId='1',updated_date=datetime.strptime('2022-09-28 04:33:42','%Y-%m-%d %H:%M:%S')
    )
    doi_identifier2 = Identifier(id=2, repository='test',jalc_flag= True,jalc_crossref_flag= True,jalc_datacite_flag=True,ndl_jalc_flag=True,
        jalc_doi=None,jalc_crossref_doi=None,jalc_datacite_doi=None,ndl_jalc_doi=None,suffix=None,
        created_userId='1',created_date=datetime.strptime('2022-09-28 04:33:42','%Y-%m-%d %H:%M:%S'),
        updated_userId='1',updated_date=datetime.strptime('2022-09-28 04:33:42','%Y-%m-%d %H:%M:%S')
        )
    with db.session.begin_nested():
        db.session.add(doi_identifier)
        db.session.add(doi_identifier2)
    db.session.commit()

    return {'flow_define':flow_define,
            'item_type':item_type[0]["obj"],
            'workflow':workflow, 
            'action_feedback_mail':activity_item3_feedbackmail,
            'action_feedback_mail1':activity_item4_feedbackmail,
            'action_feedback_mail2':activity_item5_feedbackmail,
            'action_feedback_mail3':activity_item6_feedbackmail,
<<<<<<< HEAD
            'activities':[activity,activity_item1,activity_item2,activity_item3,activity_item7,activity_item8,activity_guest],
            'activity_actions':[activity_action,activity_action1_item1,activity_action2_item1,activity_action3_item1],
    }
=======
            "activities":[activity,activity_item1,activity_item2,activity_item3,activity_item7,activity_item8,activity_item9,activity_item10,activity_guest,activity_landing_url,activity_terms_of_use,activity_no_contents,activity_guest_2,activity_guest_3]}

@pytest.fixture()
def db_register_1(app, db, db_records, users_1, action_data, item_type):
    flow_define = FlowDefine(flow_id=uuid.uuid4(),
                             flow_name='Registration Flow',
                             flow_user=1)
    with db.session.begin_nested():
        db.session.add(flow_define)
    db.session.commit()
    flow_action1 = FlowAction(status='N',
                     flow_id=flow_define.flow_id,
                     action_id=1,
                     action_version='1.0.0',
                     action_order=1,
                     action_condition='',
                     action_status='A',
                     action_date=datetime.strptime('2018/07/28 0:00:00','%Y/%m/%d %H:%M:%S'),
                     send_mail_setting={})
    flow_action2 = FlowAction(status='N',
                     flow_id=flow_define.flow_id,
                     action_id=3,
                     action_version='1.0.0',
                     action_order=2,
                     action_condition='',
                     action_status='A',
                     action_date=datetime.strptime('2018/07/28 0:00:00','%Y/%m/%d %H:%M:%S'),
                     send_mail_setting={})
    flow_action3 = FlowAction(status='N',
                     flow_id=flow_define.flow_id,
                     action_id=5,
                     action_version='1.0.0',
                     action_order=3,
                     action_condition='',
                     action_status='A',
                     action_date=datetime.strptime('2018/07/28 0:00:00','%Y/%m/%d %H:%M:%S'),
                     send_mail_setting={})
    with db.session.begin_nested():
        db.session.add(flow_action1)
        db.session.add(flow_action2)
        db.session.add(flow_action3)
    db.session.commit()
    workflow = WorkFlow(flows_id=uuid.uuid4(),
                        flows_name='test workflow1',
                        itemtype_id=1,
                        index_tree_id=None,
                        flow_id=1,
                        is_deleted=False,
                        open_restricted=False,
                        location_id=None,
                        is_gakuninrdm=False)
    activity = Activity(activity_id='A-00000001-00005',item_id=db_records[2][2].id,workflow_id=1, flow_id=flow_define.id,
                    action_id=1, activity_login_user=users_1[0]["id"],
                    activity_update_user=1,
                    activity_start=datetime.strptime('2023/09/14 3:01:53.931', '%Y/%m/%d %H:%M:%S.%f'),
                    activity_community_id=3,
                    activity_confirm_term_of_use=True,
                    title='テスト タイトル5', shared_user_ids=[{"user":2}], extra_info={},
                    action_order=1,
                    )

    with db.session.begin_nested():
        db.session.add(workflow)
        db.session.add(activity)
    db.session.commit()

    activity_action = ActivityAction(activity_id=activity.activity_id,
                                     action_id=1,action_status="M",
                                     action_handler=1, action_order=1)

    with db.session.begin_nested():
        db.session.add(activity_action)
    db.session.commit()

    history = ActivityHistory(
        activity_id=activity.activity_id,
        action_id=activity.action_id,
        action_order=activity.action_order,
    )
    with db.session.begin_nested():
        db.session.add(history)
    db.session.commit()
    doi_identifier = Identifier(id=1, repository='Root Index',jalc_flag= True,jalc_crossref_flag= True,jalc_datacite_flag=True,ndl_jalc_flag=True,
        jalc_doi='123',jalc_crossref_doi='1234',jalc_datacite_doi='12345',ndl_jalc_doi='123456',suffix='def',
        created_userId='1',created_date=datetime.strptime('2022-09-28 04:33:42','%Y-%m-%d %H:%M:%S'),
        updated_userId='1',updated_date=datetime.strptime('2022-09-28 04:33:42','%Y-%m-%d %H:%M:%S')
    )
    doi_identifier2 = Identifier(id=2, repository='test',jalc_flag= True,jalc_crossref_flag= True,jalc_datacite_flag=True,ndl_jalc_flag=True,
        jalc_doi=None,jalc_crossref_doi=None,jalc_datacite_doi=None,ndl_jalc_doi=None,suffix=None,
        created_userId='1',created_date=datetime.strptime('2022-09-28 04:33:42','%Y-%m-%d %H:%M:%S'),
        updated_userId='1',updated_date=datetime.strptime('2022-09-28 04:33:42','%Y-%m-%d %H:%M:%S')
        )
    with db.session.begin_nested():
        db.session.add(doi_identifier)
        db.session.add(doi_identifier2)
    db.session.commit()
    return {'flow_define':flow_define,
            'item_type':item_type,
            'workflow':workflow, 
            "activities":[activity]}

>>>>>>> e8d00a98

@pytest.fixture()
def workflow(app, db, item_type, action_data, users):
    flow_define = FlowDefine(id=1,flow_id=uuid.uuid4(),
                             flow_name='Registration Flow',
                             flow_user=1)
    with db.session.begin_nested():
        db.session.add(flow_define)
    db.session.commit()
    
    # setting flow action(start, item register, oa policy, item link, identifier grant, approval, end)
    flow_actions = list()
    # start
    flow_actions.append(FlowAction(status='N',
                     flow_id=flow_define.flow_id,
                     action_id=1,
                     action_version='1.0.0',
                     action_order=1,
                     action_condition='',
                     action_status='A',
                     action_date=datetime.strptime('2018/07/28 0:00:00','%Y/%m/%d %H:%M:%S'),
                     send_mail_setting={}))
    # item register
    flow_actions.append(FlowAction(status='N',
                     flow_id=flow_define.flow_id,
                     action_id=3,
                     action_version='1.0.0',
                     action_order=2,
                     action_condition='',
                     action_status='A',
                     action_date=datetime.strptime('2018/07/28 0:00:00','%Y/%m/%d %H:%M:%S'),
                     send_mail_setting={}))
    # oa policy
    flow_actions.append(FlowAction(status='N',
                     flow_id=flow_define.flow_id,
                     action_id=6,
                     action_version='1.0.0',
                     action_order=3,
                     action_condition='',
                     action_status='A',
                     action_date=datetime.strptime('2018/07/28 0:00:00','%Y/%m/%d %H:%M:%S'),
                     send_mail_setting={}))
    # item link
    flow_actions.append(FlowAction(status='N',
                     flow_id=flow_define.flow_id,
                     action_id=5,
                     action_version='1.0.0',
                     action_order=4,
                     action_condition='',
                     action_status='A',
                     action_date=datetime.strptime('2018/07/28 0:00:00','%Y/%m/%d %H:%M:%S'),
                     send_mail_setting={}))
    # identifier grant
    flow_actions.append(FlowAction(status='N',
                     flow_id=flow_define.flow_id,
                     action_id=7,
                     action_version='1.0.0',
                     action_order=5,
                     action_condition='',
                     action_status='A',
                     action_date=datetime.strptime('2018/07/28 0:00:00','%Y/%m/%d %H:%M:%S'),
                     send_mail_setting={}))
    # approval
    flow_actions.append(FlowAction(status='N',
                     flow_id=flow_define.flow_id,
                     action_id=4,
                     action_version='1.0.0',
                     action_order=6,
                     action_condition='',
                     action_status='A',
                     action_date=datetime.strptime('2018/07/28 0:00:00','%Y/%m/%d %H:%M:%S'),
                     send_mail_setting={}))
    # end
    flow_actions.append(FlowAction(status='N',
                     flow_id=flow_define.flow_id,
                     action_id=2,
                     action_version='1.0.0',
                     action_order=7,
                     action_condition='',
                     action_status='A',
                     action_date=datetime.strptime('2018/07/28 0:00:00','%Y/%m/%d %H:%M:%S'),
                     send_mail_setting={}))
    with db.session.begin_nested():
        db.session.add_all(flow_actions)
    db.session.commit()
    workflow = WorkFlow(flows_id=uuid.uuid4(),
                        flows_name='test workflow01',
                        itemtype_id=1,
                        index_tree_id=None,
                        flow_id=1,
                        is_deleted=False,
                        open_restricted=False,
                        location_id=None,
                        is_gakuninrdm=False)
    with db.session.begin_nested():
        db.session.add(workflow)
    db.session.commit()

    return {
        "flow":flow_define,
        "flow_action":flow_actions,
        "workflow":workflow
    }

@pytest.fixture()
def workflow_open_restricted(app, db, item_type, action_data, users):
    flow_define1 = FlowDefine(id=2,flow_id=uuid.uuid4(),
                                flow_name='terms_of_use_only',
                                flow_user=1)
    flow_define2 = FlowDefine(id=3,flow_id=uuid.uuid4(),
                                flow_name='usage application',
                                flow_user=1)
    with db.session.begin_nested():
        db.session.add(flow_define1)
        db.session.add(flow_define2)
    db.session.commit()
    
    # setting flow action(start, item register, oa policy, item link, identifier grant, approval, end)
    flow_actions1 = list()
    flow_actions2 = list()
    # flow_define1
    # start
    flow_actions1.append(FlowAction(status='N',
                    flow_id=flow_define1.flow_id,
                    action_id=1,
                    action_version='1.0.0',
                    action_order=1,
                    action_condition='',
                    action_status='A',
                    action_date=datetime.strptime('2018/07/28 0:00:00','%Y/%m/%d %H:%M:%S'),
                    send_mail_setting={}))
    # end
    flow_actions1.append(FlowAction(status='N',
                    flow_id=flow_define1.flow_id,
                    action_id=2,
                    action_version='1.0.0',
                    action_order=2,
                    action_condition='',
                    action_status='A',
                    action_date=datetime.strptime('2018/07/28 0:00:00','%Y/%m/%d %H:%M:%S'),
                    send_mail_setting={}))
    # flow_define2
    # start
    flow_actions2.append(FlowAction(status='N',
                    flow_id=flow_define2.flow_id,
                    action_id=1,
                    action_version='1.0.0',
                    action_order=1,
                    action_condition='',
                    action_status='A',
                    action_date=datetime.strptime('2018/07/28 0:00:00','%Y/%m/%d %H:%M:%S'),
                    send_mail_setting={}))
    # item register
    flow_actions2.append(FlowAction(status='N',
                    flow_id=flow_define2.flow_id,
                    action_id=3,
                    action_version='1.0.0',
                    action_order=2,
                    action_condition='',
                    action_status='A',
                    action_date=datetime.strptime('2018/07/28 0:00:00','%Y/%m/%d %H:%M:%S'),
                    send_mail_setting={}))
    # approval
    flow_actions2.append(FlowAction(status='N',
                    flow_id=flow_define2.flow_id,
                    action_id=4,
                    action_version='1.0.0',
                    action_order=3,
                    action_condition='',
                    action_status='A',
                    action_date=datetime.strptime('2018/07/28 0:00:00','%Y/%m/%d %H:%M:%S'),
                    send_mail_setting={}))
    # end
    flow_actions2.append(FlowAction(status='N',
                    flow_id=flow_define2.flow_id,
                    action_id=2,
                    action_version='1.0.0',
                    action_order=4,
                    action_condition='',
                    action_status='A',
                    action_date=datetime.strptime('2018/07/28 0:00:00','%Y/%m/%d %H:%M:%S'),
                    send_mail_setting={}))
    with db.session.begin_nested():
        db.session.add_all(flow_actions1)
        db.session.add_all(flow_actions2)
    db.session.commit()
    workflow1 = WorkFlow(flows_id=uuid.uuid4(),
                        flows_name='terms_of_use_only',
                        itemtype_id=1,
                        index_tree_id=None,
                        flow_id=2,
                        is_deleted=False,
                        open_restricted=True,
                        location_id=None,
                        is_gakuninrdm=False)
    workflow2 = WorkFlow(flows_id=uuid.uuid4(),
                        flows_name='usage application',
                        itemtype_id=1,
                        index_tree_id=None,
                        flow_id=3,
                        is_deleted=False,
                        open_restricted=True,
                        location_id=None,
                        is_gakuninrdm=False)
    workflow3 = WorkFlow(flows_id=uuid.uuid4(),
                        flows_name='nomal workflow',
                        itemtype_id=1,
                        index_tree_id=None,
                        flow_id=3,
                        is_deleted=False,
                        open_restricted=False,
                        location_id=None,
                        is_gakuninrdm=False)
    with db.session.begin_nested():
        db.session.add(workflow1)
        db.session.add(workflow2)
        db.session.add(workflow3)
    db.session.commit()

    workflow_role1 = WorkflowRole(
        workflow_id=workflow1.id
        ,role_id=users[2]["obj"].id # sysadmin
    )
    workflow_role2 = WorkflowRole(
        workflow_id=workflow2.id
        ,role_id=users[2]["obj"].id # sysadmin
    )
    workflow_role3 = WorkflowRole(
        workflow_id=workflow3.id
        ,role_id=users[2]["obj"].id # sysadmin
    )
    with db.session.begin_nested():
        db.session.add(workflow_role1)
        db.session.add(workflow_role2)
        db.session.add(workflow_role3)
    db.session.commit()

    return [{
            "flow":flow_define1,
            "flow_action":flow_actions1,
            "workflow":workflow1
        },{
            "flow":flow_define2,
            "flow_action":flow_actions2,
            "workflow":workflow2
        },{
            "flow":flow_define2,
            "flow_action":flow_actions2,
            "workflow":workflow3
        }]

@pytest.fixture()
def location(app, db, instance_path):
    with db.session.begin_nested():
        Location.query.delete()
        loc = Location(name='local', uri=instance_path, default=True)
        db.session.add(loc)
    db.session.commit()
    return loc

@pytest.fixture()
def db_records(db, location):
    record_data = json_data("data/test_records.json")
    item_data = json_data("data/test_items.json")
    record_num = len(record_data)
    result = []
    for d in range(record_num):
        result.append(create_record(record_data[d], item_data[d]))
        db.session.commit()

    yield result

@pytest.fixture()
<<<<<<< HEAD
def db_records_for_doi_validation_test(db, location):
    record_data = json_data("data/test_records_doi_validation_test.json")
    item_data = json_data("data/test_items_doi_validation_test.json")
=======
def db_records_1(db, location):
    record_data = json_data("data/test_records_1.json")
    item_data = json_data("data/test_items_1.json")
>>>>>>> e8d00a98
    record_num = len(record_data)
    result = []
    for d in range(record_num):
        result.append(create_record(record_data[d], item_data[d]))
        db.session.commit()

    yield result

@pytest.fixture()
def add_file(db, location):
    def factory(record, contents=b'test example', filename="generic_file.txt"):
        b = Bucket.create()
        r = RecordsBuckets.create(bucket=b, record=record.model)
        ObjectVersion.create(b,filename)
        stream = BytesIO(contents)
        record.files[filename] = stream
        record.files.dumps()
        record.commit()
        db.session.commit()
        return b,r
    return factory

@pytest.fixture()
def db_register2(app, db):
    session_lifetime = SessionLifetime(lifetime=60,is_delete=False)

    with db.session.begin_nested():
        db.session.add(session_lifetime)


@pytest.fixture()
def db_register_fullaction(app, db, db_records, users, action_data, item_type):
    flow_define = FlowDefine(flow_id=uuid.uuid4(),
                             flow_name='Registration Flow',
                             flow_user=1)
    with db.session.begin_nested():
        db.session.add(flow_define)
    db.session.commit()

    # setting flow action(start, item register, oa policy, item link, identifier grant, approval, end)
    flow_actions = list()
    # start
    flow_actions.append(FlowAction(status='N',
                     flow_id=flow_define.flow_id,
                     action_id=1,
                     action_version='1.0.0',
                     action_order=1,
                     action_condition='',
                     action_status='A',
                     action_date=datetime.strptime('2018/07/28 0:00:00','%Y/%m/%d %H:%M:%S'),
                     send_mail_setting={}))
    # item register
    flow_actions.append(FlowAction(status='N',
                     flow_id=flow_define.flow_id,
                     action_id=3,
                     action_version='1.0.0',
                     action_order=2,
                     action_condition='',
                     action_status='A',
                     action_date=datetime.strptime('2018/07/28 0:00:00','%Y/%m/%d %H:%M:%S'),
                     send_mail_setting={}))
    # oa policy
    flow_actions.append(FlowAction(status='N',
                     flow_id=flow_define.flow_id,
                     action_id=6,
                     action_version='1.0.0',
                     action_order=3,
                     action_condition='',
                     action_status='A',
                     action_date=datetime.strptime('2018/07/28 0:00:00','%Y/%m/%d %H:%M:%S'),
                     send_mail_setting={}))
    # item link
    flow_actions.append(FlowAction(status='N',
                     flow_id=flow_define.flow_id,
                     action_id=5,
                     action_version='1.0.0',
                     action_order=4,
                     action_condition='',
                     action_status='A',
                     action_date=datetime.strptime('2018/07/28 0:00:00','%Y/%m/%d %H:%M:%S'),
                     send_mail_setting={}))
    # identifier grant
    flow_actions.append(FlowAction(status='N',
                     flow_id=flow_define.flow_id,
                     action_id=7,
                     action_version='1.0.0',
                     action_order=5,
                     action_condition='',
                     action_status='A',
                     action_date=datetime.strptime('2018/07/28 0:00:00','%Y/%m/%d %H:%M:%S'),
                     send_mail_setting={}))
    # approval
    flow_actions.append(FlowAction(status='N',
                     flow_id=flow_define.flow_id,
                     action_id=4,
                     action_version='1.0.0',
                     action_order=6,
                     action_condition='',
                     action_status='A',
                     action_date=datetime.strptime('2018/07/28 0:00:00','%Y/%m/%d %H:%M:%S'),
                     send_mail_setting={}))
    # end
    flow_actions.append(FlowAction(status='N',
                     flow_id=flow_define.flow_id,
                     action_id=2,
                     action_version='1.0.0',
                     action_order=7,
                     action_condition='',
                     action_status='A',
                     action_date=datetime.strptime('2018/07/28 0:00:00','%Y/%m/%d %H:%M:%S'),
                     send_mail_setting={}))
    with db.session.begin_nested():
        db.session.add_all(flow_actions)
    db.session.commit()

    # setting workflow, activity(not exist item, exist item)
    workflow = WorkFlow(flows_id=uuid.uuid4(),
                        flows_name='test workflow01',
                        itemtype_id=1,
                        index_tree_id=None,
                        flow_id=1,
                        is_deleted=False,
                        open_restricted=False,
                        location_id=None,
                        is_gakuninrdm=False)
    activity = Activity(activity_id='1',workflow_id=1, flow_id=flow_define.id,
                action_id=1, activity_login_user=1,
                activity_update_user=1,
                activity_start=datetime.strptime('2022/04/14 3:01:53.931', '%Y/%m/%d %H:%M:%S.%f'),
                activity_community_id=3,
                activity_confirm_term_of_use=True,
                title='test', shared_user_ids=[], extra_info={},
                action_order=1,
                )
    activity2 = Activity(activity_id='A-00000001-10001',workflow_id=1, flow_id=flow_define.id,
                    action_id=1, activity_login_user=1,
                    action_status = 'M',
                    activity_update_user=1,
                    activity_start=datetime.strptime('2022/04/14 3:01:53.931', '%Y/%m/%d %H:%M:%S.%f'),
                    activity_community_id=3,
                    activity_confirm_term_of_use=True,
                    title='test', shared_user_ids=[], extra_info={},
                    action_order=6)

    activity3 = Activity(activity_id='A-00000001-10002',workflow_id=1, flow_id=flow_define.id,
                    action_id=1, activity_login_user=1,
                    action_status = 'C',
                    activity_update_user=1,
                    activity_start=datetime.strptime('2022/04/14 3:01:53.931', '%Y/%m/%d %H:%M:%S.%f'),
                    activity_community_id=3,
                    activity_confirm_term_of_use=True,
                    title='test', shared_user_ids=[], extra_info={},
                    action_order=6)
    # identifier登録あり
    activity_item1 = Activity(activity_id='2',item_id=db_records[2][2].id,workflow_id=1, flow_id=flow_define.id,
                    action_id=1, activity_login_user=users[3]["id"],
                    activity_update_user=1,
                    activity_start=datetime.strptime('2022/04/14 3:01:53.931', '%Y/%m/%d %H:%M:%S.%f'),
                    activity_community_id=3,
                    activity_confirm_term_of_use=True,
                    title='test item1', shared_user_ids=[], extra_info={},
                    action_order=1,
                    )
    # identifier登録なし
    activity_item2 = Activity(activity_id='3',item_id=db_records[4][2].id,workflow_id=1, flow_id=flow_define.id,
                    action_id=1, activity_login_user=users[3]["id"],
                    activity_update_user=1,
                    activity_start=datetime.strptime('2022/04/14 3:01:53.931', '%Y/%m/%d %H:%M:%S.%f'),
                    activity_community_id=3,
                    activity_confirm_term_of_use=True,
                    title='test item1', shared_user_ids=[], extra_info={},
                    action_order=1,
                    )
    # ゲスト作成アクティビティ
    activity_item3 = Activity(activity_id='4',item_id=db_records[5][2].id,workflow_id=1, flow_id=flow_define.id,
                    action_id=1, activity_login_user=users[3]["id"],
                    activity_update_user=1,
                    activity_start=datetime.strptime('2022/04/14 3:01:53.931', '%Y/%m/%d %H:%M:%S.%f'),
                    activity_community_id=3,
                    activity_confirm_term_of_use=True,
                    title='test item1', shared_user_ids=[], extra_info={"guest_mail":"guest@test.org"},
                    action_order=1,
                    )
    # item_idが"."を含まない
    activity_item4 = Activity(activity_id='5',item_id=db_records[0][2].id,workflow_id=1, flow_id=flow_define.id,
                    action_id=1, activity_login_user=users[3]["id"],
                    activity_update_user=1,
                    activity_start=datetime.strptime('2022/04/14 3:01:53.931', '%Y/%m/%d %H:%M:%S.%f'),
                    activity_community_id=3,
                    activity_confirm_term_of_use=True,
                    title='test item1', shared_user_ids=[], extra_info={"guest_mail":"guest@test.org"},
                    action_order=1,
                    )
    # not identifier value in without_ver
    activity_item5 = Activity(activity_id='6',item_id=db_records[3][2].id,workflow_id=1, flow_id=flow_define.id,
                action_id=1, activity_login_user=users[3]["id"],
                activity_update_user=1,
                activity_start=datetime.strptime('2022/04/14 3:01:53.931', '%Y/%m/%d %H:%M:%S.%f'),
                activity_community_id=3,
                activity_confirm_term_of_use=True,
                title='test item1', shared_user_ids=[], extra_info={"guest_mail":"guest@test.org"},
                action_order=1,
                )
    # same identifier with without_ver
    activity_item6 = Activity(activity_id='7',item_id=db_records[1][2].id,workflow_id=1, flow_id=flow_define.id,
                action_id=1, activity_login_user=users[3]["id"],
                activity_update_user=1,
                activity_start=datetime.strptime('2022/04/14 3:01:53.931', '%Y/%m/%d %H:%M:%S.%f'),
                activity_community_id=3,
                activity_confirm_term_of_use=True,
                title='test item1', shared_user_ids=[], extra_info={"guest_mail":"guest@test.org"},
                action_order=1,
                )
    with db.session.begin_nested():
        db.session.add(workflow)
        db.session.add(activity)
        db.session.add(activity2)
        db.session.add(activity3)
        db.session.add(activity_item1)
        db.session.add(activity_item2)
        db.session.add(activity_item3)
        db.session.add(activity_item4)
        db.session.add(activity_item5)
        db.session.add(activity_item6)
    db.session.commit()

    feedbackmail_action1 = ActionFeedbackMail(
        activity_id=activity_item1.activity_id,
        action_id=3,
        feedback_maillist=[{"email":"test@test.org"}]
        )
    feedbackmail_action2 = ActionFeedbackMail(
        activity_id=activity_item2.activity_id,
        action_id=3,
        feedback_maillist=[]
    )
    feedbackmail_action3 = ActionFeedbackMail(
        activity_id=activity_item4.activity_id,
        action_id=3,
        feedback_maillist=[]
    )
    feedbackmail = FeedbackMailList(
        item_id=activity_item2.item_id,
        mail_list=[{"email":"test@test.org"}]
    )
    with db.session.begin_nested():
        db.session.add(feedbackmail_action1)
        db.session.add(feedbackmail_action2)
        db.session.add(feedbackmail_action3)
        db.session.add(feedbackmail)
    db.session.commit()

    permissions = list()
    for i in range(len(users)):
        permissions.append(FilePermission(users[i]["id"],"1.1","test_file","2",None,-1))
    with db.session.begin_nested():
        db.session.add_all(permissions)
    db.session.commit()

    def set_activityaction(_activity, _action,_flow_action):
        action_handler = _activity.activity_login_user \
            if not _action.action_endpoint == 'approval' else -1
        activity_action = ActivityAction(
            activity_id=_activity.activity_id,
            action_id=_flow_action.action_id,
            action_status="B",
            action_handler=action_handler,
            action_order=_flow_action.action_order
        )
        db.session.add(activity_action)

    # setting activity_action in activity existed item
    for flow_action in flow_actions:
        action = action_data[0][flow_action.action_id-1]
        set_activityaction(activity_item1, action, flow_action)
        set_activityaction(activity_item2, action, flow_action)
        set_activityaction(activity_item3, action, flow_action)
        set_activityaction(activity_item4, action, flow_action)
        set_activityaction(activity_item5, action, flow_action)
        set_activityaction(activity_item6, action, flow_action)


    flow_action_role = FlowActionRole(
        flow_action_id=flow_actions[5].id,
        action_role=None,
        action_user=1
    )
    with db.session.begin_nested():
        db.session.add(flow_action_role)
    db.session.commit()

    action_identifier1=ActionIdentifier(
        activity_id=activity_item1.activity_id,
        action_id=7,
        action_identifier_select=-2,
        action_identifier_jalc_doi="",
        action_identifier_jalc_cr_doi="",
        action_identifier_jalc_dc_doi="",
        action_identifier_ndl_jalc_doi=""
    )
    action_identifier3=ActionIdentifier(
        activity_id=activity_item3.activity_id,
        action_id=7,
        action_identifier_select=1,
        action_identifier_jalc_doi="",
        action_identifier_jalc_cr_doi="",
        action_identifier_jalc_dc_doi="",
        action_identifier_ndl_jalc_doi=""
    )
    with db.session.begin_nested():
        db.session.add(action_identifier1)
        db.session.add(action_identifier3)
    db.session.commit()

    doi_identifier = Identifier(id=1, repository='Root Index',jalc_flag= True,jalc_crossref_flag= True,jalc_datacite_flag=True,ndl_jalc_flag=True,
        jalc_doi='123',jalc_crossref_doi='456',jalc_datacite_doi='789',ndl_jalc_doi='000',suffix='def',
        created_userId='1',created_date=datetime.strptime('2022-09-28 04:33:42','%Y-%m-%d %H:%M:%S'),
        updated_userId='1',updated_date=datetime.strptime('2022-09-28 04:33:42','%Y-%m-%d %H:%M:%S')
    )
    doi_identifier2 = Identifier(id=2, repository='test',jalc_flag= True,jalc_crossref_flag= True,jalc_datacite_flag=True,ndl_jalc_flag=True,
        jalc_doi=None,jalc_crossref_doi=None,jalc_datacite_doi=None,ndl_jalc_doi=None,suffix=None,
        created_userId='1',created_date=datetime.strptime('2022-09-28 04:33:42','%Y-%m-%d %H:%M:%S'),
        updated_userId='1',updated_date=datetime.strptime('2022-09-28 04:33:42','%Y-%m-%d %H:%M:%S')
        )
    with db.session.begin_nested():
        db.session.add(doi_identifier)
        db.session.add(doi_identifier2)
    db.session.commit()

    gActivity = GuestActivity(
        user_mail="guest@mail.com",
        record_id="1",
        file_name="test",
        activity_id="2",
        token="token",
        expiration_date=5,
        is_usage_report=True
    )
    with db.session.begin_nested():
        db.session.add(gActivity)
    db.session.commit()

    return {"flow_actions":flow_actions,
            "activities":[activity,activity_item1,activity_item2,activity_item3,activity_item4,activity_item5,activity_item6]}

@pytest.fixture()
<<<<<<< HEAD
def db_register_usage_application(app, db, db_records, users, action_data, item_type ):
    workflows = {}


=======
def db_register_usage_application_workflows(app, db, action_data, item_type ):
    workflows = {}

>>>>>>> e8d00a98
    flow_id1 = uuid.uuid4()
    # flow_id2 = uuid.uuid4()
    flow_id3 = uuid.uuid4()
    flow_id4 = uuid.uuid4()

    #workflow_flow_define
    flow_define1 = FlowDefine(
        flow_id=flow_id1, flow_name="利用登録", flow_user=1, flow_status="A"
    )
    flow_define3 = FlowDefine(
        flow_id=flow_id3, flow_name="利用申請", flow_user=1, flow_status="A"
    )
    flow_define4 = FlowDefine(
        flow_id=flow_id4, flow_name="2段階利用申請", flow_user=1, flow_status="A"
    )

    # workflow_flow_action
    flow_action1_1 = FlowAction(
        status="N",
        flow_id=flow_id1,
        action_id=1,
        action_version="1.0.0",
        action_order=1,
        action_condition="",
        action_status="A",
        action_date=datetime.strptime("2018/07/28 0:00:00", "%Y/%m/%d %H:%M:%S"),
<<<<<<< HEAD
        send_mail_setting={"inform_reject": False, "inform_approval": False, "request_approval": False},
=======
        send_mail_setting={"inform_reject": {"mail": "0", "send": False}, "inform_approval": {"mail": "0", "send": False}, "request_approval": {"mail": "0", "send": False}},
>>>>>>> e8d00a98
    )
    flow_action1_2 = FlowAction(
        status="N",
        flow_id=flow_id1,
        action_id=2,
        action_version="1.0.0",
        action_order=3,
        action_condition="",
        action_status="A",
        action_date=datetime.strptime("2018/07/28 0:00:00", "%Y/%m/%d %H:%M:%S"),
<<<<<<< HEAD
        send_mail_setting={"inform_reject": False, "inform_approval": False, "request_approval": False},
=======
        send_mail_setting={"inform_reject": {"mail": "0", "send": False}, "inform_approval": {"mail": "0", "send": False}, "request_approval": {"mail": "0", "send": False}},
>>>>>>> e8d00a98
    )
    flow_action1_3 = FlowAction(
        status="N",
        flow_id=flow_id1,
        action_id=3,
        action_version="1.0.1",
        action_order=2,
        action_condition="",
        action_status="A",
        action_date=datetime.strptime("2018/07/28 0:00:00", "%Y/%m/%d %H:%M:%S"),
<<<<<<< HEAD
        send_mail_setting={"inform_reject": False, "inform_approval": True, "request_approval": False},
=======
        send_mail_setting={"inform_reject": {"mail": "0", "send": False}, "inform_approval": {"mail": "0", "send": True}, "request_approval": {"mail": "0", "send": False}},
>>>>>>> e8d00a98
    )

    flow_action3_1 = FlowAction(
        status="N",
        flow_id=flow_id3,
        action_id=1,
        action_version="1.0.0",
        action_order=1,
        action_condition="",
        action_status="A",
        action_date=datetime.strptime("2018/07/28 0:00:00", "%Y/%m/%d %H:%M:%S"),
<<<<<<< HEAD
        send_mail_setting={"inform_reject": False, "inform_approval": False, "request_approval": False},
=======
        send_mail_setting={"inform_reject": {"mail": "0", "send": False}, "inform_approval": {"mail": "0", "send": False}, "request_approval": {"mail": "0", "send": False}},
>>>>>>> e8d00a98
    )
    flow_action3_2 = FlowAction(
        status="N",
        flow_id=flow_id3,
        action_id=2,
        action_version="1.0.0",
        action_order=4,
        action_condition="",
        action_status="A",
        action_date=datetime.strptime("2018/07/28 0:00:00", "%Y/%m/%d %H:%M:%S"),
<<<<<<< HEAD
        send_mail_setting={"inform_reject": False, "inform_approval": False, "request_approval": False},
=======
        send_mail_setting={"inform_reject": {"mail": "0", "send": False}, "inform_approval": {"mail": "0", "send": False}, "request_approval": {"mail": "0", "send": False}},
>>>>>>> e8d00a98
    )
    flow_action3_3 = FlowAction(
        status="N",
        flow_id=flow_id3,
        action_id=3,
        action_version="1.0.1",
        action_order=2,
        action_condition="",
        action_status="A",
        action_date=datetime.strptime("2018/07/28 0:00:00", "%Y/%m/%d %H:%M:%S"),
<<<<<<< HEAD
        send_mail_setting={"inform_reject": False, "inform_approval": False, "request_approval": False},
=======
        send_mail_setting={"inform_reject": {"mail": "0", "send": False}, "inform_approval": {"mail": "0", "send": False}, "request_approval": {"mail": "0", "send": False}},
>>>>>>> e8d00a98
    )
    flow_action3_4 = FlowAction(
        status="N",
        flow_id=flow_id3,
        action_id=4,
        action_version="2.0.0",
        action_order=3,
        action_condition="",
        action_status="A",
        action_date=datetime.strptime("2018/07/28 0:00:00", "%Y/%m/%d %H:%M:%S"),
<<<<<<< HEAD
        send_mail_setting={"inform_reject": True, "inform_approval": True, "request_approval": True},
=======
        send_mail_setting={"inform_reject": {"mail": "0", "send": True}, "inform_approval": {"mail": "0", "send": True}, "request_approval": {"mail": "0", "send": True}},
>>>>>>> e8d00a98
    )
    flow_action4_1 = FlowAction(
        status="N",
        flow_id=flow_id4,
        action_id=1,
        action_version="1.0.0",
        action_order=1,
        action_condition="",
        action_status="A",
        action_date=datetime.strptime("2018/07/28 0:00:00", "%Y/%m/%d %H:%M:%S"),
<<<<<<< HEAD
        send_mail_setting={"inform_reject": False, "inform_approval": False, "request_approval": False},
=======
        send_mail_setting={"inform_reject": {"mail": "0", "send": False}, "inform_approval": {"mail": "0", "send": False}, "request_approval": {"mail": "0", "send": False}},
>>>>>>> e8d00a98
    )
    flow_action4_2 = FlowAction(
        status="N",
        flow_id=flow_id4,
        action_id=2,
        action_version="1.0.0",
        action_order=5,
        action_condition="",
        action_status="A",
        action_date=datetime.strptime("2018/07/28 0:00:00", "%Y/%m/%d %H:%M:%S"),
<<<<<<< HEAD
        send_mail_setting={"inform_reject": False, "inform_approval": False, "request_approval": False},
=======
        send_mail_setting={"inform_reject": {"mail": "0", "send": False}, "inform_approval": {"mail": "0", "send": False}, "request_approval": {"mail": "0", "send": False}},
>>>>>>> e8d00a98
    )
    flow_action4_3 = FlowAction(
        status="N",
        flow_id=flow_id4,
        action_id=3,
        action_version="1.0.1",
        action_order=2,
        action_condition="",
        action_status="A",
        action_date=datetime.strptime("2018/07/28 0:00:00", "%Y/%m/%d %H:%M:%S"),
<<<<<<< HEAD
        send_mail_setting={"inform_reject": False, "inform_approval": False, "request_approval": False},
=======
        send_mail_setting={"inform_reject": {"mail": "0", "send": False}, "inform_approval": {"mail": "0", "send": False}, "request_approval": {"mail": "0", "send": False}},
>>>>>>> e8d00a98
    )
    flow_action4_4 = FlowAction(
        status="N",
        flow_id=flow_id4,
        action_id=4,
        action_version="2.0.0",
        action_order=3,
        action_condition="",
        action_status="A",
        action_date=datetime.strptime("2018/07/28 0:00:00", "%Y/%m/%d %H:%M:%S"),
<<<<<<< HEAD
        send_mail_setting={"inform_reject": True, "inform_approval": True, "request_approval": True},
=======
        send_mail_setting={"inform_reject": {"mail": "0", "send": True}, "inform_approval": {"mail": "0", "send": True}, "request_approval": {"mail": "0", "send": True}},
>>>>>>> e8d00a98
    )
    flow_action4_5 = FlowAction(
        status="N",
        flow_id=flow_id4,
        action_id=4,
        action_version="2.0.0",
        action_order=4,
        action_condition="",
        action_status="A",
        action_date=datetime.strptime("2018/07/28 0:00:00", "%Y/%m/%d %H:%M:%S"),
<<<<<<< HEAD
        send_mail_setting={"inform_reject": True, "inform_approval": True, "request_approval": True},
    )


    with db.session.begin_nested():
        db.session.add_all([flow_define1,flow_define3,flow_define4])
    db.session.commit()
=======
        send_mail_setting={"inform_reject": {"mail": "0", "send": True}, "inform_approval": {"mail": "0", "send": True}, "request_approval": {"mail": "0", "send": True}},
    )

    with db.session.begin_nested():
        db.session.add_all([flow_define1,flow_define3,flow_define4])
    db.session.commit()

>>>>>>> e8d00a98
    #workflow_workflow
    workflow_workflow1 = WorkFlow(
        flows_id=flow_id1,
        flows_name="利用登録",
        itemtype_id=1,
        index_tree_id=None,
        flow_id=flow_define1.id,
        flow_define=flow_define1,
        is_deleted=False,
        open_restricted=True,
        # location_id=location.id,
        # location=location,
        is_gakuninrdm=False,
    )

    workflow_workflow3 = WorkFlow(
        flows_id=flow_id3,
        flows_name="利用申請",
        itemtype_id=1,
        index_tree_id=None,
        flow_id=flow_define3.id,
        flow_define=flow_define3,
        is_deleted=False,
        open_restricted=True,
        # location_id=location.id,
        # location=location,
        is_gakuninrdm=False,
    )
    workflow_workflow4 = WorkFlow(
        flows_id=flow_id4,
        flows_name="2段階利用申請",
        itemtype_id=1,
        index_tree_id=None,
        flow_id=flow_define4.id,
        flow_define=flow_define4,
        is_deleted=False,
        open_restricted=True,
        # location_id=location.id,
        # location=location,
        is_gakuninrdm=False,
    )

    with db.session.begin_nested():
        db.session.add_all([flow_action1_1,flow_action1_2,flow_action1_3])

        db.session.add_all([flow_action3_1,flow_action3_2,flow_action3_3,flow_action3_4])
        db.session.add_all([flow_action4_1,flow_action4_2,flow_action4_3,flow_action4_4,flow_action4_5])
        db.session.add_all([workflow_workflow1, workflow_workflow3, workflow_workflow4])
    db.session.commit()
<<<<<<< HEAD
    workflows.update({
		"flow_define1"       : flow_define1      
=======

    workflows.update({
		"flow_define1"        : flow_define1      
>>>>>>> e8d00a98
		# ,"flow_define2"       : flow_define2      
		,"flow_define3"       : flow_define3      
		,"flow_define4"       : flow_define4      
		,"flow_action1_1"     : flow_action1_1    
		,"flow_action1_2"     : flow_action1_2    
		,"flow_action1_3"     : flow_action1_3    
		# ,"flow_action2_1"     : flow_action2_1    
		# ,"flow_action2_2"     : flow_action2_2    
		,"flow_action3_1"     : flow_action3_1    
		,"flow_action3_2"     : flow_action3_2    
		,"flow_action3_3"     : flow_action3_3    
		,"flow_action3_4"     : flow_action3_4    
		,"flow_action4_1"     : flow_action4_1    
		,"flow_action4_2"     : flow_action4_2    
		,"flow_action4_3"     : flow_action4_3    
		,"flow_action4_4"     : flow_action4_4    
		,"flow_action4_5"     : flow_action4_5    
		,"workflow_workflow1" : workflow_workflow1
		# ,"workflow_workflow2" : workflow_workflow2
		,"workflow_workflow3" : workflow_workflow3
		,"workflow_workflow4" : workflow_workflow4
    })
<<<<<<< HEAD

    # 利用登録(now -> item_registration, next ->end)
    activity1 = Activity(activity_id='A-00000001-20001'
                        ,workflow_id=workflow_workflow1.id
                        , flow_id=flow_define1.id,
                    action_id=3, 
                    item_id=db_records[2][2].id,
                    activity_login_user=1,
                    action_status = 'M',
                    activity_update_user=1,
                    activity_start=datetime.strptime('2022/04/14 3:01:53.931', '%Y/%m/%d %H:%M:%S.%f'),
                    activity_community_id=None,
                    activity_confirm_term_of_use=True,
                    title='test'
                    , shared_user_id=-1
                    , extra_info={},
                    action_order=2)
    activity1_pre_action = ActivityAction(
        activity_id='A-00000001-20001'
        ,action_id=3
        ,action_status = 'M'
        ,action_order=2
    )
    activity1_next_action = ActivityAction(
        activity_id='A-00000001-20001'
        ,action_id=2
        ,action_status = 'M'
        ,action_order=3
    )
    # 利用申請(next ->end)
    activity2 = Activity(activity_id='A-00000001-20002'
                        ,workflow_id=workflow_workflow3.id
                        ,flow_id=flow_define3.id
                        ,action_id=4
                        ,item_id=db_records[2][2].id
                    , activity_login_user=1
                    , action_status = 'M'
                    , activity_update_user=1
                    , activity_start=datetime.strptime('2022/04/14 3:01:53.931', '%Y/%m/%d %H:%M:%S.%f')
                    , activity_community_id=3
                    , activity_confirm_term_of_use=True
                    , title='test'
                    , shared_user_id=-1
                    , extra_info={}
                    , action_order=3)
    activity2_pre_action = ActivityAction(
        activity_id='A-00000001-20002'
        ,action_id=4
        ,action_status = 'M'
        ,action_order=3
    )
    activity2_next_action = ActivityAction(
        activity_id='A-00000001-20002'
        ,action_id=2
        ,action_status = 'M'
        ,action_order=4
        ,action_handler=-1
    )
    file_permission = FilePermission(
        user_id = 1
        ,record_id= 1
        ,file_name= "aaa.txt"
        ,usage_application_activity_id='A-00000001-20002'
        ,usage_report_activity_id=None
        ,status = -1
    )
    # ２段階利用申請(next -> approval2)
    activity3 = Activity(activity_id='A-00000001-20003'
                        ,workflow_id=workflow_workflow4.id
                        ,flow_id=flow_define4.id
                        ,action_id=4
                        ,item_id=db_records[2][2].id
                        ,activity_login_user=1
                        ,action_status = 'M'
                        ,activity_update_user=1
                        ,activity_start=datetime.strptime('2022/04/14 3:01:53.931', '%Y/%m/%d %H:%M:%S.%f')
                        ,activity_community_id=3
                        ,activity_confirm_term_of_use=True
                        ,title='test'
                        ,shared_user_id=-1
                        ,extra_info={"file_name": "aaa.txt", "record_id": "1", "user_mail": "aaa@test.org", "related_title": "test", "is_restricted_access": True}
                        ,action_order=3)
    activity3_pre_action = ActivityAction(
        activity_id='A-00000001-20003'
        ,action_id=4
        ,action_status = 'M'
        ,action_order=3
    )
    activity3_next_action = ActivityAction(
        activity_id='A-00000001-20003'
        ,action_id=4
        ,action_status = 'M'
        ,action_order=4
    )
    # ２段階利用申請(next ->end)
    activity4 = Activity(activity_id='A-00000001-20004'
                        ,workflow_id=workflow_workflow4.id
                        ,flow_id=flow_define4.id
                        ,action_id=4
                        ,item_id=db_records[2][2].id
                        ,activity_login_user=1
                        ,action_status = 'M'
                        ,activity_update_user=1
                        ,activity_start=datetime.strptime('2022/04/14 3:01:53.931', '%Y/%m/%d %H:%M:%S.%f')
                        ,activity_community_id=3
                        ,activity_confirm_term_of_use=True
                        ,title='test'
                        ,shared_user_id=-1
                        ,extra_info={"file_name": "aaa.txt", "record_id": "1", "user_mail": "aaa@test.org", "related_title": "test", "is_restricted_access": True}
                        ,action_order=4)
    activity4_pre_action = ActivityAction(
        activity_id='A-00000001-20004'
        ,action_id=4
        ,action_status = 'M'
        ,action_order=4
    )
    activity4_next_action = ActivityAction(
        activity_id='A-00000001-20004'
        ,action_id=2
        ,action_status = 'M'
        ,action_order=5
    )
    guest_activity = GuestActivity(
        activity_id='A-00000001-20004'
        ,record_id=1
        ,user_mail = 'aaa@test.org'
        ,file_name = "aaa.txt"
        ,token="abc"
        ,expiration_date=5
        ,is_usage_report=False
    )
    with db.session.begin_nested():
        db.session.add(activity1)
        db.session.add(activity2)
        db.session.add(activity3)
        db.session.add(activity4)
    db.session.commit()
    with db.session.begin_nested():
        db.session.add(activity1_next_action)
        db.session.add(activity2_next_action)
        db.session.add(activity3_next_action)
        db.session.add(activity4_next_action)
        db.session.add(activity1_pre_action)
        db.session.add(activity2_pre_action)
        db.session.add(activity3_pre_action)
        db.session.add(activity4_pre_action)
        db.session.add(file_permission)
        db.session.add(guest_activity)
    db.session.commit()
    workflows.update({
        "activity1":activity1
        ,"activity2":activity2
        ,"activity3":activity3
        ,"activity4":activity4
    })

    permissions = list()
    for i in range(len(users)):
        permissions.append(FilePermission(users[i]["id"],"1.1","test_file","2",None,-1))
    with db.session.begin_nested():
        db.session.add_all(permissions)
    db.session.commit()

    def set_activityaction(_activity, _action,_flow_action):
        action_handler = _activity.activity_login_user \
            if not _action.action_endpoint == 'approval' else -1
        activity_action = ActivityAction(
            activity_id=_activity.activity_id,
            action_id=_flow_action.action_id,
            action_status="F",
            action_handler=action_handler,
            action_order=_flow_action.action_order
        )
        db.session.add(activity_action)

    # setting activity_action in activity existed item
    # for flow_action in flow_actions:
    #     action = action_data[0][flow_action.action_id-1]
    #     set_activityaction(activity_item1, action, flow_action)
    #     set_activityaction(activity_item2, action, flow_action)
    #     set_activityaction(activity_item3, action, flow_action)
    #     set_activityaction(activity_item4, action, flow_action)
    #     set_activityaction(activity_item5, action, flow_action)
    #     set_activityaction(activity_item6, action, flow_action)

    # db.session.commit()
    return workflows
    # {"flow_actions":flow_actions,
    #         "activities":[activity,activity_item1,activity_item2,activity_item3,activity_item4,activity_item5,activity_item6]}



@pytest.fixture()
def site_info(db):
    site_info = {
        "site_name":["test_site"],
        "notify":["test_notify"],
    }
    SiteInfo.update(site_info)
=======
    return workflows
>>>>>>> e8d00a98

@pytest.fixture()
def db_register_usage_application(app, db, db_records, users, action_data, item_type, db_register_usage_application_workflows ):
    workflows = db_register_usage_application_workflows
    
    # 利用登録(now -> item_registration, next ->end)
    activity1 = Activity(activity_id='A-00000001-20001'
                        ,workflow_id=workflows["workflow_workflow1"].id
                        , flow_id=workflows["flow_define1"].id,
                    action_id=3, 
                    item_id=db_records[2][2].id,
                    activity_login_user=1,
                    action_status = 'M',
                    activity_update_user=1,
                    activity_start=datetime.strptime('2022/04/14 3:01:53.931', '%Y/%m/%d %H:%M:%S.%f'),
                    activity_community_id=None,
                    activity_confirm_term_of_use=True,
                    title='test'
                    , shared_user_ids=[]
                    , extra_info={"file_name": "aaa.txt", "record_id": "1", "user_mail": "aaa@test.org", "related_title": "test", "is_restricted_access": True},
                    action_order=2)
    activity1_pre_action = ActivityAction(
        activity_id='A-00000001-20001'
        ,action_id=3
        ,action_status = 'M'
        ,action_order=2
        ,action_handler=-1
    )
    activity1_next_action = ActivityAction(
        activity_id='A-00000001-20001'
        ,action_id=2
        ,action_status = 'M'
        ,action_order=3
        ,action_handler=1
    )
    # 利用申請(next ->end)
    activity2 = Activity(activity_id='A-00000001-20002'
                        ,workflow_id=workflows["workflow_workflow3"].id
                        ,flow_id=workflows["flow_define3"].id
                        ,action_id=4
                        ,item_id=db_records[2][2].id
                    , activity_login_user=1
                    , action_status = 'M'
                    , activity_update_user=1
                    , activity_start=datetime.strptime('2022/04/14 3:01:53.931', '%Y/%m/%d %H:%M:%S.%f')
                    , activity_community_id=3
                    , activity_confirm_term_of_use=True
                    , title='test'
                    , shared_user_ids=[]
                    , extra_info={}
                    , action_order=3)
    activity2_pre_action = ActivityAction(
        activity_id='A-00000001-20002'
        ,action_id=4
        ,action_status = 'M'
        ,action_order=3
        ,action_handler=1
    )
    activity2_next_action = ActivityAction(
        activity_id='A-00000001-20002'
        ,action_id=2
        ,action_status = 'M'
        ,action_order=4
        ,action_handler=-1
    )
    file_permission = FilePermission(
        user_id = 1
        ,record_id= 1
        ,file_name= "aaa.txt"
        ,usage_application_activity_id='A-00000001-20002'
        ,usage_report_activity_id=None
        ,status = -1
    )
    # ２段階利用申請(next -> approval2)
    activity3 = Activity(activity_id='A-00000001-20003'
                        ,workflow_id=workflows["workflow_workflow4"].id
                        ,flow_id=workflows["flow_define4"].id
                        ,action_id=4
                        ,item_id=db_records[2][2].id
                        ,activity_login_user=1
                        ,action_status = 'M'
                        ,activity_update_user=1
                        ,activity_start=datetime.strptime('2022/04/14 3:01:53.931', '%Y/%m/%d %H:%M:%S.%f')
                        ,activity_community_id=3
                        ,activity_confirm_term_of_use=True
                        ,title='test'
                        ,shared_user_ids=[]
                        ,extra_info={"file_name": "aaa.txt", "record_id": "1", "user_mail": "aaa@test.org", "related_title": "test", "is_restricted_access": True}
                        ,action_order=3)
    activity3_pre_action = ActivityAction(
        activity_id='A-00000001-20003'
        ,action_id=4
        ,action_status = 'M'
        ,action_order=3
        ,action_handler=1
    )
    activity3_next_action = ActivityAction(
        activity_id='A-00000001-20003'
        ,action_id=4
        ,action_status = 'M'
        ,action_order=4
        ,action_handler=1
    )
    # ２段階利用申請(next ->end)
    activity4 = Activity(activity_id='A-00000001-20004'
                        ,workflow_id=workflows["workflow_workflow4"].id
                        ,flow_id=workflows["flow_define4"].id
                        ,action_id=4
                        ,item_id=db_records[2][2].id
                        ,activity_login_user=1
                        ,action_status = 'M'
                        ,activity_update_user=1
                        ,activity_start=datetime.strptime('2022/04/14 3:01:53.931', '%Y/%m/%d %H:%M:%S.%f')
                        ,activity_community_id=3
                        ,activity_confirm_term_of_use=True
                        ,title='test'
                        ,shared_user_ids=[]
                        ,extra_info={"file_name": "aaa.txt", "record_id": "1", "user_mail": "aaa@test.org", "related_title": "test", "is_restricted_access": True}
                        ,action_order=4)
    activity4_pre_action = ActivityAction(
        activity_id='A-00000001-20004'
        ,action_id=4
        ,action_status = 'M'
        ,action_order=4
        ,action_handler=1
    )
    activity4_next_action = ActivityAction(
        activity_id='A-00000001-20004'
        ,action_id=2
        ,action_status = 'M'
        ,action_order=5
        ,action_handler=1
    )
    guest_activity = GuestActivity(
        activity_id='A-00000001-20004'
        ,record_id=1
        ,user_mail = 'aaa@test.org'
        ,file_name = "aaa.txt"
        ,token="abc"
        ,expiration_date=datetime.now()
        ,is_usage_report=False
    )
    # 利用申請(next ->end)
    activity5 = Activity(activity_id='A-00000001-20005'
                        ,workflow_id=workflows["workflow_workflow3"].id
                        ,flow_id=workflows["flow_define3"].id
                        ,action_id=4
                        ,item_id=db_records[2][2].id
                    , activity_login_user=1
                    , action_status = 'M'
                    , activity_update_user=1
                    , activity_start=datetime.strptime('2022/04/14 3:01:53.931', '%Y/%m/%d %H:%M:%S.%f')
                    , activity_community_id=3
                    , activity_confirm_term_of_use=True
                    , title='test'
                    , shared_user_ids=[]
                    , extra_info={"file_name": "recid/15.0", "record_id": "1", "user_mail": "aaa@test.org", "related_title": "test", "is_restricted_access": True}
                    , action_order=3)
    activity5_pre_action = ActivityAction(
        activity_id='A-00000001-20005'
        ,action_id=4
        ,action_status = 'M'
        ,action_order=3
        ,action_handler=1
    )
    activity5_next_action = ActivityAction(
        activity_id='A-00000001-20005'
        ,action_id=2
        ,action_status = 'M'
        ,action_order=4
        ,action_handler=-1
    )
    file_permission = FilePermission(
        user_id = 1
        ,record_id= 1
        ,file_name= "aaa.txt"
        ,usage_application_activity_id='A-00000001-20005'
        ,usage_report_activity_id=None
        ,status = -1
    )
    with db.session.begin_nested():
        db.session.add(activity1)
        db.session.add(activity2)
        db.session.add(activity3)
        db.session.add(activity4)
        db.session.add(activity5)
    db.session.commit()
    with db.session.begin_nested():
        db.session.add(activity1_next_action)
        db.session.add(activity2_next_action)
        db.session.add(activity3_next_action)
        db.session.add(activity4_next_action)
        db.session.add(activity5_next_action)
        db.session.add(activity1_pre_action)
        db.session.add(activity2_pre_action)
        db.session.add(activity3_pre_action)
        db.session.add(activity4_pre_action)
        db.session.add(activity5_pre_action)
        db.session.add(file_permission)
        db.session.add(guest_activity)
    db.session.commit()
    workflows.update({
        "activity1":activity1
        ,"activity2":activity2
        ,"activity3":activity3
        ,"activity4":activity4
        ,"activity5":activity5
    })

    permissions = list()
    for i in range(len(users)):
        permissions.append(FilePermission(users[i]["id"],"1.1","test_file","2",None,-1))
    with db.session.begin_nested():
        db.session.add_all(permissions)
    db.session.commit()

    def set_activityaction(_activity, _action,_flow_action):
        action_handler = _activity.activity_login_user \
            if not _action.action_endpoint == 'approval' else -1
        activity_action = ActivityAction(
            activity_id=_activity.activity_id,
            action_id=_flow_action.action_id,
            action_status="F",
            action_handler=action_handler,
            action_order=_flow_action.action_order
        )
        db.session.add(activity_action)

    # setting activity_action in activity existed item
    # for flow_action in flow_actions:
    #     action = action_data[0][flow_action.action_id-1]
    #     set_activityaction(activity_item1, action, flow_action)
    #     set_activityaction(activity_item2, action, flow_action)
    #     set_activityaction(activity_item3, action, flow_action)
    #     set_activityaction(activity_item4, action, flow_action)
    #     set_activityaction(activity_item5, action, flow_action)
    #     set_activityaction(activity_item6, action, flow_action)

    # db.session.commit()
    return workflows
    # {"flow_actions":flow_actions,
    #         "activities":[activity,activity_item1,activity_item2,activity_item3,activity_item4,activity_item5,activity_item6]}

@pytest.fixture()
<<<<<<< HEAD
def db_guestactivity(app, db, db_register):
    activity_id1 = db_register['activities'][1].activity_id
    activity_id2 = db_register['activities'][0].activity_id
    file_name = "Test_file"
    guest_mail = "user@test.com"
    
    token1 = generate_guest_activity_token_value(activity_id1, file_name, datetime.utcnow(), guest_mail)
    record1 = GuestActivity(
        user_mail=guest_mail,
        record_id="record_id",
        file_name=file_name,
        activity_id=activity_id1,
        token=token1,
        expiration_date=-500,
        is_usage_report=True
    )

    token2 = generate_guest_activity_token_value(activity_id2, file_name, datetime.utcnow(), guest_mail)
    record2 = GuestActivity(
        user_mail=guest_mail,
        record_id="record_id",
        file_name=file_name,
        activity_id=activity_id2,
        token=token2,
        expiration_date=500,
        is_usage_report=True
    )

    with db.session.begin_nested():
        db.session.add(record1)
        db.session.add(record2)
    db.session.commit()

    return [token1, token2]
    
=======
def db_register_request_mail(app, db, db_records, users, action_data, item_type):
    flow_define = FlowDefine(flow_id=uuid.uuid4(),
                             flow_name='Registration Flow',
                             flow_user=1)
    with db.session.begin_nested():
        db.session.add(flow_define)
    db.session.commit()

    # setting flow action(start, item register, oa policy, item link, identifier grant, approval, end)
    flow_actions = list()
    # start
    flow_actions.append(FlowAction(status='N',
                     flow_id=flow_define.flow_id,
                     action_id=1,
                     action_version='1.0.0',
                     action_order=1,
                     action_condition='',
                     action_status='A',
                     action_date=datetime.strptime('2018/07/28 0:00:00','%Y/%m/%d %H:%M:%S'),
                     send_mail_setting={}))
    # item register
    flow_actions.append(FlowAction(status='N',
                     flow_id=flow_define.flow_id,
                     action_id=3,
                     action_version='1.0.0',
                     action_order=2,
                     action_condition='',
                     action_status='A',
                     action_date=datetime.strptime('2018/07/28 0:00:00','%Y/%m/%d %H:%M:%S'),
                     send_mail_setting={}))
    # oa policy
    flow_actions.append(FlowAction(status='N',
                     flow_id=flow_define.flow_id,
                     action_id=6,
                     action_version='1.0.0',
                     action_order=3,
                     action_condition='',
                     action_status='A',
                     action_date=datetime.strptime('2018/07/28 0:00:00','%Y/%m/%d %H:%M:%S'),
                     send_mail_setting={}))
    # item link
    flow_actions.append(FlowAction(status='N',
                     flow_id=flow_define.flow_id,
                     action_id=5,
                     action_version='1.0.0',
                     action_order=4,
                     action_condition='',
                     action_status='A',
                     action_date=datetime.strptime('2018/07/28 0:00:00','%Y/%m/%d %H:%M:%S'),
                     send_mail_setting={}))
    # identifier grant
    flow_actions.append(FlowAction(status='N',
                     flow_id=flow_define.flow_id,
                     action_id=7,
                     action_version='1.0.0',
                     action_order=5,
                     action_condition='',
                     action_status='A',
                     action_date=datetime.strptime('2018/07/28 0:00:00','%Y/%m/%d %H:%M:%S'),
                     send_mail_setting={}))
    # approval
    flow_actions.append(FlowAction(status='N',
                     flow_id=flow_define.flow_id,
                     action_id=4,
                     action_version='1.0.0',
                     action_order=6,
                     action_condition='',
                     action_status='A',
                     action_date=datetime.strptime('2018/07/28 0:00:00','%Y/%m/%d %H:%M:%S'),
                     send_mail_setting={}))
    # end
    flow_actions.append(FlowAction(status='N',
                     flow_id=flow_define.flow_id,
                     action_id=2,
                     action_version='1.0.0',
                     action_order=7,
                     action_condition='',
                     action_status='A',
                     action_date=datetime.strptime('2018/07/28 0:00:00','%Y/%m/%d %H:%M:%S'),
                     send_mail_setting={}))
    with db.session.begin_nested():
        db.session.add_all(flow_actions)
    db.session.commit()

    # setting workflow, activity(not exist item, exist item)
    workflow = WorkFlow(flows_id=uuid.uuid4(),
                        flows_name='test workflow01',
                        itemtype_id=1,
                        index_tree_id=None,
                        flow_id=1,
                        is_deleted=False,
                        open_restricted=False,
                        location_id=None,
                        is_gakuninrdm=False)
    activity = Activity(activity_id='1',workflow_id=1, flow_id=flow_define.id,
                action_id=1, activity_login_user=1,
                activity_update_user=1,
                activity_start=datetime.strptime('2022/04/14 3:01:53.931', '%Y/%m/%d %H:%M:%S.%f'),
                activity_community_id=3,
                activity_confirm_term_of_use=True,
                title='test', shared_user_ids=[], extra_info={},
                action_order=1,
                )
    activity2 = Activity(activity_id='A-00000001-10001',workflow_id=1, flow_id=flow_define.id,
                    action_id=1, activity_login_user=1,
                    action_status = 'M',
                    activity_update_user=1,
                    activity_start=datetime.strptime('2022/04/14 3:01:53.931', '%Y/%m/%d %H:%M:%S.%f'),
                    activity_community_id=3,
                    activity_confirm_term_of_use=True,
                    title='test', shared_user_ids=[], extra_info={},
                    action_order=6)
>>>>>>> e8d00a98

    activity3 = Activity(activity_id='A-00000001-10002',workflow_id=1, flow_id=flow_define.id,
                    action_id=1, activity_login_user=1,
                    action_status = 'C',
                    activity_update_user=1,
                    activity_start=datetime.strptime('2022/04/14 3:01:53.931', '%Y/%m/%d %H:%M:%S.%f'),
                    activity_community_id=3,
                    activity_confirm_term_of_use=True,
                    title='test', shared_user_ids=[], extra_info={},
                    action_order=6)
    # identifier登録あり
    activity_item1 = Activity(activity_id='2',item_id=db_records[2][2].id,workflow_id=1, flow_id=flow_define.id,
                    action_id=1, activity_login_user=users[3]["id"],
                    activity_update_user=1,
                    activity_start=datetime.strptime('2022/04/14 3:01:53.931', '%Y/%m/%d %H:%M:%S.%f'),
                    activity_community_id=3,
                    activity_confirm_term_of_use=True,
                    title='test item1', shared_user_ids=[], extra_info={},
                    action_order=1,
                    )
    # identifier登録なし
    activity_item2 = Activity(activity_id='3',item_id=db_records[4][2].id,workflow_id=1, flow_id=flow_define.id,
                    action_id=1, activity_login_user=users[3]["id"],
                    activity_update_user=1,
                    activity_start=datetime.strptime('2022/04/14 3:01:53.931', '%Y/%m/%d %H:%M:%S.%f'),
                    activity_community_id=3,
                    activity_confirm_term_of_use=True,
                    title='test item1', shared_user_ids=[], extra_info={},
                    action_order=1,
                    )
    # ゲスト作成アクティビティ
    activity_item3 = Activity(activity_id='4',item_id=db_records[5][2].id,workflow_id=1, flow_id=flow_define.id,
                    action_id=1, activity_login_user=users[3]["id"],
                    activity_update_user=1,
                    activity_start=datetime.strptime('2022/04/14 3:01:53.931', '%Y/%m/%d %H:%M:%S.%f'),
                    activity_community_id=3,
                    activity_confirm_term_of_use=True,
                    title='test item1', shared_user_ids=[], extra_info={"guest_mail":"guest@test.org"},
                    action_order=1,
                    )
    # item_idが"."を含まない
    activity_item4 = Activity(activity_id='5',item_id=db_records[0][2].id,workflow_id=1, flow_id=flow_define.id,
                    action_id=1, activity_login_user=users[3]["id"],
                    activity_update_user=1,
                    activity_start=datetime.strptime('2022/04/14 3:01:53.931', '%Y/%m/%d %H:%M:%S.%f'),
                    activity_community_id=3,
                    activity_confirm_term_of_use=True,
                    title='test item1', shared_user_ids=[], extra_info={"guest_mail":"guest@test.org"},
                    action_order=1,
                    )
    # not identifier value in without_ver
    activity_item5 = Activity(activity_id='6',item_id=db_records[3][2].id,workflow_id=1, flow_id=flow_define.id,
                action_id=1, activity_login_user=users[3]["id"],
                activity_update_user=1,
                activity_start=datetime.strptime('2022/04/14 3:01:53.931', '%Y/%m/%d %H:%M:%S.%f'),
                activity_community_id=3,
                activity_confirm_term_of_use=True,
                title='test item1', shared_user_ids=[], extra_info={"guest_mail":"guest@test.org"},
                action_order=1,
                )
    # same identifier with without_ver
    activity_item6 = Activity(activity_id='7',item_id=db_records[1][2].id,workflow_id=1, flow_id=flow_define.id,
                action_id=1, activity_login_user=users[3]["id"],
                activity_update_user=1,
                activity_start=datetime.strptime('2022/04/14 3:01:53.931', '%Y/%m/%d %H:%M:%S.%f'),
                activity_community_id=3,
                activity_confirm_term_of_use=True,
                title='test item1', shared_user_ids=[], extra_info={"guest_mail":"guest@test.org"},
                action_order=1,
                )
    with db.session.begin_nested():
        db.session.add(workflow)
        db.session.add(activity)
        db.session.add(activity2)
        db.session.add(activity3)
        db.session.add(activity_item1)
        db.session.add(activity_item2)
        db.session.add(activity_item3)
        db.session.add(activity_item4)
        db.session.add(activity_item5)
        db.session.add(activity_item6)
    db.session.commit()

    feedbackmail_action1 = ActionFeedbackMail(
        activity_id=activity_item1.activity_id,
        action_id=3,
        feedback_maillist=[{"email":"test@test.org"}]
        )
    feedbackmail_action2 = ActionFeedbackMail(
        activity_id=activity_item2.activity_id,
        action_id=3,
        feedback_maillist=[]
    )
    feedbackmail_action3 = ActionFeedbackMail(
        activity_id=activity_item4.activity_id,
        action_id=3,
        feedback_maillist=[]
    )
    feedbackmail = FeedbackMailList(
        item_id=activity_item2.item_id,
        mail_list=[{"email":"test@test.org"}]
    )
    with db.session.begin_nested():
        db.session.add(feedbackmail_action1)
        db.session.add(feedbackmail_action2)
        db.session.add(feedbackmail_action3)
        db.session.add(feedbackmail)
    db.session.commit()

    permissions = list()
    for i in range(len(users)):
        permissions.append(FilePermission(users[i]["id"],"1.1","test_file","2",None,-1))
    with db.session.begin_nested():
        db.session.add_all(permissions)
    db.session.commit()

    def set_activityaction(_activity, _action,_flow_action):
        action_handler = _activity.activity_login_user \
            if not _action.action_endpoint == 'approval' else -1
        activity_action = ActivityAction(
            activity_id=_activity.activity_id,
            action_id=_flow_action.action_id,
            action_status="F",
            action_handler=action_handler,
            action_order=_flow_action.action_order
        )
        db.session.add(activity_action)

    # setting activity_action in activity existed item
    for flow_action in flow_actions:
        action = action_data[0][flow_action.action_id-1]
        set_activityaction(activity_item1, action, flow_action)
        set_activityaction(activity_item2, action, flow_action)
        set_activityaction(activity_item3, action, flow_action)
        set_activityaction(activity_item4, action, flow_action)
        set_activityaction(activity_item5, action, flow_action)
        set_activityaction(activity_item6, action, flow_action)


    flow_action_role = FlowActionRole(
        action_user = None,
        flow_action_id = flow_actions[5].id,
        action_user_exclude = False,
        action_request_mail = True)
    with db.session.begin_nested():
        db.session.add(flow_action_role)
    db.session.commit()

    action_identifier1=ActionIdentifier(
        activity_id=activity_item1.activity_id,
        action_id=7,
        action_identifier_select=-2,
        action_identifier_jalc_doi="",
        action_identifier_jalc_cr_doi="",
        action_identifier_jalc_dc_doi="",
        action_identifier_ndl_jalc_doi=""
    )
    action_identifier3=ActionIdentifier(
        activity_id=activity_item3.activity_id,
        action_id=7,
        action_identifier_select=1,
        action_identifier_jalc_doi="",
        action_identifier_jalc_cr_doi="",
        action_identifier_jalc_dc_doi="",
        action_identifier_ndl_jalc_doi=""
    )
    with db.session.begin_nested():
        db.session.add(action_identifier1)
        db.session.add(action_identifier3)
    db.session.commit()
    return {"flow_actions":flow_actions,
            "activities":[activity,activity_item1,activity_item2,activity_item3,activity_item4,activity_item5,activity_item6]}


@pytest.fixture()
def workflow_approval(app, db, item_type, action_data, users):
    """Register data for approval API in DB."""

    # Register data in workflow_flow_define table
    flow_define = FlowDefine(flow_id=uuid.uuid4(), flow_name='Registration Flow', flow_user=1,)
    with db.session.begin_nested():
        db.session.add(flow_define)
    db.session.commit()

    # Register data in workflow_flow_action table
    flow_actions = []
    # start
    flow_actions.append(
        FlowAction(
            status='N',
            flow_id=flow_define.flow_id,
            action_id=1,
            action_version='1.0.0',
            action_order=1,
            action_condition='',
            action_status='A',
            action_date=datetime.strptime('2023/07/01 14:00:00', '%Y/%m/%d %H:%M:%S'),
            send_mail_setting={},
        )
    )
    # item register
    flow_actions.append(
        FlowAction(
            status='N',
            flow_id=flow_define.flow_id,
            action_id=3,
            action_version='1.0.0',
            action_order=2,
            action_condition='',
            action_status='A',
            action_date=datetime.strptime('2023/07/01 14:00:00', '%Y/%m/%d %H:%M:%S'),
            send_mail_setting={},
        )
    )
    # item link
    flow_actions.append(
        FlowAction(
            status='N',
            flow_id=flow_define.flow_id,
            action_id=5,
            action_version='1.0.0',
            action_order=3,
            action_condition='',
            action_status='A',
            action_date=datetime.strptime('2023/07/01 14:00:00', '%Y/%m/%d %H:%M:%S'),
            send_mail_setting={},
        )
    )
    # identifier grant
    flow_actions.append(
        FlowAction(
            status='N',
            flow_id=flow_define.flow_id,
            action_id=7,
            action_version='1.0.0',
            action_order=4,
            action_condition='',
            action_status='A',
            action_date=datetime.strptime('2023/07/01 14:00:00', '%Y/%m/%d %H:%M:%S'),
            send_mail_setting={},
        )
    )
    # approval
    flow_actions.append(
        FlowAction(
            status='N',
            flow_id=flow_define.flow_id,
            action_id=4,
            action_version='1.0.0',
            action_order=5,
            action_condition='',
            action_status='A',
            action_date=datetime.strptime('2023/07/01 14:00:00', '%Y/%m/%d %H:%M:%S'),
            send_mail_setting={},
        )
    )
    # approval
    flow_actions.append(
        FlowAction(
            status='N',
            flow_id=flow_define.flow_id,
            action_id=4,
            action_version='1.0.0',
            action_order=6,
            action_condition='',
            action_status='A',
            action_date=datetime.strptime('2023/07/01 14:00:00', '%Y/%m/%d %H:%M:%S'),
            send_mail_setting={},
        )
    )
    # end
    flow_actions.append(
        FlowAction(
            status='N',
            flow_id=flow_define.flow_id,
            action_id=2,
            action_version='1.0.0',
            action_order=7,
            action_condition='',
            action_status='A',
            action_date=datetime.strptime('2023/07/01 14:00:00', '%Y/%m/%d %H:%M:%S'),
            send_mail_setting={},
        )
    )
    with db.session.begin_nested():
        db.session.add_all(flow_actions)
    db.session.commit()

    # Register data in workflow_workflow table
    workflow = WorkFlow(
        flows_id=uuid.uuid4(),
        flows_name='test workflow01',
        itemtype_id=1,
        index_tree_id=None,
        flow_id=1,
        is_deleted=False,
        open_restricted=False,
        location_id=None,
        is_gakuninrdm=False,
    )
    with db.session.begin_nested():
        db.session.add(workflow)
    db.session.commit()

    return {
        "flow": flow_define,
        "flow_action": flow_actions,
        "workflow": workflow
    }


@pytest.fixture()
def db_register_approval(app, db, db_records, workflow_approval, users):
    """Register data for approval API in DB."""

    # Register data in workflow_activity table
    # Next action is approval
    activities = []
    activities.append(
        Activity(
            activity_id='1', item_id=db_records[0][2].id, workflow_id=1, flow_id=workflow_approval['flow'].id, action_id=4,
            activity_login_user=1, activity_update_user=1,
            activity_start=datetime.strptime('2023/07/10 10:00:00.000', '%Y/%m/%d %H:%M:%S.%f'),
            activity_community_id=3,
            activity_confirm_term_of_use=True,
            title='test', shared_user_ids=[], extra_info={}, action_order=5,
        )
    )
    # Next action is item register
    activities.append(
        Activity(
            activity_id='2', item_id=db_records[1][2].id, workflow_id=1, flow_id=workflow_approval['flow'].id, action_id=3,
            activity_login_user=1, activity_update_user=1,
            activity_start=datetime.strptime('2023/07/10 10:00:00.000', '%Y/%m/%d %H:%M:%S.%f'),
            activity_community_id=3,
            activity_confirm_term_of_use=True,
            title='test', shared_user_ids=[], extra_info={}, action_order=2,
        )
    )
    with db.session.begin_nested():
        db.session.add_all(activities)
    db.session.commit()

    # Register data in workflow_activity_action table
    activity1_actions = []
    activity1_actions.append(ActivityAction(activity_id=activities[0].activity_id, action_id=1, action_status="F", action_handler=1, action_order=1,))
    activity1_actions.append(ActivityAction(activity_id=activities[0].activity_id, action_id=3, action_status="F", action_handler=1, action_order=2,))
    activity1_actions.append(ActivityAction(activity_id=activities[0].activity_id, action_id=5, action_status="F", action_handler=1, action_order=3,))
    activity1_actions.append(ActivityAction(activity_id=activities[0].activity_id, action_id=7, action_status="F", action_handler=1, action_order=4,))
    activity1_actions.append(ActivityAction(activity_id=activities[0].activity_id, action_id=4, action_status="F", action_handler=1, action_order=5,))
    activity1_actions.append(ActivityAction(activity_id=activities[0].activity_id, action_id=4, action_status="F", action_handler=1, action_order=6,))
    activity1_actions.append(ActivityAction(activity_id=activities[0].activity_id, action_id=2, action_status="F", action_handler=1, action_order=7,))
    activity2_actions = []
    activity2_actions.append(ActivityAction(activity_id=activities[1].activity_id, action_id=1, action_status="F", action_handler=1, action_order=1,))
    activity2_actions.append(ActivityAction(activity_id=activities[1].activity_id, action_id=3, action_status="F", action_handler=1, action_order=2,))
    activity2_actions.append(ActivityAction(activity_id=activities[1].activity_id, action_id=5, action_status="F", action_handler=1, action_order=3,))
    activity2_actions.append(ActivityAction(activity_id=activities[1].activity_id, action_id=7, action_status="F", action_handler=1, action_order=4,))
    activity2_actions.append(ActivityAction(activity_id=activities[1].activity_id, action_id=4, action_status="F", action_handler=1, action_order=5,))
    activity2_actions.append(ActivityAction(activity_id=activities[1].activity_id, action_id=4, action_status="F", action_handler=1, action_order=6,))
    activity2_actions.append(ActivityAction(activity_id=activities[1].activity_id, action_id=2, action_status="F", action_handler=1, action_order=7,))
    with db.session.begin_nested():
        db.session.add_all(activity1_actions)
        db.session.add_all(activity2_actions)
    db.session.commit()

    # Register data in workflow_action_history table
    activity1_histories = []
    activity1_histories.append(
        ActivityHistory(
            activity_id=activities[0].activity_id,
            action_id=workflow_approval['flow_action'][0].action_id,
            action_version=workflow_approval['flow_action'][0].action_version,
            action_status='F',
            action_user=users[2]['id'],
            action_date=datetime.strptime('2023/07/10 10:00:01.000', '%Y/%m/%d %H:%M:%S.%f'),
            action_comment=None,
            action_order=workflow_approval['flow_action'][0].action_order,
        )
    )
    activity1_histories.append(
        ActivityHistory(
            activity_id=activities[0].activity_id,
            action_id=workflow_approval['flow_action'][1].action_id,
            action_version=workflow_approval['flow_action'][1].action_version,
            action_status='F',
            action_user=users[2]['id'],
            action_date=datetime.strptime('2023/07/10 10:00:03.000', '%Y/%m/%d %H:%M:%S.%f'),
            action_comment=None,
            action_order=workflow_approval['flow_action'][1].action_order,
        )
    )
    activity1_histories.append(
        ActivityHistory(
            activity_id=activities[0].activity_id,
            action_id=workflow_approval['flow_action'][2].action_id,
            action_version=workflow_approval['flow_action'][2].action_version,
            action_status='F',
            action_user=users[2]['id'],
            action_date=datetime.strptime('2023/07/10 10:00:05.000', '%Y/%m/%d %H:%M:%S.%f'),
            action_comment=None,
            action_order=workflow_approval['flow_action'][2].action_order,
        )
    )
    activity1_histories.append(
        ActivityHistory(
            activity_id=activities[0].activity_id,
            action_id=workflow_approval['flow_action'][3].action_id,
            action_version=workflow_approval['flow_action'][3].action_version,
            action_status='F',
            action_user=users[2]['id'],
            action_date=datetime.strptime('2023/07/10 10:00:07.000', '%Y/%m/%d %H:%M:%S.%f'),
            action_comment=None,
            action_order=workflow_approval['flow_action'][3].action_order,
        )
    )
    activity2_histories = []
    activity2_histories.append(
        ActivityHistory(
            activity_id=activities[1].activity_id,
            action_id=workflow_approval['flow_action'][0].action_id,
            action_version=workflow_approval['flow_action'][0].action_version,
            action_status='F',
            action_user=users[2]['id'],
            action_date=datetime.strptime('2023/07/10 10:00:01.000', '%Y/%m/%d %H:%M:%S.%f'),
            action_comment=None,
            action_order=workflow_approval['flow_action'][0].action_order,
        )
    )
    with db.session.begin_nested():
        db.session.add_all(activity1_histories)
        db.session.add_all(activity2_histories)
    db.session.commit()

    return {
        'activity': activities,
        'action': [activity1_actions, activity2_actions],
        'activity_history': [activity1_histories, activity2_histories]
    }


@pytest.fixture()
def db_register_activity(app, db, db_records, workflow_approval, users):
    """Data for GetActivities."""

    # Register data in workflow_activity table
    activities = []
    activities.append(
        Activity(
            activity_id='A-20230714-00001',
            item_id=db_records[0][2].id,
            workflow_id=1,
            flow_id=1,
            action_id=1,
            activity_login_user=users[0]['id'],
            activity_update_user=users[0]['id'],
            activity_status='B',
            activity_start=datetime.strptime('2023/07/10 10:00:00.000', '%Y/%m/%d %H:%M:%S.%f'),
            activity_community_id=3,
            activity_confirm_term_of_use=True,
            title='contributor-todo',
            shared_user_ids=[users[0]['id']],
            extra_info={},
            action_order=5
        )
    )
    activities.append(
        Activity(
            activity_id='A-20230714-00002',
            item_id=db_records[0][2].id,
            workflow_id=1,
            flow_id=1,
            action_id=1,
            activity_login_user=users[2]['id'],
            activity_update_user=users[2]['id'],
            activity_status='B',
            activity_start=datetime.strptime('2023/07/10 10:00:00.000', '%Y/%m/%d %H:%M:%S.%f'),
            activity_community_id=3,
            activity_confirm_term_of_use=True,
            title='sysadmin-todo',
            shared_user_ids=[users[2]['id']],
            extra_info={},
            action_order=7
        )
    )
    activities.append(
        Activity(
            activity_id='A-20230714-00003',
            item_id=db_records[0][2].id,
            workflow_id=1,
            flow_id=1,
            action_id=2,
            activity_login_user=users[0]['id'],
            activity_update_user=users[0]['id'],
            activity_status='M',
            activity_start=datetime.strptime('2023/07/10 10:00:00.000', '%Y/%m/%d %H:%M:%S.%f'),
            activity_community_id=3,
            activity_confirm_term_of_use=True,
            title='contributor-wait',
            shared_user_ids=[users[2]['id']],
            extra_info={},
            action_order=5
        )
    )
    with db.session.begin_nested():
        db.session.add_all(activities)
    db.session.commit()

    # Register data in workflow_flow_define table
    flow_define = FlowDefine(flow_name='Registration Activities', flow_user=1,)
    with db.session.begin_nested():
        db.session.add(flow_define)
    db.session.commit()

    # Register data in workflow_flow_action table
    flow_actions = []
    flow_actions.append(
        FlowAction(
            status='N',
            flow_id=flow_define.flow_id,
            action_id=1,
            action_version='1.0.0',
            action_order=5,
            action_condition='',
            action_status='A',
            action_date=datetime.strptime('2023/07/01 14:00:00', '%Y/%m/%d %H:%M:%S'),
            send_mail_setting={},
        )
    )
    flow_actions.append(
        FlowAction(
            status='N',
            flow_id=flow_define.flow_id,
            action_id=1,
            action_version='1.0.0',
            action_order=5,
            action_condition='',
            action_status='A',
            action_date=datetime.strptime('2023/07/01 14:00:00', '%Y/%m/%d %H:%M:%S'),
            send_mail_setting={},
        )
    )
    with db.session.begin_nested():
        db.session.add_all(flow_actions)
    db.session.commit()

    # Register data in workflow_activity_action table
    activity1_actions = []
    activity1_actions.append(
        ActivityAction(
            activity_id=activities[2].activity_id,
            action_id=2,
            action_status='M',
            action_handler=users[2]['id'],
            action_order=5
        )
    )
    with db.session.begin_nested():
        db.session.add_all(activity1_actions)
    db.session.commit()

    return {
        'activity': activities,
    }


@pytest.fixture()
def site_info(db):
    site_info = {
        "site_name":["test_site"],
        "notify":["test_notify"],
    }
    SiteInfo.update(site_info)

@pytest.fixture()
def get_mapping_data(db):
    def factory(item_id):
        metadata = MappingData(item_id)
        return metadata
    return factory


@pytest.fixture()
def db_guestactivity(db):
    record = GuestActivity(user_mail="user_mail",record_id="record_id",file_name="file_name",activity_id="activity_id",token="token",expiration_date=datetime.utcnow(),is_usage_report=False)
    with db.session.begin_nested():
        db.session.add(record)
    db.session.commit()


@pytest.fixture()
def client_oauth(users):
    """Create client."""
    # create resource_owner -> client_1
    client_ = Client(
        client_id='client_test_u1c1',
        client_secret='client_test_u1c1',
        name='client_test_u1c1',
        description='',
        is_confidential=False,
        user=users[2]['obj'],
        _redirect_uris='',
        _default_scopes='',
    )
    with db_.session.begin_nested():
        db_.session.add(client_)
    db_.session.commit()
    return client_


@pytest.fixture()
def create_oauth_token(client, client_oauth, users):
    """Create token."""
    token1_ = Token(
        client=client_oauth,
        user=users[2]['obj'],   # sysadmin
        token_type='u',
        access_token='dev_access_1',
        refresh_token='dev_refresh_1',
        expires=datetime.now() + timedelta(hours=10),
        is_personal=False,
        is_internal=True,
        _scopes=activity_scope.id,
    )
    token2_ = Token(
        client=client_oauth,
        user=users[8]['obj'],   # student
        token_type='u',
        access_token='dev_access_2',
        refresh_token='dev_refresh_2',
        expires=datetime.now() + timedelta(hours=10),
        is_personal=False,
        is_internal=True,
        _scopes=activity_scope.id,
    )
    token3_ = Token(
        client=client_oauth,
        user=users[4]['obj'],   # generaluser
        token_type='u',
        access_token='dev_access_3',
        refresh_token='dev_refresh_3',
        expires=datetime.now() + timedelta(hours=10),
        is_personal=False,
        is_internal=True,
        _scopes=activity_scope.id,
    )
    token4_ = Token(
        client=client_oauth,
        user=users[4]['obj'],   # generaluser
        token_type='u',
        access_token='dev_access_4',
        refresh_token='dev_refresh_4',
        expires=datetime.now() + timedelta(hours=10),
        is_personal=False,
        is_internal=True,
        _scopes=None,
    )
    with db_.session.begin_nested():
        db_.session.add(token1_)
        db_.session.add(token2_)
        db_.session.add(token3_)
        db_.session.add(token4_)
    db_.session.commit()
    return [token1_, token2_, token3_, token4_]


@pytest.fixture()
def json_headers():
    """JSON headers."""
    return [('Content-Type', 'application/json'), ('Accept', 'application/json')]


@pytest.fixture()
def auth_headers(client, json_headers, create_oauth_token):
    """Authentication headers (with a valid oauth2 token).

    It uses the token associated with the first user.
    """
    return [
        fill_oauth2_headers(json_headers, create_oauth_token[0]),   # sysadmin
        fill_oauth2_headers(json_headers, create_oauth_token[1]),   # student
        json_headers,                                               # not login
        fill_oauth2_headers(json_headers, create_oauth_token[2]),   # generaluser
        fill_oauth2_headers(json_headers, create_oauth_token[3]),   # generaluser(no scope)
    ]


@pytest.fixture()
def activity_with_roles(app, workflow, db, item_type, users):
    # flow action role
    flow_actions = workflow['flow_action']
    flow_action_roles = [
        FlowActionRole(id = 1,
                    flow_action_id = flow_actions[2].id,
                    action_user_exclude = False,
                    action_item_registrant = False),
        FlowActionRole(id = 2,
                    flow_action_id = flow_actions[3].id,
                    action_user_exclude = False,
                    action_item_registrant = True),
        FlowActionRole(id = 3,
                    flow_action_id = flow_actions[4].id,
                    action_user_exclude = True,
                    action_item_registrant = False),
        FlowActionRole(id = 4,
                    flow_action_id = flow_actions[5].id,
                    action_user_exclude = True,
                    action_item_registrant = True),
    ]
    with db.session.begin_nested():
        db.session.add_all(flow_action_roles)
    db.session.commit()

    item_metdata = ItemsMetadata.create(
        data = {
            "id": "1",
            "pid": {
                "type": "depid",
                "value": "1",
                "revision_id": 0
            },
            "lang": "ja",
            "owner": str(users[0]['obj'].id),
            "title": "sample01",
            "owners": [
                users[0]['obj'].id
            ],
            "status": "published",
            "$schema": "/items/jsonschema/" + str(item_type[0].get("id")),
            "pubdate": "2020-08-29",
            "created_by": users[0]['obj'].id,
            "owners_ext": {
                "email": "sample@nii.ac.jp",
                "username": "sample",
                "displayname": "sample"
            },
            "shared_user_ids": [],
            "item_1617186331708": [
                {
                "subitem_1551255647225": "sample01",
                "subitem_1551255648112": "ja"
                }
            ],
            "item_1617258105262": {
                "resourceuri": "http://purl.org/coar/resource_type/c_5794",
                "resourcetype": "conference paper"
            }
        },
        item_type_id = item_type[0].get("id"),
    )

    # set activity
    activity = Activity(
        activity_id='1', workflow_id=workflow["workflow"].id,
        flow_id=workflow["flow"].id,
        action_id=4,
        activity_login_user=users[0]['obj'].id,
        activity_update_user=1,
        activity_start=datetime.strptime('2022/04/14 3:01:53.931', '%Y/%m/%d %H:%M:%S.%f'),
        activity_community_id=3,
        activity_confirm_term_of_use=True,
        title='test', shared_user_ids=[], extra_info={},
        action_order=6, item_id=item_metdata.model.id,
        action_status=ActionStatusPolicy.ACTION_BEGIN
    )
    with db.session.begin_nested():
        db.session.add(activity)
    db.session.commit()

    activity_action = ActivityAction(activity_id=activity.activity_id,
                                    action_id=4,action_status="M",
                                    action_handler=1, action_order=6)

    with db.session.begin_nested():
        db.session.add(activity_action)
    db.session.commit()

    return {
        "activity": activity,
        "itemMetadata": item_metdata
    }

@pytest.fixture()
def activity_with_roles_for_request_mail(app, workflow, db, item_type, users):
    # flow action role
    flow_actions = workflow['flow_action']
    flow_action_roles = [
        FlowActionRole(id = 1,
                    flow_action_id = flow_actions[2].id,
                    action_role = 2,
                    action_role_exclude = False),
        FlowActionRole(id = 2,
                    flow_action_id = flow_actions[3].id,
                    action_role = 2,
                    action_role_exclude = True),
        FlowActionRole(id = 3,
                    flow_action_id = flow_actions[4].id,
                    action_user_exclude = False,
                    action_request_mail = True),
        FlowActionRole(id = 4,
                    flow_action_id = flow_actions[5].id,
                    action_user_exclude = True,
                    action_request_mail = True),
        FlowActionRole(id = 5,
                    flow_action_id = flow_actions[1].id,
                    action_user = 2,
                    action_user_exclude = False,
                    )            
    ]
    with db.session.begin_nested():
        db.session.add_all(flow_action_roles)
    db.session.commit()

    item_metdata = ItemsMetadata.create(
        data = {
            "id": "1",
            "pid": {
                "type": "depid",
                "value": "1",
                "revision_id": 0
            },
            "lang": "ja",
            "owner": str(users[0]['obj'].id),
            "title": "sample01",
            "owners": [
                users[0]['obj'].id
            ],
            "status": "published",
            "$schema": "/items/jsonschema/" + str(item_type[0].get("id")),
            "pubdate": "2020-08-29",
            "created_by": users[0]['obj'].id,
            "owners_ext": {
                "email": "sample@nii.ac.jp",
                "username": "sample",
                "displayname": "sample"
            },
            "shared_user_ids": [],
            "item_1617186331708": [
                {
                "subitem_1551255647225": "sample01",
                "subitem_1551255648112": "ja"
                }
            ],
            "item_1617258105262": {
                "resourceuri": "http://purl.org/coar/resource_type/c_5794",
                "resourcetype": "conference paper"
            }
        },
        item_type_id = item_type[0].get("id"),
    )

    # set activity
    activity = Activity(
        activity_id='1', workflow_id=workflow["workflow"].id,
        flow_id=workflow["flow"].id,
        action_id=4,
        activity_login_user=users[0]['obj'].id,
        activity_update_user=1,
        activity_start=datetime.strptime('2022/04/14 3:01:53.931', '%Y/%m/%d %H:%M:%S.%f'),
        activity_community_id=3,
        activity_confirm_term_of_use=True,
        title='test', shared_user_ids=[], extra_info={},
        action_order=6, item_id=item_metdata.model.id,
        action_status=ActionStatusPolicy.ACTION_BEGIN
    )
    
    with db.session.begin_nested():
        db.session.add(activity)
    db.session.commit()

    activity_action = ActivityAction(activity_id=activity.activity_id,
                                    action_id=4,action_status="M",
                                    action_handler=1, action_order=6)

    with db.session.begin_nested():
        db.session.add(activity_action)
    db.session.commit()

    request_mail = ActivityRequestMail(activity_id = activity.activity_id,
                                    display_request_button = True,
                                    request_maillist = [{"email": "contributor@test.org", "author_id": "1"}])
    
    with db.session.begin_nested():
        db.session.add(request_mail)
    db.session.commit()

    return {
        "activity": activity,
        "itemMetadata": item_metdata
    }

@pytest.fixture()
def db_register_for_application_api_workflow(app, db, action_data, item_type):
    #workflow_flow_define
    flow_id1 = uuid.uuid4()
    flow_id2 = uuid.uuid4()
    flow_define1 = FlowDefine(
        flow_id=flow_id1, flow_name="利用申請", flow_user=1, flow_status="A"
    )
    flow_define2 = FlowDefine(
        flow_id=flow_id2, flow_name="利用申請_with_index_tree_id", flow_user=1, flow_status="A"
    )

    # workflow_flow_action
    flow_action1_1 = FlowAction(
        status="N",
        flow_id=flow_id1,
        action_id=1,
        action_version="1.0.0",
        action_order=1,
        action_condition="",
        action_status="A",
        action_date=datetime.strptime("2018/07/28 0:00:00", "%Y/%m/%d %H:%M:%S"),
        send_mail_setting={"inform_reject": {"mail": "0", "send": False}, "inform_approval": {"mail": "0", "send": False}, "request_approval": {"mail": "0", "send": False}},
    )
    flow_action1_2 = FlowAction(
        status="N",
        flow_id=flow_id1,
        action_id=2,
        action_version="1.0.0",
        action_order=4,
        action_condition="",
        action_status="A",
        action_date=datetime.strptime("2018/07/28 0:00:00", "%Y/%m/%d %H:%M:%S"),
        send_mail_setting={"inform_reject": {"mail": "0", "send": False}, "inform_approval": {"mail": "0", "send": False}, "request_approval": {"mail": "0", "send": False}},
    )
    flow_action1_3 = FlowAction(
        status="N",
        flow_id=flow_id1,
        action_id=3,
        action_version="1.0.1",
        action_order=2,
        action_condition="",
        action_status="A",
        action_date=datetime.strptime("2018/07/28 0:00:00", "%Y/%m/%d %H:%M:%S"),
        send_mail_setting={"inform_reject": {"mail": "0", "send": False}, "inform_approval": {"mail": "0", "send": False}, "request_approval": {"mail": "0", "send": False}},
    )
    flow_action1_4 = FlowAction(
        status="N",
        flow_id=flow_id1,
        action_id=4,
        action_version="2.0.0",
        action_order=3,
        action_condition="",
        action_status="A",
        action_date=datetime.strptime("2018/07/28 0:00:00", "%Y/%m/%d %H:%M:%S"),
        send_mail_setting={"inform_reject": {"mail": "0", "send": True}, "inform_approval": {"mail": "0", "send": True}, "request_approval": {"mail": "0", "send": True}},
    )

    flow_action2_1 = FlowAction(
        status="N",
        flow_id=flow_id2,
        action_id=1,
        action_version="1.0.0",
        action_order=1,
        action_condition="",
        action_status="A",
        action_date=datetime.strptime("2018/07/28 0:00:00", "%Y/%m/%d %H:%M:%S"),
        send_mail_setting={"inform_reject": {"mail": "0", "send": False}, "inform_approval": {"mail": "0", "send": False}, "request_approval": {"mail": "0", "send": False}},
    )
    flow_action2_2 = FlowAction(
        status="N",
        flow_id=flow_id2,
        action_id=2,
        action_version="1.0.0",
        action_order=4,
        action_condition="",
        action_status="A",
        action_date=datetime.strptime("2018/07/28 0:00:00", "%Y/%m/%d %H:%M:%S"),
        send_mail_setting={"inform_reject": {"mail": "0", "send": False}, "inform_approval": {"mail": "0", "send": False}, "request_approval": {"mail": "0", "send": False}},
    )
    flow_action2_3 = FlowAction(
        status="N",
        flow_id=flow_id2,
        action_id=3,
        action_version="1.0.1",
        action_order=2,
        action_condition="",
        action_status="A",
        action_date=datetime.strptime("2018/07/28 0:00:00", "%Y/%m/%d %H:%M:%S"),
        send_mail_setting={"inform_reject": {"mail": "0", "send": False}, "inform_approval": {"mail": "0", "send": False}, "request_approval": {"mail": "0", "send": False}},
    )
    flow_action2_4 = FlowAction(
        status="N",
        flow_id=flow_id2,
        action_id=4,
        action_version="2.0.0",
        action_order=3,
        action_condition="",
        action_status="A",
        action_date=datetime.strptime("2018/07/28 0:00:00", "%Y/%m/%d %H:%M:%S"),
        send_mail_setting={"inform_reject": {"mail": "0", "send": True}, "inform_approval": {"mail": "0", "send": True}, "request_approval": {"mail": "0", "send": True}},
    )
    with db.session.begin_nested():
        db.session.add_all([flow_define1, flow_define2])
    db.session.commit()

    #workflow_workflow
    workflow_workflow1 = WorkFlow(
        flows_id=flow_id1,
        flows_name="利用申請",
        itemtype_id=31001,
        index_tree_id=None,
        flow_id=flow_define1.id,
        flow_define=flow_define1,
        is_deleted=False,
        open_restricted=True,
        # location_id=location.id,
        # location=location,
        is_gakuninrdm=False,
    )
    workflow_workflow2 = WorkFlow(
        flows_id=flow_id2,
        flows_name="利用申請_with_index_tree_id",
        itemtype_id=31001,
        index_tree_id=1002,     # Set index_tree_id
        flow_id=flow_define2.id,
        flow_define=flow_define2,
        is_deleted=False,
        open_restricted=True,
        # location_id=location.id,
        # location=location,
        is_gakuninrdm=False,
    )

    with db.session.begin_nested():
        db.session.add_all([flow_action1_1,flow_action1_2,flow_action1_3,flow_action1_4])
        db.session.add_all([flow_action2_1,flow_action2_2,flow_action2_3,flow_action2_4])
        db.session.add_all([workflow_workflow1, workflow_workflow2])
    db.session.commit()

    return {
		"flow_define1"          : flow_define1
		,"flow_define2"         : flow_define2
		,"flow_action1_1"       : flow_action1_1
		,"flow_action1_2"       : flow_action1_2
		,"flow_action1_3"       : flow_action1_3
		,"flow_action1_4"       : flow_action1_4
		,"flow_action2_1"       : flow_action2_1
		,"flow_action2_2"       : flow_action2_2
		,"flow_action2_3"       : flow_action2_3
		,"flow_action2_4"       : flow_action2_4
		,"workflow_workflow1"   : workflow_workflow1
		,"workflow_workflow2"   : workflow_workflow2
    }

@pytest.fixture()
def db_register_for_application_api(app, db, users, db_register_for_application_api_workflow, records_restricted):
    workflows = db_register_for_application_api_workflow
    flow_define1 = workflows["flow_define1"]
    flow_define2 = workflows["flow_define2"]
    flow_action1_1 = workflows["flow_action1_1"]
    flow_action1_2 = workflows["flow_action1_2"]
    flow_action1_3 = workflows["flow_action1_3"]
    flow_action1_4 = workflows["flow_action1_4"]
    flow_action2_1 = workflows["flow_action2_1"]
    flow_action2_2 = workflows["flow_action2_2"]
    flow_action2_3 = workflows["flow_action2_3"]
    flow_action2_4 = workflows["flow_action2_4"]
    workflow_workflow1 = workflows["workflow_workflow1"]
    workflow_workflow2 = workflows["workflow_workflow2"]
    
    # 1.利用申請(now -> item_registration)
    activity1 = Activity(activity_id='A-00000001-20001'
                        ,workflow_id=workflow_workflow1.id
                        ,flow_id=flow_define1.id
                        ,action_id=3
                        ,item_id=None
                        ,activity_login_user=users[8]["id"]
                        ,action_status = 'B'
                        ,activity_update_user=users[8]["id"]
                        ,activity_start=datetime.strptime('2022/04/14 3:01:53.931', '%Y/%m/%d %H:%M:%S.%f')
                        ,activity_community_id=None
                        ,activity_confirm_term_of_use=True
                        ,title=None
                        ,shared_user_ids=[]
                        ,extra_info={"file_name": "test.txt", "record_id": "1", "user_mail": users[8]["email"], "related_title": "test", "is_restricted_access": True}
                        ,action_order=2)
    activity1_pre_action = ActivityAction(
        activity_id='A-00000001-20001'
        ,action_id=1
        ,action_status = 'F'
        ,action_order=1
        ,action_handler=1
    )
    activity1_next_action = ActivityAction(
        activity_id='A-00000001-20001'
        ,action_id=4
        ,action_status = 'F'
        ,action_order=3
        ,action_handler=-1
    )
    # file_permission = FilePermission(
    #     user_id = 1
    #     ,record_id= 1
    #     ,file_name= "test.txt"
    #     ,usage_application_activity_id='A-00000001-20001'
    #     ,usage_report_activity_id=None
    #     ,status = -1
    # )

    # 2.利用申請Guest(now -> item_registration)
    activity2 = Activity(activity_id='A-00000001-20002'
                        ,workflow_id=workflow_workflow1.id
                        ,flow_id=flow_define1.id
                        ,action_id=3
                        ,item_id=None
                        ,activity_login_user=None
                        ,action_status = 'M'
                        ,activity_update_user=None
                        ,activity_start=datetime.strptime('2022/04/14 3:01:53.931', '%Y/%m/%d %H:%M:%S.%f')
                        ,activity_community_id=None
                        ,activity_confirm_term_of_use=True
                        ,title=None
                        ,shared_user_ids=[]
                        ,extra_info={"file_name": "test.txt", "record_id": "1", "guest_mail": "guest@example.org", "related_title": "test", "is_restricted_access": True}
                        ,action_order=2)
    activity2_pre_action = ActivityAction(
        activity_id='A-00000001-20002'
        ,action_id=1
        ,action_status = 'F'
        ,action_order=1
        ,action_handler=1
    )
    activity2_next_action = ActivityAction(
        activity_id='A-00000001-20002'
        ,action_id=4
        ,action_status = 'F'
        ,action_order=3
        ,action_handler=-1
    )
    guest_activity2 = GuestActivity(
        activity_id='A-00000001-20002'
        ,record_id=1
        ,user_mail = 'guest@example.org'
        ,file_name = "test.txt"
        ,token="abc123"
        ,expiration_date=datetime.now()
        ,is_usage_report=False
    )
    
    # 3.利用申請(end)
    activity3 = Activity(activity_id='A-00000001-20003'
                        ,workflow_id=workflow_workflow1.id
                        ,flow_id=flow_define1.id
                        ,action_id=2
                        ,item_id=None
                        ,activity_login_user=1
                        ,action_status = 'F'
                        ,activity_update_user=1
                        ,activity_start=datetime.strptime('2022/04/14 3:01:53.931', '%Y/%m/%d %H:%M:%S.%f')
                        ,activity_community_id=None
                        ,activity_confirm_term_of_use=True
                        ,title=None
                        ,shared_user_ids=[1]
                        ,extra_info={"file_name": "test.txt", "record_id": "1", "user_mail": users[8]["email"], "related_title": "test", "is_restricted_access": True}
                        ,action_order=4)
    activity3_action1 = ActivityAction(
        activity_id='A-00000001-20003'
        ,action_id=1
        ,action_status = 'F'
        ,action_order=1
        ,action_handler=1
    )
    activity3_action2 = ActivityAction(
        activity_id='A-00000001-20003'
        ,action_id=3
        ,action_status = 'F'
        ,action_order=2
        ,action_handler=1
    )
    activity3_action3 = ActivityAction(
        activity_id='A-00000001-20003'
        ,action_id=4
        ,action_status = 'F'
        ,action_order=3
        ,action_handler=-1
    )
    activity3_action4 = ActivityAction(
        activity_id='A-00000001-20003'
        ,action_id=2
        ,action_status = 'F'
        ,action_order=4
        ,action_handler=-1
    )

    # 4.利用申請Guest(now -> approval)
    activity4 = Activity(activity_id='A-00000001-20004'
                        ,workflow_id=workflow_workflow1.id
                        ,flow_id=flow_define1.id
                        ,action_id=4
                        ,item_id=None
                        ,activity_login_user=None
                        ,action_status = 'M'
                        ,activity_update_user=None
                        ,activity_start=datetime.strptime('2022/04/14 3:01:53.931', '%Y/%m/%d %H:%M:%S.%f')
                        ,activity_community_id=None
                        ,activity_confirm_term_of_use=True
                        ,title=None
                        ,shared_user_ids=[]
                        ,extra_info={"file_name": "test.txt", "record_id": "1", "guest_mail": "guest@example.org", "related_title": "test", "is_restricted_access": True}
                        ,action_order=3)
    activity4_action1 = ActivityAction(
        activity_id='A-00000001-20004'
        ,action_id=1
        ,action_status = 'F'
        ,action_order=1
        ,action_handler=1
    )
    activity4_action2 = ActivityAction(
        activity_id='A-00000001-20004'
        ,action_id=3
        ,action_status = 'F'
        ,action_order=2
        ,action_handler=1
    )
    activity4_action3 = ActivityAction(
        activity_id='A-00000001-20004'
        ,action_id=4
        ,action_status = 'F'
        ,action_order=3
        ,action_handler=-1
    )
    activity4_action4 = ActivityAction(
        activity_id='A-00000001-20004'
        ,action_id=2
        ,action_status = 'F'
        ,action_order=4
        ,action_handler=1
    )
    guest_activity4 = GuestActivity(
        activity_id='A-00000001-20004'
        ,record_id=1
        ,user_mail = 'guest@example.org'
        ,file_name = "test.txt"
        ,token="abc123"
        ,expiration_date=datetime.now()
        ,is_usage_report=False
    )

    # 5.利用申請Guest(now -> item_registration) with set index workflow
    activity5 = Activity(activity_id='A-00000001-20005'
                        ,workflow_id=workflow_workflow2.id
                        ,flow_id=flow_define2.id
                        ,action_id=3
                        ,item_id=None
                        ,activity_login_user=None
                        ,action_status = 'M'
                        ,activity_update_user=None
                        ,activity_start=datetime.strptime('2022/04/14 3:01:53.931', '%Y/%m/%d %H:%M:%S.%f')
                        ,activity_community_id=None
                        ,activity_confirm_term_of_use=True
                        ,title=None
                        ,shared_user_ids=[]
                        ,extra_info={"file_name": "test.txt", "record_id": "1", "guest_mail": "guest@example.org", "related_title": "test", "is_restricted_access": True}
                        ,action_order=2)
    activity5_pre_action = ActivityAction(
        activity_id='A-00000001-20005'
        ,action_id=1
        ,action_status = 'F'
        ,action_order=1
        ,action_handler=1
    )
    activity5_next_action = ActivityAction(
        activity_id='A-00000001-20005'
        ,action_id=4
        ,action_status = 'F'
        ,action_order=3
        ,action_handler=-1
    )
    guest_activity5 = GuestActivity(
        activity_id='A-00000001-20005'
        ,record_id=1
        ,user_mail = 'guest@example.org'
        ,file_name = "test.txt"
        ,token="abc123"
        ,expiration_date=datetime.now()
        ,is_usage_report=False
    )
    
    # 6.利用申請 edit item (now -> item_registration)
    activity6 = Activity(activity_id='A-00000001-20006'
                        ,workflow_id=workflow_workflow1.id
                        ,flow_id=flow_define1.id
                        ,action_id=3
                        ,item_id=records_restricted[0]["rec_uuid"]
                        ,activity_login_user=users[8]["id"]
                        ,action_status = 'B'
                        ,activity_update_user=users[8]["id"]
                        ,activity_start=datetime.strptime('2022/04/14 3:01:53.931', '%Y/%m/%d %H:%M:%S.%f')
                        ,activity_community_id=None
                        ,activity_confirm_term_of_use=True
                        ,title=None
                        ,shared_user_ids=[]
                        ,extra_info={"file_name": "test.txt", "record_id": "1", "user_mail": users[8]["email"], "related_title": "test", "is_restricted_access": True}
                        ,action_order=2)
    activity6_pre_action = ActivityAction(
        activity_id='A-00000001-20006'
        ,action_id=1
        ,action_status = 'F'
        ,action_order=1
        ,action_handler=1
    )
    activity6_next_action = ActivityAction(
        activity_id='A-00000001-20006'
        ,action_id=4
        ,action_status = 'F'
        ,action_order=3
        ,action_handler=-1
    )

    with db.session.begin_nested():
        db.session.add(activity1)
        db.session.add(activity2)
        db.session.add(activity3)
        db.session.add(activity4)
        db.session.add(activity5)
        db.session.add(activity6)
    db.session.commit()
    with db.session.begin_nested():
        db.session.add(activity1_pre_action)
        db.session.add(activity1_next_action)
        db.session.add(activity2_pre_action)
        db.session.add(activity2_next_action)
        db.session.add(activity3_action1)
        db.session.add(activity3_action2)
        db.session.add(activity3_action3)
        db.session.add(activity3_action4)
        db.session.add(activity4_action1)
        db.session.add(activity4_action2)
        db.session.add(activity4_action3)
        db.session.add(activity4_action4)
        db.session.add(activity5_pre_action)
        db.session.add(activity5_next_action)
        db.session.add(activity6_pre_action)
        db.session.add(activity6_next_action)
        # db.session.add(file_permission)
        db.session.add(guest_activity2)
        db.session.add(guest_activity4)
        db.session.add(guest_activity5)
    db.session.commit()

    # Register data in workflow_action_history table
    activity1_histories = []
    activity1_histories.append(
        ActivityHistory(
            activity_id=activity1.activity_id,
            action_id=flow_action1_1.action_id,
            action_version=flow_action1_1.action_version,
            action_status='F',
            action_user=users[8]["id"],
            action_date=datetime.strptime('2023/07/10 10:00:01.000', '%Y/%m/%d %H:%M:%S.%f'),
            action_comment="Begin Action",
            action_order=flow_action1_1.action_order,
        )
    )

    activity2_histories = []
    activity2_histories.append(
        ActivityHistory(
            activity_id=activity2.activity_id,
            action_id=flow_action1_1.action_id,
            action_version=flow_action1_1.action_version,
            action_status='F',
            action_user=None,
            action_date=datetime.strptime('2023/07/10 10:00:01.000', '%Y/%m/%d %H:%M:%S.%f'),
            action_comment="Begin Action",
            action_order=flow_action1_1.action_order,
        )
    )

    activity3_histories = []
    activity3_histories.append(
        ActivityHistory(
            activity_id=activity3.activity_id,
            action_id=flow_action1_1.action_id,
            action_version=flow_action1_1.action_version,
            action_status='F',
            action_user=users[8]["id"],
            action_date=datetime.strptime('2023/07/10 10:00:01.000', '%Y/%m/%d %H:%M:%S.%f'),
            action_comment="Begin Action",
            action_order=flow_action1_1.action_order,
        )
    )
    activity3_histories.append(
        ActivityHistory(
            activity_id=activity3.activity_id,
            action_id=flow_action1_3.action_id,
            action_version=flow_action1_3.action_version,
            action_status='F',
            action_user=users[8]["id"],
            action_date=datetime.strptime('2023/07/10 10:00:01.000', '%Y/%m/%d %H:%M:%S.%f'),
            action_comment="",
            action_order=flow_action1_3.action_order,
        )
    )
    activity3_histories.append(
        ActivityHistory(
            activity_id=activity3.activity_id,
            action_id=flow_action1_4.action_id,
            action_version=flow_action1_4.action_version,
            action_status='F',
            action_user=1,
            action_date=datetime.strptime('2023/07/10 10:00:01.000', '%Y/%m/%d %H:%M:%S.%f'),
            action_comment="",
            action_order=flow_action1_4.action_order,
        )
    )
    activity3_histories.append(
        ActivityHistory(
            activity_id=activity3.activity_id,
            action_id=flow_action1_2.action_id,
            action_version=flow_action1_2.action_version,
            action_status='F',
            action_user=1,
            action_date=datetime.strptime('2023/07/10 10:00:01.000', '%Y/%m/%d %H:%M:%S.%f'),
            action_comment="End Action",
            action_order=flow_action1_2.action_order,
        )
    )

    activity4_histories = []
    activity4_histories.append(
        ActivityHistory(
            activity_id=activity4.activity_id,
            action_id=flow_action1_1.action_id,
            action_version=flow_action1_1.action_version,
            action_status='F',
            action_user=None,
            action_date=datetime.strptime('2023/07/10 10:00:01.000', '%Y/%m/%d %H:%M:%S.%f'),
            action_comment="Begin Action",
            action_order=flow_action1_1.action_order,
        )
    )
    activity4_histories.append(
        ActivityHistory(
            activity_id=activity4.activity_id,
            action_id=flow_action1_3.action_id,
            action_version=flow_action1_3.action_version,
            action_status='F',
            action_user=None,
            action_date=datetime.strptime('2023/07/10 10:00:01.000', '%Y/%m/%d %H:%M:%S.%f'),
            action_comment="",
            action_order=flow_action1_3.action_order,
        )
    )

    activity5_histories = []
    activity5_histories.append(
        ActivityHistory(
            activity_id=activity5.activity_id,
            action_id=flow_action2_1.action_id,
            action_version=flow_action2_1.action_version,
            action_status='F',
            action_user=None,
            action_date=datetime.strptime('2023/07/10 10:00:01.000', '%Y/%m/%d %H:%M:%S.%f'),
            action_comment="Begin Action",
            action_order=flow_action2_1.action_order,
        )
    )

    activity6_histories = []
    activity6_histories.append(
        ActivityHistory(
            activity_id=activity6.activity_id,
            action_id=flow_action1_1.action_id,
            action_version=flow_action1_1.action_version,
            action_status='F',
            action_user=users[8]["id"],
            action_date=datetime.strptime('2023/07/10 10:00:01.000', '%Y/%m/%d %H:%M:%S.%f'),
            action_comment="Begin Action",
            action_order=flow_action1_1.action_order,
        )
    )

    with db.session.begin_nested():
        db.session.add_all(activity1_histories)
        db.session.add_all(activity2_histories)
        db.session.add_all(activity3_histories)
        db.session.add_all(activity4_histories)
        db.session.add_all(activity5_histories)
        db.session.add_all(activity6_histories)
    db.session.commit()

    permissions = list()
    for i in range(len(users)):
        permissions.append(FilePermission(users[i]["id"],"1.1","test_file","2",None,-1))
    with db.session.begin_nested():
        db.session.add_all(permissions)
    db.session.commit()

    workflows.update({
        "activity1"     : activity1
        ,"activity2"    : activity2
        ,"activity3"    : activity3
        ,"activity4"    : activity4
        ,"activity5"    : activity5
        ,"activity6"    : activity6
    })
    return workflows

    

@pytest.fixture()
def application_api_request_body(app, item_type):
    bodies = []
    results = []

    # 0: Success
    body = {
        "item_1616221831877": {
            "subitem_restricted_access_dataset_usage": "restricted item"
        },
        "item_1616221851421": {
            "subitem_mail_address": "contributor@example.org",
            "subitem_fullname": "情報 太郎"
        },
        "item_1616221894659": [
            {
                "subitem_restricted_access_institution_name": "test institution"
            }
        ],
        "item_1616222047122": {
            "subitem_restricted_access_wf_issued_date": "2023-08-25"
        },
        "pubdate": "2023-08-25"
    }

    bodies.append(body)

    # 1: Invalid enum
    body = {
        "item_1616221831877": {
            "subitem_restricted_access_dataset_usage": "restricted item"
        },
        "item_1616221960771": {
            "subitem_restricted_access_research_plan_type": "aaa"
        },
        "item_1616221851421": {
            "subitem_fullname": "情報 太郎"
        }
    }
    bodies.append(body)

    # 2: missing required
    body = {
        "item_1616221831877": {
            "subitem_restricted_access_dataset_usage": "restricted item"
        }
    }
    bodies.append(body)

    return bodies

@pytest.fixture()
def indextree(client, users):
    indicies = []
    index_metadata1 = {
        "id": 1001,
        "parent": 0,
        "value": "test index1",
    }

    with patch("flask_login.utils._get_user", return_value=users[2]["obj"]):
        assert Indexes.create(index_metadata1["parent"], index_metadata1)
        index = Index.get_index_by_id(index_metadata1["id"])
        index.public_state = True
        index.harvest_public_state = True
    indicies.append(index_metadata1)

    index_metadata2 = {
        "id": 1002,
        "parent": 0,
        "value": "test index2",
    }

    with patch("flask_login.utils._get_user", return_value=users[2]["obj"]):
        assert Indexes.create(index_metadata2["parent"], index_metadata2)
        index = Index.get_index_by_id(index_metadata2["id"])
        index.public_state = True
        index.harvest_public_state = True
    indicies.append(index_metadata2)

    return indicies

@pytest.fixture()
def records_restricted(app, db, db_register_for_application_api_workflow, users, location, item_type, indextree):
    indexer = WekoIndexer()
    indexer.get_es_index()
    results = []

    wf1 :WorkFlow = db_register_for_application_api_workflow.get("workflow_workflow1")
    # wf2 :WorkFlow = db_register_for_application_api.get("workflow_workflow2")

    id = 101
    index_id = indextree[0]["id"] # 1001
    results.append(make_record_restricted(db, indexer, id, index_id, wf1.itemtype_id, str(users[8]["id"]))) # student

    return results

def make_record_restricted(db, indexer, id, index_id, item_type_id, userId):
    """ make open_resirected record"""
    record_data = {
        "_oai": {"id": "oai:weko3.example.org:000000{:02d}".format(id), "sets": [f"{index_id}"]},
        "path": [f"{index_id}"],
        "owner": f"{userId}",
        "recid": "{}".format(id),
        "title": [
            "edit_item"
        ],
        "pubdate": {"attribute_name": "PubDate", "attribute_value": "2021-08-06"},
        "_buckets": {"deposit": "27202db8-aefc-4b85-b5ae-4921ac151ddf"},
        "_deposit": {
            "id": "{}".format(id),
            "pid": {"type": "depid", "value": "{}".format(id), "revision_id": 0},
            "owners": [userId],
            "status": "private",
        },
        "item_title": "edit_item",
        "author_link": [],
        "item_type_id": f"{item_type_id}",
        "publish_date": "2021-08-06",
        "publish_status": "1",
        "weko_shared_ids": [],
        "item_1616221831877": {
            "subitem_restricted_access_dataset_usage": "edit_item"
        },
        "item_1616221851421": {
            "subitem_fullname": "情報 花子",
            "subitem_mail_address": "contributor@example.org"
        },
        "item_1616221960771": {
            "subitem_restricted_access_research_plan_type": "Abstract"
        },
        "item_1616222047122": {
            "subitem_restricted_access_wf_issued_date": "2023-09-03",
            "subitem_restricted_access_wf_issued_date_type": "Created"
        },
        "item_1616222067301": {
            "subitem_restricted_access_application_date": "2023-09-03",
            "subitem_restricted_access_application_date_type": "Issued"
        },
        "item_1616222093486": {
            "subitem_restricted_access_approval_date_type": "Accepted"
        },
        "item_1616222117209": {
            "subitem_restricted_access_item_title": "利用申請20230903edit_item_情報 花子"
        },
        "pubdate": "2023-08-25",
        "relation_version_is_last": True,
    }

    item_data = {
        "id": f"{id}",
        "pid": {"type": "recid", "value": f"{id}", "revision_id": 0},
        "path": [f"{index_id}"],
        "owner": f"{userId}",
        "title": "edit_item",
        "owners": [userId],
        "status": "draft",
        "$schema": "https://localhost:8443/items/jsonschema/1",
        "pubdate": "2021-08-06",
        "feedback_mail_list": [],
        "item_1616221831877": {
            "subitem_restricted_access_dataset_usage": "edit_item"
        },
        "item_1616221851421": {
            "subitem_fullname": "情報 花子",
            "subitem_mail_address": "contributor@example.org"
        },
        "item_1616221960771": {
            "subitem_restricted_access_research_plan_type": "Abstract"
        },
        "item_1616222047122": {
            "subitem_restricted_access_wf_issued_date": "2023-09-03",
            "subitem_restricted_access_wf_issued_date_type": "Created"
        },
        "item_1616222067301": {
            "subitem_restricted_access_application_date": "2023-09-03",
            "subitem_restricted_access_application_date_type": "Issued"
        },
        "item_1616222093486": {
            "subitem_restricted_access_approval_date_type": "Accepted"
        },
        "item_1616222117209": {
            "subitem_restricted_access_item_title": "利用申請20230903edit_item_情報 花子"
        },
        "pubdate": "2023-08-25",
    }

    rec_uuid = uuid.uuid4()

    recid = PersistentIdentifier.create(
        "recid",
        str(id),
        object_type="rec",
        object_uuid=rec_uuid,
        status=PIDStatus.REGISTERED,
    )
    depid = PersistentIdentifier.create(
        "depid",
        str(id),
        object_type="rec",
        object_uuid=rec_uuid,
        status=PIDStatus.REGISTERED,
    )
    parent = PersistentIdentifier.create(
        "parent",
        "parent:{}".format(id),
        object_type="rec",
        object_uuid=rec_uuid,
        status=PIDStatus.REGISTERED,
    )
    rec_uuid2 = uuid.uuid4()
    recid_v1 = PersistentIdentifier.create(
        "recid",
        str(id + 0.1),
        object_type="rec",
        object_uuid=rec_uuid2,
        status=PIDStatus.REGISTERED,
    )
    depid_v1 = PersistentIdentifier.create(
        "depid",
        str(id + 0.1),
        object_type="rec",
        object_uuid=rec_uuid2,
        status=PIDStatus.REGISTERED,
    )

    h1 = PIDVersioning(parent=parent)
    h1.insert_child(child=recid)
    h1.insert_child(child=recid_v1)
    RecordDraft.link(recid, depid)
    RecordDraft.link(recid_v1, depid_v1)

    record = WekoRecord.create(record_data, id_=rec_uuid)
    # from six import BytesIO
    import base64

    bucket = Bucket.create()
    record_buckets = RecordsBuckets.create(record=record.model, bucket=bucket)

    deposit = WekoDepositAPI(record, record.model)
    deposit.commit()

    indexer.upload_metadata(record_data, rec_uuid, 1, False)
    item = ItemsMetadata.create(item_data, id_=rec_uuid, item_type_id=item_type_id)

    record_v1 = WekoRecord.create(record_data, id_=rec_uuid2)
    # from six import BytesIO
    import base64

    bucket_v1 = Bucket.create()
    record_buckets = RecordsBuckets.create(record=record_v1.model, bucket=bucket_v1)
    deposit_v1 = WekoDepositAPI(record_v1, record_v1.model)
    deposit_v1.commit()

    record_data_v1 = copy.deepcopy(record_data)
    indexer.upload_metadata(record_data_v1, rec_uuid2, 1, False)
    item_v1 = ItemsMetadata.create(item_data, id_=rec_uuid2, item_type_id=item_type_id)

    db.session.flush()
    # db.session.expunge_all()

    return {
        "depid": depid,
        "recid": recid,
        "parent": parent,
        "record": record,
        "record_data": record_data,
        "item": item,
        "item_data": item_data,
        "deposit": deposit,
        "rec_uuid": rec_uuid,
        "rec_uuid2": rec_uuid2,
    }

@pytest.fixture()
def db_guestactivity_2(app, db, db_register):
    activity_id1 = db_register['activities'][1].activity_id
    activity_id2 = db_register['activities'][0].activity_id
    file_name = "Test_file"
    guest_mail = "user@test.com"

    token1 = generate_guest_activity_token_value(activity_id1, file_name, datetime.utcnow(), guest_mail)
    record1 = GuestActivity(
        user_mail=guest_mail,
        record_id="record_id",
        file_name=file_name,
        activity_id=activity_id1,
        token=token1,
        expiration_date=-500,
        is_usage_report=True
    )

    token2 = generate_guest_activity_token_value(activity_id2, file_name, datetime.utcnow(), guest_mail)
    record2 = GuestActivity(
        user_mail=guest_mail,
        record_id="record_id",
        file_name=file_name,
        activity_id=activity_id2,
        token=token2,
        expiration_date=500,
        is_usage_report=True
    )

    with db.session.begin_nested():
        db.session.add(record1)
        db.session.add(record2)
    db.session.commit()

    return [token1, token2]<|MERGE_RESOLUTION|>--- conflicted
+++ resolved
@@ -21,10 +21,7 @@
 """Pytest configuration."""
 
 from copy import deepcopy
-<<<<<<< HEAD
-=======
 import copy
->>>>>>> e8d00a98
 import os, sys
 import shutil
 import tempfile
@@ -68,11 +65,6 @@
 from invenio_communities.views.ui import blueprint as invenio_communities_blueprint
 from invenio_communities.models import Community
 from invenio_jsonschemas import InvenioJSONSchemas
-<<<<<<< HEAD
-from invenio_records_ui import InvenioRecordsUI
-from weko_search_ui.config import WEKO_SYS_USER
-from weko_records_ui import WekoRecordsUI
-=======
 from invenio_oauth2server import InvenioOAuth2Server, InvenioOAuth2ServerREST
 from invenio_oauth2server.models import Client, Token
 from invenio_oauth2server.views import settings_blueprint as oauth2server_settings_blueprint
@@ -83,7 +75,6 @@
 from weko_search_ui.config import WEKO_SYS_USER
 from weko_records_ui import WekoRecordsUI
 from weko_theme import WekoTheme
->>>>>>> e8d00a98
 from weko_admin import WekoAdmin
 from weko_admin.models import SessionLifetime,Identifier
 from weko_admin.views import blueprint as weko_admin_blueprint
@@ -95,29 +86,18 @@
 
 from weko_workflow import WekoWorkflow
 from weko_search_ui import WekoSearchUI
-<<<<<<< HEAD
-from weko_workflow.models import Activity, ActionStatus, Action, ActivityAction, WorkFlow, FlowDefine, FlowAction, ActionFeedbackMail, ActionIdentifier,FlowActionRole, ActivityHistory,GuestActivity, WorkflowRole
-from weko_workflow.views import workflow_blueprint as weko_workflow_blueprint
-from weko_workflow.config import WEKO_WORKFLOW_ACTION_START,WEKO_WORKFLOW_ACTION_END,WEKO_WORKFLOW_ACTION_ITEM_REGISTRATION,WEKO_WORKFLOW_ACTION_APPROVAL,WEKO_WORKFLOW_ACTION_ITEM_LINK,WEKO_WORKFLOW_ACTION_OA_POLICY_CONFIRMATION,WEKO_WORKFLOW_ACTION_IDENTIFIER_GRANT,WEKO_WORKFLOW_ACTION_ITEM_REGISTRATION_USAGE_APPLICATION,WEKO_WORKFLOW_ACTION_GUARANTOR,WEKO_WORKFLOW_ACTION_ADVISOR,WEKO_WORKFLOW_ACTION_ADMINISTRATOR,WEKO_WORKFLOW_ACTIVITYLOG_XLS_COLUMNS, DOI_VALIDATION_INFO, DOI_VALIDATION_INFO_CROSSREF, DOI_VALIDATION_INFO_DATACITE, DOI_VALIDATION_INFO_JALC
-from weko_workflow.utils import generate_guest_activity_token_value
-=======
 from weko_workflow.models import ActionStatusPolicy, Activity, ActionStatus, Action, ActivityAction, WorkFlow, FlowDefine, FlowAction, ActionFeedbackMail, ActivityRequestMail, ActionIdentifier,FlowActionRole, ActivityHistory,GuestActivity, WorkflowRole
 from weko_workflow.utils import MappingData, generate_guest_activity_token_value
 from weko_workflow.views import workflow_blueprint as weko_workflow_blueprint
-from weko_workflow.config import WEKO_WORKFLOW_GAKUNINRDM_DATA,WEKO_WORKFLOW_ACTION_START,WEKO_WORKFLOW_ACTION_END,WEKO_WORKFLOW_ACTION_ITEM_REGISTRATION,WEKO_WORKFLOW_REQUEST_MAIL_ID,WEKO_WORKFLOW_ACTION_APPROVAL,WEKO_WORKFLOW_ACTION_ITEM_LINK,WEKO_WORKFLOW_ACTION_OA_POLICY_CONFIRMATION,WEKO_WORKFLOW_ACTION_IDENTIFIER_GRANT,WEKO_WORKFLOW_ACTION_ITEM_REGISTRATION_USAGE_APPLICATION,WEKO_WORKFLOW_ACTION_GUARANTOR,WEKO_WORKFLOW_ACTION_ADVISOR,WEKO_WORKFLOW_ACTION_ADMINISTRATOR,WEKO_WORKFLOW_REST_ENDPOINTS,WEKO_WORKFLOW_APPROVAL_PREVIEW
+from weko_workflow.config import WEKO_WORKFLOW_ACTION_START,WEKO_WORKFLOW_ACTION_END,WEKO_WORKFLOW_ACTION_ITEM_REGISTRATION,WEKO_WORKFLOW_REQUEST_MAIL_ID,WEKO_WORKFLOW_ACTION_APPROVAL,WEKO_WORKFLOW_ACTION_ITEM_LINK,WEKO_WORKFLOW_ACTION_OA_POLICY_CONFIRMATION,WEKO_WORKFLOW_ACTION_IDENTIFIER_GRANT,WEKO_WORKFLOW_ACTION_ITEM_REGISTRATION_USAGE_APPLICATION,WEKO_WORKFLOW_ACTION_GUARANTOR,WEKO_WORKFLOW_ACTION_ADVISOR,WEKO_WORKFLOW_ACTION_ADMINISTRATOR,WEKO_WORKFLOW_REST_ENDPOINTS,WEKO_WORKFLOW_APPROVAL_PREVIEW,WEKO_WORKFLOW_ACTIVITYLOG_XLS_COLUMNS, DOI_VALIDATION_INFO, DOI_VALIDATION_INFO_CROSSREF, DOI_VALIDATION_INFO_DATACITE, DOI_VALIDATION_INFO_JALC
 from weko_workflow.ext import WekoWorkflowREST
 from weko_workflow.scopes import activity_scope
 from weko_theme.config import THEME_INSTITUTION_NAME
->>>>>>> e8d00a98
 from weko_theme.views import blueprint as weko_theme_blueprint
 from simplekv.memory.redisstore import RedisStore
 from sqlalchemy_utils.functions import create_database, database_exists, \
     drop_database
-<<<<<<< HEAD
-from tests.helpers import json_data, create_record, create_activity, create_flow
-=======
-from tests.helpers import json_data, create_record, fill_oauth2_headers
->>>>>>> e8d00a98
+from tests.helpers import json_data, create_record, fill_oauth2_headers, create_activity, create_flow
 from sqlalchemy.engine import Engine
 from sqlalchemy.orm import Session
 from sqlalchemy import event
@@ -540,7 +520,6 @@
         WEKO_WORKFLOW_ACTION_GUARANTOR=WEKO_WORKFLOW_ACTION_GUARANTOR,
         WEKO_WORKFLOW_ACTION_ADVISOR=WEKO_WORKFLOW_ACTION_ADVISOR,
         WEKO_WORKFLOW_ACTION_ADMINISTRATOR=WEKO_WORKFLOW_ACTION_ADMINISTRATOR,
-<<<<<<< HEAD
         WEKO_WORKFLOW_GAKUNINRDM_DATA=[
             {
                 'workflow_id': -1,
@@ -560,9 +539,6 @@
         ],
         DELETE_ACTIVITY_LOG_ENABLE=True,
         WEKO_WORKFLOW_ACTIVITYLOG_XLS_COLUMNS=WEKO_WORKFLOW_ACTIVITYLOG_XLS_COLUMNS,
-=======
-        WEKO_WORKFLOW_GAKUNINRDM_DATA=WEKO_WORKFLOW_GAKUNINRDM_DATA,
->>>>>>> e8d00a98
         WEKO_SYS_USER=WEKO_SYS_USER,
         RECORDS_UI_ENDPOINTS=dict(
             # recid=dict(
@@ -583,10 +559,8 @@
                 record_class='invenio_records_files.api:Record',
             ),
         ),
-<<<<<<< HEAD
         DOI_VALIDATION_INFO_JALC=DOI_VALIDATION_INFO_JALC,
         WEKO_WORKFLOW_IDENTIFIER_GRANT_IS_WITHDRAWING = -2,
-=======
         THEME_INSTITUTION_NAME=THEME_INSTITUTION_NAME,
         OAUTH2_CACHE_TYPE='simple',
         WEKO_WORKFLOW_REST_ENDPOINTS=WEKO_WORKFLOW_REST_ENDPOINTS,
@@ -597,7 +571,6 @@
             'Community Administrator'
         ],
         WEKO_WORKFLOW_APPROVAL_PREVIEW=WEKO_WORKFLOW_APPROVAL_PREVIEW
->>>>>>> e8d00a98
     )
     
     app_.testing = True
@@ -620,12 +593,9 @@
     InvenioPIDStore(app_)
     InvenioRecords(app_)
     InvenioRecordsUI(app_)
-<<<<<<< HEAD
-=======
     InvenioREST(app_)
     InvenioOAuth2Server(app_)
     InvenioOAuth2ServerREST(app_)
->>>>>>> e8d00a98
     WekoRecordsUI(app_)
     search = InvenioSearch(app_, client=MockEs())
     search.register_mappings(search_class.Meta.index, 'mock_module.mappings')
@@ -846,7 +816,57 @@
     ]
 
 @pytest.fixture()
-<<<<<<< HEAD
+def users_1(app, db):
+    """Create users."""
+    ds = app.extensions['invenio-accounts'].datastore
+    user_count = User.query.filter_by(email='user1@sample.com').count()
+    if user_count != 1:
+        user_1 = create_test_user(email='user1@sample.com')
+        user_2 = create_test_user(email='user2@sample.com')
+        sysadmin = create_test_user(email='sysadmin@test.org')
+    else:
+        user_1 = User.query.filter_by(email='user1@sample.com').first()
+        user_2 = User.query.filter_by(email='user2@sample.com').first()
+        sysadmin = User.query.filter_by(email='sysadmin@test.org').first()
+        
+    role_count = Role.query.filter_by(name='System Administrator').count()
+    if role_count != 1:
+        sysadmin_role = ds.create_role(name='System Administrator')
+        general_role = ds.create_role(name='General')
+    else:
+        sysadmin_role = Role.query.filter_by(name='System Administrator').first()
+        general_role = Role.query.filter_by(name='General').first()
+
+    ds.add_role_to_user(sysadmin, sysadmin_role)
+    ds.add_role_to_user(user_1, general_role)
+    ds.add_role_to_user(user_2, general_role)
+
+    # Assign access authorization
+    with db.session.begin_nested():
+        action_users = [
+            ActionUsers(action='superuser-access', user=sysadmin),
+        ]
+        db.session.add_all(action_users)
+        action_roles = [
+            ActionRoles(action='superuser-access', role=sysadmin_role),
+        ]
+        db.session.add_all(action_roles)
+    db.session.commit()
+    index = Index()
+    db.session.add(index)
+    db.session.commit()
+    comm = Community.create(community_id="comm01", role_id=sysadmin_role.id,
+                            id_user=sysadmin.id, title="test community",
+                            description=("this is test community"),
+                            root_node_id=index.id)
+    db.session.commit()
+    return [
+        {'email': user_1.email, 'id': user_1.id, 'obj': user_1},
+        {'email': user_2.email, 'id': user_2.id, 'obj': user_2},
+        {'email': sysadmin.email, 'id': sysadmin.id, 'obj': sysadmin},
+    ]
+
+@pytest.fixture()
 def activity_acl_users(app, db):
     ds = app.extensions['invenio-accounts'].datastore
     
@@ -987,62 +1007,11 @@
         create_activity(db,"test_role01_user_入力中_権限内+外",42,["2","4"],users[2],-1,workflows[0],'M',3),
         create_activity(db,"test_role03_comadmin_入力中_com所属なし",43,["2"],users[5],-1,workflows[0],'M',3),
         
-=======
-def users_1(app, db):
-    """Create users."""
-    ds = app.extensions['invenio-accounts'].datastore
-    user_count = User.query.filter_by(email='user1@sample.com').count()
-    if user_count != 1:
-        user_1 = create_test_user(email='user1@sample.com')
-        user_2 = create_test_user(email='user2@sample.com')
-        sysadmin = create_test_user(email='sysadmin@test.org')
-    else:
-        user_1 = User.query.filter_by(email='user1@sample.com').first()
-        user_2 = User.query.filter_by(email='user2@sample.com').first()
-        sysadmin = User.query.filter_by(email='sysadmin@test.org').first()
-        
-    role_count = Role.query.filter_by(name='System Administrator').count()
-    if role_count != 1:
-        sysadmin_role = ds.create_role(name='System Administrator')
-        general_role = ds.create_role(name='General')
-    else:
-        sysadmin_role = Role.query.filter_by(name='System Administrator').first()
-        general_role = Role.query.filter_by(name='General').first()
-
-    ds.add_role_to_user(sysadmin, sysadmin_role)
-    ds.add_role_to_user(user_1, general_role)
-    ds.add_role_to_user(user_2, general_role)
-
-    # Assign access authorization
-    with db.session.begin_nested():
-        action_users = [
-            ActionUsers(action='superuser-access', user=sysadmin),
-        ]
-        db.session.add_all(action_users)
-        action_roles = [
-            ActionRoles(action='superuser-access', role=sysadmin_role),
-        ]
-        db.session.add_all(action_roles)
-    db.session.commit()
-    index = Index()
-    db.session.add(index)
-    db.session.commit()
-    comm = Community.create(community_id="comm01", role_id=sysadmin_role.id,
-                            id_user=sysadmin.id, title="test community",
-                            description=("this is test community"),
-                            root_node_id=index.id)
-    db.session.commit()
-    return [
-        {'email': user_1.email, 'id': user_1.id, 'obj': user_1},
-        {'email': user_2.email, 'id': user_2.id, 'obj': user_2},
-        {'email': sysadmin.email, 'id': sysadmin.id, 'obj': sysadmin},
->>>>>>> e8d00a98
     ]
 
     return activites
-    
-    
-    
+
+
 @pytest.fixture()
 def action_data(db):
     action_datas=dict()
@@ -1603,12 +1572,9 @@
             'action_feedback_mail1':activity_item4_feedbackmail,
             'action_feedback_mail2':activity_item5_feedbackmail,
             'action_feedback_mail3':activity_item6_feedbackmail,
-<<<<<<< HEAD
-            'activities':[activity,activity_item1,activity_item2,activity_item3,activity_item7,activity_item8,activity_guest],
+            "activities":[activity,activity_item1,activity_item2,activity_item3,activity_item7,activity_item8,activity_item9,activity_item10,activity_guest,activity_landing_url,activity_terms_of_use,activity_no_contents,activity_guest_2,activity_guest_3],
             'activity_actions':[activity_action,activity_action1_item1,activity_action2_item1,activity_action3_item1],
     }
-=======
-            "activities":[activity,activity_item1,activity_item2,activity_item3,activity_item7,activity_item8,activity_item9,activity_item10,activity_guest,activity_landing_url,activity_terms_of_use,activity_no_contents,activity_guest_2,activity_guest_3]}
 
 @pytest.fixture()
 def db_register_1(app, db, db_records, users_1, action_data, item_type):
@@ -1709,7 +1675,6 @@
             'workflow':workflow, 
             "activities":[activity]}
 
->>>>>>> e8d00a98
 
 @pytest.fixture()
 def workflow(app, db, item_type, action_data, users):
@@ -1983,15 +1948,21 @@
     yield result
 
 @pytest.fixture()
-<<<<<<< HEAD
+def db_records_1(db, location):
+    record_data = json_data("data/test_records_1.json")
+    item_data = json_data("data/test_items_1.json")
+    record_num = len(record_data)
+    result = []
+    for d in range(record_num):
+        result.append(create_record(record_data[d], item_data[d]))
+        db.session.commit()
+
+    yield result
+
+@pytest.fixture()
 def db_records_for_doi_validation_test(db, location):
     record_data = json_data("data/test_records_doi_validation_test.json")
     item_data = json_data("data/test_items_doi_validation_test.json")
-=======
-def db_records_1(db, location):
-    record_data = json_data("data/test_records_1.json")
-    item_data = json_data("data/test_items_1.json")
->>>>>>> e8d00a98
     record_num = len(record_data)
     result = []
     for d in range(record_num):
@@ -2305,49 +2276,13 @@
         db.session.add(action_identifier1)
         db.session.add(action_identifier3)
     db.session.commit()
-
-    doi_identifier = Identifier(id=1, repository='Root Index',jalc_flag= True,jalc_crossref_flag= True,jalc_datacite_flag=True,ndl_jalc_flag=True,
-        jalc_doi='123',jalc_crossref_doi='456',jalc_datacite_doi='789',ndl_jalc_doi='000',suffix='def',
-        created_userId='1',created_date=datetime.strptime('2022-09-28 04:33:42','%Y-%m-%d %H:%M:%S'),
-        updated_userId='1',updated_date=datetime.strptime('2022-09-28 04:33:42','%Y-%m-%d %H:%M:%S')
-    )
-    doi_identifier2 = Identifier(id=2, repository='test',jalc_flag= True,jalc_crossref_flag= True,jalc_datacite_flag=True,ndl_jalc_flag=True,
-        jalc_doi=None,jalc_crossref_doi=None,jalc_datacite_doi=None,ndl_jalc_doi=None,suffix=None,
-        created_userId='1',created_date=datetime.strptime('2022-09-28 04:33:42','%Y-%m-%d %H:%M:%S'),
-        updated_userId='1',updated_date=datetime.strptime('2022-09-28 04:33:42','%Y-%m-%d %H:%M:%S')
-        )
-    with db.session.begin_nested():
-        db.session.add(doi_identifier)
-        db.session.add(doi_identifier2)
-    db.session.commit()
-
-    gActivity = GuestActivity(
-        user_mail="guest@mail.com",
-        record_id="1",
-        file_name="test",
-        activity_id="2",
-        token="token",
-        expiration_date=5,
-        is_usage_report=True
-    )
-    with db.session.begin_nested():
-        db.session.add(gActivity)
-    db.session.commit()
-
     return {"flow_actions":flow_actions,
             "activities":[activity,activity_item1,activity_item2,activity_item3,activity_item4,activity_item5,activity_item6]}
 
 @pytest.fixture()
-<<<<<<< HEAD
-def db_register_usage_application(app, db, db_records, users, action_data, item_type ):
-    workflows = {}
-
-
-=======
 def db_register_usage_application_workflows(app, db, action_data, item_type ):
     workflows = {}
 
->>>>>>> e8d00a98
     flow_id1 = uuid.uuid4()
     # flow_id2 = uuid.uuid4()
     flow_id3 = uuid.uuid4()
@@ -2374,11 +2309,7 @@
         action_condition="",
         action_status="A",
         action_date=datetime.strptime("2018/07/28 0:00:00", "%Y/%m/%d %H:%M:%S"),
-<<<<<<< HEAD
-        send_mail_setting={"inform_reject": False, "inform_approval": False, "request_approval": False},
-=======
         send_mail_setting={"inform_reject": {"mail": "0", "send": False}, "inform_approval": {"mail": "0", "send": False}, "request_approval": {"mail": "0", "send": False}},
->>>>>>> e8d00a98
     )
     flow_action1_2 = FlowAction(
         status="N",
@@ -2389,11 +2320,7 @@
         action_condition="",
         action_status="A",
         action_date=datetime.strptime("2018/07/28 0:00:00", "%Y/%m/%d %H:%M:%S"),
-<<<<<<< HEAD
-        send_mail_setting={"inform_reject": False, "inform_approval": False, "request_approval": False},
-=======
         send_mail_setting={"inform_reject": {"mail": "0", "send": False}, "inform_approval": {"mail": "0", "send": False}, "request_approval": {"mail": "0", "send": False}},
->>>>>>> e8d00a98
     )
     flow_action1_3 = FlowAction(
         status="N",
@@ -2404,11 +2331,7 @@
         action_condition="",
         action_status="A",
         action_date=datetime.strptime("2018/07/28 0:00:00", "%Y/%m/%d %H:%M:%S"),
-<<<<<<< HEAD
-        send_mail_setting={"inform_reject": False, "inform_approval": True, "request_approval": False},
-=======
         send_mail_setting={"inform_reject": {"mail": "0", "send": False}, "inform_approval": {"mail": "0", "send": True}, "request_approval": {"mail": "0", "send": False}},
->>>>>>> e8d00a98
     )
 
     flow_action3_1 = FlowAction(
@@ -2420,11 +2343,7 @@
         action_condition="",
         action_status="A",
         action_date=datetime.strptime("2018/07/28 0:00:00", "%Y/%m/%d %H:%M:%S"),
-<<<<<<< HEAD
-        send_mail_setting={"inform_reject": False, "inform_approval": False, "request_approval": False},
-=======
         send_mail_setting={"inform_reject": {"mail": "0", "send": False}, "inform_approval": {"mail": "0", "send": False}, "request_approval": {"mail": "0", "send": False}},
->>>>>>> e8d00a98
     )
     flow_action3_2 = FlowAction(
         status="N",
@@ -2435,11 +2354,7 @@
         action_condition="",
         action_status="A",
         action_date=datetime.strptime("2018/07/28 0:00:00", "%Y/%m/%d %H:%M:%S"),
-<<<<<<< HEAD
-        send_mail_setting={"inform_reject": False, "inform_approval": False, "request_approval": False},
-=======
         send_mail_setting={"inform_reject": {"mail": "0", "send": False}, "inform_approval": {"mail": "0", "send": False}, "request_approval": {"mail": "0", "send": False}},
->>>>>>> e8d00a98
     )
     flow_action3_3 = FlowAction(
         status="N",
@@ -2450,11 +2365,7 @@
         action_condition="",
         action_status="A",
         action_date=datetime.strptime("2018/07/28 0:00:00", "%Y/%m/%d %H:%M:%S"),
-<<<<<<< HEAD
-        send_mail_setting={"inform_reject": False, "inform_approval": False, "request_approval": False},
-=======
         send_mail_setting={"inform_reject": {"mail": "0", "send": False}, "inform_approval": {"mail": "0", "send": False}, "request_approval": {"mail": "0", "send": False}},
->>>>>>> e8d00a98
     )
     flow_action3_4 = FlowAction(
         status="N",
@@ -2465,11 +2376,7 @@
         action_condition="",
         action_status="A",
         action_date=datetime.strptime("2018/07/28 0:00:00", "%Y/%m/%d %H:%M:%S"),
-<<<<<<< HEAD
-        send_mail_setting={"inform_reject": True, "inform_approval": True, "request_approval": True},
-=======
         send_mail_setting={"inform_reject": {"mail": "0", "send": True}, "inform_approval": {"mail": "0", "send": True}, "request_approval": {"mail": "0", "send": True}},
->>>>>>> e8d00a98
     )
     flow_action4_1 = FlowAction(
         status="N",
@@ -2480,11 +2387,7 @@
         action_condition="",
         action_status="A",
         action_date=datetime.strptime("2018/07/28 0:00:00", "%Y/%m/%d %H:%M:%S"),
-<<<<<<< HEAD
-        send_mail_setting={"inform_reject": False, "inform_approval": False, "request_approval": False},
-=======
         send_mail_setting={"inform_reject": {"mail": "0", "send": False}, "inform_approval": {"mail": "0", "send": False}, "request_approval": {"mail": "0", "send": False}},
->>>>>>> e8d00a98
     )
     flow_action4_2 = FlowAction(
         status="N",
@@ -2495,11 +2398,7 @@
         action_condition="",
         action_status="A",
         action_date=datetime.strptime("2018/07/28 0:00:00", "%Y/%m/%d %H:%M:%S"),
-<<<<<<< HEAD
-        send_mail_setting={"inform_reject": False, "inform_approval": False, "request_approval": False},
-=======
         send_mail_setting={"inform_reject": {"mail": "0", "send": False}, "inform_approval": {"mail": "0", "send": False}, "request_approval": {"mail": "0", "send": False}},
->>>>>>> e8d00a98
     )
     flow_action4_3 = FlowAction(
         status="N",
@@ -2510,11 +2409,7 @@
         action_condition="",
         action_status="A",
         action_date=datetime.strptime("2018/07/28 0:00:00", "%Y/%m/%d %H:%M:%S"),
-<<<<<<< HEAD
-        send_mail_setting={"inform_reject": False, "inform_approval": False, "request_approval": False},
-=======
         send_mail_setting={"inform_reject": {"mail": "0", "send": False}, "inform_approval": {"mail": "0", "send": False}, "request_approval": {"mail": "0", "send": False}},
->>>>>>> e8d00a98
     )
     flow_action4_4 = FlowAction(
         status="N",
@@ -2525,11 +2420,7 @@
         action_condition="",
         action_status="A",
         action_date=datetime.strptime("2018/07/28 0:00:00", "%Y/%m/%d %H:%M:%S"),
-<<<<<<< HEAD
-        send_mail_setting={"inform_reject": True, "inform_approval": True, "request_approval": True},
-=======
         send_mail_setting={"inform_reject": {"mail": "0", "send": True}, "inform_approval": {"mail": "0", "send": True}, "request_approval": {"mail": "0", "send": True}},
->>>>>>> e8d00a98
     )
     flow_action4_5 = FlowAction(
         status="N",
@@ -2540,23 +2431,13 @@
         action_condition="",
         action_status="A",
         action_date=datetime.strptime("2018/07/28 0:00:00", "%Y/%m/%d %H:%M:%S"),
-<<<<<<< HEAD
-        send_mail_setting={"inform_reject": True, "inform_approval": True, "request_approval": True},
-    )
-
+        send_mail_setting={"inform_reject": {"mail": "0", "send": True}, "inform_approval": {"mail": "0", "send": True}, "request_approval": {"mail": "0", "send": True}},
+    )
 
     with db.session.begin_nested():
         db.session.add_all([flow_define1,flow_define3,flow_define4])
     db.session.commit()
-=======
-        send_mail_setting={"inform_reject": {"mail": "0", "send": True}, "inform_approval": {"mail": "0", "send": True}, "request_approval": {"mail": "0", "send": True}},
-    )
-
-    with db.session.begin_nested():
-        db.session.add_all([flow_define1,flow_define3,flow_define4])
-    db.session.commit()
-
->>>>>>> e8d00a98
+
     #workflow_workflow
     workflow_workflow1 = WorkFlow(
         flows_id=flow_id1,
@@ -2606,14 +2487,9 @@
         db.session.add_all([flow_action4_1,flow_action4_2,flow_action4_3,flow_action4_4,flow_action4_5])
         db.session.add_all([workflow_workflow1, workflow_workflow3, workflow_workflow4])
     db.session.commit()
-<<<<<<< HEAD
-    workflows.update({
-		"flow_define1"       : flow_define1      
-=======
 
     workflows.update({
 		"flow_define1"        : flow_define1      
->>>>>>> e8d00a98
 		# ,"flow_define2"       : flow_define2      
 		,"flow_define3"       : flow_define3      
 		,"flow_define4"       : flow_define4      
@@ -2636,209 +2512,7 @@
 		,"workflow_workflow3" : workflow_workflow3
 		,"workflow_workflow4" : workflow_workflow4
     })
-<<<<<<< HEAD
-
-    # 利用登録(now -> item_registration, next ->end)
-    activity1 = Activity(activity_id='A-00000001-20001'
-                        ,workflow_id=workflow_workflow1.id
-                        , flow_id=flow_define1.id,
-                    action_id=3, 
-                    item_id=db_records[2][2].id,
-                    activity_login_user=1,
-                    action_status = 'M',
-                    activity_update_user=1,
-                    activity_start=datetime.strptime('2022/04/14 3:01:53.931', '%Y/%m/%d %H:%M:%S.%f'),
-                    activity_community_id=None,
-                    activity_confirm_term_of_use=True,
-                    title='test'
-                    , shared_user_id=-1
-                    , extra_info={},
-                    action_order=2)
-    activity1_pre_action = ActivityAction(
-        activity_id='A-00000001-20001'
-        ,action_id=3
-        ,action_status = 'M'
-        ,action_order=2
-    )
-    activity1_next_action = ActivityAction(
-        activity_id='A-00000001-20001'
-        ,action_id=2
-        ,action_status = 'M'
-        ,action_order=3
-    )
-    # 利用申請(next ->end)
-    activity2 = Activity(activity_id='A-00000001-20002'
-                        ,workflow_id=workflow_workflow3.id
-                        ,flow_id=flow_define3.id
-                        ,action_id=4
-                        ,item_id=db_records[2][2].id
-                    , activity_login_user=1
-                    , action_status = 'M'
-                    , activity_update_user=1
-                    , activity_start=datetime.strptime('2022/04/14 3:01:53.931', '%Y/%m/%d %H:%M:%S.%f')
-                    , activity_community_id=3
-                    , activity_confirm_term_of_use=True
-                    , title='test'
-                    , shared_user_id=-1
-                    , extra_info={}
-                    , action_order=3)
-    activity2_pre_action = ActivityAction(
-        activity_id='A-00000001-20002'
-        ,action_id=4
-        ,action_status = 'M'
-        ,action_order=3
-    )
-    activity2_next_action = ActivityAction(
-        activity_id='A-00000001-20002'
-        ,action_id=2
-        ,action_status = 'M'
-        ,action_order=4
-        ,action_handler=-1
-    )
-    file_permission = FilePermission(
-        user_id = 1
-        ,record_id= 1
-        ,file_name= "aaa.txt"
-        ,usage_application_activity_id='A-00000001-20002'
-        ,usage_report_activity_id=None
-        ,status = -1
-    )
-    # ２段階利用申請(next -> approval2)
-    activity3 = Activity(activity_id='A-00000001-20003'
-                        ,workflow_id=workflow_workflow4.id
-                        ,flow_id=flow_define4.id
-                        ,action_id=4
-                        ,item_id=db_records[2][2].id
-                        ,activity_login_user=1
-                        ,action_status = 'M'
-                        ,activity_update_user=1
-                        ,activity_start=datetime.strptime('2022/04/14 3:01:53.931', '%Y/%m/%d %H:%M:%S.%f')
-                        ,activity_community_id=3
-                        ,activity_confirm_term_of_use=True
-                        ,title='test'
-                        ,shared_user_id=-1
-                        ,extra_info={"file_name": "aaa.txt", "record_id": "1", "user_mail": "aaa@test.org", "related_title": "test", "is_restricted_access": True}
-                        ,action_order=3)
-    activity3_pre_action = ActivityAction(
-        activity_id='A-00000001-20003'
-        ,action_id=4
-        ,action_status = 'M'
-        ,action_order=3
-    )
-    activity3_next_action = ActivityAction(
-        activity_id='A-00000001-20003'
-        ,action_id=4
-        ,action_status = 'M'
-        ,action_order=4
-    )
-    # ２段階利用申請(next ->end)
-    activity4 = Activity(activity_id='A-00000001-20004'
-                        ,workflow_id=workflow_workflow4.id
-                        ,flow_id=flow_define4.id
-                        ,action_id=4
-                        ,item_id=db_records[2][2].id
-                        ,activity_login_user=1
-                        ,action_status = 'M'
-                        ,activity_update_user=1
-                        ,activity_start=datetime.strptime('2022/04/14 3:01:53.931', '%Y/%m/%d %H:%M:%S.%f')
-                        ,activity_community_id=3
-                        ,activity_confirm_term_of_use=True
-                        ,title='test'
-                        ,shared_user_id=-1
-                        ,extra_info={"file_name": "aaa.txt", "record_id": "1", "user_mail": "aaa@test.org", "related_title": "test", "is_restricted_access": True}
-                        ,action_order=4)
-    activity4_pre_action = ActivityAction(
-        activity_id='A-00000001-20004'
-        ,action_id=4
-        ,action_status = 'M'
-        ,action_order=4
-    )
-    activity4_next_action = ActivityAction(
-        activity_id='A-00000001-20004'
-        ,action_id=2
-        ,action_status = 'M'
-        ,action_order=5
-    )
-    guest_activity = GuestActivity(
-        activity_id='A-00000001-20004'
-        ,record_id=1
-        ,user_mail = 'aaa@test.org'
-        ,file_name = "aaa.txt"
-        ,token="abc"
-        ,expiration_date=5
-        ,is_usage_report=False
-    )
-    with db.session.begin_nested():
-        db.session.add(activity1)
-        db.session.add(activity2)
-        db.session.add(activity3)
-        db.session.add(activity4)
-    db.session.commit()
-    with db.session.begin_nested():
-        db.session.add(activity1_next_action)
-        db.session.add(activity2_next_action)
-        db.session.add(activity3_next_action)
-        db.session.add(activity4_next_action)
-        db.session.add(activity1_pre_action)
-        db.session.add(activity2_pre_action)
-        db.session.add(activity3_pre_action)
-        db.session.add(activity4_pre_action)
-        db.session.add(file_permission)
-        db.session.add(guest_activity)
-    db.session.commit()
-    workflows.update({
-        "activity1":activity1
-        ,"activity2":activity2
-        ,"activity3":activity3
-        ,"activity4":activity4
-    })
-
-    permissions = list()
-    for i in range(len(users)):
-        permissions.append(FilePermission(users[i]["id"],"1.1","test_file","2",None,-1))
-    with db.session.begin_nested():
-        db.session.add_all(permissions)
-    db.session.commit()
-
-    def set_activityaction(_activity, _action,_flow_action):
-        action_handler = _activity.activity_login_user \
-            if not _action.action_endpoint == 'approval' else -1
-        activity_action = ActivityAction(
-            activity_id=_activity.activity_id,
-            action_id=_flow_action.action_id,
-            action_status="F",
-            action_handler=action_handler,
-            action_order=_flow_action.action_order
-        )
-        db.session.add(activity_action)
-
-    # setting activity_action in activity existed item
-    # for flow_action in flow_actions:
-    #     action = action_data[0][flow_action.action_id-1]
-    #     set_activityaction(activity_item1, action, flow_action)
-    #     set_activityaction(activity_item2, action, flow_action)
-    #     set_activityaction(activity_item3, action, flow_action)
-    #     set_activityaction(activity_item4, action, flow_action)
-    #     set_activityaction(activity_item5, action, flow_action)
-    #     set_activityaction(activity_item6, action, flow_action)
-
-    # db.session.commit()
     return workflows
-    # {"flow_actions":flow_actions,
-    #         "activities":[activity,activity_item1,activity_item2,activity_item3,activity_item4,activity_item5,activity_item6]}
-
-
-
-@pytest.fixture()
-def site_info(db):
-    site_info = {
-        "site_name":["test_site"],
-        "notify":["test_notify"],
-    }
-    SiteInfo.update(site_info)
-=======
-    return workflows
->>>>>>> e8d00a98
 
 @pytest.fixture()
 def db_register_usage_application(app, db, db_records, users, action_data, item_type, db_register_usage_application_workflows ):
@@ -3083,43 +2757,6 @@
     #         "activities":[activity,activity_item1,activity_item2,activity_item3,activity_item4,activity_item5,activity_item6]}
 
 @pytest.fixture()
-<<<<<<< HEAD
-def db_guestactivity(app, db, db_register):
-    activity_id1 = db_register['activities'][1].activity_id
-    activity_id2 = db_register['activities'][0].activity_id
-    file_name = "Test_file"
-    guest_mail = "user@test.com"
-    
-    token1 = generate_guest_activity_token_value(activity_id1, file_name, datetime.utcnow(), guest_mail)
-    record1 = GuestActivity(
-        user_mail=guest_mail,
-        record_id="record_id",
-        file_name=file_name,
-        activity_id=activity_id1,
-        token=token1,
-        expiration_date=-500,
-        is_usage_report=True
-    )
-
-    token2 = generate_guest_activity_token_value(activity_id2, file_name, datetime.utcnow(), guest_mail)
-    record2 = GuestActivity(
-        user_mail=guest_mail,
-        record_id="record_id",
-        file_name=file_name,
-        activity_id=activity_id2,
-        token=token2,
-        expiration_date=500,
-        is_usage_report=True
-    )
-
-    with db.session.begin_nested():
-        db.session.add(record1)
-        db.session.add(record2)
-    db.session.commit()
-
-    return [token1, token2]
-    
-=======
 def db_register_request_mail(app, db, db_records, users, action_data, item_type):
     flow_define = FlowDefine(flow_id=uuid.uuid4(),
                              flow_name='Registration Flow',
@@ -3232,7 +2869,6 @@
                     activity_confirm_term_of_use=True,
                     title='test', shared_user_ids=[], extra_info={},
                     action_order=6)
->>>>>>> e8d00a98
 
     activity3 = Activity(activity_id='A-00000001-10002',workflow_id=1, flow_id=flow_define.id,
                     action_id=1, activity_login_user=1,
@@ -3403,6 +3039,35 @@
         db.session.add(action_identifier1)
         db.session.add(action_identifier3)
     db.session.commit()
+
+    doi_identifier = Identifier(id=1, repository='Root Index',jalc_flag= True,jalc_crossref_flag= True,jalc_datacite_flag=True,ndl_jalc_flag=True,
+        jalc_doi='123',jalc_crossref_doi='456',jalc_datacite_doi='789',ndl_jalc_doi='000',suffix='def',
+        created_userId='1',created_date=datetime.strptime('2022-09-28 04:33:42','%Y-%m-%d %H:%M:%S'),
+        updated_userId='1',updated_date=datetime.strptime('2022-09-28 04:33:42','%Y-%m-%d %H:%M:%S')
+    )
+    doi_identifier2 = Identifier(id=2, repository='test',jalc_flag= True,jalc_crossref_flag= True,jalc_datacite_flag=True,ndl_jalc_flag=True,
+        jalc_doi=None,jalc_crossref_doi=None,jalc_datacite_doi=None,ndl_jalc_doi=None,suffix=None,
+        created_userId='1',created_date=datetime.strptime('2022-09-28 04:33:42','%Y-%m-%d %H:%M:%S'),
+        updated_userId='1',updated_date=datetime.strptime('2022-09-28 04:33:42','%Y-%m-%d %H:%M:%S')
+        )
+    with db.session.begin_nested():
+        db.session.add(doi_identifier)
+        db.session.add(doi_identifier2)
+    db.session.commit()
+
+    gActivity = GuestActivity(
+        user_mail="guest@mail.com",
+        record_id="1",
+        file_name="test",
+        activity_id="2",
+        token="token",
+        expiration_date=5,
+        is_usage_report=True
+    )
+    with db.session.begin_nested():
+        db.session.add(gActivity)
+    db.session.commit()
+
     return {"flow_actions":flow_actions,
             "activities":[activity,activity_item1,activity_item2,activity_item3,activity_item4,activity_item5,activity_item6]}
 
@@ -3799,6 +3464,431 @@
 
 
 @pytest.fixture()
+def db_register_usage_application(app, db, db_records, users, action_data, item_type ):
+    workflows = {}
+
+
+    flow_id1 = uuid.uuid4()
+    # flow_id2 = uuid.uuid4()
+    flow_id3 = uuid.uuid4()
+    flow_id4 = uuid.uuid4()
+
+    #workflow_flow_define
+    flow_define1 = FlowDefine(
+        flow_id=flow_id1, flow_name="利用登録", flow_user=1, flow_status="A"
+    )
+    flow_define3 = FlowDefine(
+        flow_id=flow_id3, flow_name="利用申請", flow_user=1, flow_status="A"
+    )
+    flow_define4 = FlowDefine(
+        flow_id=flow_id4, flow_name="2段階利用申請", flow_user=1, flow_status="A"
+    )
+
+    # workflow_flow_action
+    flow_action1_1 = FlowAction(
+        status="N",
+        flow_id=flow_id1,
+        action_id=1,
+        action_version="1.0.0",
+        action_order=1,
+        action_condition="",
+        action_status="A",
+        action_date=datetime.strptime("2018/07/28 0:00:00", "%Y/%m/%d %H:%M:%S"),
+        send_mail_setting={"inform_reject": False, "inform_approval": False, "request_approval": False},
+    )
+    flow_action1_2 = FlowAction(
+        status="N",
+        flow_id=flow_id1,
+        action_id=2,
+        action_version="1.0.0",
+        action_order=3,
+        action_condition="",
+        action_status="A",
+        action_date=datetime.strptime("2018/07/28 0:00:00", "%Y/%m/%d %H:%M:%S"),
+        send_mail_setting={"inform_reject": False, "inform_approval": False, "request_approval": False},
+    )
+    flow_action1_3 = FlowAction(
+        status="N",
+        flow_id=flow_id1,
+        action_id=3,
+        action_version="1.0.1",
+        action_order=2,
+        action_condition="",
+        action_status="A",
+        action_date=datetime.strptime("2018/07/28 0:00:00", "%Y/%m/%d %H:%M:%S"),
+        send_mail_setting={"inform_reject": False, "inform_approval": True, "request_approval": False},
+    )
+
+    flow_action3_1 = FlowAction(
+        status="N",
+        flow_id=flow_id3,
+        action_id=1,
+        action_version="1.0.0",
+        action_order=1,
+        action_condition="",
+        action_status="A",
+        action_date=datetime.strptime("2018/07/28 0:00:00", "%Y/%m/%d %H:%M:%S"),
+        send_mail_setting={"inform_reject": False, "inform_approval": False, "request_approval": False},
+    )
+    flow_action3_2 = FlowAction(
+        status="N",
+        flow_id=flow_id3,
+        action_id=2,
+        action_version="1.0.0",
+        action_order=4,
+        action_condition="",
+        action_status="A",
+        action_date=datetime.strptime("2018/07/28 0:00:00", "%Y/%m/%d %H:%M:%S"),
+        send_mail_setting={"inform_reject": False, "inform_approval": False, "request_approval": False},
+    )
+    flow_action3_3 = FlowAction(
+        status="N",
+        flow_id=flow_id3,
+        action_id=3,
+        action_version="1.0.1",
+        action_order=2,
+        action_condition="",
+        action_status="A",
+        action_date=datetime.strptime("2018/07/28 0:00:00", "%Y/%m/%d %H:%M:%S"),
+        send_mail_setting={"inform_reject": False, "inform_approval": False, "request_approval": False},
+    )
+    flow_action3_4 = FlowAction(
+        status="N",
+        flow_id=flow_id3,
+        action_id=4,
+        action_version="2.0.0",
+        action_order=3,
+        action_condition="",
+        action_status="A",
+        action_date=datetime.strptime("2018/07/28 0:00:00", "%Y/%m/%d %H:%M:%S"),
+        send_mail_setting={"inform_reject": True, "inform_approval": True, "request_approval": True},
+    )
+    flow_action4_1 = FlowAction(
+        status="N",
+        flow_id=flow_id4,
+        action_id=1,
+        action_version="1.0.0",
+        action_order=1,
+        action_condition="",
+        action_status="A",
+        action_date=datetime.strptime("2018/07/28 0:00:00", "%Y/%m/%d %H:%M:%S"),
+        send_mail_setting={"inform_reject": False, "inform_approval": False, "request_approval": False},
+    )
+    flow_action4_2 = FlowAction(
+        status="N",
+        flow_id=flow_id4,
+        action_id=2,
+        action_version="1.0.0",
+        action_order=5,
+        action_condition="",
+        action_status="A",
+        action_date=datetime.strptime("2018/07/28 0:00:00", "%Y/%m/%d %H:%M:%S"),
+        send_mail_setting={"inform_reject": False, "inform_approval": False, "request_approval": False},
+    )
+    flow_action4_3 = FlowAction(
+        status="N",
+        flow_id=flow_id4,
+        action_id=3,
+        action_version="1.0.1",
+        action_order=2,
+        action_condition="",
+        action_status="A",
+        action_date=datetime.strptime("2018/07/28 0:00:00", "%Y/%m/%d %H:%M:%S"),
+        send_mail_setting={"inform_reject": False, "inform_approval": False, "request_approval": False},
+    )
+    flow_action4_4 = FlowAction(
+        status="N",
+        flow_id=flow_id4,
+        action_id=4,
+        action_version="2.0.0",
+        action_order=3,
+        action_condition="",
+        action_status="A",
+        action_date=datetime.strptime("2018/07/28 0:00:00", "%Y/%m/%d %H:%M:%S"),
+        send_mail_setting={"inform_reject": True, "inform_approval": True, "request_approval": True},
+    )
+    flow_action4_5 = FlowAction(
+        status="N",
+        flow_id=flow_id4,
+        action_id=4,
+        action_version="2.0.0",
+        action_order=4,
+        action_condition="",
+        action_status="A",
+        action_date=datetime.strptime("2018/07/28 0:00:00", "%Y/%m/%d %H:%M:%S"),
+        send_mail_setting={"inform_reject": True, "inform_approval": True, "request_approval": True},
+    )
+
+
+    with db.session.begin_nested():
+        db.session.add_all([flow_define1,flow_define3,flow_define4])
+    db.session.commit()
+    #workflow_workflow
+    workflow_workflow1 = WorkFlow(
+        flows_id=flow_id1,
+        flows_name="利用登録",
+        itemtype_id=1,
+        index_tree_id=None,
+        flow_id=flow_define1.id,
+        flow_define=flow_define1,
+        is_deleted=False,
+        open_restricted=True,
+        # location_id=location.id,
+        # location=location,
+        is_gakuninrdm=False,
+    )
+
+    workflow_workflow3 = WorkFlow(
+        flows_id=flow_id3,
+        flows_name="利用申請",
+        itemtype_id=1,
+        index_tree_id=None,
+        flow_id=flow_define3.id,
+        flow_define=flow_define3,
+        is_deleted=False,
+        open_restricted=True,
+        # location_id=location.id,
+        # location=location,
+        is_gakuninrdm=False,
+    )
+    workflow_workflow4 = WorkFlow(
+        flows_id=flow_id4,
+        flows_name="2段階利用申請",
+        itemtype_id=1,
+        index_tree_id=None,
+        flow_id=flow_define4.id,
+        flow_define=flow_define4,
+        is_deleted=False,
+        open_restricted=True,
+        # location_id=location.id,
+        # location=location,
+        is_gakuninrdm=False,
+    )
+
+    with db.session.begin_nested():
+        db.session.add_all([flow_action1_1,flow_action1_2,flow_action1_3])
+
+        db.session.add_all([flow_action3_1,flow_action3_2,flow_action3_3,flow_action3_4])
+        db.session.add_all([flow_action4_1,flow_action4_2,flow_action4_3,flow_action4_4,flow_action4_5])
+        db.session.add_all([workflow_workflow1, workflow_workflow3, workflow_workflow4])
+    db.session.commit()
+    workflows.update({
+		"flow_define1"       : flow_define1      
+		# ,"flow_define2"       : flow_define2      
+		,"flow_define3"       : flow_define3      
+		,"flow_define4"       : flow_define4      
+		,"flow_action1_1"     : flow_action1_1    
+		,"flow_action1_2"     : flow_action1_2    
+		,"flow_action1_3"     : flow_action1_3    
+		# ,"flow_action2_1"     : flow_action2_1    
+		# ,"flow_action2_2"     : flow_action2_2    
+		,"flow_action3_1"     : flow_action3_1    
+		,"flow_action3_2"     : flow_action3_2    
+		,"flow_action3_3"     : flow_action3_3    
+		,"flow_action3_4"     : flow_action3_4    
+		,"flow_action4_1"     : flow_action4_1    
+		,"flow_action4_2"     : flow_action4_2    
+		,"flow_action4_3"     : flow_action4_3    
+		,"flow_action4_4"     : flow_action4_4    
+		,"flow_action4_5"     : flow_action4_5    
+		,"workflow_workflow1" : workflow_workflow1
+		# ,"workflow_workflow2" : workflow_workflow2
+		,"workflow_workflow3" : workflow_workflow3
+		,"workflow_workflow4" : workflow_workflow4
+    })
+
+    # 利用登録(now -> item_registration, next ->end)
+    activity1 = Activity(activity_id='A-00000001-20001'
+                        ,workflow_id=workflow_workflow1.id
+                        , flow_id=flow_define1.id,
+                    action_id=3, 
+                    item_id=db_records[2][2].id,
+                    activity_login_user=1,
+                    action_status = 'M',
+                    activity_update_user=1,
+                    activity_start=datetime.strptime('2022/04/14 3:01:53.931', '%Y/%m/%d %H:%M:%S.%f'),
+                    activity_community_id=None,
+                    activity_confirm_term_of_use=True,
+                    title='test'
+                    , shared_user_id=-1
+                    , extra_info={},
+                    action_order=2)
+    activity1_pre_action = ActivityAction(
+        activity_id='A-00000001-20001'
+        ,action_id=3
+        ,action_status = 'M'
+        ,action_order=2
+    )
+    activity1_next_action = ActivityAction(
+        activity_id='A-00000001-20001'
+        ,action_id=2
+        ,action_status = 'M'
+        ,action_order=3
+    )
+    # 利用申請(next ->end)
+    activity2 = Activity(activity_id='A-00000001-20002'
+                        ,workflow_id=workflow_workflow3.id
+                        ,flow_id=flow_define3.id
+                        ,action_id=4
+                        ,item_id=db_records[2][2].id
+                    , activity_login_user=1
+                    , action_status = 'M'
+                    , activity_update_user=1
+                    , activity_start=datetime.strptime('2022/04/14 3:01:53.931', '%Y/%m/%d %H:%M:%S.%f')
+                    , activity_community_id=3
+                    , activity_confirm_term_of_use=True
+                    , title='test'
+                    , shared_user_id=-1
+                    , extra_info={}
+                    , action_order=3)
+    activity2_pre_action = ActivityAction(
+        activity_id='A-00000001-20002'
+        ,action_id=4
+        ,action_status = 'M'
+        ,action_order=3
+    )
+    activity2_next_action = ActivityAction(
+        activity_id='A-00000001-20002'
+        ,action_id=2
+        ,action_status = 'M'
+        ,action_order=4
+        ,action_handler=-1
+    )
+    file_permission = FilePermission(
+        user_id = 1
+        ,record_id= 1
+        ,file_name= "aaa.txt"
+        ,usage_application_activity_id='A-00000001-20002'
+        ,usage_report_activity_id=None
+        ,status = -1
+    )
+    # ２段階利用申請(next -> approval2)
+    activity3 = Activity(activity_id='A-00000001-20003'
+                        ,workflow_id=workflow_workflow4.id
+                        ,flow_id=flow_define4.id
+                        ,action_id=4
+                        ,item_id=db_records[2][2].id
+                        ,activity_login_user=1
+                        ,action_status = 'M'
+                        ,activity_update_user=1
+                        ,activity_start=datetime.strptime('2022/04/14 3:01:53.931', '%Y/%m/%d %H:%M:%S.%f')
+                        ,activity_community_id=3
+                        ,activity_confirm_term_of_use=True
+                        ,title='test'
+                        ,shared_user_id=-1
+                        ,extra_info={"file_name": "aaa.txt", "record_id": "1", "user_mail": "aaa@test.org", "related_title": "test", "is_restricted_access": True}
+                        ,action_order=3)
+    activity3_pre_action = ActivityAction(
+        activity_id='A-00000001-20003'
+        ,action_id=4
+        ,action_status = 'M'
+        ,action_order=3
+    )
+    activity3_next_action = ActivityAction(
+        activity_id='A-00000001-20003'
+        ,action_id=4
+        ,action_status = 'M'
+        ,action_order=4
+    )
+    # ２段階利用申請(next ->end)
+    activity4 = Activity(activity_id='A-00000001-20004'
+                        ,workflow_id=workflow_workflow4.id
+                        ,flow_id=flow_define4.id
+                        ,action_id=4
+                        ,item_id=db_records[2][2].id
+                        ,activity_login_user=1
+                        ,action_status = 'M'
+                        ,activity_update_user=1
+                        ,activity_start=datetime.strptime('2022/04/14 3:01:53.931', '%Y/%m/%d %H:%M:%S.%f')
+                        ,activity_community_id=3
+                        ,activity_confirm_term_of_use=True
+                        ,title='test'
+                        ,shared_user_id=-1
+                        ,extra_info={"file_name": "aaa.txt", "record_id": "1", "user_mail": "aaa@test.org", "related_title": "test", "is_restricted_access": True}
+                        ,action_order=4)
+    activity4_pre_action = ActivityAction(
+        activity_id='A-00000001-20004'
+        ,action_id=4
+        ,action_status = 'M'
+        ,action_order=4
+    )
+    activity4_next_action = ActivityAction(
+        activity_id='A-00000001-20004'
+        ,action_id=2
+        ,action_status = 'M'
+        ,action_order=5
+    )
+    guest_activity = GuestActivity(
+        activity_id='A-00000001-20004'
+        ,record_id=1
+        ,user_mail = 'aaa@test.org'
+        ,file_name = "aaa.txt"
+        ,token="abc"
+        ,expiration_date=5
+        ,is_usage_report=False
+    )
+    with db.session.begin_nested():
+        db.session.add(activity1)
+        db.session.add(activity2)
+        db.session.add(activity3)
+        db.session.add(activity4)
+    db.session.commit()
+    with db.session.begin_nested():
+        db.session.add(activity1_next_action)
+        db.session.add(activity2_next_action)
+        db.session.add(activity3_next_action)
+        db.session.add(activity4_next_action)
+        db.session.add(activity1_pre_action)
+        db.session.add(activity2_pre_action)
+        db.session.add(activity3_pre_action)
+        db.session.add(activity4_pre_action)
+        db.session.add(file_permission)
+        db.session.add(guest_activity)
+    db.session.commit()
+    workflows.update({
+        "activity1":activity1
+        ,"activity2":activity2
+        ,"activity3":activity3
+        ,"activity4":activity4
+    })
+
+    permissions = list()
+    for i in range(len(users)):
+        permissions.append(FilePermission(users[i]["id"],"1.1","test_file","2",None,-1))
+    with db.session.begin_nested():
+        db.session.add_all(permissions)
+    db.session.commit()
+
+    def set_activityaction(_activity, _action,_flow_action):
+        action_handler = _activity.activity_login_user \
+            if not _action.action_endpoint == 'approval' else -1
+        activity_action = ActivityAction(
+            activity_id=_activity.activity_id,
+            action_id=_flow_action.action_id,
+            action_status="F",
+            action_handler=action_handler,
+            action_order=_flow_action.action_order
+        )
+        db.session.add(activity_action)
+
+    # setting activity_action in activity existed item
+    # for flow_action in flow_actions:
+    #     action = action_data[0][flow_action.action_id-1]
+    #     set_activityaction(activity_item1, action, flow_action)
+    #     set_activityaction(activity_item2, action, flow_action)
+    #     set_activityaction(activity_item3, action, flow_action)
+    #     set_activityaction(activity_item4, action, flow_action)
+    #     set_activityaction(activity_item5, action, flow_action)
+    #     set_activityaction(activity_item6, action, flow_action)
+
+    # db.session.commit()
+    return workflows
+    # {"flow_actions":flow_actions,
+    #         "activities":[activity,activity_item1,activity_item2,activity_item3,activity_item4,activity_item5,activity_item6]}
+
+
+
+@pytest.fixture()
 def site_info(db):
     site_info = {
         "site_name":["test_site"],
@@ -3815,11 +3905,40 @@
 
 
 @pytest.fixture()
-def db_guestactivity(db):
-    record = GuestActivity(user_mail="user_mail",record_id="record_id",file_name="file_name",activity_id="activity_id",token="token",expiration_date=datetime.utcnow(),is_usage_report=False)
-    with db.session.begin_nested():
-        db.session.add(record)
-    db.session.commit()
+def db_guestactivity(app, db, db_register):
+    activity_id1 = db_register['activities'][1].activity_id
+    activity_id2 = db_register['activities'][0].activity_id
+    file_name = "Test_file"
+    guest_mail = "user@test.com"
+    
+    token1 = generate_guest_activity_token_value(activity_id1, file_name, datetime.utcnow(), guest_mail)
+    record1 = GuestActivity(
+        user_mail=guest_mail,
+        record_id="record_id",
+        file_name=file_name,
+        activity_id=activity_id1,
+        token=token1,
+        expiration_date=-500,
+        is_usage_report=True
+    )
+
+    token2 = generate_guest_activity_token_value(activity_id2, file_name, datetime.utcnow(), guest_mail)
+    record2 = GuestActivity(
+        user_mail=guest_mail,
+        record_id="record_id",
+        file_name=file_name,
+        activity_id=activity_id2,
+        token=token2,
+        expiration_date=500,
+        is_usage_report=True
+    )
+
+    with db.session.begin_nested():
+        db.session.add(record1)
+        db.session.add(record2)
+    db.session.commit()
+
+    return [token1, token2]
 
 
 @pytest.fixture()
