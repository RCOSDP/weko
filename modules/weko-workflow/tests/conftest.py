# -*- coding: utf-8 -*-
#
# This file is part of WEKO3.
# Copyright (C) 2017 National Institute of Informatics.
#
# WEKO3 is free software; you can redistribute it
# and/or modify it under the terms of the GNU General Public License as
# published by the Free Software Foundation; either version 2 of the
# License, or (at your option) any later version.
#
# WEKO3 is distributed in the hope that it will be
# useful, but WITHOUT ANY WARRANTY; without even the implied warranty of
# MERCHANTABILITY or FITNESS FOR A PARTICULAR PURPOSE.  See the GNU
# General Public License for more details.
#
# You should have received a copy of the GNU General Public License
# along with WEKO3; if not, write to the
# Free Software Foundation, Inc., 59 Temple Place, Suite 330, Boston,
# MA 02111-1307, USA.

"""Pytest configuration."""

import os
import shutil
import tempfile
import json
import uuid
from datetime import datetime
from six import BytesIO

import pytest
from flask import Flask, session, url_for
from flask_babelex import Babel, lazy_gettext as _
from flask_menu import Menu
from invenio_theme import InvenioTheme
from invenio_theme.views import blueprint as invenio_theme_blueprint
from invenio_assets import InvenioAssets
from invenio_access import InvenioAccess
from invenio_access.models import ActionUsers,ActionRoles
from invenio_accounts.testutils import create_test_user
from invenio_accounts import InvenioAccounts
from invenio_accounts.models import User, Role
from invenio_accounts.views.settings import blueprint \
    as invenio_accounts_blueprint
from invenio_i18n import InvenioI18N
from invenio_cache import InvenioCache
from invenio_admin import InvenioAdmin
from invenio_admin.views import blueprint as invenio_admin_blueprint
from invenio_db import InvenioDB, db as db_
from invenio_stats import InvenioStats
from invenio_communities import InvenioCommunities
from invenio_communities.views.ui import blueprint as invenio_communities_blueprint
from invenio_communities.models import Community 
from invenio_jsonschemas import InvenioJSONSchemas
# from weko_records_ui import WekoRecordsUI
from weko_theme import WekoTheme
from weko_admin import WekoAdmin
from weko_admin.models import SessionLifetime 
from weko_admin.views import blueprint as weko_admin_blueprint
from weko_records.models import ItemTypeName, ItemType,FeedbackMailList,ItemTypeMapping
from weko_records.api import Mapping
from weko_records_ui.models import FilePermission
from weko_user_profiles import WekoUserProfiles
from weko_index_tree.models import Index

from weko_workflow import WekoWorkflow

from weko_search_ui import WekoSearchUI
<<<<<<< HEAD

from weko_workflow.models import Activity, ActionStatus, Action, WorkFlow, FlowDefine, FlowAction, ActivityAction, ActionFeedbackMail
=======
from weko_workflow.models import Activity, ActionStatus, Action, ActivityAction, WorkFlow, FlowDefine, FlowAction, ActionFeedbackMail, ActionIdentifier,FlowActionRole
>>>>>>> 7f5a8d8a
from weko_workflow.views import workflow_blueprint as weko_workflow_blueprint

from weko_theme.views import blueprint as weko_theme_blueprint
from simplekv.memory.redisstore import RedisStore
from sqlalchemy_utils.functions import create_database, database_exists, \
    drop_database
from tests.helpers import json_data, create_record
from sqlalchemy.engine import Engine
from sqlalchemy.orm import Session
from sqlalchemy import event
from invenio_files_rest.models import Location, Bucket
from invenio_files_rest import InvenioFilesREST
from invenio_pidrelations import InvenioPIDRelations
<<<<<<< HEAD
from invenio_pidstore import InvenioPIDStore
from weko_index_tree.api import Indexes
from kombu import Exchange, Queue
from weko_index_tree.models import Index
from weko_schema_ui.models import OAIServerSchema
from weko_index_tree.config import WEKO_INDEX_TREE_REST_ENDPOINTS,WEKO_INDEX_TREE_DEFAULT_DISPLAY_NUMBER
from weko_user_profiles.models import UserProfile
from weko_user_profiles.config import WEKO_USERPROFILES_ROLES,WEKO_USERPROFILES_GENERAL_ROLE
from weko_authors.models import Authors
=======
from invenio_records_files.api import RecordsBuckets
>>>>>>> 7f5a8d8a

# @event.listens_for(Engine, "connect")
# def set_sqlite_pragma(dbapi_connection, connection_record):
#     cursor = dbapi_connection.cursor()
#     cursor.execute("PRAGMA foreign_keys=OFF;")
#     cursor.close()

# @event.listens_for(Session, 'after_begin')
# def receive_after_begin(session, transaction, connection):
#     connection.execute("PRAGMA foreign_keys=OFF;")

@pytest.yield_fixture()
def instance_path():
    """Temporary instance path."""
    path = tempfile.mkdtemp()
    yield path
    shutil.rmtree(path)


@pytest.fixture()
def base_app(instance_path):
    """Flask application fixture."""
    app_ = Flask('testapp', instance_path=instance_path)
    app_.config.update(
        SECRET_KEY='SECRET_KEY',
        TESTING=True,
        SERVER_NAME='TEST_SERVER.localdomain',
        # SQLALCHEMY_DATABASE_URI=os.getenv('SQLALCHEMY_DATABASE_URI',
        #                                   'postgresql+psycopg2://invenio:dbpass123@postgresql:5432/invenio'),
        SQLALCHEMY_DATABASE_URI=os.environ.get(
            'SQLALCHEMY_DATABASE_URI', 'sqlite:///test.db'),
        SQLALCHEMY_TRACK_MODIFICATIONS=True,
        ACCOUNTS_USERINFO_HEADERS=True,
        WEKO_PERMISSION_SUPER_ROLE_USER=['System Administrator',
                                         'Repository Administrator'],
        WEKO_PERMISSION_ROLE_COMMUNITY=['Community Administrator'],
        THEME_SITEURL = 'https://localhost',
        WEKO_RECORDS_UI_LICENSE_DICT=[
            {
                'name': _('write your own license'),
                'value': 'license_free',
            },
            # version 0
            {
                'name': _(
                    'Creative Commons CC0 1.0 Universal Public Domain Designation'),
                'code': 'CC0',
                'href_ja': 'https://creativecommons.org/publicdomain/zero/1.0/deed.ja',
                'href_default': 'https://creativecommons.org/publicdomain/zero/1.0/',
                'value': 'license_12',
                'src': '88x31(0).png',
                'src_pdf': 'cc-0.png',
                'href_pdf': 'https://creativecommons.org/publicdomain/zero/1.0/'
                            'deed.ja',
                'txt': 'This work is licensed under a Public Domain Dedication '
                    'International License.'
            },
            # version 3.0
            {
                'name': _('Creative Commons Attribution 3.0 Unported (CC BY 3.0)'),
                'code': 'CC BY 3.0',
                'href_ja': 'https://creativecommons.org/licenses/by/3.0/deed.ja',
                'href_default': 'https://creativecommons.org/licenses/by/3.0/',
                'value': 'license_6',
                'src': '88x31(1).png',
                'src_pdf': 'by.png',
                'href_pdf': 'http://creativecommons.org/licenses/by/3.0/',
                'txt': 'This work is licensed under a Creative Commons Attribution'
                       ' 3.0 International License.'
            },
            {
                'name': _(
                    'Creative Commons Attribution-ShareAlike 3.0 Unported '
                    '(CC BY-SA 3.0)'),
                'code': 'CC BY-SA 3.0',
                'href_ja': 'https://creativecommons.org/licenses/by-sa/3.0/deed.ja',
                'href_default': 'https://creativecommons.org/licenses/by-sa/3.0/',
                'value': 'license_7',
                'src': '88x31(2).png',
                'src_pdf': 'by-sa.png',
                'href_pdf': 'http://creativecommons.org/licenses/by-sa/3.0/',
                'txt': 'This work is licensed under a Creative Commons Attribution'
                    '-ShareAlike 3.0 International License.'
            },
            {
                'name': _(
                    'Creative Commons Attribution-NoDerivs 3.0 Unported (CC BY-ND 3.0)'),
                'code': 'CC BY-ND 3.0',
                'href_ja': 'https://creativecommons.org/licenses/by-nd/3.0/deed.ja',
                'href_default': 'https://creativecommons.org/licenses/by-nd/3.0/',
                'value': 'license_8',
                'src': '88x31(3).png',
                'src_pdf': 'by-nd.png',
                'href_pdf': 'http://creativecommons.org/licenses/by-nd/3.0/',
                'txt': 'This work is licensed under a Creative Commons Attribution'
                    '-NoDerivatives 3.0 International License.'

            },
            {
                'name': _(
                    'Creative Commons Attribution-NonCommercial 3.0 Unported'
                    ' (CC BY-NC 3.0)'),
                'code': 'CC BY-NC 3.0',
                'href_ja': 'https://creativecommons.org/licenses/by-nc/3.0/deed.ja',
                'href_default': 'https://creativecommons.org/licenses/by-nc/3.0/',
                'value': 'license_9',
                'src': '88x31(4).png',
                'src_pdf': 'by-nc.png',
                'href_pdf': 'http://creativecommons.org/licenses/by-nc/3.0/',
                'txt': 'This work is licensed under a Creative Commons Attribution'
                    '-NonCommercial 3.0 International License.'
            },
            {
                'name': _(
                    'Creative Commons Attribution-NonCommercial-ShareAlike 3.0 '
                    'Unported (CC BY-NC-SA 3.0)'),
                'code': 'CC BY-NC-SA 3.0',
                'href_ja': 'https://creativecommons.org/licenses/by-nc-sa/3.0/deed.ja',
                'href_default': 'https://creativecommons.org/licenses/by-nc-sa/3.0/',
                'value': 'license_10',
                'src': '88x31(5).png',
                'src_pdf': 'by-nc-sa.png',
                'href_pdf': 'http://creativecommons.org/licenses/by-nc-sa/3.0/',
                'txt': 'This work is licensed under a Creative Commons Attribution'
                    '-NonCommercial-ShareAlike 3.0 International License.'
            },
            {
                'name': _(
                    'Creative Commons Attribution-NonCommercial-NoDerivs '
                    '3.0 Unported (CC BY-NC-ND 3.0)'),
                'code': 'CC BY-NC-ND 3.0',
                'href_ja': 'https://creativecommons.org/licenses/by-nc-nd/3.0/deed.ja',
                'href_default': 'https://creativecommons.org/licenses/by-nc-nd/3.0/',
                'value': 'license_11',
                'src': '88x31(6).png',
                'src_pdf': 'by-nc-nd.png',
                'href_pdf': 'http://creativecommons.org/licenses/by-nc-nd/3.0/',
                'txt': 'This work is licensed under a Creative Commons Attribution'
                    '-NonCommercial-ShareAlike 3.0 International License.'
            },
            # version 4.0
            {
                'name': _('Creative Commons Attribution 4.0 International (CC BY 4.0)'),
                'code': 'CC BY 4.0',
                'href_ja': 'https://creativecommons.org/licenses/by/4.0/deed.ja',
                'href_default': 'https://creativecommons.org/licenses/by/4.0/',
                'value': 'license_0',
                'src': '88x31(1).png',
                'src_pdf': 'by.png',
                'href_pdf': 'http://creativecommons.org/licenses/by/4.0/',
                'txt': 'This work is licensed under a Creative Commons Attribution'
                    ' 4.0 International License.'
            },
            {
                'name': _(
                    'Creative Commons Attribution-ShareAlike 4.0 International '
                    '(CC BY-SA 4.0)'),
                'code': 'CC BY-SA 4.0',
                'href_ja': 'https://creativecommons.org/licenses/by-sa/4.0/deed.ja',
                'href_default': 'https://creativecommons.org/licenses/by-sa/4.0/',
                'value': 'license_1',
                'src': '88x31(2).png',
                'src_pdf': 'by-sa.png',
                'href_pdf': 'http://creativecommons.org/licenses/by-sa/4.0/',
                'txt': 'This work is licensed under a Creative Commons Attribution'
                    '-ShareAlike 4.0 International License.'
            },
            {
                'name': _(
                    'Creative Commons Attribution-NoDerivatives 4.0 International '
                    '(CC BY-ND 4.0)'),
                'code': 'CC BY-ND 4.0',
                'href_ja': 'https://creativecommons.org/licenses/by-nd/4.0/deed.ja',
                'href_default': 'https://creativecommons.org/licenses/by-nd/4.0/',
                'value': 'license_2',
                'src': '88x31(3).png',
                'src_pdf': 'by-nd.png',
                'href_pdf': 'http://creativecommons.org/licenses/by-nd/4.0/',
                'txt': 'This work is licensed under a Creative Commons Attribution'
                    '-NoDerivatives 4.0 International License.'
            },
            {
                'name': _(
                    'Creative Commons Attribution-NonCommercial 4.0 International'
                    ' (CC BY-NC 4.0)'),
                'code': 'CC BY-NC 4.0',
                'href_ja': 'https://creativecommons.org/licenses/by-nc/4.0/deed.ja',
                'href_default': 'https://creativecommons.org/licenses/by-nc/4.0/',
                'value': 'license_3',
                'src': '88x31(4).png',
                'src_pdf': 'by-nc.png',
                'href_pdf': 'http://creativecommons.org/licenses/by-nc/4.0/',
                'txt': 'This work is licensed under a Creative Commons Attribution'
                    '-NonCommercial 4.0 International License.'
            },
            {
                'name': _(
                    'Creative Commons Attribution-NonCommercial-ShareAlike 4.0'
                    ' International (CC BY-NC-SA 4.0)'),
                'code': 'CC BY-NC-SA 4.0',
                'href_ja': 'https://creativecommons.org/licenses/by-nc-sa/4.0/deed.ja',
                'href_default': 'https://creativecommons.org/licenses/by-nc-sa/4.0/',
                'value': 'license_4',
                'src': '88x31(5).png',
                'src_pdf': 'by-nc-sa.png',
                'href_pdf': 'http://creativecommons.org/licenses/by-nc-sa/4.0/',
                'txt': 'This work is licensed under a Creative Commons Attribution'
                    '-NonCommercial-ShareAlike 4.0 International License.'
            },
            {
                'name': _(
                    'Creative Commons Attribution-NonCommercial-NoDerivatives 4.0 '
                    'International (CC BY-NC-ND 4.0)'),
                'code': 'CC BY-NC-ND 4.0',
                'href_ja': 'https://creativecommons.org/licenses/by-nc-nd/4.0/deed.ja',
                'href_default': 'https://creativecommons.org/licenses/by-nc-nd/4.0/',
                'value': 'license_5',
                'src': '88x31(6).png',
                'src_pdf': 'by-nc-nd.png',
                'href_pdf': 'http://creativecommons.org/licenses/by-nc-nd/4.0/',
                'txt': 'This work is licensed under a Creative Commons Attribution'
                    '-NonCommercial-ShareAlike 4.0 International License.'
            },
        ],
        WEKO_ITEMS_UI_OUTPUT_REGISTRATION_TITLE="",
        WEKO_ITEMS_UI_MULTIPLE_APPROVALS=True,
        WEKO_THEME_DEFAULT_COMMUNITY="Root Index",
        DEPOSIT_DEFAULT_STORAGE_CLASS = 'S',
        WEKO_USERPROFILES_ROLES=[
            'Administrator','General','Graduated Student','Student'
        ],
        WEKO_ITEMS_UI_USAGE_APPLICATION_ITEM_TYPES_LIST = [],
        WEKO_HANDLE_ALLOW_REGISTER_CNRI=True
    )
    app_.testing = True
    Babel(app_)
    InvenioI18N(app_)
    # InvenioTheme(app_)
    InvenioAccess(app_)
    InvenioAccounts(app_)
    InvenioFilesREST(app_)
    InvenioCache(app_)
    InvenioDB(app_)
    InvenioStats(app_)
    InvenioAssets(app_)
    InvenioAdmin(app_)
    InvenioPIDRelations(app_)
    InvenioJSONSchemas(app_)
    # InvenioCommunities(app_)
    # WekoAdmin(app_)
    # WekoTheme(app_)
    WekoWorkflow(app_)
    # WekoRecordsUI(app_)
    # app_.register_blueprint(invenio_theme_blueprint)
    app_.register_blueprint(invenio_communities_blueprint)
    # app_.register_blueprint(invenio_admin_blueprint)
    # app_.register_blueprint(invenio_accounts_blueprint)
    # app_.register_blueprint(weko_theme_blueprint)
    # app_.register_blueprint(weko_admin_blueprint)
    app_.register_blueprint(weko_workflow_blueprint)
    
    return app_


@pytest.yield_fixture()
def app(base_app):
    """Flask application fixture."""
    with base_app.app_context():
        yield base_app


@pytest.yield_fixture()
def db(app):
    """Database fixture."""
    if not database_exists(str(db_.engine.url)):
        create_database(str(db_.engine.url))
    db_.create_all()
    yield db_
    db_.session.remove()
    db_.drop_all()
    # drop_database(str(db_.engine.url))


@pytest.yield_fixture()
def client(app):
    """make a test client.

    Args:
        app (Flask): flask app.

    Yields:
        FlaskClient: test client
    """
    with app.test_client() as client:
        yield client

@pytest.yield_fixture()
def guest(client):
    with client.session_transaction() as sess:
        sess['guest_token'] = "test_guest_token"
        sess['guest_email'] = "guest@test.org"
        sess['guest_url'] = url_for("weko_workflow.display_guest_activity",file_name="test_file")
    yield client

@pytest.fixture()
def users(app, db):
    """Create users."""
    ds = app.extensions['invenio-accounts'].datastore
    user_count = User.query.filter_by(email='user@test.org').count()
    if user_count != 1:
        user = create_test_user(email='user@test.org')
        contributor = create_test_user(email='contributor@test.org')
        comadmin = create_test_user(email='comadmin@test.org')
        repoadmin = create_test_user(email='repoadmin@test.org')
        sysadmin = create_test_user(email='sysadmin@test.org')
        generaluser = create_test_user(email='generaluser@test.org')
        originalroleuser = create_test_user(email='originalroleuser@test.org')
        originalroleuser2 = create_test_user(email='originalroleuser2@test.org')
    else:
        user = User.query.filter_by(email='user@test.org').first()
        contributor = User.query.filter_by(email='contributor@test.org').first()
        comadmin = User.query.filter_by(email='comadmin@test.org').first()
        repoadmin = User.query.filter_by(email='repoadmin@test.org').first()
        sysadmin = User.query.filter_by(email='sysadmin@test.org').first()
        generaluser = User.query.filter_by(email='generaluser@test.org')
        originalroleuser = create_test_user(email='originalroleuser@test.org')
        originalroleuser2 = create_test_user(email='originalroleuser2@test.org')

    role_count = Role.query.filter_by(name='System Administrator').count()
    if role_count != 1:
        sysadmin_role = ds.create_role(name='System Administrator')
        repoadmin_role = ds.create_role(name='Repository Administrator')
        contributor_role = ds.create_role(name='Contributor')
        comadmin_role = ds.create_role(name='Community Administrator')
        general_role = ds.create_role(name='General')
        originalrole = ds.create_role(name='Original Role')
    else:
        sysadmin_role = Role.query.filter_by(name='System Administrator').first()
        repoadmin_role = Role.query.filter_by(name='Repository Administrator').first()
        contributor_role = Role.query.filter_by(name='Contributor').first()
        comadmin_role = Role.query.filter_by(name='Community Administrator').first()
        general_role = Role.query.filter_by(name='General').first()
        originalrole = Role.query.filter_by(name='Original Role').first()

    ds.add_role_to_user(sysadmin, sysadmin_role)
    ds.add_role_to_user(repoadmin, repoadmin_role)
    ds.add_role_to_user(contributor, contributor_role)
    ds.add_role_to_user(comadmin, comadmin_role)
    ds.add_role_to_user(generaluser, general_role)
    ds.add_role_to_user(originalroleuser, originalrole)
    ds.add_role_to_user(originalroleuser2, originalrole)
    ds.add_role_to_user(originalroleuser2, repoadmin_role)
    
    # Assign access authorization
    with db.session.begin_nested():
        action_users = [
            ActionUsers(action='superuser-access', user=sysadmin),
        ]
        db.session.add_all(action_users)
        action_roles = [
            ActionRoles(action='superuser-access', role=sysadmin_role),
            ActionRoles(action='admin-access', role=repoadmin_role),
            ActionRoles(action='schema-access', role=repoadmin_role),
            ActionRoles(action='index-tree-access', role=repoadmin_role),
            ActionRoles(action='indextree-journal-access', role=repoadmin_role),
            ActionRoles(action='item-type-access', role=repoadmin_role),
            ActionRoles(action='item-access', role=repoadmin_role),
            ActionRoles(action='files-rest-bucket-update', role=repoadmin_role),
            ActionRoles(action='files-rest-object-delete', role=repoadmin_role),
            ActionRoles(action='files-rest-object-delete-version', role=repoadmin_role),
            ActionRoles(action='files-rest-object-read', role=repoadmin_role),
            ActionRoles(action='search-access', role=repoadmin_role),
            ActionRoles(action='detail-page-acces', role=repoadmin_role),
            ActionRoles(action='download-original-pdf-access', role=repoadmin_role),
            ActionRoles(action='author-access', role=repoadmin_role),
            ActionRoles(action='items-autofill', role=repoadmin_role),
            ActionRoles(action='stats-api-access', role=repoadmin_role),
            ActionRoles(action='read-style-action', role=repoadmin_role),
            ActionRoles(action='update-style-action', role=repoadmin_role),
            ActionRoles(action='detail-page-acces', role=repoadmin_role),

            ActionRoles(action='admin-access', role=comadmin_role),
            ActionRoles(action='index-tree-access', role=comadmin_role),
            ActionRoles(action='indextree-journal-access', role=comadmin_role),
            ActionRoles(action='item-access', role=comadmin_role),
            ActionRoles(action='files-rest-bucket-update', role=comadmin_role),
            ActionRoles(action='files-rest-object-delete', role=comadmin_role),
            ActionRoles(action='files-rest-object-delete-version', role=comadmin_role),
            ActionRoles(action='files-rest-object-read', role=comadmin_role),
            ActionRoles(action='search-access', role=comadmin_role),
            ActionRoles(action='detail-page-acces', role=comadmin_role),
            ActionRoles(action='download-original-pdf-access', role=comadmin_role),
            ActionRoles(action='author-access', role=comadmin_role),
            ActionRoles(action='items-autofill', role=comadmin_role),
            ActionRoles(action='detail-page-acces', role=comadmin_role),
            ActionRoles(action='detail-page-acces', role=comadmin_role),

            ActionRoles(action='item-access', role=contributor_role),
            ActionRoles(action='files-rest-bucket-update', role=contributor_role),
            ActionRoles(action='files-rest-object-delete', role=contributor_role),
            ActionRoles(action='files-rest-object-delete-version', role=contributor_role),
            ActionRoles(action='files-rest-object-read', role=contributor_role),
            ActionRoles(action='search-access', role=contributor_role),
            ActionRoles(action='detail-page-acces', role=contributor_role),
            ActionRoles(action='download-original-pdf-access', role=contributor_role),
            ActionRoles(action='author-access', role=contributor_role),
            ActionRoles(action='items-autofill', role=contributor_role),
            ActionRoles(action='detail-page-acces', role=contributor_role),
            ActionRoles(action='detail-page-acces', role=contributor_role),
        ]
        db.session.add_all(action_roles)
    db.session.commit()
    index = Index()
    db.session.add(index)
    db.session.commit()
    comm = Community.create(community_id="comm01", role_id=sysadmin_role.id,
                            id_user=sysadmin.id, title="test community",
                            description=("this is test community"),
                            root_node_id=index.id)
    db.session.commit()
    return [
        {'email': contributor.email, 'id': contributor.id, 'obj': contributor},
        {'email': repoadmin.email, 'id': repoadmin.id, 'obj': repoadmin},
        {'email': sysadmin.email, 'id': sysadmin.id, 'obj': sysadmin},
        {'email': comadmin.email, 'id': comadmin.id, 'obj': comadmin},
        {'email': generaluser.email, 'id': generaluser.id, 'obj': sysadmin},
        {'email': originalroleuser.email, 'id': originalroleuser.id, 'obj': originalroleuser},
        {'email': originalroleuser2.email, 'id': originalroleuser2.id, 'obj': originalroleuser2},
        {'email': user.email, 'id': user.id, 'obj': user},
    ]


@pytest.fixture()
def action_data(db):
    action_datas=dict()
    with open('tests/data/actions.json', 'r') as f:
        action_datas = json.load(f)
    actions_db = list()
    with db.session.begin_nested():
        for data in action_datas:
            actions_db.append(Action(**data))
        db.session.add_all(actions_db)
    db.session.commit()
    
    actionstatus_datas = dict()
    with open('tests/data/action_status.json') as f:
        actionstatus_datas = json.load(f)
    actionstatus_db = list()
    with db.session.begin_nested():
        for data in actionstatus_datas:
            actionstatus_db.append(ActionStatus(**data))
        db.session.add_all(actionstatus_db)
    db.session.commit()
    return actions_db, actionstatus_db
@pytest.fixture()
def db_itemtype(app, db):
    item_type_name = ItemTypeName(id=1,
        name="テストアイテムタイプ", has_site_license=True, is_active=True
    )
    item_type_schema = dict()
    with open("tests/data/itemtype_schema.json", "r") as f:
        item_type_schema = json.load(f)

    item_type_form = dict()
    with open("tests/data/itemtype_form.json", "r") as f:
        item_type_form = json.load(f)

    item_type_render = dict()
    with open("tests/data/itemtype_render.json", "r") as f:
        item_type_render = json.load(f)

    item_type_mapping = dict()
    with open("tests/data/itemtype_mapping.json", "r") as f:
        item_type_mapping = json.load(f)

    item_type = ItemType(
        id=1,
        name_id=1,
        harvesting_type=True,
        schema=item_type_schema,
        form=item_type_form,
        render=item_type_render,
        tag=1,
        version_id=1,
        is_deleted=False,
    )

    item_type_mapping = ItemTypeMapping(id=1,item_type_id=1, mapping=item_type_mapping)

    with db.session.begin_nested():
        db.session.add(item_type_name)
        db.session.add(item_type)
        db.session.add(item_type_mapping)

    return {"item_type_name": item_type_name, "item_type": item_type, "item_type_mapping":item_type_mapping}

@pytest.fixture()
def item_type(db):
    item_type_name = ItemTypeName(name='テストアイテムタイプ',
                                  has_site_license=True,
                                  is_active=True)
    with db.session.begin_nested():
        db.session.add(item_type_name)
    item_type = ItemType(name_id=1,harvesting_type=True,
                         schema=json_data("data/item_type/15_schema.json"),
                         form=json_data("data/item_type/15_form.json"),
                         render=json_data("data/item_type/15_render.json"),
                         tag=1,version_id=1,is_deleted=False)
    with db.session.begin_nested():
        db.session.add(item_type)
    mappin = Mapping.create(
        item_type.id,
        mapping = json_data("data/item_type/item_type_mapping.json")
    )
    db.session.commit()
    return item_type

@pytest.fixture()
def db_register(app, db, db_records, users, action_data, item_type):
    flow_define = FlowDefine(flow_id=uuid.uuid4(),
                             flow_name='Registration Flow',
                             flow_user=1)
    with db.session.begin_nested():
        db.session.add(flow_define)
    db.session.commit()
    flow_action1 = FlowAction(status='N',
                     flow_id=flow_define.flow_id,
                     action_id=1,
                     action_version='1.0.0',
                     action_order=1,
                     action_condition='',
                     action_status='A',
                     action_date=datetime.strptime('2018/07/28 0:00:00','%Y/%m/%d %H:%M:%S'),
                     send_mail_setting={})
    flow_action2 = FlowAction(status='N',
                     flow_id=flow_define.flow_id,
                     action_id=3,
                     action_version='1.0.0',
                     action_order=2,
                     action_condition='',
                     action_status='A',
                     action_date=datetime.strptime('2018/07/28 0:00:00','%Y/%m/%d %H:%M:%S'),
                     send_mail_setting={})
    flow_action3 = FlowAction(status='N',
                     flow_id=flow_define.flow_id,
                     action_id=5,
                     action_version='1.0.0',
                     action_order=3,
                     action_condition='',
                     action_status='A',
                     action_date=datetime.strptime('2018/07/28 0:00:00','%Y/%m/%d %H:%M:%S'),
                     send_mail_setting={})
    with db.session.begin_nested():
        db.session.add(flow_action1)
        db.session.add(flow_action2)
        db.session.add(flow_action3)
<<<<<<< HEAD
        
=======
    db.session.commit()
>>>>>>> 7f5a8d8a
    workflow = WorkFlow(flows_id=uuid.uuid4(),
                        flows_name='test workflow1',
                        itemtype_id=1,
                        index_tree_id=None,
                        flow_id=1,
                        is_deleted=False,
                        open_restricted=False,
                        location_id=None,
                        is_gakuninrdm=False)
    activity = Activity(activity_id='1',workflow_id=1, flow_id=flow_define.id,
                    action_id=1, activity_login_user=1,
                    activity_update_user=1,
                    activity_start=datetime.strptime('2022/04/14 3:01:53.931', '%Y/%m/%d %H:%M:%S.%f'),
                    activity_community_id=3,
                    activity_confirm_term_of_use=True,
                    title='test', shared_user_id=-1, extra_info={},
                    action_order=1,
                    )
    activity_item1 = Activity(activity_id='2',item_id=db_records[0][2].id,workflow_id=1, flow_id=flow_define.id,
                    action_id=1, activity_login_user=users[3]["id"],
                    activity_update_user=1,
                    activity_start=datetime.strptime('2022/04/14 3:01:53.931', '%Y/%m/%d %H:%M:%S.%f'),
                    activity_community_id=3,
                    activity_confirm_term_of_use=True,
<<<<<<< HEAD
                    title='test item1', shared_user_id=-1, extra_info={},
                    action_order=1,
                    )
    activity_item2 = Activity(activity_id='3', workflow_id=1, flow_id=flow_define.id,
                    action_id=3, activity_login_user=users[3]["id"],
                    activity_update_user=1,
                    activity_start=datetime.strptime('2022/04/14 3:01:53.931', '%Y/%m/%d %H:%M:%S.%f'),
                    activity_community_id=3,
                    activity_confirm_term_of_use=True,
                    title='test item2', shared_user_id=-1, extra_info={},
                    action_order=1,
                    )
    activity_item3 = Activity(activity_id='4', workflow_id=1, flow_id=flow_define.id,
                    action_id=3, activity_login_user=users[3]["id"],
=======
                    title='test item2', shared_user_id=-1, extra_info={},
                    action_order=1,
                    )
    activity_item2 = Activity(activity_id='3',item_id=db_records[4][2].id,workflow_id=1, flow_id=flow_define.id,
                    action_id=1, activity_login_user=users[3]["id"],
>>>>>>> 7f5a8d8a
                    activity_update_user=1,
                    activity_start=datetime.strptime('2022/04/14 3:01:53.931', '%Y/%m/%d %H:%M:%S.%f'),
                    activity_community_id=3,
                    activity_confirm_term_of_use=True,
                    title='test item3', shared_user_id=-1, extra_info={},
                    action_order=1,
                    )
<<<<<<< HEAD
    activity_item4 = Activity(activity_id='5', workflow_id=1, flow_id=flow_define.id,
=======
    activity_item3 = Activity(activity_id='4', workflow_id=1, flow_id=flow_define.id,
>>>>>>> 7f5a8d8a
                    action_id=3, activity_login_user=users[3]["id"],
                    activity_update_user=1,
                    activity_start=datetime.strptime('2022/04/14 3:01:53.931', '%Y/%m/%d %H:%M:%S.%f'),
                    activity_community_id=3,
                    activity_confirm_term_of_use=True,
                    title='test item4', shared_user_id=-1, extra_info={},
                    action_order=1,
                    )
<<<<<<< HEAD
    activity_item5 = Activity(activity_id='6', workflow_id=1, flow_id=flow_define.id,
                    action_id=3, activity_login_user=users[3]["id"],
                    activity_update_user=1,
                    activity_start=datetime.strptime('2022/04/14 3:01:53.931', '%Y/%m/%d %H:%M:%S.%f'),
                    activity_community_id=3,
                    activity_confirm_term_of_use=True,
                    title='test item5', shared_user_id=-1, extra_info={},
                    action_order=1,
                    )
    activity_item6 = Activity(activity_id='7', workflow_id=1, flow_id=flow_define.id,
                    action_id=3, activity_login_user=users[3]["id"],
                    activity_update_user=1,
                    activity_start=datetime.strptime('2022/04/14 3:01:53.931', '%Y/%m/%d %H:%M:%S.%f'),
                    activity_community_id=3,
                    activity_confirm_term_of_use=True,
                    title='test item5', shared_user_id=-1, extra_info={},
                    action_order=1,
                    )
=======
    
>>>>>>> 7f5a8d8a
    with db.session.begin_nested():
        db.session.add(workflow)
        db.session.add(activity)
        db.session.add(activity_item1)
        db.session.add(activity_item2)
        db.session.add(activity_item3)
<<<<<<< HEAD
        db.session.add(activity_item4)
        db.session.add(activity_item5)
        db.session.add(activity_item6)
    db.session.commit()
    
    activity_action1_item1 = ActivityAction(activity_id=activity_item1.activity_id,
                                            action_id=1,action_status="M",
                                            action_handler=1, action_order=1)
    activity_action2_item1 = ActivityAction(activity_id=activity_item1.activity_id,
                                            action_id=3,action_status="M",
                                            action_handler=1, action_order=2)
    activity_action3_item1 = ActivityAction(activity_id=activity_item1.activity_id,
                                            action_id=5,action_status="M",
                                            action_handler=1, action_order=3)
    activity_item2_feedbackmail = ActionFeedbackMail(activity_id='3',
                                action_id=3,
                                feedback_maillist=None
                                )
    activity_item3_feedbackmail = ActionFeedbackMail(activity_id='4',
                                action_id=3,
                                feedback_maillist=[{"email": "test@org", "author_id": ""}]
                                )
    activity_item4_feedbackmail = ActionFeedbackMail(activity_id='5',
                                action_id=3,
                                feedback_maillist=[{"email": "test@org", "author_id": "1"}]
                                )
    activity_item5_feedbackmail = ActionFeedbackMail(activity_id='6',
                                action_id=3,
                                feedback_maillist=[{"email": "test1@org", "author_id": "2"}]
                                )
    activity_item5_Authors = Authors(id=1,json="{\"affiliationInfo\": [{\"affiliationNameInfo\": [{\"affiliationName\": \"\", \"affiliationNameLang\": \"ja\", \"affiliationNameShowFlg\": \"true\"}], \"identifierInfo\": [{\"affiliationId\": \"aaaa\", \"affiliationIdType\": \"1\", \"identifierShowFlg\": \"true\"}]}], \"authorIdInfo\": [{\"authorId\": \"1\", \"authorIdShowFlg\": \"true\", \"idType\": \"1\"}, {\"authorId\": \"1\", \"authorIdShowFlg\": \"true\", \"idType\": \"2\"}], \"authorNameInfo\": [{\"familyName\": \"一\", \"firstName\": \"二\", \"fullName\": \"一　二 \", \"language\": \"ja-Kana\", \"nameFormat\": \"familyNmAndNm\", \"nameShowFlg\": \"true\"}], \"emailInfo\": [{\"email\": \"test@org\"}], \"gather_flg\": 0, \"id\": {\"_id\": \"HZ9iXYMBnq6bEezA2CK3\", \"_index\": \"tenant1-authors-author-v1.0.0\", \"_primary_term\": 29, \"_seq_no\": 0, \"_shards\": {\"failed\": 0, \"successful\": 1, \"total\": 2}, \"_type\": \"author-v1.0.0\", \"_version\": 1, \"result\": \"created\"}, \"is_deleted\": \"false\", \"pk_id\": \"1\"}")                            
    activity_item6_feedbackmail = ActionFeedbackMail(activity_id='7',
                                action_id=3,
                                feedback_maillist={"email": "test1@org", "author_id": "2"}
                                )
    with db.session.begin_nested():
        db.session.add(activity_action1_item1)
        db.session.add(activity_action2_item1)
        db.session.add(activity_action3_item1)
        db.session.add(activity_item2_feedbackmail)
        db.session.add(activity_item3_feedbackmail)
        db.session.add(activity_item4_feedbackmail)
        db.session.add(activity_item5_feedbackmail)
        db.session.add(activity_item5_Authors)
        db.session.add(activity_item6_feedbackmail)
    db.session.commit()

    return {'flow_define':flow_define,'item_type':item_type,'workflow':workflow, 'action_feedback_mail':activity_item3_feedbackmail,'action_feedback_mail1':activity_item4_feedbackmail,'action_feedback_mail2':activity_item5_feedbackmail,'action_feedback_mail3':activity_item6_feedbackmail}

@pytest.fixture()
def db_workflow(app, db, db_itemtype, users):
    action_datas = dict()
    with open("tests/data/actions.json", "r") as f:
        action_datas = json.load(f)
    actions_db = list()
    with db.session.begin_nested():
        for data in action_datas:
            actions_db.append(Action(**data))
        db.session.add_all(actions_db)

    actionstatus_datas = dict()
    with open("tests/data/action_status.json") as f:
        actionstatus_datas = json.load(f)
    actionstatus_db = list()
=======
    db.session.commit()
    activity_action1_item1 = ActivityAction(activity_id=activity_item1.activity_id,
                                            action_id=1,action_status="M",
                                            action_handler=1, action_order=1)
    activity_action2_item1 = ActivityAction(activity_id=activity_item1.activity_id,
                                            action_id=3,action_status="M",
                                            action_handler=1, action_order=2)
    activity_action3_item1 = ActivityAction(activity_id=activity_item1.activity_id,
                                            action_id=5,action_status="M",
                                            action_handler=1, action_order=3)
    activity_action1_item2 = ActivityAction(activity_id=activity_item2.activity_id,
                                            action_id=1,action_status="M",
                                            action_handler=1, action_order=1)
    activity_action2_item2 = ActivityAction(activity_id=activity_item2.activity_id,
                                            action_id=3,action_status="M",
                                            action_handler=1, action_order=2)
    activity_action3_item2 = ActivityAction(activity_id=activity_item2.activity_id,
                                            action_id=5,action_status="M",
                                            action_handler=1, action_order=3)
    
>>>>>>> 7f5a8d8a
    with db.session.begin_nested():
        db.session.add(activity_action1_item1)
        db.session.add(activity_action2_item1)
        db.session.add(activity_action3_item1)
        db.session.add(activity_action1_item2)
        db.session.add(activity_action2_item2)
        db.session.add(activity_action3_item2)
    db.session.commit()
    activity_feedbackmail = ActionFeedbackMail(activity_id='1',
                                action_id=3,
                                feedback_maillist=[{"email": "test@org", "author_id": ""}]
                                )
    activity_item1_feedbackmail = ActionFeedbackMail(activity_id='2',
                                action_id=3,
                                feedback_maillist=[{"email": "test@org", "author_id": "1"}]
                                )
    activity_item2_feedbackmail = ActionFeedbackMail(activity_id='3',
                                action_id=3,
                                feedback_maillist=[{"email": "test1@org", "author_id": "2"}]
                                )
    #activity_item3_feedbackmail = ActionFeedbackMail(activity_id='4',
    #                            action_id=3,
    #                            feedback_maillist=None
    #                            )
    with db.session.begin_nested():
        db.session.add(activity_feedbackmail)
        db.session.add(activity_item1_feedbackmail)
        db.session.add(activity_item2_feedbackmail)
        #db.session.add(activity_item3_feedbackmail)
    db.session.commit()
    return {'flow_define':flow_define,'item_type':item_type,'workflow':workflow,
            'action_feedback_mail':activity_feedbackmail,
            'action_feedback_mail1':activity_item1_feedbackmail,
            'action_feedback_mail2':activity_item2_feedbackmail,
            "activities":[activity,activity_item1,activity_item2,activity_item3]}

@pytest.fixture()
def location(app, db, instance_path):
    with db.session.begin_nested():
        Location.query.delete()
        loc = Location(name='local', uri=instance_path, default=True)
        db.session.add(loc)
    db.session.commit()
    return loc

@pytest.fixture()
def db_records(db, location):
    record_data = json_data("data/test_records.json")
    item_data = json_data("data/test_items.json")
    record_num = len(record_data)
    result = []
    for d in range(record_num):
        result.append(create_record(record_data[d], item_data[d]))
        db.session.commit()
    
    yield result

@pytest.fixture()
def add_file(db, location):
    def factory(record, contents=b'test example', filename="generic_file.txt"):
        b = Bucket.create()
        RecordsBuckets.create(bucket=b, record=record.model)
        stream = BytesIO(contents)
        record.files[filename] = stream
        record.files.dumps()
        record.commit()
        db.session.commit()
    return factory

@pytest.fixture()
def db_register2(app, db):
    session_lifetime = SessionLifetime(lifetime=60,is_delete=False)
    
    with db.session.begin_nested():
        db.session.add(session_lifetime)


@pytest.fixture()
def db_register_fullaction(app, db, db_records, users, action_data, item_type):
    flow_define = FlowDefine(flow_id=uuid.uuid4(),
                             flow_name='Registration Flow',
                             flow_user=1)
    with db.session.begin_nested():
        db.session.add(flow_define)
    db.session.commit()
    
    # setting flow action(start, item register, oa policy, item link, identifier grant, approval, end)
    flow_actions = list()
    # start
    flow_actions.append(FlowAction(status='N',
                     flow_id=flow_define.flow_id,
                     action_id=1,
                     action_version='1.0.0',
                     action_order=1,
                     action_condition='',
                     action_status='A',
                     action_date=datetime.strptime('2018/07/28 0:00:00','%Y/%m/%d %H:%M:%S'),
                     send_mail_setting={}))
    # item register
    flow_actions.append(FlowAction(status='N',
                     flow_id=flow_define.flow_id,
                     action_id=3,
                     action_version='1.0.0',
                     action_order=2,
                     action_condition='',
                     action_status='A',
                     action_date=datetime.strptime('2018/07/28 0:00:00','%Y/%m/%d %H:%M:%S'),
                     send_mail_setting={}))
    # oa policy 
    flow_actions.append(FlowAction(status='N',
                     flow_id=flow_define.flow_id,
                     action_id=6,
                     action_version='1.0.0',
                     action_order=3,
                     action_condition='',
                     action_status='A',
                     action_date=datetime.strptime('2018/07/28 0:00:00','%Y/%m/%d %H:%M:%S'),
                     send_mail_setting={}))
    # item link
    flow_actions.append(FlowAction(status='N',
                     flow_id=flow_define.flow_id,
                     action_id=5,
                     action_version='1.0.0',
                     action_order=4,
                     action_condition='',
                     action_status='A',
                     action_date=datetime.strptime('2018/07/28 0:00:00','%Y/%m/%d %H:%M:%S'),
                     send_mail_setting={}))
    # identifier grant
    flow_actions.append(FlowAction(status='N',
                     flow_id=flow_define.flow_id,
                     action_id=7,
                     action_version='1.0.0',
                     action_order=5,
                     action_condition='',
                     action_status='A',
                     action_date=datetime.strptime('2018/07/28 0:00:00','%Y/%m/%d %H:%M:%S'),
                     send_mail_setting={}))
    # approval
    flow_actions.append(FlowAction(status='N',
                     flow_id=flow_define.flow_id,
                     action_id=4,
                     action_version='1.0.0',
                     action_order=6,
                     action_condition='',
                     action_status='A',
                     action_date=datetime.strptime('2018/07/28 0:00:00','%Y/%m/%d %H:%M:%S'),
                     send_mail_setting={}))
    # end
    flow_actions.append(FlowAction(status='N',
                     flow_id=flow_define.flow_id,
                     action_id=2,
                     action_version='1.0.0',
                     action_order=7,
                     action_condition='',
                     action_status='A',
                     action_date=datetime.strptime('2018/07/28 0:00:00','%Y/%m/%d %H:%M:%S'),
                     send_mail_setting={}))
    with db.session.begin_nested():
        db.session.add_all(flow_actions)
    db.session.commit()
    
    # setting workflow, activity(not exist item, exist item)
    workflow = WorkFlow(flows_id=uuid.uuid4(),
                        flows_name='test workflow01',
                        itemtype_id=1,
                        index_tree_id=None,
                        flow_id=1,
                        is_deleted=False,
                        open_restricted=False,
                        location_id=None,
                        is_gakuninrdm=False)
    activity = Activity(activity_id='1',workflow_id=1, flow_id=flow_define.id,
                action_id=1, activity_login_user=1,
                activity_update_user=1,
                activity_start=datetime.strptime('2022/04/14 3:01:53.931', '%Y/%m/%d %H:%M:%S.%f'),
                activity_community_id=3,
                activity_confirm_term_of_use=True,
                title='test', shared_user_id=-1, extra_info={},
                action_order=1,
                )
    # identifier登録あり
    activity_item1 = Activity(activity_id='2',item_id=db_records[2][2].id,workflow_id=1, flow_id=flow_define.id,
                    action_id=1, activity_login_user=users[3]["id"],
                    activity_update_user=1,
                    activity_start=datetime.strptime('2022/04/14 3:01:53.931', '%Y/%m/%d %H:%M:%S.%f'),
                    activity_community_id=3,
                    activity_confirm_term_of_use=True,
                    title='test item1', shared_user_id=-1, extra_info={},
                    action_order=1,
                    )
    # identifier登録なし
    activity_item2 = Activity(activity_id='3',item_id=db_records[4][2].id,workflow_id=1, flow_id=flow_define.id,
                    action_id=1, activity_login_user=users[3]["id"],
                    activity_update_user=1,
                    activity_start=datetime.strptime('2022/04/14 3:01:53.931', '%Y/%m/%d %H:%M:%S.%f'),
                    activity_community_id=3,
                    activity_confirm_term_of_use=True,
                    title='test item1', shared_user_id=-1, extra_info={},
                    action_order=1,
                    )
    # ゲスト作成アクティビティ
    activity_item3 = Activity(activity_id='4',item_id=db_records[5][2].id,workflow_id=1, flow_id=flow_define.id,
                    action_id=1, activity_login_user=users[3]["id"],
                    activity_update_user=1,
                    activity_start=datetime.strptime('2022/04/14 3:01:53.931', '%Y/%m/%d %H:%M:%S.%f'),
                    activity_community_id=3,
                    activity_confirm_term_of_use=True,
                    title='test item1', shared_user_id=-1, extra_info={"guest_mail":"guest@test.org"},
                    action_order=1,
                    )
    # item_idが"."を含まない
    activity_item4 = Activity(activity_id='5',item_id=db_records[0][2].id,workflow_id=1, flow_id=flow_define.id,
                    action_id=1, activity_login_user=users[3]["id"],
                    activity_update_user=1,
                    activity_start=datetime.strptime('2022/04/14 3:01:53.931', '%Y/%m/%d %H:%M:%S.%f'),
                    activity_community_id=3,
                    activity_confirm_term_of_use=True,
                    title='test item1', shared_user_id=-1, extra_info={"guest_mail":"guest@test.org"},
                    action_order=1,
                    )
    # not identifier value in without_ver
    activity_item5 = Activity(activity_id='6',item_id=db_records[3][2].id,workflow_id=1, flow_id=flow_define.id,
                action_id=1, activity_login_user=users[3]["id"],
                activity_update_user=1,
                activity_start=datetime.strptime('2022/04/14 3:01:53.931', '%Y/%m/%d %H:%M:%S.%f'),
                activity_community_id=3,
                activity_confirm_term_of_use=True,
                title='test item1', shared_user_id=-1, extra_info={"guest_mail":"guest@test.org"},
                action_order=1,
                )
    # same identifier with without_ver
    activity_item6 = Activity(activity_id='7',item_id=db_records[1][2].id,workflow_id=1, flow_id=flow_define.id,
                action_id=1, activity_login_user=users[3]["id"],
                activity_update_user=1,
                activity_start=datetime.strptime('2022/04/14 3:01:53.931', '%Y/%m/%d %H:%M:%S.%f'),
                activity_community_id=3,
                activity_confirm_term_of_use=True,
                title='test item1', shared_user_id=-1, extra_info={"guest_mail":"guest@test.org"},
                action_order=1,
                )
    with db.session.begin_nested():
        db.session.add(workflow)
        db.session.add(activity)
        db.session.add(activity_item1)
        db.session.add(activity_item2)
        db.session.add(activity_item3)
        db.session.add(activity_item4)
        db.session.add(activity_item5)
        db.session.add(activity_item6)
    db.session.commit()
        
    feedbackmail_action1 = ActionFeedbackMail(
        activity_id=activity_item1.id,
        action_id=3,
        feedback_maillist=[{"email":"test@test.org"}]
        )
    feedbackmail_action2 = ActionFeedbackMail(
        activity_id=activity_item2.id,
        action_id=3,
        feedback_maillist=[]
    )
    feedbackmail_action3 = ActionFeedbackMail(
        activity_id=activity_item4.id,
        action_id=3,
        feedback_maillist=[]
    )
    feedbackmail = FeedbackMailList(
        item_id=activity_item2.item_id,
        mail_list=[{"email":"test@test.org"}]
    )
    with db.session.begin_nested():
        db.session.add(feedbackmail_action1)
        db.session.add(feedbackmail_action2)
        db.session.add(feedbackmail_action3)
        db.session.add(feedbackmail)
    db.session.commit()
    
    permissions = list()
    for i in range(len(users)):
        permissions.append(FilePermission(users[i]["id"],"1.1","test_file","2",None,-1))
    with db.session.begin_nested():
        db.session.add_all(permissions)
    db.session.commit()
    
    def set_activityaction(_activity, _action):
        action_handler = _activity.activity_login_user \
            if not _action.action_endpoint == 'approval' else -1
        activity_action = ActivityAction(
            activity_id=_activity.activity_id,
            action_id=flow_action.action_id,
            action_status="F",
            action_handler=action_handler,
            action_order=flow_action.action_order
        )
        db.session.add(activity_action)
    
    # setting activity_action in activity existed item
    for flow_action in flow_actions:
        action = action_data[0][flow_action.action_id-1]
        set_activityaction(activity_item1, action)
        set_activityaction(activity_item2, action)
        set_activityaction(activity_item3, action)
        set_activityaction(activity_item4, action)
        set_activityaction(activity_item5, action)
        set_activityaction(activity_item6, action)

        
    # flow_action_role = FlowActionRole(
    #     flow_action_id=flow_actions[5].id,
    #     action_role=None,
    #     action_user=1
    # )
    # with db.session.begin_nested():
    #     db.session.add(flow_action_role)
    # db.session.commit()
    
    action_identifier=ActionIdentifier(
        activity_id=activity_item3.id,
        action_id=7,
        action_identifier_select=1,
        action_identifier_jalc_doi="",
        action_identifier_jalc_cr_doi="",
        action_identifier_jalc_dc_doi="",
        action_identifier_ndl_jalc_doi=""
    )
    with db.session.begin_nested():
        db.session.add(action_identifier)
    db.session.commit()
    return {"flow_actions":flow_actions}<|MERGE_RESOLUTION|>--- conflicted
+++ resolved
@@ -50,12 +50,12 @@
 from invenio_stats import InvenioStats
 from invenio_communities import InvenioCommunities
 from invenio_communities.views.ui import blueprint as invenio_communities_blueprint
-from invenio_communities.models import Community 
+from invenio_communities.models import Community
 from invenio_jsonschemas import InvenioJSONSchemas
 # from weko_records_ui import WekoRecordsUI
 from weko_theme import WekoTheme
 from weko_admin import WekoAdmin
-from weko_admin.models import SessionLifetime 
+from weko_admin.models import SessionLifetime
 from weko_admin.views import blueprint as weko_admin_blueprint
 from weko_records.models import ItemTypeName, ItemType,FeedbackMailList,ItemTypeMapping
 from weko_records.api import Mapping
@@ -66,12 +66,7 @@
 from weko_workflow import WekoWorkflow
 
 from weko_search_ui import WekoSearchUI
-<<<<<<< HEAD
-
-from weko_workflow.models import Activity, ActionStatus, Action, WorkFlow, FlowDefine, FlowAction, ActivityAction, ActionFeedbackMail
-=======
 from weko_workflow.models import Activity, ActionStatus, Action, ActivityAction, WorkFlow, FlowDefine, FlowAction, ActionFeedbackMail, ActionIdentifier,FlowActionRole
->>>>>>> 7f5a8d8a
 from weko_workflow.views import workflow_blueprint as weko_workflow_blueprint
 
 from weko_theme.views import blueprint as weko_theme_blueprint
@@ -85,7 +80,6 @@
 from invenio_files_rest.models import Location, Bucket
 from invenio_files_rest import InvenioFilesREST
 from invenio_pidrelations import InvenioPIDRelations
-<<<<<<< HEAD
 from invenio_pidstore import InvenioPIDStore
 from weko_index_tree.api import Indexes
 from kombu import Exchange, Queue
@@ -95,9 +89,7 @@
 from weko_user_profiles.models import UserProfile
 from weko_user_profiles.config import WEKO_USERPROFILES_ROLES,WEKO_USERPROFILES_GENERAL_ROLE
 from weko_authors.models import Authors
-=======
 from invenio_records_files.api import RecordsBuckets
->>>>>>> 7f5a8d8a
 
 # @event.listens_for(Engine, "connect")
 # def set_sqlite_pragma(dbapi_connection, connection_record):
@@ -358,7 +350,7 @@
     # app_.register_blueprint(weko_theme_blueprint)
     # app_.register_blueprint(weko_admin_blueprint)
     app_.register_blueprint(weko_workflow_blueprint)
-    
+
     return app_
 
 
@@ -450,7 +442,7 @@
     ds.add_role_to_user(originalroleuser, originalrole)
     ds.add_role_to_user(originalroleuser2, originalrole)
     ds.add_role_to_user(originalroleuser2, repoadmin_role)
-    
+
     # Assign access authorization
     with db.session.begin_nested():
         action_users = [
@@ -541,7 +533,7 @@
             actions_db.append(Action(**data))
         db.session.add_all(actions_db)
     db.session.commit()
-    
+
     actionstatus_datas = dict()
     with open('tests/data/action_status.json') as f:
         actionstatus_datas = json.load(f)
@@ -654,11 +646,7 @@
         db.session.add(flow_action1)
         db.session.add(flow_action2)
         db.session.add(flow_action3)
-<<<<<<< HEAD
-        
-=======
-    db.session.commit()
->>>>>>> 7f5a8d8a
+    db.session.commit()
     workflow = WorkFlow(flows_id=uuid.uuid4(),
                         flows_name='test workflow1',
                         itemtype_id=1,
@@ -683,7 +671,6 @@
                     activity_start=datetime.strptime('2022/04/14 3:01:53.931', '%Y/%m/%d %H:%M:%S.%f'),
                     activity_community_id=3,
                     activity_confirm_term_of_use=True,
-<<<<<<< HEAD
                     title='test item1', shared_user_id=-1, extra_info={},
                     action_order=1,
                     )
@@ -698,13 +685,6 @@
                     )
     activity_item3 = Activity(activity_id='4', workflow_id=1, flow_id=flow_define.id,
                     action_id=3, activity_login_user=users[3]["id"],
-=======
-                    title='test item2', shared_user_id=-1, extra_info={},
-                    action_order=1,
-                    )
-    activity_item2 = Activity(activity_id='3',item_id=db_records[4][2].id,workflow_id=1, flow_id=flow_define.id,
-                    action_id=1, activity_login_user=users[3]["id"],
->>>>>>> 7f5a8d8a
                     activity_update_user=1,
                     activity_start=datetime.strptime('2022/04/14 3:01:53.931', '%Y/%m/%d %H:%M:%S.%f'),
                     activity_community_id=3,
@@ -712,11 +692,7 @@
                     title='test item3', shared_user_id=-1, extra_info={},
                     action_order=1,
                     )
-<<<<<<< HEAD
     activity_item4 = Activity(activity_id='5', workflow_id=1, flow_id=flow_define.id,
-=======
-    activity_item3 = Activity(activity_id='4', workflow_id=1, flow_id=flow_define.id,
->>>>>>> 7f5a8d8a
                     action_id=3, activity_login_user=users[3]["id"],
                     activity_update_user=1,
                     activity_start=datetime.strptime('2022/04/14 3:01:53.931', '%Y/%m/%d %H:%M:%S.%f'),
@@ -725,7 +701,6 @@
                     title='test item4', shared_user_id=-1, extra_info={},
                     action_order=1,
                     )
-<<<<<<< HEAD
     activity_item5 = Activity(activity_id='6', workflow_id=1, flow_id=flow_define.id,
                     action_id=3, activity_login_user=users[3]["id"],
                     activity_update_user=1,
@@ -744,21 +719,17 @@
                     title='test item5', shared_user_id=-1, extra_info={},
                     action_order=1,
                     )
-=======
-    
->>>>>>> 7f5a8d8a
     with db.session.begin_nested():
         db.session.add(workflow)
         db.session.add(activity)
         db.session.add(activity_item1)
         db.session.add(activity_item2)
         db.session.add(activity_item3)
-<<<<<<< HEAD
         db.session.add(activity_item4)
         db.session.add(activity_item5)
         db.session.add(activity_item6)
     db.session.commit()
-    
+
     activity_action1_item1 = ActivityAction(activity_id=activity_item1.activity_id,
                                             action_id=1,action_status="M",
                                             action_handler=1, action_order=1)
@@ -766,6 +737,15 @@
                                             action_id=3,action_status="M",
                                             action_handler=1, action_order=2)
     activity_action3_item1 = ActivityAction(activity_id=activity_item1.activity_id,
+                                            action_id=5,action_status="M",
+                                            action_handler=1, action_order=3)
+    activity_action1_item2 = ActivityAction(activity_id=activity_item2.activity_id,
+                                            action_id=1,action_status="M",
+                                            action_handler=1, action_order=1)
+    activity_action2_item2 = ActivityAction(activity_id=activity_item2.activity_id,
+                                            action_id=3,action_status="M",
+                                            action_handler=1, action_order=2)
+    activity_action3_item2 = ActivityAction(activity_id=activity_item2.activity_id,
                                             action_id=5,action_status="M",
                                             action_handler=1, action_order=3)
     activity_item2_feedbackmail = ActionFeedbackMail(activity_id='3',
@@ -784,7 +764,7 @@
                                 action_id=3,
                                 feedback_maillist=[{"email": "test1@org", "author_id": "2"}]
                                 )
-    activity_item5_Authors = Authors(id=1,json="{\"affiliationInfo\": [{\"affiliationNameInfo\": [{\"affiliationName\": \"\", \"affiliationNameLang\": \"ja\", \"affiliationNameShowFlg\": \"true\"}], \"identifierInfo\": [{\"affiliationId\": \"aaaa\", \"affiliationIdType\": \"1\", \"identifierShowFlg\": \"true\"}]}], \"authorIdInfo\": [{\"authorId\": \"1\", \"authorIdShowFlg\": \"true\", \"idType\": \"1\"}, {\"authorId\": \"1\", \"authorIdShowFlg\": \"true\", \"idType\": \"2\"}], \"authorNameInfo\": [{\"familyName\": \"一\", \"firstName\": \"二\", \"fullName\": \"一　二 \", \"language\": \"ja-Kana\", \"nameFormat\": \"familyNmAndNm\", \"nameShowFlg\": \"true\"}], \"emailInfo\": [{\"email\": \"test@org\"}], \"gather_flg\": 0, \"id\": {\"_id\": \"HZ9iXYMBnq6bEezA2CK3\", \"_index\": \"tenant1-authors-author-v1.0.0\", \"_primary_term\": 29, \"_seq_no\": 0, \"_shards\": {\"failed\": 0, \"successful\": 1, \"total\": 2}, \"_type\": \"author-v1.0.0\", \"_version\": 1, \"result\": \"created\"}, \"is_deleted\": \"false\", \"pk_id\": \"1\"}")                            
+    activity_item5_Authors = Authors(id=1,json="{\"affiliationInfo\": [{\"affiliationNameInfo\": [{\"affiliationName\": \"\", \"affiliationNameLang\": \"ja\", \"affiliationNameShowFlg\": \"true\"}], \"identifierInfo\": [{\"affiliationId\": \"aaaa\", \"affiliationIdType\": \"1\", \"identifierShowFlg\": \"true\"}]}], \"authorIdInfo\": [{\"authorId\": \"1\", \"authorIdShowFlg\": \"true\", \"idType\": \"1\"}, {\"authorId\": \"1\", \"authorIdShowFlg\": \"true\", \"idType\": \"2\"}], \"authorNameInfo\": [{\"familyName\": \"一\", \"firstName\": \"二\", \"fullName\": \"一　二 \", \"language\": \"ja-Kana\", \"nameFormat\": \"familyNmAndNm\", \"nameShowFlg\": \"true\"}], \"emailInfo\": [{\"email\": \"test@org\"}], \"gather_flg\": 0, \"id\": {\"_id\": \"HZ9iXYMBnq6bEezA2CK3\", \"_index\": \"tenant1-authors-author-v1.0.0\", \"_primary_term\": 29, \"_seq_no\": 0, \"_shards\": {\"failed\": 0, \"successful\": 1, \"total\": 2}, \"_type\": \"author-v1.0.0\", \"_version\": 1, \"result\": \"created\"}, \"is_deleted\": \"false\", \"pk_id\": \"1\"}")
     activity_item6_feedbackmail = ActionFeedbackMail(activity_id='7',
                                 action_id=3,
                                 feedback_maillist={"email": "test1@org", "author_id": "2"}
@@ -818,28 +798,6 @@
     with open("tests/data/action_status.json") as f:
         actionstatus_datas = json.load(f)
     actionstatus_db = list()
-=======
-    db.session.commit()
-    activity_action1_item1 = ActivityAction(activity_id=activity_item1.activity_id,
-                                            action_id=1,action_status="M",
-                                            action_handler=1, action_order=1)
-    activity_action2_item1 = ActivityAction(activity_id=activity_item1.activity_id,
-                                            action_id=3,action_status="M",
-                                            action_handler=1, action_order=2)
-    activity_action3_item1 = ActivityAction(activity_id=activity_item1.activity_id,
-                                            action_id=5,action_status="M",
-                                            action_handler=1, action_order=3)
-    activity_action1_item2 = ActivityAction(activity_id=activity_item2.activity_id,
-                                            action_id=1,action_status="M",
-                                            action_handler=1, action_order=1)
-    activity_action2_item2 = ActivityAction(activity_id=activity_item2.activity_id,
-                                            action_id=3,action_status="M",
-                                            action_handler=1, action_order=2)
-    activity_action3_item2 = ActivityAction(activity_id=activity_item2.activity_id,
-                                            action_id=5,action_status="M",
-                                            action_handler=1, action_order=3)
-    
->>>>>>> 7f5a8d8a
     with db.session.begin_nested():
         db.session.add(activity_action1_item1)
         db.session.add(activity_action2_item1)
@@ -894,7 +852,7 @@
     for d in range(record_num):
         result.append(create_record(record_data[d], item_data[d]))
         db.session.commit()
-    
+
     yield result
 
 @pytest.fixture()
@@ -912,7 +870,7 @@
 @pytest.fixture()
 def db_register2(app, db):
     session_lifetime = SessionLifetime(lifetime=60,is_delete=False)
-    
+
     with db.session.begin_nested():
         db.session.add(session_lifetime)
 
@@ -925,7 +883,7 @@
     with db.session.begin_nested():
         db.session.add(flow_define)
     db.session.commit()
-    
+
     # setting flow action(start, item register, oa policy, item link, identifier grant, approval, end)
     flow_actions = list()
     # start
@@ -948,7 +906,7 @@
                      action_status='A',
                      action_date=datetime.strptime('2018/07/28 0:00:00','%Y/%m/%d %H:%M:%S'),
                      send_mail_setting={}))
-    # oa policy 
+    # oa policy
     flow_actions.append(FlowAction(status='N',
                      flow_id=flow_define.flow_id,
                      action_id=6,
@@ -1001,7 +959,7 @@
     with db.session.begin_nested():
         db.session.add_all(flow_actions)
     db.session.commit()
-    
+
     # setting workflow, activity(not exist item, exist item)
     workflow = WorkFlow(flows_id=uuid.uuid4(),
                         flows_name='test workflow01',
@@ -1091,7 +1049,7 @@
         db.session.add(activity_item5)
         db.session.add(activity_item6)
     db.session.commit()
-        
+
     feedbackmail_action1 = ActionFeedbackMail(
         activity_id=activity_item1.id,
         action_id=3,
@@ -1117,14 +1075,14 @@
         db.session.add(feedbackmail_action3)
         db.session.add(feedbackmail)
     db.session.commit()
-    
+
     permissions = list()
     for i in range(len(users)):
         permissions.append(FilePermission(users[i]["id"],"1.1","test_file","2",None,-1))
     with db.session.begin_nested():
         db.session.add_all(permissions)
     db.session.commit()
-    
+
     def set_activityaction(_activity, _action):
         action_handler = _activity.activity_login_user \
             if not _action.action_endpoint == 'approval' else -1
@@ -1136,7 +1094,7 @@
             action_order=flow_action.action_order
         )
         db.session.add(activity_action)
-    
+
     # setting activity_action in activity existed item
     for flow_action in flow_actions:
         action = action_data[0][flow_action.action_id-1]
@@ -1147,7 +1105,7 @@
         set_activityaction(activity_item5, action)
         set_activityaction(activity_item6, action)
 
-        
+
     # flow_action_role = FlowActionRole(
     #     flow_action_id=flow_actions[5].id,
     #     action_role=None,
@@ -1156,7 +1114,7 @@
     # with db.session.begin_nested():
     #     db.session.add(flow_action_role)
     # db.session.commit()
-    
+
     action_identifier=ActionIdentifier(
         activity_id=activity_item3.id,
         action_id=7,
