<<<<<<< HEAD
import json
import uuid
from datetime import datetime
from unittest.mock import MagicMock, call, patch

import pytest
from flask_login.utils import login_user
from marshmallow import ValidationError
from requests import HTTPError
from sqlalchemy.exc import SQLAlchemyError

from invenio_pidstore.errors import PIDAlreadyExists

from weko_notifications.notifications import Notification
from weko_workflow.api import Flow, GetCommunity, WorkActivity, WorkFlow
from weko_workflow.models import Activity, ActivityHistory, ActivityAction, FlowAction, FlowActionRole


# .tox/c1/bin/pytest --cov=weko_workflow tests/test_api.py::test_Flow_create_flow -vv -s --cov-branch --cov-report=term --basetemp=/code/modules/weko-workflow/.tox/c1/tmp
def test_Flow_create_flow(app, client, users, db, action_data):
    with app.test_request_context():
        _flow = Flow()

        flow = _flow.create_flow({'flow_name': 'create_flow_test_root', 'repository_id': 'Root Index'})
        assert flow.flow_name == 'create_flow_test_root'
        assert flow.repository_id == 'Root Index'

        flow = _flow.create_flow({'flow_name': 'create_flow_test_1', 'repository_id': 'comm01'})
        assert flow.flow_name == 'create_flow_test_1'
        assert flow.repository_id == 'comm01'

        with pytest.raises(ValueError, match='Flow name cannot be empty.'):
            _flow.create_flow({'flow_name': '', 'repository_id': 'com1'})

        with pytest.raises(ValueError, match='Repository cannot be empty.'):
            _flow.create_flow({'flow_name': 'test_flow'})

        with pytest.raises(ValueError, match='Flow name is already in use.'):
            _flow.create_flow({'flow_name': 'create_flow_test_root', 'repository_id': 'Root Index'})

        with pytest.raises(ValueError, match='Repository is not found.'):
            _flow.create_flow({'flow_name': 'test_flow', 'repository_id': '999'})

# .tox/c1/bin/pytest --cov=weko_workflow tests/test_api.py::test_Flow_upt_flow -vv -s --cov-branch --cov-report=term --basetemp=/code/modules/weko-workflow/.tox/c1/tmp
def test_Flow_upt_flow(app, client, users, db, action_data):
    with app.test_request_context():
        _flow = Flow()
        flow = _flow.create_flow({'flow_name': 'upt_flow_test', 'repository_id': 'Root Index'})

        flow = _flow.upt_flow(flow.flow_id, {'flow_name': 'upt_flow_test_1', 'repository_id': 'Root Index'})
        assert flow.flow_name == 'upt_flow_test_1'
        assert flow.repository_id == 'Root Index'

        flow = _flow.upt_flow(flow.flow_id, {'flow_name': 'upt_flow_test_1', 'repository_id': 'comm01'})
        assert flow.flow_name == 'upt_flow_test_1'
        assert flow.repository_id == 'comm01'

        with pytest.raises(ValueError, match='Flow name cannot be empty.'):
            _flow.upt_flow(flow.flow_id, {'flow_name': '', 'repository_id': 'Root Index'})

        with pytest.raises(ValueError, match='Repository cannot be empty.'):
            _flow.upt_flow(flow.flow_id, {'flow_name': 'upt_flow_test_1', 'repository_id': ''})

        flow1 = _flow.create_flow({'flow_name': 'upt_flow_test', 'repository_id': 'comm01'})
        db.session.add(flow)
        db.session.add(flow1)
        db.session.commit()
        with pytest.raises(ValueError, match='Flow name is already in use.'):
            _flow.upt_flow(flow.flow_id, {'flow_name': 'upt_flow_test', 'repository_id': 'Root Index'})

        with pytest.raises(ValueError, match='Repository is not found.'):
            _flow.upt_flow(flow.flow_id, {'flow_name': 'test_flow', 'repository_id': '999'})

# .tox/c1/bin/pytest --cov=weko_workflow tests/test_api.py::test_Flow_get_flow_list -vv -s --cov-branch --cov-report=term --basetemp=/code/modules/weko-workflow/.tox/c1/tmp
def test_Flow_get_flow_list(app, client, users, db, action_data):
    with app.test_request_context():
        _flow = Flow()
        flow = _flow.create_flow({'flow_name': 'get_flow_list_test', 'repository_id': 'Root Index'})
        db.session.add(flow)
        db.session.commit()

        login_user(users[2]["obj"])
        res = _flow.get_flow_list()
        assert len(res) == 1
        assert res[0] == flow

        login_user(users[3]["obj"])
        res = _flow.get_flow_list()
        assert len(res) == 0

        flow_com = _flow.create_flow({'flow_name': 'flow_comm01', 'repository_id': 'comm01'})
        db.session.add(flow_com)
        db.session.commit()

        res = _flow.get_flow_list()
        assert len(res) == 1
        assert res[0] == flow_com


# .tox/c1/bin/pytest --cov=weko_workflow tests/test_api.py::test_Flow_action -vv -s --cov-branch --cov-report=term --basetemp=/code/modules/weko-workflow/.tox/c1/tmp
def test_Flow_action(app, client, users, db, action_data):
    with app.test_request_context():
        login_user(users[2]["obj"])
        _flow = Flow()
        flow = _flow.create_flow({'flow_name': 'create_flow_test', 'repository_id': 'Root Index'})
        assert flow.flow_name == 'create_flow_test'

        _flow_data = [
            {
                "id":"2",
                "name":"End",
                "date":"2022-12-09",
                "version":"1.0.0",
                "user":"2",
                "user_deny": False,
                "role":"0",
                "role_deny": False,
                "workflow_flow_action_id":8,
                "send_mail_setting": {
                    "request_approval": False,
                    "inform_approval": False,
                    "inform_reject": False},
                "action":"ADD"
            },
            {
                "id":"1",
                "name":"Start",
                "date":"2022-12-09",
                "version":"1.0.0",
                "user":"2",
                "user_deny": False,
                "role":"0",
                "role_deny": False,
                "workflow_flow_action_id":7,
                "send_mail_setting": {
                    "request_approval": False,
                    "inform_approval": False,
                    "inform_reject": False
=======
from flask_login.utils import login_user, logout_user
# .tox/c1/bin/pytest --cov=weko_workflow tests/test_api.py -vv -s --cov-branch --cov-report=term --basetemp=/code/modules/weko-workflow/.tox/c1/tmp
from mock import patch
import math

from invenio_records.models import RecordMetadata
from invenio_accounts.models import User
from weko_workflow.api import Flow, WorkActivity, UpdateItem
from weko_schema_ui.models import PublishStatus

class TestFlow:
    # .tox/c1/bin/pytest --cov=weko_workflow tests/test_api.py::TestFlow::test_action -vv -s --cov-branch --cov-report=term --basetemp=/code/modules/weko-workflow/.tox/c1/tmp
    def test_action(self,app, client, users, db, action_data):
        with app.test_request_context():
            login_user(users[2]["obj"])
            _flow = Flow()
            flow = _flow.create_flow({'flow_name': 'create_flow_test'})
            assert flow.flow_name == 'create_flow_test'

            _flow_data = [
                {
                    "id":"2",
                    "name":"End",
                    "date":"2022-12-09",
                    "version":"1.0.0",
                    "user":"2",
                    "user_deny": False,
                    "role":"0",
                    "role_deny": False,
                    "workflow_flow_action_id":8,
                    "send_mail_setting": {
                        "request_approval": False,
                        "inform_approval": False,
                        "inform_reject": False},
                    "action":"ADD"
>>>>>>> 3aa12c21
                },
                {
                    "id":"1",
                    "name":"Start",
                    "date":"2022-12-09",
                    "version":"1.0.0",
                    "user":"2",
                    "user_deny": False,
                    "role":"0",
                    "role_deny": False,
                    "workflow_flow_action_id":7,
                    "send_mail_setting": {
                        "request_approval": False,
                        "inform_approval": False,
                        "inform_reject": False
                    },
                    "action":"ADD"
                },
<<<<<<< HEAD
            "action":"ADD"
            }
        ]
        _flow.upt_flow_action(flow.flow_id, _flow_data)

        flow_id = flow.flow_id
        flow = _flow.get_flow_detail(flow_id)
        assert flow.flow_name == 'create_flow_test'

        res = _flow.del_flow(flow_id)
        assert res['code'] == 500

# .tox/c1/bin/pytest --cov=weko_workflow tests/test_api.py::test_Flow_get_flow_action_list -vv -s --cov-branch --cov-report=term --basetemp=/code/modules/weko-workflow/.tox/c1/tmp
def test_Flow_get_flow_action_list(db,workflow):
    res = Flow().get_flow_action_list(workflow["flow"].id)
    assert len(res) == 7
    assert res[0].action_order == 1
    assert res[1].action_order == 2
    assert res[2].action_order == 3
    assert res[3].action_order == 4
    assert res[4].action_order == 5
    assert res[5].action_order == 6
    assert res[6].action_order == 7

# .tox/c1/bin/pytest --cov=weko_workflow tests/test_api.py::test_WorkActivity_count_waiting_approval_by_workflow_id -vv -s --cov-branch --cov-report=term --basetemp=/code/modules/weko-workflow/.tox/c1/tmp
def test_WorkActivity_count_waiting_approval_by_workflow_id(app, db, db_register):
    activity = WorkActivity()
    assert activity.count_waiting_approval_by_workflow_id(1) == 0


# .tox/c1/bin/pytest --cov=weko_workflow tests/test_api.py::test_WorkFlow_upt_workflow -vv -s --cov-branch --cov-report=term --basetemp=/code/modules/weko-workflow/.tox/c1/tmp
def test_WorkFlow_upt_workflow(app, db, workflow, logging_client):
    w = workflow["workflow"]
    _workflow = WorkFlow()
    data = dict(flows_id=w.flows_id,
                flows_name='test workflow01',
                itemtype_id=1,
                flow_id=1,
                index_tree_id=None,
                open_restricted=False,
                location_id=None,
                is_gakuninrdm=False,
                repository_id='Root Index')

    res = _workflow.upt_workflow(data)
    for key in data:
        assert getattr(res, key) == data[key]

    res = _workflow.upt_workflow({'flows_id': uuid.uuid4()})
    assert res is None

    with pytest.raises(AssertionError):
        _workflow.upt_workflow(None)

# .tox/c1/bin/pytest --cov=weko_workflow tests/test_api.py::test_WorkFlow_get_workflow_list -vv -s --cov-branch --cov-report=term --basetemp=/code/modules/weko-workflow/.tox/c1/tmp
def test_WorkFlow_get_workflow_list(app, db, workflow, users):
    w = workflow["workflow"]
    _workflow = WorkFlow()
    res = _workflow.get_workflow_list()
    assert len(res) == 1

    user = users[2]["obj"]
    res = _workflow.get_workflow_list(user=user)
    assert len(res) == 1

    user = users[3]["obj"]
    res = _workflow.get_workflow_list(user=user)
    assert len(res) == 0

    w.repository_id = "comm01"
    db.session.commit()
    user = users[3]["obj"]
    res = _workflow.get_workflow_list(user=user)
    assert len(res) == 1

# .tox/c1/bin/pytest --cov=weko_workflow tests/test_api.py::test_WorkActivity_filter_by_date -vv -s --cov-branch --cov-report=term --basetemp=/code/modules/weko-workflow/.tox/c1/tmp
def test_WorkActivity_filter_by_date(app, db):
    query = db.session.query()
    activity = WorkActivity()
    assert activity.filter_by_date('2022-01-01', '2022-01-02', query)
=======
                {
                    "id":"3",
                    "name":"Item Registration",
                    "date":"2022-12-9",
                    "version":"1.0.1",
                    "user":"2",
                    "user_deny": False,
                    "role":"0",
                    "role_deny": False,
                    "workflow_flow_action_id":-1,
                    "send_mail_setting": {
                        "request_approval": False,
                        "inform_approval": False,
                        "inform_reject": False
                    },
                "action":"ADD"
                }
            ]
            _flow.upt_flow_action(flow.flow_id, _flow_data)
>>>>>>> 3aa12c21

            flow_id = flow.flow_id
            flow = _flow.get_flow_detail(flow_id)
            assert flow.flow_name == 'create_flow_test'

<<<<<<< HEAD
# .tox/c1/bin/pytest --cov=weko_workflow tests/test_api.py::test_WorkActivity_filter_by_action -vv -s --cov-branch --cov-report=term --basetemp=/code/modules/weko-workflow/.tox/c1/tmp
def test_WorkActivity_filter_by_action(app, db):
    query = db.session.query(Activity)
    activity = WorkActivity()


    # case: empty action
    list_action = []
    assert activity._WorkActivity__filter_by_action(query, list_action) == query


    # case: single action, correct
    list_action = ['start']
    assert str(activity._WorkActivity__filter_by_action(query, list_action)) == str(query.filter(Activity.action_id.in_([1])))

    list_action = ['end']
    assert str(activity._WorkActivity__filter_by_action(query, list_action)) == str(query.filter(Activity.action_id.in_([2])))

    list_action = ['itemregistration']
    assert str(activity._WorkActivity__filter_by_action(query, list_action)) == str(query.filter(Activity.action_id.in_([3])))

    list_action = ['approval']
    assert str(activity._WorkActivity__filter_by_action(query, list_action)) == str(query.filter(Activity.action_id.in_([4])))

    list_action = ['itemlink']
    assert str(activity._WorkActivity__filter_by_action(query, list_action)) == str(query.filter(Activity.action_id.in_([5])))

    list_action = ['oapolicyconfirmation']
    assert str(activity._WorkActivity__filter_by_action(query, list_action)) == str(query.filter(Activity.action_id.in_([6])))

    list_action = ['identifiergrant']
    assert str(activity._WorkActivity__filter_by_action(query, list_action)) == str(query.filter(Activity.action_id.in_([7])))


    # case: single action, incorrect
    list_action = ['invalid_action']
    assert str(activity._WorkActivity__filter_by_action(query, list_action)) == str(query.filter(Activity.action_id.in_([])))


    # case: multiple actions, correct
    list_action = ['start', 'itemregistration', 'approval', 'identifiergrant']
    assert str(activity._WorkActivity__filter_by_action(query, list_action)) == str(query.filter(Activity.action_id.in_([1, 3, 4, 7])))


    # case: multiple actions, incorrect
    list_action = ['invalid1', 'invalid2', 'invalid3']
    assert str(activity._WorkActivity__filter_by_action(query, list_action)) == str(query.filter(Activity.action_id.in_([])))


# .tox/c1/bin/pytest --cov=weko_workflow tests/test_api.py::test_WorkActivity_get_all_activity_list -vv -s --cov-branch --cov-report=term --basetemp=/code/modules/weko-workflow/.tox/c1/tmp
def test_WorkActivity_get_all_activity_list(app, client, users, db_register):
    with app.test_request_context():
        login_user(users[2]["obj"])
=======
            res = _flow.del_flow(flow_id)
            assert res['code'] == 500

    # .tox/c1/bin/pytest --cov=weko_workflow tests/test_api.py::TestFlow::test_get_flow_action_list -vv -s --cov-branch --cov-report=term --basetemp=/code/modules/weko-workflow/.tox/c1/tmp
    def test_get_flow_action_list(self, db,workflow):
        res = Flow().get_flow_action_list(workflow["flow"].id)
        assert len(res) == 7
        assert res[0].action_order == 1
        assert res[1].action_order == 2
        assert res[2].action_order == 3
        assert res[3].action_order == 4
        assert res[4].action_order == 5
        assert res[5].action_order == 6
        assert res[6].action_order == 7


class TestWorkActivity:
    # .tox/c1/bin/pytest --cov=weko_workflow tests/test_api.py::TestWorkActivity::test_filter_by_date -vv -s --cov-branch --cov-report=term --basetemp=/code/modules/weko-workflow/.tox/c1/tmp
    def test_filter_by_date(self,app, db):
        query = db.session.query()
        activity = WorkActivity()
        assert activity.filter_by_date('2022-01-01', '2022-01-02', query)


    # .tox/c1/bin/pytest --cov=weko_workflow tests/test_api.py::TestWorkActivity::test_get_all_activity_list -vv -s --cov-branch --cov-report=term --basetemp=/code/modules/weko-workflow/.tox/c1/tmp
    def test_get_all_activity_list(self,app, client, users, db_register):
        with app.test_request_context():
            login_user(users[2]["obj"])
            activity = WorkActivity()
            activities = activity.get_all_activity_list()
            assert len(activities) == 13


    # .tox/c1/bin/pytest --cov=weko_workflow tests/test_api.py::TestWorkActivity::test_get_activity_index_search -vv -s --cov-branch --cov-report=term --basetemp=/code/modules/weko-workflow/.tox/c1/tmp
    def test_get_activity_index_search(self,app, db_register):
>>>>>>> 3aa12c21
        activity = WorkActivity()
        with app.test_request_context():
            activity_detail, item, steps, action_id, cur_step, \
                temporary_comment, approval_record, step_item_login_url,\
                histories, res_check, pid, community_id, ctx = activity.get_activity_index_search("1")
            assert activity_detail.id == 1
            assert activity_detail.action_id == 1
            assert activity_detail.title == 'test'
            assert activity_detail.activity_id == '1'
            assert activity_detail.flow_id == 1
            assert activity_detail.workflow_id == 1
            assert activity_detail.action_order == 1


    # .tox/c1/bin/pytest --cov=weko_workflow tests/test_api.py::TestWorkActivity::test_upt_activity_detail -vv -s --cov-branch --cov-report=term --basetemp=/code/modules/weko-workflow/.tox/c1/tmp
    def test_upt_activity_detail(self,app, db_register, db_records):
        activity = WorkActivity()
        db_activity = activity.upt_activity_detail(db_records[2][2].id)
        assert db_activity == None


    # .tox/c1/bin/pytest --cov=weko_workflow tests/test_api.py::TestWorkActivity::test_get_corresponding_usage_activities -vv -s --cov-branch --cov-report=term --basetemp=/code/modules/weko-workflow/.tox/c1/tmp
    def test_get_corresponding_usage_activities(self,app, db_register):
        activity = WorkActivity()
        usage_application_list, output_report_list = activity.get_corresponding_usage_activities(1)
        assert usage_application_list == {'activity_data_type': {}, 'activity_ids': []}
        assert output_report_list == {'activity_data_type': {}, 'activity_ids': []}

    # .tox/c1/bin/pytest --cov=weko_workflow tests/test_api.py::TestWorkActivity::test_check_community_permission -vv -s --cov-branch --cov-report=term --basetemp=/code/modules/weko-workflow/.tox/c1/tmp
    def test_check_community_permission(self,app,db_register):
        activity = WorkActivity()
        activities = db_register["activities"]
        not_itemid_act = activities[0]
        # not exist activity.item_id
        result = WorkActivity._check_community_permission(not_itemid_act, ["1"])

        assert result == True

        assert 1==2
    # .tox/c1/bin/pytest --cov=weko_workflow tests/test_api.py::TestWorkActivity::test_query_check_path -vv -s --cov-branch --cov-report=term --basetemp=/code/modules/weko-workflow/.tox/c1/tmp
    def test_query_check_path(self, db):
        index_list = ["1","2","3"]
        metadatas = [
            {"title":"not_exist_path"},
            {"title":"deny_path","path":["4","5","6"]},
            {"title":"allow_path","path":["3","4","5"]}]
        record_metadatas = []
        for metadata in metadatas:
            record_metadatas.append(
                RecordMetadata(json=metadata)
            )
        db.session.add_all(record_metadatas)
        db.session.commit()
        
        # Get metadata path that contain elements of index_list
        exist_query = WorkActivity._WorkActivity__query_check_path(index_list,is_within=True)
        result = db.session.query(RecordMetadata).filter(exist_query).all()
        assert len(result)==1
        assert result[0].json==metadatas[2]
        
        # Get metadata path that does not contain any index_list elements
        exist_query = WorkActivity._WorkActivity__query_check_path(index_list,is_within=False)
        result = db.session.query(RecordMetadata).filter(exist_query).all()
        assert len(result)==2
        assert result[0].json==metadatas[0]
        assert result[1].json==metadatas[1]

    # .tox/c1/bin/pytest --cov=weko_workflow tests/test_api.py::TestWorkActivity::test_get_community_user_ids -vv -s --cov-branch --cov-report=term --basetemp=/code/modules/weko-workflow/.tox/c1/tmp
    def test_get_community_user_ids(self,client, activity_acl_users):
        users = activity_acl_users["users"]
        # not login
        result = WorkActivity._WorkActivity__get_community_user_ids()
        assert result == []
        
        # no role
        login_user(users[6])
        result = WorkActivity._WorkActivity__get_community_user_ids()
        assert result == []
        
        # no communities
        login_user(users[4])
        result = WorkActivity._WorkActivity__get_community_user_ids()
        assert result == []
        
        # exist communities
        login_user(users[3])
        result = WorkActivity._WorkActivity__get_community_user_ids()
        assert result == [3,4]

    # .tox/c1/bin/pytest --cov=weko_workflow tests/test_api.py::TestWorkActivity::test_get_activity_list -vv -s --cov-branch --cov-report=term --basetemp=/code/modules/weko-workflow/.tox/c1/tmp
    def test_get_activity_list(client, activity_acl, activity_acl_users):
        # {user_id:{tab:[activity_id,...],...}}
        result = {
            1:{# sysadmin
                "todo":[43, 42, 41, 40, 39, 38, 37, 36, 35, 34, 33, 32, 31, 28, 27, 26, 23, 22, 21, 20, 19, 18, 17, 16, 15, 14, 13, 12, 11, 10, 7, 6, 5, 2, 1], 
                "wait":[5,2], 
                "all":[43, 42, 41, 40, 39, 38, 37, 36, 35, 34, 33, 32, 31, 30, 29, 28, 27, 26, 25, 24, 23, 22, 21, 20, 19, 18, 17, 16, 15, 14, 13, 12, 11, 10, 9, 8, 7, 6, 5, 4, 3, 2, 1]
            },
            3:{# test_role01_user
                "todo":[42, 38, 37, 34, 33, 32, 31, 27, 22, 21, 19, 18, 16, 14, 5], 
                "wait":[41, 40, 39, 36, 35, 28, 26, 23, 17], 
                "all":[42, 41, 40, 39, 38, 37, 36, 35, 34, 33, 32, 31, 30, 29, 28, 27, 26, 25, 24, 23, 22, 21, 19, 18, 17, 16, 14, 5]
            },
            4:{# test_role01_comadmin
                "todo":[42, 41, 40, 38, 34, 32, 26, 23, 22, 18, 16, 14, 12, 11, 10, 7, 6, 5], 
                "wait":[39, 21, 20, 19, 17, 15, 13], 
                "all":[42, 41, 40, 39, 38, 34, 32, 26, 25, 24, 23, 22, 21, 20, 19, 18, 17, 16, 15, 14, 13, 12, 11, 10, 9, 8, 7, 6, 5]
            },
            5:{# test_role02_user
                "todo":[40,35,19,15,10],
                "wait":[], 
                "all":[40,35,19,15,10]
            },
        }
        
        size_list = [20, 50, 75]
        activity = WorkActivity()
        for user_id, tag_act in result.items():
            user = User.query.filter_by(id=user_id).one()
            login_user(user)
            for tab, acts in tag_act.items():
                for res_size in size_list:
                    num_page = math.ceil(len(acts)/res_size)
                    for res_page in range(num_page):
                        res_page = res_page + 1
                        conditions={"tab":[tab]}
                        if res_size != 20:
                            conditions["size{}".format(tab)]=[str(res_size)]
                        if res_page != 1:
                            conditions["pages{}".format(tab)]=[str(res_page)]
                        activities, max_page, size, page, name_param = activity.get_activity_list(conditions=conditions)
                        assert [ac.id for ac in activities] == acts[res_size*(res_page-1):res_size*res_page]
                        assert max_page == num_page
                        assert size == str(res_size)
                        assert page == str(res_page)
                
                num_page = math.ceil(len(acts)/20)
                conditions = {"tab":[tab]}
                # is_get_all = True
                activities, max_page, size, page, name_param = activity.get_activity_list(conditions=conditions,is_get_all=True)
                assert [ac.id for ac in activities] == acts
                assert max_page == num_page
                assert size == '20'
                assert page == '1'

                # activitylog = True
                activities, max_page, size, page, name_param = activity.get_activity_list(conditions=conditions,activitylog=True)
                assert [ac.id for ac in activities] == acts
                assert max_page == math.ceil(len(acts)/100000)
                assert size == 100000
                assert page == 1
        
        # count = 0
        user = User.query.filter_by(id=7).one()
        login_user(user)
        conditions={"tab":["todo"]}
        activities, max_page, size, page, name_param = activity.get_activity_list(conditions=conditions)
        assert activities == []
        assert max_page == 0
        assert size == '20'
        assert page == '1'
        assert 1==2
# .tox/c1/bin/pytest --cov=weko_workflow tests/test_api.py::test_WorkActivity_get_activity_index_search -vv -s --cov-branch --cov-report=term --basetemp=/code/modules/weko-workflow/.tox/c1/tmp
def test_WorkActivity_get_activity_index_search(app, db_register):
    activity = WorkActivity()
    with app.test_request_context():
        activity_detail, item, steps, action_id, cur_step, \
            temporary_comment, approval_record, step_item_login_url,\
            histories, res_check, pid, community_id, ctx = activity.get_activity_index_search('1')
        assert activity_detail.id == 1
        assert activity_detail.action_id == 1
        assert activity_detail.title == 'test'
        assert activity_detail.activity_id == '1'
        assert activity_detail.flow_id == 1
        assert activity_detail.workflow_id == 1
        assert activity_detail.action_order == 1


# .tox/c1/bin/pytest --cov=weko_workflow tests/test_api.py::test_WorkActivity_upt_activity_detail -vv -s --cov-branch --cov-report=term --basetemp=/code/modules/weko-workflow/.tox/c1/tmp
def test_WorkActivity_upt_activity_detail(app, db_register, db_records):
    activity = WorkActivity()
    db_activity = activity.upt_activity_detail(db_records[2][2].id)
    assert db_activity.id == 4
    assert db_activity.action_id == 2
    assert db_activity.title == 'test item1'
    assert db_activity.activity_id == '2'
    assert db_activity.flow_id == 1
    assert db_activity.workflow_id == 1
    assert db_activity.action_order == 1


# .tox/c1/bin/pytest --cov=weko_workflow tests/test_api.py::test_WorkActivity_get_corresponding_usage_activities -vv -s --cov-branch --cov-report=term --basetemp=/code/modules/weko-workflow/.tox/c1/tmp
def test_WorkActivity_get_corresponding_usage_activities(app, db_register):
    activity = WorkActivity()
    usage_application_list, output_report_list = activity.get_corresponding_usage_activities(1)
    assert usage_application_list == {'activity_data_type': {}, 'activity_ids': []}
    assert output_report_list == {'activity_data_type': {}, 'activity_ids': []}

<<<<<<< HEAD
# .tox/c1/bin/pytest --cov=weko_workflow tests/test_api.py::test_WorkActivity_init_activity -vv -s --cov-branch --cov-report=term --basetemp=/code/modules/weko-workflow/.tox/c1/tmp
def test_WorkActivity_init_activity(app, users, item_type, workflow):
    """
    Test init_activity

    Args:
        app (fixture):
        users (fixture): user info
        item_type (fixture): item_type data
        workflow (fixture): data of FlowDefine, FlowAction, WorkFlow
    """
    workflow_id = workflow['workflow'].id
    flow_def_id = workflow['flow'].id
    with app.test_request_context():
        login_user(users[2]["obj"])
        # send param
        input = {'workflow_id': workflow_id, 'flow_id': flow_def_id}

        # 51992 case.01(init_activity)
        q = Activity.query.all()
        assert len(q) == 0
        q = ActivityHistory.query.all()
        assert len(q) == 0
        q = ActivityAction.query.all()
        assert len(q) == 0

        activity = WorkActivity()
        input = {'workflow_id': workflow_id, 'flow_id': flow_def_id}
        activity_detail = activity.init_activity(input)
        assert isinstance(activity_detail, Activity)
        q = Activity.query.all()
        assert len(q) == 1
        q = ActivityHistory.query.all()
        assert len(q) == 1
        q = ActivityAction.query.all()
        assert len(q) == 7


        with patch("weko_workflow.api.current_app") as mock_current_app:
            mock_current_app.config = {
                'WEKO_WORKFLOW_ENABLE_SHOWING_TERM_OF_USE': True,
                'WEKO_ITEMS_UI_SHOW_TERM_AND_CONDITION': ['itemtype_with_terms'],
                'WEKO_WORKFLOW_MAX_ACTIVITY_ID': 1000000,
                'WEKO_WORKFLOW_ACTIVITY_ID_FORMAT': 'A-{}-{}'
            }

            input = {'workflow_id': workflow_id, 'flow_id': flow_def_id, 'activity_confirm_term_of_use': False}
            # 51992 case.02(init_activity)
            with patch('weko_workflow.api.get_item_type_name', return_value='itemtype_with_terms'):
                activity_detail = activity.init_activity(input)
                assert activity_detail.activity_confirm_term_of_use == False

            # 51992 case.03(init_activity)
            with patch('weko_workflow.api.get_item_type_name', return_value='itemtype_with_terms2'):
                activity_detail = activity.init_activity(input)
                assert activity_detail.activity_confirm_term_of_use == True

            # 51992 case.04(init_activity)
            input = {'workflow_id': workflow_id, 'flow_id': flow_def_id}
            activity_detail = activity.init_activity(input)
            assert activity_detail.activity_login_user == str(users[2]["obj"].id)

            # 51992 case.05(init_activity)
            input = {'workflow_id': workflow_id, 'flow_id': flow_def_id, 'activity_login_user': 1}
            activity_detail = activity.init_activity(input)
            assert activity_detail.activity_login_user == 1

            # 51992 case.08(init_activity)
            input = {'workflow_id': workflow_id, 'flow_id': flow_def_id, 'related_title': 'Test%20Title'}
            activity_detail = activity.init_activity(input)
            assert activity_detail.extra_info["related_title"] == 'Test Title'

            # 51992 case.09(init_activity)
            input = {'workflow_id': workflow_id, 'flow_id': flow_def_id}
            with patch("weko_workflow.api.PersistentIdentifier.create", side_effect=Exception("Test Error")):
                with pytest.raises(Exception):
                    activity.init_activity(input)

            # 51992 case.10(init_activity)
            with patch("weko_workflow.api.db.session.add", side_effect=Exception("Test Error")):
                input = {'workflow_id': workflow_id, 'flow_id': flow_def_id}
                with pytest.raises(Exception):
                    activity.init_activity(input)

# .tox/c1/bin/pytest --cov=weko_workflow tests/test_api.py::test_init_activity_with_single_flow_action -vv -s --cov-branch --cov-report=term --basetemp=/code/modules/weko-workflow/.tox/c1/tmp
def test_init_activity_with_single_flow_action(app, users, item_type, workflow_one, mocker):
    """
    Test init_activity when FlowAction return a data

    Args:
        app (fixture):
        users (fixture): user info
        item_type (fixture): item_type data
        workflow_one (fixture): one FlowAction workflow
        mocker (fixture): mocker
    """
    workflow_id = workflow_one["workflow"].flows_id
    flow_id = int(workflow_one["flow"].id)
    work_activity = WorkActivity()
    # send param
    input = {'workflow_id': workflow_id, 'flow_id': flow_id}

    # mock
    mocker.patch("weko_workflow.api.PersistentIdentifier.create")
    mocker.patch("weko_workflow.api.db.session.add")

    # 51992 case.06(init_activity)
    with app.test_request_context():
        result = work_activity.init_activity(input)

        assert result.action_id == 0
        assert result.action_order == 0


# .tox/c1/bin/pytest --cov=weko_workflow tests/test_api.py::test_init_activity_with_no_begin_action -vv -s --cov-branch --cov-report=term --basetemp=/code/modules/weko-workflow/.tox/c1/tmp
def test_init_activity_with_no_begin_action(app, users, item_type, workflow, no_begin_action, mocker):
    """
    Test init_activity when workflow_action has not begin_action

    Args:
        app (fixture):
        users (fixture): user info
        item_type (fixture): item_type data
        workflow (fixture): data of FlowDefine, FlowAction, WorkFlow
        no_begin_action(fixture): update begin_action to other_action
        mocker (fixture): mocker
    """
    workflow_id = workflow['workflow'].id
    flow_def_id = workflow['flow'].id
    work_activity = WorkActivity()
    # send param
    input = {'workflow_id': workflow_id, 'flow_id': flow_def_id}

    # mock
    mocker.patch("weko_workflow.api.PersistentIdentifier.create")
    mocker.patch("weko_workflow.api.db.session.add")

    # 51992 case.07(init_activity)
    with app.test_request_context():
        with pytest.raises(AttributeError):
            result = work_activity.init_activity(input)

            assert result.action_id == 0  # action_id should be the initial value

# .tox/c1/bin/pytest --cov=weko_workflow tests/test_api.py::test_GetCommunity_get_community_by_root_node_id -vv -s --cov-branch --cov-report=term --basetemp=/code/modules/weko-workflow/.tox/c1/tmp
def test_GetCommunity_get_community_by_root_node_id(db):
    communities = GetCommunity.get_community_by_root_node_id(1738541618993)
    assert communities is not None

# .tox/c1/bin/pytest --cov=weko_workflow tests/test_api.py::test_get_deleted_workflow_list -vv -s --cov-branch --cov-report=term --cov-report=html --basetemp=/code/modules/weko-workflow/.tox/c1/tmp
def test_get_deleted_workflow_list(app,db,workflow):
    res = WorkFlow().get_deleted_workflow_list()
    assert res[0].flows_name == "test workflow02"

# .tox/c1/bin/pytest --cov=weko_workflow tests/test_api.py::test_activity_request_mail_list_create_and_update -vv -s --cov-branch --cov-report=term --basetemp=/code/modules/weko-workflow/.tox/c1/tmp
def test_activity_request_mail_list_create_and_update(app, workflow, db, mocker):
    activity = WorkActivity()
    _request_maillist1 = []
    _request_maillist2 = [{"email": "test@example.com", "author_id": ""}]
    activity.create_or_update_activity_request_mail("1", _request_maillist1, True)
    assert activity.get_activity_request_mail("1").request_maillist == []
    activity.create_or_update_activity_request_mail("1", _request_maillist2, True)
    assert activity.get_activity_request_mail("1").request_maillist == _request_maillist2
    activity.create_or_update_activity_request_mail("1111111", _request_maillist1, "aaa")
    assert activity.get_activity_request_mail("1").request_maillist == _request_maillist2


# .tox/c1/bin/pytest --cov=weko_workflow tests/test_api.py::test_workactivity_notify_about_activity -vv -s --cov-branch --cov-report=term --basetemp=/code/modules/weko-workflow/.tox/c1/tmp
@pytest.mark.parametrize("case, param_method, notification_method, mail_method", [
    ("registered", "_get_params_for_registrant", "create_item_registered", "send_mail_item_registered"),
    ("request_approval", "_get_params_for_approver", "create_request_approval", "send_mail_request_approval"),
    ("approved", "_get_params_for_registrant", "create_item_approved", "send_mail_item_approved"),
    ("rejected", "_get_params_for_registrant", "create_item_rejected", "send_mail_item_rejected"),
    ("deleted", "_get_params_for_registrant", "create_item_deleted", "send_mail_item_deleted"),
    ("deletion_request", "_get_params_for_approver", "create_request_delete_approval", "send_mail_request_delete_approval"),
    ("deletion_approved", "_get_params_for_registrant", "create_item_delete_approved", "send_mail_item_delete_approved"),
    ("deletion_rejected", "_get_params_for_registrant", "create_item_delete_rejected", "send_mail_item_delete_rejected"),
])
def test_workactivity_notify_about_activity(app, db_register, mocker, case, param_method, notification_method, mail_method):
    app.config["WEKO_NOTIFICATIONS"] = True
    activity1 = db_register["activities"][0]
    activity = WorkActivity()

    mock_notify = mocker.patch.object(activity, "_notify_about_activity_wiht_case")
    mock_mail = mocker.patch.object(activity, mail_method)

    activity.notify_about_activity(activity1.activity_id, case)

    expected_params = getattr(activity, param_method)
    expected_notification = getattr(Notification, notification_method)

    mock_notify.assert_called_once_with(activity1, case, expected_params, expected_notification)
    mock_mail.assert_called_once_with(activity1)


# .tox/c1/bin/pytest --cov=weko_workflow tests/test_api.py::test_workactivity_notify_about_activity_early_return -vv -s --cov-branch --cov-report=term --basetemp=/code/modules/weko-workflow/.tox/c1/tmp
def test_workactivity_notify_about_activity_early_return(app, db, db_register, mocker):
    activity = WorkActivity()

    # with WEKO_NOTIFICATIONS is False
    app.config["WEKO_NOTIFICATIONS"] = False
    activity1 = db_register["activities"][0]
    mock_get_activity_by_id = mocker.patch.object(activity, "get_activity_by_id")
    assert activity.notify_about_activity(activity1.activity_id, 'registered') == None
    mock_get_activity_by_id.assert_not_called()

    # with restricted workflow
    app.config["WEKO_NOTIFICATIONS"] = True
    activity1.workflow.open_restricted = True
    mock_notify = mocker.patch.object(activity, "_notify_about_activity_wiht_case")
    mock_mail = mocker.patch.object(activity, "send_mail_item_registered")
    assert activity.notify_about_activity(activity1.activity_id, 'registered') == None
    mock_notify.assert_not_called()
    mock_mail.assert_not_called()


# .tox/c1/bin/pytest --cov=weko_workflow tests/test_api.py::test_workactivity_notify_about_activity_invalid_case -vv -s --cov-branch --cov-report=term --basetemp=/code/modules/weko-workflow/.tox/c1/tmp
def test_workactivity_notify_about_activity_invalid_case(app, db, db_register, mocker):
    activity = WorkActivity()
    app.config["WEKO_NOTIFICATIONS"] = True
    activity1 = db_register["activities"][0]
    mock_notify = mocker.patch.object(activity, "_notify_about_activity_wiht_case")
    assert activity.notify_about_activity(activity1.activity_id, 'invalid_case') == None
    mock_notify.assert_not_called()


# .tox/c1/bin/pytest --cov=weko_workflow tests/test_api.py::test_workactivity_get_params_for_registrant -vv -s --cov-branch --cov-report=term --basetemp=/code/modules/weko-workflow/.tox/c1/tmp
def test_workactivity_get_params_for_registrant(app, users, db_register, db_records, db_user_profile):
    mock_activity = MagicMock(
        activity_login_user=users[0]["id"],
        activity_update_user=users[1]["id"],
        shared_user_id=-1,
        item_id=db_records[2][2].id,
    )
    activity_obj = WorkActivity()
    set_target_id, recid, actor_id, actor_name = activity_obj._get_params_for_registrant(mock_activity)
    assert set_target_id == {users[0]["id"]}
    assert recid == db_records[2][0]
    assert actor_id == users[1]["id"]
    assert actor_name == None

    mock_activity.shared_user_id = users[2]["id"]
    mock_activity.activity_update_user = users[2]["id"]
    set_target_id, recid, actor_id, actor_name = activity_obj._get_params_for_registrant(mock_activity)
    assert set_target_id == {users[0]["id"]}
    assert recid == db_records[2][0]
    assert actor_id == users[2]["id"]
    assert actor_name == db_user_profile.username


@pytest.fixture
def mock_create_item_registered(mocker):
    return mocker.patch.object(
        Notification, "create_item_registered",
        return_value=Notification()
    )


@pytest.fixture
def mock_send(mocker):
    return mocker.patch.object(Notification, "send")


@pytest.fixture
def mock_inbox_url(mocker):
    return mocker.patch(
        "weko_workflow.api.inbox_url",
        return_value="http://example.com/inbox"
    )


@pytest.fixture
def mock_logger(mocker):
    return mocker.patch("weko_workflow.api.current_app.logger")


# .tox/c1/bin/pytest --cov=weko_workflow tests/test_api.py::test_workactivity_notify_about_activity_wiht_case_success -vv -s --cov-branch --cov-report=term --basetemp=/code/modules/weko-workflow/.tox/c1/tmp
def test_workactivity_notify_about_activity_wiht_case_success(
    app, mock_create_item_registered, mock_send, mock_inbox_url, mock_logger
):
    activity = Activity(activity_id=1, title="test")
    recid = MagicMock(pid_value="123.4")
    getter = MagicMock(return_value=({1, 2}, recid, 1, "actor_name"))
    expected_calls = [
        call(1, "123", 1, context_id=1, actor_name="actor_name", object_name="test"),
        call(2, "123", 1, context_id=1, actor_name="actor_name", object_name="test"),
    ]
    instance = WorkActivity()
    instance._notify_about_activity_wiht_case(
        activity, "test_case", getter, Notification.create_item_registered
    )

    assert mock_create_item_registered.call_args_list == expected_calls
    assert mock_send.call_count == 2
    mock_logger.info.assert_called_once_with(
        "2 notification(s) sent for test_case: 1"
    )


# .tox/c1/bin/pytest --cov=weko_workflow tests/test_api.py::test_workactivity_notify_about_activity_wiht_case_sql_error -vv -s --cov-branch --cov-report=term --basetemp=/code/modules/weko-workflow/.tox/c1/tmp
def test_workactivity_notify_about_activity_wiht_case_sql_error(
    app, mock_create_item_registered, mock_send, mock_inbox_url, mock_logger
):
    activity = Activity(activity_id=1, title="test")
    getter = MagicMock(side_effect=SQLAlchemyError)

    instance = WorkActivity()
    instance._notify_about_activity_wiht_case(
        activity, "test_case", getter, Notification.create_item_registered
    )

    mock_logger.error.assert_called_once_with(
        "Failed to get notification parameters for activity: 1"
    )


# .tox/c1/bin/pytest --cov=weko_workflow tests/test_api.py::test_workactivity_notify_about_activity_wiht_case_valid_error -vv -s --cov-branch --cov-report=term --basetemp=/code/modules/weko-workflow/.tox/c1/tmp
def test_workactivity_notify_about_activity_wiht_case_valid_error(
    app, mock_create_item_registered, mock_send, mock_inbox_url, mock_logger
):
    activity = Activity(activity_id=1, title="test")
    recid = MagicMock(pid_value="123.4")
    getter = MagicMock(return_value=({1, 2}, recid, 1, "actor_name"))
    mock_create_item_registered.side_effect = ValidationError("Invalid data")

    instance = WorkActivity()
    instance._notify_about_activity_wiht_case(
        activity, "test_case", getter, Notification.create_item_registered
    )
    mock_logger.error.assert_called_once_with(
        "Failed to send notification for test_case: 1"
    )


# .tox/c1/bin/pytest --cov=weko_workflow tests/test_api.py::test_workactivity_notify_about_activity_wiht_case_http_error -vv -s --cov-branch --cov-report=term --basetemp=/code/modules/weko-workflow/.tox/c1/tmp
def test_workactivity_notify_about_activity_wiht_case_http_error(
    app, mock_create_item_registered, mock_send, mock_inbox_url, mock_logger
):
    activity = Activity(activity_id=1, title="test")
    recid = MagicMock(pid_value="123.4")
    getter = MagicMock(return_value=({1, 2}, recid, 1, "actor_name"))
    mock_send.side_effect = HTTPError("HTTP error occurred")

    instance = WorkActivity()
    instance._notify_about_activity_wiht_case(
        activity, "test_case", getter, Notification.create_item_registered
    )

    mock_logger.error.assert_called_once_with(
        "Failed to send notification for test_case: 1"
    )


# .tox/c1/bin/pytest --cov=weko_workflow tests/test_api.py::test_workactivity_notify_about_activity_wiht_case_exception -vv -s --cov-branch --cov-report=term --basetemp=/code/modules/weko-workflow/.tox/c1/tmp
def test_workactivity_notify_about_activity_wiht_case_exception(
    app, mock_create_item_registered, mock_send, mock_inbox_url, mock_logger
):
    activity = Activity(activity_id=1, title="test")
    recid = MagicMock(pid_value="123.4")
    getter = MagicMock(return_value=({1, 2}, recid, 1, "actor_name"))
    mock_create_item_registered.side_effect = Exception("Unexpected error")

    instance = WorkActivity()
    instance._notify_about_activity_wiht_case(
        activity, "test_case", getter, Notification.create_item_registered
    )

    mock_logger.error.assert_called_once_with(
        "Unexpected error had occurred during sending notification for activity: 1"
    )


# .tox/c1/bin/pytest --cov=weko_workflow tests/test_api.py::test_workactivity_notify_about_activity_wiht_case_invalid_activity -vv -s --cov-branch --cov-report=term --basetemp=/code/modules/weko-workflow/.tox/c1/tmp
def test_workactivity_notify_about_activity_wiht_case_invalid_activity(
    app, mock_create_item_registered, mock_send, mock_inbox_url, mock_logger
):
    activity = MagicMock()
    recid = MagicMock(pid_value="123.4")
    getter = MagicMock(return_value=({1, 2}, recid, 1, "actor_name"))

    instance = WorkActivity()
    instance._notify_about_activity_wiht_case(
        activity, "test_case", getter, Notification.create_item_registered
    )

    mock_create_item_registered.assert_not_called()
    mock_send.assert_not_called()
    mock_logger.info.assert_not_called()
    mock_logger.error.assert_not_called()


# .tox/c1/bin/pytest --cov=weko_workflow tests/test_api.py::test_workactivity_get_params_for_approver -vv -s --cov-branch --cov-report=term --basetemp=/code/modules/weko-workflow/.tox/c1/tmp
def test_workactivity_get_params_for_approver(app, users, db, db_register, mocker, db_records, db_user_profile):
    from invenio_communities.models import Community
    from weko_index_tree.models import Index

    index = Index(position=1, id=111)
    db.session.add(index)
    db.session.commit()
    comm = Community(id="test_com11", id_role=users[3]["id"],
                        id_user=users[3]["id"], title="test community",
                        description="this is test community",
                        root_node_id=index.id)
    db.session.add(comm)
    db.session.commit()
    flow_define = db_register["flow_define"]

    mock_activity1 = MagicMock(
        activity_login_user=users[0]["id"],
        shared_user_id=users[1]["id"],
        item_id=db_records[2][2].id,
        activity_id=456,
        title="Test Item",
        updated=datetime.strptime('2025/03/28 12:00:00','%Y/%m/%d %H:%M:%S'),
        flow_define=flow_define,
        activity_community_id=None
    )
    mock_activity2 = MagicMock(
        activity_login_user=users[0]["id"],
        shared_user_id=-1,
        item_id=db_records[2][2].id,
        activity_id=456,
        title="Test Item",
        updated=datetime.strptime('2025/03/28 12:00:00','%Y/%m/%d %H:%M:%S'),
        flow_define=flow_define,
        activity_community_id=None,
        action_order=3
    )
    mock_activity3 = MagicMock(
        activity_login_user=users[0]["id"],
        shared_user_id=-1,
        item_id=db_records[2][2].id,
        activity_id=456,
        title="Test Item",
        updated=datetime.strptime('2025/03/28 12:00:00','%Y/%m/%d %H:%M:%S'),
        flow_define=flow_define,
        activity_community_id="test_com11"
    )
    activity = WorkActivity()
    set_target_id, recid, actor_id, actor_name = activity._get_params_for_approver(mock_activity1)

    # self request
    set_target_id, recid, actor_id, actor_name = activity._get_params_for_approver(mock_activity2)
    assert set_target_id == {users[1]["id"], users[6]["id"]}
    assert recid == db_records[2][0]
    assert actor_id == users[0]["id"]
    assert actor_name == None

    # with community admin
    with patch("weko_workflow.api.GetCommunity.get_community_by_id", return_value=MagicMock(id_role=4)):
        set_target_id, recid, actor_id, actor_name = activity._get_params_for_approver(mock_activity3)
        assert set_target_id == {users[1]["id"], users[6]["id"], users[3]["id"]}

    # with action_user
    flow_action = FlowAction(status='N',
                    flow_id=flow_define.flow_id,
                    action_id=4,
                    action_version='1.0.0',
                    action_order=4,
                    action_condition='',
                    action_status='A',
                    action_date=datetime.strptime('2018/07/28 0:00:00','%Y/%m/%d %H:%M:%S'),
                    send_mail_setting={}
                    )
    db.session.add(flow_action)
    db.session.commit()
    flow_action_role = FlowActionRole(
        action_user = users[7]["id"],
        flow_action_id = flow_action.id,
        action_user_exclude = False)
    db.session.add(flow_action_role)
    db.session.commit()
    set_target_id, recid, actor_id, actor_name = activity._get_params_for_approver(mock_activity2)
    assert set_target_id == {users[1]["id"], users[6]["id"], users[7]["id"]}

    # with action_user_exclude
    flow_action_role.action_role_exclude = True
    flow_action_role.action_role = 1
    flow_action_role.action_user_exclude = True
    flow_action_role.action_user = users[6]["id"]
    db.session.commit()
    set_target_id, recid, actor_id, actor_name = activity._get_params_for_approver(mock_activity2)
    assert set_target_id == {users[1]["id"]}

    # invalid action_user type
    flow_action_role.action_user = 1.0
    for action in flow_define.flow_actions:
        action.action_role = flow_action_role
    mocker.patch("weko_workflow.api.Flow.get_flow_detail", return_value=flow_define)
    set_target_id, recid, actor_id, actor_name = activity._get_params_for_approver(mock_activity2)
    assert set_target_id == {users[1]["id"], users[6]["id"]}

    # exception
    with mocker.patch("weko_workflow.api.PersistentIdentifier.get_by_object", side_effect=SQLAlchemyError):
        with pytest.raises(SQLAlchemyError):
            set_target_id, recid, actor_id, actor_name = activity._get_params_for_approver(mock_activity1)



# .tox/c1/bin/pytest --cov=weko_workflow tests/test_api.py::test_workactivity_send_mail_item_registered -vv -s --cov-branch --cov-report=term --basetemp=/code/modules/weko-workflow/.tox/c1/tmp
def test_workactivity_send_mail_item_registered(app, mocker):
    set_target_id = set()
    recid = MagicMock()
    actor_id = 0
    actor_name = "actor_name"
    targets = list()
    settings = dict()
    profiles = dict()
    actor = MagicMock()
    send_count = 2
    template_file = 'email_notification_item_registered_{language}.tpl'

    # Mock dependent methods
    mock_get_params = mocker.patch.object(
        WorkActivity, '_get_params_for_registrant',
        return_value=(set_target_id, recid, actor_id, actor_name)
    )
    mock_get_settings = mocker.patch.object(
        WorkActivity, '_get_settings_for_targets',
        return_value=(targets, settings, profiles, actor)
    )
    mock_send_email = mocker.patch.object(
        WorkActivity, 'send_notification_email',
        return_value=send_count
    )
    mock_create_context = mocker.patch.object(
        WorkActivity, '_create_notification_context',
        return_value=MagicMock()
    )

    activity_obj = WorkActivity()
    activity = MagicMock(activity_id=123)
    activity_obj.send_mail_item_registered(activity)

    mock_get_params.assert_called_once_with(activity)
    mock_get_settings.assert_called_once_with(set_target_id)
    mock_send_email.assert_called_once()
    args, kwargs = mock_send_email.call_args
    assert args == (activity, targets, settings, profiles, template_file)
    data_callback = kwargs.get('data_callback')
    target = MagicMock()
    profile = MagicMock()
    data_callback(activity, target, profile)
    mock_create_context.assert_called_once_with(activity, target, profile, actor_name, recid)

    mock_get_params.side_effect = SQLAlchemyError
    res = activity_obj.send_mail_item_registered(activity)
    assert res is None


# .tox/c1/bin/pytest --cov=weko_workflow tests/test_api.py::test_workactivity_send_mail_request_approval -vv -s --cov-branch --cov-report=term --basetemp=/code/modules/weko-workflow/.tox/c1/tmp
def test_workactivity_send_mail_request_approval(app, users, db, db_register, mocker):
    set_target_id = set()
    recid = MagicMock()
    actor_id = 0
    actor_name = "actor_name"
    targets = list()
    settings = dict()
    profiles = dict()
    actor = MagicMock()
    send_count = 2
    template_file = 'email_notification_request_approval_{language}.tpl'

    # Mock dependent methods
    mock_get_params = mocker.patch.object(
        WorkActivity, '_get_params_for_approver',
        return_value=(set_target_id, recid, actor_id, actor_name)
    )
    mock_get_settings = mocker.patch.object(
        WorkActivity, '_get_settings_for_targets',
        return_value=(targets, settings, profiles, actor)
    )
    mock_send_email = mocker.patch.object(
        WorkActivity, 'send_notification_email',
        return_value=send_count
    )
    mock_create_context = mocker.patch.object(
        WorkActivity, '_create_notification_context',
        return_value=MagicMock()
    )

    activity_obj = WorkActivity()
    activity = MagicMock(activity_id=123)
    activity_obj.send_mail_request_approval(activity)

    mock_get_params.assert_called_once_with(activity)
    mock_get_settings.assert_called_once_with(set_target_id)
    mock_send_email.assert_called_once()
    args, kwargs = mock_send_email.call_args
    assert args == (activity, targets, settings, profiles, template_file)
    data_callback = kwargs.get('data_callback')
    target = MagicMock()
    profile = MagicMock()
    data_callback(activity, target, profile)
    mock_create_context.assert_called_once_with(activity, target, profile, actor_name)

    mock_get_params.side_effect = SQLAlchemyError
    res = activity_obj.send_mail_request_approval(activity)
    assert res is None


# .tox/c1/bin/pytest --cov=weko_workflow tests/test_api.py::test_workactivity_send_mail_item_approved -vv -s --cov-branch --cov-report=term --basetemp=/code/modules/weko-workflow/.tox/c1/tmp
def test_workactivity_send_mail_item_approved(app, users, mocker):
    set_target_id = set()
    recid = MagicMock()
    actor_id = 0
    actor_name = "actor_name"
    targets = list()
    settings = dict()
    profiles = dict()
    actor = MagicMock()
    send_count = 2
    template_file = 'email_notification_item_approved_{language}.tpl'

    # Mock dependent methods
    mock_get_params = mocker.patch.object(
        WorkActivity, '_get_params_for_registrant',
        return_value=(set_target_id, recid, actor_id, actor_name)
    )
    mock_get_settings = mocker.patch.object(
        WorkActivity, '_get_settings_for_targets',
        return_value=(targets, settings, profiles, actor)
    )
    mock_send_email = mocker.patch.object(
        WorkActivity, 'send_notification_email',
        return_value=send_count
    )
    mock_create_context = mocker.patch.object(
        WorkActivity, '_create_notification_context',
        return_value=MagicMock()
    )

    activity_obj = WorkActivity()
    activity = MagicMock(activity_id=123)
    activity_obj.send_mail_item_approved(activity)

    mock_get_params.assert_called_once_with(activity)
    mock_get_settings.assert_called_once_with(set_target_id)
    mock_send_email.assert_called_once()
    args, kwargs = mock_send_email.call_args
    assert args == (activity, targets, settings, profiles, template_file, mocker.ANY)
    data_callback = args[5]
    target = MagicMock()
    profile = MagicMock()
    data_callback(activity, target, profile)
    mock_create_context.assert_called_once_with(activity, target, profile, actor_name, recid)

    mock_get_params.side_effect = SQLAlchemyError
    res = activity_obj.send_mail_item_approved(activity)
    assert res is None


# .tox/c1/bin/pytest --cov=weko_workflow tests/test_api.py::test_workactivity_send_mail_item_rejected -vv -s --cov-branch --cov-report=term --basetemp=/code/modules/weko-workflow/.tox/c1/tmp
def test_workactivity_send_mail_item_rejected(app, users, mocker):
    set_target_id = set()
    recid = MagicMock()
    actor_id = 0
    actor_name = "actor_name"
    targets = list()
    settings = dict()
    profiles = dict()
    actor = MagicMock()
    send_count = 2
    template_file = "email_notification_item_rejected_{language}.tpl"

    # Mock dependent methods
    mock_get_params = mocker.patch.object(
        WorkActivity, "_get_params_for_registrant",
        return_value=(set_target_id, recid, actor_id, actor_name)
    )
    mock_get_settings = mocker.patch.object(
        WorkActivity, "_get_settings_for_targets",
        return_value=(targets, settings, profiles, actor)
    )
    mock_send_email = mocker.patch.object(
        WorkActivity, "send_notification_email",
        return_value=send_count
    )
    mock_create_context = mocker.patch.object(
        WorkActivity, "_create_notification_context",
        return_value=MagicMock()
    )

    activity_obj = WorkActivity()
    activity = MagicMock(activity_id=123)
    activity_obj.send_mail_item_rejected(activity)

    mock_get_params.assert_called_once_with(activity)
    mock_get_settings.assert_called_once_with(set_target_id)
    mock_send_email.assert_called_once()
    args, kwargs = mock_send_email.call_args
    assert args == (activity, targets, settings, profiles, template_file, mocker.ANY)
    data_callback = args[5]
    target = MagicMock()
    profile = MagicMock()
    data_callback(activity, target, profile)
    mock_create_context.assert_called_once_with(activity, target, profile, actor_name)

    mock_get_params.side_effect = SQLAlchemyError
    res = activity_obj.send_mail_item_rejected(activity)
    assert res is None


# .tox/c1/bin/pytest --cov=weko_workflow tests/test_api.py::test_workactivity_send_mail_item_deleted -vv -s --cov-branch --cov-report=term --basetemp=/code/modules/weko-workflow/.tox/c1/tmp
def test_workactivity_send_mail_item_deleted(app, mocker):
    set_target_id = set()
    recid = MagicMock()
    actor_id = 0
    actor_name = "actor_name"
    targets = list()
    settings = dict()
    profiles = dict()
    actor = MagicMock()
    send_count = 2
    template_file = "email_notification_item_deleted_{language}.tpl"

    # Mock dependent methods
    mock_get_params = mocker.patch.object(
        WorkActivity, "_get_params_for_registrant",
        return_value=(set_target_id, recid, actor_id, actor_name)
    )
    mock_get_settings = mocker.patch.object(
        WorkActivity, "_get_settings_for_targets",
        return_value=(targets, settings, profiles, actor)
    )
    mock_send_email = mocker.patch.object(
        WorkActivity, "send_notification_email",
        return_value=send_count
    )
    mock_create_context = mocker.patch.object(
        WorkActivity, "_create_notification_context",
        return_value=MagicMock()
    )

    activity_obj = WorkActivity()
    activity = MagicMock(activity_id=123)
    activity_obj.send_mail_item_deleted(activity)

    mock_get_params.assert_called_once_with(activity)
    mock_get_settings.assert_called_once_with(set_target_id)
    mock_send_email.assert_called_once()
    args, kwargs = mock_send_email.call_args
    assert args == (activity, targets, settings, profiles, template_file, mocker.ANY)
    data_callback = args[5]
    target = MagicMock()
    profile = MagicMock()
    data_callback(activity, target, profile)
    mock_create_context.assert_called_once_with(activity, target, profile, actor_name, recid)

    mock_get_params.side_effect = SQLAlchemyError
    res = activity_obj.send_mail_item_deleted(activity)
    assert res is None


# .tox/c1/bin/pytest --cov=weko_workflow tests/test_api.py::test_workactivity_send_mail_request_delete_approval -vv -s --cov-branch --cov-report=term --basetemp=/code/modules/weko-workflow/.tox/c1/tmp
def test_workactivity_send_mail_request_delete_approval(app, mocker):
    set_target_id = set()
    recid = MagicMock()
    actor_id = 0
    actor_name = "actor_name"
    targets = list()
    settings = dict()
    profiles = dict()
    actor = MagicMock()
    send_count = 2
    template_file = "email_notification_delete_request_{language}.tpl"

    # Mock dependent methods
    mock_get_params = mocker.patch.object(
        WorkActivity, "_get_params_for_approver",
        return_value=(set_target_id, recid, actor_id, actor_name)
    )
    mock_get_settings = mocker.patch.object(
        WorkActivity, "_get_settings_for_targets",
        return_value=(targets, settings, profiles, actor)
    )
    mock_send_email = mocker.patch.object(
        WorkActivity, "send_notification_email",
        return_value=send_count
    )
    mock_create_context = mocker.patch.object(
        WorkActivity, "_create_notification_context",
        return_value=MagicMock()
    )

    activity_obj = WorkActivity()
    activity = MagicMock(activity_id=123)
    activity_obj.send_mail_request_delete_approval(activity)

    mock_get_params.assert_called_once_with(activity)
    mock_get_settings.assert_called_once_with(set_target_id)
    mock_send_email.assert_called_once()
    args, kwargs = mock_send_email.call_args
    assert args == (activity, targets, settings, profiles, template_file, mocker.ANY)
    data_callback = args[5]
    target = MagicMock()
    profile = MagicMock()
    data_callback(activity, target, profile)
    mock_create_context.assert_called_once_with(activity, target, profile, actor_name)

    mock_get_params.side_effect = SQLAlchemyError
    res = activity_obj.send_mail_request_delete_approval(activity)
    assert res is None


# .tox/c1/bin/pytest --cov=weko_workflow tests/test_api.py::test_workactivity_send_mail_item_delete_approved -vv -s --cov-branch --cov-report=term --basetemp=/code/modules/weko-workflow/.tox/c1/tmp
def test_workactivity_send_mail_item_delete_approved(app, mocker):
    set_target_id = set()
    recid = MagicMock()
    actor_id = 0
    actor_name = "actor_name"
    targets = list()
    settings = dict()
    profiles = dict()
    actor = MagicMock()
    send_count = 2
    template_file = "email_notification_delete_approved_{language}.tpl"

    # Mock dependent methods
    mock_get_params = mocker.patch.object(
        WorkActivity, "_get_params_for_registrant",
        return_value=(set_target_id, recid, actor_id, actor_name)
    )
    mock_get_settings = mocker.patch.object(
        WorkActivity, "_get_settings_for_targets",
        return_value=(targets, settings, profiles, actor)
    )
    mock_send_email = mocker.patch.object(
        WorkActivity, "send_notification_email",
        return_value=send_count
    )
    mock_create_context = mocker.patch.object(
        WorkActivity, "_create_notification_context",
        return_value=MagicMock()
    )

    activity_obj = WorkActivity()
    activity = MagicMock(activity_id=123)
    activity_obj.send_mail_item_delete_approved(activity)

    mock_get_params.assert_called_once_with(activity)
    mock_get_settings.assert_called_once_with(set_target_id)
    mock_send_email.assert_called_once()
    args, kwargs = mock_send_email.call_args
    assert args == (activity, targets, settings, profiles, template_file, mocker.ANY)
    data_callback = args[5]
    target = MagicMock()
    profile = MagicMock()
    data_callback(activity, target, profile)
    mock_create_context.assert_called_once_with(activity, target, profile, actor_name, recid)

    mock_get_params.side_effect = SQLAlchemyError
    res = activity_obj.send_mail_item_delete_approved(activity)
    assert res is None


def test_workactivity_send_mail_item_delete_rejected(app, mocker):
    set_target_id = set()
    recid = MagicMock()
    actor_id = 0
    actor_name = "actor_name"
    targets = list()
    settings = dict()
    profiles = dict()
    actor = MagicMock()
    send_count = 2
    template_file = "email_notification_item_delete_rejected_{language}.tpl"

    # Mock dependent methods
    mock_get_params = mocker.patch.object(
        WorkActivity, "_get_params_for_registrant",
        return_value=(set_target_id, recid, actor_id, actor_name)
    )
    mock_get_settings = mocker.patch.object(
        WorkActivity, "_get_settings_for_targets",
        return_value=(targets, settings, profiles, actor)
    )
    mock_send_email = mocker.patch.object(
        WorkActivity, "send_notification_email",
        return_value=send_count
    )
    mock_create_context = mocker.patch.object(
        WorkActivity, "_create_notification_context",
        return_value=MagicMock()
    )

    activity_obj = WorkActivity()
    activity = MagicMock(activity_id=123)
    activity_obj.send_mail_item_delete_rejected(activity)

    mock_get_params.assert_called_once_with(activity)
    mock_get_settings.assert_called_once_with(set_target_id)
    mock_send_email.assert_called_once()
    args, kwargs = mock_send_email.call_args
    assert args == (activity, targets, settings, profiles, template_file, mocker.ANY)
    data_callback = args[5]
    target = MagicMock()
    profile = MagicMock()
    data_callback(activity, target, profile)
    mock_create_context.assert_called_once_with(activity, target, profile, actor_name)

    mock_get_params.side_effect = SQLAlchemyError
    res = activity_obj.send_mail_item_delete_rejected(activity)
    assert res is None


# .tox/c1/bin/pytest --cov=weko_workflow tests/test_api.py::test_send_notification_email -vv -s --cov-branch --cov-report=term --basetemp=/code/modules/weko-workflow/.tox/c1/tmp
def test_send_notification_email(app, mocker):
    mock_activity = MagicMock(activity_id="123")
    mock_target = MagicMock(id=1, email="test@example.com", confirmed_at=True)
    mock_settings = {1: MagicMock(subscribe_email=True)}
    mock_profiles = {1: MagicMock(language="en")}
    mock_template = "email_template_{language}.tpl"
    mock_data_callback = MagicMock(return_value={"subject": "Test Subject", "body": "Test Body"})

    mock_load_template = mocker.patch("weko_workflow.utils.load_template", return_value="template_content")
    mock_fill_template = mocker.patch("weko_workflow.utils.fill_template", return_value={"subject": "Test Subject", "body": "Test Body"})
    mock_send_mail = mocker.patch("weko_workflow.utils.send_mail")

    activity = WorkActivity()
    activity.send_notification_email(mock_activity, [mock_target], mock_settings, mock_profiles, mock_template, mock_data_callback)

    mock_load_template.assert_called_once_with(mock_template, "en")
    mock_fill_template.assert_called_once_with("template_content", mock_data_callback.return_value)
    mock_send_mail.assert_called_once_with("Test Subject", "test@example.com", "Test Body")

    mock_settings_false = {1: MagicMock(subscribe_email=False)}
    mock_send_mail.reset_mock()
    activity.send_notification_email(mock_activity, [mock_target], mock_settings_false, mock_profiles, mock_template, mock_data_callback)
    mock_send_mail.assert_not_called()

    mock_target_false = MagicMock(id=1, email="test@example.com", confirmed_at=False)
    mock_send_mail.reset_mock()
    activity.send_notification_email(mock_activity, [mock_target_false], mock_settings, mock_profiles, mock_template, mock_data_callback)
    mock_send_mail.assert_not_called()

    mock_send_mail.reset_mock()
    mock_send_mail.return_value = False
    res = activity.send_notification_email(mock_activity, [mock_target], mock_settings, mock_profiles, mock_template, mock_data_callback)
    assert res == 0

    mock_logger = mocker.patch("weko_workflow.api.current_app.logger.error")
    mock_fill_template = mocker.patch("weko_workflow.utils.fill_template", side_effect=Exception("Template error"))
    activity.send_notification_email(mock_activity, [mock_target], mock_settings, mock_profiles, mock_template, mock_data_callback)
    mock_logger.assert_called_once()


# .tox/c1/bin/pytest --cov=weko_workflow tests/test_api.py::test_create_notification_context_with_recid -vv -s --cov-branch --cov-report=term --basetemp=/code/modules/weko-workflow/.tox/c1/tmp
def test_create_notification_context_with_recid(app, mocker):
    activity = MagicMock(
        updated=datetime.strptime("2025/03/28 12:00:00","%Y/%m/%d %H:%M:%S"),
        title="Test Activity", activity_id="123"
    )
    target = MagicMock(email="test@example.com")
    profile = MagicMock(timezone="Asia/Tokyo", username="test_user")
    actor_name = "actor_name"
    recid = MagicMock(pid_value="1234567890")

    activity_obj = WorkActivity()
    with app.test_request_context(base_url='http://example.org/'):
        context = activity_obj._create_notification_context(activity, target, profile, actor_name, recid)
        assert context.get("recipient_name") == profile.username
        assert context.get("actor_name") == actor_name
        assert context.get("target_title") == activity.title
        assert context.get("target_url") == "http://example.org/records/1234567890"
        assert context.get("event_date") == "2025-03-28 21:00:00"


# .tox/c1/bin/pytest --cov=weko_workflow tests/test_api.py::test_create_notification_context_without_recid -vv -s --cov-branch --cov-report=term --basetemp=/code/modules/weko-workflow/.tox/c1/tmp
def test__create_notification_context_without_recid(app, mocker):
    activity = MagicMock(
        updated=datetime.strptime("2025/03/28 12:00:00","%Y/%m/%d %H:%M:%S"),
        title="Test Activity", activity_id="123"
    )
    target = MagicMock(email="test@example.com")
    profile = MagicMock(timezone="Asia/Tokyo", username="test_user")
    actor_name = "actor_name"

    activity_obj = WorkActivity()
    with app.test_request_context(base_url='http://example.org/'):
        context = activity_obj._create_notification_context(activity, target, profile, actor_name)
        assert context.get("recipient_name") == profile.username
        assert context.get("actor_name") == actor_name
        assert context.get("target_title") == activity.title
        assert context.get("target_url") == "http://example.org/workflow/activity/detail/123"
        assert context.get("event_date") == "2025-03-28 21:00:00"


# .tox/c1/bin/pytest --cov=weko_workflow tests/test_api.py::test__get_settings_for_targets -vv -s --cov-branch --cov-report=term --basetemp=/code/modules/weko-workflow/.tox/c1/tmp
def test__get_settings_for_targets(app, users, db_user_profile, db_notification_user_settings):
    set_target_id = {users[2]["id"]}
    activity_obj = WorkActivity()
    targets, settings, profiles, actor = activity_obj._get_settings_for_targets(set_target_id)
    assert targets == [users[2]["obj"]]
    assert settings.get(users[2]["id"]) == db_notification_user_settings
    assert profiles.get(users[2]["id"]) == db_user_profile
    assert actor == None

    actor_id = users[2]["id"]
    targets, settings, profiles, actor = activity_obj._get_settings_for_targets(set_target_id, actor_id)
    assert targets == [users[2]["obj"]]
    assert settings.get(users[2]["id"]) == db_notification_user_settings
    assert profiles.get(users[2]["id"]) == db_user_profile
    assert actor == users[2]["obj"]


# .tox/c1/bin/pytest --cov=weko_workflow tests/test_api.py::test_get_non_extract_files -vv -s --cov-branch --cov-report=term --basetemp=/code/modules/weko-workflow/.tox/c1/tmp
def test_get_non_extract_files(app, mocker):
    activity = WorkActivity()

    # Mock the `get_activity_metadata` method
    mocker.patch.object(activity, 'get_activity_metadata', return_value=json.dumps({
        "files": [
            {"filename": "file1.txt", "non_extract": True},
            {"filename": "file2.txt", "non_extract": False},
            {"filename": "file3.txt", "non_extract": True}
        ]
    }))

    # metadata is available
    result = activity.get_non_extract_files(activity_id=1)
    assert result == ["file1.txt", "file3.txt"]

    # metadata is None
    mocker.patch.object(activity, 'get_activity_metadata', return_value=None)
    result = activity.get_non_extract_files(activity_id=1)
    assert result is None

    # no files have "non_extract" set to True
    mocker.patch.object(activity, 'get_activity_metadata', return_value=json.dumps({
        "files": [
            {"filename": "file1.txt", "non_extract": False},
            {"filename": "file2.txt", "non_extract": False}
        ]
    }))
    result = activity.get_non_extract_files(activity_id=1)
    assert result == []
=======
# .tox/c1/bin/pytest --cov=weko_workflow tests/test_api.py::test_UpdateItem_publish -vv -s --cov-branch --cov-report=term --basetemp=/code/modules/weko-workflow/.tox/c1/tmp
def test_UpdateItem_publish(app, db_records):
    updated_item = UpdateItem()
    dep = db_records[0][6]
    updated_item.publish(dep, PublishStatus.PRIVATE.value)
    assert dep.get('publish_status') == PublishStatus.PRIVATE.value
    updated_item.publish(dep, PublishStatus.PUBLIC.value)
    assert dep.get('publish_status') == PublishStatus.PUBLIC.value
>>>>>>> 3aa12c21
<|MERGE_RESOLUTION|>--- conflicted
+++ resolved
@@ -1,20 +1,24 @@
-<<<<<<< HEAD
 import json
 import uuid
 from datetime import datetime
 from unittest.mock import MagicMock, call, patch
 
 import pytest
-from flask_login.utils import login_user
+import math
+from flask_login.utils import login_user, logout_user
+# .tox/c1/bin/pytest --cov=weko_workflow tests/test_api.py -vv -s --cov-branch --cov-report=term --basetemp=/code/modules/weko-workflow/.tox/c1/tmp
 from marshmallow import ValidationError
 from requests import HTTPError
 from sqlalchemy.exc import SQLAlchemyError
 
+from weko_notifications.notifications import Notification
+from weko_workflow.api import Flow, GetCommunity, WorkActivity, WorkFlow, UpdateItem
+from weko_workflow.models import Activity, ActivityHistory, ActivityAction, FlowAction, FlowActionRole
+from weko_schema_ui.models import PublishStatus
+
 from invenio_pidstore.errors import PIDAlreadyExists
-
-from weko_notifications.notifications import Notification
-from weko_workflow.api import Flow, GetCommunity, WorkActivity, WorkFlow
-from weko_workflow.models import Activity, ActivityHistory, ActivityAction, FlowAction, FlowActionRole
+from invenio_records.models import RecordMetadata
+from invenio_accounts.models import User
 
 
 # .tox/c1/bin/pytest --cov=weko_workflow tests/test_api.py::test_Flow_create_flow -vv -s --cov-branch --cov-report=term --basetemp=/code/modules/weko-workflow/.tox/c1/tmp
@@ -98,63 +102,13 @@
         assert res[0] == flow_com
 
 
-# .tox/c1/bin/pytest --cov=weko_workflow tests/test_api.py::test_Flow_action -vv -s --cov-branch --cov-report=term --basetemp=/code/modules/weko-workflow/.tox/c1/tmp
-def test_Flow_action(app, client, users, db, action_data):
-    with app.test_request_context():
-        login_user(users[2]["obj"])
-        _flow = Flow()
-        flow = _flow.create_flow({'flow_name': 'create_flow_test', 'repository_id': 'Root Index'})
-        assert flow.flow_name == 'create_flow_test'
-
-        _flow_data = [
-            {
-                "id":"2",
-                "name":"End",
-                "date":"2022-12-09",
-                "version":"1.0.0",
-                "user":"2",
-                "user_deny": False,
-                "role":"0",
-                "role_deny": False,
-                "workflow_flow_action_id":8,
-                "send_mail_setting": {
-                    "request_approval": False,
-                    "inform_approval": False,
-                    "inform_reject": False},
-                "action":"ADD"
-            },
-            {
-                "id":"1",
-                "name":"Start",
-                "date":"2022-12-09",
-                "version":"1.0.0",
-                "user":"2",
-                "user_deny": False,
-                "role":"0",
-                "role_deny": False,
-                "workflow_flow_action_id":7,
-                "send_mail_setting": {
-                    "request_approval": False,
-                    "inform_approval": False,
-                    "inform_reject": False
-=======
-from flask_login.utils import login_user, logout_user
-# .tox/c1/bin/pytest --cov=weko_workflow tests/test_api.py -vv -s --cov-branch --cov-report=term --basetemp=/code/modules/weko-workflow/.tox/c1/tmp
-from mock import patch
-import math
-
-from invenio_records.models import RecordMetadata
-from invenio_accounts.models import User
-from weko_workflow.api import Flow, WorkActivity, UpdateItem
-from weko_schema_ui.models import PublishStatus
-
 class TestFlow:
     # .tox/c1/bin/pytest --cov=weko_workflow tests/test_api.py::TestFlow::test_action -vv -s --cov-branch --cov-report=term --basetemp=/code/modules/weko-workflow/.tox/c1/tmp
     def test_action(self,app, client, users, db, action_data):
         with app.test_request_context():
             login_user(users[2]["obj"])
             _flow = Flow()
-            flow = _flow.create_flow({'flow_name': 'create_flow_test'})
+            flow = _flow.create_flow({'flow_name': 'create_flow_test', 'repository_id': 'Root Index'})
             assert flow.flow_name == 'create_flow_test'
 
             _flow_data = [
@@ -173,7 +127,6 @@
                         "inform_approval": False,
                         "inform_reject": False},
                     "action":"ADD"
->>>>>>> 3aa12c21
                 },
                 {
                     "id":"1",
@@ -192,88 +145,6 @@
                     },
                     "action":"ADD"
                 },
-<<<<<<< HEAD
-            "action":"ADD"
-            }
-        ]
-        _flow.upt_flow_action(flow.flow_id, _flow_data)
-
-        flow_id = flow.flow_id
-        flow = _flow.get_flow_detail(flow_id)
-        assert flow.flow_name == 'create_flow_test'
-
-        res = _flow.del_flow(flow_id)
-        assert res['code'] == 500
-
-# .tox/c1/bin/pytest --cov=weko_workflow tests/test_api.py::test_Flow_get_flow_action_list -vv -s --cov-branch --cov-report=term --basetemp=/code/modules/weko-workflow/.tox/c1/tmp
-def test_Flow_get_flow_action_list(db,workflow):
-    res = Flow().get_flow_action_list(workflow["flow"].id)
-    assert len(res) == 7
-    assert res[0].action_order == 1
-    assert res[1].action_order == 2
-    assert res[2].action_order == 3
-    assert res[3].action_order == 4
-    assert res[4].action_order == 5
-    assert res[5].action_order == 6
-    assert res[6].action_order == 7
-
-# .tox/c1/bin/pytest --cov=weko_workflow tests/test_api.py::test_WorkActivity_count_waiting_approval_by_workflow_id -vv -s --cov-branch --cov-report=term --basetemp=/code/modules/weko-workflow/.tox/c1/tmp
-def test_WorkActivity_count_waiting_approval_by_workflow_id(app, db, db_register):
-    activity = WorkActivity()
-    assert activity.count_waiting_approval_by_workflow_id(1) == 0
-
-
-# .tox/c1/bin/pytest --cov=weko_workflow tests/test_api.py::test_WorkFlow_upt_workflow -vv -s --cov-branch --cov-report=term --basetemp=/code/modules/weko-workflow/.tox/c1/tmp
-def test_WorkFlow_upt_workflow(app, db, workflow, logging_client):
-    w = workflow["workflow"]
-    _workflow = WorkFlow()
-    data = dict(flows_id=w.flows_id,
-                flows_name='test workflow01',
-                itemtype_id=1,
-                flow_id=1,
-                index_tree_id=None,
-                open_restricted=False,
-                location_id=None,
-                is_gakuninrdm=False,
-                repository_id='Root Index')
-
-    res = _workflow.upt_workflow(data)
-    for key in data:
-        assert getattr(res, key) == data[key]
-
-    res = _workflow.upt_workflow({'flows_id': uuid.uuid4()})
-    assert res is None
-
-    with pytest.raises(AssertionError):
-        _workflow.upt_workflow(None)
-
-# .tox/c1/bin/pytest --cov=weko_workflow tests/test_api.py::test_WorkFlow_get_workflow_list -vv -s --cov-branch --cov-report=term --basetemp=/code/modules/weko-workflow/.tox/c1/tmp
-def test_WorkFlow_get_workflow_list(app, db, workflow, users):
-    w = workflow["workflow"]
-    _workflow = WorkFlow()
-    res = _workflow.get_workflow_list()
-    assert len(res) == 1
-
-    user = users[2]["obj"]
-    res = _workflow.get_workflow_list(user=user)
-    assert len(res) == 1
-
-    user = users[3]["obj"]
-    res = _workflow.get_workflow_list(user=user)
-    assert len(res) == 0
-
-    w.repository_id = "comm01"
-    db.session.commit()
-    user = users[3]["obj"]
-    res = _workflow.get_workflow_list(user=user)
-    assert len(res) == 1
-
-# .tox/c1/bin/pytest --cov=weko_workflow tests/test_api.py::test_WorkActivity_filter_by_date -vv -s --cov-branch --cov-report=term --basetemp=/code/modules/weko-workflow/.tox/c1/tmp
-def test_WorkActivity_filter_by_date(app, db):
-    query = db.session.query()
-    activity = WorkActivity()
-    assert activity.filter_by_date('2022-01-01', '2022-01-02', query)
-=======
                 {
                     "id":"3",
                     "name":"Item Registration",
@@ -293,67 +164,11 @@
                 }
             ]
             _flow.upt_flow_action(flow.flow_id, _flow_data)
->>>>>>> 3aa12c21
 
             flow_id = flow.flow_id
             flow = _flow.get_flow_detail(flow_id)
             assert flow.flow_name == 'create_flow_test'
 
-<<<<<<< HEAD
-# .tox/c1/bin/pytest --cov=weko_workflow tests/test_api.py::test_WorkActivity_filter_by_action -vv -s --cov-branch --cov-report=term --basetemp=/code/modules/weko-workflow/.tox/c1/tmp
-def test_WorkActivity_filter_by_action(app, db):
-    query = db.session.query(Activity)
-    activity = WorkActivity()
-
-
-    # case: empty action
-    list_action = []
-    assert activity._WorkActivity__filter_by_action(query, list_action) == query
-
-
-    # case: single action, correct
-    list_action = ['start']
-    assert str(activity._WorkActivity__filter_by_action(query, list_action)) == str(query.filter(Activity.action_id.in_([1])))
-
-    list_action = ['end']
-    assert str(activity._WorkActivity__filter_by_action(query, list_action)) == str(query.filter(Activity.action_id.in_([2])))
-
-    list_action = ['itemregistration']
-    assert str(activity._WorkActivity__filter_by_action(query, list_action)) == str(query.filter(Activity.action_id.in_([3])))
-
-    list_action = ['approval']
-    assert str(activity._WorkActivity__filter_by_action(query, list_action)) == str(query.filter(Activity.action_id.in_([4])))
-
-    list_action = ['itemlink']
-    assert str(activity._WorkActivity__filter_by_action(query, list_action)) == str(query.filter(Activity.action_id.in_([5])))
-
-    list_action = ['oapolicyconfirmation']
-    assert str(activity._WorkActivity__filter_by_action(query, list_action)) == str(query.filter(Activity.action_id.in_([6])))
-
-    list_action = ['identifiergrant']
-    assert str(activity._WorkActivity__filter_by_action(query, list_action)) == str(query.filter(Activity.action_id.in_([7])))
-
-
-    # case: single action, incorrect
-    list_action = ['invalid_action']
-    assert str(activity._WorkActivity__filter_by_action(query, list_action)) == str(query.filter(Activity.action_id.in_([])))
-
-
-    # case: multiple actions, correct
-    list_action = ['start', 'itemregistration', 'approval', 'identifiergrant']
-    assert str(activity._WorkActivity__filter_by_action(query, list_action)) == str(query.filter(Activity.action_id.in_([1, 3, 4, 7])))
-
-
-    # case: multiple actions, incorrect
-    list_action = ['invalid1', 'invalid2', 'invalid3']
-    assert str(activity._WorkActivity__filter_by_action(query, list_action)) == str(query.filter(Activity.action_id.in_([])))
-
-
-# .tox/c1/bin/pytest --cov=weko_workflow tests/test_api.py::test_WorkActivity_get_all_activity_list -vv -s --cov-branch --cov-report=term --basetemp=/code/modules/weko-workflow/.tox/c1/tmp
-def test_WorkActivity_get_all_activity_list(app, client, users, db_register):
-    with app.test_request_context():
-        login_user(users[2]["obj"])
-=======
             res = _flow.del_flow(flow_id)
             assert res['code'] == 500
 
@@ -389,7 +204,6 @@
 
     # .tox/c1/bin/pytest --cov=weko_workflow tests/test_api.py::TestWorkActivity::test_get_activity_index_search -vv -s --cov-branch --cov-report=term --basetemp=/code/modules/weko-workflow/.tox/c1/tmp
     def test_get_activity_index_search(self,app, db_register):
->>>>>>> 3aa12c21
         activity = WorkActivity()
         with app.test_request_context():
             activity_detail, item, steps, action_id, cur_step, \
@@ -443,13 +257,13 @@
             )
         db.session.add_all(record_metadatas)
         db.session.commit()
-        
+
         # Get metadata path that contain elements of index_list
         exist_query = WorkActivity._WorkActivity__query_check_path(index_list,is_within=True)
         result = db.session.query(RecordMetadata).filter(exist_query).all()
         assert len(result)==1
         assert result[0].json==metadatas[2]
-        
+
         # Get metadata path that does not contain any index_list elements
         exist_query = WorkActivity._WorkActivity__query_check_path(index_list,is_within=False)
         result = db.session.query(RecordMetadata).filter(exist_query).all()
@@ -463,17 +277,17 @@
         # not login
         result = WorkActivity._WorkActivity__get_community_user_ids()
         assert result == []
-        
+
         # no role
         login_user(users[6])
         result = WorkActivity._WorkActivity__get_community_user_ids()
         assert result == []
-        
+
         # no communities
         login_user(users[4])
         result = WorkActivity._WorkActivity__get_community_user_ids()
         assert result == []
-        
+
         # exist communities
         login_user(users[3])
         result = WorkActivity._WorkActivity__get_community_user_ids()
@@ -484,27 +298,27 @@
         # {user_id:{tab:[activity_id,...],...}}
         result = {
             1:{# sysadmin
-                "todo":[43, 42, 41, 40, 39, 38, 37, 36, 35, 34, 33, 32, 31, 28, 27, 26, 23, 22, 21, 20, 19, 18, 17, 16, 15, 14, 13, 12, 11, 10, 7, 6, 5, 2, 1], 
-                "wait":[5,2], 
+                "todo":[43, 42, 41, 40, 39, 38, 37, 36, 35, 34, 33, 32, 31, 28, 27, 26, 23, 22, 21, 20, 19, 18, 17, 16, 15, 14, 13, 12, 11, 10, 7, 6, 5, 2, 1],
+                "wait":[5,2],
                 "all":[43, 42, 41, 40, 39, 38, 37, 36, 35, 34, 33, 32, 31, 30, 29, 28, 27, 26, 25, 24, 23, 22, 21, 20, 19, 18, 17, 16, 15, 14, 13, 12, 11, 10, 9, 8, 7, 6, 5, 4, 3, 2, 1]
             },
             3:{# test_role01_user
-                "todo":[42, 38, 37, 34, 33, 32, 31, 27, 22, 21, 19, 18, 16, 14, 5], 
-                "wait":[41, 40, 39, 36, 35, 28, 26, 23, 17], 
+                "todo":[42, 38, 37, 34, 33, 32, 31, 27, 22, 21, 19, 18, 16, 14, 5],
+                "wait":[41, 40, 39, 36, 35, 28, 26, 23, 17],
                 "all":[42, 41, 40, 39, 38, 37, 36, 35, 34, 33, 32, 31, 30, 29, 28, 27, 26, 25, 24, 23, 22, 21, 19, 18, 17, 16, 14, 5]
             },
             4:{# test_role01_comadmin
-                "todo":[42, 41, 40, 38, 34, 32, 26, 23, 22, 18, 16, 14, 12, 11, 10, 7, 6, 5], 
-                "wait":[39, 21, 20, 19, 17, 15, 13], 
+                "todo":[42, 41, 40, 38, 34, 32, 26, 23, 22, 18, 16, 14, 12, 11, 10, 7, 6, 5],
+                "wait":[39, 21, 20, 19, 17, 15, 13],
                 "all":[42, 41, 40, 39, 38, 34, 32, 26, 25, 24, 23, 22, 21, 20, 19, 18, 17, 16, 15, 14, 13, 12, 11, 10, 9, 8, 7, 6, 5]
             },
             5:{# test_role02_user
                 "todo":[40,35,19,15,10],
-                "wait":[], 
+                "wait":[],
                 "all":[40,35,19,15,10]
             },
         }
-        
+
         size_list = [20, 50, 75]
         activity = WorkActivity()
         for user_id, tag_act in result.items():
@@ -525,7 +339,7 @@
                         assert max_page == num_page
                         assert size == str(res_size)
                         assert page == str(res_page)
-                
+
                 num_page = math.ceil(len(acts)/20)
                 conditions = {"tab":[tab]}
                 # is_get_all = True
@@ -541,7 +355,7 @@
                 assert max_page == math.ceil(len(acts)/100000)
                 assert size == 100000
                 assert page == 1
-        
+
         # count = 0
         user = User.query.filter_by(id=7).one()
         login_user(user)
@@ -552,6 +366,106 @@
         assert size == '20'
         assert page == '1'
         assert 1==2
+
+# .tox/c1/bin/pytest --cov=weko_workflow tests/test_api.py::test_WorkActivity_count_waiting_approval_by_workflow_id -vv -s --cov-branch --cov-report=term --basetemp=/code/modules/weko-workflow/.tox/c1/tmp
+def test_WorkActivity_count_waiting_approval_by_workflow_id(app, db, db_register):
+    activity = WorkActivity()
+    assert activity.count_waiting_approval_by_workflow_id(1) == 0
+
+
+# .tox/c1/bin/pytest --cov=weko_workflow tests/test_api.py::test_WorkFlow_upt_workflow -vv -s --cov-branch --cov-report=term --basetemp=/code/modules/weko-workflow/.tox/c1/tmp
+def test_WorkFlow_upt_workflow(app, db, workflow, logging_client):
+    w = workflow["workflow"]
+    _workflow = WorkFlow()
+    data = dict(flows_id=w.flows_id,
+                flows_name='test workflow01',
+                itemtype_id=1,
+                flow_id=1,
+                index_tree_id=None,
+                open_restricted=False,
+                location_id=None,
+                is_gakuninrdm=False,
+                repository_id='Root Index')
+
+    res = _workflow.upt_workflow(data)
+    for key in data:
+        assert getattr(res, key) == data[key]
+
+    res = _workflow.upt_workflow({'flows_id': uuid.uuid4()})
+    assert res is None
+
+    with pytest.raises(AssertionError):
+        _workflow.upt_workflow(None)
+
+# .tox/c1/bin/pytest --cov=weko_workflow tests/test_api.py::test_WorkFlow_get_workflow_list -vv -s --cov-branch --cov-report=term --basetemp=/code/modules/weko-workflow/.tox/c1/tmp
+def test_WorkFlow_get_workflow_list(app, db, workflow, users):
+    w = workflow["workflow"]
+    _workflow = WorkFlow()
+    res = _workflow.get_workflow_list()
+    assert len(res) == 1
+
+    user = users[2]["obj"]
+    res = _workflow.get_workflow_list(user=user)
+    assert len(res) == 1
+
+    user = users[3]["obj"]
+    res = _workflow.get_workflow_list(user=user)
+    assert len(res) == 0
+
+    w.repository_id = "comm01"
+    db.session.commit()
+    user = users[3]["obj"]
+    res = _workflow.get_workflow_list(user=user)
+    assert len(res) == 1
+# .tox/c1/bin/pytest --cov=weko_workflow tests/test_api.py::test_WorkActivity_filter_by_action -vv -s --cov-branch --cov-report=term --basetemp=/code/modules/weko-workflow/.tox/c1/tmp
+def test_WorkActivity_filter_by_action(app, db):
+    query = db.session.query(Activity)
+    activity = WorkActivity()
+
+
+    # case: empty action
+    list_action = []
+    assert activity._WorkActivity__filter_by_action(query, list_action) == query
+
+
+    # case: single action, correct
+    list_action = ['start']
+    assert str(activity._WorkActivity__filter_by_action(query, list_action)) == str(query.filter(Activity.action_id.in_([1])))
+
+    list_action = ['end']
+    assert str(activity._WorkActivity__filter_by_action(query, list_action)) == str(query.filter(Activity.action_id.in_([2])))
+
+    list_action = ['itemregistration']
+    assert str(activity._WorkActivity__filter_by_action(query, list_action)) == str(query.filter(Activity.action_id.in_([3])))
+
+    list_action = ['approval']
+    assert str(activity._WorkActivity__filter_by_action(query, list_action)) == str(query.filter(Activity.action_id.in_([4])))
+
+    list_action = ['itemlink']
+    assert str(activity._WorkActivity__filter_by_action(query, list_action)) == str(query.filter(Activity.action_id.in_([5])))
+
+    list_action = ['oapolicyconfirmation']
+    assert str(activity._WorkActivity__filter_by_action(query, list_action)) == str(query.filter(Activity.action_id.in_([6])))
+
+    list_action = ['identifiergrant']
+    assert str(activity._WorkActivity__filter_by_action(query, list_action)) == str(query.filter(Activity.action_id.in_([7])))
+
+
+    # case: single action, incorrect
+    list_action = ['invalid_action']
+    assert str(activity._WorkActivity__filter_by_action(query, list_action)) == str(query.filter(Activity.action_id.in_([])))
+
+
+    # case: multiple actions, correct
+    list_action = ['start', 'itemregistration', 'approval', 'identifiergrant']
+    assert str(activity._WorkActivity__filter_by_action(query, list_action)) == str(query.filter(Activity.action_id.in_([1, 3, 4, 7])))
+
+
+    # case: multiple actions, incorrect
+    list_action = ['invalid1', 'invalid2', 'invalid3']
+    assert str(activity._WorkActivity__filter_by_action(query, list_action)) == str(query.filter(Activity.action_id.in_([])))
+
+
 # .tox/c1/bin/pytest --cov=weko_workflow tests/test_api.py::test_WorkActivity_get_activity_index_search -vv -s --cov-branch --cov-report=term --basetemp=/code/modules/weko-workflow/.tox/c1/tmp
 def test_WorkActivity_get_activity_index_search(app, db_register):
     activity = WorkActivity()
@@ -588,7 +502,6 @@
     assert usage_application_list == {'activity_data_type': {}, 'activity_ids': []}
     assert output_report_list == {'activity_data_type': {}, 'activity_ids': []}
 
-<<<<<<< HEAD
 # .tox/c1/bin/pytest --cov=weko_workflow tests/test_api.py::test_WorkActivity_init_activity -vv -s --cov-branch --cov-report=term --basetemp=/code/modules/weko-workflow/.tox/c1/tmp
 def test_WorkActivity_init_activity(app, users, item_type, workflow):
     """
@@ -1626,7 +1539,7 @@
     }))
     result = activity.get_non_extract_files(activity_id=1)
     assert result == []
-=======
+
 # .tox/c1/bin/pytest --cov=weko_workflow tests/test_api.py::test_UpdateItem_publish -vv -s --cov-branch --cov-report=term --basetemp=/code/modules/weko-workflow/.tox/c1/tmp
 def test_UpdateItem_publish(app, db_records):
     updated_item = UpdateItem()
@@ -1634,5 +1547,4 @@
     updated_item.publish(dep, PublishStatus.PRIVATE.value)
     assert dep.get('publish_status') == PublishStatus.PRIVATE.value
     updated_item.publish(dep, PublishStatus.PUBLIC.value)
-    assert dep.get('publish_status') == PublishStatus.PUBLIC.value
->>>>>>> 3aa12c21
+    assert dep.get('publish_status') == PublishStatus.PUBLIC.value