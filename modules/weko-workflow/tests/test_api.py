<<<<<<< HEAD
from mock import Mock, patch
import pytest
from flask import current_app, session
from flask_login.utils import login_user
from invenio_accounts.models import Role, User
from sqlalchemy import and_, or_, not_

from weko_workflow.api import Flow, WorkActivity
from weko_workflow.models import Action as _Action
from weko_workflow.models import Activity as _Activity
from weko_workflow.models import ActivityAction
from weko_workflow.models import FlowAction as _FlowAction
from weko_workflow.models import FlowActionRole as _FlowActionRole
from weko_workflow.models import FlowDefine as _Flow
from weko_workflow.models import WorkFlow as _WorkFlow
=======
from datetime import datetime
import pytest

from flask_login.utils import login_user
from weko_records.api import ItemsMetadata

from weko_workflow.api import Flow, WorkActivity
from weko_workflow.models import ActionStatusPolicy, Activity, ActivityAction, FlowActionRole
>>>>>>> 0bc6a991

# .tox/c1/bin/pytest --cov=weko_workflow tests/test_api.py::test_Flow_action -vv -s --cov-branch --cov-report=term --basetemp=/code/modules/weko-workflow/.tox/c1/tmp
def test_Flow_action(app, client, users, db, action_data):
    with app.test_request_context():
        login_user(users[2]["obj"])
        _flow = Flow()
        flow = _flow.create_flow({'flow_name': 'create_flow_test'})
        assert flow.flow_name == 'create_flow_test'

        _flow_data = [
            {
                "id":"2",
                "name":"End",
                "date":"2022-12-09",
                "version":"1.0.0",
                "user":"2",
                "user_deny": False,
                "role":"0",
                "role_deny": False,
                "workflow_flow_action_id":8,
                "send_mail_setting": {
                    "request_approval": False,
                    "inform_approval": False,
                    "inform_reject": False},
                "action":"ADD"
            },
            {
                "id":"1",
                "name":"Start",
                "date":"2022-12-09",
                "version":"1.0.0",
                "user":"2",
                "user_deny": False,
                "role":"0",
                "role_deny": False,
                "workflow_flow_action_id":7,
                "send_mail_setting": {
                    "request_approval": False,
                    "inform_approval": False,
                    "inform_reject": False
                },
                "action":"ADD"
            },
            {
                "id":"3",
                "name":"Item Registration",
                "date":"2022-12-9",
                "version":"1.0.1",
                "user":"2",
                "user_deny": False,
                "role":"0",
                "role_deny": False,
                "workflow_flow_action_id":-1,
                "send_mail_setting": {
                    "request_approval": False,
                    "inform_approval": False,
                    "inform_reject": False
                },
            "action":"ADD"
            }
        ]
        _flow.upt_flow_action(flow.flow_id, _flow_data)

        flow_id = flow.flow_id
        flow = _flow.get_flow_detail(flow_id)
        assert flow.flow_name == 'create_flow_test'

        res = _flow.del_flow(flow_id)
        assert res['code'] == 500

# .tox/c1/bin/pytest --cov=weko_workflow tests/test_api.py::test_upt_flow_action -vv -s --cov-branch --cov-report=term --basetemp=/code/modules/weko-workflow/.tox/c1/tmp
@pytest.mark.parametrize('user_id, user_deny, expected_action_user, expected_action_user_exclude, expected_action_item_registrant', [
    (-2, True, None, True, True),
    (-2, False, None, False, True),
    (2, True, 2, True, False),
    (2, False, 2, False, False),
])
def test_upt_flow_action(app, client, users, db, action_data, user_id, user_deny, expected_action_user, expected_action_user_exclude, expected_action_item_registrant):
    with app.test_request_context():
        login_user(users[2]["obj"])
        _flow = Flow()
        flow = _flow.create_flow({'flow_name': 'create_flow_test'})

        _flow_data = [
            {
                "id":"2",
                "name":"End",
                "date":"2022-12-09",
                "version":"1.0.0",
                "user":"2",
                "user_deny": False,
                "role":"0",
                "role_deny": False,
                "workflow_flow_action_id":8,
                "send_mail_setting": {
                    "request_approval": False,
                    "inform_approval": False,
                    "inform_reject": False},
                "action":"ADD"
            },
            {
                "id":"1",
                "name":"Start",
                "date":"2022-12-09",
                "version":"1.0.0",
                "user":"2",
                "user_deny": False,
                "role":"0",
                "role_deny": False,
                "workflow_flow_action_id":7,
                "send_mail_setting": {
                    "request_approval": False,
                    "inform_approval": False,
                    "inform_reject": False
                },
                "action":"ADD"
            },
            {
                "id":"3",
                "name":"Item Registration",
                "date":"2022-12-9",
                "version":"1.0.1",
                "user":str(user_id),
                "user_deny": user_deny,
                "role":"0",
                "role_deny": False,
                "workflow_flow_action_id":-1,
                "send_mail_setting": {
                    "request_approval": False,
                    "inform_approval": False,
                    "inform_reject": False
                },
                "action":"ADD"
            }
        ]
        _flow.upt_flow_action(flow.flow_id, _flow_data)

        actual =  db.session.query(FlowActionRole).get(3)
        if expected_action_user is None:
            assert actual.action_user is None
        else:
            assert actual.action_user == expected_action_user
        assert actual.specify_property is None
        assert actual.action_user_exclude == expected_action_user_exclude
        assert actual.action_item_registrant == expected_action_item_registrant

# .tox/c1/bin/pytest --cov=weko_workflow tests/test_api.py::test_Flow_get_flow_action_list -vv -s --cov-branch --cov-report=term --basetemp=/code/modules/weko-workflow/.tox/c1/tmp
def test_Flow_get_flow_action_list(db,workflow):
    res = Flow().get_flow_action_list(workflow["flow"].id)
    assert len(res) == 7
    assert res[0].action_order == 1
    assert res[1].action_order == 2
    assert res[2].action_order == 3
    assert res[3].action_order == 4
    assert res[4].action_order == 5
    assert res[5].action_order == 6
    assert res[6].action_order == 7

# .tox/c1/bin/pytest --cov=weko_workflow tests/test_api.py::test_WorkActivity_filter_by_date -vv -s --cov-branch --cov-report=term --basetemp=/code/modules/weko-workflow/.tox/c1/tmp
def test_WorkActivity_filter_by_date(app, db):
    query = db.session.query()
    activity = WorkActivity()
    assert activity.filter_by_date('2022-01-01', '2022-01-02', query)


conditions = [
    {
        'tab': ['todo'],
        'pagestodo': ['1'],
        'sizetodo': ['10']
    },
    {
        'tab': ['wait'],
        'pageswait': ['1'],
        'sizewait': ['10']
    },
    {
        'tab': ['all'],
        'pagesall': ['1'],
        'sizeall': ['10']
    },
    {
        'tab': ['todo']
    },
    {
        'tab': ['wait']
    },
    {
        'tab': ['all']
    }
]

# .tox/c1/bin/pytest --cov=weko_workflow tests/test_api.py::test_WorkActivity_get_activity_list -vv -s --cov-branch --cov-report=term --basetemp=/code/modules/weko-workflow/.tox/c1/tmp
@pytest.mark.parametrize('conditions', conditions)
def test_WorkActivity_get_activity_list(app, users, db_register_activity, conditions):
    # test preparation
    activity = WorkActivity()

    # contributor
    with app.test_request_context():
        login_user(users[0]['obj'])
        activities, max_page, size, page, name_param, count = \
            activity.get_activity_list(None, conditions, False)
        
        if conditions.get('tab')[0] == 'todo':
            assert size == conditions.get('sizetodo')[0] if conditions.get('sizetodo') else '20'
            assert page == conditions.get('pagestodo')[0] if conditions.get('pagestodo') else '1'
            assert max_page == 1
            assert count == 1
            assert name_param == ''
            assert activities[0].activity_id == db_register_activity.get('activity')[0].activity_id
            assert activities[0].title == db_register_activity.get('activity')[0].title
        elif conditions.get('tab')[0] == 'wait':
            assert size == conditions.get('sizewait')[0] if conditions.get('sizewait') else '20'
            assert page == conditions.get('pageswait')[0] if conditions.get('pageswait') else '1'
            assert max_page == 1
            assert count == 1
            assert name_param == ''
            assert activities[0].activity_id == db_register_activity.get('activity')[2].activity_id
            assert activities[0].title == db_register_activity.get('activity')[2].title
        elif conditions.get('tab')[0] == 'all':
            assert size == conditions.get('sizeall')[0] if conditions.get('sizeall') else '20'
            assert page == conditions.get('pagesall')[0] if conditions.get('pagesall') else '1'
            assert max_page == 1
            assert count == 1
            assert name_param == ''
            assert activities[0].activity_id == db_register_activity.get('activity')[0].activity_id
            assert activities[0].title == db_register_activity.get('activity')[0].title
        else:
            assert False

    # sysadmin
    with app.test_request_context():
        login_user(users[2]['obj'])
        activities, max_page, size, page, name_param, count = \
            activity.get_activity_list(None, conditions, False)

        if conditions.get('tab')[0] == 'todo':
            assert size == conditions.get('sizetodo')[0] if conditions.get('sizetodo') else '20'
            assert page == conditions.get('pagestodo')[0] if conditions.get('pagestodo') else '1'
            assert max_page == 1
            assert count == 3
            assert name_param == ''
            for i in range(0, 3):
                assert activities[i].activity_id == db_register_activity.get('activity')[2-i].activity_id
            for i in range(0, 3):
                assert activities[i].title == db_register_activity.get('activity')[2-i].title
        elif conditions.get('tab')[0] == 'wait':
            assert size == conditions.get('sizetodo')[0] if conditions.get('sizetodo') else '20'
            assert page == conditions.get('pagestodo')[0] if conditions.get('pagestodo') else '1'
            assert max_page == 1
            assert count == 1
            assert activities[0].activity_id == db_register_activity.get('activity')[2].activity_id
            assert activities[0].title == db_register_activity.get('activity')[2].title
        elif conditions.get('tab')[0] == 'all':
            assert size == conditions.get('sizeall')[0] if conditions.get('sizeall') else '20'
            assert page == conditions.get('pagesall')[0] if conditions.get('pagesall') else '1'
            assert max_page == 1
            assert count == 3
            assert name_param == ''
            for i in range(0, 3):
                assert activities[i].activity_id == db_register_activity.get('activity')[2-i].activity_id
            for i in range(0, 3):
                assert activities[i].title == db_register_activity.get('activity')[2-i].title
        else:
            assert False


# .tox/c1/bin/pytest --cov=weko_workflow tests/test_api.py::test_WorkActivity_get_all_activity_list -vv -s --cov-branch --cov-report=term --basetemp=/code/modules/weko-workflow/.tox/c1/tmp
def test_WorkActivity_get_all_activity_list(app, client, users, db_register):
    with app.test_request_context():
        login_user(users[2]["obj"])
        activity = WorkActivity()
        activities = activity.get_all_activity_list()
        assert len(activities) == 13


# .tox/c1/bin/pytest --cov=weko_workflow tests/test_api.py::test_WorkActivity_get_activity_index_search -vv -s --cov-branch --cov-report=term --basetemp=/code/modules/weko-workflow/.tox/c1/tmp
def test_WorkActivity_get_activity_index_search(app, db_register):
    activity = WorkActivity()
    with app.test_request_context():
        activity_detail, item, steps, action_id, cur_step, \
            temporary_comment, approval_record, step_item_login_url,\
            histories, res_check, pid, community_id, ctx = activity.get_activity_index_search(1)
        assert activity_detail.id == 1
        assert activity_detail.action_id == 1
        assert activity_detail.title == 'test'
        assert activity_detail.activity_id == '1'
        assert activity_detail.flow_id == 1
        assert activity_detail.workflow_id == 1
        assert activity_detail.action_order == 1


# .tox/c1/bin/pytest --cov=weko_workflow tests/test_api.py::test_WorkActivity_upt_activity_detail -vv -s --cov-branch --cov-report=term --basetemp=/code/modules/weko-workflow/.tox/c1/tmp
def test_WorkActivity_upt_activity_detail(app, db_register, db_records):
    activity = WorkActivity()
    db_activity = activity.upt_activity_detail(db_records[2][2].id)
    assert db_activity == None


# .tox/c1/bin/pytest --cov=weko_workflow tests/test_api.py::test_WorkActivity_get_corresponding_usage_activities -vv -s --cov-branch --cov-report=term --basetemp=/code/modules/weko-workflow/.tox/c1/tmp
def test_WorkActivity_get_corresponding_usage_activities(app, db_register):
    activity = WorkActivity()
    usage_application_list, output_report_list = activity.get_corresponding_usage_activities(1)
    assert usage_application_list == {'activity_data_type': {}, 'activity_ids': []}
    assert output_report_list == {'activity_data_type': {}, 'activity_ids': []}

<<<<<<< HEAD
# def query_activities_by_tab_is_wait(query)
# .tox/c1/bin/pytest --cov=weko_workflow tests/test_api.py::test_query_activities_by_tab_is_wait -vv -s --cov-branch --cov-report=term --basetemp=/code/modules/weko-workflow/.tox/c1/tmp
def test_query_activities_by_tab_is_wait(users, db):
    current_app.config['WEKO_WORKFLOW_ENABLE_SHOW_ACTIVITY'] = False
    with patch("flask_login.utils._get_user", return_value=users[0]['obj']):
        query = db.session.query(
                _Activity,
                User.email,
                _WorkFlow.flows_name,
                _Action.action_name,
                Role.name
            ).outerjoin(_Flow).outerjoin(
                _WorkFlow,
                and_(_Activity.workflow_id == _WorkFlow.id,)
            ).outerjoin(_Action).outerjoin(_FlowAction).outerjoin(_FlowActionRole).outerjoin(
                ActivityAction,
                and_(
                    ActivityAction.activity_id == _Activity.activity_id,
                    ActivityAction.action_id == _Activity.action_id,
                )
            ).outerjoin(
                User,
                and_(
                    _Activity.activity_update_user == User.id,
                    _Activity.shared_user_ids == [],
                )
                )
        expected = "AND (workflow_activity.activity_login_user = ? OR (workflow_activity.shared_user_ids LIKE '%' + ? || '%')) AND (workflow_flow_action_role.action_user != ? AND workflow_flow_action_role.action_user_exclude = ? AND (workflow_activity.shared_user_ids NOT LIKE '%' + ? || '%') OR workflow_flow_action_role.action_role NOT IN (?) AND workflow_flow_action_role.action_role_exclude = ? AND (workflow_activity.shared_user_ids NOT LIKE '%' + ? || '%') OR workflow_activity_action.action_handler != ? AND (workflow_activity.shared_user_ids NOT LIKE '%' + ? || '%') OR (workflow_activity.shared_user_ids LIKE '%' + ? || '%') AND workflow_flow_action_role.action_user != workflow_activity.activity_login_user AND workflow_flow_action_role.action_user_exclude = ? OR (workflow_activity.shared_user_ids LIKE '%' + ? || '%') AND workflow_activity_action.action_handler != workflow_activity.activity_login_user)"
        with pytest.raises(Exception):
            ret = WorkActivity.query_activities_by_tab_is_wait(query)
            assert str(ret).find(expected)
    
    current_app.config['WEKO_WORKFLOW_ENABLE_SHOW_ACTIVITY'] = True
    with patch("flask_login.utils._get_user", return_value=users[0]['obj']):
        query = db.session.query(
                _Activity,
                User.email,
                _WorkFlow.flows_name,
                _Action.action_name,
                Role.name
            ).outerjoin(_Flow).outerjoin(
                _WorkFlow,
                and_(_Activity.workflow_id == _WorkFlow.id,)
            ).outerjoin(_Action).outerjoin(_FlowAction).outerjoin(_FlowActionRole).outerjoin(
                ActivityAction,
                and_(
                    ActivityAction.activity_id == _Activity.activity_id,
                    ActivityAction.action_id == _Activity.action_id,
                )
            ).outerjoin(
                User,
                and_(
                    _Activity.activity_update_user == User.id,
                    _Activity.shared_user_ids == [],
                )
                )
        expected = "AND (workflow_activity.activity_login_user = ?) AND ((workflow_flow_action_role.action_user != ? AND workflow_flow_action_role.action_user_exclude = '0') OR (workflow_flow_action_role.action_role NOT IN (?) AND workflow_flow_action_role.action_role_exclude = '0') OR (workflow_activity_action.action_handler != ? ))"
        ret = WorkActivity.query_activities_by_tab_is_wait(query)
        assert str(ret).find(expected)
    
# def query_activities_by_tab_is_all(query, is_community_admin, community_user_ids)
# .tox/c1/bin/pytest --cov=weko_workflow tests/test_api.py::test_query_activities_by_tab_is_all -vv -s --cov-branch --cov-report=term --basetemp=/code/modules/weko-workflow/.tox/c1/tmp
def test_query_activities_by_tab_is_all(users, db):
    is_community_admin=False
    community_user_ids=[]
    with patch("flask_login.utils._get_user", return_value=users[0]['obj']):
        query = db.session.query(
                _Activity,
                User.email
            ).outerjoin(
                User,
                and_(
                    _Activity.activity_update_user == User.id,
                )
            )
        
        expected = "(workflow_activity.shared_user_ids LIKE '%' || ? || '%') AND workflow_flow_action.action_id != ?"
        
        with pytest.raises(Exception):
            ret = WorkActivity.query_activities_by_tab_is_all(query, is_community_admin, community_user_ids)
            assert str(ret).find(expected)
        
        is_community_admin = True
        community_user_ids = [3]
        expected = "(workflow_activity.activity_update_user LIKE '%' || ? || '%')"
        ret = WorkActivity.query_activities_by_tab_is_all(query, is_community_admin, community_user_ids)
        assert str(ret).find(expected)

# def query_activities_by_tab_is_todo(query, is_admin)
# .tox/c1/bin/pytest --cov=weko_workflow tests/test_api.py::test_query_activities_by_tab_is_todo -vv -s --cov-branch --cov-report=term --basetemp=/code/modules/weko-workflow/.tox/c1/tmp
def test_query_activities_by_tab_is_todo(users, db):
    with patch("flask_login.utils._get_user", return_value=users[0]['obj']):
        query = db.session.query(
                _Activity,
                _FlowActionRole
            )
        expected = "(workflow_activity.shared_user_ids LIKE '%' || ? || '%')"

        with pytest.raises(Exception):
            ret = WorkActivity.query_activities_by_tab_is_todo(query, False)
            assert str(ret).find(expected)

        with pytest.raises(Exception):
            current_app.config['WEKO_WORKFLOW_ENABLE_SHOW_ACTIVITY'] = True
            expected = "(workflow_activity.action_handler LIKE '%' || ? || '%')"
            ret = WorkActivity.query_activities_by_tab_is_todo(query, True)
            assert str(ret).find(expected)

        current_app.config['WEKO_WORKFLOW_ENABLE_SHOW_ACTIVITY'] = False
        expected = "(workflow_activity.shared_user_ids LIKE '%' || ? || '%')"
        ret = WorkActivity.query_activities_by_tab_is_todo(query, True)
        assert str(ret).find(expected)
=======
# .tox/c1/bin/pytest --cov=weko_workflow tests/test_api.py::test_WorkActivity_get_activity_action_role -vv -s --cov-branch --cov-report=term --basetemp=/code/modules/weko-workflow/.tox/c1/tmp
@pytest.mark.parametrize('action_id, action_order, expected_index, expected_included', [
    (4, 6, 'deny', True),
    (5, 4, 'allow', True),
    (7, 5, 'deny', False),
    (6, 3, 'allow', False),
])
def test_WorkActivity_get_activity_action_role(app, activity_with_roles, action_id, action_order, expected_index, expected_included):
    activity = activity_with_roles["activity"]
    item_metadata = activity_with_roles['itemMetadata']
    owner_id = int(item_metadata['owner'])

    workflow_activity = WorkActivity()
    _, users = workflow_activity.get_activity_action_role(activity.id, action_id, action_order)
    print(users)
    assert (owner_id in users[expected_index]) == expected_included


# .tox/c1/bin/pytest --cov=weko_workflow tests/test_api.py::test_WorkActivity_query_activities_by_tab_is_todo -vv -s --cov-branch --cov-report=term --basetemp=/code/modules/weko-workflow/.tox/c1/tmp
@pytest.mark.parametrize('action_item_registrant, users_idx, expected_activity_included', [
    (True, 0, True),
    (True, 4, False),
    (False, 0, False),
    (False, 4, False),
])
def test_WorkActivity_query_activities_by_tab_is_todo(app, workflow, db, users, item_type, action_item_registrant, users_idx, expected_activity_included):
    with app.test_request_context():
        login_user(users[users_idx]["obj"])

        # flow action role
        flow_actions = workflow['flow_action']
        flow_action_roles = [
            FlowActionRole(id = 4,
                        flow_action_id = flow_actions[5].id,
                        action_user_exclude = False,
                        action_item_registrant = action_item_registrant),
        ]
        with db.session.begin_nested():
            db.session.add_all(flow_action_roles)
        db.session.commit()

        # item_metadata
        item_metdata = ItemsMetadata.create(
            data = {
                "id": "1",
                "pid": {
                    "type": "depid",
                    "value": "1",
                    "revision_id": 0
                },
                "lang": "ja",
                "owner": str(users[0]["obj"].id),
                "title": "sample01",
                "owners": [
                    users[0]["obj"].id
                ],
                "status": "published",
                "$schema": "/items/jsonschema/" + str(item_type.id),
                "pubdate": "2020-08-29",
                "created_by": users[0]["obj"].id,
                "owners_ext": {
                    "email": "sample@nii.ac.jp",
                    "username": "sample",
                    "displayname": "sample"
                },
                "shared_user_ids": [],
                "item_1617186331708": [
                    {
                    "subitem_1551255647225": "sample01",
                    "subitem_1551255648112": "ja"
                    }
                ],
                "item_1617258105262": {
                    "resourceuri": "http://purl.org/coar/resource_type/c_5794",
                    "resourcetype": "conference paper"
                }
            },
            item_type_id = item_type.id,
        )

        # set activity
        activity = Activity(
            activity_id='1', workflow_id=workflow["workflow"].id,
            flow_id=workflow["flow"].id,
            action_id=4,
            activity_login_user=users[0]['obj'].id,
            activity_status=ActionStatusPolicy.ACTION_BEGIN,
            activity_update_user=1,
            activity_start=datetime.strptime('2022/04/14 3:01:53.931', '%Y/%m/%d %H:%M:%S.%f'),
            activity_community_id=3,
            activity_confirm_term_of_use=True,
            title='test', shared_user_ids=[], extra_info={},
            action_order=6, item_id=item_metdata.model.id,
        )
        with db.session.begin_nested():
            db.session.add(activity)
        db.session.commit()

        activity_action = ActivityAction(activity_id=activity.activity_id,
                                        action_id=4,action_status="M",
                                        action_handler=1, action_order=6)

        with db.session.begin_nested():
            db.session.add(activity_action)
        db.session.commit()

        actual_query = WorkActivity.query_activities_by_tab_is_todo(
            Activity.query, False)
        actual = actual_query.all()

        assert (len(actual) > 0) == expected_activity_included


# .tox/c1/bin/pytest --cov=weko_workflow tests/test_api.py::test_WorkActivity_query_activities_by_tab_is_all -vv -s --cov-branch --cov-report=term --basetemp=/code/modules/weko-workflow/.tox/c1/tmp
@pytest.mark.parametrize('users_idx, expected_included', [
    (0, True),
    (4, False),
])
def test_WorkActivity_query_activities_by_tab_is_all(app, users, activity_with_roles, users_idx, expected_included):
    with app.test_request_context():
        login_user(users[users_idx]["obj"])

        actual_query = WorkActivity.query_activities_by_tab_is_all(
            Activity.query, False, [])
        actual = actual_query.all()
        assert (len(actual) > 0) == expected_included
>>>>>>> 0bc6a991
<|MERGE_RESOLUTION|>--- conflicted
+++ resolved
@@ -1,10 +1,13 @@
-<<<<<<< HEAD
+from datetime import datetime
+import pytest
+
 from mock import Mock, patch
 import pytest
 from flask import current_app, session
 from flask_login.utils import login_user
 from invenio_accounts.models import Role, User
 from sqlalchemy import and_, or_, not_
+from weko_records.api import ItemsMetadata
 
 from weko_workflow.api import Flow, WorkActivity
 from weko_workflow.models import Action as _Action
@@ -14,16 +17,7 @@
 from weko_workflow.models import FlowActionRole as _FlowActionRole
 from weko_workflow.models import FlowDefine as _Flow
 from weko_workflow.models import WorkFlow as _WorkFlow
-=======
-from datetime import datetime
-import pytest
-
-from flask_login.utils import login_user
-from weko_records.api import ItemsMetadata
-
-from weko_workflow.api import Flow, WorkActivity
 from weko_workflow.models import ActionStatusPolicy, Activity, ActivityAction, FlowActionRole
->>>>>>> 0bc6a991
 
 # .tox/c1/bin/pytest --cov=weko_workflow tests/test_api.py::test_Flow_action -vv -s --cov-branch --cov-report=term --basetemp=/code/modules/weko-workflow/.tox/c1/tmp
 def test_Flow_action(app, client, users, db, action_data):
@@ -331,7 +325,6 @@
     assert usage_application_list == {'activity_data_type': {}, 'activity_ids': []}
     assert output_report_list == {'activity_data_type': {}, 'activity_ids': []}
 
-<<<<<<< HEAD
 # def query_activities_by_tab_is_wait(query)
 # .tox/c1/bin/pytest --cov=weko_workflow tests/test_api.py::test_query_activities_by_tab_is_wait -vv -s --cov-branch --cov-report=term --basetemp=/code/modules/weko-workflow/.tox/c1/tmp
 def test_query_activities_by_tab_is_wait(users, db):
@@ -444,7 +437,8 @@
         expected = "(workflow_activity.shared_user_ids LIKE '%' || ? || '%')"
         ret = WorkActivity.query_activities_by_tab_is_todo(query, True)
         assert str(ret).find(expected)
-=======
+
+
 # .tox/c1/bin/pytest --cov=weko_workflow tests/test_api.py::test_WorkActivity_get_activity_action_role -vv -s --cov-branch --cov-report=term --basetemp=/code/modules/weko-workflow/.tox/c1/tmp
 @pytest.mark.parametrize('action_id, action_order, expected_index, expected_included', [
     (4, 6, 'deny', True),
@@ -570,5 +564,4 @@
         actual_query = WorkActivity.query_activities_by_tab_is_all(
             Activity.query, False, [])
         actual = actual_query.all()
-        assert (len(actual) > 0) == expected_included
->>>>>>> 0bc6a991
+        assert (len(actual) > 0) == expected_included