# .tox/c1/bin/pytest --cov=weko_workflow tests/test_admin.py -vv -s --cov-branch --cov-report=term --basetemp=/code/modules/weko-workflow/.tox/c1/tmp


from unittest.mock import MagicMock
import uuid
import pytest
import uuid
from mock import patch
from flask import Flask, json, jsonify, url_for, session, make_response
from invenio_accounts.testutils import login_user_via_session as login
from werkzeug.exceptions import InternalServerError ,NotFound,Forbidden
from weko_workflow.admin import FlowSettingView,WorkFlowSettingView
<<<<<<< HEAD
from weko_workflow.models import FlowDefine, FlowAction, FlowActionRole, WorkFlow, WorkflowRole
=======
from weko_workflow.models import FlowDefine, WorkFlow
from weko_admin.models import AdminSettings
>>>>>>> e8d00a98

# class FlowSettingView(BaseView):
class TestFlowSettingView:
# .tox/c1/bin/pytest --cov=weko_workflow tests/test_admin.py::TestFlowSettingView::test_index_acl_guest -vv -s --cov-branch --cov-report=term --basetemp=/code/modules/weko-workflow/.tox/c1/tmp
#     def index(self):
    def test_index_acl_guest(self,client,db_register2):
        url = url_for('flowsetting.index',_external=True)
        res =  client.get(url)
        assert res.status_code == 302

    # .tox/c1/bin/pytest --cov=weko_workflow tests/test_admin.py::TestFlowSettingView::test_index_acl -vv -s --cov-branch --cov-report=term --basetemp=/code/modules/weko-workflow/.tox/c1/tmp
    @pytest.mark.parametrize('users_index, status_code', [
        (0, 403),
        # (1, 200),
        # (2, 200),
        # (3, 200),
        # (4, 200),
        # (5, 200),
        # (6, 200),
    ])
    def test_index_acl(self,client,db_register2,users,users_index,status_code,db):                
        adminsetting=AdminSettings(id=1,name='items_display_settings',settings={})
        # Adminsettings display_request_form is None
        with db.session.begin_nested():
            db.session.add(adminsetting)
        db.session.commit()

        login(client=client, email=users[users_index]['email'])
        url = url_for('flowsetting.index',_external=True)
        res =  client.get(url)
        assert res.status_code == status_code  

#     def flow_detail(self, flow_id='0'):
# .tox/c1/bin/pytest --cov=weko_workflow tests/test_admin.py::TestFlowSettingView::test_flow_detail_acl_guest -vv -s --cov-branch --cov-report=term --basetemp=/code/modules/weko-workflow/.tox/c1/tmp
    def test_flow_detail_acl_guest(self,client,db_register2,db):
        adminsetting=AdminSettings(id=1,name='items_display_settings',settings={})
        # Adminsettings display_request_form is None
        with db.session.begin_nested():
            db.session.add(adminsetting)
        db.session.commit()

        url = url_for('flowsetting.index',flow_id=str(1),_external=True)
        res =  client.get(url)
        assert res.status_code == 302

    # .tox/c1/bin/pytest --cov=weko_workflow tests/test_admin.py::TestFlowSettingView::test_flow_detail_acl -vv -s --cov-branch --cov-report=term --basetemp=/code/modules/weko-workflow/.tox/c1/tmp
    @pytest.mark.parametrize('users_index, status_code', [
        # (0, 403),
        (1, 200),
        # (2, 200),
        # (3, 200),
        # (4, 200),
        # (5, 200),
        # (6, 200),
    ])
    def test_flow_detail_acl(self,client,workflow,db_register2,users,users_index,status_code,db):
        
        adminsetting=AdminSettings(id=1,name='items_display_settings',settings={})
        # Adminsettings display_request_form is None
        with db.session.begin_nested():
            db.session.add(adminsetting)
        db.session.commit()

        flow_define = workflow['flow']
        login(client=client, email=users[users_index]['email'])
<<<<<<< HEAD
=======
        #test No.8(W2023-22 2)
>>>>>>> e8d00a98
        url = '/admin/flowsetting/{}'.format(0)
        with patch("flask.templating._render", return_value=""):
            res =  client.get(url)
            assert res.status_code == status_code
        
        #test No.9(W2023-22 2)
        url = '/admin/flowsetting/{}'.format(flow_define.flow_id)
        with patch("flask.templating._render", return_value=""):
            res =  client.get(url)
            assert res.status_code == status_code
        
<<<<<<< HEAD
        url = '/admin/flowsetting/{}'.format(flow_define.flow_id)
        with patch("flask.templating._render", return_value=""):
            res =  client.get(url)
            assert res.status_code == status_code  
=======
        #test No.10(W2023-22 2)
        url = '/admin/flowsetting/{}'.format("hoge")
        with patch("flask.templating._render", return_value=""):
            res =  client.get(url)
            assert res.status_code == 404
        
        #test No.11(W2023-22 2)        
        login(client=client, email=users[users_index]['email'])
        url = '/admin/flowsetting/{}'.format(flow_define.flow_id)
        with patch("weko_workflow.admin.FlowSettingView._check_auth",return_value = False):
            with patch("flask.templating._render", return_value=""):
                res =  client.get(url)
                assert res.status_code == 403
>>>>>>> e8d00a98

    # def flow_detail(self, flow_id='0'):
    # def new_flow(self, flow_id='0'):
    # def del_flow(self, flow_id='0'):
    # .tox/c1/bin/pytest --cov=weko_workflow tests/test_admin.py::TestFlowSettingView::test_flow_detail_update_delete -vv -s --cov-branch --cov-report=term --basetemp=/code/modules/weko-workflow/.tox/c1/tmp
<<<<<<< HEAD
    def test_flow_detail_update_delete(self,app,client,users,workflow ,workflow_open_restricted):
=======
    def test_flow_detail_update_delete(self,app,client,users,workflow ,workflow_open_restricted,db):
        adminsetting=AdminSettings(id=1,name='items_display_settings',settings={})
        # Adminsettings display_request_form is None
        with db.session.begin_nested():
            db.session.add(adminsetting)
        db.session.commit()
        
>>>>>>> e8d00a98
        #repoadmin
        login(client=client, email=users[1]['email'])
        url = '/admin/flowsetting/{}'.format(workflow_open_restricted[1]["flow"].flow_id)

        with patch("flask.templating._render", return_value=""):
            #104
            res =  client.get(url)
            assert res.status_code == 403
            #105
            res =  client.post(url)
            assert res.status_code == 403
            # 106
            res =  client.delete(url)
            assert res.status_code == 403

            url = '/admin/flowsetting/{}'.format("hoge")
            res =  client.get(url)
            assert res.status_code == 404
            
    
#     def get_specified_properties():
# .tox/c1/bin/pytest --cov=weko_workflow tests/test_admin.py::TestFlowSettingView::test_get_specified_properties -vv -s --cov-branch --cov-report=term --basetemp=/code/modules/weko-workflow/.tox/c1/tmp
    def test_get_specified_properties(self,app,item_type):
        with app.test_request_context():
            assert FlowSettingView.get_specified_properties()==[{'value': 'parentkey.subitem_restricted_access_guarantor_mail_address', 'text': 'Guarantor'}]
        
#     def update_flow(flow_id):
#     def new_flow(self, flow_id='0'):
# .tox/c1/bin/pytest --cov=weko_workflow tests/test_admin.py::TestFlowSettingView::test_new_flow -vv -s --cov-branch --cov-report=term --basetemp=/code/modules/weko-workflow/.tox/c1/tmp
<<<<<<< HEAD
    def test_new_flow(self,app,client,action_data,users):
        login(client=client, email=users[1]['email'])
        url = '/admin/flowsetting/{}'.format(0)
        q = FlowDefine.query.all()
        assert len(q) == 0
        with patch("flask.templating._render", return_value=""):
            res =  client.post(url)
            assert res.status_code == 500
        q = FlowDefine.query.all()
        assert len(q) == 0

        data = {"flow": "test1"}
        login(client=client, email=users[1]['email'])
        url = '/admin/flowsetting/{}'.format(0)
        with patch("flask.templating._render", return_value=""):
            res =  client.post(url, data=json.dumps(data), headers=[('Content-Type', 'application/json')])
            assert res.status_code == 400
        q = FlowDefine.query.all()
        assert len(q) == 0

        data = {"flow_name": "test1"}
        login(client=client, email=users[1]['email'])
        url = '/admin/flowsetting/{}'.format(0)
        with patch("flask.templating._render", return_value=""):
            res =  client.post(url, data=json.dumps(data), headers=[('Content-Type', 'application/json')])
            assert res.status_code == 200
        q = FlowDefine.query.all()
        assert len(q) == 1

        data = {"flow_name": "test1"}
        login(client=client, email=users[1]['email'])
        url = '/admin/flowsetting/{}'.format(0)
        with patch("flask.templating._render", return_value=""):
            res =  client.post(url, data=json.dumps(data), headers=[('Content-Type', 'application/json')])
            assert res.status_code == 400
        q = FlowDefine.query.all()
        assert len(q) == 1

        flow_id = q[0].flow_id
        data = {"flow_name": "test2"}
        login(client=client, email=users[1]['email'])
        url = '/admin/flowsetting/{}'.format(flow_id)
        with patch("flask.templating._render", return_value=""):
            res =  client.post(url, data=json.dumps(data), headers=[('Content-Type', 'application/json')])
            assert res.status_code == 200
        q = FlowDefine.query.first()
        assert q.flow_name == 'test2'

        data = {"flow": "test3"}
        login(client=client, email=users[1]['email'])
        url = '/admin/flowsetting/{}'.format(flow_id)
        with patch("flask.templating._render", return_value=""):
            res =  client.post(url, data=json.dumps(data), headers=[('Content-Type', 'application/json')])
            assert res.status_code == 400
        q = FlowDefine.query.first()
        assert q.flow_name == 'test2'

        data = {"flow_name": "test1"}
        login(client=client, email=users[1]['email'])
        url = '/admin/flowsetting/{}'.format(0)
        with patch("flask.templating._render", return_value=""):
            res =  client.post(url, data=json.dumps(data), headers=[('Content-Type', 'application/json')])
            assert res.status_code == 200
        q = FlowDefine.query.all()
        assert len(q) == 2

        data = {"flow_name": "test1"}
        login(client=client, email=users[1]['email'])
        url = '/admin/flowsetting/{}'.format(flow_id)
        with patch("flask.templating._render", return_value=""):
            res =  client.post(url, data=json.dumps(data), headers=[('Content-Type', 'application/json')])
            assert res.status_code == 400
        q = FlowDefine.query.first()
        assert q.flow_name == 'test2'

        login(client=client, email=users[1]['email'])
        url = '/admin/flowsetting/{}'.format(flow_id)
        with patch("flask.templating._render", return_value=""):
            res =  client.post(url)
            assert res.status_code == 500
        q = FlowDefine.query.first()
        assert q.flow_name == 'test2'
=======
    def test_new_flow(self,app,workflow):
        with app.test_request_context( "/admin/workflowsetting/"+str(workflow["flow"].flow_id), method="POST",headers={"Content-Type": "application/json"} ,data='{"flow_name": "flow_name1"}'):
            with patch('weko_workflow.admin.FlowSettingView._check_auth',return_value=False):
                with pytest.raises(Forbidden):
                    FlowSettingView().new_flow(str(workflow["flow"].flow_id))
            with patch('weko_workflow.admin.FlowSettingView._check_auth',return_value=True):
                res = FlowSettingView().new_flow(str(workflow["flow"].flow_id))
                assert json.loads(res.data).get("code","") == 0
        with app.test_request_context( "/admin/workflowsetting/"+str(workflow["flow"].flow_id), method="POST",headers={"Content-Type": "application/json"} ,data='{"flow_name": "flow_name2"}'):
            res = FlowSettingView().new_flow("0")
            assert res.status_code == 200
            
            with patch('weko_workflow.admin.Flow.create_flow',side_effect=ValueError ):
                res = FlowSettingView().new_flow("0")
                assert res.status_code == 400
            
>>>>>>> e8d00a98

#     def del_flow(self, flow_id='0'):
# .tox/c1/bin/pytest --cov=weko_workflow tests/test_admin.py::TestFlowSettingView::test_del_flow -vv -s --cov-branch --cov-report=term --basetemp=/code/modules/weko-workflow/.tox/c1/tmp
    def test_del_flow(self,app,workflow):
        with app.test_request_context("/admin/workflowsetting/0", method="DELETE"):
            assert json.loads(FlowSettingView().del_flow("0").data).get("code","") == 500
        with app.test_request_context("/admin/workflowsetting/"+str(workflow["flow"].flow_id), method="DELETE"):
            with patch('weko_workflow.admin.FlowSettingView._check_auth',return_value=False):
                with pytest.raises(Forbidden):
                    FlowSettingView().del_flow(str(workflow["flow"].flow_id))
            with patch('weko_workflow.admin.FlowSettingView._check_auth',return_value=True):
                assert json.loads(FlowSettingView().del_flow(str(workflow["flow"].flow_id)).data).get("code","")  == 500
                with patch('weko_workflow.admin.Flow.get_flow_detail',return_value=""):
                    assert json.loads(FlowSettingView().del_flow(str(workflow["flow"].flow_id)).data).get("code","")  == 0
                with patch('weko_workflow.admin.WorkFlow.get_workflow_by_flow_id',return_value=[]):
                    assert json.loads(FlowSettingView().del_flow(str(workflow["flow"].flow_id)).data).get("code","")  == 500

#     def get_actions():
# .tox/c1/bin/pytest --cov=weko_workflow tests/test_admin.py::TestFlowSettingView::test_get_actions -vv -s --cov-branch --cov-report=term --basetemp=/code/modules/weko-workflow/.tox/c1/tmp
    def test_get_actions(self,app,workflow):
        with app.test_request_context():
            assert len(FlowSettingView.get_actions())==6
 
#     def upt_flow_action(self, flow_id=0):
<<<<<<< HEAD
# .tox/c1/bin/pytest --cov=weko_workflow tests/test_admin.py::TestFlowSettingView::test_upt_flow_action -vv -s --cov-branch --cov-report=term --basetemp=/code/modules/weko-workflow/.tox/c1/tmp
    def test_upt_flow_action(self,app,client,workflow,users):
        flow_define = workflow['flow']
        login(client=client, email=users[1]['email'])
        url = '/admin/flowsetting/action/{}'.format(flow_define.flow_id)
        q = FlowAction.query.filter_by(flow_id=flow_define.flow_id).all()
        assert len(q) == 7
        q = FlowActionRole.query.all()
        assert len(q) == 0
        with patch("flask.templating._render", return_value=""):
            res =  client.post(url)
            assert res.status_code == 400
        q = FlowAction.query.filter_by(flow_id=flow_define.flow_id).all()
        assert len(q) == 7

        data = [
            {
                "id":"5",
                "version":"1.0.1",
                "user":"0",
                "user_deny":False,
                "role":"0",
                "role_deny":False,
                "workflow_flow_action_id":3,
                "send_mail_setting":{
                    "request_approval":False,
                    "inform_approval":False,
                    "inform_reject":False
                }
                ,"action":"DEL"
            }
        ]
        with patch("flask.templating._render", return_value=""):
            res =  client.post(url, data=json.dumps(data), headers=[('Content-Type', 'application/json')])
            assert res.status_code == 200
        q = FlowAction.query.filter_by(flow_id=flow_define.flow_id).all()
        assert len(q) == 6

        q = FlowActionRole.query.all()
        assert len(q) == 0

        data = [
            {
                "id":"3",
                "version":"1.0.1",
                "user":"0",
                "user_deny":False,
                "role":"0",
                "role_deny":False,
                "workflow_flow_action_id":2,
                "send_mail_setting":{
                    "request_approval":False,
                    "inform_approval":False,
                    "inform_reject":False
                },
                "action":"ADD"
            },
            {
                "id":"5",
                "version":"1.0.1",
                "user":"contributor@test.org",
                "user_deny":False,
                "role":"0",
                "role_deny":False,
                "workflow_flow_action_id":3,
                "send_mail_setting":{
                    "request_approval":False,
                    "inform_approval":False,
                    "inform_reject":False
                }
                ,"action":"ADD"
            }
        ]
        with patch("flask.templating._render", return_value=""):
            res =  client.post(url, data=json.dumps(data), headers=[('Content-Type', 'application/json')])
            assert res.status_code == 200
        q = FlowAction.query.filter_by(flow_id=flow_define.flow_id).all()
        assert len(q) == 7
        q = FlowActionRole.query.all()
        assert len(q) == 1
=======
# .tox/c1/bin/pytest --cov=weko_workflow tests/test_admin.py::TestFlowSettingView::test_index_acl -vv -s --cov-branch --cov-report=term --basetemp=/code/modules/weko-workflow/.tox/c1/tmp
    def test_upt_flow_action(self,app,workflow):
        with app.test_request_context("/admin/workflowsetting/action/"+str(workflow["flow"].flow_id), method="POST",headers={"Content-Type": "application/json"} ,data='{"flow_name": "flow_name1"}'):
            with patch('weko_workflow.admin.FlowSettingView._check_auth',return_value=False):
                with pytest.raises(Forbidden):
                    assert FlowSettingView().upt_flow_action(str(workflow["flow"].flow_id))
            with patch('weko_workflow.admin.FlowSettingView._check_auth',return_value=True):
                with patch('weko_workflow.admin.Flow.upt_flow_action',return_value=True):
                    assert json.loads(FlowSettingView().upt_flow_action(str(workflow["flow"].flow_id)).data).get("code","")  == 0
            
# def _check_auth(flow_id:str ):
# .tox/c1/bin/pytest --cov=weko_workflow tests/test_admin.py::TestFlowSettingView::test__check_auth -vv -s --cov-branch --cov-report=term --basetemp=/code/modules/weko-workflow/.tox/c1/tmp
    def test__check_auth(self,app,users,workflow ,workflow_open_restricted):
        # 99
        assert FlowSettingView._check_auth('0')

        with app.test_request_context():
            # 100
            # sysadmin
            with patch('flask_login.utils._get_user',return_value=users[2]["obj"]):
                assert FlowSettingView._check_auth(workflow["flow"].flow_id)
            #repoadmin
            with patch('flask_login.utils._get_user',return_value=users[1]["obj"]):

                #101
                try:
                    FlowSettingView._check_auth(str(uuid.uuid4()))
                    assert False
                except InternalServerError as ex:
                    assert ex.code == 500
                
                #102
                assert FlowSettingView._check_auth(workflow["flow"].flow_id)
                #103
                assert not FlowSettingView._check_auth(workflow_open_restricted[1]["flow"].flow_id)
                
>>>>>>> e8d00a98

# class WorkFlowSettingView(BaseView):
# .tox/c1/bin/pytest --cov=weko_workflow tests/test_admin.py::TestWorkFlowSettingView -vv -s --cov-branch --cov-report=term --basetemp=/code/modules/weko-workflow/.tox/c1/tmp
class TestWorkFlowSettingView:
    #     def index(self):
    # .tox/c1/bin/pytest --cov=weko_workflow tests/test_admin.py::TestWorkFlowSettingView::test_index_acl_guest -vv -s --cov-branch --cov-report=term --basetemp=/code/modules/weko-workflow/.tox/c1/tmp
    def test_index_acl_guest(self,client,db_register2):
        url = url_for('workflowsetting.index',_external=True)
        res =  client.get(url)
        assert res.status_code == 302

    # .tox/c1/bin/pytest --cov=weko_workflow tests/test_admin.py::TestWorkFlowSettingView::test_index_acl -vv -s --cov-branch --cov-report=term --basetemp=/code/modules/weko-workflow/.tox/c1/tmp
    @pytest.mark.parametrize('users_index, status_code', [
        (0, 403),
        (1, 200),
        (2, 200),
        (3, 403),
        (4, 403),
        (5, 403),
        (6, 200),
    ])
    def test_index_acl(self,client,db_register2,users,users_index,status_code):
        login(client=client, email=users[users_index]['email'])
        url = url_for('workflowsetting.index',_external=True)
        res =  client.get(url)
        assert res.status_code == status_code

    #     def workflow_detail(self, workflow_id='0'):
    # .tox/c1/bin/pytest --cov=weko_workflow tests/test_admin.py::TestWorkFlowSettingView::test_workflow_detail_acl_guest -vv -s --cov-branch --cov-report=term --basetemp=/code/modules/weko-workflow/.tox/c1/tmp
    def test_workflow_detail_acl_guest(self,client,db_register2):
        url = url_for('workflowsetting.workflow_detail',workflow_id='0',_external=True)
        res =  client.get(url)
        assert res.status_code == 302

    # .tox/c1/bin/pytest --cov=weko_workflow tests/test_admin.py::TestWorkFlowSettingView::test_workflow_detail_acl -vv -s --cov-branch --cov-report=term --basetemp=/code/modules/weko-workflow/.tox/c1/tmp
    @pytest.mark.parametrize('users_index, status_code', [
        # (0, 403),
        (1, 200),
        (2, 200),
        # (3, 200),
        # (4, 200),
        # (5, 200),
        # (6, 200),
    ])
    def test_workflow_detail_acl(self,app ,client,db_register,workflow_open_restricted, db_register2,users,users_index,status_code,mocker):
        login(client=client, email=users[users_index]['email'])
        url = url_for('workflowsetting.workflow_detail',workflow_id='0',_external=True)
        mock_render =mocker.patch("flask.templating._render", return_value=make_response())
        res =  client.get(url)
        assert res.status_code == status_code  
        is_sysadmin = users_index == 2
        args, kwargs = mock_render.call_args
        # 81
        assert args[1]["is_sysadmin"] == is_sysadmin

        wf:WorkFlow = workflow_open_restricted[0]["workflow"]
        flows_id = wf.flows_id
        url = url_for('workflowsetting.workflow_detail',workflow_id=flows_id,_external=True)
        is_sysadmin = users_index == 2
        res =  client.get(url)
        args, kwargs = mock_render.call_args
        assert args[1]["is_sysadmin"] == is_sysadmin
        if not is_sysadmin:
            assert res.status_code == 403
        else:
            assert res.status_code == status_code

        #117
        wf:WorkFlow = db_register["workflow"]
        flows_id = wf.flows_id
        url = url_for('workflowsetting.workflow_detail',workflow_id=flows_id,_external=True)
        with patch('weko_workflow.admin.WEKO_WORKFLOW_SHOW_HARVESTING_ITEMS', False):
            res =  client.get(url)
            assert res.status_code == status_code

        

    #     def update_workflow(self, workflow_id='0'):
    # .tox/c1/bin/pytest --cov=weko_workflow tests/test_admin.py::TestWorkFlowSettingView::test_update_workflow_acl_guest -vv -s --cov-branch --cov-report=term --basetemp=/code/modules/weko-workflow/.tox/c1/tmp
    def test_update_workflow_acl_guest(self,client,db_register2):
        url = url_for('workflowsetting.update_workflow',workflow_id='0',_external=True)
        res =  client.post(url)
        assert res.status_code == 302
        
        res =  client.put(url)
        assert res.status_code == 302


    # .tox/c1/bin/pytest --cov=weko_workflow tests/test_admin.py::TestWorkFlowSettingView::test_update_workflow_acl -vv -s --cov-branch --cov-report=term --basetemp=/code/modules/weko-workflow/.tox/c1/tmp
    @pytest.mark.parametrize('users_index, status_code', [
        # (0, 403),
        (1, 200),
        # (2, 200),
        # (3, 200),
        # (4, 200),
        # (5, 200),
        # (6, 200),
    ])
    def test_update_workflow_acl(self,client,db_register2,workflow,users,users_index,status_code):
        login(client=client, email=users[users_index]['email'])
        url = '/admin/workflowsetting/{}'.format(0)
        q = WorkFlow.query.all()
        assert len(q) == 1
        with patch("flask.templating._render", return_value=""):
            with pytest.raises(AttributeError):
                res =  client.post(url)
        q = WorkFlow.query.all()
        assert len(q) == 1

        data = {
            "id": 1,
            "list_hide": {},
            "flows_name": "test",
            "itemtype_id": 1,
            "flow_id": 1,
            "index_id": None,
            "location_id": None,
            "open_restricted": True,
            "is_gakuninrdm": True
        }
        login(client=client, email=users[users_index]['email'])
        url = '/admin/workflowsetting/{}'.format(uuid.uuid4())
        with patch("flask.templating._render", return_value=""):
<<<<<<< HEAD
            res = client.post(url, data=json.dumps(data), headers=[('Content-Type', 'application/json')])
        assert res.status_code == 200

        q = WorkFlow.query.first()
        assert q.open_restricted == False
        assert q.is_gakuninrdm == False

        data = {
            "id": 1,
            "list_hide": [],
            "flows_name": "test",
            "itemtype_id": "test",
            "flow_id": 1,
            "index_id": None,
            "location_id": None,
            "open_restricted": True,
            "is_gakuninrdm": True
        }
        login(client=client, email=users[users_index]['email'])
        url = '/admin/workflowsetting/{}'.format(workflow['workflow'].flows_id)
        with patch("flask.templating._render", return_value=""):
            res = client.post(url, data=json.dumps(data), headers=[('Content-Type', 'application/json')])
        assert res.status_code == 200
        q = WorkFlow.query.first()
        assert q.open_restricted == False
        assert q.is_gakuninrdm == False

        q = WorkFlow.query.first()
        assert q.open_restricted == False
        assert q.is_gakuninrdm == False
        assert q.index_tree_id == None
        q = WorkflowRole.query.all()
        assert len(q) == 0
        data = {
            "id": 1,
            "list_hide": [4],
            "flows_name": "test",
            "itemtype_id": 1,
            "flow_id": 1,
            "index_id": 1,
            "location_id": None,
            "open_restricted": True,
            "is_gakuninrdm": True
        }
        login(client=client, email=users[users_index]['email'])
        url = '/admin/workflowsetting/{}'.format(workflow['workflow'].flows_id)
        with patch("flask.templating._render", return_value=""):
            res = client.post(url, data=json.dumps(data), headers=[('Content-Type', 'application/json')])
        assert res.status_code == 200
        q = WorkFlow.query.first()
        assert q.open_restricted == True
        assert q.is_gakuninrdm == True
        assert q.index_tree_id == 1
        q = WorkflowRole.query.all()
        assert len(q) == 1

        data = {
            "list_hide": [],
            "flows_name": "test",
            "itemtype_id": 1,
            "flow_id": 1,
            "index_id": None,
            "location_id": None,
            "open_restricted": False,
            "is_gakuninrdm": False
        }
        login(client=client, email=users[users_index]['email'])
        url = '/admin/workflowsetting/{}'.format(0)
        with patch("flask.templating._render", return_value=""):
            res = client.post(url, data=json.dumps(data), headers=[('Content-Type', 'application/json')])
        assert res.status_code == 200
        q = WorkFlow.query.all()
        assert len(q) == 2
=======
            res =  client.put(url)
            assert res.status_code == status_code  
    
    #     def update_workflow(self, workflow_id='0'):
    # .tox/c1/bin/pytest --cov=weko_workflow tests/test_admin.py::TestWorkFlowSettingView::test_update_workflow -vv -s --cov-branch --cov-report=term --basetemp=/code/modules/weko-workflow/.tox/c1/tmp
    def test_update_workflow(self,client,db,db_register2,users,workflow):
        login(client=client, email=users[1]['email'])
        define = workflow["flow"]
        wflow : WorkFlow = workflow["workflow"]
        url = url_for('workflowsetting.update_workflow',workflow_id=wflow.flows_id,_external=True)
        with patch("flask.templating._render", return_value=""):
            res =  client.post(url 
                                , headers=[('Content-Type', 'application/json')
                                            ,('Accept', 'application/json')]
                                , data=json.dumps({'id': wflow.id,'flow_id': define.id
                                                   })
                                )
            assert res.status_code == 200
            wf : WorkFlow = db.session.query(WorkFlow).filter_by(id = wflow.id).one_or_none()
            assert wf.open_restricted == False
            
            url = url_for('workflowsetting.update_workflow',workflow_id='0',_external=True)
            res =  client.post(url 
                                    , headers=[('Content-Type', 'application/json')
                                                ,('Accept', 'application/json')]
                                    , data=json.dumps({'id': wflow.id,'flow_id': define.id
                                                    ,'itemtype_id' :wflow.itemtype_id
                                                    ,'flows_id' : wflow.flows_id
                                                    ,'is_gakuninrdm' : False})
                                    )
>>>>>>> e8d00a98


    #  def delete_workflow(self, workflow_id='0'):
    # .tox/c1/bin/pytest --cov=weko_workflow tests/test_admin.py::TestWorkFlowSettingView::test_delete_workflow_acl_guest -vv -s --cov-branch --cov-report=term --basetemp=/code/modules/weko-workflow/.tox/c1/tmp
    def test_delete_workflow_acl_guest(self,client,db_register2):
        url = url_for('workflowsetting.delete_workflow',workflow_id='0',_external=True)
        res =  client.delete(url)
        assert res.status_code == 302

    # .tox/c1/bin/pytest --cov=weko_workflow tests/test_admin.py::TestWorkFlowSettingView::test_delete_workflow_acl -vv -s --cov-branch --cov-report=term --basetemp=/code/modules/weko-workflow/.tox/c1/tmp
    @pytest.mark.parametrize('users_index, status_code', [
        # (0, 403),
        (1, 200),
        # (2, 200),
        # (3, 200),
        # (4, 200),
        # (5, 200),
        # (6, 200),
    ])
    def test_delete_workflow_acl(self,client,db_register2,users,users_index,status_code):
        login(client=client, email=users[users_index]['email'])
        url = url_for('workflowsetting.delete_workflow',workflow_id='0',_external=True)
        with patch("flask.templating._render", return_value=""):
            res =  client.delete(url)
            assert res.status_code == status_code  

    # def get_name_display_hide(cls, list_hide, role):
    # .tox/c1/bin/pytest --cov=weko_workflow tests/test_admin.py::TestWorkFlowSettingView::test_get_name_display_hide -vv -s --cov-branch --cov-report=term --basetemp=/code/modules/weko-workflow/.tox/c1/tmp
    def test_get_name_display_hide(self,app,users):
        role0 = (users[0]['obj']).roles[0]
        role1 = (users[1]['obj']).roles[0]
        role2 = (users[2]['obj']).roles[0]
        role3 = (users[3]['obj']).roles[0]
        role4 = (users[4]['obj']).roles[0]
        
        with app.test_request_context():
            assert WorkFlowSettingView.get_name_display_hide([role0],[role0,role1,role2,role3,role4])==(['Repository Administrator', 'System Administrator', 'Community Administrator', 'General'], ['Contributor'])
         
    #  def get_displays(cls, list_hide, role):
    # .tox/c1/bin/pytest --cov=weko_workflow tests/test_admin.py::TestWorkFlowSettingView::test_get_displays -vv -s --cov-branch --cov-report=term --basetemp=/code/modules/weko-workflow/.tox/c1/tmp
    def test_get_displays(self,app,users):
        role0 = (users[0]['obj']).roles[0]
        role1 = (users[1]['obj']).roles[0]
        role2 = (users[2]['obj']).roles[0]
        role3 = (users[3]['obj']).roles[0]
        role4 = (users[4]['obj']).roles[0]
        
        with app.test_request_context():
            ret = WorkFlowSettingView.get_displays([role0],[role0,role1,role2,role3,role4])
            assert isinstance(ret,list)==True
            assert ret == [role1,role2,role3,role4]

    # def save_workflow_role(cls, wf_id, list_hide):
    # .tox/c1/bin/pytest --cov=weko_workflow tests/test_admin.py::TestWorkFlowSettingView::test_save_workflow_role -vv -s --cov-branch --cov-report=term --basetemp=/code/modules/weko-workflow/.tox/c1/tmp
    def test_save_workflow_role(self,app,users,workflow):
        role0 = (users[0]['obj']).roles[0]
        role1 = (users[1]['obj']).roles[0]
        role2 = (users[2]['obj']).roles[0]
        role3 = (users[3]['obj']).roles[0]
        role4 = (users[4]['obj']).roles[0]
        
        wf = workflow['workflow']
        
        with app.test_request_context():
            WorkFlowSettingView.save_workflow_role(wf.id,[role0.id,role1.id,role2.id,role3.id,role4.id])
            res = WorkflowRole.query.all()
            assert len(res) == 5

    # def get_language_workflows(cls, key):
    # .tox/c1/bin/pytest --cov=weko_workflow tests/test_admin.py::TestWorkFlowSettingView::test_get_language_workflows -vv -s --cov-branch --cov-report=term --basetemp=/code/modules/weko-workflow/.tox/c1/tmp
    def test_get_language_workflows(self, app, users):
        with app.test_request_context():
            assert WorkFlowSettingView.get_language_workflows("display")=="Display"
            assert WorkFlowSettingView.get_language_workflows("hide")=="Hide"
            assert WorkFlowSettingView.get_language_workflows("display_hide")=="Display/Hide"
            
        with app.test_request_context(headers=[("Accept-Language", "en")]):
            assert WorkFlowSettingView.get_language_workflows("display")=="Display"
            assert WorkFlowSettingView.get_language_workflows("hide")=="Hide"
            assert WorkFlowSettingView.get_language_workflows("display_hide")=="Display/Hide"
        
        with app.test_request_context(headers=[("Accept-Language", "ja")]):
            assert WorkFlowSettingView.get_language_workflows("display")=="表示"
            assert WorkFlowSettingView.get_language_workflows("hide")=="非表示"
            assert WorkFlowSettingView.get_language_workflows("display_hide")=="表示/非表示"
            
<|MERGE_RESOLUTION|>--- conflicted
+++ resolved
@@ -10,12 +10,8 @@
 from invenio_accounts.testutils import login_user_via_session as login
 from werkzeug.exceptions import InternalServerError ,NotFound,Forbidden
 from weko_workflow.admin import FlowSettingView,WorkFlowSettingView
-<<<<<<< HEAD
 from weko_workflow.models import FlowDefine, FlowAction, FlowActionRole, WorkFlow, WorkflowRole
-=======
-from weko_workflow.models import FlowDefine, WorkFlow
 from weko_admin.models import AdminSettings
->>>>>>> e8d00a98
 
 # class FlowSettingView(BaseView):
 class TestFlowSettingView:
@@ -81,10 +77,7 @@
 
         flow_define = workflow['flow']
         login(client=client, email=users[users_index]['email'])
-<<<<<<< HEAD
-=======
         #test No.8(W2023-22 2)
->>>>>>> e8d00a98
         url = '/admin/flowsetting/{}'.format(0)
         with patch("flask.templating._render", return_value=""):
             res =  client.get(url)
@@ -96,12 +89,6 @@
             res =  client.get(url)
             assert res.status_code == status_code
         
-<<<<<<< HEAD
-        url = '/admin/flowsetting/{}'.format(flow_define.flow_id)
-        with patch("flask.templating._render", return_value=""):
-            res =  client.get(url)
-            assert res.status_code == status_code  
-=======
         #test No.10(W2023-22 2)
         url = '/admin/flowsetting/{}'.format("hoge")
         with patch("flask.templating._render", return_value=""):
@@ -115,15 +102,11 @@
             with patch("flask.templating._render", return_value=""):
                 res =  client.get(url)
                 assert res.status_code == 403
->>>>>>> e8d00a98
 
     # def flow_detail(self, flow_id='0'):
     # def new_flow(self, flow_id='0'):
     # def del_flow(self, flow_id='0'):
     # .tox/c1/bin/pytest --cov=weko_workflow tests/test_admin.py::TestFlowSettingView::test_flow_detail_update_delete -vv -s --cov-branch --cov-report=term --basetemp=/code/modules/weko-workflow/.tox/c1/tmp
-<<<<<<< HEAD
-    def test_flow_detail_update_delete(self,app,client,users,workflow ,workflow_open_restricted):
-=======
     def test_flow_detail_update_delete(self,app,client,users,workflow ,workflow_open_restricted,db):
         adminsetting=AdminSettings(id=1,name='items_display_settings',settings={})
         # Adminsettings display_request_form is None
@@ -131,7 +114,6 @@
             db.session.add(adminsetting)
         db.session.commit()
         
->>>>>>> e8d00a98
         #repoadmin
         login(client=client, email=users[1]['email'])
         url = '/admin/flowsetting/{}'.format(workflow_open_restricted[1]["flow"].flow_id)
@@ -161,7 +143,6 @@
 #     def update_flow(flow_id):
 #     def new_flow(self, flow_id='0'):
 # .tox/c1/bin/pytest --cov=weko_workflow tests/test_admin.py::TestFlowSettingView::test_new_flow -vv -s --cov-branch --cov-report=term --basetemp=/code/modules/weko-workflow/.tox/c1/tmp
-<<<<<<< HEAD
     def test_new_flow(self,app,client,action_data,users):
         login(client=client, email=users[1]['email'])
         url = '/admin/flowsetting/{}'.format(0)
@@ -244,24 +225,6 @@
             assert res.status_code == 500
         q = FlowDefine.query.first()
         assert q.flow_name == 'test2'
-=======
-    def test_new_flow(self,app,workflow):
-        with app.test_request_context( "/admin/workflowsetting/"+str(workflow["flow"].flow_id), method="POST",headers={"Content-Type": "application/json"} ,data='{"flow_name": "flow_name1"}'):
-            with patch('weko_workflow.admin.FlowSettingView._check_auth',return_value=False):
-                with pytest.raises(Forbidden):
-                    FlowSettingView().new_flow(str(workflow["flow"].flow_id))
-            with patch('weko_workflow.admin.FlowSettingView._check_auth',return_value=True):
-                res = FlowSettingView().new_flow(str(workflow["flow"].flow_id))
-                assert json.loads(res.data).get("code","") == 0
-        with app.test_request_context( "/admin/workflowsetting/"+str(workflow["flow"].flow_id), method="POST",headers={"Content-Type": "application/json"} ,data='{"flow_name": "flow_name2"}'):
-            res = FlowSettingView().new_flow("0")
-            assert res.status_code == 200
-            
-            with patch('weko_workflow.admin.Flow.create_flow',side_effect=ValueError ):
-                res = FlowSettingView().new_flow("0")
-                assert res.status_code == 400
-            
->>>>>>> e8d00a98
 
 #     def del_flow(self, flow_id='0'):
 # .tox/c1/bin/pytest --cov=weko_workflow tests/test_admin.py::TestFlowSettingView::test_del_flow -vv -s --cov-branch --cov-report=term --basetemp=/code/modules/weko-workflow/.tox/c1/tmp
@@ -286,7 +249,6 @@
             assert len(FlowSettingView.get_actions())==6
  
 #     def upt_flow_action(self, flow_id=0):
-<<<<<<< HEAD
 # .tox/c1/bin/pytest --cov=weko_workflow tests/test_admin.py::TestFlowSettingView::test_upt_flow_action -vv -s --cov-branch --cov-report=term --basetemp=/code/modules/weko-workflow/.tox/c1/tmp
     def test_upt_flow_action(self,app,client,workflow,users):
         flow_define = workflow['flow']
@@ -367,17 +329,7 @@
         assert len(q) == 7
         q = FlowActionRole.query.all()
         assert len(q) == 1
-=======
-# .tox/c1/bin/pytest --cov=weko_workflow tests/test_admin.py::TestFlowSettingView::test_index_acl -vv -s --cov-branch --cov-report=term --basetemp=/code/modules/weko-workflow/.tox/c1/tmp
-    def test_upt_flow_action(self,app,workflow):
-        with app.test_request_context("/admin/workflowsetting/action/"+str(workflow["flow"].flow_id), method="POST",headers={"Content-Type": "application/json"} ,data='{"flow_name": "flow_name1"}'):
-            with patch('weko_workflow.admin.FlowSettingView._check_auth',return_value=False):
-                with pytest.raises(Forbidden):
-                    assert FlowSettingView().upt_flow_action(str(workflow["flow"].flow_id))
-            with patch('weko_workflow.admin.FlowSettingView._check_auth',return_value=True):
-                with patch('weko_workflow.admin.Flow.upt_flow_action',return_value=True):
-                    assert json.loads(FlowSettingView().upt_flow_action(str(workflow["flow"].flow_id)).data).get("code","")  == 0
-            
+
 # def _check_auth(flow_id:str ):
 # .tox/c1/bin/pytest --cov=weko_workflow tests/test_admin.py::TestFlowSettingView::test__check_auth -vv -s --cov-branch --cov-report=term --basetemp=/code/modules/weko-workflow/.tox/c1/tmp
     def test__check_auth(self,app,users,workflow ,workflow_open_restricted):
@@ -403,8 +355,7 @@
                 assert FlowSettingView._check_auth(workflow["flow"].flow_id)
                 #103
                 assert not FlowSettingView._check_auth(workflow_open_restricted[1]["flow"].flow_id)
-                
->>>>>>> e8d00a98
+
 
 # class WorkFlowSettingView(BaseView):
 # .tox/c1/bin/pytest --cov=weko_workflow tests/test_admin.py::TestWorkFlowSettingView -vv -s --cov-branch --cov-report=term --basetemp=/code/modules/weko-workflow/.tox/c1/tmp
@@ -528,7 +479,6 @@
         login(client=client, email=users[users_index]['email'])
         url = '/admin/workflowsetting/{}'.format(uuid.uuid4())
         with patch("flask.templating._render", return_value=""):
-<<<<<<< HEAD
             res = client.post(url, data=json.dumps(data), headers=[('Content-Type', 'application/json')])
         assert res.status_code == 200
 
@@ -598,13 +548,13 @@
         login(client=client, email=users[users_index]['email'])
         url = '/admin/workflowsetting/{}'.format(0)
         with patch("flask.templating._render", return_value=""):
+            res =  client.put(url)
+            assert res.status_code == status_code  
+
             res = client.post(url, data=json.dumps(data), headers=[('Content-Type', 'application/json')])
         assert res.status_code == 200
         q = WorkFlow.query.all()
         assert len(q) == 2
-=======
-            res =  client.put(url)
-            assert res.status_code == status_code  
     
     #     def update_workflow(self, workflow_id='0'):
     # .tox/c1/bin/pytest --cov=weko_workflow tests/test_admin.py::TestWorkFlowSettingView::test_update_workflow -vv -s --cov-branch --cov-report=term --basetemp=/code/modules/weko-workflow/.tox/c1/tmp
@@ -633,7 +583,6 @@
                                                     ,'flows_id' : wflow.flows_id
                                                     ,'is_gakuninrdm' : False})
                                     )
->>>>>>> e8d00a98
 
 
     #  def delete_workflow(self, workflow_id='0'):
