--- conflicted
+++ resolved
@@ -22,14 +22,13 @@
 
 import threading
 
-from flask import Flask, url_for, json
+from flask import Flask, json, url_for
 from invenio_db import db
 from sqlalchemy import func
 
+import weko_workflow.utils
 from weko_workflow import WekoWorkflow
 from weko_workflow.models import Activity
-
-import weko_workflow.utils
 
 
 def test_version():
@@ -51,7 +50,6 @@
     assert 'weko-workflow' in app.extensions
 
 
-<<<<<<< HEAD
 def test_view(app):
     """Test view."""
     WekoWorkflow(app)
@@ -153,13 +151,4 @@
 
 
 def _post(client, url, json_data):
-    return client.post(url, json=json_data)
-=======
-# def test_view(app):
-#     """Test view."""
-#     WekoWorkflow(app)
-#     with app.test_client() as client:
-#         res = client.get("/")
-#         assert res.status_code == 200
-#         assert 'Welcome to weko-workflow' in str(res.data)
->>>>>>> 4d045a83
+    return client.post(url, json=json_data)