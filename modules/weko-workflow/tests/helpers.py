--- conflicted
+++ resolved
@@ -119,7 +119,15 @@
     return recid, depid, record, item, parent, doi, deposit
 
 
-<<<<<<< HEAD
+def fill_oauth2_headers(json_headers, token):
+    """Create authentication headers (with a valid oauth2 token)."""
+    headers = copy.deepcopy(json_headers)
+    headers.append(
+        ('Authorization', 'Bearer {0}'.format(token.access_token))
+    )
+    return headers
+
+
 def create_activity(db, item_title, recid, path, login_user, shared_user, workflow, status, action_order):
     item_id = uuid.uuid4()
     if action_order > 2:
@@ -220,13 +228,4 @@
                 FlowActionRole(flow_action_id=flow_action.id,action_user=data["value"],action_user_exclude=data["flg"])
             )
     db.session.commit()
-    return workflow
-=======
-def fill_oauth2_headers(json_headers, token):
-    """Create authentication headers (with a valid oauth2 token)."""
-    headers = copy.deepcopy(json_headers)
-    headers.append(
-        ('Authorization', 'Bearer {0}'.format(token.access_token))
-    )
-    return headers
->>>>>>> e8d00a98
+    return workflow