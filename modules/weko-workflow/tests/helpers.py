import json
import copy
from unittest.mock import Mock
import uuid
from os.path import dirname, join

from invenio_db import db
from invenio_pidstore import current_pidstore
from invenio_records import Record
from weko_records.api import ItemsMetadata 
from weko_deposit.pidstore import weko_deposit_minter
from weko_deposit.api import WekoDeposit, WekoIndexer,WekoRecord
from invenio_search import InvenioSearch, RecordsSearch, current_search, current_search_client
from invenio_search import current_search
import pytest
from mock import patch
from unittest.mock import MagicMock
from invenio_pidrelations.models import PIDRelation
<<<<<<< HEAD
=======
from invenio_records_files.api import Record
>>>>>>> dcac9758
from invenio_pidstore.models import PersistentIdentifier, PIDStatus, Redirect, RecordIdentifier
from invenio_pidstore.errors import PIDDoesNotExistError

def json_data(filename):
    with open(join(dirname(__file__),filename), "r") as f:
        return json.load(f)


# def create_record(record_data, item_data):
#     """Create a test record."""
#     with db.session.begin_nested():
#         record_data = copy.deepcopy(record_data)
#         item_data = copy.deepcopy(item_data)
#         rec_uuid = uuid.uuid4()
        
#         PersistentIdentifier.create('recid', record_data["recid"],object_type='rec', object_uuid=rec_uuid,status=PIDStatus.REGISTERED)
#         depid = PersistentIdentifier.create('depid', record_data["recid"],object_type='rec', object_uuid=rec_uuid,status=PIDStatus.REGISTERED)
#         if '.' in record_data["recid"]:
#             PersistentIdentifier.create('parent', "parent:{}".format(record_data["recid"]),object_type='rec', object_uuid=rec_uuid,status=PIDStatus.REGISTERED)
#         record = Record.create(record_data, id_=rec_uuid)
#         item = ItemsMetadata.create(item_data, id_=rec_uuid)
        
#     return depid, record, item

# def create_record(record_data, item_data):
#     """Create a test record."""
#     with db.session.begin_nested():
#         record_data = copy.deepcopy(record_data)
#         item_data = copy.deepcopy(item_data)
#         rec_uuid = uuid.uuid4()
# 
#         recid = PersistentIdentifier.create('recid', record_data["recid"],object_type='rec', object_uuid=rec_uuid,status=PIDStatus.REGISTERED)
#         depid = PersistentIdentifier.create('depid', record_data["recid"],object_type='rec', object_uuid=rec_uuid,status=PIDStatus.REGISTERED)
#         rel = PIDRelation.create(recid,depid,3)
#         db.session.add(rel)
#         parent = None
#         doi = None
#         if not ('.' in record_data["recid"]):
#             parent = PersistentIdentifier.create('parent', "parent:{}".format(record_data["recid"]),object_type='rec', object_uuid=rec_uuid,status=PIDStatus.REGISTERED)
#             rel = PIDRelation.create(parent,recid,2,0)
#             db.session.add(rel)
#             if(int(record_data["recid"])%2==1):
#                 doi = PersistentIdentifier.create('doi', " https://doi.org/10.xyz/{}".format((str(record_data["recid"])).zfill(10)),object_type='rec', object_uuid=rec_uuid,status=PIDStatus.REGISTERED)
#         else:
#             parent = PersistentIdentifier.get('parent','parent:{}'.format((str(record_data["recid"])).split('.')[0]))
#             if ('.0' in record_data["recid"]):
#                 rel = PIDRelation.create(parent,recid,3,2)
#                 db.session.add(rel)
#             else:
#                 rel = PIDRelation.create(parent,recid,2,(str(record_data["recid"])).split('.')[1])
#                 db.session.add(rel)
#             
#         record = WekoRecord.create(record_data, id_=rec_uuid)
#         deposit = WekoDeposit(record, record.model)
# 
#         deposit.commit()
# 
#         item = ItemsMetadata.create(item_data, id_=rec_uuid)
#     
#     return depid, recid,parent,doi,record, item


def create_record(record_data, item_data):
    """Create a test record."""
    with db.session.begin_nested():
        record_data = copy.deepcopy(record_data)
        item_data = copy.deepcopy(item_data)
        rec_uuid = uuid.uuid4()
        recid = PersistentIdentifier.create('recid', record_data["recid"],object_type='rec', object_uuid=rec_uuid,status=PIDStatus.REGISTERED)
        depid = PersistentIdentifier.create('depid', record_data["recid"],object_type='rec', object_uuid=rec_uuid,status=PIDStatus.REGISTERED)
        rel = PIDRelation.create(recid,depid,3)
        db.session.add(rel)
        parent=None
        doi = None
        if "item_1617186819068" in record_data:
            doi_url = "https://doi.org/"+record_data["item_1617186819068"]["attribute_value_mlt"][0]["subitem_identifier_reg_text"]
            try:
                PersistentIdentifier.get("doi",doi_url)
            except PIDDoesNotExistError:
                doi = PersistentIdentifier.create('doi',doi_url,object_type='rec', object_uuid=rec_uuid,status=PIDStatus.REGISTERED)
        if '.' in record_data["recid"]:
            parent = PersistentIdentifier.get("recid",int(float(record_data["recid"])))
            recid_p = PIDRelation.get_child_relations(parent).one_or_none()
<<<<<<< HEAD
            PIDRelation.create(recid_p.parent, recid,3)
=======
            PIDRelation.create(recid_p.parent, recid,2)
>>>>>>> dcac9758
        else:
            parent = PersistentIdentifier.create('parent', "parent:{}".format(record_data["recid"]),object_type='rec', object_uuid=rec_uuid,status=PIDStatus.REGISTERED)
            rel = PIDRelation.create(parent, recid,2,0)
            db.session.add(rel)
            RecordIdentifier.next()
<<<<<<< HEAD
        record = WekoRecord.create(record_data, id_=rec_uuid)
        item = ItemsMetadata.create(item_data, id_=rec_uuid)
        deposit = WekoDeposit(record, record.model)

        deposit.commit()

    return recid, depid, record, item, parent, doi, deposit
=======
        record = Record.create(record_data, id_=rec_uuid)
        item = ItemsMetadata.create(item_data, id_=rec_uuid)
    return recid, depid, record, item, parent, doi
>>>>>>> dcac9758
<|MERGE_RESOLUTION|>--- conflicted
+++ resolved
@@ -16,10 +16,7 @@
 from mock import patch
 from unittest.mock import MagicMock
 from invenio_pidrelations.models import PIDRelation
-<<<<<<< HEAD
-=======
 from invenio_records_files.api import Record
->>>>>>> dcac9758
 from invenio_pidstore.models import PersistentIdentifier, PIDStatus, Redirect, RecordIdentifier
 from invenio_pidstore.errors import PIDDoesNotExistError
 
@@ -103,26 +100,16 @@
         if '.' in record_data["recid"]:
             parent = PersistentIdentifier.get("recid",int(float(record_data["recid"])))
             recid_p = PIDRelation.get_child_relations(parent).one_or_none()
-<<<<<<< HEAD
-            PIDRelation.create(recid_p.parent, recid,3)
-=======
             PIDRelation.create(recid_p.parent, recid,2)
->>>>>>> dcac9758
         else:
             parent = PersistentIdentifier.create('parent', "parent:{}".format(record_data["recid"]),object_type='rec', object_uuid=rec_uuid,status=PIDStatus.REGISTERED)
             rel = PIDRelation.create(parent, recid,2,0)
             db.session.add(rel)
             RecordIdentifier.next()
-<<<<<<< HEAD
         record = WekoRecord.create(record_data, id_=rec_uuid)
         item = ItemsMetadata.create(item_data, id_=rec_uuid)
         deposit = WekoDeposit(record, record.model)
 
         deposit.commit()
 
-    return recid, depid, record, item, parent, doi, deposit
-=======
-        record = Record.create(record_data, id_=rec_uuid)
-        item = ItemsMetadata.create(item_data, id_=rec_uuid)
-    return recid, depid, record, item, parent, doi
->>>>>>> dcac9758
+    return recid, depid, record, item, parent, doi, deposit