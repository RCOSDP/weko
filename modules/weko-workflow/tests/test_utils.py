from unittest import mock
from urllib.parse import parse_qs
import pytest
import uuid
from os.path import dirname, join
from collections import OrderedDict
from mock import patch
import copy
import datetime
import base64
import flask
from werkzeug.datastructures import MultiDict
from flask import current_app,session
from flask_babelex import gettext as _
from sqlalchemy.orm.exc import NoResultFound
from weko_deposit.pidstore import get_record_without_version
from weko_deposit.api import WekoRecord, WekoDeposit
from invenio_files_rest.models import Bucket
from invenio_cache import current_cache
from invenio_accounts.testutils import login_user_via_session as login
from invenio_pidstore.models import PersistentIdentifier, PIDStatus,PIDDoesNotExistError
from flask_login.utils import login_user,logout_user
from tests.helpers import json_data
from invenio_mail.models import MailConfig
from weko_admin.models import SiteInfo
from weko_user_profiles import UserProfile
from weko_records.api import ItemTypes, ItemsMetadata
from weko_user_profiles.config import WEKO_USERPROFILES_POSITION_LIST,WEKO_USERPROFILES_INSTITUTE_POSITION_LIST
from weko_workflow.models import ActivityHistory,GuestActivity
from weko_workflow.config import WEKO_WORKFLOW_FILTER_PARAMS,IDENTIFIER_GRANT_LIST
from weko_workflow.utils import (
    filter_all_condition,
    filter_condition,
    get_application_and_approved_date,
    get_disptype_and_ver_in_metainfo,
    get_record_by_root_ver,
    get_url_root,
    handle_finish_workflow,
    process_send_reminder_mail,
    register_hdl,
    IdentifierHandle,
    get_current_language,
    get_term_and_condition_content,
    get_identifier_setting,
    saving_doi_pidstore,
    item_metadata_validation,merge_doi_error_list,
    MappingData,
    validation_item_property,
    handle_check_required_data,
    get_activity_id_of_record_without_version,
    check_required_data,get_sub_item_value,
    get_item_value_in_deep,
    delete_bucket,
    merge_buckets_by_records,
    set_bucket_default_size,
    is_show_autofill_metadata,
    is_hidden_pubdate,
    get_parent_pid_with_type,
    get_actionid,
    convert_record_to_item_metadata,
    prepare_edit_workflow,
    delete_cache_data,
    update_cache_data,
    get_cache_data,
    get_account_info,
    check_existed_doi,
    set_files_display_type,
    get_thumbnails,
    get_allow_multi_thumbnail,
    is_usage_application_item_type,
    is_usage_application,
    send_mail_reminder,
    send_mail_approval_done,
    send_mail_registration_done,
    send_mail_request_approval,
    send_mail,
    email_pattern_registration_done,
    email_pattern_request_approval,
    email_pattern_approval_done,
    get_mail_data,
    get_subject_and_content,
    get_file_path,
    replace_characters,
    get_register_info,
    get_approval_dates,
    get_item_info,
    get_site_info_name,
    get_default_mail_sender,
    set_mail_info,
    process_send_reminder_mail,
    process_send_notification_mail,
    get_workflow_item_type_names,
    create_usage_report,
    create_record_metadata,
    modify_item_metadata,
    replace_title_subitem,
    get_shema_dict,
    create_deposit,
    update_activity_action,
    check_continue,
    auto_fill_title,
    exclude_admin_workflow,
    is_enable_item_name_link,
    save_activity_data,
    send_mail_url_guest_user,
    generate_guest_activity_token_value,
    init_activity_for_guest_user,
    send_usage_application_mail_for_guest_user,
    validate_guest_activity_token,
    validate_guest_activity_expired,
    create_onetime_download_url_to_guest,
    delete_guest_activity,
    get_activity_display_info,
    recursive_get_specified_properties,
    get_approval_keys,
    __init_activity_detail_data_for_guest,
    process_send_mail,
    cancel_expired_usage_reports,
    process_send_approval_mails,
    prepare_data_for_guest_activity,
    get_usage_data,
    get_sub_key_by_system_property_key,
    update_approval_date,
    get_record_first_version,
    get_current_date,
    update_system_data_for_item_metadata,
    update_approval_date_for_deposit,
<<<<<<< HEAD
    update_system_data_for_activity,##
    check_authority_by_admin,
    get_files_and_thumbnail,
    get_pid_and_record,
    get_items_metadata_by_activity_detail,
    prepare_doi_link_workflow,
    get_pid_value_by_activity_detail,
    create_record_metadata_for_user,
    check_suffix_identifier,
    validattion_item_property_required,
    validattion_item_property_either_required,
    register_hdl_by_item_id,
    register_hdl_by_handle
=======
    update_system_data_for_activity
>>>>>>> 53e7e45b
)
from weko_workflow.api import GetCommunity, UpdateItem, WorkActivity, WorkActivityHistory, WorkFlow
from weko_workflow.models import Activity

# def get_current_language():
# .tox/c1/bin/pytest --cov=weko_workflow tests/test_utils.py::test_get_current_language -vv -s --cov-branch --cov-report=term --basetemp=/code/modules/weko-workflow/.tox/c1/tmp
def test_get_current_language(app):#c
    with app.test_request_context(
        headers=[("Accept-Language","ja")]
    ):
        assert get_current_language()=="en"
        current_app.config.update(
            WEKO_WORKFLOW_TERM_AND_CONDITION_FILE_LANGUAGES = ["ja","en"],
        )
        assert get_current_language()=="ja"

# def get_term_and_condition_content(item_type_name):
# .tox/c1/bin/pytest --cov=weko_workflow tests/test_utils.py::test_get_term_and_condition_content -vv -s --cov-branch --cov-report=term --basetemp=/code/modules/weko-workflow/.tox/c1/tmp
def test_get_term_and_condition_content(app):#c
    item_type_name="test_item_type"
    result = None
    with open(join(dirname(__file__),"data/test_file/test_item_type_en.txt"),"r") as f:
        result = f.read().splitlines()
    print("test data:{}".format(result))
    current_app.config.update(
        WEKO_WORKFLOW_TERM_AND_CONDITION_FILE_EXTENSION = ".txt",
        WEKO_WORKFLOW_TERM_AND_CONDITION_FILE_LOCATION = join(dirname(__file__),"data/test_file/")
    )
    with patch("weko_workflow.utils.get_current_language",return_value="en"):
        assert get_term_and_condition_content(item_type_name)==result
    
    with patch("weko_workflow.utils.get_current_language",return_value="wrong"):
        assert get_term_and_condition_content(item_type_name)==""


# def get_identifier_setting(community_id):
# .tox/c1/bin/pytest --cov=weko_workflow tests/test_utils.py::test_get_identifier_setting -vv -s --cov-branch --cov-report=term --basetemp=/code/modules/weko-workflow/.tox/c1/tmp
def test_get_identifier_setting(identifier):#c
    assert get_identifier_setting(identifier.repository)==identifier

# def saving_doi_pidstore(item_id,
# .tox/c1/bin/pytest --cov=weko_workflow tests/test_utils.py::test_get_current_language -vv -s --cov-branch --cov-report=term --basetemp=/code/modules/weko-workflow/.tox/c1/tmp
def test_saving_doi_pidstore(db_records,item_type,mocker):#c
    item_id = db_records[0][3].id
    pid_without_ver = get_record_without_version(db_records[0][0]).object_uuid
    mock_register = mocker.patch("weko_workflow.utils.IdentifierHandle.register_pidstore", return_value=None)
    data = {
        "identifier_grant_jalc_doi_link":"https://doi.org/1000/0000000001",
        "identifier_grant_jalc_cr_doi_link":"https://doi.org/2000/0000000001",
        "identifier_grant_jalc_dc_doi_link":"https://doi.org/3000/0000000001",
        "identifier_grant_ndl_jalc_doi_link":"https://doi.org/4000/0000000001"
    }
    mock_update = mocker.patch("weko_workflow.utils.IdentifierHandle.update_idt_registration_metadata")
    result = saving_doi_pidstore(item_id,pid_without_ver,data,1,False,True)
    assert result == True
    mock_update.assert_has_calls([mocker.call("1000/0000000001","JaLC")])
    
    mock_update = mocker.patch("weko_workflow.utils.IdentifierHandle.update_idt_registration_metadata")
    result = saving_doi_pidstore(item_id,pid_without_ver,data,2,False,False)
    assert result == True
    mock_update.assert_has_calls([mocker.call("2000/0000000001","Crossref")])
    
    with patch("weko_workflow.utils.IdentifierHandle.register_pidstore",return_value=True):
        mock_update = mocker.patch("weko_workflow.utils.IdentifierHandle.update_idt_registration_metadata")
        result = saving_doi_pidstore(item_id,pid_without_ver,data,3,False,False)
        assert result == True
        mock_update.assert_has_calls([mocker.call("3000/0000000001","DataCite"),mocker.call("3000/0000000001","DataCite")])
    
    with patch("weko_workflow.utils.IdentifierHandle.register_pidstore",side_effect=Exception):
        mock_update = mocker.patch("weko_workflow.utils.IdentifierHandle.update_idt_registration_metadata")
        result = saving_doi_pidstore(item_id,pid_without_ver,data,4,True,False)
        assert result == False

    mock_update = mocker.patch("weko_workflow.utils.IdentifierHandle.update_idt_registration_metadata")
    result = saving_doi_pidstore(uuid.uuid4(),pid_without_ver,data,"wrong",False,False)
    assert result == False

# def register_hdl(activity_id):
# .tox/c1/bin/pytest --cov=weko_workflow tests/test_utils.py::test_register_hdl -vv -s --cov-branch --cov-report=term --basetemp=/code/modules/weko-workflow/.tox/c1/tmp
def test_register_hdl(app,db_records,db_register):#c
    recid, depid, record, item, parent, doi, deposit = db_records[0]
    assert recid.pid_value=="1"
    activity_id='A-00000800-00000'
    act = Activity(
                activity_id=activity_id,
                item_id=record.id,
            )
    with patch("weko_handle.api.Handle.register_handle",return_value="handle:00.000.12345/0000000001"):
        with app.test_request_context():
            register_hdl("8")
            pid = IdentifierHandle(parent.object_uuid).check_pidstore_exist(pid_type='hdl')
            assert pid[0].object_uuid == parent.object_uuid
            pid = IdentifierHandle(recid.object_uuid).check_pidstore_exist(pid_type='hdl')
            assert pid[0].object_uuid == recid.object_uuid
    
    recid, depid, record, item, parent, doi, deposit = db_records[2]
    assert recid.pid_value=="1.1"
    activity_id='A-00000800-00000'
    act = Activity(
                activity_id=activity_id,
                item_id=record.id,
            )
    with patch("weko_handle.api.Handle.register_handle",return_value="handle:00.000.12345/0000000001"):
        with app.test_request_context():
            register_hdl("2")
            pid = IdentifierHandle(parent.object_uuid).check_pidstore_exist(pid_type='hdl')
            assert pid[0].object_uuid == parent.object_uuid
            pid = IdentifierHandle(recid.object_uuid).check_pidstore_exist(pid_type='hdl')
            assert pid == []
    
    recid, depid, record, item, parent, doi,deposit = db_records[1]
    assert recid.pid_value=="1.0"
    activity_id='A-00000800-00000'
    act = Activity(
                activity_id=activity_id,
                item_id=record.id,
            )
    with patch("weko_handle.api.Handle.register_handle",return_value="handle:00.000.12345/0000000001"):
        with app.test_request_context():
            register_hdl("9")
            # register_hdl uses parent object_uuid.
            pid = IdentifierHandle(parent.object_uuid).check_pidstore_exist(pid_type='hdl')
            assert pid[0].object_uuid == parent.object_uuid
            # register_hdl does not use recid object_uuid.
            pid = IdentifierHandle(recid.object_uuid).check_pidstore_exist(pid_type='hdl')
            assert pid==[]

# def register_hdl_by_item_id(deposit_id, item_uuid, url_root):
# .tox/c1/bin/pytest --cov=weko_workflow tests/test_utils.py::test_register_hdl_by_item_id -vv -s --cov-branch --cov-report=term --basetemp=/code/modules/weko-workflow/.tox/c1/tmp
def test_register_hdl_by_item_id(db_records,item_type):
    deposit = db_records[1][6]
    item_id = db_records[1][2].id
    with patch("weko_handle.api.Handle.register_handle",return_value="handle:00.000.12345/0000000001"):
        register_hdl_by_item_id(deposit.id,item_id,"http://localhost")
        pid = IdentifierHandle(item_id).check_pidstore_exist(pid_type='hdl')
        assert pid[0].object_uuid == db_records[1][0].object_uuid
        assert pid[0].pid_value == "http://hdl.handle.net/handle:00.000.12345/0000000001"
    
    with patch("weko_handle.api.Handle.register_handle",return_value=None):
        result = register_hdl_by_item_id(deposit.id,item_id,"http://localhost")
        assert result == None
# def register_hdl_by_handle(hdl, item_uuid, item_uri):
# .tox/c1/bin/pytest --cov=weko_workflow tests/test_utils.py::test_register_hdl_by_handle -vv -s --cov-branch --cov-report=term --basetemp=/code/modules/weko-workflow/.tox/c1/tmp
def test_register_hdl_by_handle(db_records,item_type):
    deposit = db_records[1][6]
    item_id = db_records[1][2].id
    with patch("weko_handle.api.Handle.register_handle",return_value="handle:00.000.12345/0000000001"):
        register_hdl_by_handle(deposit,item_id,"http://test_item.com")
        pid = IdentifierHandle(item_id).check_pidstore_exist(pid_type='hdl')
        assert pid[0].object_uuid == db_records[1][0].object_uuid
        assert pid[0].pid_value == "http://hdl.handle.net/handle:00.000.12345/0000000001"
    

# def item_metadata_validation(item_id, identifier_type, record=None,
# .tox/c1/bin/pytest --cov=weko_workflow tests/test_utils.py::test_item_metadata_validation -vv -s --cov-branch --cov-report=term --basetemp=/code/modules/weko-workflow/.tox/c1/tmp
def test_item_metadata_validation(db_records):
    recid, depid, record, item, parent, doi, deposit = db_records[0]
    result = item_metadata_validation(recid.id,"hdl")
    assert result == ""
    
# def merge_doi_error_list(current, new):
# .tox/c1/bin/pytest --cov=weko_workflow tests/test_utils.py::test_get_current_language -vv -s --cov-branch --cov-report=term --basetemp=/code/modules/weko-workflow/.tox/c1/tmp
def test_merge_doi_error_list():#c
    current = {"required":["value_c1"],"required_key":["key_cr1"],"either":["value_ce1"],"either_key":["key_ce1"],"pattern":["value_cp1"],"mapping":[]}
    new = {"required":["value_n1"],"required_key":["key_nr1"],"either":["value_ne1"],"either_key":["key_ne1"],"pattern":["value_np1"],"mapping":["value_nm1"]}
    merge_doi_error_list(current, new)
    assert current == {"required":["value_c1","value_n1"],"required_key":["key_cr1","key_nr1"],"either":["value_ce1","value_ne1"],"either_key":["key_ce1","key_ne1"],"pattern":["value_cp1","value_np1"],"mapping":["value_nm1"]}

    current = {"required":["value_c1"],"either":["value_ce1"],"pattern":["value_cp1"],"mapping":["value_cm1"]}
    new = {"required":[],"required_key":["key_nr1"],"either":[],"either_key":["key_ne1"],"pattern":[],"mapping":[]}
    merge_doi_error_list(current, new)
    assert current == {"required":["value_c1"],"required_key":["key_nr1"],"either":["value_ce1"],"either_key":["key_ne1"],"pattern":["value_cp1"],"mapping":["value_cm1"]}

    current = {"required":["value_c1"],"either":["value_ce1"],"pattern":["value_cp1"],"mapping":["value_cm1"]}
    new = {"required":[],"either":[],"pattern":[],"mapping":[]}
    merge_doi_error_list(current, new)
    assert current == {"required":["value_c1"],"either":["value_ce1"],"pattern":["value_cp1"],"mapping":["value_cm1"]}

# def validation_item_property(mapping_data, properties):
# .tox/c1/bin/pytest --cov=weko_workflow tests/test_utils.py::test_get_current_language -vv -s --cov-branch --cov-report=term --basetemp=/code/modules/weko-workflow/.tox/c1/tmp
def test_validation_item_property(db_records,item_type,mocker):
    mapping_item = MappingData(db_records[0][3].id)
    properties = {
        "required":["item1","item2"],
        "either":["item3","item4"]
    }
    not_error = {"required":[],"either":[],"pattern":[],"mapping":[]}
    with patch("weko_workflow.utils.validattion_item_property_required",return_value=None):
        with patch("weko_workflow.utils.validattion_item_property_either_required",return_value=None):
            result = validation_item_property(mapping_item,properties)
            assert result == None

    required_error = {"required":["error1"],"either":[],"pattern":[],"mapping":[]}
    either_error = {"required":[],"either":["error2"],"pattern":[],"mapping":[]}
    with patch("weko_workflow.utils.validattion_item_property_required",return_value=required_error):
        with patch("weko_workflow.utils.validattion_item_property_either_required",return_value=either_error):
            result = validation_item_property(mapping_item,properties)
            assert result == {"required":["error1"],"required_key":[],"either":["error2"],"either_key":[],"pattern":[],"mapping":[]}

    properties = {}
    result = validation_item_property(mapping_item, properties)
    assert result == None


# def handle_check_required_data(mapping_data, mapping_key):
# .tox/c1/bin/pytest --cov=weko_workflow tests/test_utils.py::test_get_current_language -vv -s --cov-branch --cov-report=term --basetemp=/code/modules/weko-workflow/.tox/c1/tmp
def test_handle_check_required_data(db_records, item_type):#c
    mapping_item = MappingData(db_records[0][3].id)
    with patch("weko_workflow.utils.check_required_data",return_value=['item_1617186331708.subitem_1551255647225']):
        req, keys, values = handle_check_required_data(mapping_item,"title.@value")
        assert req == ['item_1617186331708.subitem_1551255647225']
        assert keys == ['item_1617186331708.subitem_1551255647225']
        assert values == [["title"]]

    with patch("weko_workflow.utils.check_required_data",return_value=None):
        req, keys, values = handle_check_required_data(mapping_item,"title.@value")
        assert req == []
        assert keys == ['item_1617186331708.subitem_1551255647225']
        assert values == [["title"]]

# def handle_check_required_pattern_and_either(mapping_data, mapping_keys,
# .tox/c1/bin/pytest --cov=weko_workflow tests/test_utils.py::test_get_current_language -vv -s --cov-branch --cov-report=term --basetemp=/code/modules/weko-workflow/.tox/c1/tmp
def test_handle_check_required_pattern_and_either(db_records,item_type):
    result = handle_check_required_pattern_and_either(None,None)
    assert result == None
    
    
    record = db_records[0][2]
    mapping = MappingData(record=record)
    
# def validattion_item_property_required(
# .tox/c1/bin/pytest --cov=weko_workflow tests/test_utils.py::test_validattion_item_property_required -vv -s --cov-branch --cov-report=term --basetemp=/code/modules/weko-workflow/.tox/c1/tmp
def test_validattion_item_property_required(mocker):
    mock_handle_check = mocker.patch("weko_workflow.utils.handle_check_required_pattern_and_either")
    
    result = validattion_item_property_required("mapping data",['fileURI','title','givenName','sourceIdentifier','sourceIdentifier','sourceTitle','publisher'])
    assert result == None
    result = validattion_item_property_required("mapping data",[])
    def change_errorlist(mapping, keys, error_list):
        error_list["required"]=["item_test"]
        error_list["pattern"]=["item_test"]
    mock_handle_check.side_effect=change_errorlist
    result = validattion_item_property_required("mapping data",['fileURI'])
    assert result == {'required': ["item_test"], 'required_key': [],
                  'pattern': ["item_test"], 'either': [], 'either_key': [], 'mapping': []}
    
# def validattion_item_property_either_required(
# .tox/c1/bin/pytest --cov=weko_workflow tests/test_utils.py::test_validattion_item_property_either_required -vv -s --cov-branch --cov-report=term --basetemp=/code/modules/weko-workflow/.tox/c1/tmp
def test_validattion_item_property_either_required(app,mocker):
    
    mock_handle_check = mocker.patch("weko_workflow.utils.handle_check_required_pattern_and_either")
    not_error = {'required': [], 'required_key': [],
                  'pattern': [], 'either': [], 'either_key': [], 'mapping': []}

    def mock_merge(data,error):
        print("called")
        data["required"].extend(error["required"])
        if "either" in error:
            data["either"] = error["either"]
    mocker.patch("weko_workflow.utils.merge_doi_error_list",side_effect=mock_merge)
    mock_handle_check.side_effect=[{}]
    result = validattion_item_property_either_required("mapping data",["geoLocation"])
    assert result == not_error
    mock_handle_check = mocker.patch("weko_workflow.utils.handle_check_required_pattern_and_either")
    mock_handle_check.side_effect=[{"required":["req_geolocation"]},{}]
    result = validattion_item_property_either_required("mapping data",["geoLocation"])
    assert result == not_error
    
    mock_handle_check = mocker.patch("weko_workflow.utils.handle_check_required_pattern_and_either")
    mock_handle_check.side_effect=[{"required":["req_geolocation"]},
                                   {"required":["req_geolocationbox"]},
                                   {}]
    result = validattion_item_property_either_required("mapping data",["geoLocation"])
    assert result == not_error
    
    mock_handle_check = mocker.patch("weko_workflow.utils.handle_check_required_pattern_and_either")
    mock_handle_check.side_effect=[{"required":["req_geolocation"]},
                                   {"required":["req_geolocationbox"]},
                                   {"required":["req_geolocationplace"],"either":[]}]
    result = validattion_item_property_either_required("mapping data",["geoLocation"])
    assert result == {'required': ["req_geolocation","req_geolocationbox","req_geolocationplace"], 'required_key': [],
                  'pattern': [], 'either': [], 'either_key': [], 'mapping': []}

    
    mock_handle_check = mocker.patch("weko_workflow.utils.handle_check_required_pattern_and_either")
    mock_handle_check.side_effect=[{"required":["req_geolocation"]},
                                   {"required":["req_geolocationbox"]},
                                   {"required":["req_geolocationplace"],"either":["either_geolocation"]}]
    result = validattion_item_property_either_required("mapping data",["geoLocation"])
    assert result == {'required': ["req_geolocation","req_geolocationbox","req_geolocationplace"], 'required_key': [],
                  'pattern': [], 'either': [["either_geolocation"]], 'either_key': [], 'mapping': []}
    
    
    mock_handle_check = mocker.patch("weko_workflow.utils.handle_check_required_pattern_and_either")
    mock_handle_check.side_effect=[{}]
    result = validattion_item_property_either_required("mapping data",["version"])
    assert result == not_error

    mock_handle_check = mocker.patch("weko_workflow.utils.handle_check_required_pattern_and_either")
    mock_handle_check.side_effect=[{"required":["req_mimetype"]},{}]
    result = validattion_item_property_either_required("mapping data",["version"])
    assert result == not_error

    mock_handle_check = mocker.patch("weko_workflow.utils.handle_check_required_pattern_and_either")
    mock_handle_check.side_effect=[{"required":["req_mimetype"]},
                                   {"required":["req_dataversion"]},
                                   {}]
    result = validattion_item_property_either_required("mapping data",["version"])
    assert result == not_error

    mock_handle_check = mocker.patch("weko_workflow.utils.handle_check_required_pattern_and_either")
    mock_handle_check.side_effect=[{"required":["req_mimetype"]},
                                   {"required":["req_dataversion"]},
                                   {"required":["req_oaiversion"],"either":[]}]
    result = validattion_item_property_either_required("mapping data",["version"])
    assert result == {'required': ["req_mimetype","req_dataversion","req_oaiversion"], 'required_key': [],
                  'pattern': [], 'either': [], 'either_key': [], 'mapping': []}


    mock_handle_check = mocker.patch("weko_workflow.utils.handle_check_required_pattern_and_either")
    mock_handle_check.side_effect=[{"required":["req_mimetype"]},
                                   {"required":["req_dataversion"]},
                                   {"required":["req_oaiversion"],"either":["either_version"]}]
    result = validattion_item_property_either_required("mapping data",["version"])
    assert result == {'required': ["req_mimetype","req_dataversion","req_oaiversion"], 'required_key': [],
                  'pattern': [], 'either': [["either_version"]], 'either_key': [], 'mapping': []}

# def check_required_data(data, key, repeatable=False):
# .tox/c1/bin/pytest --cov=weko_workflow tests/test_utils.py::test_get_current_language -vv -s --cov-branch --cov-report=term --basetemp=/code/modules/weko-workflow/.tox/c1/tmp
def test_check_required_data():
    data = {True,True,False}
    result = check_required_data(data,"keyx")
    assert result == ["keyx"]

    result = check_required_data(data,"keyx",repeatable=True)
    assert result == ["keyx"]

    data = {True,True}
    result = check_required_data(data,"keyx",repeatable=True)
    assert result == None



# def get_activity_id_of_record_without_version(pid_object=None):
# .tox/c1/bin/pytest --cov=weko_workflow tests/test_utils.py::test_get_current_language -vv -s --cov-branch --cov-report=term --basetemp=/code/modules/weko-workflow/.tox/c1/tmp
def test_get_activity_id_of_record_without_version(db_register,db_records):
    get_activity_id_of_record_without_version()

    pid = db_records[0][0]
    result = get_activity_id_of_record_without_version(pid)
    assert result == "2"


    with patch("weko_workflow.utils.WorkActivity.get_workflow_activity_by_item_id",return_value=None):
        result = get_activity_id_of_record_without_version(pid)
        assert result == None


# def check_suffix_identifier(idt_regis_value, idt_list, idt_type_list):
# .tox/c1/bin/pytest --cov=weko_workflow tests/test_utils.py::test_check_suffix_identifier -vv -s --cov-branch --cov-report=term --basetemp=/code/modules/weko-workflow/.tox/c1/tmp
def test_check_suffix_identifier():
    regis_value = ["value"]
    idt_lsit = ["","","test_value"]
    idt_type_list = ["value1","value2","DOI"]
    
    result = check_suffix_identifier(regis_value,idt_lsit,idt_type_list)
    assert result == False
    
    # in error list
    regis_value = ["value"]
    idt_lsit = ["","","value_test"]
    idt_type_list = ["value1","value2","DOI"]
    result = check_suffix_identifier(regis_value,idt_lsit,idt_type_list)
    assert result == [2]
    # not exist idt_list and idt_regis_value
    result = check_suffix_identifier([],[],idt_type_list)
    assert result == []
    
#     def __init__(self, item_id=None, record=None):
# .tox/c1/bin/pytest --cov=weko_workflow tests/test_utils.py::test_MappingData__init__ -vv -s --cov-branch --cov-report=term --basetemp=/code/modules/weko-workflow/.tox/c1/tmp
def test_MappingData__init__(db_records,item_type):
    record = db_records[0][2]
    result = MappingData(record=record)
    assert result.record == record
    assert result.item_map == {"system_file.URI.@value": ["system_file.subitem_systemfile_filename_uri"], "system_file.URI.@attributes.label": ["system_file.subitem_systemfile_filename_label"], "system_file.URI.@attributes.objectType": ["system_file.subitem_systemfile_filename_type"], "system_file.date.@value": ["system_file.subitem_systemfile_datetime_date"], "system_file.date.@attributes.dateType": ["system_file.subitem_systemfile_datetime_type"], "system_file.extent.@value": ["system_file.subitem_systemfile_size"], "system_file.version.@value": ["system_file.subitem_systemfile_version"], "system_file.mimeType.@value": ["system_file.subitem_systemfile_mimetype"], "title.@value": ["item_1617186331708.subitem_1551255647225"], "title.@attributes.xml:lang": ["item_1617186331708.subitem_1551255648112"], "alternative.@value": ["item_1617186385884.subitem_1551255720400"], "alternative.@attributes.xml:lang": ["item_1617186385884.subitem_1551255721061"], "creator.givenName.@value": ["item_1617186419668.givenNames.givenName"], "creator.givenName.@attributes.xml:lang": ["item_1617186419668.givenNames.givenNameLang"], "creator.familyName.@value": ["item_1617186419668.familyNames.familyName"], "creator.familyName.@attributes.xml:lang": ["item_1617186419668.familyNames.familyNameLang"], "creator.affiliation.nameIdentifier.@value": ["item_1617186419668.creatorAffiliations.affiliationNameIdentifiers.affiliationNameIdentifier"], "creator.affiliation.nameIdentifier.@attributes.nameIdentifierURI": ["item_1617186419668.creatorAffiliations.affiliationNameIdentifiers.affiliationNameIdentifierURI"], "creator.affiliation.nameIdentifier.@attributes.nameIdentifierScheme": ["item_1617186419668.creatorAffiliations.affiliationNameIdentifiers.affiliationNameIdentifierScheme"], "creator.affiliation.affiliationName.@value": ["item_1617186419668.creatorAffiliations.affiliationNames.affiliationName"], "creator.affiliation.affiliationName.@attributes.xml:lang": ["item_1617186419668.creatorAffiliations.affiliationNames.affiliationNameLang"], "creator.creatorName.@value": ["item_1617186419668.creatorNames.creatorName"], "creator.creatorName.@attributes.xml:lang": ["item_1617186419668.creatorNames.creatorNameLang"], "creator.nameIdentifier.@value": ["item_1617186419668.nameIdentifiers.nameIdentifier"], "creator.nameIdentifier.@attributes.nameIdentifierURI": ["item_1617186419668.nameIdentifiers.nameIdentifierURI"], "creator.nameIdentifier.@attributes.nameIdentifierScheme": ["item_1617186419668.nameIdentifiers.nameIdentifierScheme"], "creator.creatorAlternative.@value": ["item_1617186419668.creatorAlternatives.creatorAlternative"], "creator.creatorAlternative.@attributes.xml:lang": ["item_1617186419668.creatorAlternatives.creatorAlternativeLang"], "accessRights.@value": ["item_1617186476635.subitem_1522299639480"], "accessRights.@attributes.rdf:resource": ["item_1617186476635.subitem_1600958577026"], "rights.@value": ["item_1617186499011.subitem_1522651041219"], "rights.@attributes.xml:lang": ["item_1617186499011.subitem_1522650717957"], "rights.@attributes.rdf:resource": ["item_1617186499011.subitem_1522650727486"], "subject.@value": ["item_1617186609386.subitem_1523261968819"], "subject.@attributes.xml:lang": ["item_1617186609386.subitem_1522299896455"], "subject.@attributes.subjectURI": ["item_1617186609386.subitem_1522300048512"], "subject.@attributes.subjectScheme": ["item_1617186609386.subitem_1522300014469"], "description.@value": ["item_1617186626617.subitem_description"], "description.@attributes.xml:lang": ["item_1617186626617.subitem_description_language"], "description.@attributes.descriptionType": ["item_1617186626617.subitem_description_type"], "publisher.@value": ["item_1617186643794.subitem_1522300316516"], "publisher.@attributes.xml:lang": ["item_1617186643794.subitem_1522300295150"], "date.@value": ["item_1617186660861.subitem_1522300722591", "item_1617187056579.bibliographicIssueDates.bibliographicIssueDate"], "date.@attributes.dateType": ["item_1617186660861.subitem_1522300695726", "item_1617187056579.bibliographicIssueDates.bibliographicIssueDateType"], "language.@value": ["item_1617186702042.subitem_1551255818386"], "identifier.@value": ["item_1617186783814.subitem_identifier_uri"], "identifier.@attributes.identifierType": ["item_1617186783814.subitem_identifier_type"], "identifierRegistration.@value": ["item_1617186819068.subitem_identifier_reg_text"], "identifierRegistration.@attributes.identifierType": ["item_1617186819068.subitem_identifier_reg_type"], "temporal.@value": ["item_1617186859717.subitem_1522658031721"], "temporal.@attributes.xml:lang": ["item_1617186859717.subitem_1522658018441"], "geoLocation.geoLocationBox.eastBoundLongitude.@value": ["item_1617186882738.subitem_geolocation_box.subitem_east_longitude"], "geoLocation.geoLocationBox.northBoundLatitude.@value": ["item_1617186882738.subitem_geolocation_box.subitem_north_latitude"], "geoLocation.geoLocationBox.southBoundLatitude.@value": ["item_1617186882738.subitem_geolocation_box.subitem_south_latitude"], "geoLocation.geoLocationBox.westBoundLongitude.@value": ["item_1617186882738.subitem_geolocation_box.subitem_west_longitude"], "geoLocation.geoLocationPlace.@value": ["item_1617186882738.subitem_geolocation_place.subitem_geolocation_place_text"], "geoLocation.geoLocationPoint.pointLatitude.@value": ["item_1617186882738.subitem_geolocation_point.subitem_point_latitude"], "geoLocation.geoLocationPoint.pointLongitude.@value": ["item_1617186882738.subitem_geolocation_point.subitem_point_longitude"], "fundingReference.awardTitle.@value": ["item_1617186901218.subitem_1522399651758.subitem_1522721929892"], "fundingReference.awardTitle.@attributes.xml:lang": ["item_1617186901218.subitem_1522399651758.subitem_1522721910626"], "fundingReference.funderName.@value": ["item_1617186901218.subitem_1522399412622.subitem_1522737543681"], "fundingReference.funderName.@attributes.xml:lang": ["item_1617186901218.subitem_1522399412622.subitem_1522399416691"], "fundingReference.awardNumber.@value": ["item_1617186901218.subitem_1522399571623.subitem_1522399628911"], "fundingReference.awardNumber.@attributes.awardURI": ["item_1617186901218.subitem_1522399571623.subitem_1522399585738"], "fundingReference.funderIdentifier.@value": ["item_1617186901218.subitem_1522399143519.subitem_1522399333375"], "fundingReference.funderIdentifier.@attributes.funderIdentifierType": ["item_1617186901218.subitem_1522399143519.subitem_1522399281603"], "sourceIdentifier.@value": ["item_1617186920753.subitem_1522646572813"], "sourceIdentifier.@attributes.identifierType": ["item_1617186920753.subitem_1522646500366"], "sourceTitle.@value": ["item_1617186941041.subitem_1522650091861", "item_1617187056579.bibliographic_titles.bibliographic_title"], "sourceTitle.@attributes.xml:lang": ["item_1617186941041.subitem_1522650068558", "item_1617187056579.bibliographic_titles.bibliographic_titleLang"], "volume.@value": ["item_1617186959569.subitem_1551256328147", "item_1617187056579.bibliographicVolumeNumber"], "issue.@value": ["item_1617186981471.subitem_1551256294723", "item_1617187056579.bibliographicIssueNumber"], "numPages.@value": ["item_1617186994930.subitem_1551256248092", "item_1617187056579.bibliographicNumberOfPages"], "pageStart.@value": ["item_1617187024783.subitem_1551256198917", "item_1617187056579.bibliographicPageStart"], "pageEnd.@value": ["item_1617187045071.subitem_1551256185532", "item_1617187056579.bibliographicPageEnd"], "dissertationNumber.@value": ["item_1617187087799.subitem_1551256171004"], "degreeName.@value": ["item_1617187112279.subitem_1551256126428"], "degreeName.@attributes.xml:lang": ["item_1617187112279.subitem_1551256129013"], "dateGranted.@value": ["item_1617187136212.subitem_1551256096004"], "conference.conferenceDate.@value": ["item_1617187187528.subitem_1599711699392.subitem_1599711704251"], "conference.conferenceDate.@attributes.endDay": ["item_1617187187528.subitem_1599711699392.subitem_1599711735410"], "conference.conferenceDate.@attributes.endYear": ["item_1617187187528.subitem_1599711699392.subitem_1599711743722"], "conference.conferenceDate.@attributes.endMonth": ["item_1617187187528.subitem_1599711699392.subitem_1599711739022"], "conference.conferenceDate.@attributes.startDay": ["item_1617187187528.subitem_1599711699392.subitem_1599711712451"], "conference.conferenceDate.@attributes.xml:lang": ["item_1617187187528.subitem_1599711699392.subitem_1599711745532"], "conference.conferenceDate.@attributes.startYear": ["item_1617187187528.subitem_1599711699392.subitem_1599711731891"], "conference.conferenceDate.@attributes.startMonth": ["item_1617187187528.subitem_1599711699392.subitem_1599711727603"], "conference.conferenceName.@value": ["item_1617187187528.subitem_1599711633003.subitem_1599711636923"], "conference.conferenceName.@attributes.xml:lang": ["item_1617187187528.subitem_1599711633003.subitem_1599711645590"], "conference.conferenceVenue.@value": ["item_1617187187528.subitem_1599711758470.subitem_1599711769260"], "conference.conferenceVenue.@attributes.xml:lang": ["item_1617187187528.subitem_1599711758470.subitem_1599711775943"], "conference.conferenceCountry.@value": ["item_1617187187528.subitem_1599711813532"], "conference.conferenceSponsor.@value": ["item_1617187187528.subitem_1599711660052.subitem_1599711680082"], "conference.conferenceSponsor.@attributes.xml:lang": ["item_1617187187528.subitem_1599711660052.subitem_1599711686511"], "conference.conferenceSequence.@value": ["item_1617187187528.subitem_1599711655652"], "type.@value": ["item_1617258105262.resourcetype"], "type.@attributes.rdf:resource": ["item_1617258105262.resourceuri"], "versiontype.@value": ["item_1617265215918.subitem_1522305645492"], "versiontype.@attributes.rdf:resource": ["item_1617265215918.subitem_1600292170262"], "contributor.givenName.@value": ["item_1617349709064.givenNames.givenName"], "contributor.givenName.@attributes.xml:lang": ["item_1617349709064.givenNames.givenNameLang"], "contributor.familyName.@value": ["item_1617349709064.familyNames.familyName"], "contributor.familyName.@attributes.xml:lang": ["item_1617349709064.familyNames.familyNameLang"], "contributor.@attributes.contributorType": ["item_1617349709064.contributorType"], "contributor.affiliation.nameIdentifier.@value": ["item_1617349709064.contributorAffiliations.contributorAffiliationNameIdentifiers.contributorAffiliationNameIdentifier"], "contributor.affiliation.nameIdentifier.@attributes.nameIdentifierURI": ["item_1617349709064.contributorAffiliations.contributorAffiliationNameIdentifiers.contributorAffiliationURI"], "contributor.affiliation.nameIdentifier.@attributes.nameIdentifierScheme": ["item_1617349709064.contributorAffiliations.contributorAffiliationNameIdentifiers.contributorAffiliationScheme"], "contributor.affiliation.affiliationName.@value": ["item_1617349709064.contributorAffiliations.contributorAffiliationNames.contributorAffiliationName"], "contributor.affiliation.affiliationName.@attributes.xml:lang": ["item_1617349709064.contributorAffiliations.contributorAffiliationNames.contributorAffiliationNameLang"], "contributor.nameIdentifier.@value": ["item_1617349709064.nameIdentifiers.nameIdentifier"], "contributor.nameIdentifier.@attributes.nameIdentifierURI": ["item_1617349709064.nameIdentifiers.nameIdentifierURI"], "contributor.nameIdentifier.@attributes.nameIdentifierScheme": ["item_1617349709064.nameIdentifiers.nameIdentifierScheme"], "contributor.contributorName.@value": ["item_1617349709064.contributorNames.contributorName"], "contributor.contributorName.@attributes.xml:lang": ["item_1617349709064.contributorNames.lang"], "contributor.contributorAlternative.@value": ["item_1617349709064.contributorAlternatives.contributorAlternative"], "contributor.contributorAlternative.@attributes.xml:lang": ["item_1617349709064.contributorAlternatives.contributorAlternativeLang"], "version.@value": ["item_1617349808926.subitem_1523263171732"], "apc.@value": ["item_1617351524846.subitem_1523260933860"], "relation.@attributes.relationType": ["item_1617353299429.subitem_1522306207484"], "relation.relatedTitle.@value": ["item_1617353299429.subitem_1523320863692.subitem_1523320909613"], "relation.relatedTitle.@attributes.xml:lang": ["item_1617353299429.subitem_1523320863692.subitem_1523320867455"], "relation.relatedIdentifier.@value": ["item_1617353299429.subitem_1522306287251.subitem_1522306436033"], "relation.relatedIdentifier.@attributes.identifierType": ["item_1617353299429.subitem_1522306287251.subitem_1522306382014"], "file.URI.@value": ["item_1617605131499.url.url"], "file.URI.@attributes.label": ["item_1617605131499.url.label"], "file.URI.@attributes.objectType": ["item_1617605131499.url.objectType"], "file.date.@value": ["item_1617605131499.fileDate.fileDateValue"], "file.date.@attributes.dateType": ["item_1617605131499.fileDate.fileDateType"], "file.extent.@value": ["item_1617605131499.filesize.value"], "file.version.@value": ["item_1617605131499.version"], "file.mimeType.@value": ["item_1617605131499.format"], "rightsHolder.nameIdentifier.@value": ["item_1617610673286.nameIdentifiers.nameIdentifier"], "rightsHolder.nameIdentifier.@attributes.nameIdentifierURI": ["item_1617610673286.nameIdentifiers.nameIdentifierURI"], "rightsHolder.nameIdentifier.@attributes.nameIdentifierScheme": ["item_1617610673286.nameIdentifiers.nameIdentifierScheme"], "rightsHolder.rightsHolderName.@value": ["item_1617610673286.rightHolderNames.rightHolderName"], "rightsHolder.rightsHolderName.@attributes.xml:lang": ["item_1617610673286.rightHolderNames.rightHolderLanguage"], "degreeGrantor.nameIdentifier.@value": ["item_1617944105607.subitem_1551256015892.subitem_1551256027296"], "degreeGrantor.nameIdentifier.@attributes.nameIdentifierScheme": ["item_1617944105607.subitem_1551256015892.subitem_1551256029891"], "degreeGrantor.degreeGrantorName.@value": ["item_1617944105607.subitem_1551256037922.subitem_1551256042287"], "degreeGrantor.degreeGrantorName.@attributes.xml:lang": ["item_1617944105607.subitem_1551256037922.subitem_1551256047619"], "system_identifier.@value": ["system_identifier_doi.subitem_systemidt_identifier", "system_identifier_hdl.subitem_systemidt_identifier", "system_identifier_uri.subitem_systemidt_identifier"], "system_identifier.@attributes.identifierType": ["system_identifier_doi.subitem_systemidt_identifier_type", "system_identifier_hdl.subitem_systemidt_identifier_type", "system_identifier_uri.subitem_systemidt_identifier_type"]}
#     def get_data_item_type(self):
# .tox/c1/bin/pytest --cov=weko_workflow tests/test_utils.py::test_MappingData_get_data_by_mapping -vv -s --cov-branch --cov-report=term --basetemp=/code/modules/weko-workflow/.tox/c1/tmp
def test_MappingData_get_data_by_mapping(db_records,item_type):
    mapping = MappingData(db_records[0][2].id)
    result = mapping.get_data_item_type()
    assert result == item_type
#     def get_data_by_mapping(self, mapping_key, ignore_empty=False,
# .tox/c1/bin/pytest --cov=weko_workflow tests/test_utils.py::test_MappingData_get_data_by_mapping -vv -s --cov-branch --cov-report=term --basetemp=/code/modules/weko-workflow/.tox/c1/tmp
def test_MappingData_get_data_by_mapping(db_records,item_type):
    record = db_records[0][2]
    with patch("weko_workflow.utils.get_full_mapping",return_value={}):
        mapping = MappingData(record=record)
        result = mapping.get_data_by_mapping("test_key")
        assert result == OrderedDict()
    mapping = MappingData(record=record)
    result = mapping.get_data_by_mapping("identifierRegistration.@value")
    test = OrderedDict([("item_1617186819068.subitem_identifier_reg_text",['test/0000000001'])])
    
    assert result == test
    # None attribute
    result = mapping.get_data_by_mapping("system_file.URI.@value",ignore_empty=True)
    assert result == OrderedDict()
    
    # hide_parent_key
    result = mapping.get_data_by_mapping("identifierRegistration.@value",hide_parent_key=["item_1617186819068"])
    assert result == OrderedDict()
    
    result = mapping.get_data_by_mapping("identifierRegistration.@value",hide_sub_keys=["item_1617186819068.subitem_identifier_reg_text"])
    assert result == OrderedDict()
#     def get_first_data_by_mapping(self, mapping_key):
# .tox/c1/bin/pytest --cov=weko_workflow tests/test_utils.py::test_MappingData_get_first_data_by_mapping -vv -s --cov-branch --cov-report=term --basetemp=/code/modules/weko-workflow/.tox/c1/tmp
def test_MappingData_get_first_data_by_mapping(db_records,item_type,mocker):
    mocker.patch("weko_workflow.utils.MappingData.get_data_by_mapping",return_value=OrderedDict([("item_1617186819068.subitem_identifier_reg_text",['test/0000000001'])]))
    record = db_records[0][2]
    mapping = MappingData(record=record)
    result = mapping.get_first_data_by_mapping("identifierRegistration.@value")
    assert result == ("item_1617186819068.subitem_identifier_reg_text",['test/0000000001'])
#     def get_first_property_by_mapping(self, mapping_key, ignore_empty=False):
# .tox/c1/bin/pytest --cov=weko_workflow tests/test_utils.py::test_MappingData_get_first_property_by_mapping -vv -s --cov-branch --cov-report=term --basetemp=/code/modules/weko-workflow/.tox/c1/tmp
def test_MappingData_get_first_property_by_mapping(db_records,item_type,mocker):
    mocker.patch("weko_workflow.utils.MappingData.get_data_by_mapping",return_value=OrderedDict([("item_1617186819068.subitem_identifier_reg_text",['test/0000000001'])]))
    record = db_records[0][2]
    mapping = MappingData(record=record)
    result = mapping.get_first_property_by_mapping("identifierRegistration.@value")
    assert result == "item_1617186819068.subitem_identifier_reg_text"
# def get_sub_item_value(atr_vm, key):
# .tox/c1/bin/pytest --cov=weko_workflow tests/test_utils.py::test_get_current_language -vv -s --cov-branch --cov-report=term --basetemp=/code/modules/weko-workflow/.tox/c1/tmp
def test_get_sub_item_value():
    atr_vm = {"key1":"value1","key2":"value2","key3":{"key1":"value3_1"}}
    result = get_sub_item_value(atr_vm,"key1")
    data = ["value1","value3_1"]
    for i,r in enumerate(result):
        assert r == data[i]

    atr_vm = [{"key1":"value1"},{"key1":"value2"}]
    data = ["value1","value2"]
    result = get_sub_item_value(atr_vm,"key1")
    for i,r in enumerate(result):
        assert r == data[i]


# def get_item_value_in_deep(data, keys):
def test_get_item_value_in_deep():
    #result = get_item_value_in_deep([],[])
    #assert result == None

    data = {"key1":"value1","key2":"value2","key3":{"key1":"value3_1"}}
    result = get_item_value_in_deep(data,["key1","key2","keyx"])
    test = ["value1","value3_1"]
    for i,r in enumerate(result):
        assert r == test[i]

    data = [{"key1":"value1"},{"key1":"value2"},{"key2":"value3"}]
    test = ["value1","value2"]
    result = get_sub_item_value(data,["key1","key2","keyx"])
    for i,r in enumerate(result):
        assert r == test[i]

#     def __init__(self, item_id):
# .tox/c1/bin/pytest --cov=weko_workflow tests/test_utils.py::test_IdentifierHandle___init__ -vv -s --cov-branch --cov-report=term --basetemp=/code/modules/weko-workflow/.tox/c1/tmp
def test_IdentifierHandle___init__(db_records,item_type):
    item_id = db_records[0][2].id
    handle = IdentifierHandle(item_id)
    assert handle.item_uuid == item_id
    assert handle.item_type_id == item_type.id
    assert handle.item_metadata == db_records[0][3]
    assert handle.item_record == db_records[0][2]
    
#     def get_pidstore(self, pid_type='doi', object_uuid=None):
# .tox/c1/bin/pytest --cov=weko_workflow tests/test_utils.py::test_IdentifierHandle_get_pidstore -vv -s --cov-branch --cov-report=term --basetemp=/code/modules/weko-workflow/.tox/c1/tmp
def test_IdentifierHandle_get_pidstore(db_records,item_type,mocker):
    
    item_id = db_records[0][2].id
    handle = IdentifierHandle(item_id)
    mock_get_pid = mocker.patch("weko_workflow.utils.get_parent_pid_with_type")
    result = handle.get_pidstore(pid_type="doi",object_uuid="test_uuid")
    mock_get_pid.assert_called_with("doi","test_uuid")
    
    mock_get_pid = mocker.patch("weko_workflow.utils.get_parent_pid_with_type")
    result = handle.get_pidstore(pid_type="rec")
    mock_get_pid.assert_called_with("rec",item_id)
#     def check_pidstore_exist(self, pid_type, chk_value=None):
# .tox/c1/bin/pytest --cov=weko_workflow tests/test_utils.py::test_IdentifierHandle_check_pidstore_exist -vv -s --cov-branch --cov-report=term --basetemp=/code/modules/weko-workflow/.tox/c1/tmp
def test_IdentifierHandle_check_pidstore_exist(db_records,item_type):
    item_id = db_records[0][2].id
    handle = IdentifierHandle(item_id)
    # chk_value is None
    result = handle.check_pidstore_exist("recid",None)
    assert result == [db_records[0][0]]
    
    # exist chk_value
    result = handle.check_pidstore_exist("recid",db_records[1][0].pid_value)
    assert result == db_records[1][0]
    
    # not exist pid
    result = handle.check_pidstore_exist("recid","not exist pid")
    assert result == None
#     def register_pidstore(self, pid_type, reg_value):
# .tox/c1/bin/pytest --cov=weko_workflow tests/test_utils.py::test_IdentifierHandle_register_pidstore -vv -s --cov-branch --cov-report=term --basetemp=/code/modules/weko-workflow/.tox/c1/tmp
def test_IdentifierHandle_register_pidstore(db_records,item_type):
    item_id = db_records[0][2].id
    handle = IdentifierHandle(item_id)
    with patch("weko_workflow.utils.IdentifierHandle.check_pidstore_exist",return_value=[db_records[0][0]]):
        result = handle.register_pidstore("recid",db_records[0][0].pid_value)
        assert result == False
    with patch("weko_workflow.utils.IdentifierHandle.check_pidstore_exist",side_effect=Exception):
        result = handle.register_pidstore("recid",db_records[0][0].pid_value)
        assert result == False
    with patch("weko_workflow.utils.IdentifierHandle.check_pidstore_exist",return_value=None):
        result = handle.register_pidstore("oai","oai:localhost:00000001")
        assert result.pid_type == "oai"
        assert result.pid_value=="oai:localhost:00000001"
        assert result.object_type == "rec"
        assert result.object_uuid == item_id
        
    
#     def delete_pidstore_doi(self, pid_value=None):
# .tox/c1/bin/pytest --cov=weko_workflow tests/test_utils.py::test_IdentifierHandle_delete_pidstore_doi -vv -s --cov-branch --cov-report=term --basetemp=/code/modules/weko-workflow/.tox/c1/tmp
def test_IdentifierHandle_delete_pidstore_doi(db_records,item_type,mocker):
    mocker.patch("weko_workflow.utils.IdentifierHandle.remove_idt_registration_metadata")
    item_id = db_records[1][2].id
    handle = IdentifierHandle(item_id)
    with patch("weko_workflow.utils.PersistentIdentifier.delete",side_effect=PIDDoesNotExistError):
        result = handle.delete_pidstore_doi()
        assert result == False
    with patch("weko_workflow.utils.PersistentIdentifier.delete",side_effect=Exception):
        result = handle.delete_pidstore_doi()
        assert result == False
    result = handle.delete_pidstore_doi()
    assert result == True
    result = handle.delete_pidstore_doi()
    assert result == False
#     def remove_idt_registration_metadata(self):
# .tox/c1/bin/pytest --cov=weko_workflow tests/test_utils.py::test_IdentifierHandle_remove_idt_registration_metadata -vv -s --cov-branch --cov-report=term --basetemp=/code/modules/weko-workflow/.tox/c1/tmp
def test_IdentifierHandle_remove_idt_registration_metadata(db_records,item_type,mocker):
    mocker.patch("weko_workflow.utils.WekoDeposit.update")
    mocker.patch("weko_workflow.utils.WekoDeposit.commit")
    key = "item_1617186819068.subitem_identifier_reg_text"
    mocker.patch("weko_workflow.utils.MappingData.get_first_property_by_mapping",return_value=key)
    item_id = db_records[0][2].id
    handle = IdentifierHandle(item_id)
    result = handle.remove_idt_registration_metadata()
    assert handle.item_metadata["deleted_items"] == ["item_1617186819068"]
#     def update_idt_registration_metadata(self, input_value, input_type):
# .tox/c1/bin/pytest --cov=weko_workflow tests/test_utils.py::test_IdentifierHandle_update_idt_registration_metadata -vv -s --cov-branch --cov-report=term --basetemp=/code/modules/weko-workflow/.tox/c1/tmp
def test_IdentifierHandle_update_idt_registration_metadata(db_records,item_type,mocker):
    item_id = db_records[0][2].id
    handle = IdentifierHandle(item_id)
    value = "item_1617186819068.subitem_identifier_reg_text"
    identifier_type = "item_1617186819068.subitem_identifier_reg_type"
    mocker.patch("weko_workflow.utils.MappingData.get_first_property_by_mapping",side_effect=[value,identifier_type])
    mock_commit = mocker.patch("weko_workflow.utils.IdentifierHandle.commit")
    handle.update_idt_registration_metadata("input_value","input_type")
    mock_commit.assert_called_with(
        key_id="item_1617186819068",
        key_val="subitem_identifier_reg_text",
        key_typ="subitem_identifier_reg_type",
        atr_nam="Identifier Registration",
        atr_val="input_value",
        atr_typ="input_type"
    )
#     def get_idt_registration_data(self):
# .tox/c1/bin/pytest --cov=weko_workflow tests/test_utils.py::test_IdentifierHandle_get_idt_registration_data -vv -s --cov-branch --cov-report=term --basetemp=/code/modules/weko-workflow/.tox/c1/tmp
def test_IdentifierHandle_get_idt_registration_data(db_records,item_type,mocker):
    item_id = db_records[0][2].id
    handle = IdentifierHandle(item_id)

    mocker.patch("weko_workflow.utils.MappingData.get_first_data_by_mapping",side_effect=[
        ("item_1617186819068.subitem_identifier_reg_text",['test/0000000001']),
        ("item_1617186819068.subitem_identifier_reg_type",['JaLC'])])
    res_value, res_type = handle.get_idt_registration_data()
    assert res_value == ['test/0000000001']
    assert res_type == ['JaLC']
#     def commit(self, key_id, key_val, key_typ, atr_nam, atr_val, atr_typ):
# .tox/c1/bin/pytest --cov=weko_workflow tests/test_utils.py::test_IdentifierHandle_commit -vv -s --cov-branch --cov-report=term --basetemp=/code/modules/weko-workflow/.tox/c1/tmp
def test_IdentifierHandle_commit(db_records,item_type,mocker):
    mocker.patch("weko_workflow.utils.WekoDeposit.update")
    mocker.patch("weko_workflow.utils.WekoDeposit.commit")
    key = "item_1617186819068"
    
    item_id = db_records[0][2].id
    handle = IdentifierHandle(item_id)

    handle.commit(
        key_id="item_1617186819068",
        key_val="subitem_identifier_reg_text",
        key_typ="subitem_identifier_reg_type",
        atr_nam="not Identifier Registration",
        atr_val="new identifier value",
        atr_typ="new identifier type"
    )
    
    handle.commit(
        key_id="item_1617186819068",
        key_val="subitem_identifier_reg_text",
        key_typ="subitem_identifier_reg_type",
        atr_nam="Identifier Registration",
        atr_val="new identifier value",
        atr_typ="new identifier type"
    )


# def delete_bucket(bucket_id):
# .tox/c1/bin/pytest --cov=weko_workflow tests/test_utils.py::test_get_current_language -vv -s --cov-branch --cov-report=term --basetemp=/code/modules/weko-workflow/.tox/c1/tmp
def test_delete_bucket(db_records, add_file):
    bucket,_ = add_file(db_records[2][2])
    bucket_id = bucket.id
    delete_bucket(bucket_id)
    assert Bucket.get(bucket_id) == None


# def merge_buckets_by_records(main_record_id,
# .tox/c1/bin/pytest --cov=weko_workflow tests/test_utils.py::test_get_current_language -vv -s --cov-branch --cov-report=term --basetemp=/code/modules/weko-workflow/.tox/c1/tmp
@pytest.mark.parametrize("is_delete",[True,False])
def test_merge_buckets_by_records(db_records, add_file,is_delete):
    bucket_11, rbucket_11 = add_file(db_records[1][2])
    bucket_10, rbucket_10 = add_file(db_records[2][2])

    result = merge_buckets_by_records(db_records[1][2].id,db_records[2][2].id,is_delete)
    assert result == rbucket_11.bucket_id

def test_merge_buckets_by_records_error(db_records, add_file):
    bucket_11, rbucket_11 = add_file(db_records[1][2])
    bucket_10, rbucket_10 = add_file(db_records[2][2])
    with patch("weko_workflow.utils.delete_bucket",side_effect=Exception):
        result = merge_buckets_by_records(db_records[1][2].id,db_records[2][2].id,True)
        assert result == None





# def delete_unregister_buckets(record_uuid):
# .tox/c1/bin/pytest --cov=weko_workflow tests/test_utils.py::test_get_current_language -vv -s --cov-branch --cov-report=term --basetemp=/code/modules/weko-workflow/.tox/c1/tmp

# def set_bucket_default_size(record_uuid):
# .tox/c1/bin/pytest --cov=weko_workflow tests/test_utils.py::test_get_current_language -vv -s --cov-branch --cov-report=term --basetemp=/code/modules/weko-workflow/.tox/c1/tmp
def test_set_bucket_default_size(db_records, add_file):
    bucket_10, rbucket_10 = add_file(db_records[2][2])
    set_bucket_default_size(rbucket_10.id)
    bucket = Bucket.get(bucket_10.id)
    assert bucket.quota_size == 50 * 1024 * 1024 * 1024
    assert bucket.max_file_size == 50 * 1024 * 1024 * 1024

    with patch("weko_workflow.utils.Bucket.get",side_effect=Exception):
        set_bucket_default_size(rbucket_10.id)


# def is_show_autofill_metadata(item_type_name):
# .tox/c1/bin/pytest --cov=weko_workflow tests/test_utils.py::test_get_current_language -vv -s --cov-branch --cov-report=term --basetemp=/code/modules/weko-workflow/.tox/c1/tmp
def test_is_show_autofill_metadata(client):
    current_app.config.update(
        WEKO_ITEMS_UI_HIDE_AUTO_FILL_METADATA = ["wrong_itemtype1","itemtype2"]
    )
    result = is_show_autofill_metadata("itemtype2")
    assert result == False

    result = is_show_autofill_metadata(None)
    assert result == True
# def is_hidden_pubdate(item_type_name):
# .tox/c1/bin/pytest --cov=weko_workflow tests/test_utils.py::test_get_current_language -vv -s --cov-branch --cov-report=term --basetemp=/code/modules/weko-workflow/.tox/c1/tmp
def test_is_hidden_pubdate(client):
    current_app.config.update(
        WEKO_ITEMS_UI_HIDE_PUBLICATION_DATE = ["hidden_itemtype"]
    )
    result = is_hidden_pubdate("not_hidden_itemtype")
    assert result == False

    result = is_hidden_pubdate("hidden_itemtype")
    assert result == True

# def get_parent_pid_with_type(pid_type, object_uuid):
# .tox/c1/bin/pytest --cov=weko_workflow tests/test_utils.py::test_get_parent_pid_with_type -vv -s --cov-branch --cov-report=term --basetemp=/code/modules/weko-workflow/.tox/c1/tmp
def test_get_parent_pid_with_type(db_records):
    result = get_parent_pid_with_type("doi",db_records[0][2].id)
    assert result == db_records[0][5]

    result = get_parent_pid_with_type("hdl",db_records[4][2].id)
    assert result == None


# def filter_all_condition(all_args):
# .tox/c1/bin/pytest --cov=weko_workflow tests/test_utils.py::test_get_current_language -vv -s --cov-branch --cov-report=term --basetemp=/code/modules/weko-workflow/.tox/c1/tmp
def test_filter_all_condition(app, mocker):
    dic = MultiDict()
    for key in WEKO_WORKFLOW_FILTER_PARAMS:
        dic.add("{}_0".format(key), "{}_0".format(key))
    for key in WEKO_WORKFLOW_FILTER_PARAMS:
        dic.add("{}_1".format(key), "{}_1".format(key))
    dic.add("dummy_0", "dummy2")
    print(dic)
    with app.test_request_context():
        # mocker.patch("flask.request.args.get", side_effect=dic)
        assert filter_all_condition(dic) == {
            "createdfrom": ["createdfrom_0", "createdfrom_1"],
            "createdto": ["createdto_0", "createdto_1"],
            "workflow": ["workflow_0", "workflow_1"],
            "user": ["user_0", "user_1"],
            "item": ["item_0", "item_1"],
            "status": ["status_0", "status_1"],
            "tab": ["tab_0", "tab_1"],
            "sizewait": ["sizewait_0", "sizewait_1"],
            "sizetodo": ["sizetodo_0", "sizetodo_1"],
            "sizeall": ["sizeall_0", "sizeall_1"],
            "pagesall": ["pagesall_0", "pagesall_1"],
            "pagestodo": ["pagestodo_0", "pagestodo_1"],
            "pageswait": ["pageswait_0", "pageswait_1"],
        }

        # mocker.patch("flask.request.args.get", side_effect=MultiDict())
        assert filter_all_condition(MultiDict()) == {}


# def filter_condition(json, name, condition):
# .tox/c1/bin/pytest --cov=weko_workflow tests/test_utils.py::test_get_current_language -vv -s --cov-branch --cov-report=term --basetemp=/code/modules/weko-workflow/.tox/c1/tmp
def test_filter_condition():
    json = {}
    filter_condition(json, "name", "condition")
    assert json == {"name": ["condition"]}

    json = {"name": ["condition"]}
    filter_condition(json, "name", "condition")
    assert json == {"name": ["condition", "condition"]}


# def get_actionid(endpoint):
# .tox/c1/bin/pytest --cov=weko_workflow tests/test_utils.py::test_get_actionid -vv -s --cov-branch --cov-report=term --basetemp=/code/modules/weko-workflow/.tox/c1/tmp
def test_get_actionid(action_data):
    result = get_actionid("begin_action")
    assert result == 1
    
    result = get_actionid("wrong_action")
    assert result == None

# def convert_record_to_item_metadata(record_metadata):
# .tox/c1/bin/pytest --cov=weko_workflow tests/test_utils.py::test_convert_record_to_item_metadata -vv -s --cov-branch --cov-report=term --basetemp=/code/modules/weko-workflow/.tox/c1/tmp
def test_convert_record_to_item_metadata(db_records,item_type):
    record = WekoRecord.get_record(db_records[0][2].id)
    result = convert_record_to_item_metadata(record)
    test = {'id': '1', '$schema': '1', 'pubdate': '2022-08-20', 'title': 'title', 'weko_shared_id': -1, 'item_1617186331708': [{'subitem_1551255647225': 'title', 'subitem_1551255648112': 'ja','subitem_stop/continue': 'Continue'}], 'item_1617186819068': {'subitem_identifier_reg_text': 'test/0000000001', 'subitem_identifier_reg_type': 'JaLC'}, 'item_1617258105262': {'resourceuri': 'http://purl.org/coar/resource_type/c_5794', 'resourcetype': 'conference paper'},'item_1617605131499': [{'accessrole': 'open_access','date': [{'dateType': 'Available','dateValue': '2022-10-03'}],'displaytype': 'detail','filename': 'check_2022-03-10.tsv','filesize': [{'value': '460 B'}],'format': 'text/tab-separated-values','is_thumbnail': True,'licensetype': 'license_12','url': {'url': 'https://localhost/record/1/files/test.txt'},'version_id': '29dd361d-dc7f-49bc-b471-bdb5752afef5'}]}
    assert result == test
# def prepare_edit_workflow(post_activity, recid, deposit):
# .tox/c1/bin/pytest --cov=weko_workflow tests/test_utils.py::test_prepare_edit_workflow -vv -s --cov-branch --cov-report=term --basetemp=/code/modules/weko-workflow/.tox/c1/tmp
def test_prepare_edit_workflow(app, workflow, db_records,users,mocker):
    #login(client=client, email=users[2]["email"])
    with app.test_request_context():
        login_user(users[2]["obj"])
        mocker.patch("weko_workflow.utils.WekoDeposit.update")
        mocker.patch("weko_workflow.utils.WekoDeposit.commit")
        data = {
            "flow_id":workflow["flow"].id,
            "workflow_id":workflow["workflow"].id,
            "community":1,
            "itemtype_id":1,
            "activity_login_user":1,
            "activity_update_user":1
        }
        recid = db_records[0][0]
        deposit = db_records[0][6]
        result = prepare_edit_workflow(data,recid,deposit)
    
# def handle_finish_workflow(deposit, current_pid, recid):
# .tox/c1/bin/pytest --cov=weko_workflow tests/test_utils.py::test_handle_finish_workflow -vv -s --cov-branch --cov-report=term --basetemp=/code/modules/weko-workflow/.tox/c1/tmp
def test_handle_finish_workflow(workflow, db_records, mocker):
    result = handle_finish_workflow(None, None, None)
    assert result == None
    mocker.patch("weko_deposit.api.WekoDeposit.publish")
    mocker.patch("weko_deposit.api.WekoDeposit.commit")
    mocker.patch("weko_workflow.utils.update_records_sets.delay")
    deposit = db_records[2][6]
    current_pid = db_records[2][0]
    recid = None
    
    handle_finish_workflow(deposit,current_pid,recid)
# def delete_cache_data(key: str):
# .tox/c1/bin/pytest --cov=weko_workflow tests/test_utils.py::test_delete_cache_data -vv -s --cov-branch --cov-report=term --basetemp=/code/modules/weko-workflow/.tox/c1/tmp
def test_delete_cache_data(client):
    key = "test_key"
    current_cache.set(key,"test_value")
    delete_cache_data(key)
    assert current_cache.get(key) == None
    
    delete_cache_data(key)
# def update_cache_data(key: str, value: str, timeout=None):
# .tox/c1/bin/pytest --cov=weko_workflow tests/test_utils.py::test_update_cache_data -vv -s --cov-branch --cov-report=term --basetemp=/code/modules/weko-workflow/.tox/c1/tmp
def test_update_cache_data(client):
    key = "test_key"
    value = "test_value"
    update_cache_data(key, value, None)
    
    update_cache_data(key, value, 100)
# def get_cache_data(key: str):
# .tox/c1/bin/pytest --cov=weko_workflow tests/test_utils.py::test_get_cache_data -vv -s --cov-branch --cov-report=term --basetemp=/code/modules/weko-workflow/.tox/c1/tmp
def test_get_cache_data(client):
    key = "test_key"
    value = "test_value"
    current_cache.set(key, value)
    result = get_cache_data(key)
    assert result == value
# def check_an_item_is_locked(item_id=None):
#     def check(workers):
# .tox/c1/bin/pytest --cov=weko_workflow tests/test_utils.py::test_get_current_language -vv -s --cov-branch --cov-report=term --basetemp=/code/modules/weko-workflow/.tox/c1/tmp
def test_check_an_item_is_locked():
    pass
# def get_account_info(user_id):
# .tox/c1/bin/pytest --cov=weko_workflow tests/test_utils.py::test_get_accoutn_info -vv -s --cov-branch --cov-report=term --basetemp=/code/modules/weko-workflow/.tox/c1/tmp
def test_get_accoutn_info(users):
    mail, name = get_account_info(users[2]["obj"].id)
    assert mail == users[2]["email"]
    assert name == ""
    
    mail, name = get_account_info(1000)
    assert mail == None
    assert name == None
# def check_existed_doi(doi_link):
# .tox/c1/bin/pytest --cov=weko_workflow tests/test_utils.py::test_check_existed_doi --cov-branch --cov-report=term --basetemp=/code/modules/weko-workflow/.tox/c1/tmp
def test_check_existed_doi(client,db,db_records):
    url = "https://doi.org/test/0000000001"
    result = check_existed_doi(url)
    test = {
        "isExistDOI":True,
        "isWithdrawnDoi":False,
        "code":0,
        "msg":_('This DOI has been used already for another '
                'item. Please input another DOI.')
    }
    assert result == test
    
    deleted_url = "https//doi.org/deleted"
    doi = PersistentIdentifier(
        pid_type="doi",
        pid_value=deleted_url,
        status=PIDStatus.DELETED
    )
    db.session.add(doi)
    db.session.commit()
    result = check_existed_doi(deleted_url)
    test = {
        "isExistDOI":True,
        "isWithdrawnDoi":True,
        "code":0,
        "msg":_('This DOI was withdrawn. Please input another DOI.')
    }
    assert result == test
    
    result = check_existed_doi("https://doi.org/not_existed_doi")
    test = {
        "isExistDOI":False,
        "isWithdrawnDoi":False,
        "code":0,
        "msg":_("success")
    }
    assert result == test
# def get_url_root():
# .tox/c1/bin/pytest --cov=weko_workflow tests/test_utils.py::test_get_url_root --cov-branch --cov-report=term --basetemp=/code/modules/weko-workflow/.tox/c1/tmp
def test_get_url_root(app):
    app.config["THEME_SITEURL"] = "https://weko3.ir.rcos.nii.ac.jp"
    app.config["SERVER_NAME"] = "TEST_SERVER"
    with app.app_context():
        assert get_url_root() == "https://weko3.ir.rcos.nii.ac.jp/"
        app.config["THEME_SITEURL"] = "https://weko3.ir.rcos.nii.ac.jp/"
        assert get_url_root() == "https://weko3.ir.rcos.nii.ac.jp/"

    app.config["THEME_SITEURL"] = "https://weko3.ir.rcos.nii.ac.jp"
    app.config["SERVER_NAME"] = "TEST_SERVER"
    with app.test_request_context():
        assert get_url_root() == "http://TEST_SERVER/"


# def get_record_by_root_ver(pid_value):
# .tox/c1/bin/pytest --cov=weko_workflow tests/test_utils.py::test_get_record_by_root_ver -vv -s --cov-branch --cov-report=term --basetemp=/code/modules/weko-workflow/.tox/c1/tmp
def test_get_record_by_root_ver(app, db_records):
    app.config.update(
        DEPOSIT_DEFAULT_STORAGE_CLASS="S",
    )
    record, files = get_record_by_root_ver("1")

    assert files == []
    assert record == {'_oai': {'id': 'oai:weko3.example.org:00000001', 'sets': ['1']}, 'path': ['1'], 'owner': '1', 'recid': '1', 'title': ['title'], 'pubdate': {'attribute_name': 'PubDate', 'attribute_value': '2022-08-20'}, '_buckets': {'deposit': '3e99cfca-098b-42ed-b8a0-20ddd09b3e02'}, '_deposit': {'id': '1', 'pid': {'type': 'depid', 'value': '1', 'revision_id': 0}, 'owner': '1', 'owners': [1], 'status': 'published', 'created_by': 1, 'owners_ext': {'email': 'wekosoftware@nii.ac.jp', 'username': '', 'displayname': ''}}, 'item_title': 'title', 'author_link': [], 'item_type_id': '1', 'publish_date': '2022-08-20', 'publish_status': '0', 'weko_shared_id': -1, 'item_1617186331708': {'attribute_name': 'Title', 'attribute_value_mlt': [{'subitem_1551255647225': 'title', 'subitem_1551255648112': 'ja','subitem_stop/continue': 'Continue'}]}, "item_1617186819068": {"attribute_name": "Identifier Registration","attribute_value_mlt": [{"subitem_identifier_reg_text" :"test/0000000001","subitem_identifier_reg_type": "JaLC"}]}, 'item_1617258105262': {'attribute_name': 'Resource Type', 'attribute_value_mlt': [{'resourceuri': 'http://purl.org/coar/resource_type/c_5794', 'resourcetype': 'conference paper'}]},'item_1617605131499': {'attribute_name': 'File','attribute_type': 'file','attribute_value_mlt': [{'accessrole': 'open_access','date': [{'dateType': 'Available','dateValue': '2022-10-03'}],'displaytype': 'detail','filename': 'check_2022-03-10.tsv','filesize': [{'value': '460 ''B'}],'format': 'text/tab-separated-values','is_thumbnail': True,'licensetype': 'license_12','url': {'url': 'https://localhost/record/1/files/test.txt'},'version_id': '29dd361d-dc7f-49bc-b471-bdb5752afef5'}]},'item_1664947259584': {'attribute_name': 'サムネイル','attribute_value_mlt': [{'subitem_thumbnail': [{'thumbnail_label': 'test.png','thumbnail_url': '/api/files/29ad484d-4ed1-4caf-8b21-ab348ae7bf28/test.png?versionId=ecd5715e-4ca5-4e45-b93c-5089f52860a0'}]}]}, 'relation_version_is_last': True}


# def get_disptype_and_ver_in_metainfo(metadata):
# .tox/c1/bin/pytest --cov=weko_workflow tests/test_utils.py::test_get_disptype_and_ver_in_metainfo -vv -s --cov-branch --cov-report=term --basetemp=/code/modules/weko-workflow/.tox/c1/tmp
def test_get_disptype_and_ver_in_metainfo(db_records):
    record = WekoRecord.get_record(db_records[0][2].id)
    print("record:{}".format(record))
    result = get_disptype_and_ver_in_metainfo(record)
    print("result:{}".format(result))
    file = json_data("data/test_records.json")[0]["item_1617605131499"]["attribute_value_mlt"][0]
    print("file:{}".format(file))
    version_id = file["version_id"]
    displaytype = file["displaytype"]
    licensetype = file["licensetype"]
    test = {
        version_id:{
            "displaytype":displaytype,
            "licensetype":licensetype
        }
    }
    assert result == test
# def set_files_display_type(record_metadata, files):
# .tox/c1/bin/pytest --cov=weko_workflow tests/test_utils.py::test_set_files_display_type -vv -s --cov-branch --cov-report=term --basetemp=/code/modules/weko-workflow/.tox/c1/tmp
def test_set_files_display_type(db_records):
    record = WekoRecord.get_record(db_records[0][2].id)
    file = json_data("data/test_records.json")[0]["item_1617605131499"]["attribute_value_mlt"][0]
    version_id = file["version_id"]
    displaytype = file["displaytype"]
    licensetype = file["licensetype"]
    files = [
        {"version_id":version_id}
    ]
    test = [
        {
            "version_id":version_id,
            "displaytype":displaytype,
            "licensetype":licensetype
        }
    ]
    result = set_files_display_type(record,files)
    assert result == test
# def get_thumbnails(files, allow_multi_thumbnail=True):
# .tox/c1/bin/pytest --cov=weko_workflow tests/test_utils.py::test_get_thumbnails -vv -s --cov-branch --cov-report=term --basetemp=/code/modules/weko-workflow/.tox/c1/tmp
def test_get_thumbnails(db_records):
    record = WekoRecord.get_record(db_records[0][2].id)

    files = [
        {
            "name":"file1",
            "is_thumbnail":True
        },
        {
            "name":"file2",
            "is_thumbnail":True
        },
        {
            "name":"file3",
            "is_thumbnail":False
        }
    ]
    result = get_thumbnails(files,True)
    assert result == files[:2]
    
    result = get_thumbnails(files,False)
    assert result == [files[0]]
# def get_allow_multi_thumbnail(item_type_id, activity_id=None):
# .tox/c1/bin/pytest --cov=weko_workflow tests/test_utils.py::test_get_allow_multi_thumbnail -vv -s --cov-branch --cov-report=term --basetemp=/code/modules/weko-workflow/.tox/c1/tmp
def test_get_allow_multi_thumbnail(app, db_register):
    result = get_allow_multi_thumbnail(1,"1")
    print("result:{}".format(result))
    assert result == False
    
    result = get_allow_multi_thumbnail(1,None)
    assert result == None
# def is_usage_application_item_type(activity_detail):
# .tox/c1/bin/pytest --cov=weko_workflow tests/test_utils.py::test_is_usage_application_item_type -vv -s --cov-branch --cov-report=term --basetemp=/code/modules/weko-workflow/.tox/c1/tmp
def test_is_usage_application_item_type(db_register):
    activity = db_register["activities"][0]
    result = is_usage_application_item_type(activity)
    assert result == False
    
    current_app.config.update(
        WEKO_ITEMS_UI_APPLICATION_ITEM_TYPES_LIST=["テストアイテムタイプ"]
    )
    result = is_usage_application_item_type(activity)
    assert result == True
# def is_usage_application(activity_detail):
# .tox/c1/bin/pytest --cov=weko_workflow tests/test_utils.py::test_is_usage_application -vv -s --cov-branch --cov-report=term --basetemp=/code/modules/weko-workflow/.tox/c1/tmp
def test_is_usage_application(db_register):
    activity = db_register["activities"][0]
    result = is_usage_application(activity)
    assert result == False
    
    current_app.config.update(
        WEKO_ITEMS_UI_USAGE_APPLICATION_ITEM_TYPES_LIST=["テストアイテムタイプ"]
    )
    result = is_usage_application(activity)
    assert result == True
# def send_mail_reminder(mail_info):
# .tox/c1/bin/pytest --cov=weko_workflow tests/test_utils.py::test_send_mail_reminder -vv -s --cov-branch --cov-report=term --basetemp=/code/modules/weko-workflow/.tox/c1/tmp
def test_send_mail_reminder(client,mocker):
    # nomal
    mocker.patch("weko_workflow.utils.replace_characters",return_value="mail body")
    with patch("weko_workflow.utils.get_mail_data",return_value=(None,"body")):
        with patch("weko_workflow.utils.send_mail",return_value=True):
            send_mail_reminder({})
    
    # can not get body
    with patch("weko_workflow.utils.get_mail_data",return_value=(None,None)):
        with patch("weko_workflow.utils.send_mail",return_value=True):
            with pytest.raises(ValueError) as e:
                send_mail_reminder({})
                assert str(e.value) == 'Cannot get email template'
    
    # can not send mail
    with patch("weko_workflow.utils.get_mail_data",return_value=(None,"body")):
        with patch("weko_workflow.utils.send_mail",return_value=False):
            with pytest.raises(ValueError) as e:
                send_mail_reminder({})
                assert str(e.value) == 'Cannot send mail'
# def send_mail_approval_done(mail_info):
# .tox/c1/bin/pytest --cov=weko_workflow tests/test_utils.py::test_send_mail_approval_done -vv -s --cov-branch --cov-report=term --basetemp=/code/modules/weko-workflow/.tox/c1/tmp
def test_send_mail_approval_done(mocker):
    mocker.patch("weko_workflow.utils.replace_characters",return_value="body")
    mocker.patch("weko_workflow.utils.send_mail")
    with patch("weko_workflow.utils.email_pattern_approval_done",return_value=("subject","body")):
        send_mail_approval_done({})
    with patch("weko_workflow.utils.email_pattern_approval_done",return_value=(None,None)):
        send_mail_approval_done({})
# def send_mail_registration_done(mail_info):
# .tox/c1/bin/pytest --cov=weko_workflow tests/test_utils.py::test_send_mail_registration_done -vv -s --cov-branch --cov-report=term --basetemp=/code/modules/weko-workflow/.tox/c1/tmp
def test_send_mail_registration_done(app,users,mocker):
    mocker.patch("weko_workflow.utils.replace_characters",return_value="body")
    mocker.patch("weko_workflow.utils.send_mail")
    mail_info = {
        "item_type_name":"テストアイテムタイプ"
    }
    with app.test_request_context():
        login_user(users[2]["obj"])
        with patch("weko_workflow.utils.email_pattern_registration_done",return_value=("subject","body")):
            send_mail_registration_done(mail_info)
            
        with patch("weko_workflow.utils.email_pattern_registration_done",return_value=(None, None)):
            send_mail_registration_done(mail_info)
# def send_mail_request_approval(mail_info):
# .tox/c1/bin/pytest --cov=weko_workflow tests/test_utils.py::test_send_mail_request_approval -vv -s --cov-branch --cov-report=term --basetemp=/code/modules/weko-workflow/.tox/c1/tmp
def test_send_mail_request_approval(mocker):
    mocker.patch("weko_workflow.utils.replace_characters",return_value="value")
    mocker.patch("weko_workflow.utils.send_mail")

    with patch("weko_workflow.utils.email_pattern_request_approval",return_value=("subject","value")):
        mail_info = {
            "next_step":"approval_advisor",
            "advisor_mail":"advisor.mail@test.org"
        }
        send_mail_request_approval(mail_info)
        mail_info = {
            "next_step":"approval_guarantor",
            "guarantor_mail":"guarantor.mail@test.org"
        }
        send_mail_request_approval(mail_info)
        mail_info = {
            "next_step":"other step"
        }
        send_mail_request_approval(mail_info)
        
        send_mail_request_approval({})
# def send_mail(subject, recipient, body):
# .tox/c1/bin/pytest --cov=weko_workflow tests/test_utils.py::test_send_mail -vv -s --cov-branch --cov-report=term --basetemp=/code/modules/weko-workflow/.tox/c1/tmp
def test_send_mail(mocker):
    mocker.patch("weko_workflow.utils.MailSettingView.send_statistic_mail")
    send_mail("subject", "recipient", "body")
    
    send_mail(None, None, None)
# def email_pattern_registration_done(user_role, item_type_name):
# .tox/c1/bin/pytest --cov=weko_workflow tests/test_utils.py::test_email_pattern_registration_done -vv -s --cov-branch --cov-report=term --basetemp=/code/modules/weko-workflow/.tox/c1/tmp
def test_email_pattern_registration_done(app,users,mocker):
    mock_path = "weko_workflow.utils.get_mail_data"
    with app.test_request_context():
        config = current_app.config
        login_user(users[2]["obj"])
        from weko_items_ui.utils import get_current_user_role
        role = get_current_user_role()
        
        mocker_data = mocker.patch(mock_path)
        subject, body = email_pattern_registration_done(role, "テストアイテムタイプ")
        assert subject == None
        assert body == None
        
        config.update(
            WEKO_ITEMS_UI_OUTPUT_REPORT="テストアイテムタイプ"
        )
        mocker_data = mocker.patch(mock_path)
        email_pattern_registration_done(role, "テストアイテムタイプ")
        mocker_data.assert_called_with(config["WEKO_WORKFLOW_RECEIVE_OUTPUT_REGISTRATION"])
        
        
        config.update(
            WEKO_ITEMS_UI_OUTPUT_REPORT="",
            WEKO_ITEMS_UI_USAGE_REPORT = "テストアイテムタイプ"
        )
        mocker_data = mocker.patch(mock_path)
        email_pattern_registration_done(role, "テストアイテムタイプ")
        mocker_data.assert_called_with(config["WEKO_WORKFLOW_RECEIVE_USAGE_REPORT"])
        
        config.update(
            WEKO_ITEMS_UI_USAGE_APPLICATION_ITEM_TYPES_LIST = ["テストアイテムタイプ"]
        )
        logout_user()
        login_user(users[4]["obj"])
        role = get_current_user_role()
        config.update(
            WEKO_ITEMS_UI_OUTPUT_REPORT="",
        )
        mocker_data = mocker.patch(mock_path)
        email_pattern_registration_done(role, "テストアイテムタイプ")
        mocker_data.assert_called_with(config["WEKO_WORKFLOW_RECEIVE_USAGE_APP_BESIDE"
                                                "_PERFECTURE_AND_LOCATION_DATA_OF"
                                                "_GENERAL_USER"])
        config.update(
            WEKO_ITEMS_UI_APPLICATION_FOR_PERFECTURES="テストアイテムタイプ",
        )
        mocker_data = mocker.patch(mock_path)
        email_pattern_registration_done(role, "テストアイテムタイプ")
        mocker_data.assert_called_with(config["WEKO_WORKFLOW_PERFECTURE_OR_LOCATION_DATA"
                                                "_OF_GENERAL_USER"])

        logout_user()
        login_user(users[8]["obj"])
        role = get_current_user_role()
        config.update(
            WEKO_ITEMS_UI_APPLICATION_FOR_PERFECTURES="",
        )
        mocker_data = mocker.patch(mock_path)
        email_pattern_registration_done(role, "テストアイテムタイプ")
        mocker_data.assert_called_with(config["WEKO_WORKFLOW_RECEIVE_USAGE_APP_BESIDE"
                                                "_PERFECTURE_AND_LOCATION_DATA_OF_STUDENT_OR"
                                                "_GRADUATED_STUDENT"])
        
        config.update(
            WEKO_ITEMS_UI_APPLICATION_FOR_PERFECTURES="テストアイテムタイプ",
        )
        mocker_data = mocker.patch(mock_path)
        email_pattern_registration_done(role, "テストアイテムタイプ")
        mocker_data.assert_called_with(config["WEKO_WORKFLOW_PERFECTURE_OR_LOCATION_DATA"
                                   "_OF_STUDENT_OR_GRADUATED_STUDENT"])
        
        logout_user()
        login_user(users[2]["obj"])
        role = get_current_user_role()
        subject, body = email_pattern_registration_done(role, "テストアイテムタイプ")
        assert subject == None
        assert body == None


# def email_pattern_request_approval(item_type_name, next_action):
# .tox/c1/bin/pytest --cov=weko_workflow tests/test_utils.py::test_email_pattern_request_approval -vv -s --cov-branch --cov-report=term --basetemp=/code/modules/weko-workflow/.tox/c1/tmp
def test_email_pattern_request_approval(app, mocker):
    config = current_app.config
    mock_path = "weko_workflow.utils.get_mail_data"
    item_type_name = "テストアイテムタイプ"
    subject, body = email_pattern_request_approval(item_type_name,"next_action")
    assert subject == None
    assert body == None
    
    config.update(
        WEKO_ITEMS_UI_USAGE_APPLICATION_ITEM_TYPES_LIST = ["テストアイテムタイプ"]
    )
    mocker_data = mocker.patch(mock_path)
    email_pattern_request_approval(item_type_name, "approval_guarantor")
    mocker_data.assert_called_with(config["WEKO_WORKFLOW_REQUEST_APPROVAL_TO_GUARANTOR_OF_USAGE_APP"])
    
    mocker_data = mocker.patch(mock_path)
    email_pattern_request_approval(item_type_name, "approval_advisor")
    mocker_data.assert_called_with(config["WEKO_WORKFLOW_REQUEST_APPROVAL_TO_ADVISOR_OF_USAGE_APP"])
    
    email_pattern_request_approval(item_type_name, "next_action")


# def email_pattern_approval_done(item_type_name):
# .tox/c1/bin/pytest --cov=weko_workflow tests/test_utils.py::test_email_pattern_approval_done -vv -s --cov-branch --cov-report=term --basetemp=/code/modules/weko-workflow/.tox/c1/tmp
def test_email_pattern_approval_done(client,mocker):
    config = current_app.config
    mock_path = "weko_workflow.utils.get_mail_data"
    item_type_name = "テストアイテムタイプ"
    
    subject, body = email_pattern_approval_done(item_type_name)
    assert subject == None
    assert body == None
    
    config.update(
        WEKO_ITEMS_UI_OUTPUT_REPORT="テストアイテムタイプ"
    )
    mocker_data = mocker.patch(mock_path)
    email_pattern_approval_done(item_type_name)
    mocker_data.assert_called_with(config["WEKO_WORKFLOW_APPROVE_OUTPUT_REGISTRATION"])
    
    config.update(
        WEKO_ITEMS_UI_OUTPUT_REPORT="",
        WEKO_ITEMS_UI_USAGE_REPORT="テストアイテムタイプ"
    )
    mocker_data = mocker.patch(mock_path)
    email_pattern_approval_done(item_type_name)
    mocker_data.assert_called_with(config["WEKO_WORKFLOW_APPROVE_USAGE_REPORT"])
    
    config.update(
        WEKO_ITEMS_UI_USAGE_REPORT="",
        WEKO_ITEMS_UI_USAGE_APPLICATION_ITEM_TYPES_LIST=["テストアイテムタイプ"]
    )
    mocker_data = mocker.patch(mock_path)
    email_pattern_approval_done(item_type_name)
    mocker_data.assert_called_with(config["WEKO_WORKFLOW_APPROVE_USAGE_APP_BESIDE_LOCATION_DATA"])
    
    config.update(
        WEKO_ITEMS_UI_APPLICATION_FOR_LOCATION_INFORMATION="テストアイテムタイプ"
    )
    mocker_data = mocker.patch(mock_path)
    email_pattern_approval_done(item_type_name)
    mocker_data.assert_called_with(config["WEKO_WORKFLOW_APPROVE_LOCATION_DATA"])


# def get_mail_data(file_name):
# .tox/c1/bin/pytest --cov=weko_workflow tests/test_utils.py::test_get_mail_data -vv -s --cov-branch --cov-report=term --basetemp=/code/modules/weko-workflow/.tox/c1/tmp
def test_get_mail_data(mocker):
    mocker.patch("weko_workflow.utils.get_file_path")
    mocker.patch("weko_workflow.utils.get_subject_and_content")
    get_mail_data("test_file")
# def get_subject_and_content(file_path):
# .tox/c1/bin/pytest --cov=weko_workflow tests/test_utils.py::test_get_subject_and_content -vv -s --cov-branch --cov-report=term --basetemp=/code/modules/weko-workflow/.tox/c1/tmp
def test_get_subject_and_content():
    filename = join(dirname(__file__),"data/test_mail.txt")
    subject, body=get_subject_and_content(filename)
    assert subject == "this is subject"
    assert body == "body1\nbody2\nbody3"
    
    subject, body = get_subject_and_content("wrong_file_path")
    assert subject == None
    assert body == None
# def get_file_path(file_name):
# .tox/c1/bin/pytest --cov=weko_workflow tests/test_utils.py::test_get_file_path -vv -s --cov-branch --cov-report=term --basetemp=/code/modules/weko-workflow/.tox/c1/tmp
def test_get_file_path(app):
    current_app.config.update(WEKO_WORKFLOW_MAIL_TEMPLATE_FOLDER_PATH="test_dir")
    result = get_file_path("filepath")
    assert result == "test_dir/filepath"
    
    result = get_file_path(None)
    assert result == ""
    
# def replace_characters(data, content):
# .tox/c1/bin/pytest --cov=weko_workflow tests/test_utils.py::test_replace_characters -vv -s --cov-branch --cov-report=term --basetemp=/code/modules/weko-workflow/.tox/c1/tmp
def test_replace_characters():
    context = "url is [10]. restricted_fullname is [restricted_fullname]. advisor_name is [8]."
    data = {
        "url":"https://test_url.com",
        "restricted_fullname":"test_file.txt"
    }
    test = "url is https://test_url.com. restricted_fullname is test_file.txt. advisor_name is ."
    
    result = replace_characters(data,context)
    assert result == test
# def get_register_info(activity_id):
# .tox/c1/bin/pytest --cov=weko_workflow tests/test_utils.py::test_register_info -vv -s --cov-branch --cov-report=term --basetemp=/code/modules/weko-workflow/.tox/c1/tmp
def test_register_info(app, db, db_register,users,mocker):
    with app.test_request_context():
        login_user(users[2]["obj"])
        activity_id = db_register["activities"][1].activity_id
        # item link
        db_history2 = ActivityHistory(
            activity_id=activity_id,
            action_id=5,
            action_date=datetime.datetime.strptime('2022/04/14 3:01:53.931', '%Y/%m/%d %H:%M:%S.%f'),
        )
        with db.session.begin_nested():
            db.session.add(db_history2)
        db.session.commit()
        email, date = get_register_info(activity_id)
        assert email == users[2]["email"]
        assert date == datetime.datetime.today().strftime("%Y-%m-%d")
        db_history1 = ActivityHistory(
            activity_id=activity_id,
            action_id=3,
            action_user=users[0]["id"],
            action_status="F",
            action_date=datetime.datetime.strptime('2022/04/14 3:01:53.931', '%Y/%m/%d %H:%M:%S.%f'),
        )
        with db.session.begin_nested():
            db.session.add(db_history1)
        db.session.commit()
        email, date = get_register_info(activity_id)
        assert email == users[0]["email"]
        assert date == "2022-04-14"
# def get_approval_dates(mail_info):
# .tox/c1/bin/pytest --cov=weko_workflow tests/test_utils.py::test_get_approval_dates -vv -s --cov-branch --cov-report=term --basetemp=/code/modules/weko-workflow/.tox/c1/tmp
def test_get_approval_dates(app,mocker):
    datetime_mock = mocker.patch("weko_workflow.utils.datetime")
    datetime_mock.today.return_value=datetime.datetime(2022,10,6,1,2,3,4)
    mail_info = {
    }
    test = {
        "approval_date":"2022-10-06",
        'approval_date_after_7_days': '2022-10-13',
        '31_march_corresponding_year': '2023-03-31'
    }
    get_approval_dates(mail_info)
    assert mail_info == test

    
    datetime_mock.today.return_value=datetime.datetime(2022,10,1,1,2,3,4)
    mail_info = {
    }
    test = {
        "approval_date":"2022-10-01",
        'approval_date_after_7_days': '2022-10-08',
        '31_march_corresponding_year': '2022-03-31'
    }
    get_approval_dates(mail_info)
    assert mail_info == test
# def get_item_info(item_id):
# .tox/c1/bin/pytest --cov=weko_workflow tests/test_utils.py::test_get_item_info -vv -s --cov-branch --cov-report=term --basetemp=/code/modules/weko-workflow/.tox/c1/tmp
def test_get_item_info(db_records):
    result = get_item_info(db_records[0][3].id)
    assert result == {'type': 'depid', 'value': '1', 'revision_id': 0, 'subitem_identifier_reg_text': 'test/0000000001','subitem_identifier_reg_type': 'JaLC','email': 'wekosoftware@nii.ac.jp', 'username': '', 'displayname': '', 'resourceuri': 'http://purl.org/coar/resource_type/c_5794', 'resourcetype': 'conference paper', 'subitem_thumbnail': [{'thumbnail_url': '/api/files/29ad484d-4ed1-4caf-8b21-ab348ae7bf28/test.png?versionId=ecd5715e-4ca5-4e45-b93c-5089f52860a0', 'thumbnail_label': 'test.png'}]}
    print("reslt:{}".format(result))
    
    with patch("weko_workflow.utils.ItemsMetadata.get_record",side_effect=Exception("test error")):
        result = get_item_info("item_id")
        assert result == {}
    
    result = get_item_info("")
    assert result == {}
# def get_site_info_name():
# .tox/c1/bin/pytest --cov=weko_workflow tests/test_utils.py::test_get_site_info_name -vv -s --cov-branch --cov-report=term --basetemp=/code/modules/weko-workflow/.tox/c1/tmp
def test_get_site_info_name(db):
    name_en, name_ja = get_site_info_name()
    assert name_en == ""
    assert name_ja == ""
    
    site_info = {
        "site_name":[
            {"index":"test_index","name":"test_site","language":"en"}
        ],
        "notify":[
            {"notify_name":"test_notify","language":"en"}
        ],
        "copy_right":"test_copy_right",
        "description":"this is test site",
        "keyword":"test",
        "favicon":"test_favicon",
        "favicon_name":"test_favicon_name",
        "google_tracking_id_user":"test_google_tracking_user",
        "addthis_user_id":"1",
        "ogp_image":""
    }
    SiteInfo.update(site_info)
    
    name_en, name_ja = get_site_info_name()
    assert name_en == "test_site"
    assert name_ja == "test_site"
    
    site_info["site_name"] = [
        {"index":"test_index","name":"test_site","language":"en"},
        {"index":"test_index","name":"テストサイト","language":"ja"}
    ]
    SiteInfo.update(site_info)
    
    name_en, name_ja = get_site_info_name()
    assert name_en == "test_site"
    assert name_ja == "テストサイト"
    
    site_info["site_name"] = [
        {"index":"test_index","name":"test_site","language":"en"},
        {"index":"test_index","name":"テストサイト","language":"ja"},
        {"index":"test_index","name":"other_test_site","language":"other"}
    ]
    SiteInfo.update(site_info)
    name_en, name_ja = get_site_info_name()
    assert name_en == ""
    assert name_ja == ""
# def get_default_mail_sender():
# .tox/c1/bin/pytest --cov=weko_workflow tests/test_utils.py::test_get_default_mail_sender -vv -s --cov-branch --cov-report=term --basetemp=/code/modules/weko-workflow/.tox/c1/tmp
def test_get_default_mail_sender(db):
    mail_config = MailConfig(mail_default_sender="test_sender")
    db.session.add(mail_config)
    db.session.commit()
    
    result = get_default_mail_sender()
    assert result == "test_sender"
# def set_mail_info(item_info, activity_detail, guest_user=False):
# .tox/c1/bin/pytest --cov=weko_workflow tests/test_utils.py::test_set_mail_info -vv -s --cov-branch --cov-report=term --basetemp=/code/modules/weko-workflow/.tox/c1/tmp
def test_set_mail_info(app, db_register, mocker):
    mocker.patch("weko_workflow.utils.get_site_info_name",return_value=("name_en","name_ja"))
    mocker.patch("weko_workflow.utils.get_default_mail_sender",return_value="default_sender")
    mocker.patch("weko_workflow.utils.get_register_info",return_value=("user@test.org","2022-10-10"))
    item_info = {
        "subitem_university/institution":"test_institution",
        "subitem_fullname":"test_fullname",
        "subitem_mail_address":"test@test.org",
        "subitem_research_title":"test_research_title",
        "subitem_dataset_usage":"test_dataset",
        "subitem_advisor_fullname":"test advisor",
        "subitem_guarantor_fullname":"test guarantor",
        "subitem_advisor_affiliation":"test advisor affiliation",
        "subitem_guarantor_affiliation":"test guarantor affiliation",
        "subitem_advisor_mail_address":"advisor@test.org",
        "subitem_guarantor_mail_address":"guarantor@test.org",
        "subitem_title":"test_sub_title",
        "subitem_restricted_access_name":"test access name",
        'subitem_restricted_access_university/institution':"test_restricted_institution",
        "subitem_restricted_access_research_title":"test_restricted_research_title",
        "subitem_restricted_access_dataset_usage":"test_restricted_dataset",
        "subitem_restricted_access_application_date":"test_restricted_date",
        "subitem_restricted_access_mail_address":"restricted@test.org",
    }
    activity_id = db_register["activities"][0].activity_id
    test = {
        "university_institution":"test_institution",
        "fullname":"test_fullname",
        "activity_id":activity_id,
        "mail_address":"test@test.org",
        "research_title":"test_research_title",
        "dataset_requested":"test_dataset",
        "register_date":"",
        "advisor_name":"test advisor",
        "guarantor_name":"test guarantor",
        "url":"http://TEST_SERVER.localdomain/",
        "advisor_affilication":"test advisor affiliation",
        "guarantor_affilication":"test guarantor affiliation",
        "advisor_mail":"advisor@test.org",
        "guarantor_mail":"guarantor@test.org",
        "register_user_mail":"",
        "report_number":activity_id,
        "registration_number":activity_id,
        "output_registration_title":"test_sub_title",
        "restricted_fullname":"test access name",
        'restricted_university_institution':"test_restricted_institution",
        "restricted_activity_id":activity_id,
        "restricted_research_title":"test_restricted_research_title",
        "restricted_data_name":"test_restricted_dataset",
        "restricted_application_date":"test_restricted_date",
        "restricted_mail_address":"restricted@test.org",
        "restricted_download_link":"",
        "restricted_expiration_date":"",
        "restricted_approver_name":"",
        "restricted_approver_affiliation":"",
        "restricted_site_name_ja":"name_ja",
        "restricted_site_name_en":"name_en",
        "restricted_site_mail":"default_sender",
        "restricted_site_url":"https://localhost",
        "mail_recipient":"restricted@test.org",
        "restricted_supervisor":"",
        "restricted_reference":""
    }
    with app.test_request_context():
        result = set_mail_info(item_info,db_register["activities"][0],True)
        assert result == test
    test = {
        "university_institution":"test_institution",
        "fullname":"test_fullname",
        "activity_id":activity_id,
        "mail_address":"test@test.org",
        "research_title":"test_research_title",
        "dataset_requested":"test_dataset",
        "register_date":"2022-10-10",
        "advisor_name":"test advisor",
        "guarantor_name":"test guarantor",
        "url":"http://TEST_SERVER.localdomain/",
        "advisor_affilication":"test advisor affiliation",
        "guarantor_affilication":"test guarantor affiliation",
        "advisor_mail":"advisor@test.org",
        "guarantor_mail":"guarantor@test.org",
        "register_user_mail":"user@test.org",
        "report_number":activity_id,
        "registration_number":activity_id,
        "output_registration_title":"test_sub_title",
        "restricted_fullname":"test access name",
        'restricted_university_institution':"test_restricted_institution",
        "restricted_activity_id":activity_id,
        "restricted_research_title":"test_restricted_research_title",
        "restricted_data_name":"test_restricted_dataset",
        "restricted_application_date":"test_restricted_date",
        "restricted_mail_address":"restricted@test.org",
        "restricted_download_link":"",
        "restricted_expiration_date":"",
        "restricted_approver_name":"",
        "restricted_approver_affiliation":"",
        "restricted_site_name_ja":"name_ja",
        "restricted_site_name_en":"name_en",
        "restricted_site_mail":"default_sender",
        "restricted_site_url":"https://localhost",
        "mail_recipient":"restricted@test.org",
        "restricted_supervisor":"",
        "restricted_reference":""
    }
    with app.test_request_context():
        result = set_mail_info(item_info,db_register["activities"][0],False)
        assert result == test
# def process_send_reminder_mail(activity_detail, mail_template):
# .tox/c1/bin/pytest --cov=weko_workflow tests/test_utils.py::test_process_send_reminder_mail -vv -s --cov-branch --cov-report=term --basetemp=/code/modules/weko-workflow/.tox/c1/tmp
def test_process_send_reminder_mail(db, db_register,mocker):
    mocker.patch("weko_workflow.utils.get_item_info",return_value={})
    mocker.patch("weko_workflow.utils.set_mail_info",return_value={})
    mock_sender = mocker.patch("weko_workflow.utils.send_mail_reminder")
    process_send_reminder_mail(db_register["activities"][1],"template")
    mock_sender.assert_called_with({"mail_address":"comadmin@test.org","template":"template"})
    
    user_profile = UserProfile(
        user_id=db_register["activities"][1].activity_login_user,
        _username="sysadmin",
        fullname="sysadmin user",
        timezone="asia",
        language="japanese",
    )
    db.session.add(user_profile)
    db.session.commit()
    mock_sender = mocker.patch("weko_workflow.utils.send_mail_reminder")
    process_send_reminder_mail(db_register["activities"][1],"template")
    mock_sender.assert_called_with({"mail_address":"comadmin@test.org","template":"template","fullname":"sysadmin user"})

    with patch("weko_items_ui.utils.get_user_information",return_value={"email":""}):
        with pytest.raises(ValueError) as e:
            process_send_reminder_mail(db_register["activities"][1],"template")
            assert str(e.value) == "Cannot get receiver mail address"
    
    with patch("weko_items_ui.utils.get_user_information",return_value={"email":"test@test.org","fullname":""}):
        with patch("weko_workflow.utils.send_mail_reminder",side_effect=ValueError("test error")):
            with pytest.raises(ValueError) as e:
                process_send_reminder_mail(db_register["activities"][1],"template")
                assert str(e.value) == "test error"

# def process_send_notification_mail(
# .tox/c1/bin/pytest --cov=weko_workflow tests/test_utils.py::test_process_send_notification_mail -vv -s --cov-branch --cov-report=term --basetemp=/code/modules/weko-workflow/.tox/c1/tmp
def test_process_send_notification_mail(db,db_register, mocker):
    mocker.patch("weko_workflow.utils.get_item_info",return_value={})
    mocker.patch("weko_workflow.utils.set_mail_info",return_value={})
    def mock_approval_date(data):
        data["approval_date"] = "2022-10-10"
        data["approval_date_after_7_days"] = "2022-10-17"
        data["31_march_corresponding_year"] = "2023-03-31"
    activity = db_register["activities"][0]
    mocker.patch("weko_workflow.utils.get_approval_dates",side_effect=mock_approval_date)
    mock_send_registration = mocker.patch("weko_workflow.utils.send_mail_registration_done")
    mock_send_approval_req = mocker.patch("weko_workflow.utils.send_mail_request_approval")
    mock_send_approval_done = mocker.patch("weko_workflow.utils.send_mail_approval_done")
    data = {
        "item_type_name":"テストアイテムタイプ",
        "next_step":"next_step",
        "approval_date":"2022-10-10",
        "approval_date_after_7_days": "2022-10-17",
        "31_march_corresponding_year": "2023-03-31"
    }
    
    process_send_notification_mail(activity,"item_login","next_step")
    mock_send_registration.assert_called_with(data)
    data = {
        "item_type_name":"テストアイテムタイプ",
        "next_step":"approval_",
        "approval_date":"2022-10-10",
        "approval_date_after_7_days": "2022-10-17",
        "31_march_corresponding_year": "2023-03-31"
    }
    process_send_notification_mail(activity,"item_registration","approval_")
    mock_send_approval_req.assert_called_with(data)
    data = {
        "item_type_name":"テストアイテムタイプ",
        "next_step":"next_step",
        "approval_date":"2022-10-10",
        "approval_date_after_7_days": "2022-10-17",
        "31_march_corresponding_year": "2023-03-31"
    }
    process_send_notification_mail(activity,"approval_administrator","next_step")
    mock_send_approval_done.assert_called_with(data)
    process_send_notification_mail(activity,"other_step","next_step")
# def get_application_and_approved_date(activities, columns):
# .tox/c1/bin/pytest --cov=weko_workflow tests/test_utils.py::test_get_application_and_approval_date -vv -s --cov-branch --cov-report=term --basetemp=/code/modules/weko-workflow/.tox/c1/tmp
def test_get_application_and_approval_date(db,db_register,users):
    activities = db_register["activities"]
    histories = list()
    for activity in activities:
        histories.append(ActivityHistory(
            activity_id=activity.activity_id,
            action_id=3,
            action_user=users[0]["id"],
            action_status="F",
            action_date=datetime.datetime.strptime('2022/04/14 3:01:53.931', '%Y/%m/%d %H:%M:%S.%f'),
        ))
        histories.append(ActivityHistory(
            activity_id=activity.activity_id,
            action_id=4,
            action_user=users[0]["id"],
            action_status="F",
            action_date=datetime.datetime.strptime('2022/04/14 3:01:53.931', '%Y/%m/%d %H:%M:%S.%f'),
        ))
        histories.append(ActivityHistory(
            activity_id=activity.activity_id,
            action_id=2,
            action_user=users[0]["id"],
            action_status="F",
            action_date=datetime.datetime.strptime('2022/04/14 3:01:53.931', '%Y/%m/%d %H:%M:%S.%f'),
        ))
    db.session.add_all(histories)
    db.session.commit()
    get_application_and_approved_date(activities,["approved_date"])
# def get_workflow_item_type_names(activities: list):
# .tox/c1/bin/pytest --cov=weko_workflow tests/test_utils.py::test_get_workflow_item_type_names -vv -s --cov-branch --cov-report=term --basetemp=/code/modules/weko-workflow/.tox/c1/tmp
def test_get_workflow_item_type_names(db_register):
    activities = db_register["activities"]
    get_workflow_item_type_names(activities)

# def create_usage_report(activity_id):
# .tox/c1/bin/pytest --cov=weko_workflow tests/test_utils.py::test_create_usage_report -vv -s --cov-branch --cov-report=term --basetemp=/code/modules/weko-workflow/.tox/c1/tmp
def test_create_usage_report(app,db_register, mocker):
    activity = db_register["activities"][1]
    result = create_usage_report(activity.activity_id)
    assert result == None
    
    current_app.config.update(
        WEKO_WORKFLOW_USAGE_REPORT_WORKFLOW_NAME="test workflow1"
    )
    mock_create = mocker.patch("weko_workflow.utils.create_record_metadata",return_value="test_data")
    result = create_usage_report(activity.activity_id)
    assert result == "test_data"
    mock_create.assert_called_with(
        {"workflow_id":activity.workflow_id,"flow_id":activity.flow_id},
        activity.item_id,activity.activity_id,db_register["workflow"],None
    )
# def create_record_metadata(
# .tox/c1/bin/pytest --cov=weko_workflow tests/test_utils.py::test_create_record_metadata -vv -s --cov-branch --cov-report=term --basetemp=/code/modules/weko-workflow/.tox/c1/tmp
def test_create_record_metadata(app,db,users,db_register,mocker):
    activity = db_register["activities"][1]
    
    item_id = activity.item_id
    activity_id = activity.activity_id
    workflow = db_register["workflow"]
    activity_data = {
        "workflow_id":workflow.id,
        "flow_id":workflow.flow_id
    }
    def mock_modify_item_metadata(item_,item_type_id_,new_activity_id_,activity_id_,data_dict_,schema_,owner_id_,related_title_):
        item_ = {'id': '1.1', 'pid': {'type': 'depid', 'value': '1.1', 'revision_id': 0}, 'lang': 'ja', 'owner': '1', 'title': 'related_title - ja_usage_title - 2 - ', 'owners': [1], 'status': 'published', '$schema': 'items/jsonschema/1', 'pubdate': '2022-08-20', 'created_by': 1, 'owners_ext': {'email': 'wekosoftware@nii.ac.jp', 'username': '', 'displayname': ''}, 'shared_user_id': -1, 'item_1617186331708': [{'subitem_1551255647225': 'ff', 'subitem_1551255648112': 'ja'}], 'item_1617258105262': {'resourceuri': 'http://purl.org/coar/resource_type/c_5794', 'resourcetype': 'conference paper'}}
    mocker.patch("weko_workflow.utils.modify_item_metadata",side_effect=mock_modify_item_metadata)
    
    class MockDeposit:
        def __init__(self,record_,model):
            pass
        @classmethod
        def get_record(pid_id):
            return "test_record"
        def update(self, status, metadata):
            pass
        def commit(self):
            pass
        def publish(self):
            pass
        def newversion(self, pid):
            return None
        @property
        def id(self):
            return uuid.uuid4()
        def __getitem__(self,key):
            if key == "_deposit":
                return {"id":"test id"}
    mocker.patch("weko_workflow.utils.WekoDeposit",side_effect=MockDeposit)
    def mock_create_deposit(pid_):
        PersistentIdentifier.create(
            pid_type='recid',
            pid_value=str(pid_),
            object_type="rec",
            status=PIDStatus.REGISTERED)
    mocker.patch("weko_workflow.utils.create_deposit",side_effect=mock_create_deposit)
    mocker.patch("weko_workflow.utils.update_activity_action")
    mocker.patch("weko_workflow.api.WorkActivity.get_new_activity_id",return_value="new_activity")
    with app.test_request_context():
        login_user(users[2]["obj"])
        result = create_record_metadata(activity_data,item_id,activity_id,workflow,"related_title")
        assert result == "new_activity"

# def modify_item_metadata(
# .tox/c1/bin/pytest --cov=weko_workflow tests/test_utils.py::test_modify_item_metadata -vv -s --cov-branch --cov-report=term --basetemp=/code/modules/weko-workflow/.tox/c1/tmp
def test_modify_item_metadata(app,db,db_register,users,mocker):
    activity = db_register["activities"][1]
    item_id = activity.item_id
    item = ItemsMetadata.get_record(id_=item_id).dumps()
    workflow = db_register["workflow"]
    item_type_id = workflow.itemtype_id
    activity_id = activity.activity_id
    data_dict={'subitem_1551255647225': 'title', 'subitem_1551255648112': 'ja', 'subitem_identifier_reg_text': 'test_2/0000000001', 'subitem_identifier_reg_type': 'JaLC'}
    schema = ItemTypes.get_by_id(item_type_id).schema
    owner_id = users[2]["id"]
    related_title = "related_title"

    user_profile = UserProfile(
        user_id=db_register["activities"][1].activity_login_user,
        _username="sysadmin",
        fullname="sysadmin user",
        timezone="asia",
        language="japanese",
        _displayname="display sysadmin"
    )
    db.session.add(user_profile)
    db.session.commit()
    app.config.update(
        WEKO_ITEMS_UI_USAGE_REPORT_TITLE = {"en":"en_usage_title","ja":"ja_usage_title"}
    )
    data_dict = {
        'subitem_1551255647225': 'title',
        'subitem_1551255648112': 'ja',
        'subitem_identifier_reg_text': 'test_2/0000000001',
        'subitem_identifier_reg_type': 'JaLC'
    }
    schema_dict = {
        "subitem_1551255647225":"item_1617186331708",
        "subitem_1551255648112":"item_1617186331708",
        "subitem_identifier_reg_text":"item_1617186819068",
        "subitem_identifier_reg_type":"item_1617186819068"
    }
    
    test = {'id': '1.1', 'pid': {'type': 'depid', 'value': '1.1', 'revision_id': 0}, 'lang': 'ja', 'owner': '1', 'title': 'related_title - ja_usage_title - 2 - ', 'owners': [1], 'status': 'published', '$schema': 'items/jsonschema/1', 'pubdate': '2022-08-20', 'created_by': 1, 'owners_ext': {'email': 'wekosoftware@nii.ac.jp', 'username': '', 'displayname': ''}, 'shared_user_id': -1, 'item_1617186331708': [{'subitem_1551255647225': 'ff', 'subitem_1551255648112': 'ja'}], "item_1617186819068":{'subitem_identifier_reg_text': 'test_2/0000000001','subitem_identifier_reg_type': 'JaLC'},'item_1617258105262': {'resourceuri': 'http://purl.org/coar/resource_type/c_5794', 'resourcetype': 'conference paper'}}
    mocker.patch("weko_workflow.utils.get_shema_dict",return_value=schema_dict)
    result = modify_item_metadata(item,item_type_id,"new activity",activity_id,
                         data_dict,schema,owner_id,related_title)

    assert result == test
    result = modify_item_metadata(None,item_type_id,"new activity",activity_id,
                         data_dict,schema,owner_id,related_title)
    assert result == None
# def replace_title_subitem(subitem_title, subitem_item_title_language):
# .tox/c1/bin/pytest --cov=weko_workflow tests/test_utils.py::test_replace_title_subitem -vv -s --cov-branch --cov-report=term --basetemp=/code/modules/weko-workflow/.tox/c1/tmp
def test_replace_title_subitem(app):
    current_app.config.update(
        WEKO_ITEMS_UI_USAGE_APPLICATION_TITLE={"en":"usage_app_title"},
        WEKO_ITEMS_UI_USAGE_REPORT_TITLE={"en":"usage_report_title"}
    )
    subitem_title = "this title is usage_app_title"
    result = replace_title_subitem(subitem_title,"en")
    assert result == "this title is usage_report_title"
# def get_shema_dict(properties, data_dict):
# .tox/c1/bin/pytest --cov=weko_workflow tests/test_utils.py::test_get_schema_dict -vv -s --cov-branch --cov-report=term --basetemp=/code/modules/weko-workflow/.tox/c1/tmp
def test_get_schema_dict():
    #data_dict = {
    #    'subitem_1551255647225': 'title',
    #    'subitem_1551255648112': 'ja',
    #    'subitem_identifier_reg_text': 'test_2/0000000001',
    #    'subitem_identifier_reg_type': 'JaLC'
    #}
    
    data_dict={
        "key1":"vlaue1",
        "key2":"value2",
        "key3":"value3"
    }
    properties = {
        "items_1":{
            "items":{
                "name":"test item1"
            }
        },
        "items_2":{
            "items":{
                "name":"test item2",
                "properties":{
                    "key1":"value1",
                    "keyx":"valuex"
                }
            }
        },
        "system":{
            "properties":{
                "key3":"value3"
            }
        }
    }
    test = {"key1":"items_2","key3":"system"}
    result = get_shema_dict(properties,data_dict)
    assert result == test
# def create_deposit(item_id):
# .tox/c1/bin/pytest --cov=weko_workflow tests/test_utils.py::test_create_deposit -vv -s --cov-branch --cov-report=term --basetemp=/code/modules/weko-workflow/.tox/c1/tmp
def test_create_deposit(mocker):
    item_id = uuid.uuid4()
    mocker.patch("weko_workflow.utils.WekoDeposit.create")
    create_deposit(item_id)

# def update_activity_action(activity_id, owner_id):
# .tox/c1/bin/pytest --cov=weko_workflow tests/test_utils.py::test_update_activity_action -vv -s --cov-branch --cov-report=term --basetemp=/code/modules/weko-workflow/.tox/c1/tmp
def test_update_activity_action(app,users,db_register):
    update_activity_action("1",1)
    
    current_app.config.update(
        WEKO_WORKFLOW_ACTION_ITEM_REGISTRATION_USAGE_APPLICATION = "Start"
    )
    activity = db_register["activities"][1]
    update_activity_action(activity.activity_id,1)
    activity_action = WorkActivity().get_activity_action_comment(
        activity_id=activity.activity_id,
        action_id=1,
        action_order=1)
    assert activity_action.action_status == "M"
# def check_continue(response, activity_id):
# .tox/c1/bin/pytest --cov=weko_workflow tests/test_utils.py::test_check_continue -vv -s --cov-branch --cov-report=term --basetemp=/code/modules/weko-workflow/.tox/c1/tmp
def test_check_continue(app,db_register):
    response = {}
    result = check_continue(response,"1")
    assert result == response
    
    current_app.config.update(
        WEKO_WORKFLOW_CONTINUE_APPROVAL=True
    )
    test = {
        "check_handle":1,
        "check_continue":1
    }
    result = check_continue(response,db_register["activities"][4].activity_id)
    assert result == test
    test = {
        "check_handle":1,
        "check_continue":0
    }
    result = check_continue(response,db_register["activities"][5].activity_id)
    assert result == test
# def auto_fill_title(item_type_name):
#     def _get_title(title_key):
# .tox/c1/bin/pytest --cov=weko_workflow tests/test_utils.py::test_autofill_title -vv -s --cov-branch --cov-report=term --basetemp=/code/modules/weko-workflow/.tox/c1/tmp
def test_autofill_title(app):
    item_type_name = "テストアイテムタイプ"
    result = auto_fill_title(item_type_name)
    assert result == ""
    
    current_app.config.update(
        WEKO_ITEMS_UI_AUTO_FILL_TITLE_SETTING={
            "usage_application_title_key":["テストアイテムタイプ"],
        },
        WEKO_ITEMS_UI_AUTO_FILL_TITLE={"usage_application_title_key":"usage_application_title"},
        WEKO_ITEMS_UI_USAGE_APPLICATION_TITLE_KEY="usage_application_title_key",
        WEKO_ITEMS_UI_USAGE_REPORT_TITLE_KEY="",
        WEKO_ITEMS_UI_OUTPUT_REGISTRATION_TITLE_KEY=""
    )
    result = auto_fill_title(item_type_name)
    assert result == "usage_application_title"
    current_app.config.update(
        WEKO_ITEMS_UI_AUTO_FILL_TITLE_SETTING={
            "usage_report_title_key":["テストアイテムタイプ"],
        },
        WEKO_ITEMS_UI_AUTO_FILL_TITLE={"usage_report_title_key":"usage_report_title"},
        WEKO_ITEMS_UI_USAGE_APPLICATION_TITLE_KEY="",
        WEKO_ITEMS_UI_USAGE_REPORT_TITLE_KEY="usage_report_title_key",
        WEKO_ITEMS_UI_OUTPUT_REGISTRATION_TITLE_KEY=""
    )
    result = auto_fill_title(item_type_name)
    assert result == "usage_report_title"
    current_app.config.update(
        WEKO_ITEMS_UI_AUTO_FILL_TITLE_SETTING={
            "output_registration_title_key":["テストアイテムタイプ"],
        },
        WEKO_ITEMS_UI_AUTO_FILL_TITLE={"output_registration_title_key":"output_registration_title"},
        WEKO_ITEMS_UI_USAGE_APPLICATION_TITLE_KEY="",
        WEKO_ITEMS_UI_USAGE_REPORT_TITLE_KEY="",
        WEKO_ITEMS_UI_OUTPUT_REGISTRATION_TITLE_KEY="output_registration_title_key"
    )
    result = auto_fill_title(item_type_name)
    assert result == "output_registration_title"
    current_app.config.update(
        WEKO_ITEMS_UI_AUTO_FILL_TITLE_SETTING="not dict",
        WEKO_ITEMS_UI_AUTO_FILL_TITLE={"output_registration_title_key":"output_registration_title"},
        WEKO_ITEMS_UI_USAGE_APPLICATION_TITLE_KEY="",
        WEKO_ITEMS_UI_USAGE_REPORT_TITLE_KEY="",
        WEKO_ITEMS_UI_OUTPUT_REGISTRATION_TITLE_KEY="output_registration_title_key"
    )
    result = auto_fill_title(item_type_name)
    assert result == ""
    current_app.config.update(
        WEKO_ITEMS_UI_AUTO_FILL_TITLE_SETTING={
            "output_registration_title_key":["テストアイテムタイプ"],
        },
        WEKO_ITEMS_UI_AUTO_FILL_TITLE={},
        WEKO_ITEMS_UI_USAGE_APPLICATION_TITLE_KEY="",
        WEKO_ITEMS_UI_USAGE_REPORT_TITLE_KEY="",
        WEKO_ITEMS_UI_OUTPUT_REGISTRATION_TITLE_KEY="output_registration_title_key"
    )
    result = auto_fill_title(item_type_name)
    assert result == ""
# def exclude_admin_workflow(workflow_list):
# .tox/c1/bin/pytest --cov=weko_workflow tests/test_utils.py::test_exclude_admin_workflow -vv -s --cov-branch --cov-report=term --basetemp=/code/modules/weko-workflow/.tox/c1/tmp
def test_exclude_admin_workflow(app, users, workflow):
    with app.test_request_context():
        login_user(users[8]["obj"])

        wf = workflow["workflow"]
        result = exclude_admin_workflow([wf])
        assert result == [wf]
        current_app.config.update(
            WEKO_WORKFLOW_ENABLE_SHOW_ACTIVITY=True
        )
        result = exclude_admin_workflow([wf])
        assert result == []
        
        current_app.config.update(
            WEKO_WORKFLOW_ACTION_ITEM_REGISTRATION="not exist action"
        )
        result = exclude_admin_workflow([wf])
        assert result == [wf]
# def is_enable_item_name_link(action_endpoint, item_type_name):
# .tox/c1/bin/pytest --cov=weko_workflow tests/test_utils.py::test_is_enable_item_name_link -vv -s --cov-branch --cov-report=term --basetemp=/code/modules/weko-workflow/.tox/c1/tmp
def test_is_enable_item_name_link(app):
    current_app.config.update(
        WEKO_ITEMS_UI_USAGE_REPORT="not enable item type"
    )
    result = is_enable_item_name_link("item_login_application","enable item type")
    assert result == True
    result = is_enable_item_name_link("item_login_application","not enable item type")
    assert result == False
    
# def save_activity_data(data: dict) -> NoReturn:
# .tox/c1/bin/pytest --cov=weko_workflow tests/test_utils.py::test_save_activity_data -vv -s --cov-branch --cov-report=term --basetemp=/code/modules/weko-workflow/.tox/c1/tmp
def test_save_activity_data(mocker):
    mock_update = mocker.patch("weko_workflow.utils.WorkActivity.update_activity")
    save_activity_data({})
    mock_update.assert_not_called()

    data = {
        "activity_id":"test_id",
        "title":"test title",
        "shared_user_id":1,
        "approval1":"test1@test.org",
        "approval2":"test2@test.org"
    }
    mock_update = mocker.patch("weko_workflow.utils.WorkActivity.update_activity")
    save_activity_data(data)
    mock_update.assert_called_with("test_id",{"title":"test title","shared_user_id":1,"approval1":"test1@test.org","approval2":"test2@test.org"})

# def send_mail_url_guest_user(mail_info: dict) -> bool:
# .tox/c1/bin/pytest --cov=weko_workflow tests/test_utils.py::test_send_mail_url_guest_user -vv -s --cov-branch --cov-report=term --basetemp=/code/modules/weko-workflow/.tox/c1/tmp
def test_send_mail_url_guest_user(mocker):
    mocker.patch("weko_workflow.utils.replace_characters",return_value=None)
    with patch("weko_workflow.utils.get_mail_data",return_value=(None,None)):
        result = send_mail_url_guest_user({})
        assert result == False
    with patch("weko_workflow.utils.get_mail_data",return_value=("subject","body")):
        with patch("weko_workflow.utils.send_mail",return_value=True):
            result = send_mail_url_guest_user({})
            assert result == True
        with patch("weko_workflow.utils.send_mail",return_value=False):
            result = send_mail_url_guest_user({})
            assert result == False
# def generate_guest_activity_token_value(
# .tox/c1/bin/pytest --cov=weko_workflow tests/test_utils.py::test_generate_guest_activity_token_value -vv -s --cov-branch --cov-report=term --basetemp=/code/modules/weko-workflow/.tox/c1/tmp
def test_generate_guest_activity_token_value(client,mocker):
    activity_id = "A-20221003-00001"
    filename = "test_file.txt"
    activity_date = datetime.datetime(2022,10,1)
    mail = "guest@test.org"
    mocker.patch("weko_workflow.utils.oracle10.hash",return_value="CE06FDFB15823A5C")
    token_value="A-20221003-00001 2022-10-01 guest@test.org CE06FDFB15823A5C"
    token_value = base64.b64encode(token_value.encode()).decode()
    result = generate_guest_activity_token_value(activity_id,filename,activity_date,mail)
    assert result == token_value
# def init_activity_for_guest_user(
#     def _get_guest_activity():
# .tox/c1/bin/pytest --cov=weko_workflow tests/test_utils.py::test_init_activity_for_guest_user -vv -s --cov-branch --cov-report=term --basetemp=/code/modules/weko-workflow/.tox/c1/tmp
def test_init_activity_for_guest_user(app,db_register,mocker):
    with app.test_request_context():
        record_id = uuid.uuid4()
        data = {
            "workflow_id":db_register["workflow"].id,
            "flow_id":db_register["flow_define"].id,
            "extra_info":{
                "guest_mail":"guest@test.org",
                "file_name":"test.txt",
                "record_id":str(record_id)
            }
        }
        new_activit_id="A-20221003-00001"
        mocker.patch("weko_workflow.api.WorkActivity.get_new_activity_id",return_value=new_activit_id)
        mocker.patch("weko_workflow.utils.generate_guest_activity_token_value",return_value="QS0yMDIyMTAwMy0wMDAwMSAyMDIyLTEwLTAxIGd1ZXN0QHRlc3Qub3JnIENFMDZGREZCMTU4MjNBNUM=")
        activity, tmp_url = init_activity_for_guest_user(data,False)
        assert activity.activity_id == new_activit_id
        assert tmp_url == "http://TEST_SERVER.localdomain/workflow/activity/guest-user/test.txt?token=QS0yMDIyMTAwMy0wMDAwMSAyMDIyLTEwLTAxIGd1ZXN0QHRlc3Qub3JnIENFMDZGREZCMTU4MjNBNUM="
# def send_usage_application_mail_for_guest_user(guest_mail: str, temp_url: str):
# .tox/c1/bin/pytest --cov=weko_workflow tests/test_utils.py::test_send_usage_application_mail_for_guest_user -vv -s --cov-branch --cov-report=term --basetemp=/code/modules/weko-workflow/.tox/c1/tmp
def test_send_usage_application_mail_for_guest_user(app,db,mocker):
    mail_config = MailConfig(mail_default_sender="test_sender")
    db.session.add(mail_config)
    db.session.commit()
    mail = "guest@test.org"
    url = "https://test.com"
    mock_sender = mocker.patch("weko_workflow.utils.send_mail_url_guest_user")
    send_usage_application_mail_for_guest_user(mail,url)

    mock_sender.assert_called_with(
        {
            "template":"",
            "mail_address":mail,
            "url_guest_user":url,
            "restricted_site_name_ja": "",
            "restricted_site_name_en": "",
            "restricted_site_mail": "test_sender",
            "restricted_site_url": "https://localhost",
        }
    )
# def validate_guest_activity_token(
# .tox/c1/bin/pytest --cov=weko_workflow tests/test_utils.py::test_validate_guest_activity_token -vv -s --cov-branch --cov-report=term --basetemp=/code/modules/weko-workflow/.tox/c1/tmp
def test_validate_guest_activity_token(app):
    filename = "test_file.txt"
    token_value="A-20221003-00001 2022-10-01 guest@test.org CE06FDFB15823A5C"
    token_value = base64.b64encode(token_value.encode()).decode()
    flg,activity_id,mail = validate_guest_activity_token(token_value,filename)
    assert flg == True
    assert activity_id == "A-20221003-00001"
    assert mail == "guest@test.org"
    with patch("weko_workflow.utils.oracle10.verify",side_effect=Exception):
        flg, activity_id, mail = validate_guest_activity_token(token_value,filename)
        assert flg == False
        assert activity_id == None
        assert mail == None
# def validate_guest_activity_expired(activity_id: str) -> str:
# .tox/c1/bin/pytest --cov=weko_workflow tests/test_utils.py::test_validate_guest_activity_expired -vv -s --cov-branch --cov-report=term --basetemp=/code/modules/weko-workflow/.tox/c1/tmp
def test_validate_guest_activity_expired(app,workflow,mocker):
    filename = "test_file.txt"
    token_value="A-20221003-00001 2022-10-01 guest@test.org CE06FDFB15823A5C"
    token_value = base64.b64encode(token_value.encode()).decode()
    activity_id = "A-20221003-00000"
    # not exist guest_activity
    result = validate_guest_activity_expired(activity_id)
    assert result == ""
    
    guest_activity = GuestActivity.create(
        user_mail="guest@test.org",
        record_id=str(uuid.uuid4()),
        file_name=filename,
        activity_id=activity_id,
        token=token_value,
        expiration_date=3
    )
    # is_usage_report is False
    result = validate_guest_activity_expired(activity_id)
    assert result == ""
    
    # is_usage_report is True
    activity_id = "A-20221003-00002"
    guest_activity = GuestActivity.create(
        user_mail="guest@test.org",
        record_id=str(uuid.uuid4()),
        file_name=filename,
        activity_id=activity_id,
        token=token_value,
        expiration_date=3,
        is_usage_report=True
    )
    # current_date > expiration_acccess_date
    datetime_mock = mocker.patch("weko_workflow.utils.datetime")
    datetime_mock.utcnow.return_value=datetime.datetime.utcnow()+datetime.timedelta(days=30)
    result = validate_guest_activity_expired(activity_id)
    assert result == _("The specified link has expired.")
    
    # current_date < expiration_acccess_date
    datetime_mock = mocker.patch("weko_workflow.utils.datetime")
    datetime_mock.utcnow.return_value=datetime.datetime.utcnow()
    result = validate_guest_activity_expired(activity_id)
    assert result == ""
    with patch("weko_workflow.utils.timedelta",side_effect=OverflowError):
        result = validate_guest_activity_expired(activity_id)
        assert result == ""
# def create_onetime_download_url_to_guest(activity_id: str,
# .tox/c1/bin/pytest --cov=weko_workflow tests/test_utils.py::test_create_onetime_download_url_to_guest -vv -s --cov-branch --cov-report=term --basetemp=/code/modules/weko-workflow/.tox/c1/tmp
def test_create_onetime_download_url_to_guest(app, workflow,mocker):
    with app.test_request_context():
        today = datetime.datetime(2022,10,6,1,2,3,4)
        datetime_mock = mocker.patch("weko_workflow.utils.datetime")
        datetime_mock.today.return_value=today
        datetime_mock.utcnow.return_value=today
        file_name="test_file.txt"
        record_id = str(uuid.uuid4())
        user_mail = "user@test.org"
        extra_info = {
            "file_name":file_name,
            "record_id":record_id,
            "user_mail":user_mail
        }
        token_value="A-20221003-00001 2022-10-01 guest@test.org CE06FDFB15823A5C"
        token_value = base64.b64encode(token_value.encode()).decode()
        activity_id = "A-20221003-00001"
        guest_activity = GuestActivity.create(
            user_mail="guest@test.org",
            record_id=record_id,
            file_name=file_name,
            activity_id=activity_id,
            token=token_value,
            expiration_date=30
        )
        datetime_mock_ui = mocker.patch("weko_records_ui.utils.dt")
        datetime_mock_ui.utcnow.return_value=today
        expiration_date = today + datetime.timedelta(days=30)
        mocker.patch("weko_records_ui.utils.oracle10.hash",return_value="CE06FDFB15823A5C")
        url_token = "{} {} {} {}".format(record_id,user_mail,"2022-10-06","CE06FDFB15823A5C")
        url_token_value = base64.b64encode(url_token.encode()).decode()
        url = 'http://TEST_SERVER.localdomain/record/{}/file/onetime/test_file.txt?token={}'.format(record_id,url_token_value)
        test = {
            "file_url":url,
            "expiration_date":expiration_date.strftime("%Y-%m-%d"),
            "expiration_date_ja":"",
            "expiration_date_en":""
        }
        result = create_onetime_download_url_to_guest(activity_id, extra_info)
        assert result == test
        
        # not exist user_mail
        extra_info = {
            "file_name":file_name,
            "record_id":record_id,
            "guest_mail":user_mail
        }
        result = create_onetime_download_url_to_guest(activity_id, extra_info)
        assert result == test
        
        # raise OverflowError
        with patch("weko_workflow.utils.timedelta",side_effect=OverflowError):
            test = {
                "file_url":url,
                "expiration_date":"",
                "expiration_date_ja":"無制限",
                "expiration_date_en":"Unlimited"
            }
            result = create_onetime_download_url_to_guest(activity_id, extra_info)
            assert result == test
# def delete_guest_activity(activity_id: str) -> bool:
# .tox/c1/bin/pytest --cov=weko_workflow tests/test_utils.py::test_delete_guest_activity -vv -s --cov-branch --cov-report=term --basetemp=/code/modules/weko-workflow/.tox/c1/tmp
def test_delete_guest_activity(client,workflow):
    token_value="A-20221003-00001 2022-10-01 guest@test.org CE06FDFB15823A5C"
    token_value = base64.b64encode(token_value.encode()).decode()
    activity_id = "A-20221003-00001"
    guest_activity = GuestActivity.create(
        user_mail="guest@test.org",
        record_id=str(uuid.uuid4()),
        file_name="test.txt",
        activity_id=activity_id,
        token=token_value,
        expiration_date=30
    )
    
    result = delete_guest_activity(activity_id)
    assert result == True
    
    result = delete_guest_activity("not exist activity")
    assert result == False
# def get_activity_display_info(activity_id: str):
# .tox/c1/bin/pytest --cov=weko_workflow tests/test_utils.py::test_get_activity_display_info -vv -s --cov-branch --cov-report=term --basetemp=/code/modules/weko-workflow/.tox/c1/tmp
def test_get_activity_display_info(app,db, users, db_register,mocker):
    with app.test_request_context():
        activity = db_register["activities"][1]
        activity_id = activity.activity_id
        db_history1 = ActivityHistory(
            activity_id=activity_id,
            action_id=3,
            action_user=users[0]["id"],
            action_status="F",
            action_date=datetime.datetime.strptime('2022/04/14 3:01:53.931', '%Y/%m/%d %H:%M:%S.%f'),
            action_order=1
        )
        with db.session.begin_nested():
            db.session.add(db_history1)
        test_steps = [
            {"ActivityId":activity_id,"ActionId":1,"ActionName":"Start","ActionVersion":"1.0.0","ActionEndpoint":"begin_action","Author":"contributor@test.org","Status":"action_doing","ActionOrder":1},
            {"ActivityId":activity_id,"ActionId":3,"ActionName":"Item Registration","ActionVersion":"1.0.0","ActionEndpoint":"item_login","Author":"","Status":" ","ActionOrder":2},
            {"ActivityId":activity_id,"ActionId":5,"ActionName":"Item Link","ActionVersion":"1.0.0","ActionEndpoint":"item_link","Author":"","Status":" ","ActionOrder":3}
        ]
        endpoint, action_id, activity_detail, cur_action, histories, item, steps, temporary_comment, workflow_detail = get_activity_display_info(activity_id)
        assert endpoint == "begin_action"
        assert action_id == 1
        assert activity_detail == activity
        assert cur_action == activity.action
        assert histories == [db_history1]
        assert item == ItemsMetadata.get_record(id_=activity.item_id)
        assert steps == test_steps
        assert temporary_comment == None
        assert workflow_detail == db_register["workflow"]
        
        mocker.patch("weko_workflow.utils.ItemsMetadata.get_record",side_effect=NoResultFound)
        activity.activity_status="C"
        db.session.merge(activity)
        db.session.commit()
        mocker.patch("weko_workflow.utils.WorkActivity.get_activity_action_comment",return_value=None)
        endpoint, action_id, activity_detail, cur_action, histories, item, steps, temporary_comment, workflow_detail = get_activity_display_info(activity_id)
        assert endpoint == "begin_action"
        assert action_id == 1
        assert activity_detail == activity
        assert cur_action == activity.action
        assert histories == [db_history1]
        assert item == None
        assert steps == test_steps
        assert temporary_comment == ""
        assert workflow_detail == db_register["workflow"]
        
# def __init_activity_detail_data_for_guest(activity_id: str, community_id: str):
# .tox/c1/bin/pytest --cov=weko_workflow tests/test_utils.py::test___init_activity_detail_data_for_guest -vv -s --cov-branch --cov-report=term --basetemp=/code/modules/weko-workflow/.tox/c1/tmp
def test___init_activity_detail_data_for_guest(app,db,users,db_register,mocker):
    with app.test_request_context():
        
        activity = db_register["activities"][1]
        activity_id = activity.activity_id
        db_history1 = ActivityHistory(
                activity_id=activity_id,
                action_id=3,
                action_user=users[0]["id"],
                action_status="F",
                action_date=datetime.datetime.strptime('2022/04/14 3:01:53.931', '%Y/%m/%d %H:%M:%S.%f'),
                action_order=1
            )
        with db.session.begin_nested():
            db.session.add(db_history1)

        test_steps = [
            {"ActivityId":activity_id,"ActionId":1,"ActionName":"Start","ActionVersion":"1.0.0","ActionEndpoint":"begin_action","Author":"contributor@test.org","Status":"action_doing","ActionOrder":1},
            {"ActivityId":activity_id,"ActionId":3,"ActionName":"Item Registration","ActionVersion":"1.0.0","ActionEndpoint":"item_login","Author":"","Status":" ","ActionOrder":2},
            {"ActivityId":activity_id,"ActionId":5,"ActionName":"Item Link","ActionVersion":"1.0.0","ActionEndpoint":"item_link","Author":"","Status":" ","ActionOrder":3}
        ]
        action_endpoint = "begin_action"
        action_id=1
        activity_detail=activity
        cur_action=activity.action
        histories=[db_history1]
        item=ItemsMetadata.get_record(id_=activity.item_id)
        steps=test_steps,
        temporary_comment=None
        workflow_detail=db_register["workflow"]
        display_info = (action_endpoint, action_id, activity_detail, cur_action, histories, item, \
            steps, temporary_comment, workflow_detail)
        mocker.patch("weko_workflow.utils.get_activity_display_info",return_value=display_info)
        mocker.patch("weko_workflow.utils.get_approval_keys",return_value=[])
        community_id=""
        session['user_id'] = 'dummy user'
        session["guest_email"] = "guest@test.org"
        user_profile = {
            "results":{
                'subitem_user_name': "guest",
                'subitem_fullname': "guest",
                'subitem_mail_address': "guest@test.org",
                'subitem_displayname': "guest",
                'subitem_university/institution': '',
                'subitem_affiliated_division/department': '',
                'subitem_position': '',
                'subitem_phone_number': '',
                'subitem_position(other)': '',
                'subitem_affiliated_institution': [],
            }
        }
        test = dict(
            page=None,
            render_widgets=False,
            community_id=community_id,
            temporary_journal='',
            temporary_idf_grant='',
            temporary_idf_grant_suffix='',
            idf_grant_data='',
            idf_grant_input=IDENTIFIER_GRANT_LIST,
            idf_grant_method=0,
            error_type='item_login_error',
            cur_step=action_endpoint,
            approval_record=[],
            recid=None,
            links=None,
            term_and_condition_content='',
            is_auto_set_index_action=True,
            application_item_type=False,
            auto_fill_title="",
            auto_fill_data_type=None,
            is_show_autofill_metadata=True,
            is_hidden_pubdate=False,
            position_list=WEKO_USERPROFILES_POSITION_LIST,
            institute_position_list=WEKO_USERPROFILES_INSTITUTE_POSITION_LIST,
            item_type_name="テストアイテムタイプ",
            res_check=1,
            action_id=action_id,
            activity=activity_detail,
            histories=histories,
            item=item,
            steps=steps,
            temporary_comment=temporary_comment,
            workflow_detail=workflow_detail,
            user_profile=user_profile,
            list_license=[{'value': 'license_free', 'name': 'write your own license'}, {'value': 'license_12', 'name': 'Creative Commons CC0 1.0 Universal Public Domain Designation'}, {'value': 'license_6', 'name': 'Creative Commons Attribution 3.0 Unported (CC BY 3.0)'}, {'value': 'license_7', 'name': 'Creative Commons Attribution-ShareAlike 3.0 Unported (CC BY-SA 3.0)'}, {'value': 'license_8', 'name': 'Creative Commons Attribution-NoDerivs 3.0 Unported (CC BY-ND 3.0)'}, {'value': 'license_9', 'name': 'Creative Commons Attribution-NonCommercial 3.0 Unported (CC BY-NC 3.0)'}, {'value': 'license_10', 'name': 'Creative Commons Attribution-NonCommercial-ShareAlike 3.0 Unported (CC BY-NC-SA 3.0)'}, {'value': 'license_11', 'name': 'Creative Commons Attribution-NonCommercial-NoDerivs 3.0 Unported (CC BY-NC-ND 3.0)'}, {'value': 'license_0', 'name': 'Creative Commons Attribution 4.0 International (CC BY 4.0)'}, {'value': 'license_1', 'name': 'Creative Commons Attribution-ShareAlike 4.0 International (CC BY-SA 4.0)'}, {'value': 'license_2', 'name': 'Creative Commons Attribution-NoDerivatives 4.0 International (CC BY-ND 4.0)'}, {'value': 'license_3', 'name': 'Creative Commons Attribution-NonCommercial 4.0 International (CC BY-NC 4.0)'}, {'value': 'license_4', 'name': 'Creative Commons Attribution-NonCommercial-ShareAlike 4.0 International (CC BY-NC-SA 4.0)'}, {'value': 'license_5', 'name': 'Creative Commons Attribution-NonCommercial-NoDerivatives 4.0 International (CC BY-NC-ND 4.0)'}],
            cur_action=cur_action,
            activity_id=activity_detail.activity_id,
            is_enable_item_name_link=True,
            enable_feedback_maillist=current_app.config[
                'WEKO_WORKFLOW_ENABLE_FEEDBACK_MAIL'],
            enable_contributor=current_app.config[
                'WEKO_WORKFLOW_ENABLE_CONTRIBUTOR'],
            out_put_report_title="",
            action_endpoint_key={},
            approval_email_key=[],
            step_item_login_url="weko_items_ui/iframe/item_edit.html",
            need_file=True,
            need_billing_file=False,
            records={'id': '1.1', 'pid': {'type': 'depid', 'value': '1.1', 'revision_id': 0}, 'lang': 'ja', 'owner': '1', 'title': 'title', 'owners': [1], 'status': 'published', '$schema': '/items/jsonschema/15', 'pubdate': '2022-08-20', 'created_by': 1, 'owners_ext': {'email': 'wekosoftware@nii.ac.jp', 'username': '', 'displayname': ''}, 'shared_user_id': -1, 'item_1617186331708': [{'subitem_1551255647225': 'ff', 'subitem_1551255648112': 'ja'}], 'item_1617186819068': {'subitem_identifier_reg_text': 'test_2/0000000001','subitem_identifier_reg_type': 'JaLC'},   'item_1617258105262': {'resourceuri': 'http://purl.org/coar/resource_type/c_5794', 'resourcetype': 'conference paper'}},
            record=[],
            jsonschema="/items/jsonschema/1",
            schemaform="/items/schemaform/1",
            item_save_uri="/items/iframe/model/save",
            files=[],
            endpoints={},
            need_thumbnail=False,
            files_thumbnail=[],
            allow_multi_thumbnail=False,
            id=db_register["workflow"].itemtype_id,
        )
        result = __init_activity_detail_data_for_guest(activity_id,community_id)
        assert result == test

# def prepare_data_for_guest_activity(activity_id: str) -> dict:
# .tox/c1/bin/pytest --cov=weko_workflow tests/test_utils.py::test_prepare_data_for_guest_activity -vv -s --cov-branch --cov-report=term --basetemp=/code/modules/weko-workflow/.tox/c1/tmp
def test_prepare_data_for_guest_activity(app,db,users,db_register,mocker):
    with app.test_request_context():
        mocker.patch("weko_workflow.utils.__init_activity_detail_data_for_guest",return_value={})
        request_mock = mocker.patch.object(flask, "request")
        request_mock.method.return_value="GET"
        request_mock.form.return_value={"checked":True}
        activity = db_register["activities"][1]
        activity_id = activity.activity_id
        db_history1 = ActivityHistory(
                    activity_id=activity_id,
                    action_id=3,
                    action_user=users[0]["id"],
                    action_status="F",
                    action_date=datetime.datetime.strptime('2022/04/14 3:01:53.931', '%Y/%m/%d %H:%M:%S.%f'),
                    action_order=1
                )
        with db.session.begin_nested():
            db.session.add(db_history1)

        init_data = dict(
                page=None,
                render_widgets=False,
                community_id="",
                temporary_journal='',
                temporary_idf_grant='',
                temporary_idf_grant_suffix='',
                idf_grant_data='',
                idf_grant_input=IDENTIFIER_GRANT_LIST,
                idf_grant_method=0,
                error_type='item_login_error',
                cur_step="begin_action",
                approval_record=[],
                recid=None,
                links=None,
                term_and_condition_content='',
                is_auto_set_index_action=True,
                application_item_type=False,
                auto_fill_title="",
                auto_fill_data_type=None,
                is_show_autofill_metadata=True,
                is_hidden_pubdate=False,
                position_list=WEKO_USERPROFILES_POSITION_LIST,
                institute_position_list=WEKO_USERPROFILES_INSTITUTE_POSITION_LIST,
                item_type_name="テストアイテムタイプ",
                res_check=1,
                action_id=1,
                activity=activity,
                histories=[db_history1],
                item=ItemsMetadata.get_record(id_=activity.item_id),
                steps=[{"ActivityId":activity_id,"ActionId":1,"ActionName":"Start","ActionVersion":"1.0.0","ActionEndpoint":"begin_action","Author":"contributor@test.org","Status":"action_doing","ActionOrder":1},{"ActivityId":activity_id,"ActionId":3,"ActionName":"Item Registration","ActionVersion":"1.0.0","ActionEndpoint":"item_login","Author":"","Status":" ","ActionOrder":2},{"ActivityId":activity_id,"ActionId":5,"ActionName":"Item Link","ActionVersion":"1.0.0","ActionEndpoint":"item_link","Author":"","Status":" ","ActionOrder":3}],
                temporary_comment=None,
                workflow_detail=db_register["workflow"],
                user_profile={"results":{'subitem_user_name': "guest",'subitem_fullname': "guest",'subitem_mail_address': "guest@test.org",'subitem_displayname': "guest",'subitem_university/institution': '','subitem_affiliated_division/department': '','subitem_position': '','subitem_phone_number': '','subitem_position(other)': '','subitem_affiliated_institution': [],}},
                list_license=[{'value': 'license_free', 'name': 'write your own license'}, {'value': 'license_12', 'name': 'Creative Commons CC0 1.0 Universal Public Domain Designation'}, {'value': 'license_6', 'name': 'Creative Commons Attribution 3.0 Unported (CC BY 3.0)'}, {'value': 'license_7', 'name': 'Creative Commons Attribution-ShareAlike 3.0 Unported (CC BY-SA 3.0)'}, {'value': 'license_8', 'name': 'Creative Commons Attribution-NoDerivs 3.0 Unported (CC BY-ND 3.0)'}, {'value': 'license_9', 'name': 'Creative Commons Attribution-NonCommercial 3.0 Unported (CC BY-NC 3.0)'}, {'value': 'license_10', 'name': 'Creative Commons Attribution-NonCommercial-ShareAlike 3.0 Unported (CC BY-NC-SA 3.0)'}, {'value': 'license_11', 'name': 'Creative Commons Attribution-NonCommercial-NoDerivs 3.0 Unported (CC BY-NC-ND 3.0)'}, {'value': 'license_0', 'name': 'Creative Commons Attribution 4.0 International (CC BY 4.0)'}, {'value': 'license_1', 'name': 'Creative Commons Attribution-ShareAlike 4.0 International (CC BY-SA 4.0)'}, {'value': 'license_2', 'name': 'Creative Commons Attribution-NoDerivatives 4.0 International (CC BY-ND 4.0)'}, {'value': 'license_3', 'name': 'Creative Commons Attribution-NonCommercial 4.0 International (CC BY-NC 4.0)'}, {'value': 'license_4', 'name': 'Creative Commons Attribution-NonCommercial-ShareAlike 4.0 International (CC BY-NC-SA 4.0)'}, {'value': 'license_5', 'name': 'Creative Commons Attribution-NonCommercial-NoDerivatives 4.0 International (CC BY-NC-ND 4.0)'}],
                cur_action=activity.action,
                activity_id=activity.activity_id,
                is_enable_item_name_link=True,
                enable_feedback_maillist=current_app.config[
                    'WEKO_WORKFLOW_ENABLE_FEEDBACK_MAIL'],
                enable_contributor=current_app.config[
                    'WEKO_WORKFLOW_ENABLE_CONTRIBUTOR'],
                out_put_report_title="",
                action_endpoint_key={},
                approval_email_key=[],
                step_item_login_url="weko_items_ui/iframe/item_edit.html",
                need_file=True,
                need_billing_file=False,
                records={'id': '1.1', 'pid': {'type': 'depid', 'value': '1.1', 'revision_id': 0}, 'lang': 'ja', 'owner': '1', 'title': 'title', 'owners': [1], 'status': 'published', '$schema': '/items/jsonschema/15', 'pubdate': '2022-08-20', 'created_by': 1, 'owners_ext': {'email': 'wekosoftware@nii.ac.jp', 'username': '', 'displayname': ''}, 'shared_user_id': -1, 'item_1617186331708': [{'subitem_1551255647225': 'ff', 'subitem_1551255648112': 'ja'}], 'item_1617258105262': {'resourceuri': 'http://purl.org/coar/resource_type/c_5794', 'resourcetype': 'conference paper'}},
                record=[],
                jsonschema="/items/jsonschema/1",
                schemaform="/items/schemaform/1",
                item_save_uri="/items/iframe/model/save",
                files=[],
                endpoints={},
                need_thumbnail=False,
                files_thumbnail=[],
                allow_multi_thumbnail=False,
                id=db_register["workflow"].itemtype_id,
            )
        mocker.patch("weko_workflow.utils.__init_activity_detail_data_for_guest",return_value=init_data)

        result = prepare_data_for_guest_activity(activity_id)
        init_data["community"]=None
        assert result == init_data
        
        init_data.pop("community")
        init_data["cur_step"] = "item_login"
        mocker.patch("weko_workflow.utils.__init_activity_detail_data_for_guest",return_value=init_data)
        result = prepare_data_for_guest_activity(activity_id)
        init_data["application_item_type"] = False
        init_data["community"]=None
        init_data["res_check"]=0
        assert result == init_data
        
# def recursive_get_specified_properties(properties):
# .tox/c1/bin/pytest --cov=weko_workflow tests/test_utils.py::test_recursive_get_specified_properties -vv -s --cov-branch --cov-report=term --basetemp=/code/modules/weko-workflow/.tox/c1/tmp
def test_recursive_get_specified_properties():
    pr = {
        "items":[
            {
                "key":"test_key1"
            },
            {
                "approval":"value",
                "key":"test_key2"
            },
        ]
    }
    result = recursive_get_specified_properties(pr)
    assert result == "test_key2"
    pr = {
        "items":[
            {
                "key":"test_key1"
            },
            {
                "items":[
                    {
                        "approval":"value",
                        "key":"test_key2"
                    }
                ]
            }
        ]
    }
    result = recursive_get_specified_properties(pr)
    assert result == "test_key2"
    
    pr = {}
    result = recursive_get_specified_properties(pr)
    assert result == None
# def get_approval_keys():
# .tox/c1/bin/pytest --cov=weko_workflow tests/test_utils.py::test_get_approval_keys -vv -s --cov-branch --cov-report=term --basetemp=/code/modules/weko-workflow/.tox/c1/tmp
def test_get_approval_keys(item_type):
    result = get_approval_keys()
    print("result:{}".format(result))
    assert result == ['parentkey.subitem_restricted_access_guarantor_mail_address']
# def process_send_mail(mail_info, mail_pattern_name):
# .tox/c1/bin/pytest --cov=weko_workflow tests/test_utils.py::test_process_send_mail -vv -s --cov-branch --cov-report=term --basetemp=/code/modules/weko-workflow/.tox/c1/tmp
def test_process_send_mail(app,mocker):
    mocker.patch("weko_workflow.utils.replace_characters",return_value=None)
    mocker.patch("weko_workflow.utils.send_mail")
    mail_info = {}
    mail_pattern_name = ""
    result = process_send_mail(mail_info,mail_pattern_name)
    assert result == None
    
    mail_info = {"mail_recipient":"value"}
    mail_pattern_name = ""
    with patch("weko_workflow.utils.get_mail_data",return_value=(None,None)):
        result = process_send_mail(mail_info,mail_pattern_name)
        
    with patch("weko_workflow.utils.get_mail_data",return_value=("body","subject")):
        result = process_send_mail(mail_info,mail_pattern_name)

# def cancel_expired_usage_reports():
# .tox/c1/bin/pytest --cov=weko_workflow tests/test_utils.py::test_cancel_expired_usage_reports -vv -s --cov-branch --cov-report=term --basetemp=/code/modules/weko-workflow/.tox/c1/tmp
def test_cancel_expired_usage_reports(db_register,mocker):
    token_value="A-20221003-00001 2022-10-01 guest@test.org CE06FDFB15823A5C"
    token_value = base64.b64encode(token_value.encode()).decode()
    activity_id = "A-20221003-00001"
    guest_activity = GuestActivity.create(
        user_mail="guest@test.org",
        record_id=str(uuid.uuid4()),
        file_name="test.txt",
        activity_id=activity_id,
        token=token_value,
        expiration_date=1,
        is_usage_report=True
    )
    today = datetime.datetime.today()+datetime.timedelta(days=2)
    datetime_mock = mocker.patch("weko_workflow.models.datetime")
    datetime_mock.utcnow.return_value=today
    mocker.patch("weko_workflow.utils.GuestActivity.get_expired_activities",return_value=[guest_activity])
    mocker.patch("weko_workflow.utils.WorkActivity.cancel_usage_report_activities")
    cancel_expired_usage_reports()

# def process_send_approval_mails(activity_detail, actions_mail_setting,
# .tox/c1/bin/pytest --cov=weko_workflow tests/test_utils.py::test_process_send_approval_mails -vv -s --cov-branch --cov-report=term --basetemp=/code/modules/weko-workflow/.tox/c1/tmp
def test_process_send_approval_mails(app,db_register,users,mocker):
    mocker.patch("weko_workflow.utils.get_item_info",return_value=None)
    mail_info={
        "restricted_download_link":"",
        "restricted_expiration_date":"",
        "restricted_expiration_date_en":"",
        "restricted_expiration_date_en":""
    }
    mocker.patch("weko_workflow.utils.set_mail_info",return_value=mail_info)
    activity = db_register["activities"][1]
    next_step_appover_id = users[2]["id"]
    file_data={
                "file_url":"test_url",
                "expiration_date":"",
                "expiration_date_ja":"無制限",
                "expiration_date_en":"Unlimited"
            }
    # approval is True,previous.inform_approval is True
    actions_mail_setting={
        "previous":{"inform_reject":False,"inform_approval":True,"request_approval":False},
        "next": {},
        "approval": True,
        "reject": False}
    mail_info={
        "restricted_download_link":"",
        "restricted_expiration_date":"",
        "restricted_expiration_date_en":"",
        "restricted_expiration_date_en":""
    }
    mocker.patch("weko_workflow.utils.set_mail_info",return_value=mail_info)
    test_mail_info = {
        "restricted_download_link":"test_url",
        "restricted_expiration_date":"",
        "restricted_expiration_date_ja":"無制限",
        "restricted_expiration_date_en":"Unlimited"
    }
    mock_sender = mocker.patch("weko_workflow.utils.process_send_mail")
    process_send_approval_mails(activity, actions_mail_setting,next_step_appover_id,file_data)
    mock_sender.assert_called_with(test_mail_info,"email_pattern_approval_done.tpl")
    
    # approval is True,next.request_approval is True
    actions_mail_setting={
        "previous":{},
        "next": {"inform_reject":False,"inform_approval":False,"request_approval":True},
        "approval": True,
        "reject": False}
    mail_info={
        "restricted_download_link":"",
        "restricted_expiration_date":"",
        "restricted_expiration_date_en":"",
        "restricted_expiration_date_en":""
    }
    mocker.patch("weko_workflow.utils.set_mail_info",return_value=mail_info)
    test_mail_info = {
        "restricted_download_link":"test_url",
        "restricted_expiration_date":"",
        "restricted_expiration_date_ja":"無制限",
        "restricted_expiration_date_en":"Unlimited",
        "mail_recipient":users[2]["email"]
    }
    mock_sender = mocker.patch("weko_workflow.utils.process_send_mail")
    process_send_approval_mails(activity, actions_mail_setting,next_step_appover_id,file_data)
    mock_sender.assert_called_with(test_mail_info,"email_pattern_request_approval.tpl")
    
    # approval is True,previous.inform_approval is False,next.request_approval is False
    actions_mail_setting={
        "previous":{},
        "next": {"inform_reject":False,"inform_approval":False,"request_approval":False},
        "approval": True,
        "reject": False}
    mail_info={
        "restricted_download_link":"",
        "restricted_expiration_date":"",
        "restricted_expiration_date_en":"",
        "restricted_expiration_date_en":""
    }
    mocker.patch("weko_workflow.utils.set_mail_info",return_value=mail_info)
    process_send_approval_mails(activity, actions_mail_setting,next_step_appover_id,file_data)

    # reject is True, previous.inform_reject is True
    actions_mail_setting={
        "previous":{"inform_reject":True,"inform_approval":False,"request_approval":True},
        "next": {},
        "approval": False,
        "reject": True}
    mail_info={
        "restricted_download_link":"",
        "restricted_expiration_date":"",
        "restricted_expiration_date_en":"",
        "restricted_expiration_date_en":""
    }
    mocker.patch("weko_workflow.utils.set_mail_info",return_value=mail_info)
    test_mail_info = {
        "restricted_download_link":"test_url",
        "restricted_expiration_date":"",
        "restricted_expiration_date_ja":"無制限",
        "restricted_expiration_date_en":"Unlimited"
    }
    mock_sender = mocker.patch("weko_workflow.utils.process_send_mail")
    process_send_approval_mails(activity, actions_mail_setting,next_step_appover_id,file_data)
    mock_sender.assert_called_with(test_mail_info,"email_pattern_approval_rejected.tpl")

    # reject is True, previous.inform_reject is False
    actions_mail_setting={
        "previous":{"inform_reject":False,"inform_approval":False,"request_approval":False},
        "next": {},
        "approval": False,
        "reject": True}
    mail_info={
        "restricted_download_link":"",
        "restricted_expiration_date":"",
        "restricted_expiration_date_en":"",
        "restricted_expiration_date_en":""
    }
    mocker.patch("weko_workflow.utils.set_mail_info",return_value=mail_info)
    process_send_approval_mails(activity, actions_mail_setting,next_step_appover_id,file_data)

    # approval is False,reject is False
    actions_mail_setting={
        "previous":{},
        "next": {},
        "approval": False,
        "reject": False}
    mail_info={
        "restricted_download_link":"",
        "restricted_expiration_date":"",
        "restricted_expiration_date_en":"",
        "restricted_expiration_date_en":""
    }
    mocker.patch("weko_workflow.utils.set_mail_info",return_value=mail_info)
    process_send_approval_mails(activity, actions_mail_setting,next_step_appover_id,file_data)

# def get_usage_data(item_type_id, activity_detail, user_profile=None):
#     def __build_metadata_for_usage_report(record_data: Union[dict, list],
# .tox/c1/bin/pytest --cov=weko_workflow tests/test_utils.py::test_get_usage_data -vv -s --cov-branch --cov-report=term --basetemp=/code/modules/weko-workflow/.tox/c1/tmp
def test_get_usage_data(app,db,db_register):
    
    # not exist extra_info activity
    activity = db_register["activities"][1]
    result = get_usage_data(1,activity)
    assert result == {}
    
    activity = db_register["activities"][6]
    result = get_usage_data(1,activity)
    assert result == {}
    
    today = datetime.datetime.now()
    test = dict(
        usage_type='Application',
        dataset_usage="related_guest_activity",
        usage_data_name='',
        mail_address="guest@test.org",
        university_institution='',
        affiliated_division_department='',
        position='',
        position_other='',
        phone_number='',
        usage_report_id='',
        wf_issued_date=today.strftime("%Y-%m-%d"),
        item_title="{}{}{}_".format("利用申請",today.strftime("%Y%m%d"),"related_guest_activity")
    )
    result = get_usage_data(31001,activity)
    assert result == test
    
    test = dict(
        usage_type='Application',
        dataset_usage="related_guest_activity",
        usage_data_name='',
        mail_address="user@test.org",
        university_institution='',
        affiliated_division_department='',
        position='',
        position_other='',
        phone_number='',
        usage_report_id='',
        wf_issued_date=today.strftime("%Y-%m-%d"),
        item_title="{}{}{}_".format("利用申請",today.strftime("%Y%m%d"),"related_guest_activity")
    )
    user_profile = {"results":{'subitem_user_name': "guest",'subitem_fullname': "guest",'subitem_mail_address': "user@test.org",'subitem_displayname': "guest",'subitem_university/institution': '','subitem_affiliated_division/department': '','subitem_position': '','subitem_phone_number': '','subitem_position(other)': '','subitem_affiliated_institution': [],}}
    result = get_usage_data(31001,activity,user_profile)
    assert result == test

    test = dict(
        usage_type='Report',
        dataset_usage='title',
        usage_data_name='',
        mail_address='',
        university_institution='',
        affiliated_division_department='',
        position='',
        position_other='',
        phone_number='',
        usage_report_id=activity.activity_id,
        wf_issued_date=today.strftime("%Y-%m-%d"),
        item_title='{}{}{}'.format(activity.extra_info["usage_activity_id"],"利用報告","")
    )
    result = get_usage_data(31003,activity)
    assert result == test
    
# def update_approval_date(activity):
# .tox/c1/bin/pytest --cov=weko_workflow tests/test_utils.py::test_get_current_language -vv -s --cov-branch --cov-report=term --basetemp=/code/modules/weko-workflow/.tox/c1/tmp
def test_update_approval_date(app,db_register,mocker):
    mocker.patch("weko_workflow.utils.update_approval_date_for_deposit")
    mocker.patch("weko_workflow.utils.update_system_data_for_item_metadata")
    mocker.patch("weko_workflow.utils.update_system_data_for_activity")
    
    activity = db_register["activities"][1]
    
    # item_type_id not in list
    result = update_approval_date(activity)
    assert result == None
    
    current_app.config.update(
        WEKO_WORKFLOW_USAGE_APPLICATION_ITEM_TYPES_LIST=[1]
    )
    # not exist sub_approval_date_key
    update_approval_date(activity)
    
    
    with patch("weko_workflow.utils.get_sub_key_by_system_property_key",return_value=("approval_date_key","approval_date_value")):
        update_approval_date(activity)
# def create_record_metadata_for_user(usage_application_activity, usage_report):
# .tox/c1/bin/pytest --cov=weko_workflow tests/test_utils.py::test_create_record_metadata_for_user -vv -s --cov-branch --cov-report=term --basetemp=/code/modules/weko-workflow/.tox/c1/tmp
def test_create_record_metadata_for_user(app,db_register,db_records,mocker):
    mock_update_deposit = mocker.patch("weko_workflow.utils.update_system_data_for_item_metadata")
    mock_update_metadata = mocker.patch("weko_workflow.utils.update_approval_date_for_deposit")
    mock_update_system = mocker.patch("weko_workflow.utils.update_system_data_for_activity")
    activity1 = db_register["activities"][1]
    activity2 = db_register["activities"][2]
    deposit_without_ver = db_records[0][6]
    item_id_without_ver = db_records[0][0].object_uuid
    sub_system_data_key = "item_1617186476635"
    attribute_name = "Access Rights"
    
    # not exist sub_system_data_key
    mocker.patch("weko_workflow.utils.get_sub_key_by_system_property_key",return_value=(None,None))
    create_record_metadata_for_user(activity1,activity2)
    # exist sub_system_data_key,not exist item_id_without_ver
    mocker.patch("weko_workflow.utils.get_sub_key_by_system_property_key",return_value=(sub_system_data_key,attribute_name))
    mocker.patch("weko_workflow.utils.get_record_first_version",return_value=(None,None))
    create_record_metadata_for_user(activity1,activity2)
    # exist sub_system_data_key,exist item_id_without_ver
    mocker.patch("weko_workflow.utils.get_sub_key_by_system_property_key",return_value=(sub_system_data_key,attribute_name))
    mocker.patch("weko_workflow.utils.get_record_first_version",return_value=(deposit_without_ver,item_id_without_ver))
    create_record_metadata_for_user(activity1,activity2)
# def get_current_date():
# .tox/c1/bin/pytest --cov=weko_workflow tests/test_utils.py::test_get_current_date -vv -s --cov-branch --cov-report=term --basetemp=/code/modules/weko-workflow/.tox/c1/tmp
def test_get_current_date(mocker):
    today = datetime.datetime(2022,10,6,0,0,0,0)
    datetime_mock = mocker.patch("weko_workflow.utils.datetime")
    datetime_mock.today.return_value=today
    
    result = get_current_date()
    assert result == today.strftime("%Y-%m-%d")

# def get_sub_key_by_system_property_key(system_property_key, item_type_id):
# .tox/c1/bin/pytest --cov=weko_workflow tests/test_utils.py::test_get_sub_key_by_system_property_key -vv -s --cov-branch --cov-report=term --basetemp=/code/modules/weko-workflow/.tox/c1/tmp
def test_get_sub_key_by_system_property_key(item_type):
    # not item_type_id
    sub_key,attribute_name = get_sub_key_by_system_property_key(None,None)
    assert sub_key == None
    assert attribute_name == None
    
    # not exist item_type
    sub_key,attribute_name = get_sub_key_by_system_property_key(None,1000)
    assert sub_key == ""
    assert attribute_name == ""
    
    # nomal
    sub_key,attribute_name = get_sub_key_by_system_property_key("subitem_1522299639480",1)
    assert sub_key == "item_1617186476635"
    assert attribute_name == "Access Rights"
# def update_system_data_for_item_metadata(item_id, sub_system_data_key,
# .tox/c1/bin/pytest --cov=weko_workflow tests/test_utils.py::test_update_system_data_for_item_metadata -vv -s --cov-branch --cov-report=term --basetemp=/code/modules/weko-workflow/.tox/c1/tmp
def test_update_system_data_for_item_metadata(db_records):
    item_id = db_records[0][3].id
    data_key = "item_new"
    data = {"key1":"value1"}
    update_system_data_for_item_metadata(item_id,data_key,data)
    item_meta = ItemsMetadata.get_record(id_=item_id)
    assert item_meta.get(data_key) is not None
    assert item_meta[data_key] == data
# def update_approval_date_for_deposit(deposit, sub_approval_date_key,
# .tox/c1/bin/pytest --cov=weko_workflow tests/test_utils.py::test_update_approval_date_for_deposit -vv -s --cov-branch --cov-report=term --basetemp=/code/modules/weko-workflow/.tox/c1/tmp
def test_update_approval_date_for_deposit(db_records):
    deposit = db_records[0][6]
    date_key = "sub_approval_date_key"
    approval_date = {"title":"approval","value":"2022-10-06"}
    attribute_name = "approval_date"
    update_approval_date_for_deposit(deposit,date_key,approval_date,attribute_name)
    assert deposit[date_key] is not None
    assert deposit[date_key] == {"attribute_name":attribute_name,"attribute_value_mlt":[approval_date]}
# def update_system_data_for_activity(activity, sub_system_data_key,
# .tox/c1/bin/pytest --cov=weko_workflow tests/test_utils.py::test_update_system_data_for_activity -vv -s --cov-branch --cov-report=term --basetemp=/code/modules/weko-workflow/.tox/c1/tmp
def test_update_system_data_for_activity(db_register):
    update_system_data_for_activity(None,None,None)
    
    key = "temp_key"
    value = {"data_key":"data_value"}
    activity = db_register["activities"][1]
    update_system_data_for_activity(activity,key,value)
    assert activity.temp_data == '{"metainfo": {"temp_key": {"data_key": "data_value"}}}'
    
    activity = db_register["activities"][2]
    update_system_data_for_activity(activity,key,value)
    assert activity.temp_data == '{"description": "this is temp_data", "metainfo": {"temp_key": {"data_key": "data_value"}}}'
# def check_authority_by_admin(activity):
# .tox/c1/bin/pytest --cov=weko_workflow tests/test_utils.py::test_check_authority_by_admin -vv -s --cov-branch --cov-report=term --basetemp=/code/modules/weko-workflow/.tox/c1/tmp
def test_check_authority_by_admin(app,db_register,users):
    activity = db_register["activities"][1]
    with app.test_request_context():
        # user's role is super role
        login_user(users[2]["obj"])
        result = check_authority_by_admin(activity)
        assert result == True
        logout_user()
        
        # user not have community_role
        login_user(users[4]["obj"])
        result = check_authority_by_admin(activity)
        assert result == False
        logout_user()
        
        # user have community_role, activity.login_user
        login_user(users[3]["obj"])
        result = check_authority_by_admin(activity)
        assert result == True
        
        # user have community_role, not activity.login_user
        activity = db_register["activities"][2]
        result = check_authority_by_admin(activity)
        assert result == False
# def get_record_first_version(deposit):
# .tox/c1/bin/pytest --cov=weko_workflow tests/test_utils.py::test_get_record_first_version -vv -s --cov-branch --cov-report=term --basetemp=/code/modules/weko-workflow/.tox/c1/tmp
def test_get_record_first_version(db_register,db_records):
    activity = db_register["activities"][1]
    record = WekoRecord.get_record(activity.item_id)
    deposit = WekoDeposit(record, record.model)
    

    result_deposit, pid = get_record_first_version(deposit)
    assert result_deposit == db_records[0][6]
    assert pid == db_records[0][0].object_uuid
# def get_files_and_thumbnail(activity_id, item):
# .tox/c1/bin/pytest --cov=weko_workflow tests/test_utils.py::test_get_files_and_thumbnail -vv -s --cov-branch --cov-report=term --basetemp=/code/modules/weko-workflow/.tox/c1/tmp
def test_get_files_and_thumbnail(db_register,db_records,add_file,mocker):
    activity = db_register["activities"][5]
    item = db_records[1][3]
    
    # exist metadata
    files, thums = get_files_and_thumbnail(activity.activity_id,item)
    assert files == [{"is_thumbnail": True,"key": "test_thumbnail.png"},{"is_thumbnail": False,"key":"test_file.txt"}]
    assert thums == [{"is_thumbnail": True,"key": "test_thumbnail.png"}]
    
    # not exist metadata
    version_id1 = uuid.uuid4()
    version_id2 = uuid.uuid4()
    mocker.patch("invenio_files_rest.models.uuid.uuid4",return_value = version_id1)
    bucket,_=add_file(db_records[0][2],filename="check_2022-03-10.tsv",version_id=version_id2)
    print("after add")
    activity = db_register["activities"][4]
    item = db_records[0][3]
    link = "/api/files/{}/check_2022-03-10.tsv?versionId={}".format(bucket.id,version_id1)
    files, thums = get_files_and_thumbnail(activity.activity_id,item)
    assert files == [{'displaytype': '', 'filename': '', 'mimetype': 'text/tab-separated-values', 'licensetype': '', 'key': 'check_2022-03-10.tsv', 'version_id': str(version_id1), 'checksum': 'sha256:fcacc4c6fc78a8a1429ed41c59bbca3b1052eeb3f9323725ce198d1ea8c32e06', 'size': 12, 'completed': True, 'progress': 100, 'links': {'self': link}, 'is_show': False, 'is_thumbnail': False}]
    assert thums == []
    
    activity = db_register["activities"][1]
    item = db_records[2][3]
    files, thums = get_files_and_thumbnail(activity.activity_id,item)
    assert files == []
    assert thums == []
# def get_pid_and_record(item_id):
# .tox/c1/bin/pytest --cov=weko_workflow tests/test_utils.py::test_get_pid_and_record -vv -s --cov-branch --cov-report=term --basetemp=/code/modules/weko-workflow/.tox/c1/tmp
def test_get_pid_and_record(db_records):
    item_id = db_records[0][0].object_uuid
    recid, record = get_pid_and_record(item_id)
    assert recid == db_records[0][0]
    assert record == db_records[0][2]
# def get_items_metadata_by_activity_detail(activity_detail):
# .tox/c1/bin/pytest --cov=weko_workflow tests/test_utils.py::test_get_items_metadata_by_activity_detail -vv -s --cov-branch --cov-report=term --basetemp=/code/modules/weko-workflow/.tox/c1/tmp
def test_get_items_metadata_by_activity_detail(db_register,db_records):
    activity = db_register["activities"][1]
    result = get_items_metadata_by_activity_detail(activity)
    assert result == db_records[2][3]
    
    activity = db_register["activities"][0]
    result = get_items_metadata_by_activity_detail(activity)
    assert result == None
# def get_main_record_detail(activity_id,
#     def check_record(record):
# .tox/c1/bin/pytest --cov=weko_workflow tests/test_utils.py::test_get_current_language -vv -s --cov-branch --cov-report=term --basetemp=/code/modules/weko-workflow/.tox/c1/tmp
def test_get_main_record_detail(db_register):
    pass
# def prepare_doi_link_workflow(item_id, doi_input):
# .tox/c1/bin/pytest --cov=weko_workflow tests/test_utils.py::test_prepare_doi_link_workflow -vv -s --cov-branch --cov-report=term --basetemp=/code/modules/weko-workflow/.tox/c1/tmp
def test_prepare_doi_link_workflow(app,db_records,db_register,mocker):
    with app.test_request_context():
        with patch("weko_workflow.utils.get_identifier_setting",return_value=db_register["identifiers"][0]):
            request_mock = mocker.patch.object(flask, "request")
            request_mock.get_json.return_value={"community":"Root Index"}
            item_id = db_records[0][0].id
            _item_id = '%010d' % int(item_id)
            doi_input = {"action_identifier_jalc_doi":"_testdoi"}

            # suffix_method = 0
            test = {
                'identifier_grant_jalc_doi_link': "https://doi.org/123/"+_item_id,
                'identifier_grant_jalc_cr_doi_link': "https://doi.org/1234/"+_item_id,
                'identifier_grant_jalc_dc_doi_link': "https://doi.org/12345/"+str(item_id),
                'identifier_grant_ndl_jalc_doi_link': "https://doi.org/123456/"+_item_id
            }
            result = prepare_doi_link_workflow(item_id,doi_input)
            assert result == test

            # suffix_method = 1
            current_app.config.update(
                IDENTIFIER_GRANT_SUFFIX_METHOD=1
            )
            test = {
                'identifier_grant_jalc_doi_link': "https://doi.org/123/def_testdoi",
                'identifier_grant_jalc_cr_doi_link': "https://doi.org/1234/def_testdoi",
                'identifier_grant_jalc_dc_doi_link': "https://doi.org/12345/def_testdoi",
                'identifier_grant_ndl_jalc_doi_link': "https://doi.org/123456/def_testdoi"
            }
            result = prepare_doi_link_workflow(item_id,doi_input)
            assert result == test

            # suffix_method = 2
            current_app.config.update(
                IDENTIFIER_GRANT_SUFFIX_METHOD=2
            )
            test = {
                'identifier_grant_jalc_doi_link': "https://doi.org/123/_testdoi",
                'identifier_grant_jalc_cr_doi_link': "https://doi.org/1234/_testdoi",
                'identifier_grant_jalc_dc_doi_link': "https://doi.org/12345/_testdoi",
                'identifier_grant_ndl_jalc_doi_link': "https://doi.org/123456/_testdoi"
            }
            result = prepare_doi_link_workflow(item_id,doi_input)
            assert result == test
        # identifier setting empty
        with patch("weko_workflow.utils.get_identifier_setting",return_value=db_register["identifiers"][1]):
            request_mock = mocker.patch.object(flask, "request")
            request_mock.get_json.return_value={"community":"test"}
            test = {
                'identifier_grant_jalc_doi_link': "https://doi.org/<Empty>/_testdoi",
                'identifier_grant_jalc_cr_doi_link': "https://doi.org/<Empty>/_testdoi",
                'identifier_grant_jalc_dc_doi_link': "https://doi.org/<Empty>/_testdoi",
                'identifier_grant_ndl_jalc_doi_link': "https://doi.org/<Empty>/_testdoi"
            }
            result = prepare_doi_link_workflow(item_id,doi_input)
            assert result == test
        
        # not exist identifier_setting
        with patch("weko_workflow.utils.get_identifier_setting",return_value=None):
            result = prepare_doi_link_workflow(item_id,doi_input)
            assert result == {}
# def get_pid_value_by_activity_detail(activity_detail):
# .tox/c1/bin/pytest --cov=weko_workflow tests/test_utils.py::test_get_pid_value_by_activity_detail -vv -s --cov-branch --cov-report=term --basetemp=/code/modules/weko-workflow/.tox/c1/tmp
def test_get_pid_value_by_activity_detail(db_register):
    # not exist temp_data
    activity = db_register["activities"][1]
    result = get_pid_value_by_activity_detail(activity)
    assert result == None
    # exist temp_data, not exist endpoint
    activity = db_register["activities"][4]
    result = get_pid_value_by_activity_detail(activity)
    assert result == None
    # exist temp_data, exist endpoint, len_endpoint > 0
    activity = db_register["activities"][5]
    result = get_pid_value_by_activity_detail(activity)
    assert result == "endpoint1"

# def check_doi_validation_not_pass(item_id, activity_id,
# .tox/c1/bin/pytest --cov=weko_workflow tests/test_utils.py::test_get_current_language -vv -s --cov-branch --cov-report=term --basetemp=/code/modules/weko-workflow/.tox/c1/tmp
def test_check_doi_validation_not_pass():
    pass

def test_get_index_id():
    """Get index ID base on activity id"""
    # from weko_workflow.api import WorkActivity, WorkFlow

    # activity = WorkActivity()
    # activity_detail = activity.get_activity_detail(activity_id)

    # workflow = WorkFlow()
    # workflow_detail = workflow.get_workflow_by_id(
    #     activity_detail.workflow_id)

    # index_tree_id = workflow_detail.index_tree_id

    # if index_tree_id:
    #     from .api import Indexes
    #     index_result = Indexes.get_index(index_tree_id)
    #     if not index_result:
    #         index_tree_id = None
    # else:
    #     index_tree_id = None
    raise BaseException<|MERGE_RESOLUTION|>--- conflicted
+++ resolved
@@ -125,7 +125,6 @@
     get_current_date,
     update_system_data_for_item_metadata,
     update_approval_date_for_deposit,
-<<<<<<< HEAD
     update_system_data_for_activity,##
     check_authority_by_admin,
     get_files_and_thumbnail,
@@ -139,9 +138,6 @@
     validattion_item_property_either_required,
     register_hdl_by_item_id,
     register_hdl_by_handle
-=======
-    update_system_data_for_activity
->>>>>>> 53e7e45b
 )
 from weko_workflow.api import GetCommunity, UpdateItem, WorkActivity, WorkActivityHistory, WorkFlow
 from weko_workflow.models import Activity
