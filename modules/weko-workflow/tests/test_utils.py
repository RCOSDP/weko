from unittest import mock
from urllib.parse import parse_qs
import pytest
import uuid
from os.path import dirname, join
from mock import patch
import copy
import datetime
import base64
import flask
from werkzeug.datastructures import MultiDict
from flask import current_app,session
from flask_babelex import gettext as _
from sqlalchemy.exc import SQLAlchemyError
from sqlalchemy.orm.exc import NoResultFound
from mock import MagicMock
from weko_deposit.pidstore import get_record_without_version
from weko_deposit.api import WekoRecord, WekoDeposit
from invenio_files_rest.models import Bucket
from invenio_cache import current_cache
from invenio_accounts.testutils import login_user_via_session as login
from invenio_pidstore.models import PersistentIdentifier, PIDStatus
from flask_login.utils import login_user,logout_user
from tests.helpers import json_data
from invenio_mail.models import MailConfig
from weko_admin.models import SiteInfo
from weko_records_ui.models import FilePermission,FileOnetimeDownload
from weko_records_ui.utils import get_list_licence
from weko_user_profiles import UserProfile
from weko_records.models import ItemApplication
from weko_records.api import ItemTypes, ItemsMetadata
from weko_user_profiles.config import WEKO_USERPROFILES_POSITION_LIST,WEKO_USERPROFILES_INSTITUTE_POSITION_LIST
from weko_workflow.models import ActivityHistory,GuestActivity
from weko_workflow.config import WEKO_WORKFLOW_FILTER_PARAMS,IDENTIFIER_GRANT_LIST
from weko_workflow.errors import InvalidParameterValueError
from weko_workflow.utils import (
    filter_all_condition,
    filter_condition,
    get_application_and_approved_date,
    get_contributors,
    get_disptype_and_ver_in_metainfo,
    get_record_by_root_ver,
    get_url_root,
    handle_finish_workflow,
    register_hdl,
    IdentifierHandle,
    get_current_language,
    get_term_and_condition_content,
    get_identifier_setting,
    saving_doi_pidstore,
    item_metadata_validation,merge_doi_error_list,
    MappingData,
    validation_item_property,
    handle_check_required_data,
    get_activity_id_of_record_without_version,
    check_required_data,get_sub_item_value,
    get_item_value_in_deep,
    delete_bucket,
    merge_buckets_by_records,
    set_bucket_default_size,
    is_show_autofill_metadata,
    is_hidden_pubdate,
    get_parent_pid_with_type,
    get_actionid,
    convert_record_to_item_metadata,
    prepare_edit_workflow,
    delete_cache_data,
    update_cache_data,
    get_cache_data,
    get_account_info,
    check_existed_doi,
    set_files_display_type,
    get_thumbnails,
    get_allow_multi_thumbnail,
    is_usage_application_item_type,
    is_usage_application,
    send_mail_reminder,
    send_mail_approval_done,
    send_mail_registration_done,
    send_mail_request_approval,
    send_mail,
    #email_pattern_registration_done,
    email_pattern_request_approval,
    email_pattern_approval_done,
    get_mail_data,
    get_subject_and_content,
    get_file_path,
    replace_characters,
    get_register_info,
    get_approval_dates,
    get_item_info,
    get_site_info_name,
    get_default_mail_sender,
    set_mail_info,
    extract_term_description,
    process_send_reminder_mail,
    process_send_notification_mail,
    get_workflow_item_type_names,
    create_usage_report,
    create_record_metadata,
    modify_item_metadata,
    replace_title_subitem,
    get_shema_dict,
    create_deposit,
    update_activity_action,
    check_continue,
    auto_fill_title,
    exclude_admin_workflow,
    is_enable_item_name_link,
    save_activity_data,
    send_mail_url_guest_user,
    generate_guest_activity_token_value,
    init_activity_for_guest_user,
    send_usage_application_mail_for_guest_user,
    validate_guest_activity_token,
    validate_guest_activity_expired,
    create_onetime_download_url_to_guest,
    delete_guest_activity,
    get_activity_display_info,
    __init_activity_detail_data_for_guest,
    recursive_get_specified_properties,
    get_approval_keys,
    process_send_mail,
    cancel_expired_usage_reports,
    process_send_approval_mails,
    prepare_data_for_guest_activity,
    get_usage_data,
    get_sub_key_by_system_property_key,
    update_approval_date,
    get_record_first_version,
    get_current_date,
    update_system_data_for_item_metadata,
    update_approval_date_for_deposit,
    update_system_data_for_activity,
<<<<<<< HEAD
    make_activitylog_tsv
=======
    is_terms_of_use_only,
    grant_access_rights_to_all_open_restricted_files,
    create_conditions_dict,
    check_role,
    check_etag,
    check_pretty
>>>>>>> 3b9315ef
)
from weko_workflow.api import GetCommunity, UpdateItem, WorkActivity, WorkActivityHistory, WorkFlow
from weko_workflow.models import Activity

# def get_current_language():
# .tox/c1/bin/pytest --cov=weko_workflow tests/test_utils.py::test_get_current_language -vv -s --cov-branch --cov-report=term --basetemp=/code/modules/weko-workflow/.tox/c1/tmp
def test_get_current_language(app):#c
    with app.test_request_context(
        headers=[("Accept-Language","ja")]
    ):
        assert get_current_language()=="en"
        current_app.config.update(
            WEKO_WORKFLOW_TERM_AND_CONDITION_FILE_LANGUAGES = ["ja","en"],
        )
        assert get_current_language()=="ja"

# def get_term_and_condition_content(item_type_name):
# .tox/c1/bin/pytest --cov=weko_workflow tests/test_utils.py::test_get_term_and_condition_content -vv -s --cov-branch --cov-report=term --basetemp=/code/modules/weko-workflow/.tox/c1/tmp
def test_get_term_and_condition_content(app):#c
    item_type_name="test_item_type"
    result = None
    with open(join(dirname(__file__),"data/test_file/test_item_type_en.txt"),"r") as f:
        result = f.read().splitlines()
    print("test data:{}".format(result))
    current_app.config.update(
        WEKO_WORKFLOW_TERM_AND_CONDITION_FILE_EXTENSION = ".txt",
        WEKO_WORKFLOW_TERM_AND_CONDITION_FILE_LOCATION = join(dirname(__file__),"data/test_file/")
    )
    with patch("weko_workflow.utils.get_current_language",return_value="en"):
        assert get_term_and_condition_content(item_type_name)==result
    
    with patch("weko_workflow.utils.get_current_language",return_value="wrong"):
        assert get_term_and_condition_content(item_type_name)==""


# def get_identifier_setting(community_id):
# .tox/c1/bin/pytest --cov=weko_workflow tests/test_utils.py::test_get_identifier_setting -vv -s --cov-branch --cov-report=term --basetemp=/code/modules/weko-workflow/.tox/c1/tmp
def test_get_identifier_setting(identifier):#c
    assert get_identifier_setting(identifier.repository)==identifier

# def saving_doi_pidstore(item_id,
# .tox/c1/bin/pytest --cov=weko_workflow tests/test_utils.py::test_get_current_language -vv -s --cov-branch --cov-report=term --basetemp=/code/modules/weko-workflow/.tox/c1/tmp
def test_saving_doi_pidstore(db_records,item_type,mocker):#c
    item_id = db_records[0][3].id
    pid_without_ver = get_record_without_version(db_records[0][0]).object_uuid
    mock_register = mocker.patch("weko_workflow.utils.IdentifierHandle.register_pidstore", return_value=None)
    data = {
        "identifier_grant_jalc_doi_link":"https://doi.org/1000/0000000001",
        "identifier_grant_jalc_cr_doi_link":"https://doi.org/2000/0000000001",
        "identifier_grant_jalc_dc_doi_link":"https://doi.org/3000/0000000001",
        "identifier_grant_ndl_jalc_doi_link":"https://doi.org/4000/0000000001"
    }
    mock_update = mocker.patch("weko_workflow.utils.IdentifierHandle.update_idt_registration_metadata")
    result = saving_doi_pidstore(item_id,pid_without_ver,data,1,False,True)
    assert result == True
    mock_update.assert_has_calls([mocker.call("1000/0000000001","JaLC")])
    
    mock_update = mocker.patch("weko_workflow.utils.IdentifierHandle.update_idt_registration_metadata")
    result = saving_doi_pidstore(item_id,pid_without_ver,data,2,False,False)
    assert result == True
    mock_update.assert_has_calls([mocker.call("2000/0000000001","Crossref")])
    
    with patch("weko_workflow.utils.IdentifierHandle.register_pidstore",return_value=True):
        mock_update = mocker.patch("weko_workflow.utils.IdentifierHandle.update_idt_registration_metadata")
        result = saving_doi_pidstore(item_id,pid_without_ver,data,3,False,False)
        assert result == True
        mock_update.assert_has_calls([mocker.call("3000/0000000001","DataCite"),mocker.call("3000/0000000001","DataCite")])
    
    with patch("weko_workflow.utils.IdentifierHandle.register_pidstore",side_effect=Exception):
        mock_update = mocker.patch("weko_workflow.utils.IdentifierHandle.update_idt_registration_metadata")
        result = saving_doi_pidstore(item_id,pid_without_ver,data,4,True,False)
        assert result == False

    mock_update = mocker.patch("weko_workflow.utils.IdentifierHandle.update_idt_registration_metadata")
    result = saving_doi_pidstore(uuid.uuid4(),pid_without_ver,data,"wrong",False,False)
    assert result == False

# def register_hdl(activity_id):
# .tox/c1/bin/pytest --cov=weko_workflow tests/test_utils.py::test_register_hdl -vv -s --cov-branch --cov-report=term --basetemp=/code/modules/weko-workflow/.tox/c1/tmp
def test_register_hdl(app,db_records,db_register):#c
    recid, depid, record, item, parent, doi, deposit = db_records[0]
    assert recid.pid_value=="1"
    activity_id='A-00000800-00000'
    act = Activity(
                activity_id=activity_id,
                item_id=record.id,
            )
    with patch("weko_handle.api.Handle.register_handle",return_value="handle:00.000.12345/0000000001"):
        with app.test_request_context():
            register_hdl("8")
            pid = IdentifierHandle(parent.object_uuid).check_pidstore_exist(pid_type='hdl')
            assert pid[0].object_uuid == parent.object_uuid
            pid = IdentifierHandle(recid.object_uuid).check_pidstore_exist(pid_type='hdl')
            assert pid[0].object_uuid == recid.object_uuid
    
    recid, depid, record, item, parent, doi, deposit = db_records[2]
    assert recid.pid_value=="1.1"
    activity_id='A-00000800-00000'
    act = Activity(
                activity_id=activity_id,
                item_id=record.id,
            )
    with patch("weko_handle.api.Handle.register_handle",return_value="handle:00.000.12345/0000000001"):
        with app.test_request_context():
            register_hdl("2")
            pid = IdentifierHandle(parent.object_uuid).check_pidstore_exist(pid_type='hdl')
            assert pid[0].object_uuid == parent.object_uuid
            pid = IdentifierHandle(recid.object_uuid).check_pidstore_exist(pid_type='hdl')
            assert pid == []
    
    recid, depid, record, item, parent, doi,deposit = db_records[1]
    assert recid.pid_value=="1.0"
    activity_id='A-00000800-00000'
    act = Activity(
                activity_id=activity_id,
                item_id=record.id,
            )
    with patch("weko_handle.api.Handle.register_handle",return_value="handle:00.000.12345/0000000001"):
        with app.test_request_context():
            register_hdl("9")
            # register_hdl uses parent object_uuid.
            pid = IdentifierHandle(parent.object_uuid).check_pidstore_exist(pid_type='hdl')
            assert pid[0].object_uuid == parent.object_uuid
            # register_hdl does not use recid object_uuid.
            pid = IdentifierHandle(recid.object_uuid).check_pidstore_exist(pid_type='hdl')
            assert pid==[]
    

                


# def register_hdl_by_item_id(deposit_id, item_uuid, url_root):
# .tox/c1/bin/pytest --cov=weko_workflow tests/test_utils.py::test_get_current_language -vv -s --cov-branch --cov-report=term --basetemp=/code/modules/weko-workflow/.tox/c1/tmp

# def register_hdl_by_handle(hdl, item_uuid, item_uri):
# .tox/c1/bin/pytest --cov=weko_workflow tests/test_utils.py::test_get_current_language -vv -s --cov-branch --cov-report=term --basetemp=/code/modules/weko-workflow/.tox/c1/tmp

# def item_metadata_validation(item_id, identifier_type, record=None,
# .tox/c1/bin/pytest --cov=weko_workflow tests/test_utils.py::test_item_metadata_validation -vv -s --cov-branch --cov-report=term --basetemp=/code/modules/weko-workflow/.tox/c1/tmp
def test_item_metadata_validation(db_records):
    recid, depid, record, item, parent, doi, deposit = db_records[0]
    result = item_metadata_validation(recid.id,"hdl")
    assert result == ""
    
# def merge_doi_error_list(current, new):
# .tox/c1/bin/pytest --cov=weko_workflow tests/test_utils.py::test_get_current_language -vv -s --cov-branch --cov-report=term --basetemp=/code/modules/weko-workflow/.tox/c1/tmp
def test_merge_doi_error_list():#c
    current = {"required":["value_c1"],"required_key":["key_cr1"],"either":["value_ce1"],"either_key":["key_ce1"],"pattern":["value_cp1"],"mapping":[]}
    new = {"required":["value_n1"],"required_key":["key_nr1"],"either":["value_ne1"],"either_key":["key_ne1"],"pattern":["value_np1"],"mapping":["value_nm1"]}
    merge_doi_error_list(current, new)
    assert current == {"required":["value_c1","value_n1"],"required_key":["key_cr1","key_nr1"],"either":["value_ce1","value_ne1"],"either_key":["key_ce1","key_ne1"],"pattern":["value_cp1","value_np1"],"mapping":["value_nm1"]}

    current = {"required":["value_c1"],"either":["value_ce1"],"pattern":["value_cp1"],"mapping":["value_cm1"]}
    new = {"required":[],"required_key":["key_nr1"],"either":[],"either_key":["key_ne1"],"pattern":[],"mapping":[]}
    merge_doi_error_list(current, new)
    assert current == {"required":["value_c1"],"required_key":["key_nr1"],"either":["value_ce1"],"either_key":["key_ne1"],"pattern":["value_cp1"],"mapping":["value_cm1"]}

    current = {"required":["value_c1"],"either":["value_ce1"],"pattern":["value_cp1"],"mapping":["value_cm1"]}
    new = {"required":[],"either":[],"pattern":[],"mapping":[]}
    merge_doi_error_list(current, new)
    assert current == {"required":["value_c1"],"either":["value_ce1"],"pattern":["value_cp1"],"mapping":["value_cm1"]}

# def validation_item_property(mapping_data, properties):
# .tox/c1/bin/pytest --cov=weko_workflow tests/test_utils.py::test_get_current_language -vv -s --cov-branch --cov-report=term --basetemp=/code/modules/weko-workflow/.tox/c1/tmp
def test_validation_item_property(db_records,item_type,mocker):
    mapping_item = MappingData(db_records[0][3].id)
    properties = {
        "required":["item1","item2"],
        "either":["item3","item4"]
    }
    not_error = {"required":[],"either":[],"pattern":[],"mapping":[]}
    with patch("weko_workflow.utils.validattion_item_property_required",return_value=None):
        with patch("weko_workflow.utils.validattion_item_property_either_required",return_value=None):
            result = validation_item_property(mapping_item,properties)
            assert result == None

    required_error = {"required":["error1"],"either":[],"pattern":[],"mapping":[]}
    either_error = {"required":[],"either":["error2"],"pattern":[],"mapping":[]}
    with patch("weko_workflow.utils.validattion_item_property_required",return_value=required_error):
        with patch("weko_workflow.utils.validattion_item_property_either_required",return_value=either_error):
            result = validation_item_property(mapping_item,properties)
            assert result == {"required":["error1"],"required_key":[],"either":["error2"],"either_key":[],"pattern":[],"mapping":[]}

    properties = {}
    result = validation_item_property(mapping_item, properties)
    assert result == None


# def handle_check_required_data(mapping_data, mapping_key):
# .tox/c1/bin/pytest --cov=weko_workflow tests/test_utils.py::test_get_current_language -vv -s --cov-branch --cov-report=term --basetemp=/code/modules/weko-workflow/.tox/c1/tmp
def test_handle_check_required_data(db_records, item_type):#c
    mapping_item = MappingData(db_records[0][3].id)
    with patch("weko_workflow.utils.check_required_data",return_value=['item_1617186331708.subitem_1551255647225']):
        req, keys, values = handle_check_required_data(mapping_item,"title.@value")
        assert req == ['item_1617186331708.subitem_1551255647225']
        assert keys == ['item_1617186331708.subitem_1551255647225']
        assert values == [["title"]]

    with patch("weko_workflow.utils.check_required_data",return_value=None):
        req, keys, values = handle_check_required_data(mapping_item,"title.@value")
        assert req == []
        assert keys == ['item_1617186331708.subitem_1551255647225']
        assert values == [["title"]]


# def handle_check_required_pattern_and_either(mapping_data, mapping_keys,
# .tox/c1/bin/pytest --cov=weko_workflow tests/test_utils.py::test_get_current_language -vv -s --cov-branch --cov-report=term --basetemp=/code/modules/weko-workflow/.tox/c1/tmp

# def validattion_item_property_required(
# .tox/c1/bin/pytest --cov=weko_workflow tests/test_utils.py::test_get_current_language -vv -s --cov-branch --cov-report=term --basetemp=/code/modules/weko-workflow/.tox/c1/tmp

# def validattion_item_property_either_required(
# .tox/c1/bin/pytest --cov=weko_workflow tests/test_utils.py::test_get_current_language -vv -s --cov-branch --cov-report=term --basetemp=/code/modules/weko-workflow/.tox/c1/tmp

# def check_required_data(data, key, repeatable=False):
# .tox/c1/bin/pytest --cov=weko_workflow tests/test_utils.py::test_get_current_language -vv -s --cov-branch --cov-report=term --basetemp=/code/modules/weko-workflow/.tox/c1/tmp
def test_check_required_data():
    #test No.12(W2023-22 2)
    data = {True,True,False}
    result = check_required_data(data,"keyx")
    assert result == ["keyx"]
    #test No.13(W2023-22 2)
    result = check_required_data(data,"keyx",repeatable=True)
    assert result == ["keyx"]
    #test No.14(W2023-22 2)
    data = {True,True}
    result = check_required_data(data,"keyx",repeatable=True)
    assert result == None



# def get_activity_id_of_record_without_version(pid_object=None):
# .tox/c1/bin/pytest --cov=weko_workflow tests/test_utils.py::test_get_current_language -vv -s --cov-branch --cov-report=term --basetemp=/code/modules/weko-workflow/.tox/c1/tmp
def test_get_activity_id_of_record_without_version(db_register,db_records):
    get_activity_id_of_record_without_version()

    pid = db_records[0][0]
    result = get_activity_id_of_record_without_version(pid)
    assert result == "2"


    with patch("weko_workflow.utils.WorkActivity.get_workflow_activity_by_item_id",return_value=None):
        result = get_activity_id_of_record_without_version(pid)
        assert result == None


# def check_suffix_identifier(idt_regis_value, idt_list, idt_type_list):
def test_check_suffix_identifier():
    regis_value = []
    idt_lsit = [1,2,]
    idt_type_list = ["value1","value2","DOI"]




#     def __init__(self, item_id=None, record=None):
#     def get_data_item_type(self):
#     def get_data_by_mapping(self, mapping_key, ignore_empty=False,
#     def get_first_data_by_mapping(self, mapping_key):
#     def get_first_property_by_mapping(self, mapping_key, ignore_empty=False):
# .tox/c1/bin/pytest --cov=weko_workflow tests/test_utils.py::test_get_current_language -vv -s --cov-branch --cov-report=term --basetemp=/code/modules/weko-workflow/.tox/c1/tmp

# def get_sub_item_value(atr_vm, key):
# .tox/c1/bin/pytest --cov=weko_workflow tests/test_utils.py::test_get_current_language -vv -s --cov-branch --cov-report=term --basetemp=/code/modules/weko-workflow/.tox/c1/tmp
def test_get_sub_item_value():
    atr_vm = {"key1":"value1","key2":"value2","key3":{"key1":"value3_1"}}
    result = get_sub_item_value(atr_vm,"key1")
    data = ["value1","value3_1"]
    for i,r in enumerate(result):
        assert r == data[i]

    atr_vm = [{"key1":"value1"},{"key1":"value2"}]
    data = ["value1","value2"]
    result = get_sub_item_value(atr_vm,"key1")
    for i,r in enumerate(result):
        assert r == data[i]


# def get_item_value_in_deep(data, keys):
def test_get_item_value_in_deep():
    #result = get_item_value_in_deep([],[])
    #assert result == None

    data = {"key1":"value1","key2":"value2","key3":{"key1":"value3_1"}}
    result = get_item_value_in_deep(data,["key1","key2","keyx"])
    test = ["value1","value3_1"]
    for i,r in enumerate(result):
        assert r == test[i]

    data = [{"key1":"value1"},{"key1":"value2"},{"key2":"value3"}]
    test = ["value1","value2"]
    result = get_sub_item_value(data,["key1","key2","keyx"])
    for i,r in enumerate(result):
        assert r == test[i]


#     def __init__(self, item_id):
#     def get_pidstore(self, pid_type='doi', object_uuid=None):
#     def check_pidstore_exist(self, pid_type, chk_value=None):
#     def register_pidstore(self, pid_type, reg_value):
#     def delete_pidstore_doi(self, pid_value=None):
#     def remove_idt_registration_metadata(self):
#     def update_idt_registration_metadata(self, input_value, input_type):
#     def get_idt_registration_data(self):
#     def commit(self, key_id, key_val, key_typ, atr_nam, atr_val, atr_typ):
# .tox/c1/bin/pytest --cov=weko_workflow tests/test_utils.py::test_get_current_language -vv -s --cov-branch --cov-report=term --basetemp=/code/modules/weko-workflow/.tox/c1/tmp

# def delete_bucket(bucket_id):
# .tox/c1/bin/pytest --cov=weko_workflow tests/test_utils.py::test_get_current_language -vv -s --cov-branch --cov-report=term --basetemp=/code/modules/weko-workflow/.tox/c1/tmp
def test_delete_bucket(db_records, add_file):
    bucket,_ = add_file(db_records[2][2])
    bucket_id = bucket.id
    delete_bucket(bucket_id)
    assert Bucket.get(bucket_id) == None


# def merge_buckets_by_records(main_record_id,
# .tox/c1/bin/pytest --cov=weko_workflow tests/test_utils.py::test_get_current_language -vv -s --cov-branch --cov-report=term --basetemp=/code/modules/weko-workflow/.tox/c1/tmp
@pytest.mark.parametrize("is_delete",[True,False])
def test_merge_buckets_by_records(db_records, add_file,is_delete):
    bucket_11, rbucket_11 = add_file(db_records[1][2])
    bucket_10, rbucket_10 = add_file(db_records[2][2])

    result = merge_buckets_by_records(db_records[1][2].id,db_records[2][2].id,is_delete)
    assert result == rbucket_11.bucket_id

def test_merge_buckets_by_records_error(db_records, add_file):
    bucket_11, rbucket_11 = add_file(db_records[1][2])
    bucket_10, rbucket_10 = add_file(db_records[2][2])
    with patch("weko_workflow.utils.delete_bucket",side_effect=Exception):
        result = merge_buckets_by_records(db_records[1][2].id,db_records[2][2].id,True)
        assert result == None





# def delete_unregister_buckets(record_uuid):
# .tox/c1/bin/pytest --cov=weko_workflow tests/test_utils.py::test_get_current_language -vv -s --cov-branch --cov-report=term --basetemp=/code/modules/weko-workflow/.tox/c1/tmp

# def set_bucket_default_size(record_uuid):
# .tox/c1/bin/pytest --cov=weko_workflow tests/test_utils.py::test_get_current_language -vv -s --cov-branch --cov-report=term --basetemp=/code/modules/weko-workflow/.tox/c1/tmp
def test_set_bucket_default_size(db_records, add_file):
    bucket_10, rbucket_10 = add_file(db_records[2][2])
    set_bucket_default_size(rbucket_10.id)
    bucket = Bucket.get(bucket_10.id)
    assert bucket.quota_size == 50 * 1024 * 1024 * 1024
    assert bucket.max_file_size == 50 * 1024 * 1024 * 1024

    with patch("weko_workflow.utils.Bucket.get",side_effect=Exception):
        set_bucket_default_size(rbucket_10.id)


# def is_show_autofill_metadata(item_type_name):
# .tox/c1/bin/pytest --cov=weko_workflow tests/test_utils.py::test_get_current_language -vv -s --cov-branch --cov-report=term --basetemp=/code/modules/weko-workflow/.tox/c1/tmp
def test_is_show_autofill_metadata(client):
    current_app.config.update(
        WEKO_ITEMS_UI_HIDE_AUTO_FILL_METADATA = ["wrong_itemtype1","itemtype2"]
    )
    result = is_show_autofill_metadata("itemtype2")
    assert result == False

    result = is_show_autofill_metadata(None)
    assert result == True
# def is_hidden_pubdate(item_type_name):
# .tox/c1/bin/pytest --cov=weko_workflow tests/test_utils.py::test_get_current_language -vv -s --cov-branch --cov-report=term --basetemp=/code/modules/weko-workflow/.tox/c1/tmp
def test_is_hidden_pubdate(client):
    current_app.config.update(
        WEKO_ITEMS_UI_HIDE_PUBLICATION_DATE = ["hidden_itemtype"]
    )
    result = is_hidden_pubdate("not_hidden_itemtype")
    assert result == False

    result = is_hidden_pubdate("hidden_itemtype")
    assert result == True

# def get_parent_pid_with_type(pid_type, object_uuid):
# .tox/c1/bin/pytest --cov=weko_workflow tests/test_utils.py::test_get_parent_pid_with_type -vv -s --cov-branch --cov-report=term --basetemp=/code/modules/weko-workflow/.tox/c1/tmp
def test_get_parent_pid_with_type(db_records):
    result = get_parent_pid_with_type("doi",db_records[0][2].id)
    assert result == db_records[0][5]

    result = get_parent_pid_with_type("hdl",db_records[4][2].id)
    assert result == None


# def filter_all_condition(all_args):
# .tox/c1/bin/pytest --cov=weko_workflow tests/test_utils.py::test_get_current_language -vv -s --cov-branch --cov-report=term --basetemp=/code/modules/weko-workflow/.tox/c1/tmp
def test_filter_all_condition(app, mocker):
    dic = MultiDict()
    for key in WEKO_WORKFLOW_FILTER_PARAMS:
        dic.add("{}_0".format(key), "{}_0".format(key))
    for key in WEKO_WORKFLOW_FILTER_PARAMS:
        dic.add("{}_1".format(key), "{}_1".format(key))
    dic.add("dummy_0", "dummy2")
    print(dic)
    with app.test_request_context():
        # mocker.patch("flask.request.args.get", side_effect=dic)
        assert filter_all_condition(dic) == {
            "createdfrom": ["createdfrom_0", "createdfrom_1"],
            "createdto": ["createdto_0", "createdto_1"],
            "workflow": ["workflow_0", "workflow_1"],
            "user": ["user_0", "user_1"],
            "item": ["item_0", "item_1"],
            "status": ["status_0", "status_1"],
            "tab": ["tab_0", "tab_1"],
            "sizewait": ["sizewait_0", "sizewait_1"],
            "sizetodo": ["sizetodo_0", "sizetodo_1"],
            "sizeall": ["sizeall_0", "sizeall_1"],
            "pagesall": ["pagesall_0", "pagesall_1"],
            "pagestodo": ["pagestodo_0", "pagestodo_1"],
            "pageswait": ["pageswait_0", "pageswait_1"],
        }

        # mocker.patch("flask.request.args.get", side_effect=MultiDict())
        assert filter_all_condition(MultiDict()) == {}


# def filter_condition(json, name, condition):
# .tox/c1/bin/pytest --cov=weko_workflow tests/test_utils.py::test_get_current_language -vv -s --cov-branch --cov-report=term --basetemp=/code/modules/weko-workflow/.tox/c1/tmp
def test_filter_condition():
    json = {}
    filter_condition(json, "name", "condition")
    assert json == {"name": ["condition"]}

    json = {"name": ["condition"]}
    filter_condition(json, "name", "condition")
    assert json == {"name": ["condition", "condition"]}


# def get_actionid(endpoint):
# .tox/c1/bin/pytest --cov=weko_workflow tests/test_utils.py::test_get_actionid -vv -s --cov-branch --cov-report=term --basetemp=/code/modules/weko-workflow/.tox/c1/tmp
def test_get_actionid(action_data):
    result = get_actionid("begin_action")
    assert result == 1
    
    result = get_actionid("wrong_action")
    assert result == None

# def convert_record_to_item_metadata(record_metadata):
# .tox/c1/bin/pytest --cov=weko_workflow tests/test_utils.py::test_convert_record_to_item_metadata -vv -s --cov-branch --cov-report=term --basetemp=/code/modules/weko-workflow/.tox/c1/tmp
def test_convert_record_to_item_metadata(db_records, db_itemtype):
    record = WekoRecord.get_record(db_records[0][2].id)
    result = convert_record_to_item_metadata(record)
    test = {'id': '1', '$schema': '1', 'created_by': 1, 'pubdate': '2022-08-20', 'title': 'title', 
            'shared_user_ids': [], 
            'item_1617186331708': [{'subitem_1551255647225': 'title', 'subitem_1551255648112': 'ja','subitem_stop/continue': 'Continue'}], 
            'item_1617186819068': {'subitem_identifier_reg_text': 'test/0000000001', 'subitem_identifier_reg_type': 'JaLC'}, 
            'item_1617258105262': {'resourceuri': 'http://purl.org/coar/resource_type/c_5794', 'resourcetype': 'conference paper'},
            'item_1617605131499': [{'accessrole': 'open_access','date': [{'dateType': 'Available','dateValue': '2022-10-03'}],
            'displaytype': 'detail','filename': 'check_2022-03-10.tsv','filesize': [{'value': '460 B'}],
            'format': 'text/tab-separated-values','is_thumbnail': True,'licensetype': 'license_12',
            'url': {'url': 'https://localhost/record/1/files/test.txt'},
            'version_id': '29dd361d-dc7f-49bc-b471-bdb5752afef5'}],
            'owner': 1, 'owners': [1], 'pid': {'revision_id': 0, 'type': 'depid','value': '1'}}
    assert result == test

    # record_metadataのjsonに"weko_shared_ids": []を設定する。
    record = WekoRecord.get_record(db_records[6][2].id)
    result = convert_record_to_item_metadata(record)
    excepted = {'id': '194', 
                '$schema': '1', 
                'owner': 1, 
                'owners': [1],
                'created_by': 1,
                'pid': {'revision_id': 0, 'type': 'depid','value': '194'},
                'pubdate': '2023-04-25', 
                'title': 'テスト タイトル1', 
                'shared_user_ids': [], 
                'item_1617186331708': [{'subitem_1551255647225': 'テスト タイトル1', 'subitem_1551255648112': 'en'}]
                }
    assert result == excepted

    # record_metadataのjsonに"weko_shared_ids": [6]を設定する。
    record = WekoRecord.get_record(db_records[7][2].id)
    result = convert_record_to_item_metadata(record)
    excepted = {'id': '195', 
                '$schema': '1', 
                'owner': 1, 
                'owners': [1],
                'created_by': 1,
                'pid': {'revision_id': 0, 'type': 'depid','value': '195'},
                'pubdate': '2023-04-25', 
                'title': 'テスト タイトル2', 
                'shared_user_ids': [6], 
                'item_1617186331708': [{'subitem_1551255647225': 'テスト タイトル2', 'subitem_1551255648112': 'en'}]
                }
    assert result == excepted

# def prepare_edit_workflow(post_activity, recid, deposit):
# .tox/c1/bin/pytest --cov=weko_workflow tests/test_utils.py::test_prepare_edit_workflow -vv -s --cov-branch --cov-report=term --basetemp=/code/modules/weko-workflow/.tox/c1/tmp
@pytest.mark.parametrize("order_if",[0, 1, 2, 3])
def test_prepare_edit_workflow(app, workflow, db_records,users,mocker, order_if):
    #login(client=client, email=users[2]["email"])
    with app.test_request_context():
        login_user(users[2]["obj"])
        mocker.patch("weko_workflow.utils.WekoDeposit.update")
        mocker.patch("weko_workflow.utils.WekoDeposit.commit")
        data = {
            "flow_id":workflow["flow"].id,
            "workflow_id":workflow["workflow"].id,
            "community":1,
            "itemtype_id":1,
            "activity_login_user":1,
            "activity_update_user":1
        }
        recid = db_records[0][0]
        deposit = db_records[0][6]
        mocker.patch("weko_workflow.utils.FeedbackMailList.get_mail_list_by_item_id", return_value = [{"email":"exam@exam.com","author_id":""}])
        request_mail_mock = mocker.patch("weko_workflow.utils.RequestMailList.get_mail_list_by_item_id", return_value = [{"email":"exam@exam.com","author_id":""}])
        item_application_mock = mocker.patch("weko_workflow.utils.ItemApplication.get_item_application_by_item_id", return_value = {"workflow":1, "terms":"term_free", "termsDescription":"test"})

        if order_if == 0:
            result = prepare_edit_workflow(data,recid,deposit)
            request_mail_mock.assert_called()
            item_application_mock.assert_called()
        if order_if == 1:
            with patch("weko_workflow.utils.IdentifierHandle.get_pidstore", return_value = None):
                result = prepare_edit_workflow(data,recid,deposit)
            with patch("weko_workflow.utils.IdentifierHandle.get_pidstore", return_value = PersistentIdentifier(status= PIDStatus.DELETED)) as idh:
                
                result = prepare_edit_workflow(data,recid,deposit)
                
        if order_if == 2:
            with patch("weko_workflow.utils.Bucket.get", return_value=None):
                with pytest.raises(SQLAlchemyError):
                    result = prepare_edit_workflow(data,recid,deposit)
        if order_if == 3:
            with patch("weko_workflow.utils.PersistentIdentifier") as pi:
                type(pi).query = pi
                pi.filter_by = MagicMock(return_value = pi)
                pi.one_or_none = MagicMock(return_value = None)
                recid = db_records[7][0]
                deposit = db_records[7][6]
                result = prepare_edit_workflow(data,recid,deposit) 

    
# def handle_finish_workflow(deposit, current_pid, recid):
# .tox/c1/bin/pytest --cov=weko_workflow tests/test_utils.py::test_handle_finish_workflow -vv -s --cov-branch --cov-report=term --basetemp=/code/modules/weko-workflow/.tox/c1/tmp
def test_handle_finish_workflow(workflow, db_records, mocker):
    result = handle_finish_workflow(None, None, None)
    assert result == None
    mocker.patch("weko_deposit.api.WekoDeposit.publish")
    mocker.patch("weko_deposit.api.WekoDeposit.commit")
    mocker.patch("weko_workflow.utils.update_records_sets.delay")
    deposit = db_records[2][6]
    current_pid = db_records[2][0]
    recid = None
    
    handle_finish_workflow(deposit,current_pid,recid)
# def delete_cache_data(key: str):
# .tox/c1/bin/pytest --cov=weko_workflow tests/test_utils.py::test_delete_cache_data -vv -s --cov-branch --cov-report=term --basetemp=/code/modules/weko-workflow/.tox/c1/tmp
def test_delete_cache_data(client):
    key = "test_key"
    current_cache.set(key,"test_value")
    delete_cache_data(key)
    assert current_cache.get(key) == None
    
    delete_cache_data(key)
# def update_cache_data(key: str, value: str, timeout=None):
# .tox/c1/bin/pytest --cov=weko_workflow tests/test_utils.py::test_update_cache_data -vv -s --cov-branch --cov-report=term --basetemp=/code/modules/weko-workflow/.tox/c1/tmp
def test_update_cache_data(client):
    key = "test_key"
    value = "test_value"
    update_cache_data(key, value, None)
    
    update_cache_data(key, value, 100)
# def get_cache_data(key: str):
# .tox/c1/bin/pytest --cov=weko_workflow tests/test_utils.py::test_get_cache_data -vv -s --cov-branch --cov-report=term --basetemp=/code/modules/weko-workflow/.tox/c1/tmp
def test_get_cache_data(client):
    key = "test_key"
    value = "test_value"
    current_cache.set(key, value)
    result = get_cache_data(key)
    assert result == value
# def check_an_item_is_locked(item_id=None):
#     def check(workers):
# .tox/c1/bin/pytest --cov=weko_workflow tests/test_utils.py::test_get_current_language -vv -s --cov-branch --cov-report=term --basetemp=/code/modules/weko-workflow/.tox/c1/tmp
def test_check_an_item_is_locked():
    pass
# def get_account_info(user_id):
# .tox/c1/bin/pytest --cov=weko_workflow tests/test_utils.py::test_get_accoutn_info -vv -s --cov-branch --cov-report=term --basetemp=/code/modules/weko-workflow/.tox/c1/tmp
def test_get_accoutn_info(users):
    mail, name = get_account_info(users[2]["obj"].id)
    assert mail == users[2]["email"]
    assert name == ""
    
    mail, name = get_account_info(1000)
    assert mail == None
    assert name == None
# def check_existed_doi(doi_link):
# .tox/c1/bin/pytest --cov=weko_workflow tests/test_utils.py::test_check_existed_doi --cov-branch --cov-report=term --basetemp=/code/modules/weko-workflow/.tox/c1/tmp
def test_check_existed_doi(client,db,db_records):
    url = "https://doi.org/test/0000000001"
    result = check_existed_doi(url)
    test = {
        "isExistDOI":True,
        "isWithdrawnDoi":False,
        "code":0,
        "msg":_('This DOI has been used already for another '
                'item. Please input another DOI.')
    }
    assert result == test
    
    deleted_url = "https//doi.org/deleted"
    doi = PersistentIdentifier(
        pid_type="doi",
        pid_value=deleted_url,
        status=PIDStatus.DELETED
    )
    db.session.add(doi)
    db.session.commit()
    result = check_existed_doi(deleted_url)
    test = {
        "isExistDOI":True,
        "isWithdrawnDoi":True,
        "code":0,
        "msg":_('This DOI was withdrawn. Please input another DOI.')
    }
    assert result == test
    
    result = check_existed_doi("https://doi.org/not_existed_doi")
    test = {
        "isExistDOI":False,
        "isWithdrawnDoi":False,
        "code":0,
        "msg":_("success")
    }
    assert result == test
# def get_url_root():
# .tox/c1/bin/pytest --cov=weko_workflow tests/test_utils.py::test_get_url_root --cov-branch --cov-report=term --basetemp=/code/modules/weko-workflow/.tox/c1/tmp
def test_get_url_root(app):
    app.config["THEME_SITEURL"] = "https://weko3.ir.rcos.nii.ac.jp"
    app.config["SERVER_NAME"] = "TEST_SERVER"
    with app.app_context():
        assert get_url_root() == "https://weko3.ir.rcos.nii.ac.jp/"
        app.config["THEME_SITEURL"] = "https://weko3.ir.rcos.nii.ac.jp/"
        assert get_url_root() == "https://weko3.ir.rcos.nii.ac.jp/"

    app.config["THEME_SITEURL"] = "https://weko3.ir.rcos.nii.ac.jp"
    app.config["SERVER_NAME"] = "TEST_SERVER"
    with app.test_request_context():
        assert get_url_root() == "http://TEST_SERVER/"


# def get_record_by_root_ver(pid_value):
# .tox/c1/bin/pytest --cov=weko_workflow tests/test_utils.py::test_get_record_by_root_ver -vv -s --cov-branch --cov-report=term --basetemp=/code/modules/weko-workflow/.tox/c1/tmp
def test_get_record_by_root_ver(app, db_records):
    app.config.update(
        DEPOSIT_DEFAULT_STORAGE_CLASS="S",
    )
    record, files = get_record_by_root_ver("1")

    assert files == []
    assert record == {'_oai': {'id': 'oai:weko3.example.org:00000001', 'sets': ['1']}, 'path': ['1'], 'owner': 1, 'owners': [1], 'recid': '1', 'title': ['title'], 'pubdate': {'attribute_name': 'PubDate', 'attribute_value': '2022-08-20'}, '_buckets': {'deposit': '3e99cfca-098b-42ed-b8a0-20ddd09b3e02'}, '_deposit': {'id': '1', 'pid': {'type': 'depid', 'value': '1', 'revision_id': 0}, 'owner': 1, 'owners': [1], 'status': 'published', 'created_by': 1, 'owners_ext': {'email': 'wekosoftware@nii.ac.jp', 'username': '', 'displayname': ''}}, 'item_title': 'title', 'author_link': [], 'created_by': 1, 'item_type_id': '1', 'publish_date': '2022-08-20', 'publish_status': '0', 'weko_shared_ids': [], 'item_1617186331708': {'attribute_name': 'Title', 'attribute_value_mlt': [{'subitem_1551255647225': 'title', 'subitem_1551255648112': 'ja','subitem_stop/continue': 'Continue'}]}, "item_1617186819068": {"attribute_name": "Identifier Registration","attribute_value_mlt": [{"subitem_identifier_reg_text" :"test/0000000001","subitem_identifier_reg_type": "JaLC"}]}, 'item_1617258105262': {'attribute_name': 'Resource Type', 'attribute_value_mlt': [{'resourceuri': 'http://purl.org/coar/resource_type/c_5794', 'resourcetype': 'conference paper'}]},'item_1617605131499': {'attribute_name': 'File','attribute_type': 'file','attribute_value_mlt': [{'accessrole': 'open_access','date': [{'dateType': 'Available','dateValue': '2022-10-03'}],'displaytype': 'detail','filename': 'check_2022-03-10.tsv','filesize': [{'value': '460 ''B'}],'format': 'text/tab-separated-values','is_thumbnail': True,'licensetype': 'license_12','url': {'url': 'https://localhost/record/1/files/test.txt'},'version_id': '29dd361d-dc7f-49bc-b471-bdb5752afef5'}]},'item_1664947259584': {'attribute_name': 'サムネイル','attribute_value_mlt': [{'subitem_thumbnail': [{'thumbnail_label': 'test.png','thumbnail_url': '/api/files/29ad484d-4ed1-4caf-8b21-ab348ae7bf28/test.png?versionId=ecd5715e-4ca5-4e45-b93c-5089f52860a0'}]}]}, 'relation_version_is_last': True}


# def get_disptype_and_ver_in_metainfo(metadata):
# .tox/c1/bin/pytest --cov=weko_workflow tests/test_utils.py::test_get_disptype_and_ver_in_metainfo -vv -s --cov-branch --cov-report=term --basetemp=/code/modules/weko-workflow/.tox/c1/tmp
def test_get_disptype_and_ver_in_metainfo(db_records):
    record = WekoRecord.get_record(db_records[0][2].id)
    print("record:{}".format(record))
    result = get_disptype_and_ver_in_metainfo(record)
    print("result:{}".format(result))
    file = json_data("data/test_records.json")[0]["item_1617605131499"]["attribute_value_mlt"][0]
    print("file:{}".format(file))
    version_id = file["version_id"]
    displaytype = file["displaytype"]
    licensetype = file["licensetype"]
    test = {
        version_id:{
            "displaytype":displaytype,
            "licensetype":licensetype
        }
    }
    assert result == test
# def set_files_display_type(record_metadata, files):
# .tox/c1/bin/pytest --cov=weko_workflow tests/test_utils.py::test_set_files_display_type -vv -s --cov-branch --cov-report=term --basetemp=/code/modules/weko-workflow/.tox/c1/tmp
def test_set_files_display_type(db_records):
    record = WekoRecord.get_record(db_records[0][2].id)
    file = json_data("data/test_records.json")[0]["item_1617605131499"]["attribute_value_mlt"][0]
    version_id = file["version_id"]
    displaytype = file["displaytype"]
    licensetype = file["licensetype"]
    files = [
        {"version_id":version_id}
    ]
    test = [
        {
            "version_id":version_id,
            "displaytype":displaytype,
            "licensetype":licensetype
        }
    ]
    result = set_files_display_type(record,files)
    assert result == test
# def get_thumbnails(files, allow_multi_thumbnail=True):
# .tox/c1/bin/pytest --cov=weko_workflow tests/test_utils.py::test_get_thumbnails -vv -s --cov-branch --cov-report=term --basetemp=/code/modules/weko-workflow/.tox/c1/tmp
def test_get_thumbnails(db_records):
    record = WekoRecord.get_record(db_records[0][2].id)

    files = [
        {
            "name":"file1",
            "is_thumbnail":True
        },
        {
            "name":"file2",
            "is_thumbnail":True
        },
        {
            "name":"file3",
            "is_thumbnail":False
        }
    ]
    result = get_thumbnails(files,True)
    assert result == files[:2]
    
    result = get_thumbnails(files,False)
    assert result == [files[0]]
# def get_allow_multi_thumbnail(item_type_id, activity_id=None):
# .tox/c1/bin/pytest --cov=weko_workflow tests/test_utils.py::test_get_allow_multi_thumbnail -vv -s --cov-branch --cov-report=term --basetemp=/code/modules/weko-workflow/.tox/c1/tmp
def test_get_allow_multi_thumbnail(app, db_register):
    result = get_allow_multi_thumbnail(1,"1")
    print("result:{}".format(result))
    assert result == False
    
    result = get_allow_multi_thumbnail(1,None)
    assert result == None
# def is_usage_application_item_type(activity_detail):
# .tox/c1/bin/pytest --cov=weko_workflow tests/test_utils.py::test_is_usage_application_item_type -vv -s --cov-branch --cov-report=term --basetemp=/code/modules/weko-workflow/.tox/c1/tmp
def test_is_usage_application_item_type(db_register):
    activity = db_register["activities"][0]
    result = is_usage_application_item_type(activity)
    assert result == False
    
    current_app.config.update(
        WEKO_ITEMS_UI_APPLICATION_ITEM_TYPES_LIST=["テストアイテムタイプ"]
    )
    result = is_usage_application_item_type(activity)
    assert result == True
# def is_usage_application(activity_detail):
# .tox/c1/bin/pytest --cov=weko_workflow tests/test_utils.py::test_is_usage_application -vv -s --cov-branch --cov-report=term --basetemp=/code/modules/weko-workflow/.tox/c1/tmp
def test_is_usage_application(db_register):
    activity = db_register["activities"][0]
    result = is_usage_application(activity)
    assert result == False
    
    current_app.config.update(
        WEKO_ITEMS_UI_USAGE_APPLICATION_ITEM_TYPES_LIST=["テストアイテムタイプ"]
    )
    result = is_usage_application(activity)
    assert result == True
# def send_mail_reminder(mail_info):
# .tox/c1/bin/pytest --cov=weko_workflow tests/test_utils.py::test_send_mail_reminder -vv -s --cov-branch --cov-report=term --basetemp=/code/modules/weko-workflow/.tox/c1/tmp
def test_send_mail_reminder(client,mocker):
    # nomal
    mocker.patch("weko_workflow.utils.replace_characters",return_value="mail body")
    with patch("weko_workflow.utils.get_mail_data",return_value=(None,"body")):
        with patch("weko_workflow.utils.send_mail",return_value=True):
            send_mail_reminder({})
    
    # can not get body
    with patch("weko_workflow.utils.get_mail_data",return_value=(None,None)):
        with patch("weko_workflow.utils.send_mail",return_value=True):
            with pytest.raises(ValueError) as e:
                send_mail_reminder({})
                assert str(e.value) == 'Cannot get email template'
    
    # can not send mail
    with patch("weko_workflow.utils.get_mail_data",return_value=(None,"body")):
        with patch("weko_workflow.utils.send_mail",return_value=False):
            with pytest.raises(ValueError) as e:
                send_mail_reminder({})
                assert str(e.value) == 'Cannot send mail'
# def send_mail_approval_done(mail_info):
# .tox/c1/bin/pytest --cov=weko_workflow tests/test_utils.py::test_send_mail_approval_done -vv -s --cov-branch --cov-report=term --basetemp=/code/modules/weko-workflow/.tox/c1/tmp
def test_send_mail_approval_done(mocker):
    mocker.patch("weko_workflow.utils.replace_characters",return_value="body")
    mocker.patch("weko_workflow.utils.send_mail")
    with patch("weko_workflow.utils.email_pattern_approval_done",return_value=("subject","body")):
        send_mail_approval_done({})
    with patch("weko_workflow.utils.email_pattern_approval_done",return_value=(None,None)):
        send_mail_approval_done({})
# def send_mail_registration_done(mail_info):
# .tox/c1/bin/pytest --cov=weko_workflow tests/test_utils.py::test_send_mail_registration_done -vv -s --cov-branch --cov-report=term --basetemp=/code/modules/weko-workflow/.tox/c1/tmp
#def test_send_mail_registration_done(app,users,mocker):
#    mocker.patch("weko_workflow.utils.replace_characters",return_value="body")
#    mocker.patch("weko_workflow.utils.send_mail")
#    mail_info = {
#        "item_type_name":"テストアイテムタイプ"
#    }
#    with app.test_request_context():
#        login_user(users[2]["obj"])
#        with patch("weko_workflow.utils.email_pattern_registration_done",return_value=("subject","body")):
#            send_mail_registration_done(mail_info)
#            
#        with patch("weko_workflow.utils.email_pattern_registration_done",return_value=(None, None)):
#            send_mail_registration_done(mail_info)
# def send_mail_request_approval(mail_info):
# .tox/c1/bin/pytest --cov=weko_workflow tests/test_utils.py::test_send_mail_request_approval -vv -s --cov-branch --cov-report=term --basetemp=/code/modules/weko-workflow/.tox/c1/tmp
def test_send_mail_request_approval(mocker):
    mocker.patch("weko_workflow.utils.replace_characters",return_value="value")
    mocker.patch("weko_workflow.utils.send_mail")

    with patch("weko_workflow.utils.email_pattern_request_approval",return_value=("subject","value")):
        mail_info = {
            "next_step":"approval_advisor",
            "advisor_mail":"advisor.mail@test.org"
        }
        send_mail_request_approval(mail_info)
        mail_info = {
            "next_step":"approval_guarantor",
            "guarantor_mail":"guarantor.mail@test.org"
        }
        send_mail_request_approval(mail_info)
        mail_info = {
            "next_step":"other step"
        }
        send_mail_request_approval(mail_info)
        
        send_mail_request_approval({})
# def send_mail(subject, recipient, body):
# .tox/c1/bin/pytest --cov=weko_workflow tests/test_utils.py::test_send_mail -vv -s --cov-branch --cov-report=term --basetemp=/code/modules/weko-workflow/.tox/c1/tmp
def test_send_mail(mocker):
    mocker.patch("weko_workflow.utils.MailSettingView.send_statistic_mail")
    send_mail("subject", "recipient", "body")
    
    send_mail(None, None, None)
# def email_pattern_registration_done(user_role, item_type_name):
# .tox/c1/bin/pytest --cov=weko_workflow tests/test_utils.py::test_email_pattern_registration_done -vv -s --cov-branch --cov-report=term --basetemp=/code/modules/weko-workflow/.tox/c1/tmp
#def test_email_pattern_registration_done(app,users,mocker):
#    mock_path = "weko_workflow.utils.get_mail_data"
#    with app.test_request_context():
#        config = current_app.config
#        login_user(users[2]["obj"])
#        from weko_items_ui.utils import get_current_user_role
#        role = get_current_user_role()
#        
#        mocker_data = mocker.patch(mock_path)
#        subject, body = email_pattern_registration_done(role, "テストアイテムタイプ")
#        assert subject == None
#        assert body == None
#        
#        config.update(
#            WEKO_ITEMS_UI_OUTPUT_REPORT="テストアイテムタイプ"
#        )
#        mocker_data = mocker.patch(mock_path)
#        email_pattern_registration_done(role, "テストアイテムタイプ")
#        mocker_data.assert_called_with(config["WEKO_WORKFLOW_RECEIVE_OUTPUT_REGISTRATION"])
#        
#        
#        config.update(
#            WEKO_ITEMS_UI_OUTPUT_REPORT="",
#            WEKO_ITEMS_UI_USAGE_REPORT = "テストアイテムタイプ"
#        )
#        mocker_data = mocker.patch(mock_path)
#        email_pattern_registration_done(role, "テストアイテムタイプ")
#        mocker_data.assert_called_with(config["WEKO_WORKFLOW_RECEIVE_USAGE_REPORT"])
#        
#        config.update(
#            WEKO_ITEMS_UI_USAGE_APPLICATION_ITEM_TYPES_LIST = ["テストアイテムタイプ"]
#        )
#        logout_user()
#        login_user(users[4]["obj"])
#        role = get_current_user_role()
#        config.update(
#            WEKO_ITEMS_UI_OUTPUT_REPORT="",
#        )
#        mocker_data = mocker.patch(mock_path)
#        email_pattern_registration_done(role, "テストアイテムタイプ")
#        mocker_data.assert_called_with(config["WEKO_WORKFLOW_RECEIVE_USAGE_APP_BESIDE"
#                                                "_PERFECTURE_AND_LOCATION_DATA_OF"
#                                                "_GENERAL_USER"])
#        config.update(
#            WEKO_ITEMS_UI_APPLICATION_FOR_PERFECTURES="テストアイテムタイプ",
#        )
#        mocker_data = mocker.patch(mock_path)
#        email_pattern_registration_done(role, "テストアイテムタイプ")
#        mocker_data.assert_called_with(config["WEKO_WORKFLOW_PERFECTURE_OR_LOCATION_DATA"
#                                                "_OF_GENERAL_USER"])
#
#        logout_user()
#        login_user(users[8]["obj"])
#        role = get_current_user_role()
#        config.update(
#            WEKO_ITEMS_UI_APPLICATION_FOR_PERFECTURES="",
#        )
#        mocker_data = mocker.patch(mock_path)
#        email_pattern_registration_done(role, "テストアイテムタイプ")
#        mocker_data.assert_called_with(config["WEKO_WORKFLOW_RECEIVE_USAGE_APP_BESIDE"
#                                                "_PERFECTURE_AND_LOCATION_DATA_OF_STUDENT_OR"
#                                                "_GRADUATED_STUDENT"])
#        
#        config.update(
#            WEKO_ITEMS_UI_APPLICATION_FOR_PERFECTURES="テストアイテムタイプ",
#        )
#        mocker_data = mocker.patch(mock_path)
#        email_pattern_registration_done(role, "テストアイテムタイプ")
#        mocker_data.assert_called_with(config["WEKO_WORKFLOW_PERFECTURE_OR_LOCATION_DATA"
#                                   "_OF_STUDENT_OR_GRADUATED_STUDENT"])
#        
#        logout_user()
#        login_user(users[2]["obj"])
#        role = get_current_user_role()
#        subject, body = email_pattern_registration_done(role, "テストアイテムタイプ")
#        assert subject == None
#        assert body == None


# def email_pattern_request_approval(item_type_name, next_action):
# .tox/c1/bin/pytest --cov=weko_workflow tests/test_utils.py::test_email_pattern_request_approval -vv -s --cov-branch --cov-report=term --basetemp=/code/modules/weko-workflow/.tox/c1/tmp
def test_email_pattern_request_approval(app, mocker):
    config = current_app.config
    mock_path = "weko_workflow.utils.get_mail_data"
    item_type_name = "テストアイテムタイプ"
    subject, body = email_pattern_request_approval(item_type_name,"next_action")
    assert subject == None
    assert body == None
    
    config.update(
        WEKO_ITEMS_UI_USAGE_APPLICATION_ITEM_TYPES_LIST = ["テストアイテムタイプ"]
    )
    mocker_data = mocker.patch(mock_path)
    email_pattern_request_approval(item_type_name, "approval_guarantor")
    mocker_data.assert_called_with(config["WEKO_WORKFLOW_REQUEST_APPROVAL_TO_GUARANTOR_OF_USAGE_APP"])
    
    mocker_data = mocker.patch(mock_path)
    email_pattern_request_approval(item_type_name, "approval_advisor")
    mocker_data.assert_called_with(config["WEKO_WORKFLOW_REQUEST_APPROVAL_TO_ADVISOR_OF_USAGE_APP"])
    
    email_pattern_request_approval(item_type_name, "next_action")


# def email_pattern_approval_done(item_type_name):
# .tox/c1/bin/pytest --cov=weko_workflow tests/test_utils.py::test_email_pattern_approval_done -vv -s --cov-branch --cov-report=term --basetemp=/code/modules/weko-workflow/.tox/c1/tmp
def test_email_pattern_approval_done(client,mocker):
    config = current_app.config
    mock_path = "weko_workflow.utils.get_mail_data"
    item_type_name = "テストアイテムタイプ"
    
    subject, body = email_pattern_approval_done(item_type_name)
    assert subject == None
    assert body == None
    
    config.update(
        WEKO_ITEMS_UI_OUTPUT_REPORT="テストアイテムタイプ"
    )
    mocker_data = mocker.patch(mock_path)
    email_pattern_approval_done(item_type_name)
    mocker_data.assert_called_with(config["WEKO_WORKFLOW_APPROVE_OUTPUT_REGISTRATION"])
    
    config.update(
        WEKO_ITEMS_UI_OUTPUT_REPORT="",
        WEKO_ITEMS_UI_USAGE_REPORT="テストアイテムタイプ"
    )
    mocker_data = mocker.patch(mock_path)
    email_pattern_approval_done(item_type_name)
    mocker_data.assert_called_with(config["WEKO_WORKFLOW_APPROVE_USAGE_REPORT"])
    
    config.update(
        WEKO_ITEMS_UI_USAGE_REPORT="",
        WEKO_ITEMS_UI_USAGE_APPLICATION_ITEM_TYPES_LIST=["テストアイテムタイプ"]
    )
    mocker_data = mocker.patch(mock_path)
    email_pattern_approval_done(item_type_name)
    mocker_data.assert_called_with(config["WEKO_WORKFLOW_APPROVE_USAGE_APP_BESIDE_LOCATION_DATA"])
    
    config.update(
        WEKO_ITEMS_UI_APPLICATION_FOR_LOCATION_INFORMATION="テストアイテムタイプ"
    )
    mocker_data = mocker.patch(mock_path)
    email_pattern_approval_done(item_type_name)
    mocker_data.assert_called_with(config["WEKO_WORKFLOW_APPROVE_LOCATION_DATA"])


# def get_mail_data(file_name):
# .tox/c1/bin/pytest --cov=weko_workflow tests/test_utils.py::test_get_mail_data -vv -s --cov-branch --cov-report=term --basetemp=/code/modules/weko-workflow/.tox/c1/tmp
def test_get_mail_data(mocker):
    mocker.patch("weko_workflow.utils.get_file_path")
    mocker.patch("weko_workflow.utils.get_subject_and_content")
    get_mail_data("test_file")
# def get_subject_and_content(file_path):
# .tox/c1/bin/pytest --cov=weko_workflow tests/test_utils.py::test_get_subject_and_content -vv -s --cov-branch --cov-report=term --basetemp=/code/modules/weko-workflow/.tox/c1/tmp
def test_get_subject_and_content():
    filename = join(dirname(__file__),"data/test_mail.txt")
    subject, body=get_subject_and_content(filename)
    assert subject == "this is subject"
    assert body == "body1\nbody2\nbody3"
    
    subject, body = get_subject_and_content("wrong_file_path")
    assert subject == None
    assert body == None
# def get_file_path(file_name):
# .tox/c1/bin/pytest --cov=weko_workflow tests/test_utils.py::test_get_file_path -vv -s --cov-branch --cov-report=term --basetemp=/code/modules/weko-workflow/.tox/c1/tmp
def test_get_file_path(app):
    current_app.config.update(WEKO_WORKFLOW_MAIL_TEMPLATE_FOLDER_PATH="test_dir")
    result = get_file_path("filepath")
    assert result == "test_dir/filepath"
    
    result = get_file_path(None)
    assert result == ""
    
# def replace_characters(data, content):
# .tox/c1/bin/pytest --cov=weko_workflow tests/test_utils.py::test_replace_characters -vv -s --cov-branch --cov-report=term --basetemp=/code/modules/weko-workflow/.tox/c1/tmp
def test_replace_characters():
    context = "url is [10]. restricted_fullname is [restricted_fullname]. restricted_research_plan = [restricted_research_plan]"
    data = {
        "url":"https://test_url.com",
        "restricted_fullname":"test_file.txt",
        "restricted_research_plan":"restricted_research_plan"
    }
    test = "url is https://test_url.com. restricted_fullname is test_file.txt. restricted_research_plan = restricted_research_plan"
    
    result = replace_characters(data,context)
    assert result == test
# def get_register_info(activity_id):
# .tox/c1/bin/pytest --cov=weko_workflow tests/test_utils.py::test_register_info -vv -s --cov-branch --cov-report=term --basetemp=/code/modules/weko-workflow/.tox/c1/tmp
def test_register_info(app, db, db_register,users,mocker):
    with app.test_request_context():
        login_user(users[2]["obj"])
        activity_id = db_register["activities"][1].activity_id
        # item link
        db_history2 = ActivityHistory(
            activity_id=activity_id,
            action_id=5,
            action_date=datetime.datetime.strptime('2022/04/14 3:01:53.931', '%Y/%m/%d %H:%M:%S.%f'),
        )
        with db.session.begin_nested():
            db.session.add(db_history2)
        db.session.commit()
        email, date = get_register_info(activity_id)
        assert email == users[2]["email"]
        assert date == datetime.datetime.today().strftime("%Y-%m-%d")
        db_history1 = ActivityHistory(
            activity_id=activity_id,
            action_id=3,
            action_user=users[0]["id"],
            action_status="F",
            action_date=datetime.datetime.strptime('2022/04/14 3:01:53.931', '%Y/%m/%d %H:%M:%S.%f'),
        )
        with db.session.begin_nested():
            db.session.add(db_history1)
        db.session.commit()
        email, date = get_register_info(activity_id)
        assert email == users[0]["email"]
        assert date == "2022-04-14"
# def get_approval_dates(mail_info):
# .tox/c1/bin/pytest --cov=weko_workflow tests/test_utils.py::test_get_approval_dates -vv -s --cov-branch --cov-report=term --basetemp=/code/modules/weko-workflow/.tox/c1/tmp
def test_get_approval_dates(app,mocker):
    datetime_mock = mocker.patch("weko_workflow.utils.datetime")
    datetime_mock.today.return_value=datetime.datetime(2022,10,6,1,2,3,4)
    mail_info = {
    }
    test = {
        "approval_date":"2022-10-06",
        'approval_date_after_7_days': '2022-10-13',
        '31_march_corresponding_year': '2023-03-31'
    }
    get_approval_dates(mail_info)
    assert mail_info == test

    
    datetime_mock.today.return_value=datetime.datetime(2022,10,1,1,2,3,4)
    mail_info = {
    }
    test = {
        "approval_date":"2022-10-01",
        'approval_date_after_7_days': '2022-10-08',
        '31_march_corresponding_year': '2022-03-31'
    }
    get_approval_dates(mail_info)
    assert mail_info == test
# def get_item_info(item_id):
# .tox/c1/bin/pytest --cov=weko_workflow tests/test_utils.py::test_get_item_info -vv -s --cov-branch --cov-report=term --basetemp=/code/modules/weko-workflow/.tox/c1/tmp
def test_get_item_info(db_records):
    result = get_item_info(db_records[0][3].id)
    assert result == {'type': 'depid', 'value': '1', 'revision_id': 0, 'email': 'wekosoftware@nii.ac.jp', 'username': '', 'displayname': '', 'resourceuri': 'http://purl.org/coar/resource_type/c_5794', 'resourcetype': 'conference paper', 'subitem_thumbnail': [{'thumbnail_url': '/api/files/29ad484d-4ed1-4caf-8b21-ab348ae7bf28/test.png?versionId=ecd5715e-4ca5-4e45-b93c-5089f52860a0', 'thumbnail_label': 'test.png'}]}

    result = get_item_info(0)
    assert result == {}

    with patch("weko_workflow.utils.ItemsMetadata.get_record",side_effect=Exception("test error")):
        result = get_item_info(db_records[0][3].id)
        assert result == {}
    
    result = get_item_info("")
    assert result == {}
# def get_site_info_name():
# .tox/c1/bin/pytest --cov=weko_workflow tests/test_utils.py::test_get_site_info_name -vv -s --cov-branch --cov-report=term --basetemp=/code/modules/weko-workflow/.tox/c1/tmp
def test_get_site_info_name(db):
    name_en, name_ja = get_site_info_name()
    assert name_en == ""
    assert name_ja == ""
    
    site_info = {
        "site_name":[
            {"index":"test_index","name":"test_site","language":"en"}
        ],
        "notify":[
            {"notify_name":"test_notify","language":"en"}
        ],
        "copy_right":"test_copy_right",
        "description":"this is test site",
        "keyword":"test",
        "favicon":"test_favicon",
        "favicon_name":"test_favicon_name",
        "google_tracking_id_user":"test_google_tracking_user",
        "addthis_user_id":"1",
        "ogp_image":""
    }
    SiteInfo.update(site_info)
    
    name_en, name_ja = get_site_info_name()
    assert name_en == "test_site"
    assert name_ja == "test_site"
    
    site_info["site_name"] = [
        {"index":"test_index","name":"test_site","language":"en"},
        {"index":"test_index","name":"テストサイト","language":"ja"}
    ]
    SiteInfo.update(site_info)
    
    name_en, name_ja = get_site_info_name()
    assert name_en == "test_site"
    assert name_ja == "テストサイト"
    
    site_info["site_name"] = [
        {"index":"test_index","name":"test_site","language":"en"},
        {"index":"test_index","name":"テストサイト","language":"ja"},
        {"index":"test_index","name":"other_test_site","language":"other"}
    ]
    SiteInfo.update(site_info)
    name_en, name_ja = get_site_info_name()
    assert name_en == ""
    assert name_ja == ""
# def get_default_mail_sender():
# .tox/c1/bin/pytest --cov=weko_workflow tests/test_utils.py::test_get_default_mail_sender -vv -s --cov-branch --cov-report=term --basetemp=/code/modules/weko-workflow/.tox/c1/tmp
def test_get_default_mail_sender(db):
    mail_config = MailConfig(mail_default_sender="test_sender")
    db.session.add(mail_config)
    db.session.commit()
    
    result = get_default_mail_sender()
    assert result == "test_sender"
# def set_mail_info(item_info, activity_detail, guest_user=False):
# .tox/c1/bin/pytest --cov=weko_workflow tests/test_utils.py::test_set_mail_info -vv -s --cov-branch --cov-report=term --basetemp=/code/modules/weko-workflow/.tox/c1/tmp
def test_set_mail_info(app, db_register, mocker, records_restricted, db_records, db):
    config = current_app.config
    mocker.patch("weko_workflow.utils.get_site_info_name",return_value=("name_en","name_ja"))
    mocker.patch("weko_workflow.utils.get_default_mail_sender",return_value="default_sender")
    mocker.patch("weko_workflow.utils.get_register_info",return_value=("user@test.org","2022-10-10"))
    item_info = {
        "subitem_university/institution":"test_institution",
        "subitem_fullname":"test_fullname",
        "subitem_mail_address":"test@test.org",
        "subitem_research_title":"test_research_title",
        "subitem_dataset_usage":"test_dataset",
        "subitem_advisor_fullname":"test advisor",
        "subitem_guarantor_fullname":"test guarantor",
        "subitem_advisor_affiliation":"test advisor affiliation",
        "subitem_guarantor_affiliation":"test guarantor affiliation",
        "subitem_advisor_mail_address":"advisor@test.org",
        "subitem_guarantor_mail_address":"guarantor@test.org",
        "subitem_title":"test_sub_title",
        "subitem_advisor_university/institution":"test advisor university",
        "subitem_guarantor_university/institution":"test guarantor university",
        "subitem_restricted_access_name":"test access name",
        'subitem_restricted_access_university/institution':"test_restricted_institution",
        "subitem_restricted_access_research_title":"test_restricted_research_title",
        "subitem_restricted_access_dataset_usage":"test_restricted_dataset",
        "subitem_restricted_access_application_date":"test_restricted_date",
        "subitem_restricted_access_mail_address":"restricted@test.org",
        "subitem_restricted_access_research_plan":"restricted_research_plan"
    }

    activity_id = db_register["activities"][0].activity_id

    test = {
        "university_institution":"test_institution",
        "fullname":"test_fullname",
        "activity_id":activity_id,
        "mail_address":"test@test.org",
        "dataset_requested":"test_dataset",
        "register_date":"",
        "advisor_fullname":"test advisor",
        "guarantor_fullname":"test guarantor",
        "url":"http://TEST_SERVER.localdomain/",
        "advisor_university_institution":"test advisor university",
        "guarantor_university_institution":"test guarantor university",
        "advisor_mail_address":"advisor@test.org",
        "guarantor_mail_address":"guarantor@test.org",
        "register_user_mail":"",
        "report_number":activity_id,
        "output_report_activity_id":activity_id,
        "output_report_title":"test_sub_title",
        "restricted_fullname":"test_fullname",
        'restricted_university_institution':"test_institution",
        "restricted_activity_id":activity_id,
        "restricted_research_title":"test_restricted_research_title",
        "restricted_data_name":"test_restricted_dataset",
        "restricted_application_date":"test_restricted_date",
        "restricted_mail_address":"restricted@test.org",
        "restricted_download_link":"",
        "restricted_expiration_date":"",
        "restricted_approver_name":"",
        "restricted_approver_affiliation":"",
        "restricted_site_name_ja":"name_ja",
        "restricted_site_name_en":"name_en",
        "restricted_institution_name_ja":config["THEME_INSTITUTION_NAME"]["ja"],
        "restricted_institution_name_en":config["THEME_INSTITUTION_NAME"]["en"],
        "restricted_site_mail":"default_sender",
        "restricted_site_url":"https://localhost",
        "mail_recipient":"test@test.org",
        "restricted_supervisor":"",
        "restricted_reference":"",
        "restricted_usage_activity_id":activity_id,
        "landing_url": '',
        "restricted_research_plan":"restricted_research_plan"
    }
    with app.test_request_context():
        result = set_mail_info(item_info,db_register["activities"][0],True)
        assert result == test

    test = {
        "university_institution":"test_institution",
        "fullname":"test_fullname",
        "activity_id":activity_id,
        "mail_address":"test@test.org",
        "dataset_requested":"test_dataset",
        "register_date":"2022-10-10",
        "advisor_fullname":"test advisor",
        "guarantor_fullname":"test guarantor",
        "url":"http://TEST_SERVER.localdomain/",
        "advisor_university_institution":"test advisor university",
        "guarantor_university_institution":"test guarantor university",
        "advisor_mail_address":"advisor@test.org",
        "guarantor_mail_address":"guarantor@test.org",
        "register_user_mail":"user@test.org",
        "report_number":activity_id,
        "output_report_activity_id":activity_id,
        "output_report_title":"test_sub_title",
        "restricted_fullname":"test_fullname",
        'restricted_university_institution':"test_institution",
        "restricted_activity_id":activity_id,
        "restricted_research_title":"test_restricted_research_title",
        "restricted_data_name":"test_restricted_dataset",
        "restricted_application_date":"test_restricted_date",
        "restricted_mail_address":"restricted@test.org",
        "restricted_download_link":"",
        "restricted_expiration_date":"",
        "restricted_approver_name":"",
        "restricted_approver_affiliation":"",
        "restricted_site_name_ja":"name_ja",
        "restricted_site_name_en":"name_en",
        "restricted_institution_name_ja":config["THEME_INSTITUTION_NAME"]["ja"],
        "restricted_institution_name_en":config["THEME_INSTITUTION_NAME"]["en"],
        "restricted_site_mail":"default_sender",
        "restricted_site_url":"https://localhost",
        "mail_recipient":"test@test.org",
        "restricted_supervisor":"",
        "restricted_reference":"",
        "restricted_usage_activity_id":activity_id,
        "landing_url": '',
        "restricted_research_plan":"restricted_research_plan"
    }
    with app.test_request_context():
        result = set_mail_info(item_info,db_register["activities"][0],False)
        assert result == test

    with app.test_request_context():
       record = WekoRecord.get_record(db_records[0][2].id)
       with patch("weko_workflow.utils.WekoRecord.get_record_by_pid", return_value = record):
           with patch("weko_workflow.utils.url_for", return_value = 'records/1'):
                result = set_mail_info(item_info,db_register["activities"][9],False)
                assert result["landing_url"] != ""

    with app.test_request_context():
        record = WekoRecord.get_record(db_records[0][2].id)
        with patch("weko_workflow.utils.WekoRecord.get_record_by_pid", return_value = record):
            with patch("weko_workflow.utils.url_for", return_value = 'records/1'):
                with patch("weko_workflow.utils.WekoRecord.get_file_data", return_value = [{"filename":"aaa.txt"}]):
                    with patch("weko_workflow.utils.extract_term_description", return_value=("","")):
                        result = set_mail_info(item_info,db_register["activities"][10],False)
                        assert result["terms_of_use_jp"] == ""
                        assert result["terms_of_use_en"] == ""

    with app.test_request_context():
        record = WekoRecord.get_record(db_records[0][2].id)
        with patch("weko_workflow.utils.WekoRecord.get_record_by_pid", return_value = record):
            with patch("weko_workflow.utils.WekoRecord.get_file_data", return_value = [{"filename":"recid/15"}]):
                with patch("weko_workflow.utils.extract_term_description", return_value=("","")):
                    item_id_1 = uuid.uuid4()
                    item_application_1 = ItemApplication(id = 1, item_id = item_id_1, item_application = {"workflow":"1", "terms":"term_free", "termsDescription":"利用規約自由入力"})
                    with db.session.begin_nested():
                        db.session.add(item_application_1)
                    db.session.commit()
                    db_register["activities"][10]["extra_info"] = {"file_name":"recid/15"}
                    mocker.patch("weko_workflow.utils.PersistentIdentifier.get", return_value = "123456789")
                    result = set_mail_info(item_info,db_register["activities"][10],False)
                    assert result["terms_of_use_jp"] == "利用規約自由入力"

    with app.test_request_context():
        record = WekoRecord.get_record(db_records[0][2].id)
        with patch("weko_workflow.utils.WekoRecord.get_record_by_pid", return_value = record):
            with patch("weko_workflow.utils.url_for", return_value = 'records/1'):
                with patch("weko_workflow.utils.extract_term_description", return_value=("test_terms_ja","test_terms_en")):
                    result = set_mail_info(item_info,db_register["activities"][11],False)

    with app.test_request_context():
        record = WekoRecord.get_record(db_records[0][2].id)
        with patch("weko_workflow.utils.WekoRecord.get_record_by_pid", return_value = ""):
            # with patch("weko_workflow.utils.url_for", return_value = 'records/1'):
                with patch("weko_workflow.utils.WekoRecord.get_file_data", return_value = [{"filename":"aaa.txt"}]):
                    with patch("weko_workflow.utils.extract_term_description", return_value=("","")):
                        result = set_mail_info(item_info,db_register["activities"][10],False)

class MockDict():
    def __init__(self, data):
        for key in data:
            setattr(self, key, data[key])
    

# def extract_term_description(file_info):
# .tox/c1/bin/pytest --cov=weko_workflow tests/test_utils.py::test_extract_term_description -vv -s --cov-branch --cov-report=term --basetemp=/code/modules/weko-workflow/.tox/c1/tmp
def test_extract_term_description(db):

    #testNo.15(W2023-22 2)
    file_info = {"terms": "term_free", "termsDescription": "test_terms"}
    test = ('', 'test_terms')
    result = extract_term_description(file_info)
    assert result == test

    #testNo.16(W2023-22 2)
    restricted_access_setting = {
    "secret_URL_file_download": {
        "secret_expiration_date": 30,
        "secret_expiration_date_unlimited_chk": False,
        "secret_download_limit": 10,
        "secret_download_limit_unlimited_chk": False,
    },
    "content_file_download": {
        "expiration_date": 30,
        "expiration_date_unlimited_chk": False,
        "download_limit": 10,
        "download_limit_unlimited_chk": False,
    },
    "usage_report_workflow_access": {
        "expiration_date_access": 500,
        "expiration_date_access_unlimited_chk": False,
    },
    "terms_and_conditions": [{"key": 1, "content": {"en": {"title": "TERMS OF USE", "content": "TERMS OF USE"}, "ja": {"title": "利用規約", "content": "利用規約"}}, "existed": True}]
    }

    restricted_access_setting2 = {
    "secret_URL_file_download": {
        "secret_expiration_date": 30,
        "secret_expiration_date_unlimited_chk": False,
        "secret_download_limit": 10,
        "secret_download_limit_unlimited_chk": False,
    },
    "content_file_download": {
        "expiration_date": 30,
        "expiration_date_unlimited_chk": False,
        "download_limit": 10,
        "download_limit_unlimited_chk": False,
    },
    "usage_report_workflow_access": {
        "expiration_date_access": 500,
        "expiration_date_access_unlimited_chk": False,
    },}

    file_info = {"terms": 1}
    test = "利用規約", "TERMS OF USE"
    mock_adminsettings = MockDict(restricted_access_setting)
    with patch("weko_workflow.utils.AdminSettings.get", return_value = mock_adminsettings):
        assert extract_term_description(file_info) == test

    #testNo.17(W2023-22 2)
    file_info = {}
    test = "", ""
    result = extract_term_description(file_info)
    assert result == test

    #testNo.18(W2023-22 2)
    file_info = {"terms": 1}
    test = "", ""
    with patch("weko_workflow.utils.AdminSettings.get", return_value = ""):
        assert extract_term_description(file_info) == test
    
    #testNo.19(W2023-22 2)
    file_info = {"terms": 2}
    test = "", ""
    with patch("weko_workflow.utils.AdminSettings.get", return_value = mock_adminsettings):
        assert extract_term_description(file_info) == test

# def process_send_reminder_mail(activity_detail, mail_template):
# .tox/c1/bin/pytest --cov=weko_workflow tests/test_utils.py::test_process_send_reminder_mail -vv -s --cov-branch --cov-report=term --basetemp=/code/modules/weko-workflow/.tox/c1/tmp
def test_process_send_reminder_mail(db, db_register, mocker):
    mocker.patch("weko_workflow.utils.get_item_info",return_value={})
    mocker.patch("weko_workflow.utils.set_mail_info",return_value={})
    mock_sender = mocker.patch("weko_workflow.utils.send_mail_reminder")
    process_send_reminder_mail(db_register["activities"][1], "template")
    mock_sender.assert_called_with({"mail_address":"comadmin@test.org","mail_id":"template"})
    
    user_profile = UserProfile(
        user_id=db_register["activities"][1].activity_login_user,
        _username="sysadmin",
        fullname="sysadmin user",
        timezone="asia",
        language="japanese",
    )
    db.session.add(user_profile)
    db.session.commit()
    mock_sender = mocker.patch("weko_workflow.utils.send_mail_reminder")
    process_send_reminder_mail(db_register["activities"][1],"template")
    mock_sender.assert_called_with({"mail_address":"comadmin@test.org","mail_id":"template","fullname":"sysadmin user"})

    with patch("weko_items_ui.utils.get_user_information",return_value=[{"email":""}]):
        with pytest.raises(ValueError) as e:
            process_send_reminder_mail(db_register["activities"][1],"template")
            assert str(e.value) == "Cannot get receiver mail address"
    
    with patch("weko_items_ui.utils.get_user_information",return_value=[{"email":"test@test.org","fullname":""}]):
        with patch("weko_workflow.utils.send_mail_reminder",side_effect=ValueError("test error")):
            with pytest.raises(ValueError) as e:
                process_send_reminder_mail(db_register["activities"][1],"template")
                assert str(e.value) == "test error"

# def process_send_reminder_mail(activity_detail, mail_template):
# .tox/c1/bin/pytest --cov=weko_workflow tests/test_utils.py::test_process_send_reminder_mail_1 -vv -s --cov-branch --cov-report=term --basetemp=/code/modules/weko-workflow/.tox/c1/tmp
def test_process_send_reminder_mail_1(db, db_register, mocker):
    # 例外が発生しないことを確認する。
    mocker.patch("weko_workflow.utils.get_item_info",return_value={})
    mocker.patch("weko_workflow.utils.set_mail_info",return_value={})
    mock_sender = mocker.patch("weko_workflow.utils.send_mail_reminder")
    process_send_reminder_mail(db_register["activities"][6],"template")
    mock_sender.assert_called_with({"mail_address":"originalroleuser@test.org","mail_id":"template"})


# def process_send_notification_mail(
# .tox/c1/bin/pytest --cov=weko_workflow tests/test_utils.py::test_process_send_notification_mail -vv -s --cov-branch --cov-report=term --basetemp=/code/modules/weko-workflow/.tox/c1/tmp
def test_process_send_notification_mail(db,db_register, mocker):
    mocker.patch("weko_workflow.utils.get_item_info",return_value={})
    mocker.patch("weko_workflow.utils.set_mail_info",return_value={})
    def mock_approval_date(data):
        data["approval_date"] = "2022-10-10"
        data["approval_date_after_7_days"] = "2022-10-17"
        data["31_march_corresponding_year"] = "2023-03-31"
    activity = db_register["activities"][0]
    mocker.patch("weko_workflow.utils.get_approval_dates",side_effect=mock_approval_date)
    mock_send_registration = mocker.patch("weko_workflow.utils.send_mail_registration_done")
    mock_send_approval_req = mocker.patch("weko_workflow.utils.send_mail_request_approval")
    mock_send_approval_done = mocker.patch("weko_workflow.utils.send_mail_approval_done")
    data = {
        "item_type_name":"テストアイテムタイプ",
        "next_step":"next_step",
        "approval_date":"2022-10-10",
        "approval_date_after_7_days": "2022-10-17",
        "31_march_corresponding_year": "2023-03-31"
    }
    
    process_send_notification_mail(activity,"item_login","next_step")
    mock_send_registration.assert_called_with(data)
    data = {
        "item_type_name":"テストアイテムタイプ",
        "next_step":"approval_",
        "approval_date":"2022-10-10",
        "approval_date_after_7_days": "2022-10-17",
        "31_march_corresponding_year": "2023-03-31"
    }
    process_send_notification_mail(activity,"item_registration","approval_")
    mock_send_approval_req.assert_called_with(data)
    data = {
        "item_type_name":"テストアイテムタイプ",
        "next_step":"next_step",
        "approval_date":"2022-10-10",
        "approval_date_after_7_days": "2022-10-17",
        "31_march_corresponding_year": "2023-03-31"
    }
    process_send_notification_mail(activity,"approval_administrator","next_step")
    mock_send_approval_done.assert_called_with(data)
    process_send_notification_mail(activity,"other_step","next_step")
# def get_application_and_approved_date(activities, columns):
# .tox/c1/bin/pytest --cov=weko_workflow tests/test_utils.py::test_get_application_and_approval_date -vv -s --cov-branch --cov-report=term --basetemp=/code/modules/weko-workflow/.tox/c1/tmp
def test_get_application_and_approval_date(db,db_register,users):
    activities = db_register["activities"]
    histories = list()
    for activity in activities:
        histories.append(ActivityHistory(
            activity_id=activity.activity_id,
            action_id=3,
            action_user=users[0]["id"],
            action_status="F",
            action_date=datetime.datetime.strptime('2022/04/14 3:01:53.931', '%Y/%m/%d %H:%M:%S.%f'),
        ))
        histories.append(ActivityHistory(
            activity_id=activity.activity_id,
            action_id=4,
            action_user=users[0]["id"],
            action_status="F",
            action_date=datetime.datetime.strptime('2022/04/14 3:01:53.931', '%Y/%m/%d %H:%M:%S.%f'),
        ))
        histories.append(ActivityHistory(
            activity_id=activity.activity_id,
            action_id=2,
            action_user=users[0]["id"],
            action_status="F",
            action_date=datetime.datetime.strptime('2022/04/14 3:01:53.931', '%Y/%m/%d %H:%M:%S.%f'),
        ))
    db.session.add_all(histories)
    db.session.commit()
    get_application_and_approved_date(activities,["approved_date"])
# def get_workflow_item_type_names(activities: list):
# .tox/c1/bin/pytest --cov=weko_workflow tests/test_utils.py::test_get_workflow_item_type_names -vv -s --cov-branch --cov-report=term --basetemp=/code/modules/weko-workflow/.tox/c1/tmp
def test_get_workflow_item_type_names(db_register):
    activities = db_register["activities"]
    get_workflow_item_type_names(activities)

# def create_usage_report(activity_id):
# .tox/c1/bin/pytest --cov=weko_workflow tests/test_utils.py::test_create_usage_report -vv -s --cov-branch --cov-report=term --basetemp=/code/modules/weko-workflow/.tox/c1/tmp
def test_create_usage_report(app,db_register, mocker):
    activity = db_register["activities"][1]
    result = create_usage_report(activity.activity_id)
    assert result == None
    
    current_app.config.update(
        WEKO_WORKFLOW_USAGE_REPORT_WORKFLOW_NAME="test workflow1"
    )
    mock_create = mocker.patch("weko_workflow.utils.create_record_metadata",return_value="test_data")
    result = create_usage_report(activity.activity_id)
    assert result == "test_data"
    mock_create.assert_called_with(
        {"workflow_id":activity.workflow_id,"flow_id":activity.flow_id},
        activity.item_id,activity.activity_id,db_register["workflow"],None
    )
# def create_record_metadata(
# .tox/c1/bin/pytest --cov=weko_workflow tests/test_utils.py::test_create_record_metadata -vv -s --cov-branch --cov-report=term --basetemp=/code/modules/weko-workflow/.tox/c1/tmp
def test_create_record_metadata(app,db,users,db_register,mocker):
    activity = db_register["activities"][1]
    
    item_id = activity.item_id
    activity_id = activity.activity_id
    workflow = db_register["workflow"]
    activity_data = {
        "workflow_id":workflow.id,
        "flow_id":workflow.flow_id
    }
    def mock_modify_item_metadata(item_,item_type_id_,new_activity_id_,activity_id_,data_dict_,schema_,owner_id_,related_title_):
        item_ = {'id': '1.1', 'pid': {'type': 'depid', 'value': '1.1', 'revision_id': 0}, 'lang': 'ja', 'owner': 1, 'title': 'related_title - ja_usage_title - 2 - ', 'owners': [1], 'status': 'published', '$schema': 'items/jsonschema/1', 'pubdate': '2022-08-20', 'created_by': 1, 'owners_ext': {'email': 'wekosoftware@nii.ac.jp', 'username': '', 'displayname': ''}, 'shared_user_ids': [], 'item_1617186331708': [{'subitem_1551255647225': 'ff', 'subitem_1551255648112': 'ja'}], 'item_1617258105262': {'resourceuri': 'http://purl.org/coar/resource_type/c_5794', 'resourcetype': 'conference paper'}}
    mocker.patch("weko_workflow.utils.modify_item_metadata",side_effect=mock_modify_item_metadata)
    
    class MockDeposit:
        def __init__(self,record_,model):
            pass
        @classmethod
        def get_record(pid_id):
            return "test_record"
        def update(self, status, metadata):
            pass
        def commit(self):
            pass
        def publish(self):
            pass
        def newversion(self, pid):
            return None
        @property
        def id(self):
            return uuid.uuid4()
        def __getitem__(self,key):
            if key == "_deposit":
                return {"id":"test id"}
    mocker.patch("weko_workflow.utils.WekoDeposit",side_effect=MockDeposit)
    def mock_create_deposit(pid_):
        PersistentIdentifier.create(
            pid_type='recid',
            pid_value=str(pid_),
            object_type="rec",
            status=PIDStatus.REGISTERED)
    mocker.patch("weko_workflow.utils.create_deposit",side_effect=mock_create_deposit)
    mocker.patch("weko_workflow.utils.update_activity_action")
    mocker.patch("weko_workflow.api.WorkActivity.get_new_activity_id",return_value="new_activity")
    with app.test_request_context():
        login_user(users[2]["obj"])
        result = create_record_metadata(activity_data,item_id,activity_id,workflow,"related_title")
        assert result == "new_activity"

# def modify_item_metadata(
# .tox/c1/bin/pytest --cov=weko_workflow tests/test_utils.py::test_modify_item_metadata -vv -s --cov-branch --cov-report=term --basetemp=/code/modules/weko-workflow/.tox/c1/tmp
def test_modify_item_metadata(app,db,db_register,users,mocker):
    activity = db_register["activities"][1]
    item_id = activity.item_id
    item = ItemsMetadata.get_record(id_=item_id).dumps()
    workflow = db_register["workflow"]
    item_type_id = workflow.itemtype_id
    activity_id = activity.activity_id
    data_dict={'subitem_1551255647225': 'title', 'subitem_1551255648112': 'ja', 'subitem_identifier_reg_text': 'test_2/0000000001', 'subitem_identifier_reg_type': 'JaLC'}
    schema = ItemTypes.get_by_id(item_type_id).schema
    owner_id = users[2]["id"]
    related_title = "related_title"

    user_profile = UserProfile(
        user_id=db_register["activities"][1].activity_login_user,
        _username="sysadmin",
        fullname="sysadmin user",
        timezone="asia",
        language="japanese",
        _displayname="display sysadmin"
    )
    db.session.add(user_profile)
    db.session.commit()
    app.config.update(
        WEKO_ITEMS_UI_USAGE_REPORT_TITLE = {"en":"en_usage_title","ja":"ja_usage_title"}
    )
    data_dict = {
        'subitem_1551255647225': 'title',
        'subitem_1551255648112': 'ja',
        'subitem_identifier_reg_text': 'test_2/0000000001',
        'subitem_identifier_reg_type': 'JaLC'
    }
    schema_dict = {
        "subitem_1551255647225":"item_1617186331708",
        "subitem_1551255648112":"item_1617186331708",
        "subitem_identifier_reg_text":"item_1617186819068",
        "subitem_identifier_reg_type":"item_1617186819068"
    }
    
    test = {'id': '1.1', 'pid': {'type': 'depid', 'value': '1.1', 'revision_id': 0}, 'lang': 'ja', 'owner': 1, 'title': 'related_title - ja_usage_title - 2 - ', 'owners': [1], 'status': 'published', '$schema': 'items/jsonschema/1', 'pubdate': '2022-08-20', 'created_by': 1, 'owners_ext': {'email': 'wekosoftware@nii.ac.jp', 'username': '', 'displayname': ''}, 'shared_user_ids': [], 'item_1617186331708': [{'subitem_1551255647225': 'ff', 'subitem_1551255648112': 'ja'}], 'item_1617258105262': {'resourceuri': 'http://purl.org/coar/resource_type/c_5794', 'resourcetype': 'conference paper'}}
    mocker.patch("weko_workflow.utils.get_shema_dict",return_value=schema_dict)
    result = modify_item_metadata(item,item_type_id,"new activity",activity_id,
                         data_dict,schema,owner_id,related_title)

    assert result == test
    result = modify_item_metadata(None,item_type_id,"new activity",activity_id,
                         data_dict,schema,owner_id,related_title)
    assert result == None
# def replace_title_subitem(subitem_title, subitem_item_title_language):
# .tox/c1/bin/pytest --cov=weko_workflow tests/test_utils.py::test_replace_title_subitem -vv -s --cov-branch --cov-report=term --basetemp=/code/modules/weko-workflow/.tox/c1/tmp
def test_replace_title_subitem(app):
    current_app.config.update(
        WEKO_ITEMS_UI_USAGE_APPLICATION_TITLE={"en":"usage_app_title"},
        WEKO_ITEMS_UI_USAGE_REPORT_TITLE={"en":"usage_report_title"}
    )
    subitem_title = "this title is usage_app_title"
    result = replace_title_subitem(subitem_title,"en")
    assert result == "this title is usage_report_title"
# def get_shema_dict(properties, data_dict):
# .tox/c1/bin/pytest --cov=weko_workflow tests/test_utils.py::test_get_schema_dict -vv -s --cov-branch --cov-report=term --basetemp=/code/modules/weko-workflow/.tox/c1/tmp
def test_get_schema_dict():
    #data_dict = {
    #    'subitem_1551255647225': 'title',
    #    'subitem_1551255648112': 'ja',
    #    'subitem_identifier_reg_text': 'test_2/0000000001',
    #    'subitem_identifier_reg_type': 'JaLC'
    #}
    
    data_dict={
        "key1":"vlaue1",
        "key2":"value2",
        "key3":"value3"
    }
    properties = {
        "items_1":{
            "items":{
                "name":"test item1"
            }
        },
        "items_2":{
            "items":{
                "name":"test item2",
                "properties":{
                    "key1":"value1",
                    "keyx":"valuex"
                }
            }
        },
        "system":{
            "properties":{
                "key3":"value3"
            }
        }
    }
    test = {"key1":"items_2","key3":"system"}
    result = get_shema_dict(properties,data_dict)
    assert result == test
# def create_deposit(item_id):
# .tox/c1/bin/pytest --cov=weko_workflow tests/test_utils.py::test_create_deposit -vv -s --cov-branch --cov-report=term --basetemp=/code/modules/weko-workflow/.tox/c1/tmp
def test_create_deposit(mocker):
    item_id = uuid.uuid4()
    mocker.patch("weko_workflow.utils.WekoDeposit.create")
    create_deposit(item_id)

# def update_activity_action(activity_id, owner_id):
# .tox/c1/bin/pytest --cov=weko_workflow tests/test_utils.py::test_update_activity_action -vv -s --cov-branch --cov-report=term --basetemp=/code/modules/weko-workflow/.tox/c1/tmp
def test_update_activity_action(app,users,db_register):
    update_activity_action("1",1)
    
    current_app.config.update(
        WEKO_WORKFLOW_ACTION_ITEM_REGISTRATION_USAGE_APPLICATION = "Start"
    )
    activity = db_register["activities"][1]
    update_activity_action(activity.activity_id,1)
    activity_action = WorkActivity().get_activity_action_comment(
        activity_id=activity.activity_id,
        action_id=1,
        action_order=1)
    assert activity_action.action_status == "M"
# def check_continue(response, activity_id):
# .tox/c1/bin/pytest --cov=weko_workflow tests/test_utils.py::test_check_continue -vv -s --cov-branch --cov-report=term --basetemp=/code/modules/weko-workflow/.tox/c1/tmp
def test_check_continue(app,db_register):
    response = {}
    result = check_continue(response,"1")
    assert result == response
    
    current_app.config.update(
        WEKO_WORKFLOW_CONTINUE_APPROVAL=True
    )
    test = {
        "check_handle":1,
        "check_continue":1
    }
    result = check_continue(response,db_register["activities"][4].activity_id)
    assert result == test
    test = {
        "check_handle":1,
        "check_continue":0
    }
    result = check_continue(response,db_register["activities"][5].activity_id)
    assert result == test
# def auto_fill_title(item_type_name):
#     def _get_title(title_key):
# .tox/c1/bin/pytest --cov=weko_workflow tests/test_utils.py::test_autofill_title -vv -s --cov-branch --cov-report=term --basetemp=/code/modules/weko-workflow/.tox/c1/tmp
def test_autofill_title(app):
    item_type_name = "テストアイテムタイプ"
    result = auto_fill_title(item_type_name)
    assert result == ""
    
    current_app.config.update(
        WEKO_ITEMS_UI_AUTO_FILL_TITLE_SETTING={
            "usage_application_title_key":["テストアイテムタイプ"],
        },
        WEKO_ITEMS_UI_AUTO_FILL_TITLE={"usage_application_title_key":"usage_application_title"},
        WEKO_ITEMS_UI_USAGE_APPLICATION_TITLE_KEY="usage_application_title_key",
        WEKO_ITEMS_UI_USAGE_REPORT_TITLE_KEY="",
        WEKO_ITEMS_UI_OUTPUT_REGISTRATION_TITLE_KEY=""
    )
    result = auto_fill_title(item_type_name)
    assert result == "usage_application_title"
    current_app.config.update(
        WEKO_ITEMS_UI_AUTO_FILL_TITLE_SETTING={
            "usage_report_title_key":["テストアイテムタイプ"],
        },
        WEKO_ITEMS_UI_AUTO_FILL_TITLE={"usage_report_title_key":"usage_report_title"},
        WEKO_ITEMS_UI_USAGE_APPLICATION_TITLE_KEY="",
        WEKO_ITEMS_UI_USAGE_REPORT_TITLE_KEY="usage_report_title_key",
        WEKO_ITEMS_UI_OUTPUT_REGISTRATION_TITLE_KEY=""
    )
    result = auto_fill_title(item_type_name)
    assert result == "usage_report_title"
    current_app.config.update(
        WEKO_ITEMS_UI_AUTO_FILL_TITLE_SETTING={
            "output_registration_title_key":["テストアイテムタイプ"],
        },
        WEKO_ITEMS_UI_AUTO_FILL_TITLE={"output_registration_title_key":"output_registration_title"},
        WEKO_ITEMS_UI_USAGE_APPLICATION_TITLE_KEY="",
        WEKO_ITEMS_UI_USAGE_REPORT_TITLE_KEY="",
        WEKO_ITEMS_UI_OUTPUT_REGISTRATION_TITLE_KEY="output_registration_title_key"
    )
    result = auto_fill_title(item_type_name)
    assert result == "output_registration_title"
    current_app.config.update(
        WEKO_ITEMS_UI_AUTO_FILL_TITLE_SETTING="not dict",
        WEKO_ITEMS_UI_AUTO_FILL_TITLE={"output_registration_title_key":"output_registration_title"},
        WEKO_ITEMS_UI_USAGE_APPLICATION_TITLE_KEY="",
        WEKO_ITEMS_UI_USAGE_REPORT_TITLE_KEY="",
        WEKO_ITEMS_UI_OUTPUT_REGISTRATION_TITLE_KEY="output_registration_title_key"
    )
    result = auto_fill_title(item_type_name)
    assert result == ""
    current_app.config.update(
        WEKO_ITEMS_UI_AUTO_FILL_TITLE_SETTING={
            "output_registration_title_key":["テストアイテムタイプ"],
        },
        WEKO_ITEMS_UI_AUTO_FILL_TITLE={},
        WEKO_ITEMS_UI_USAGE_APPLICATION_TITLE_KEY="",
        WEKO_ITEMS_UI_USAGE_REPORT_TITLE_KEY="",
        WEKO_ITEMS_UI_OUTPUT_REGISTRATION_TITLE_KEY="output_registration_title_key"
    )
    result = auto_fill_title(item_type_name)
    assert result == ""
# def exclude_admin_workflow(workflow_list):
# .tox/c1/bin/pytest --cov=weko_workflow tests/test_utils.py::test_exclude_admin_workflow -vv -s --cov-branch --cov-report=term --basetemp=/code/modules/weko-workflow/.tox/c1/tmp
def test_exclude_admin_workflow(app, users, workflow):
    with app.test_request_context():
        login_user(users[8]["obj"])

        wf = workflow["workflow"]
        result = exclude_admin_workflow([wf])
        assert result == [wf]
        current_app.config.update(
            WEKO_WORKFLOW_ENABLE_SHOW_ACTIVITY=True
        )
        result = exclude_admin_workflow([wf])
        assert result == []
        
        current_app.config.update(
            WEKO_WORKFLOW_ACTION_ITEM_REGISTRATION="not exist action"
        )
        result = exclude_admin_workflow([wf])
        assert result == [wf]
# def is_enable_item_name_link(action_endpoint, item_type_name):
# .tox/c1/bin/pytest --cov=weko_workflow tests/test_utils.py::test_is_enable_item_name_link -vv -s --cov-branch --cov-report=term --basetemp=/code/modules/weko-workflow/.tox/c1/tmp
def test_is_enable_item_name_link(app):
    current_app.config.update(
        WEKO_ITEMS_UI_USAGE_REPORT="not enable item type"
    )
    result = is_enable_item_name_link("item_login_application","enable item type")
    assert result == True
    result = is_enable_item_name_link("item_login_application","not enable item type")
    assert result == False
    
# def save_activity_data(data: dict) -> NoReturn:
# .tox/c1/bin/pytest --cov=weko_workflow tests/test_utils.py::test_save_activity_data -vv -s --cov-branch --cov-report=term --basetemp=/code/modules/weko-workflow/.tox/c1/tmp
def test_save_activity_data(mocker):
    mock_update = mocker.patch("weko_workflow.utils.WorkActivity.update_activity")
    save_activity_data({})
    mock_update.assert_not_called()

    data = {
        "activity_id":"test_id",
        "title":"test title",
        "shared_user_ids":[{"user":1}],
        "approval1":"test1@test.org",
        "approval2":"test2@test.org"
    }
    mock_update = mocker.patch("weko_workflow.utils.WorkActivity.update_activity")
    save_activity_data(data)
    mock_update.assert_called_with("test_id",{"title":"test title","shared_user_ids":[{"user":1}],"approval1":"test1@test.org","approval2":"test2@test.org"})

# def save_activity_data(data: dict) -> NoReturn:
# .tox/c1/bin/pytest --cov=weko_workflow tests/test_utils.py::test_save_activity_data_1 -vv -s --cov-branch --cov-report=term --basetemp=/code/modules/weko-workflow/.tox/c1/tmp
def test_save_activity_data_1(db_register, mocker):
    mock_update = mocker.patch("weko_workflow.utils.WorkActivity.update_activity")
    data = {
        "activity_id":db_register['activities'][0].activity_id,
        "title":"test title",
        "shared_user_ids":[],
        "approval1":"test1@test.org",
        "approval2":"test2@test.org"
    }
    save_activity_data(data)
    assert db_register['activities'][0].shared_user_ids == '[]'
    # テストデータの元からshared_user_idsは[]だったので戻す必要なし

# def save_activity_data(data: dict) -> NoReturn:
# .tox/c1/bin/pytest --cov=weko_workflow tests/test_utils.py::test_save_activity_data_2 -vv -s --cov-branch --cov-report=term --basetemp=/code/modules/weko-workflow/.tox/c1/tmp
def test_save_activity_data_2(db_register, mocker):
    data = {
        "activity_id":db_register['activities'][0].activity_id,
        "title":"test title",
        "shared_user_ids":[{"user":3}],
        "approval1":"test1@test.org",
        "approval2":"test2@test.org"
    }
    save_activity_data(data)
    assert db_register['activities'][0].shared_user_ids == [{"user":3}]
    # テストデータをもとに戻す
    db_register['activities'][0].shared_user_ids = []

# def send_mail_url_guest_user(mail_info: dict) -> bool:
# .tox/c1/bin/pytest --cov=weko_workflow tests/test_utils.py::test_send_mail_url_guest_user -vv -s --cov-branch --cov-report=term --basetemp=/code/modules/weko-workflow/.tox/c1/tmp
def test_send_mail_url_guest_user(mocker):
    mocker.patch("weko_workflow.utils.replace_characters",return_value=None)
    with patch("weko_workflow.utils.get_mail_data",return_value=(None,None)):
        result = send_mail_url_guest_user({})
        assert result == False
    with patch("weko_workflow.utils.get_mail_data",return_value=("subject","body")):
        with patch("weko_workflow.utils.send_mail",return_value=True):
            result = send_mail_url_guest_user({})
            assert result == True
        with patch("weko_workflow.utils.send_mail",return_value=False):
            result = send_mail_url_guest_user({})
            assert result == False
# def generate_guest_activity_token_value(
# .tox/c1/bin/pytest --cov=weko_workflow tests/test_utils.py::test_generate_guest_activity_token_value -vv -s --cov-branch --cov-report=term --basetemp=/code/modules/weko-workflow/.tox/c1/tmp
def test_generate_guest_activity_token_value(client,mocker):
    activity_id = "A-20221003-00001"
    filename = "test_file.txt"
    activity_date = datetime.datetime(2022,10,1)
    mail = "guest@test.org"
    mocker.patch("weko_workflow.utils.oracle10.hash",return_value="CE06FDFB15823A5C")
    token_value="A-20221003-00001 2022-10-01 guest@test.org CE06FDFB15823A5C"
    token_value = base64.b64encode(token_value.encode()).decode()
    result = generate_guest_activity_token_value(activity_id,filename,activity_date,mail)
    assert result == token_value

# def init_activity_for_guest_user(
#     def _get_guest_activity():
# .tox/c1/bin/pytest --cov=weko_workflow tests/test_utils.py::test_init_activity_for_guest_user -vv -s --cov-branch --cov-report=term --basetemp=/code/modules/weko-workflow/.tox/c1/tmp
def test_init_activity_for_guest_user(app,db_register,mocker):
    with app.test_request_context():
        record_id = uuid.uuid4()
        data = {
            "workflow_id":db_register["workflow"].id,
            "flow_id":db_register["flow_define"].id,
            "extra_info":{
                "guest_mail":"guest@test.org",
                "file_name":"test.txt",
                "record_id":str(record_id)
            }
        }
        new_activit_id="A-20221003-00001"
        mocker.patch("weko_workflow.api.WorkActivity.get_new_activity_id",return_value=new_activit_id)
        mocker.patch("weko_workflow.utils.generate_guest_activity_token_value",return_value="QS0yMDIyMTAwMy0wMDAwMSAyMDIyLTEwLTAxIGd1ZXN0QHRlc3Qub3JnIENFMDZGREZCMTU4MjNBNUM=")
        activity, tmp_url = init_activity_for_guest_user(data,True)
        assert activity.activity_id == new_activit_id
        assert tmp_url == "http://TEST_SERVER.localdomain/workflow/activity/guest-user/test.txt?token=QS0yMDIyMTAwMy0wMDAwMSAyMDIyLTEwLTAxIGd1ZXN0QHRlc3Qub3JnIENFMDZGREZCMTU4MjNBNUM="
        _ , tmp_url = init_activity_for_guest_user(data,True)
        assert tmp_url == "http://TEST_SERVER.localdomain/workflow/activity/guest-user/test.txt?token=QS0yMDIyMTAwMy0wMDAwMSAyMDIyLTEwLTAxIGd1ZXN0QHRlc3Qub3JnIENFMDZGREZCMTU4MjNBNUM="
        

# def send_usage_application_mail_for_guest_user(guest_mail: str, temp_url: str):
# .tox/c1/bin/pytest --cov=weko_workflow tests/test_utils.py::test_send_usage_application_mail_for_guest_user -vv -s --cov-branch --cov-report=term --basetemp=/code/modules/weko-workflow/.tox/c1/tmp
@pytest.mark.parametrize('order_if', [1,2])
def test_send_usage_application_mail_for_guest_user(app, db_register, mocker, records_restricted, db_records, db, order_if):
    mail_config = MailConfig(mail_default_sender="test_sender")
    db.session.add(mail_config)
    db.session.commit()
    mail = "guest@test.org"
    url = "https://test.com"
    mock_sender = mocker.patch("weko_workflow.utils.send_mail_url_guest_user")
    data = {"records_id":100, "file_name":"check_2022-03-10.tsv"}
    record = WekoRecord.get_record(db_records[0][2].id)
    if order_if==1:
        with patch("weko_workflow.utils.WekoRecord.get_record_by_pid", return_value = record):
            send_usage_application_mail_for_guest_user(mail, url, data)
        mock_sender.assert_called_with(
            {
                "mail_address":mail,
                "url_guest_user":url,
                "mail_id": '1',
                "restricted_institution_name_en": "",
                "restricted_institution_name_ja": "",
                "restricted_site_name_ja": "",
                "restricted_site_name_en": "",
                'terms_of_use_jp': '',
                'terms_of_use_en': '',
                "restricted_site_mail": "test_sender",
                "restricted_site_url": "https://localhost"
            }
        )

    if order_if==2:
        data = {"records_id":100, "file_name":"recid/15.0"}
        with patch("weko_workflow.utils.WekoRecord.get_record_by_pid", return_value = record):
            item_id_1 = uuid.uuid4()
            item_application_1 = ItemApplication(id = 1, item_id = item_id_1, item_application = {"workflow":"1", "terms":"term_free", "termsDescription":"利用規約自由入力"})
            with db.session.begin_nested():
                db.session.add(item_application_1)
            db.session.commit()
            class mockuuid:
                object_uuid = item_id_1
            with patch("weko_workflow.utils.PersistentIdentifier.get", return_value = mockuuid()):
                send_usage_application_mail_for_guest_user(mail, url, data)
        mock_sender.assert_called_with(
            {
                "mail_address":mail,
                "url_guest_user":url,
                "mail_id": '1',
                "restricted_institution_name_en": "",
                "restricted_institution_name_ja": "",
                "restricted_site_name_ja": "",
                "restricted_site_name_en": "",
                'terms_of_use_jp': '',
                'terms_of_use_en': '利用規約自由入力',
                "restricted_site_mail": "test_sender",
                "restricted_site_url": "https://localhost"
            }
        )
# def validate_guest_activity_token(
# .tox/c1/bin/pytest --cov=weko_workflow tests/test_utils.py::test_validate_guest_activity_token -vv -s --cov-branch --cov-report=term --basetemp=/code/modules/weko-workflow/.tox/c1/tmp
def test_validate_guest_activity_token(app):
    filename = "test_file.txt"
    token_value="A-20221003-00001 2022-10-01 guest@test.org CE06FDFB15823A5C"
    token_value = base64.b64encode(token_value.encode()).decode()
    flg,activity_id,mail = validate_guest_activity_token(token_value,filename)
    assert flg == True
    assert activity_id == "A-20221003-00001"
    assert mail == "guest@test.org"
    with patch("weko_workflow.utils.oracle10.verify",side_effect=Exception):
        flg, activity_id, mail = validate_guest_activity_token(token_value,filename)
        assert flg == False
        assert activity_id == None
        assert mail == None
# def validate_guest_activity_expired(activity_id: str) -> str:
# .tox/c1/bin/pytest --cov=weko_workflow tests/test_utils.py::test_validate_guest_activity_expired -vv -s --cov-branch --cov-report=term --basetemp=/code/modules/weko-workflow/.tox/c1/tmp
def test_validate_guest_activity_expired(app,workflow,mocker):
    filename = "test_file.txt"
    token_value="A-20221003-00001 2022-10-01 guest@test.org CE06FDFB15823A5C"
    token_value = base64.b64encode(token_value.encode()).decode()
    activity_id = "A-20221003-00000"
    # not exist guest_activity
    result = validate_guest_activity_expired(activity_id)
    assert result == ""
    
    guest_activity = GuestActivity.create(
        user_mail="guest@test.org",
        record_id=str(uuid.uuid4()),
        file_name=filename,
        activity_id=activity_id,
        token=token_value,
        expiration_date=3
    )
    # is_usage_report is False
    result = validate_guest_activity_expired(activity_id)
    assert result == ""
    
    # is_usage_report is True
    activity_id = "A-20221003-00002"
    guest_activity = GuestActivity.create(
        user_mail="guest@test.org",
        record_id=str(uuid.uuid4()),
        file_name=filename,
        activity_id=activity_id,
        token=token_value,
        expiration_date=3,
        is_usage_report=True
    )
    # current_date > expiration_acccess_date
    datetime_mock = mocker.patch("weko_workflow.utils.datetime")
    datetime_mock.utcnow.return_value=datetime.datetime.utcnow()+datetime.timedelta(days=30)
    result = validate_guest_activity_expired(activity_id)
    assert result == _("The specified link has expired.")
    
    # current_date < expiration_acccess_date
    datetime_mock = mocker.patch("weko_workflow.utils.datetime")
    datetime_mock.utcnow.return_value=datetime.datetime.utcnow()
    result = validate_guest_activity_expired(activity_id)
    assert result == ""
    with patch("weko_workflow.utils.timedelta",side_effect=OverflowError):
        result = validate_guest_activity_expired(activity_id)
        assert result == ""
# def create_onetime_download_url_to_guest(activity_id: str,
# .tox/c1/bin/pytest --cov=weko_workflow tests/test_utils.py::test_create_onetime_download_url_to_guest -vv -s --cov-branch --cov-report=term --basetemp=/code/modules/weko-workflow/.tox/c1/tmp
def test_create_onetime_download_url_to_guest(app, workflow,mocker):
    with app.test_request_context():
        today = datetime.datetime(2022,10,6,1,2,3,4)
        datetime_mock = mocker.patch("weko_workflow.utils.datetime")
        datetime_mock.today.return_value=today
        datetime_mock.utcnow.return_value=today
        file_name="test_file.txt"
        record_id = str(uuid.uuid4())
        user_mail = "user@test.org"
        extra_info = {
            "file_name":file_name,
            "record_id":record_id,
            "user_mail":user_mail
        }
        token_value="A-20221003-00001 2022-10-01 guest@test.org CE06FDFB15823A5C"
        token_value = base64.b64encode(token_value.encode()).decode()
        activity_id = "A-20221003-00001"
        guest_activity = GuestActivity.create(
            user_mail="guest@test.org",
            record_id=record_id,
            file_name=file_name,
            activity_id=activity_id,
            token=token_value,
            expiration_date=30
        )
        datetime_mock_ui = mocker.patch("weko_records_ui.utils.dt")
        datetime_mock_ui.utcnow.return_value=today
        expiration_date = today + datetime.timedelta(days=30)
        mocker.patch("weko_records_ui.utils.oracle10.hash",return_value="CE06FDFB15823A5C")
        url_token = "{} {} {} {}".format(record_id,user_mail,"2022-10-06","CE06FDFB15823A5C")
        url_token_value = base64.b64encode(url_token.encode()).decode()
        url = 'http://TEST_SERVER.localdomain/record/{}/file/onetime/test_file.txt?token={}'.format(record_id,url_token_value)
        test = {
            "file_url":url,
            "expiration_date":expiration_date.strftime("%Y-%m-%d"),
            "expiration_date_ja":"",
            "expiration_date_en":""
        }
        result = create_onetime_download_url_to_guest(activity_id, extra_info)
        assert result == test
        
        # not exist user_mail
        extra_info = {
            "file_name":file_name,
            "record_id":record_id,
            "guest_mail":user_mail
        }
        result = create_onetime_download_url_to_guest(activity_id, extra_info)
        assert result == test
        
        # raise OverflowError
        with patch("weko_workflow.utils.timedelta",side_effect=OverflowError):
            test = {
                "file_url":url,
                "expiration_date":"",
                "expiration_date_ja":"無制限",
                "expiration_date_en":"Unlimited"
            }
            result = create_onetime_download_url_to_guest(activity_id, extra_info)
            assert result == test
# def delete_guest_activity(activity_id: str) -> bool:
# .tox/c1/bin/pytest --cov=weko_workflow tests/test_utils.py::test_delete_guest_activity -vv -s --cov-branch --cov-report=term --basetemp=/code/modules/weko-workflow/.tox/c1/tmp
def test_delete_guest_activity(client,workflow):
    token_value="A-20221003-00001 2022-10-01 guest@test.org CE06FDFB15823A5C"
    token_value = base64.b64encode(token_value.encode()).decode()
    activity_id = "A-20221003-00001"
    guest_activity = GuestActivity.create(
        user_mail="guest@test.org",
        record_id=str(uuid.uuid4()),
        file_name="test.txt",
        activity_id=activity_id,
        token=token_value,
        expiration_date=30
    )
    
    result = delete_guest_activity(activity_id)
    assert result == True
    
    result = delete_guest_activity("not exist activity")
    assert result == False
# def get_activity_display_info(activity_id: str):
# .tox/c1/bin/pytest --cov=weko_workflow tests/test_utils.py::test_get_activity_display_info -vv -s --cov-branch --cov-report=term --basetemp=/code/modules/weko-workflow/.tox/c1/tmp
def test_get_activity_display_info(app,db, users, db_register, mocker):
    with app.test_request_context():
        activity = db_register["activities"][1]
        activity_id = activity.activity_id
        db_history1 = ActivityHistory(
            activity_id=activity_id,
            action_id=3,
            action_user=users[0]["id"],
            action_status="F",
            action_date=datetime.datetime.strptime('2022/04/14 3:01:53.931', '%Y/%m/%d %H:%M:%S.%f'),
            action_order=1
        )
        with db.session.begin_nested():
            db.session.add(db_history1)
        test_steps = [
            {"ActivityId":activity_id,"ActionId":1,"ActionName":"Start","ActionVersion":"1.0.0","ActionEndpoint":"begin_action", "Author":"contributor@test.org", "Status":"action_doing", "ActionOrder":1},
            {"ActivityId":activity_id,"ActionId":3,"ActionName":"Item Registration","ActionVersion":"1.0.0","ActionEndpoint":"item_login", "Author":"contributor@test.org", "Status":"action_doing","ActionOrder":1},
            {"ActivityId":activity_id,"ActionId":3,"ActionName":"Item Registration","ActionVersion":"1.0.0","ActionEndpoint":"item_login", "Author":"", "Status":" ","ActionOrder":2},
            {"ActivityId":activity_id,"ActionId":5,"ActionName":"Item Link","ActionVersion":"1.0.0","ActionEndpoint":"item_link", "Author":"", "Status":" ","ActionOrder":3}
        ]
        endpoint, action_id, activity_detail, cur_action, histories, item, steps, temporary_comment, workflow_detail, owner_id, shared_user_ids = get_activity_display_info(activity_id)
        assert endpoint == "begin_action"
        assert action_id == 1
        assert activity_detail == activity
        assert cur_action == activity.action
        assert histories == [db_history1]
        assert item == ItemsMetadata.get_record(id_=activity.item_id)
        assert steps == test_steps
        assert temporary_comment == None
        assert workflow_detail == db_register["workflow"]
        
        mocker.patch("weko_workflow.utils.ItemsMetadata.get_record",side_effect=NoResultFound)
        activity.activity_status="C"
        db.session.merge(activity)
        db.session.commit()
        mocker.patch("weko_workflow.utils.WorkActivity.get_activity_action_comment",return_value=None)
        endpoint, action_id, activity_detail, cur_action, histories, item, steps, temporary_comment, workflow_detail, owner_id, shared_user_ids = get_activity_display_info(activity_id)
        assert endpoint == "begin_action"
        assert action_id == 1
        assert activity_detail == activity
        assert cur_action == activity.action
        assert histories == [db_history1]
        assert item == None
        assert steps == test_steps
        assert temporary_comment == ""
        assert workflow_detail == db_register["workflow"]

        # if activity_detail and activity_detail.item_id = FALSE
        sutab_get_activity_detail = WorkActivity().get_activity_detail(activity_id)
        sutab_get_activity_detail.item_id = None
        with patch("weko_workflow.api.WorkActivity.get_activity_detail", return_value=sutab_get_activity_detail):
            endpoint, action_id, activity_detail, cur_action, histories, item, steps, temporary_comment, workflow_detail, owner_id, shared_user_ids = get_activity_display_info(activity_id)
            assert item is None

        # if metadata: == True
        import json
        target_activity = Activity.query.filter_by(activity_id=activity_id).first()
        target_activity.temp_data = json.dumps({"metainfo":{"owner": 2, "shared_user_ids":[{"user": -1}, {"user": 1}]}})
        db.session.merge(activity)
        db.session.commit()
        endpoint, action_id, activity_detail, cur_action, histories, item, steps, temporary_comment, workflow_detail, owner_id, shared_user_ids = get_activity_display_info(activity_id)
        assert owner_id == 2
        assert shared_user_ids == [{"user": -1}, {"user": 1}]
        
# def __init_activity_detail_data_for_guest(activity_id: str, community_id: str):
# .tox/c1/bin/pytest --cov=weko_workflow tests/test_utils.py::test___init_activity_detail_data_for_guest -vv -s --cov-branch --cov-report=term --basetemp=/code/modules/weko-workflow/.tox/c1/tmp
def test___init_activity_detail_data_for_guest(app, db, users, db_register, mocker):
    with app.test_request_context():
        
        activity = db_register["activities"][1]
        activity_id = activity.activity_id
        db_history1 = ActivityHistory(
                activity_id=activity_id,
                action_id=3,
                action_user=users[0]["id"],
                action_status="F",
                action_date=datetime.datetime.strptime('2022/04/14 3:01:53.931', '%Y/%m/%d %H:%M:%S.%f'),
                action_order=1
            )
        with db.session.begin_nested():
            db.session.add(db_history1)

        test_steps = [
            {"ActivityId":activity_id,"ActionId":1,"ActionName":"Start","ActionVersion":"1.0.0","ActionEndpoint":"begin_action", "Author":"contributor@test.org", "Status":"action_doing", "ActionOrder":1},
            {"ActivityId":activity_id,"ActionId":3,"ActionName":"Item Registration","ActionVersion":"1.0.0","ActionEndpoint":"item_login", "Author":"contributor@test.org", "Status":"action_doing","ActionOrder":1},
            {"ActivityId":activity_id,"ActionId":3,"ActionName":"Item Registration","ActionVersion":"1.0.0","ActionEndpoint":"item_login", "Author":"", "Status":" ","ActionOrder":2},
            {"ActivityId":activity_id,"ActionId":5,"ActionName":"Item Link","ActionVersion":"1.0.0","ActionEndpoint":"item_link", "Author":"", "Status":" ","ActionOrder":3}
        ]
        action_endpoint = "begin_action"
        action_id=1
        activity_detail=activity
        cur_action=activity.action
        histories=[db_history1]
        item=ItemsMetadata.get_record(id_=activity.item_id)
        steps=test_steps,
        temporary_comment=None
        workflow_detail=db_register["workflow"]
        owner_id = 1
        shared_user_ids = []
        display_info = (action_endpoint, action_id, activity_detail, cur_action, histories, item, \
            steps, temporary_comment, workflow_detail, owner_id, shared_user_ids)
        mocker.patch("weko_workflow.utils.get_activity_display_info",return_value=display_info)
        mocker.patch("weko_workflow.utils.get_approval_keys",return_value=[])
        community_id=""
        session['user_id'] = 'dummy user'
        session["guest_email"] = "guest@test.org"
        user_profile = {
            "results":{
                'subitem_user_name': "",
                'subitem_fullname': "",
                'subitem_mail_address': "guest@test.org",
                'subitem_displayname': "",
                'subitem_university/institution': '',
                'subitem_affiliated_division/department': '',
                'subitem_position': '',
                'subitem_phone_number': '',
                'subitem_position(others)': '',
                'subitem_affiliated_institution': [],
            }
        }
        test = dict(
            page=None,
            render_widgets=False,
            community_id=community_id,
            temporary_journal='',
            temporary_idf_grant='',
            temporary_idf_grant_suffix='',
            idf_grant_data='',
            idf_grant_input=IDENTIFIER_GRANT_LIST,
            idf_grant_method=0,
            error_type='item_login_error',
            cur_step=action_endpoint,
            approval_record=[],
            recid=None,
            links=None,
            term_and_condition_content='',
            is_auto_set_index_action=True,
            application_item_type=False,
            auto_fill_title="",
            auto_fill_data_type=None,
            is_show_autofill_metadata=True,
            is_hidden_pubdate=False,
            position_list=WEKO_USERPROFILES_POSITION_LIST,
            institute_position_list=WEKO_USERPROFILES_INSTITUTE_POSITION_LIST,
            item_type_name="テストアイテムタイプ",
            res_check=1,
            action_id=action_id,
            activity=activity_detail,
            histories=histories,
            item=item,
            steps=steps,
            temporary_comment=temporary_comment,
            workflow_detail=workflow_detail,
            user_profile=user_profile,
            list_license=get_list_licence(),
            cur_action=cur_action,
            activity_id=activity_detail.activity_id,
            is_enable_item_name_link=True,
            enable_feedback_maillist=current_app.config[
                'WEKO_WORKFLOW_ENABLE_FEEDBACK_MAIL'],
            enable_contributor=current_app.config[
                'WEKO_WORKFLOW_ENABLE_CONTRIBUTOR'],
            out_put_report_title={'en': 'Output Registration', 'ja': '成果物'},
            action_endpoint_key={},
            approval_email_key=[],
            step_item_login_url="weko_items_ui/iframe/item_edit.html",
            need_file=True,
            need_billing_file=False,
            records={'id': '1.1', 'pid': {'type': 'depid', 'value': '1.1', 'revision_id': 0}, 'lang': 'ja', 'owner': 1, 'title': 'title', 'owners': [1], 'status': 'published', '$schema': '/items/jsonschema/15', 'pubdate': '2022-08-20', 'created_by': 1, 'owners_ext': {'email': 'wekosoftware@nii.ac.jp', 'username': '', 'displayname': ''}, 'shared_user_ids': [], 'item_1617186331708': [{'subitem_1551255647225': 'ff', 'subitem_1551255648112': 'ja'}], 'item_1617258105262': {'resourceuri': 'http://purl.org/coar/resource_type/c_5794', 'resourcetype': 'conference paper'}},
            record=[],
            jsonschema="/items/jsonschema/1",
            schemaform="/items/schemaform/1",
            item_save_uri="/items/iframe/model/save",
            files=[],
            endpoints={},
            need_thumbnail=False,
            files_thumbnail=[],
            allow_multi_thumbnail=False,
            id=db_register["workflow"].itemtype_id,
            owner_id = owner_id,
            shared_user_ids=shared_user_ids,
        )

        result = __init_activity_detail_data_for_guest(activity_id,community_id)
        assert test == result

# def prepare_data_for_guest_activity(activity_id: str) -> dict:
# .tox/c1/bin/pytest --cov=weko_workflow tests/test_utils.py::test_prepare_data_for_guest_activity -vv -s --cov-branch --cov-report=term --basetemp=/code/modules/weko-workflow/.tox/c1/tmp
def test_prepare_data_for_guest_activity(app,db,users,db_register,mocker):
    with app.test_request_context():
        mocker.patch("weko_workflow.utils.__init_activity_detail_data_for_guest",return_value={})
        request_mock = mocker.patch.object(flask, "request")
        request_mock.method.return_value="GET"
        request_mock.form.return_value={"checked":True}
        activity = db_register["activities"][1]
        activity_id = activity.activity_id
        db_history1 = ActivityHistory(
                    activity_id=activity_id,
                    action_id=3,
                    action_user=users[0]["id"],
                    action_status="F",
                    action_date=datetime.datetime.strptime('2022/04/14 3:01:53.931', '%Y/%m/%d %H:%M:%S.%f'),
                    action_order=1
                )
        with db.session.begin_nested():
            db.session.add(db_history1)

        user_profile = {
            "results":{
                'subitem_user_name': "",
                'subitem_fullname': "",
                'subitem_mail_address': "guest@test.org",
                'subitem_displayname': "",
                'subitem_university/institution': '',
                'subitem_affiliated_division/department': '',
                'subitem_position': '',
                'subitem_phone_number': '',
                'subitem_position(others)': '',
                'subitem_affiliated_institution': [],
            }
        }

        init_data = dict(
                page=None,
                render_widgets=False,
                community_id="",
                temporary_journal='',
                temporary_idf_grant='',
                temporary_idf_grant_suffix='',
                idf_grant_data='',
                idf_grant_input=IDENTIFIER_GRANT_LIST,
                idf_grant_method=0,
                error_type='item_login_error',
                cur_step="begin_action",
                approval_record=[],
                recid=None,
                links=None,
                term_and_condition_content='',
                is_auto_set_index_action=True,
                application_item_type=False,
                auto_fill_title="",
                auto_fill_data_type=None,
                is_show_autofill_metadata=True,
                is_hidden_pubdate=False,
                position_list=WEKO_USERPROFILES_POSITION_LIST,
                institute_position_list=WEKO_USERPROFILES_INSTITUTE_POSITION_LIST,
                item_type_name="テストアイテムタイプ",
                res_check=1,
                action_id=1,
                activity=activity,
                histories=[db_history1],
                item=ItemsMetadata.get_record(id_=activity.item_id),
                steps=[{"ActivityId":activity_id,"ActionId":1,"ActionName":"Start","ActionVersion":"1.0.0","ActionEndpoint":"begin_action","Author":"contributor@test.org","Status":"action_doing","ActionOrder":1},{"ActivityId":activity_id,"ActionId":3,"ActionName":"Item Registration","ActionVersion":"1.0.0","ActionEndpoint":"item_login","Author":"","Status":" ","ActionOrder":2},{"ActivityId":activity_id,"ActionId":5,"ActionName":"Item Link","ActionVersion":"1.0.0","ActionEndpoint":"item_link","Author":"","Status":" ","ActionOrder":3}],
                temporary_comment=None,
                workflow_detail=db_register["workflow"],
                user_profile=user_profile,
                list_license=get_list_licence(),
                cur_action=activity.action,
                activity_id=activity.activity_id,
                is_enable_item_name_link=True,
                enable_feedback_maillist=current_app.config[
                    'WEKO_WORKFLOW_ENABLE_FEEDBACK_MAIL'],
                enable_contributor=current_app.config[
                    'WEKO_WORKFLOW_ENABLE_CONTRIBUTOR'],
                out_put_report_title="",
                action_endpoint_key={},
                approval_email_key=[],
                step_item_login_url="weko_items_ui/iframe/item_edit.html",
                need_file=True,
                need_billing_file=False,
                records={'id': '1.1', 'pid': {'type': 'depid', 'value': '1.1', 'revision_id': 0}, 'lang': 'ja', 'owner': 1, 'title': 'title', 'owners': [1], 'status': 'published', '$schema': '/items/jsonschema/15', 'pubdate': '2022-08-20', 'created_by': 1, 'owners_ext': {'email': 'wekosoftware@nii.ac.jp', 'username': '', 'displayname': ''}, 'shared_user_ids': [], 'item_1617186331708': [{'subitem_1551255647225': 'ff', 'subitem_1551255648112': 'ja'}], 'item_1617258105262': {'resourceuri': 'http://purl.org/coar/resource_type/c_5794', 'resourcetype': 'conference paper'}},
                record=[],
                jsonschema="/items/jsonschema/1",
                schemaform="/items/schemaform/1",
                item_save_uri="/items/iframe/model/save",
                files=[],
                endpoints={},
                need_thumbnail=False,
                files_thumbnail=[],
                allow_multi_thumbnail=False,
                id=db_register["workflow"].itemtype_id,
            )
        mocker.patch("weko_workflow.utils.__init_activity_detail_data_for_guest",return_value=init_data)

        result = prepare_data_for_guest_activity(activity_id)
        init_data["community"]=None
        assert result == init_data
        
        init_data.pop("community")
        init_data["cur_step"] = "item_login"
        mocker.patch("weko_workflow.utils.__init_activity_detail_data_for_guest",return_value=init_data)
        result = prepare_data_for_guest_activity(activity_id)
        init_data["application_item_type"] = False
        init_data["community"]=None
        init_data["res_check"]=0
        assert result == init_data
        
# def recursive_get_specified_properties(properties):
# .tox/c1/bin/pytest --cov=weko_workflow tests/test_utils.py::test_recursive_get_specified_properties -vv -s --cov-branch --cov-report=term --basetemp=/code/modules/weko-workflow/.tox/c1/tmp
def test_recursive_get_specified_properties():
    pr = {
        "items":[
            {
                "key":"test_key1"
            },
            {
                "approval":"value",
                "key":"test_key2"
            },
        ]
    }
    result = recursive_get_specified_properties(pr)
    assert result == "test_key2"
    pr = {
        "items":[
            {
                "key":"test_key1"
            },
            {
                "items":[
                    {
                        "approval":"value",
                        "key":"test_key2"
                    }
                ]
            }
        ]
    }
    result = recursive_get_specified_properties(pr)
    assert result == "test_key2"
    
    pr = {}
    result = recursive_get_specified_properties(pr)
    assert result == None
# def get_approval_keys():
# .tox/c1/bin/pytest --cov=weko_workflow tests/test_utils.py::test_get_approval_keys -vv -s --cov-branch --cov-report=term --basetemp=/code/modules/weko-workflow/.tox/c1/tmp
def test_get_approval_keys(item_type):
    result = get_approval_keys()
    print("result:{}".format(result))
    assert result == ['parentkey.subitem_restricted_access_guarantor_mail_address']
# def process_send_mail(mail_info, mail_pattern_name):
# .tox/c1/bin/pytest --cov=weko_workflow tests/test_utils.py::test_process_send_mail -vv -s --cov-branch --cov-report=term --basetemp=/code/modules/weko-workflow/.tox/c1/tmp
def test_process_send_mail(app,mocker):
    mocker.patch("weko_workflow.utils.replace_characters",return_value=None)
    mocker.patch("weko_workflow.utils.send_mail")
    mail_info = {}
    mail_pattern_name = ""
    result = process_send_mail(mail_info,mail_pattern_name)
    assert result == None
    
    mail_info = {"mail_recipient":"value"}
    mail_pattern_name = ""
    with patch("weko_workflow.utils.get_mail_data",return_value=(None,None)):
        result = process_send_mail(mail_info,mail_pattern_name)
        
    with patch("weko_workflow.utils.get_mail_data",return_value=("body","subject")):
        result = process_send_mail(mail_info,mail_pattern_name)

# def cancel_expired_usage_reports():
# .tox/c1/bin/pytest --cov=weko_workflow tests/test_utils.py::test_cancel_expired_usage_reports -vv -s --cov-branch --cov-report=term --basetemp=/code/modules/weko-workflow/.tox/c1/tmp
def test_cancel_expired_usage_reports(db_register,mocker):
    token_value="A-20221003-00001 2022-10-01 guest@test.org CE06FDFB15823A5C"
    token_value = base64.b64encode(token_value.encode()).decode()
    activity_id = "A-20221003-00001"
    guest_activity = GuestActivity.create(
        user_mail="guest@test.org",
        record_id=str(uuid.uuid4()),
        file_name="test.txt",
        activity_id=activity_id,
        token=token_value,
        expiration_date=1,
        is_usage_report=True
    )
    today = datetime.datetime.today()+datetime.timedelta(days=2)
    datetime_mock = mocker.patch("weko_workflow.models.datetime")
    datetime_mock.utcnow.return_value=today
    mocker.patch("weko_workflow.utils.GuestActivity.get_expired_activities",return_value=[guest_activity])
    mocker.patch("weko_workflow.utils.WorkActivity.cancel_usage_report_activities")
    cancel_expired_usage_reports()

# def process_send_approval_mails(activity_detail, actions_mail_setting,
# .tox/c1/bin/pytest --cov=weko_workflow tests/test_utils.py::test_process_send_approval_mails -vv -s --cov-branch --cov-report=term --basetemp=/code/modules/weko-workflow/.tox/c1/tmp
def test_process_send_approval_mails(app,db_register,users,mocker):
    mocker.patch("weko_workflow.utils.get_item_info",return_value=None)
    mail_info={
        "restricted_download_link":"",
        "restricted_expiration_date":"",
        "restricted_expiration_date_ja":"",
        "restricted_expiration_date_en":""
    }
    mocker.patch("weko_workflow.utils.set_mail_info",return_value=mail_info)
    activity = db_register["activities"][1]
    guest_activity = db_register["activities"][8]
    guest_activity_2 = db_register["activities"][11]
    guest_activity_3 = db_register["activities"][12]
    next_step_approver_id = users[2]["id"]
    not_next_step_approver_id = 9999
    file_data={
                "file_url":"test_url",
                "expiration_date":"",
                "expiration_date_ja":"無制限",
                "expiration_date_en":"Unlimited"
            }
    guest_file_data={
                "file_url":"test_url",
                "expiration_date":"",
                "expiration_date_ja":"無制限",
                "expiration_date_en":"Unlimited",
                "guest_mail":"guest@test.org"
            }
    # no1, not guest, approval is True,previous.inform_approval is True
    actions_mail_setting={
        "previous":{"inform_reject": {"mail": "0", "send": False}, "inform_itemReg": {"mail": "0", "send": False}, "inform_itemReg_for_registerPerson":{"mail": "0", "send": True},
                     "inform_approval": {"mail": "0", "send": True}, "request_approval": {"mail": "0", "send": False}, 
                     "inform_reject_for_guest": {"mail": "0", "send": False}, "inform_approval_for_guest": {"mail": "0", "send": True},
                     "request_approval_for_guest": {"mail": "0", "send": False}},
        "next": {},
        "approval": True,
        "reject": False}
    mail_info={
        "restricted_download_link":"",
        "restricted_expiration_date":"",
        "restricted_expiration_date_ja":"",
        "restricted_expiration_date_en":""
    }
    mocker.patch("weko_workflow.utils.set_mail_info",return_value=mail_info)
    test_mail_info = {
        "restricted_download_link":"",
        "restricted_expiration_date":"",
        "restricted_expiration_date_ja":"無制限",
        "restricted_expiration_date_en":"Unlimited"
    }
    mock_sender = mocker.patch("weko_workflow.utils.process_send_mail")
    process_send_approval_mails(activity, actions_mail_setting,next_step_approver_id,file_data)
    mock_sender.assert_called_with(test_mail_info,"0")

    # no2, guest, approval is True,previous.inform_approval is True
    
    mail_info={
        "restricted_download_link":"",
        "restricted_expiration_date":"",
        "restricted_expiration_date_ja":"",
        "restricted_expiration_date_en":""
    }
    mocker.patch("weko_workflow.utils.set_mail_info",return_value=mail_info)
    test_mail_info = {
        "restricted_download_link":"test_url",
        "restricted_expiration_date":"",
        "restricted_expiration_date_ja":"無制限",
        "restricted_expiration_date_en":"Unlimited",
        "mail_recipient":"guest@test.org"
    }
    mock_sender = mocker.patch("weko_workflow.utils.process_send_mail")
    process_send_approval_mails(guest_activity, actions_mail_setting,next_step_approver_id,guest_file_data)
    mock_sender.assert_called_with(test_mail_info,"0")

    # no3, not guest, approval is True,next.request_approval is True
    actions_mail_setting={
        "previous":{},
        "next": {"inform_reject": {"mail": "0", "send": False}, "inform_itemReg": {"mail": "0", "send": False}, "inform_itemReg_for_registerPerson":{"mail": "0", "send": True},
                 "inform_approval": {"mail": "0", "send": False}, "request_approval": {"mail": "0", "send": True},
                   "inform_reject_for_guest": {"mail": "0", "send": False}, "inform_approval_for_guest": {"mail": "0", "send": False},
                  "request_approval_for_guest": {"mail": "0", "send": True}},
        "approval": True,
        "reject": False}
    mail_info={
        "restricted_download_link":"",
        "restricted_expiration_date":"",
        "restricted_expiration_date_ja":"",
        "restricted_expiration_date_en":""
    }
    mocker.patch("weko_workflow.utils.set_mail_info",return_value=mail_info)
    test_mail_info = {
        "restricted_download_link":"",
        "restricted_expiration_date":"",
        "restricted_expiration_date_ja":"無制限",
        "restricted_expiration_date_en":"Unlimited",
        "mail_recipient":"sysadmin@test.org"}
    mock_sender = mocker.patch("weko_workflow.utils.process_send_mail")
    process_send_approval_mails(activity, actions_mail_setting,next_step_approver_id,file_data)
    mock_sender.assert_called_with(test_mail_info,"0")

    # no4, approval is True,request_approval is True, but approver is none
    with patch('weko_workflow.utils.current_app.logger.error') as mock_logger_error:
        process_send_approval_mails(activity, actions_mail_setting,not_next_step_approver_id,file_data)
        mock_logger_error.assert_called_with("Does not have approval data")

    # no5, guest, approval is True,next.request_approval is True
    mail_info={
        "restricted_download_link":"",
        "restricted_expiration_date":"",
        "restricted_expiration_date_ja":"",
        "restricted_expiration_date_en":""
    }
    mocker.patch("weko_workflow.utils.set_mail_info",return_value=mail_info)
    test_mail_info = {
        "restricted_download_link":"test_url",
        "restricted_expiration_date":"",
        "restricted_expiration_date_ja":"無制限",
        "restricted_expiration_date_en":"Unlimited",
        "mail_recipient":"sysadmin@test.org"
    }
    mock_sender = mocker.patch("weko_workflow.utils.process_send_mail")
    process_send_approval_mails(guest_activity, actions_mail_setting,next_step_approver_id,guest_file_data)
    mock_sender.assert_called_with(test_mail_info,"0")
    
    # approval is True,previous.inform_approval is False,next.request_approval is False
    actions_mail_setting={
        "previous":{},
        "next": {"inform_reject": {"mail": "0", "send": False}, "inform_itemReg": {"mail": "0", "send": False}, "inform_itemReg_for_registerPerson":{"mail": "0", "send": True},
                "inform_approval": {"mail": "0", "send": False}, "request_approval": {"mail": "0", "send": False},
                "inform_reject_for_guest": {"mail": "0", "send": False}, "inform_approval_for_guest": {"mail": "0", "send": False}, 
                "request_approval_for_guest": {"mail": "0", "send": False}},
        "approval": True,
        "reject": False}
    mail_info={
        "restricted_download_link":"",
        "restricted_expiration_date":"",
         "restricted_expiration_date_ja":"",
        "restricted_expiration_date_en":""
    }
    mocker.patch("weko_workflow.utils.set_mail_info",return_value=mail_info)
    process_send_approval_mails(activity, actions_mail_setting,next_step_approver_id,file_data)

    # no6, approval is True, previous.inform_approval is False,inform_itemreg is True
    actions_mail_setting={
        "previous":{"inform_reject": {"mail": "0", "send": False}, "inform_itemReg": {"mail": "0", "send": True}, "inform_itemReg_for_registerPerson":{"mail": "0", "send": False},
                   "inform_approval": {"mail": "0", "send": False}, "request_approval": {"mail": "0", "send": False},
                     "inform_reject_for_guest": {"mail": "0", "send": False}, "inform_approval_for_guest": {"mail": "0", "send": False}, 
                     "request_approval_for_guest": {"mail": "0", "send": False}},
        "next": {},
        "approval": True,
        "reject": False}
    mail_info={
        "restricted_download_link":"",
        "restricted_expiration_date":"",
        "restricted_expiration_date_ja":"",
        "restricted_expiration_date_en":""
    }
    mocker.patch("weko_workflow.utils.set_mail_info",return_value=mail_info)
    test_mail_info={
        "restricted_download_link":"",
        "restricted_expiration_date":"",
        "restricted_expiration_date_ja": "無制限",
        "restricted_expiration_date_en": "Unlimited"}
    mock_sender = mocker.patch("weko_workflow.utils.process_send_mail")
    process_send_approval_mails(activity, actions_mail_setting,next_step_approver_id,file_data)
    mock_sender.assert_called_with(test_mail_info,"0")

    actions_mail_setting={
        "previous":{"inform_reject": {"mail": "0", "send": False}, "inform_itemReg": {"mail": "0", "send": True}, "inform_itemReg_for_registerPerson":{"mail": "0", "send": True},
                   "inform_approval": {"mail": "0", "send": False}, "request_approval": {"mail": "0", "send": False},
                     "inform_reject_for_guest": {"mail": "0", "send": False}, "inform_approval_for_guest": {"mail": "0", "send": False}, 
                     "request_approval_for_guest": {"mail": "0", "send": False}},
        "next": {},
        "approval": True,
        "reject": False}

    mail_info={
        "restricted_download_link":"",
        "restricted_expiration_date":"",
        "restricted_expiration_date_ja":"",
        "restricted_expiration_date_en":""
    }
    mocker.patch("weko_workflow.utils.set_mail_info",return_value=mail_info)
    test_mail_info = {
        "restricted_download_link":"test_url",
        "restricted_expiration_date":"",
        "restricted_expiration_date_ja":"無制限",
        "restricted_expiration_date_en":"Unlimited",
        "mail_recipient":"wekosoftware@nii.ac.jp"
    }

    process_send_approval_mails(guest_activity_2, actions_mail_setting,next_step_approver_id,guest_file_data)
    mock_sender.assert_called_with(test_mail_info,"0")

    actions_mail_setting={
        "previous":{"inform_reject": {"mail": "0", "send": False}, "inform_itemReg": {"mail": "0", "send": True}, "inform_itemReg_for_registerPerson":{"mail": "0", "send": True},
                   "inform_approval": {"mail": "0", "send": False}, "request_approval": {"mail": "0", "send": False},
                     "inform_reject_for_guest": {"mail": "0", "send": False}, "inform_approval_for_guest": {"mail": "0", "send": False}, 
                     "request_approval_for_guest": {"mail": "0", "send": False}},
        "next": {},
        "approval": True,
        "reject": False}

    mail_info={
        "restricted_download_link":"",
        "restricted_expiration_date":"",
        "restricted_expiration_date_ja":"",
        "restricted_expiration_date_en":""
    }
    mocker.patch("weko_workflow.utils.set_mail_info",return_value=mail_info)
    test_mail_info = {
        "restricted_download_link":"test_url",
        "restricted_expiration_date":"",
        "restricted_expiration_date_ja":"無制限",
        "restricted_expiration_date_en":"Unlimited",
        "mail_recipient":"user@test.org"
    }

    process_send_approval_mails(guest_activity_3, actions_mail_setting,next_step_approver_id,guest_file_data)
    mock_sender.assert_called_with(test_mail_info,"0")

     # approval is True, previous.inform_approval is False, previous is True, inform_itemReg.send is False
    actions_mail_setting={
        "previous":{"inform_itemReg": {"mail": "0", "send": False}},
        "next": {},
        "approval": True,
        "reject": False}
    mail_info={
        "restricted_download_link":"",
        "restricted_expiration_date":"",
        "restricted_expiration_date_ja":"",
        "restricted_expiration_date_en":""
    }
    mocker.patch("weko_workflow.utils.set_mail_info",return_value=mail_info)
    process_send_approval_mails(activity, actions_mail_setting,next_step_approver_id,file_data)

    # no7, not guest, reject is True, previous.inform_reject is True
    actions_mail_setting={
        "previous":{"inform_reject": {"mail": "0", "send": True}, "inform_itemReg": {"mail": "0", "send": False},  "inform_itemReg_for_registerPerson":{"mail": "0", "send": True},
                    "inform_approval": {"mail": "0", "send": False}, "request_approval": {"mail": "0", "send": False},
                    "inform_reject_for_guest": {"mail": "0", "send": True}, "inform_approval_for_guest": {"mail": "0", "send": False},
                    "request_approval_for_guest": {"mail": "0", "send": False}},
        "next": {},
        "approval": False,
        "reject": True}
    mail_info={
        "restricted_download_link":"",
        "restricted_expiration_date":"",
        "restricted_expiration_date_ja":"",
        "restricted_expiration_date_en":""
    }
    mocker.patch("weko_workflow.utils.set_mail_info",return_value=mail_info)
    test_mail_info = {
        "restricted_download_link":"",
        "restricted_expiration_date":"",
        "restricted_expiration_date_ja":"無制限",
        "restricted_expiration_date_en":"Unlimited"
    }
    mock_sender = mocker.patch("weko_workflow.utils.process_send_mail")
    process_send_approval_mails(activity, actions_mail_setting,next_step_approver_id,file_data)
    mock_sender.assert_called_with(test_mail_info,"0")

    # no8, guest, reject is True, previous.inform_reject is True
    mail_info={
        "restricted_download_link":"",
        "restricted_expiration_date":"",
        "restricted_expiration_date_ja":"",
        "restricted_expiration_date_en":""
    }
    mocker.patch("weko_workflow.utils.set_mail_info",return_value=mail_info)
    test_mail_info = {
        "restricted_download_link":"test_url",
        "restricted_expiration_date":"",
        "restricted_expiration_date_ja":"無制限",
        "restricted_expiration_date_en":"Unlimited",
        "mail_recipient":"guest@test.org"
    }
    mock_sender = mocker.patch("weko_workflow.utils.process_send_mail")
    process_send_approval_mails(guest_activity, actions_mail_setting,next_step_approver_id,guest_file_data)
    mock_sender.assert_called_with(test_mail_info,"0")

    # reject is True, previous.inform_reject is False
    actions_mail_setting={
        "previous":{"inform_reject": {"mail": "0", "send": False}, "inform_itemReg": {"mail": "0", "send": False}, "inform_itemReg_for_registerPerson":{"mail": "0", "send": True},
                    "inform_approval": {"mail": "0", "send": False}, "request_approval": {"mail": "0", "send": False}, 
                    "inform_reject_for_guest": {"mail": "0", "send": False}, "inform_approval_for_guest": {"mail": "0", "send": False},
                    "request_approval_for_guest": {"mail": "0", "send": False}},
        "next": {},
        "approval": False,
        "reject": True}
    mail_info={
    "restricted_download_link":"",
    "restricted_expiration_date":"",
    "restricted_expiration_date_en":"",
    "restricted_expiration_date_en":""
    }
    mocker.patch("weko_workflow.utils.set_mail_info",return_value=mail_info)
    process_send_approval_mails(activity, actions_mail_setting,next_step_approver_id,file_data)

    # approval is False,reject is False
    actions_mail_setting={
        "previous":{},
        "next": {},
        "approval": False,
        "reject": False}
    mail_info={
        "restricted_download_link":"",
        "restricted_expiration_date":"",
        "restricted_expiration_date_en":"",
        "restricted_expiration_date_en":""
    }
    mocker.patch("weko_workflow.utils.set_mail_info",return_value=mail_info)
    process_send_approval_mails(activity, actions_mail_setting,next_step_approver_id,file_data)

    # reject is True, previous is None
    actions_mail_setting={
        "previous":{},
        "next": {},
        "approval": False,
        "reject": True}
    mail_info={
        "restricted_download_link":"",
        "restricted_expiration_date":"",
        "restricted_expiration_date_en":"",
        "restricted_expiration_date_en":""
    }
    mocker.patch("weko_workflow.utils.set_mail_info",return_value=mail_info)
    process_send_approval_mails(activity, actions_mail_setting,next_step_approver_id,file_data)

# def get_usage_data(item_type_id, activity_detail, user_profile=None):
#     def __build_metadata_for_usage_report(record_data: Union[dict, list],
# .tox/c1/bin/pytest --cov=weko_workflow tests/test_utils.py::test_get_usage_data -vv -s --cov-branch --cov-report=term --basetemp=/code/modules/weko-workflow/.tox/c1/tmp
def test_get_usage_data(app,db,db_register):
    
    # not exist extra_info activity
    activity = db_register["activities"][1]
    result = get_usage_data(1,activity)
    assert result == {}
    
    activity = db_register["activities"][6]
    result = get_usage_data(1,activity)
    assert result == {}
    
    today = datetime.datetime.now()
    test = dict(
        usage_type='Application',
        dataset_usage="related_guest_activity",
        usage_data_name='',
        mail_address="guest@test.org",
        university_institution='',
        affiliated_division_department='',
        position='',
        position_other='',
        phone_number='',
        usage_report_id='',
        wf_issued_date=today.strftime("%Y-%m-%d"),
        item_title="{}{}{}_".format("利用申請",today.strftime("%Y%m%d"),"related_guest_activity")
    )
    result = get_usage_data(31001,activity)
    assert result == test
    
    test = dict(
        usage_type='Application',
        dataset_usage="related_guest_activity",
        usage_data_name='',
        mail_address="user@test.org",
        university_institution='',
        affiliated_division_department='',
        position='',
        position_other='',
        phone_number='',
        usage_report_id='',
        wf_issued_date=today.strftime("%Y-%m-%d"),
        item_title="{}{}{}_".format("利用申請",today.strftime("%Y%m%d"),"related_guest_activity")
    )
    user_profile = {"results":{'subitem_user_name': "guest",'subitem_fullname': "guest",'subitem_mail_address': "user@test.org",'subitem_displayname': "guest",'subitem_university/institution': '','subitem_affiliated_division/department': '','subitem_position': '','subitem_phone_number': '','subitem_position(other)': '','subitem_affiliated_institution': [],}}
    result = get_usage_data(31001,activity,user_profile)
    assert result == test

    test = dict(
        usage_type='Report',
        dataset_usage='title',
        usage_data_name='',
        mail_address='',
        university_institution='',
        affiliated_division_department='',
        position='',
        position_other='',
        phone_number='',
        usage_report_id=activity.activity_id,
        wf_issued_date=today.strftime("%Y-%m-%d"),
        item_title='{}{}{}'.format(activity.extra_info["usage_activity_id"],"利用報告","")
    )
    result = get_usage_data(31003,activity)
    assert result == test
    
# def update_approval_date(activity):
# .tox/c1/bin/pytest --cov=weko_workflow tests/test_utils.py::test_get_current_language -vv -s --cov-branch --cov-report=term --basetemp=/code/modules/weko-workflow/.tox/c1/tmp
def test_update_approval_date(app,db_register,mocker):
    mocker.patch("weko_workflow.utils.update_approval_date_for_deposit")
    mocker.patch("weko_workflow.utils.update_system_data_for_item_metadata")
    mocker.patch("weko_workflow.utils.update_system_data_for_activity")
    
    activity = db_register["activities"][1]
    
    # item_type_id not in list
    result = update_approval_date(activity)
    assert result == None
    
    current_app.config.update(
        WEKO_WORKFLOW_USAGE_APPLICATION_ITEM_TYPES_LIST=[1]
    )
    # not exist sub_approval_date_key
    update_approval_date(activity)
    
    
    with patch("weko_workflow.utils.get_sub_key_by_system_property_key",return_value=("approval_date_key","approval_date_value")):
        update_approval_date(activity)
# def create_record_metadata_for_user(usage_application_activity, usage_report):
# .tox/c1/bin/pytest --cov=weko_workflow tests/test_utils.py::test_get_current_language -vv -s --cov-branch --cov-report=term --basetemp=/code/modules/weko-workflow/.tox/c1/tmp
def test_create_record_metadata_for_user(app,db_register,mocker):
    mock_update_deposit = mocker.patch("weko_workflow.utils.update_system_data_for_item_metadata")
    mock_update_metadata = mocker.patch("weko_workflow.utils.update_approval_date_for_deposit")
    mock_update_system = mocker.patch("weko_workflow.utils.update_system_data_for_activity")
    
    activitiy = db_register["activities"][0]
# def get_current_date():
# .tox/c1/bin/pytest --cov=weko_workflow tests/test_utils.py::test_get_current_date -vv -s --cov-branch --cov-report=term --basetemp=/code/modules/weko-workflow/.tox/c1/tmp
def test_get_current_date(mocker):
    today = datetime.datetime(2022,10,6,0,0,0,0)
    datetime_mock = mocker.patch("weko_workflow.utils.datetime")
    datetime_mock.today.return_value=today
    
    result = get_current_date()
    assert result == today.strftime("%Y-%m-%d")

# def get_sub_key_by_system_property_key(system_property_key, item_type_id):
# .tox/c1/bin/pytest --cov=weko_workflow tests/test_utils.py::test_get_sub_key_by_system_property_key -vv -s --cov-branch --cov-report=term --basetemp=/code/modules/weko-workflow/.tox/c1/tmp
def test_get_sub_key_by_system_property_key(item_type):
    # not item_type_id
    sub_key,attribute_name = get_sub_key_by_system_property_key(None,None)
    assert sub_key == None
    assert attribute_name == None
    
    # not exist item_type
    sub_key,attribute_name = get_sub_key_by_system_property_key(None,1000)
    assert sub_key == ""
    assert attribute_name == ""
    
    # nomal
    sub_key,attribute_name = get_sub_key_by_system_property_key("subitem_1522299639480",1)
    assert sub_key == "item_1617186476635"
    assert attribute_name == "Access Rights"
# def update_system_data_for_item_metadata(item_id, sub_system_data_key,
# .tox/c1/bin/pytest --cov=weko_workflow tests/test_utils.py::test_update_system_data_for_item_metadata -vv -s --cov-branch --cov-report=term --basetemp=/code/modules/weko-workflow/.tox/c1/tmp
def test_update_system_data_for_item_metadata(db_records):
    item_id = db_records[0][3].id
    data_key = "item_new"
    data = {"key1":"value1"}
    update_system_data_for_item_metadata(item_id,data_key,data)
    item_meta = ItemsMetadata.get_record(id_=item_id)
    assert item_meta.get(data_key) is not None
    assert item_meta[data_key] == data
# def update_approval_date_for_deposit(deposit, sub_approval_date_key,
# .tox/c1/bin/pytest --cov=weko_workflow tests/test_utils.py::test_update_approval_date_for_deposit -vv -s --cov-branch --cov-report=term --basetemp=/code/modules/weko-workflow/.tox/c1/tmp
def test_update_approval_date_for_deposit(db_records):
    deposit = db_records[0][6]
    date_key = "sub_approval_date_key"
    approval_date = {"title":"approval","value":"2022-10-06"}
    attribute_name = "approval_date"
    update_approval_date_for_deposit(deposit,date_key,approval_date,attribute_name)
    assert deposit[date_key] is not None
    assert deposit[date_key] == {"attribute_name":attribute_name,"attribute_value_mlt":[approval_date]}
# def update_system_data_for_activity(activity, sub_system_data_key,
# .tox/c1/bin/pytest --cov=weko_workflow tests/test_utils.py::test_get_current_language -vv -s --cov-branch --cov-report=term --basetemp=/code/modules/weko-workflow/.tox/c1/tmp
def test_update_system_data_for_activity(db_register):
    update_system_data_for_activity(None,None,None)
    
    key = "temp_key"
    value = {"data_key":"data_value"}
    activity = db_register["activities"][1]
    update_system_data_for_activity(activity,key,value)
    assert activity.temp_data == {"metainfo":{key:value}}
    
    activity = db_register["activities"][2]
    update_system_data_for_activity(activity,key,value)
    assert activity.temp_data == {"description":"this is temp_data","metainfo":{key:value}}
# def check_authority_by_admin(activity):
# .tox/c1/bin/pytest --cov=weko_workflow tests/test_utils.py::test_get_current_language -vv -s --cov-branch --cov-report=term --basetemp=/code/modules/weko-workflow/.tox/c1/tmp

# def get_record_first_version(deposit):
# .tox/c1/bin/pytest --cov=weko_workflow tests/test_utils.py::test_get_record_first_version -vv -s --cov-branch --cov-report=term --basetemp=/code/modules/weko-workflow/.tox/c1/tmp
def test_get_record_first_version(db_register,db_records):
    activity = db_register["activities"][1]
    record = WekoRecord.get_record(activity.item_id)
    deposit = WekoDeposit(record, record.model)
    

    result_deposit, pid = get_record_first_version(deposit)
    assert result_deposit == db_records[0][6]
    assert pid == db_records[0][0].object_uuid
# def get_files_and_thumbnail(activity_id, item):
# .tox/c1/bin/pytest --cov=weko_workflow tests/test_utils.py::test_get_current_language -vv -s --cov-branch --cov-report=term --basetemp=/code/modules/weko-workflow/.tox/c1/tmp

# def get_pid_and_record(item_id):
# .tox/c1/bin/pytest --cov=weko_workflow tests/test_utils.py::test_get_current_language -vv -s --cov-branch --cov-report=term --basetemp=/code/modules/weko-workflow/.tox/c1/tmp

# def get_items_metadata_by_activity_detail(activity_detail):
# .tox/c1/bin/pytest --cov=weko_workflow tests/test_utils.py::test_get_current_language -vv -s --cov-branch --cov-report=term --basetemp=/code/modules/weko-workflow/.tox/c1/tmp

# def get_main_record_detail(activity_id,
#     def check_record(record):
# .tox/c1/bin/pytest --cov=weko_workflow tests/test_utils.py::test_get_current_language -vv -s --cov-branch --cov-report=term --basetemp=/code/modules/weko-workflow/.tox/c1/tmp

# def prepare_doi_link_workflow(item_id, doi_input):
# .tox/c1/bin/pytest --cov=weko_workflow tests/test_utils.py::test_get_current_language -vv -s --cov-branch --cov-report=term --basetemp=/code/modules/weko-workflow/.tox/c1/tmp

# def get_pid_value_by_activity_detail(activity_detail):
# .tox/c1/bin/pytest --cov=weko_workflow tests/test_utils.py::test_get_current_language -vv -s --cov-branch --cov-report=term --basetemp=/code/modules/weko-workflow/.tox/c1/tmp

# def check_doi_validation_not_pass(item_id, activity_id,
# .tox/c1/bin/pytest --cov=weko_workflow tests/test_utils.py::test_get_current_language -vv -s --cov-branch --cov-report=term --basetemp=/code/modules/weko-workflow/.tox/c1/tmp


def test_get_index_id():
    """Get index ID base on activity id"""
    # from weko_workflow.api import WorkActivity, WorkFlow

    # activity = WorkActivity()
    # activity_detail = activity.get_activity_detail(activity_id)

    # workflow = WorkFlow()
    # workflow_detail = workflow.get_workflow_by_id(
    #     activity_detail.workflow_id)

    # index_tree_id = workflow_detail.index_tree_id

    # if index_tree_id:
    #     from .api import Indexes
    #     index_result = Indexes.get_index(index_tree_id)
    #     if not index_result:
    #         index_tree_id = None
    # else:
    #     index_tree_id = None
    raise BaseException

<<<<<<< HEAD
def test_make_activitylog_tsv(db_register,db_records):
    """test make_activitylog_tsv"""
    activity = Activity()
    activities = []
    activities.append(activity.query.filter_by(activity_id='2'))
    activities.append(activity.query.filter_by(activity_id='3'))
    

    output_tsv = make_activitylog_tsv(activities)
    assert isinstance(output_tsv,str)
    assert len(output_tsv.splitlines()) == 3
=======
# def is_terms_of_use_only(workflow_id :int) -> bool:
# .tox/c1/bin/pytest --cov=weko_workflow tests/test_utils.py::test_is_terms_of_use_only -vv -s --cov-branch --cov-report=term --basetemp=/code/modules/weko-workflow/.tox/c1/tmp
def test_is_terms_of_use_only(app ,workflow ,workflow_open_restricted):
    with app.test_request_context():
        assert not is_terms_of_use_only(workflow["workflow"].id)
        assert is_terms_of_use_only(workflow_open_restricted[0]["workflow"].id)
        assert not is_terms_of_use_only(workflow_open_restricted[1]["workflow"].id)

# def grant_access_rights_to_all_open_restricted_files(activity_id :str ,permission:Union[FilePermission,GuestActivity] , activity_detail :Activity) -> dict:
# .tox/c1/bin/pytest --cov=weko_workflow tests/test_utils.py::test_grant_access_rights_to_all_open_restricted_files -vv -s --cov-branch --cov-report=term --basetemp=/code/modules/weko-workflow/.tox/c1/tmp
def test_grant_access_rights_to_all_open_restricted_files(app ,db,users ):
    activity_id = "20000101-99"
    file_permission = FilePermission(
        file_name= "bbb.txt"
        ,record_id=1
        ,status=-1
        ,usage_application_activity_id=activity_id
        ,user_id=users[0]["id"]
        ,usage_report_activity_id=None
    )
    db.session.add(file_permission)
    activity_detail:Activity = Activity()
    activity_detail.extra_info = {
                    "file_name": "bbb.txt"
                    , "record_id": 1
                    , "user_mail": users[0]["email"]
                }

    activity_id_guest = "20001231-99"
    guest_activity = GuestActivity(
        file_name= "bbb.txt"
        ,record_id=1
        ,status=-1
        ,activity_id=activity_id_guest
        ,user_mail=users[5]["email"]
        ,expiration_date=0
        ,is_usage_report=None
        ,token=''
    )
    db.session.add(guest_activity)
    activity_detail_guest:Activity = Activity()
    activity_detail_guest.extra_info = {
                    "file_name": "bbb.txt"
                    , "record_id": 1
                    , "guest_mail": users[5]["email"]
                }
    mock = MagicMock()
    mock.get_file_data = lambda : [{'accessrole' : 'open_restricted','filename':'aaa.txt'}
                                ,{'accessrole' : 'open_restricted','filename':'bbb.txt'}
                                ,{'accessrole' : 'open_access'    ,'filename':'ccc.txt'}]

    with app.test_request_context():
        with patch('weko_workflow.utils.WekoRecord.get_record_by_pid',return_value = mock):
            res = grant_access_rights_to_all_open_restricted_files(activity_id ,file_permission, activity_detail )
            # print(res)
            assert 'bbb.txt' in res["file_url"]
            
            fps = FilePermission.find_by_activity(activity_id)
            assert len(fps) == 2

            for fp in fps:
                assert fp.status == 1

                user = list(filter(lambda x : x["obj"].id == fp.user_id ,users))[0]

                fd = FileOnetimeDownload.find(
                    file_name = fp.file_name,
                    record_id = fp.record_id,
                    user_mail = user["obj"].email
                )
                assert len(fd) == 1

    with app.test_request_context():
        res = grant_access_rights_to_all_open_restricted_files(activity_id_guest ,guest_activity, activity_detail_guest )
        assert 'bbb.txt' in res["file_url"]
        fps = FilePermission.find_by_activity(activity_id_guest)
        assert len(fps) == 0
        fd = FileOnetimeDownload.find(
                    file_name = guest_activity.file_name,
                    record_id = guest_activity.record_id,
                    user_mail = users[5]["email"]
                )
        assert len(fd) == 1

    res = grant_access_rights_to_all_open_restricted_files(activity_id ,None, activity_detail )
    assert res == {}

# def get_contributors(pid_value)
# .tox/c1/bin/pytest --cov=weko_workflow tests/test_utils.py::test_get_contributors -vv -s --cov-branch --cov-report=term --basetemp=/code/modules/weko-workflow/.tox/c1/tmp
def test_get_contributors(db, users_1, db_records_1):
    # 引数のpid_valueをfalseに設定する。
    actual = get_contributors(False)
    assert actual == []
    
    # 引数のpid_valueをfalseに設定する。 user_id_list_json(List型) Listの中がdict
    user_id_list_json = [{"user":1},{"user":2}]
    actual = get_contributors(False, user_id_list_json=user_id_list_json, owner_id=1)
    expected = [{ 
                'userid' : 1, 
                'username': "",
                'email' : "user1@sample.com",
                'owner' : True,
                'error': ''
                },{ 
                'userid' : 2, 
                'username': "",
                'email' : "user2@sample.com",
                'owner' : False,
                'error': ''
                }]
    assert actual == expected

    # 引数のpid_valueをfalseに設定する。 user_id_list_json(List型) Listの中がstring
    user_id_list_json = ["漢字", "ひらがな"]
    actual = get_contributors(False, user_id_list_json=user_id_list_json, owner_id=1)
    expected = [{ 
                'userid' : 1, 
                'username': "",
                'email' : "user1@sample.com",
                'owner' : True,
                'error': ''
                }]
    assert actual == expected

    # 引数のpid_valueをfalseに設定する。 user_id_list_json(Dict型)
    user_id_list_json = {"user": 1}
    actual = get_contributors(False, user_id_list_json=user_id_list_json, owner_id=1)
    expected = [{ 
                'userid' : 1, 
                'username': "",
                'email' : "user1@sample.com",
                'owner' : True,
                'error': ''
                }]
    assert actual == expected

    # pid_value=196.0を設定
    user_profile_1 = UserProfile(
        user_id=1,
        _username="ユーザー1",
        fullname="ユーザー1 full",
        timezone="asia",
        language="japanese",
        _displayname="display ユーザー1"
    )
    user_profile_2 = UserProfile(
        user_id=2,
        _username="ユーザー2",
        fullname="ユーザー2 full",
        timezone="asia",
        language="japanese",
        _displayname="display ユーザー2"
    )
    db.session.add(user_profile_1)
    db.session.add(user_profile_2)
    db.session.commit()

    actual = get_contributors('196.0')
    assert actual == [{ 'userid' : 1, 
                       'username': "ユーザー1",
                       'email' : "user1@sample.com",
                       'owner' : True,
                       'error': ''
                    }]
    
    # pid_value=196.1を設定
    # weko_shared_ids": [100] を設定（存在しないユーザーID）
    actual = get_contributors('197')
    expected = [{ 
                'userid' : 1, 
                'username': "ユーザー1",
                'email' : "user1@sample.com",
                'owner' : True,
                'error': ''
                },
                {
                'userid' : 100, 
                'username': '',
                'email' : '',
                'owner' : False,
                'error': 'The specified user ID is incorrect'
                }]
    assert sorted(actual, key=lambda x: x["userid"]) == sorted(expected, key=lambda x: x["userid"])

    expected = [{ 
            'userid' : 1, 
            'username': "ユーザー1",
            'email' : "user1@sample.com",
            'owner' : True,
            'error': ''
            },
            {
            'userid' : 2, 
            'username': "ユーザー2",
            'email' : "user2@sample.com",
            'owner' : False,
            'error': ''
            }]
    # user_id_list_jsonを設定
    user_id_list_json = [2]
    actual = get_contributors(None, user_id_list_json, owner_id=1)
    assert sorted(actual, key=lambda x: x["userid"]) == sorted(expected, key=lambda x: x["userid"])

status_list = [
    ('todo', '1', '2'),
    ('wait', '3', '4'),
    ('all', '5', '6'),
    ('test', '7', '8')
]

# .tox/c1/bin/pytest --cov=weko_workflow tests/test_utils.py::test_create_conditions_dict -vv -s --cov-branch --cov-report=term --basetemp=/code/modules/weko-workflow/.tox/c1/tmp
@pytest.mark.parametrize('status, limit, page', status_list)
def test_create_conditions_dict(status, limit, page):
    if status == 'todo':
        condition = create_conditions_dict(status, limit, page)
        assert condition.get('tab')[0] == status
        assert condition.get('sizetodo')[0] == limit
        assert condition.get('pagestodo')[0] == page
    elif status == 'wait':
        condition = create_conditions_dict(status, limit, page)
        assert condition.get('tab')[0] == status
        assert condition.get('sizewait')[0] == limit
        assert condition.get('pageswait')[0] == page
    elif status == 'all':
        condition = create_conditions_dict(status, limit, page)
        assert condition.get('tab')[0] == status
        assert condition.get('sizeall')[0] == limit
        assert condition.get('pagesall')[0] == page
    elif status == 'test':
        with pytest.raises(InvalidParameterValueError) as e:
            create_conditions_dict(status, limit, page)
        assert str(e.value) == '400 Bad Request: Invalid request parameter value.'
    else:
        assert False

role_list = [
    (0, True),  # contributor
    (1, True),  # repoadmin
    (2, True),  # sysadmin
    (3, True),  # comadmin
    (4, False), # general
    (7, False)  # anonymous
]

# .tox/c1/bin/pytest --cov=weko_workflow tests/test_utils.py::test_check_role -vv -s --cov-branch --cov-report=term --basetemp=/code/modules/weko-workflow/.tox/c1/tmp
@pytest.mark.parametrize('index, expect', role_list)
def test_check_role(app, users, index, expect):
    if index != 5:
        with app.test_request_context():
            login_user(users[index]['obj'])
            assert check_role() == expect
    else:
        assert check_role() == expect

etag_list = [
    ('match', True),
    ('not match', False),
    ('', False)
]

# .tox/c1/bin/pytest --cov=weko_workflow tests/test_utils.py::test_check_etag -vv -s --cov-branch --cov-report=term --basetemp=/code/modules/weko-workflow/.tox/c1/tmp
@pytest.mark.parametrize('etag, expect', etag_list)
def test_check_etag(i18n_app, etag, expect):
    assert bool(check_etag(etag)) == expect

pretty_list = [
    ('true', True),
    ('t', True),
    ('yes', True),
    ('1', True),
    ('aaa', False)
]

# .tox/c1/bin/pytest --cov=weko_workflow tests/test_utils.py::test_check_pretty -vv -s --cov-branch --cov-report=term --basetemp=/code/modules/weko-workflow/.tox/c1/tmp
@pytest.mark.parametrize('pretty, expect', pretty_list)
def test_check_pretty(app, pretty, expect):
    with app.test_request_context():
        check_pretty(pretty)
        assert current_app.config['JSONIFY_PRETTYPRINT_REGULAR'] == expect
>>>>>>> 3b9315ef
<|MERGE_RESOLUTION|>--- conflicted
+++ resolved
@@ -132,16 +132,13 @@
     update_system_data_for_item_metadata,
     update_approval_date_for_deposit,
     update_system_data_for_activity,
-<<<<<<< HEAD
-    make_activitylog_tsv
-=======
+    make_activitylog_tsv,
     is_terms_of_use_only,
     grant_access_rights_to_all_open_restricted_files,
     create_conditions_dict,
     check_role,
     check_etag,
     check_pretty
->>>>>>> 3b9315ef
 )
 from weko_workflow.api import GetCommunity, UpdateItem, WorkActivity, WorkActivityHistory, WorkFlow
 from weko_workflow.models import Activity
@@ -3196,7 +3193,6 @@
     #     index_tree_id = None
     raise BaseException
 
-<<<<<<< HEAD
 def test_make_activitylog_tsv(db_register,db_records):
     """test make_activitylog_tsv"""
     activity = Activity()
@@ -3208,7 +3204,6 @@
     output_tsv = make_activitylog_tsv(activities)
     assert isinstance(output_tsv,str)
     assert len(output_tsv.splitlines()) == 3
-=======
 # def is_terms_of_use_only(workflow_id :int) -> bool:
 # .tox/c1/bin/pytest --cov=weko_workflow tests/test_utils.py::test_is_terms_of_use_only -vv -s --cov-branch --cov-report=term --basetemp=/code/modules/weko-workflow/.tox/c1/tmp
 def test_is_terms_of_use_only(app ,workflow ,workflow_open_restricted):
@@ -3487,5 +3482,4 @@
 def test_check_pretty(app, pretty, expect):
     with app.test_request_context():
         check_pretty(pretty)
-        assert current_app.config['JSONIFY_PRETTYPRINT_REGULAR'] == expect
->>>>>>> 3b9315ef
+        assert current_app.config['JSONIFY_PRETTYPRINT_REGULAR'] == expect