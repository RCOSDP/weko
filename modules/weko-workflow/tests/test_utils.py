from unittest import mock
from urllib.parse import parse_qs
import pytest
import uuid
from os.path import dirname, join
from mock import patch
import copy
import datetime
import base64
import flask
from werkzeug.datastructures import MultiDict
from flask import current_app,session
from flask_babelex import gettext as _
from sqlalchemy.exc import SQLAlchemyError
from sqlalchemy.orm.exc import NoResultFound
from mock import MagicMock
from weko_deposit.pidstore import get_record_without_version
from weko_deposit.api import WekoRecord, WekoDeposit
from invenio_records_files.models import RecordsBuckets
from invenio_files_rest.models import Bucket
from invenio_cache import current_cache
from invenio_accounts.testutils import login_user_via_session as login
from invenio_pidstore.models import PersistentIdentifier, PIDStatus
from flask_login.utils import login_user,logout_user
from tests.helpers import json_data, create_activity
from invenio_mail.models import MailConfig
<<<<<<< HEAD
from weko_admin.models import SiteInfo, Identifier
from weko_records_ui.models import FilePermission,FileOnetimeDownload
=======
from weko_admin.models import SiteInfo
from weko_records_ui.models import FilePermission,FileOnetimeDownload
from weko_records_ui.utils import get_list_licence
>>>>>>> e8d00a98
from weko_user_profiles import UserProfile
from weko_records.models import ItemApplication
from weko_records.api import ItemTypes, ItemsMetadata
from weko_user_profiles.config import WEKO_USERPROFILES_POSITION_LIST,WEKO_USERPROFILES_INSTITUTE_POSITION_LIST
from weko_workflow.models import ActivityHistory,GuestActivity
from weko_workflow.config import WEKO_WORKFLOW_FILTER_PARAMS,IDENTIFIER_GRANT_LIST
from weko_workflow.errors import InvalidParameterValueError
from weko_workflow.utils import (
    filter_all_condition,
    filter_condition,
    get_application_and_approved_date,
    get_contributors,
    get_disptype_and_ver_in_metainfo,
    get_record_by_root_ver,
    get_url_root,
    handle_finish_workflow,
    register_hdl,
    IdentifierHandle,
    get_current_language,
    get_term_and_condition_content,
    get_identifier_setting,
    saving_doi_pidstore,
    item_metadata_validation,merge_doi_error_list,
    MappingData,
    validation_item_property,
    handle_check_required_data,
    get_activity_id_of_record_without_version,
    handle_check_required_pattern_and_either,
    check_required_data,get_sub_item_value,
    get_item_value_in_deep,
    delete_bucket,
    merge_buckets_by_records,
    set_bucket_default_size,
    is_show_autofill_metadata,
    is_hidden_pubdate,
    get_parent_pid_with_type,
    get_actionid,
    convert_record_to_item_metadata,
    prepare_edit_workflow,
    delete_cache_data,
    update_cache_data,
    get_cache_data,
    get_account_info,
    check_existed_doi,
    set_files_display_type,
    get_thumbnails,
    get_allow_multi_thumbnail,
    is_usage_application_item_type,
    is_usage_application,
    send_mail_reminder,
    send_mail_approval_done,
    send_mail_registration_done,
    send_mail_request_approval,
    send_mail,
    #email_pattern_registration_done,
    email_pattern_request_approval,
    email_pattern_approval_done,
    get_mail_data,
    get_subject_and_content,
    get_file_path,
    replace_characters,
    get_register_info,
    get_approval_dates,
    get_item_info,
    get_site_info_name,
    get_default_mail_sender,
    set_mail_info,
    extract_term_description,
    process_send_reminder_mail,
    process_send_notification_mail,
    get_workflow_item_type_names,
    create_usage_report,
    create_record_metadata,
    modify_item_metadata,
    replace_title_subitem,
    get_shema_dict,
    create_deposit,
    update_activity_action,
    check_continue,
    auto_fill_title,
    exclude_admin_workflow,
    is_enable_item_name_link,
    save_activity_data,
    send_mail_url_guest_user,
    generate_guest_activity_token_value,
    init_activity_for_guest_user,
    send_usage_application_mail_for_guest_user,
    validate_guest_activity_token,
    validate_guest_activity_expired,
    create_onetime_download_url_to_guest,
    delete_guest_activity,
    get_activity_display_info,
    __init_activity_detail_data_for_guest,
    recursive_get_specified_properties,
    get_approval_keys,
    process_send_mail,
    cancel_expired_usage_reports,
    process_send_approval_mails,
    prepare_data_for_guest_activity,
    get_usage_data,
    get_sub_key_by_system_property_key,
    update_approval_date,
    get_record_first_version,
    get_current_date,
    update_system_data_for_item_metadata,
    update_approval_date_for_deposit,
    update_system_data_for_activity,
<<<<<<< HEAD
    prepare_doi_link_workflow,
    make_activitylog_tsv,
    check_authority_by_admin,
    validate_action_role_user,
    is_terms_of_use_only,
    grant_access_rights_to_all_open_restricted_files,
    delete_lock_activity_cache,
    delete_user_lock_activity_cache,
    check_an_item_is_locked,
    bulk_check_an_item_is_locked,
=======
    is_terms_of_use_only,
    grant_access_rights_to_all_open_restricted_files,
    create_conditions_dict,
    check_role,
    check_etag,
    check_pretty
>>>>>>> e8d00a98
)
from weko_workflow.api import GetCommunity, UpdateItem, WorkActivity, WorkActivityHistory, WorkFlow
from weko_workflow.models import Activity

# def get_current_language():
# .tox/c1/bin/pytest --cov=weko_workflow tests/test_utils.py::test_get_current_language -vv -s --cov-branch --cov-report=term --basetemp=/code/modules/weko-workflow/.tox/c1/tmp
def test_get_current_language(app):#c
    with app.test_request_context(
        headers=[("Accept-Language","ja")]
    ):
        assert get_current_language()=="en"
        current_app.config.update(
            WEKO_WORKFLOW_TERM_AND_CONDITION_FILE_LANGUAGES = ["ja","en"],
        )
        assert get_current_language()=="ja"

# def get_term_and_condition_content(item_type_name):
# .tox/c1/bin/pytest --cov=weko_workflow tests/test_utils.py::test_get_term_and_condition_content -vv -s --cov-branch --cov-report=term --basetemp=/code/modules/weko-workflow/.tox/c1/tmp
def test_get_term_and_condition_content(app):#c
    item_type_name="test_item_type"
    result = None
    with open(join(dirname(__file__),"data/test_file/test_item_type_en.txt"),"r") as f:
        result = f.read().splitlines()
    current_app.config.update(
        WEKO_WORKFLOW_TERM_AND_CONDITION_FILE_EXTENSION = ".txt",
        WEKO_WORKFLOW_TERM_AND_CONDITION_FILE_LOCATION = join(dirname(__file__),"data/test_file/")
    )
    with patch("weko_workflow.utils.get_current_language",return_value="en"):
        assert get_term_and_condition_content(item_type_name)==result
    
    with patch("weko_workflow.utils.get_current_language",return_value="wrong"):
        assert get_term_and_condition_content(item_type_name)==""


# def get_identifier_setting(community_id):
# .tox/c1/bin/pytest --cov=weko_workflow tests/test_utils.py::test_get_identifier_setting -vv -s --cov-branch --cov-report=term --basetemp=/code/modules/weko-workflow/.tox/c1/tmp
def test_get_identifier_setting(identifier):#c
    assert get_identifier_setting(identifier.repository)==identifier

# def saving_doi_pidstore(item_id,
# .tox/c1/bin/pytest --cov=weko_workflow tests/test_utils.py::test_saving_doi_pidstore -vv -s --cov-branch --cov-report=term --basetemp=/code/modules/weko-workflow/.tox/c1/tmp
def test_saving_doi_pidstore(db_records,item_type,mocker):#c
    item_id = db_records[0][3].id
    pid_without_ver = get_record_without_version(db_records[0][0]).object_uuid
    mock_register = mocker.patch("weko_workflow.utils.IdentifierHandle.register_pidstore", return_value=None)
    data = {
        "identifier_grant_jalc_doi_link":"https://doi.org/1000/0000000001",
        "identifier_grant_jalc_cr_doi_link":"https://doi.org/2000/0000000001",
        "identifier_grant_jalc_dc_doi_link":"https://doi.org/3000/0000000001",
        "identifier_grant_ndl_jalc_doi_link":"https://doi.org/4000/0000000001"
    }
    # jalc doi, tmp save
    mock_update = mocker.patch("weko_workflow.utils.IdentifierHandle.update_idt_registration_metadata")
    result = saving_doi_pidstore(item_id,pid_without_ver,data,1,True)
    assert result == True
    mock_update.assert_has_calls([mocker.call("1000/0000000001","JaLC")])
    
    # jalc crossref doi
    mock_update = mocker.patch("weko_workflow.utils.IdentifierHandle.update_idt_registration_metadata")
    result = saving_doi_pidstore(item_id,pid_without_ver,data,2,False)
    assert result == True
    mock_update.assert_has_calls([mocker.call("2000/0000000001","Crossref")])
    
    # jalc datacite doi
    with patch("weko_workflow.utils.IdentifierHandle.register_pidstore",return_value=True):
        mock_update = mocker.patch("weko_workflow.utils.IdentifierHandle.update_idt_registration_metadata")
        result = saving_doi_pidstore(item_id,pid_without_ver,data,3,False)
        assert result == True
        mock_update.assert_has_calls([mocker.call("3000/0000000001","DataCite"),mocker.call("3000/0000000001","DataCite")])
    
    with patch("weko_workflow.utils.IdentifierHandle.register_pidstore",return_value=False):
        mock_update = mocker.patch("weko_workflow.utils.IdentifierHandle.update_idt_registration_metadata")
        result = saving_doi_pidstore(item_id,pid_without_ver,data,4,False)
        mock_update.assert_has_calls([mocker.call("4000/0000000001","JaLC")])
        assert result == True

    # ndl jalc doi, raise exception
    with patch("weko_workflow.utils.IdentifierHandle.register_pidstore",side_effect=Exception):
        mock_update = mocker.patch("weko_workflow.utils.IdentifierHandle.update_idt_registration_metadata")
        result = saving_doi_pidstore(item_id,pid_without_ver,data,4,False)
        assert result == False

    # other doi
    mock_update = mocker.patch("weko_workflow.utils.IdentifierHandle.update_idt_registration_metadata")
    result = saving_doi_pidstore(uuid.uuid4(),pid_without_ver,data,"wrong",False)
    assert result == False

# def register_hdl(activity_id):
# .tox/c1/bin/pytest --cov=weko_workflow tests/test_utils.py::test_register_hdl -vv -s --cov-branch --cov-report=term --basetemp=/code/modules/weko-workflow/.tox/c1/tmp
def test_register_hdl(app,db_records,db_register):#c
    recid, depid, record, item, parent, doi, deposit = db_records[0]
    assert recid.pid_value=="1"
    activity_id='A-00000800-00000'
    act = Activity(
                activity_id=activity_id,
                item_id=record.id,
            )
    with patch("weko_handle.api.Handle.register_handle",return_value="handle:00.000.12345/0000000001"):
        with app.test_request_context():
            register_hdl("8")
            pid = IdentifierHandle(parent.object_uuid).check_pidstore_exist(pid_type='hdl')
            assert pid[0].object_uuid == parent.object_uuid
            pid = IdentifierHandle(recid.object_uuid).check_pidstore_exist(pid_type='hdl')
            assert pid[0].object_uuid == recid.object_uuid
    
    recid, depid, record, item, parent, doi, deposit = db_records[2]
    assert recid.pid_value=="1.1"
    activity_id='A-00000800-00000'
    act = Activity(
                activity_id=activity_id,
                item_id=record.id,
            )
    with patch("weko_handle.api.Handle.register_handle",return_value="handle:00.000.12345/0000000001"):
        with app.test_request_context():
            register_hdl("2")
            pid = IdentifierHandle(parent.object_uuid).check_pidstore_exist(pid_type='hdl')
            assert pid[0].object_uuid == parent.object_uuid
            pid = IdentifierHandle(recid.object_uuid).check_pidstore_exist(pid_type='hdl')
            assert pid == []
    
    recid, depid, record, item, parent, doi,deposit = db_records[1]
    assert recid.pid_value=="1.0"
    activity_id='A-00000800-00000'
    act = Activity(
                activity_id=activity_id,
                item_id=record.id,
            )
    with patch("weko_handle.api.Handle.register_handle",return_value="handle:00.000.12345/0000000001"):
        with app.test_request_context():
            register_hdl("9")
            # register_hdl uses parent object_uuid.
            pid = IdentifierHandle(parent.object_uuid).check_pidstore_exist(pid_type='hdl')
            assert pid[0].object_uuid == parent.object_uuid
            # register_hdl does not use recid object_uuid.
            pid = IdentifierHandle(recid.object_uuid).check_pidstore_exist(pid_type='hdl')
            assert pid==[]


# def register_hdl_by_item_id(deposit_id, item_uuid, url_root):

# def register_hdl_by_handle(hdl, item_uuid, item_uri):

# def item_metadata_validation(item_id, identifier_type, record=None,
# .tox/c1/bin/pytest --cov=weko_workflow tests/test_utils.py::test_item_metadata_validation -vv -s --cov-branch --cov-report=term --basetemp=/code/modules/weko-workflow/.tox/c1/tmp
def test_item_metadata_validation(db_records,item_type):
    recid, depid, record, item, parent, doi, deposit = db_records[0]
    #result = item_metadata_validation(recid.id,"hdl")
    result = item_metadata_validation(None,"hdl",record=record)
    assert result == None
    recid, depid, record, item, parent, doi, deposit = db_records[2]
    
    without_ver = get_record_without_version(recid)

    # identifiery_type is JaLC, new resource_type in journalarticle_type, old resource_type in elearning_type
    with patch("weko_workflow.utils.MappingData.get_first_data_by_mapping",\
        side_effect=[("item_1617258105262.resourcetype", ['conference paper']),(None,["learning object"])]):
        result = item_metadata_validation(recid.object_uuid,"1",without_ver_id=without_ver.object_uuid)
        assert result == {'required': [], 'required_key': [], 'pattern': [],
                  'either': [],  'either_key': [], 'mapping': [], 'other': 'You cannot change the resource type of items that have been grant a DOI.'}

    # identifiery_type is JaLC, new resource_type in report_types, old resource_type in thesis_types
    with patch("weko_workflow.utils.MappingData.get_first_data_by_mapping",\
        side_effect=[("item_1617258105262.resourcetype", ['thesis']),(None,["report"])]):
        result = item_metadata_validation(recid.object_uuid,"1",without_ver_id=without_ver.object_uuid)
        assert result == {'required': [], 'required_key': [], 'pattern': [],
                  'either': [],  'either_key': [], 'mapping': [], 'other': 'You cannot change the resource type of items that have been grant a DOI.'}

    # identifiery_type is JaLC, new resource_type in dataset_type, old resource_type in datageneral_types
    with patch("weko_workflow.utils.MappingData.get_first_data_by_mapping",\
        side_effect=[("item_1617258105262.resourcetype", ['software']),(None,["internal report"])]):
        result = item_metadata_validation(recid.object_uuid,"1",without_ver_id=without_ver.object_uuid)
        assert result == {'required': [], 'required_key': [], 'pattern': [],
                  'either': [],  'either_key': [], 'mapping': [], 'other': 'You cannot change the resource type of items that have been grant a DOI.'}

    # identifiery_type is JaLC, new resource_type in else, old resource_type in else
    with patch("weko_workflow.utils.MappingData.get_first_data_by_mapping",\
        side_effect=[("item_1617258105262.resourcetype", ['else']),(None,["else"])]):
        result = item_metadata_validation(recid.object_uuid,"1",without_ver_id=without_ver.object_uuid)
        assert result == {'required': ['item_1617605131499.url.url'], 'required_key': ['jpcoar:URI'], 'pattern': [],
                  'either': [],  'either_key': [], 'mapping': [], }

    # identifiery_type is CrossRef, new resource_type in thesis_types, old resource_type in report_types
    with patch("weko_workflow.utils.MappingData.get_first_data_by_mapping",\
        side_effect=[("item_1617258105262.resourcetype", ['thesis']),(None,["report"])]):
        result = item_metadata_validation(recid.object_uuid,"2",without_ver_id=without_ver.object_uuid)
        assert result == {'required': ['item_1617605131499.url.url'], 'required_key': ['jpcoar:URI'], 'pattern': [],
                  'either': [],  'either_key': [], 'mapping': [], }

    # identifiery_type is CrossRef, new resource_type in journalarticle_type, old resource_type in else
    with patch("weko_workflow.utils.MappingData.get_first_data_by_mapping",\
        side_effect=[("item_1617258105262.resourcetype", ['conference paper']),(None,["else"])]):
        result = item_metadata_validation(recid.object_uuid,"2",without_ver_id=without_ver.object_uuid)
        assert result == {'required': [], 'required_key': [], 'pattern': [],
                  'either': [],  'either_key': [], 'mapping': [], 'other': 'You cannot change the resource type of items that have been grant a DOI.'}

    # identifiery_type is DataCite, new resource_type in dataset_type, old resource_type in else
    with patch("weko_workflow.utils.MappingData.get_first_data_by_mapping",\
        side_effect=[("item_1617258105262.resourcetype", ['dataset']),(None,["thesis"])]):
        result = item_metadata_validation(recid.object_uuid,"3",without_ver_id=without_ver.object_uuid)
        assert result == {'required': [], 'required_key': [], 'pattern': [],
                  'either': [],  'either_key': [], 'mapping': [], 'other': 'You cannot change the resource type of items that have been grant a DOI.'}

    # identifiery_type is NDL, resource_type is not doctoral thesis
    with patch("weko_workflow.utils.MappingData.get_first_data_by_mapping",\
        side_effect=[("item_1617258105262.resourcetype", ['thesis']),(None,["report"])]):
        result = item_metadata_validation(recid.object_uuid,"4",without_ver_id=without_ver.object_uuid)
        assert result == {'required': [], 'required_key': [], 'pattern': [],
                  'either': [],  'either_key': [], 'mapping': [], 'other': "When assigning a JaLC DOI through NDL, the resource type must be 'doctor thesis'."}
    
    # identifier_type is NDL, resource_type is doctoral thesis
    with patch("weko_workflow.utils.MappingData.get_first_data_by_mapping",return_value=("item_1617258105262.resourcetype",["doctoral thesis"])):
        result = item_metadata_validation(recid.object_uuid,"4")
        assert result == {'required': ['item_1617605131499.url.url'], 'required_key': ['jpcoar:URI'], 'pattern': [],
                  'either': [],  'either_key': [], 'mapping': [], }

    with patch("weko_workflow.utils.MappingData.get_first_data_by_mapping",\
        side_effect=[("item_1617258105262.resourcetype", ['thesis']),(None,["report"])]):
        result = item_metadata_validation(None,"5",without_ver_id=without_ver.object_uuid,record=record,file_path="test_file_path")
        assert result['other'] == 'Cannot register selected DOI for current Item Type of this item.'


#* THIS IS FOR JPCOAR2.0 DOI VALIDATION TEST
#* This test is for the following as well:
#*     def validation_item_property
#*     def handle_check_required_pattern_and_either
#*     def validattion_item_property_required
# def item_metadata_validation(item_id, identifier_type, record=None,
# .tox/c1/bin/pytest --cov=weko_workflow tests/test_utils.py::test_item_metadata_validation_2 -vv -s --cov-branch --cov-report=term --basetemp=/code/modules/weko-workflow/.tox/c1/tmp
def test_item_metadata_validation_2(db_records_for_doi_validation_test, item_type):
    #* 別表2-1 JaLC DOI
    recid0, depid0, record0, item0, parent0, doi0, deposit0 = db_records_for_doi_validation_test[0]
    result_0: dict = item_metadata_validation(
        item_id=recid0.object_uuid,
        identifier_type="1",
        record=record0,
    )
    result_0_keys: list = list(result_0.keys())
    result_0_check_list_1: list = [
        "jpcoar:URI",
        "dc:publisher",
        "dcndl:dateGranted",
        "datacite:date",
        "jpcoar:pageStart",
        "jpcoar:publisher_jpcoar"
    ]
    result_0_check_list_2: list = []
    for result_0_check_item_1 in result_0_check_list_1:
        for result_0_key in result_0_keys:
            if result_0_check_item_1 in result_0.get(result_0_key):
                result_0_check_list_2.append(result_0_check_item_1)
    assert len(result_0_check_list_2) == 2

    #* 別表2-2 JaLC DOI
    recid1, depid1, record1, item1, parent1, doi1, deposit1 = db_records_for_doi_validation_test[1]
    result_1: dict = item_metadata_validation(
        item_id=recid1.object_uuid,
        identifier_type="1",
        record=record1,
    )
    result_1_keys: list = list(result_1.keys())
    result_1_check_list_1: list = [
        "jpcoar:URI",
        "dc:publisher",
        "dcndl:dateGranted",
        "jpcoar:degreeGrantor",
        "jpcoar:publisher_jpcoar"
    ]
    result_1_check_list_2: list = []
    for result_1_check_item_1 in result_1_check_list_1:
        for result_1_key in result_1_keys:
            if result_1_check_item_1 in result_1.get(result_1_key):
                result_1_check_list_2.append(result_1_check_item_1)
    assert len(result_1_check_list_2) == 1
    # issue 45809
    assert not "jpcoar:pageStart" in result_1.get("either_key")

    #* 別表2-3 JaLC DOI
    recid2, depid2, record2, item2, parent2, doi2, deposit2 = db_records_for_doi_validation_test[2]
    result_2: dict = item_metadata_validation(
        item_id=recid2.object_uuid,
        identifier_type="1",
        record=record2,
    )
    result_2_keys: list = list(result_2.keys())
    result_2_check_list_1: list = [
        "jpcoar:URI",
        "dc:publisher",
        "dcndl:dateGranted",
        "datacite:date",
        "jpcoar:publisher_jpcoar"
    ]
    result_2_check_list_2: list = []
    for result_2_check_item_1 in result_2_check_list_1:
        for result_2_key in result_2_keys:
            if result_2_check_item_1 in result_2.get(result_2_key):
                result_2_check_list_2.append(result_2_check_item_1)
    assert len(result_2_check_list_2) == 1

    #* 別表2-4 JaLC DOI
    recid3, depid3, record3, item3, parent3, doi3, deposit3 = db_records_for_doi_validation_test[3]
    result_3: dict = item_metadata_validation(
        item_id=recid3.object_uuid,
        identifier_type="1",
        record=record3,
    )
    result_3_keys: list = list(result_3.keys())
    result_3_check_list_1: list = [
        "jpcoar:URI",
        "dc:publisher",
        "dcndl:dateGranted",
        "datacite:date",
        "jpcoar:publisher_jpcoar"
    ]
    result_3_check_list_2: list = []
    for result_3_check_item_1 in result_3_check_list_1:
        for result_3_key in result_3_keys:
            if result_3_check_item_1 in result_3.get(result_3_key):
                result_3_check_list_2.append(result_3_check_item_1)
    assert len(result_3_check_list_2) == 1

    #* 別表2-5 JaLC DOI
    recid4, depid4, record4, item4, parent4, doi4, deposit4 = db_records_for_doi_validation_test[4]
    result_4: dict = item_metadata_validation(
        item_id=recid4.object_uuid,
        identifier_type="1",
        record=record4,
    )
    result_4_keys: list = list(result_4.keys())
    result_4_check_list_1: list = [
        "jpcoar:URI",
        "jpcoar:givenName",
        "dc:publisher",
        "dcndl:dateGranted",
        "jpcoar:creatorName",
        "datacite:date",
        "jpcoar:publisher_jpcoar"
    ]
    result_4_check_list_2: list = []
    for result_4_check_item_1 in result_4_check_list_1:
        for result_4_key in result_4_keys:
            if result_4_check_item_1 in result_4.get(result_4_key):
                result_4_check_list_2.append(result_4_check_item_1)
    assert len(result_4_check_list_2) == 1

    #* 別表2-6 JaLC DOI
    recid5, depid5, record5, item5, parent5, doi5, deposit5 = db_records_for_doi_validation_test[5]
    result_5: dict = item_metadata_validation(
        item_id=recid5.object_uuid,
        identifier_type="1",
        record=record5,
    )
    result_5_keys: list = list(result_5.keys())
    result_5_check_list_1: list = [
        "jpcoar:URI",
        "dc:publisher",
        "dcndl:dateGranted",
        "datacite:date",
        "jpcoar:publisher_jpcoar"
    ]
    result_5_check_list_2: list = []
    for result_5_check_item_1 in result_5_check_list_1:
        for result_5_key in result_5_keys:
            if result_5_check_item_1 in result_5.get(result_5_key):
                result_5_check_list_2.append(result_5_check_item_1)
    assert len(result_5_check_list_2) == 1

    #* 別表3-1 Crossref DOI
    recid6, depid6, record6, item6, parent6, doi6, deposit6 = db_records_for_doi_validation_test[6]
    result_6: dict = item_metadata_validation(
        item_id=recid6.object_uuid,
        identifier_type="2",
        record=record6,
    )
    result_6_keys: list = list(result_6.keys())
    result_6_check_list_1: list = [
        "jpcoar:URI",
        "jpcoar:sourceIdentifier",
        "dc:publisher",
        "dcndl:dateGranted",
        "jpcoar:sourceTitle",
        "datacite:date",
        "jpcoar:publisher_jpcoar"
    ]
    result_6_check_list_2: list = []
    for result_6_check_item_1 in result_6_check_list_1:
        for result_6_key in result_6_keys:
            if result_6_check_item_1 in result_6.get(result_6_key):
                result_6_check_list_2.append(result_6_check_item_1)
    assert len(set(result_6_check_list_2)) == 3

    #* 別表3-2 Crossref DOI
    recid7, depid7, record7, item7, parent7, doi7, deposit7 = db_records_for_doi_validation_test[7]
    result_7: dict = item_metadata_validation(
        item_id=recid7.object_uuid,
        identifier_type="2",
        record=record7,
    )
    result_7_keys: list = list(result_7.keys())
    result_7_check_list_1: list = [
        "jpcoar:URI",
        "dc:publisher",
        "dcndl:dateGranted",
        "datacite:date",
        "jpcoar:publisher_jpcoar"
    ]
    result_7_check_list_2: list = []
    for result_7_check_item_1 in result_7_check_list_1:
        for result_7_key in result_7_keys:
            if result_7_check_item_1 in result_7.get(result_7_key):
                result_7_check_list_2.append(result_7_check_item_1)
    assert len(result_7_check_list_2) == 1

    #* 別表4-1 DataCite DOI
    recid8, depid8, record8, item8, parent8, doi8, deposit8 = db_records_for_doi_validation_test[8]
    result_8: dict = item_metadata_validation(
        item_id=recid8.object_uuid,
        identifier_type="3",
        record=record8,
    )
    result_8_keys: list = list(result_8.keys())
    result_8_check_list_1: list = [
        "jpcoar:URI",
        "jpcoar:givenName",
        "dc:publisher",
        "dcndl:dateGranted",
        "jpcoar:creatorName",
        "datacite:date",
        "jpcoar:publisher_jpcoar"
    ]
    result_8_check_list_2: list = []
    for result_8_check_item_1 in result_8_check_list_1:
        for result_8_key in result_8_keys:
            if result_8_check_item_1 in result_8.get(result_8_key):
                result_8_check_list_2.append(result_8_check_item_1)
    assert len(result_8_check_list_2) == 1

    #* 別表4-1 DataCite DOI ~ Testing jpcoar:givenName, jpcoar:creatorName, dc:publisher, jpcoar:publisherName for "en" value
    recid8, depid8, record8, item8, parent8, doi8, deposit8 = db_records_for_doi_validation_test[8]
    result_8: dict = item_metadata_validation(
        item_id=recid8.object_uuid,
        identifier_type="3",
        record=record8,
    )
    result_8_keys: list = list(result_8.keys())
    result_8_check_list_1: list = [
        "jpcoar:URI",
        "jpcoar:givenName",
        "dc:publisher",
        "dcndl:dateGranted",
        "jpcoar:creatorName",
        "datacite:date",
        "jpcoar:publisher_jpcoar"
    ]
    result_8_check_list_2: list = []
    for result_8_check_item_1 in result_8_check_list_1:
        for result_8_key in result_8_keys:
            if result_8_check_item_1 in result_8.get(result_8_key):
                result_8_check_list_2.append(result_8_check_item_1)
    assert len(result_8_check_list_2) == 1


# def merge_doi_error_list(current, new):
# .tox/c1/bin/pytest --cov=weko_workflow tests/test_utils.py::test_merge_doi_error_list -vv -s --cov-branch --cov-report=term --basetemp=/code/modules/weko-workflow/.tox/c1/tmp
def test_merge_doi_error_list():
    current = {"required":["value_c1"],"required_key":["key_cr1"],"either":["value_ce1"],"either_key":["key_ce1"],"pattern":["value_cp1"],"mapping":[]}
    new = {"required":["value_n1"],"required_key":["key_nr1"],"either":["value_ne1"],"either_key":["key_ne1"],"pattern":["value_np1"],"mapping":["value_nm1"]}
    merge_doi_error_list(current, new)
    assert current == {"required":["value_c1","value_n1"],"required_key":["key_cr1","key_nr1"],"either":["value_ce1","value_ne1"],"either_key":["key_ce1","key_ne1"],"pattern":["value_cp1","value_np1"],"mapping":["value_nm1"]}

    current = {"required":["value_c1"],"either":["value_ce1"],"pattern":["value_cp1"],"mapping":["value_cm1"]}
    new = {"required":[],"required_key":["key_nr1"],"either":[],"either_key":["key_ne1"],"pattern":[],"mapping":[]}
    merge_doi_error_list(current, new)
    assert current == {"required":["value_c1"],"required_key":["key_nr1"],"either":["value_ce1"],"either_key":["key_ne1"],"pattern":["value_cp1"],"mapping":["value_cm1"]}

    current = {"required":["value_c1"],"either":["value_ce1"],"pattern":["value_cp1"],"mapping":["value_cm1"]}
    new = {"required":[],"either":[],"pattern":[],"mapping":[]}
    merge_doi_error_list(current, new)
    assert current == {"required":["value_c1"],"either":["value_ce1"],"pattern":["value_cp1"],"mapping":["value_cm1"]}

# def validation_item_property(mapping_data, properties):
# .tox/c1/bin/pytest --cov=weko_workflow tests/test_utils.py::test_validation_item_property -vv -s --cov-branch --cov-report=term --basetemp=/code/modules/weko-workflow/.tox/c1/tmp
def test_validation_item_property(db_records,item_type,mocker):
    mapping_item = MappingData(db_records[0][3].id)
    properties = {
        "required":["item1","item2"],
        "either":["item3","item4"]
    }
    not_error = {"required":[],"either":[],"pattern":[],"mapping":[]}
    with patch("weko_workflow.utils.validattion_item_property_required",return_value=None):
        with patch("weko_workflow.utils.validattion_item_property_either_required",return_value=None):
            result = validation_item_property(mapping_item,properties,"1")
            assert result == None

    required_error = {"required":["error1"],"either":[],"pattern":[],"mapping":[]}
    either_error = {"required":[],"either":["error2"],"pattern":[],"mapping":[]}
    with patch("weko_workflow.utils.validattion_item_property_required",return_value=required_error):
        with patch("weko_workflow.utils.validattion_item_property_either_required",return_value=either_error):
            result = validation_item_property(mapping_item,properties,"1")
            assert result == {"required":["error1"],"required_key":[],"either":["error2"],"either_key":[],"pattern":[],"mapping":[]}

    properties = {}
    result = validation_item_property(mapping_item, properties,"1")
    assert result == None


# def handle_check_required_data(mapping_data, mapping_key):
# .tox/c1/bin/pytest --cov=weko_workflow tests/test_utils.py::test_handle_check_required_data -vv -s --cov-branch --cov-report=term --basetemp=/code/modules/weko-workflow/.tox/c1/tmp
def test_handle_check_required_data(db_records, item_type):#c
    mapping_item = MappingData(db_records[0][3].id)
    with patch("weko_workflow.utils.check_required_data",return_value=['item_1617186331708.subitem_1551255647225']):
        req, keys, values = handle_check_required_data(mapping_item,"title.@value")
        assert req == ['item_1617186331708.subitem_1551255647225']
        assert keys == ['item_1617186331708.subitem_1551255647225']
        assert values == [["title"]]

    with patch("weko_workflow.utils.check_required_data",return_value=None):
        req, keys, values = handle_check_required_data(mapping_item,"title.@value")
        assert req == []
        assert keys == ['item_1617186331708.subitem_1551255647225']
        assert values == [["title"]]


<<<<<<< HEAD

=======
>>>>>>> e8d00a98
# def handle_check_required_pattern_and_either(mapping_data, mapping_keys,
# .tox/c1/bin/pytest --cov=weko_workflow tests/test_utils.py::test_handle_check_required_pattern_and_either -vv -s --cov-branch --cov-report=term --basetemp=/code/modules/weko-workflow/.tox/c1/tmp
def test_handle_check_required_pattern_and_either(db,item_type):
    # mapping_data is None, mapping_key is None
    result = handle_check_required_pattern_and_either(None,None,None)
    assert result == None
    
    rec_uuid1 = uuid.uuid4()
    record_data = {
        "path":["1"],"recid":"1","title":["title"],"item_title": "title","item_type_id": "1",
        "item_1617186331708": {"attribute_name": "Title","attribute_value_mlt": [{ "subitem_1551255647225": "title1"}]},
        "item_1617258105262": {"attribute_name": "Resource Type","attribute_value_mlt": [{"resourceuri": "http://purl.org/coar/resource_type/c_5794","resourcetype": "conference paper"}]},
        "item_1617605131499": {"attribute_name": "File","attribute_type": "file","attribute_value_mlt": [{"url": {"url": "https://localhost/record/1/files/test.txt"},"date": [{"dateType": "Available","dateValue": "2022-10-03"}],"format": "text/tab-separated-values","filename": "check_2022-03-10.tsv","filesize": [{"value": "460 B"}],"accessrole": "open_access","version_id": "29dd361d-dc7f-49bc-b471-bdb5752afef5","displaytype": "detail","licensetype": "license_12",}]}
    }
    record = record = WekoRecord.create(record_data, id_=rec_uuid1)
    mapping_data = MappingData(record=record)
    # identifier_type = JaLC, not exist error
    result = handle_check_required_pattern_and_either(mapping_data,["dc:title"],identifier_type="1")
    assert result == None
    
    
    rec_uuid2 = uuid.uuid4()
    record_data = {
        "path":["1"],"recid":"2","title":["title"],"item_title": "title","item_type_id": "1",
        "item_1617186331708": {"attribute_name": "Title","attribute_value_mlt": [{ "subitem_1551255647225": "title1"}]},
        "item_1617186941041": {"attribute_name": "Source Title","attribute_value_mlt": [{"subitem_1522650091861": "source_title1","subitem_1522650068558":"en"}]},
        "item_1617258105262": {"attribute_name": "Resource Type","attribute_value_mlt": [{"resourceuri": "http://purl.org/coar/resource_type/c_5794","resourcetype": "conference paper"}]},
        "item_1617605131499": {"attribute_name": "File","attribute_type": "file","attribute_value_mlt": [{"url": {"url": "https://localhost/record/1/files/test.txt"},"date": [{"dateType": "Available","dateValue": "2022-10-03"}],"format": "text/tab-separated-values","filename": "check_2022-03-10.tsv","filesize": [{"value": "460 B"}],"accessrole": "open_access","version_id": "29dd361d-dc7f-49bc-b471-bdb5752afef5","displaytype": "detail","licensetype": "license_12",}]}
    }
    record = record = WekoRecord.create(record_data, id_=rec_uuid2)
    mapping_data = MappingData(record=record)
    # current pattern
    result = handle_check_required_pattern_and_either(mapping_data,['jpcoar:sourceTitle'],identifier_type="1")
    assert result == None
    

    rec_uuid3 = uuid.uuid4()
    record_data = {
        "path":["1"],"recid":"3","title":["title"],"item_title": "title","item_type_id": "1",
        "item_1617186331708": {"attribute_name": "Title","attribute_value_mlt": [{ "subitem_1551255647225": "title1"}]},
        "item_1617186941041": {"attribute_name": "Source Title","attribute_value_mlt": [{"subitem_1522650091861": "source_title1","subitem_1522650068558":"ja"}]},
        "item_1617258105262": {"attribute_name": "Resource Type","attribute_value_mlt": [{"resourceuri": "http://purl.org/coar/resource_type/c_5794","resourcetype": "conference paper"}]},
        "item_1617605131499": {"attribute_name": "File","attribute_type": "file","attribute_value_mlt": [{"url": {"url": "https://localhost/record/1/files/test.txt"},"date": [{"dateType": "Available","dateValue": "2022-10-03"}],"format": "text/tab-separated-values","filename": "check_2022-03-10.tsv","filesize": [{"value": "460 B"}],"accessrole": "open_access","version_id": "29dd361d-dc7f-49bc-b471-bdb5752afef5","displaytype": "detail","licensetype": "license_12",}]}
    }
    record = record = WekoRecord.create(record_data, id_=rec_uuid3)
    mapping_data = MappingData(record=record)
    # not current pattern
    result = handle_check_required_pattern_and_either(mapping_data,['jpcoar:sourceTitle'],identifier_type="1")
    assert result == None
    
    # identifier_type = Crossref
    # exist requirements, is_either = False
    result = handle_check_required_pattern_and_either(mapping_data,["dc:title"],identifier_type="2")
    assert result == {'required': ['item_1617186331708.subitem_1551255648112'], 'required_key': ['dc:title'], 'pattern': [], 'either': [], 'either_key': [], 'mapping': []}
    
    rec_uuid4 = uuid.uuid4()
    record_data = {
        "path":["1"],"recid":"4","title":["title"],"item_title": "title","item_type_id": "1",
        "item_1617258105262": {"attribute_name": "Resource Type","attribute_value_mlt": [{"resourceuri": "http://purl.org/coar/resource_type/c_5794","resourcetype": "conference paper"}]},
        "item_1617605131499": {"attribute_name": "File","attribute_type": "file","attribute_value_mlt": [{"url": {"url": "https://localhost/record/1/files/test.txt"},"date": [{"dateType": "Available","dateValue": "2022-10-03"}],"format": "text/tab-separated-values","filename": "check_2022-03-10.tsv","filesize": [{"value": "460 B"}],"accessrole": "open_access","version_id": "29dd361d-dc7f-49bc-b471-bdb5752afef5","displaytype": "detail","licensetype": "license_12",}]}
    }
    record = record = WekoRecord.create(record_data, id_=rec_uuid4)
    mapping_data = MappingData(record=record)
    # is_either is True, either not in error_list
    result = handle_check_required_pattern_and_either(mapping_data,["dc:title"],identifier_type="2",is_either=True)
    assert result == {'required': [], 'required_key': [], 'pattern': [], 'either': [['item_1617186331708.subitem_1551255647225', 'item_1617186331708.subitem_1551255648112']], 'either_key': ['dc:title'], 'mapping': []}
    
    # is_either is True, either in error_list
    result = handle_check_required_pattern_and_either(mapping_data,["dc:title"],identifier_type="2",error_list=result,is_either=True)
    assert result == {'required': [], 'required_key': [], 'pattern': [], 'either': [['item_1617186331708.subitem_1551255647225', 'item_1617186331708.subitem_1551255648112'], [['item_1617186331708.subitem_1551255647225', 'item_1617186331708.subitem_1551255648112']]], 'either_key': ['dc:title', 'dc:title'], 'mapping': []}
# def validattion_item_property_required(

# def validattion_item_property_either_required(

# def check_required_data(data, key, repeatable=False):
# .tox/c1/bin/pytest --cov=weko_workflow tests/test_utils.py::test_check_required_data -vv -s --cov-branch --cov-report=term --basetemp=/code/modules/weko-workflow/.tox/c1/tmp
def test_check_required_data():
    #test No.12(W2023-22 2)
    data = {True,True,False}
    result = check_required_data(data,"keyx")
    assert result == ["keyx"]
    #test No.13(W2023-22 2)
    result = check_required_data(data,"keyx",repeatable=True)
    assert result == ["keyx"]
    #test No.14(W2023-22 2)
    data = {True,True}
    result = check_required_data(data,"keyx",repeatable=True)
    assert result == None



# def get_activity_id_of_record_without_version(pid_object=None):
# .tox/c1/bin/pytest --cov=weko_workflow tests/test_utils.py::test_get_activity_id_of_record_without_version -vv -s --cov-branch --cov-report=term --basetemp=/code/modules/weko-workflow/.tox/c1/tmp
def test_get_activity_id_of_record_without_version(db_register,db_records):
    get_activity_id_of_record_without_version()

    pid = db_records[0][0]
    result = get_activity_id_of_record_without_version(pid)
    assert result == "2"


    with patch("weko_workflow.utils.WorkActivity.get_workflow_activity_by_item_id",return_value=None):
        result = get_activity_id_of_record_without_version(pid)
        assert result == None


# def check_suffix_identifier(idt_regis_value, idt_list, idt_type_list):
# .tox/c1/bin/pytest --cov=weko_workflow tests/test_utils.py::test_check_suffix_identifier -vv -s --cov-branch --cov-report=term --basetemp=/code/modules/weko-workflow/.tox/c1/tmp
def test_check_suffix_identifier():
    regis_value = []
    idt_lsit = [1,2,]
    idt_type_list = ["value1","value2","DOI"]


#     def __init__(self, item_id=None, record=None):
#     def get_data_item_type(self):
#     def get_data_by_mapping(self, mapping_key, ignore_empty=False,
#     def get_first_data_by_mapping(self, mapping_key):
#     def get_first_property_by_mapping(self, mapping_key, ignore_empty=False):

# def get_sub_item_value(atr_vm, key):
# .tox/c1/bin/pytest --cov=weko_workflow tests/test_utils.py::test_get_sub_item_value -vv -s --cov-branch --cov-report=term --basetemp=/code/modules/weko-workflow/.tox/c1/tmp
def test_get_sub_item_value():
    atr_vm = {"key1":"value1","key2":"value2","key3":{"key1":"value3_1"}}
    result = get_sub_item_value(atr_vm,"key1")
    data = ["value1","value3_1"]
    for i,r in enumerate(result):
        assert r == data[i]

    atr_vm = [{"key1":"value1"},{"key1":"value2"}]
    data = ["value1","value2"]
    result = get_sub_item_value(atr_vm,"key1")
    for i,r in enumerate(result):
        assert r == data[i]


# def get_item_value_in_deep(data, keys):
# .tox/c1/bin/pytest --cov=weko_workflow tests/test_utils.py::test_get_item_value_in_deep -vv -s --cov-branch --cov-report=term --basetemp=/code/modules/weko-workflow/.tox/c1/tmp
def test_get_item_value_in_deep():
    #result = get_item_value_in_deep([],[])
    #assert result == None

    data = {"key1":"value1","key2":"value2","key3":{"key1":"value3_1"}}
    result = get_item_value_in_deep(data,["key1","key2","keyx"])
    test = ["value1","value3_1"]
    for i,r in enumerate(result):
        assert r == test[i]

    data = [{"key1":"value1"},{"key1":"value2"},{"key2":"value3"}]
    test = ["value1","value2"]
    result = get_sub_item_value(data,["key1","key2","keyx"])
    for i,r in enumerate(result):
        assert r == test[i]


#     def __init__(self, item_id):
#     def get_pidstore(self, pid_type='doi', object_uuid=None):
#     def check_pidstore_exist(self, pid_type, chk_value=None):
#     def register_pidstore(self, pid_type, reg_value):
#     def delete_pidstore_doi(self, pid_value=None):
#     def remove_idt_registration_metadata(self):
#     def update_idt_registration_metadata(self, input_value, input_type):
#     def get_idt_registration_data(self):
#     def commit(self, key_id, key_val, key_typ, atr_nam, atr_val, atr_typ):

# def delete_bucket(bucket_id):
# .tox/c1/bin/pytest --cov=weko_workflow tests/test_utils.py::test_delete_bucket -vv -s --cov-branch --cov-report=term --basetemp=/code/modules/weko-workflow/.tox/c1/tmp
def test_delete_bucket(db_records, add_file):
    bucket,_ = add_file(db_records[2][2])
    bucket_id = bucket.id
    assert Bucket.get(bucket_id) != None
    RecordsBuckets.query.filter(RecordsBuckets.bucket_id==bucket_id).delete()
    delete_bucket(bucket_id)
    assert Bucket.get(bucket_id) == None


# def merge_buckets_by_records(main_record_id,
# .tox/c1/bin/pytest --cov=weko_workflow tests/test_utils.py::test_merge_buckets_by_records -vv -s --cov-branch --cov-report=term --basetemp=/code/modules/weko-workflow/.tox/c1/tmp
@pytest.mark.parametrize("is_delete",[True,False])
def test_merge_buckets_by_records(db_records, add_file,is_delete):
    bucket_11, rbucket_11 = add_file(db_records[1][2])
    bucket_10, rbucket_10 = add_file(db_records[2][2])

    result = merge_buckets_by_records(db_records[1][2].id,db_records[2][2].id,is_delete)
    assert result == rbucket_11.bucket_id

# .tox/c1/bin/pytest --cov=weko_workflow tests/test_utils.py::test_merge_buckets_by_records_error -vv -s --cov-branch --cov-report=term --basetemp=/code/modules/weko-workflow/.tox/c1/tmp
def test_merge_buckets_by_records_error(db_records, add_file):
    bucket_11, rbucket_11 = add_file(db_records[1][2])
    bucket_10, rbucket_10 = add_file(db_records[2][2])
    with patch("weko_workflow.utils.delete_bucket",side_effect=Exception):
        result = merge_buckets_by_records(db_records[1][2].id,db_records[2][2].id,True)
        assert result == None


# def delete_unregister_buckets(record_uuid):

# def set_bucket_default_size(record_uuid):
# .tox/c1/bin/pytest --cov=weko_workflow tests/test_utils.py::test_set_bucket_default_size -vv -s --cov-branch --cov-report=term --basetemp=/code/modules/weko-workflow/.tox/c1/tmp
def test_set_bucket_default_size(db, db_records, add_file):
    bucket_10, rbucket_10 = add_file(db_records[2][2])
    record_id = rbucket_10.record_id
    bucket_id = bucket_10.id
    set_bucket_default_size(record_id)
    db.session.commit()
    bucket = Bucket.get(bucket_id)
    assert bucket.quota_size == 50 * 1024 * 1024 * 1024
    assert bucket.max_file_size == 50 * 1024 * 1024 * 1024


# def is_show_autofill_metadata(item_type_name):
# .tox/c1/bin/pytest --cov=weko_workflow tests/test_utils.py::test_is_show_autofill_metadata -vv -s --cov-branch --cov-report=term --basetemp=/code/modules/weko-workflow/.tox/c1/tmp
def test_is_show_autofill_metadata(client):
    current_app.config.update(
        WEKO_ITEMS_UI_HIDE_AUTO_FILL_METADATA = ["wrong_itemtype1","itemtype2"]
    )
    result = is_show_autofill_metadata("itemtype2")
    assert result == False

    result = is_show_autofill_metadata(None)
    assert result == True
# def is_hidden_pubdate(item_type_name):
# .tox/c1/bin/pytest --cov=weko_workflow tests/test_utils.py::test_get_current_language -vv -s --cov-branch --cov-report=term --basetemp=/code/modules/weko-workflow/.tox/c1/tmp
def test_is_hidden_pubdate(client):
    current_app.config.update(
        WEKO_ITEMS_UI_HIDE_PUBLICATION_DATE = ["hidden_itemtype"]
    )
    result = is_hidden_pubdate("not_hidden_itemtype")
    assert result == False

    result = is_hidden_pubdate("hidden_itemtype")
    assert result == True

# def get_parent_pid_with_type(pid_type, object_uuid):
# .tox/c1/bin/pytest --cov=weko_workflow tests/test_utils.py::test_get_parent_pid_with_type -vv -s --cov-branch --cov-report=term --basetemp=/code/modules/weko-workflow/.tox/c1/tmp
def test_get_parent_pid_with_type(db_records):
    result = get_parent_pid_with_type("doi",db_records[0][2].id)
    assert result == db_records[0][5]

    result = get_parent_pid_with_type("hdl",db_records[0][2].id)
    assert result == None


# def filter_all_condition(all_args):
# .tox/c1/bin/pytest --cov=weko_workflow tests/test_utils.py::test_get_current_language -vv -s --cov-branch --cov-report=term --basetemp=/code/modules/weko-workflow/.tox/c1/tmp
def test_filter_all_condition(app, mocker):
    dic = MultiDict()
    for key in WEKO_WORKFLOW_FILTER_PARAMS:
        dic.add("{}_0".format(key), "{}_0".format(key))
    for key in WEKO_WORKFLOW_FILTER_PARAMS:
        dic.add("{}_1".format(key), "{}_1".format(key))
    dic.add("dummy_0", "dummy2")
    with app.test_request_context():
        # mocker.patch("flask.request.args.get", side_effect=dic)
        assert filter_all_condition(dic) == {
            "createdfrom": ["createdfrom_0", "createdfrom_1"],
            "createdto": ["createdto_0", "createdto_1"],
            "workflow": ["workflow_0", "workflow_1"],
            "user": ["user_0", "user_1"],
            "item": ["item_0", "item_1"],
            "status": ["status_0", "status_1"],
            "tab": ["tab_0", "tab_1"],
            "sizewait": ["sizewait_0", "sizewait_1"],
            "sizetodo": ["sizetodo_0", "sizetodo_1"],
            "sizeall": ["sizeall_0", "sizeall_1"],
            "pagesall": ["pagesall_0", "pagesall_1"],
            "pagestodo": ["pagestodo_0", "pagestodo_1"],
            "pageswait": ["pageswait_0", "pageswait_1"],
        }

        # mocker.patch("flask.request.args.get", side_effect=MultiDict())
        assert filter_all_condition(MultiDict()) == {}


# def filter_condition(json, name, condition):
# .tox/c1/bin/pytest --cov=weko_workflow tests/test_utils.py::test_get_current_language -vv -s --cov-branch --cov-report=term --basetemp=/code/modules/weko-workflow/.tox/c1/tmp
def test_filter_condition():
    json = {}
    filter_condition(json, "name", "condition")
    assert json == {"name": ["condition"]}

    json = {"name": ["condition"]}
    filter_condition(json, "name", "condition")
    assert json == {"name": ["condition", "condition"]}


# def get_actionid(endpoint):
# .tox/c1/bin/pytest --cov=weko_workflow tests/test_utils.py::test_get_actionid -vv -s --cov-branch --cov-report=term --basetemp=/code/modules/weko-workflow/.tox/c1/tmp
def test_get_actionid(action_data):
    result = get_actionid("begin_action")
    assert result == 1
    
    result = get_actionid("wrong_action")
    assert result == None

# def convert_record_to_item_metadata(record_metadata):
# .tox/c1/bin/pytest --cov=weko_workflow tests/test_utils.py::test_convert_record_to_item_metadata -vv -s --cov-branch --cov-report=term --basetemp=/code/modules/weko-workflow/.tox/c1/tmp
def test_convert_record_to_item_metadata(db_records, db_itemtype):
    record = WekoRecord.get_record(db_records[0][2].id)
    result = convert_record_to_item_metadata(record)
    test = {'id': '1', '$schema': '1', 'created_by': 1, 'pubdate': '2022-08-20', 'title': 'title', 
            'shared_user_ids': [], 
            'item_1617186331708': [{'subitem_1551255647225': 'title', 'subitem_1551255648112': 'ja','subitem_stop/continue': 'Continue'}], 
            'item_1617186819068': {'subitem_identifier_reg_text': 'test/0000000001', 'subitem_identifier_reg_type': 'JaLC'}, 
            'item_1617258105262': {'resourceuri': 'http://purl.org/coar/resource_type/c_5794', 'resourcetype': 'conference paper'},
            'item_1617605131499': [{'accessrole': 'open_access','date': [{'dateType': 'Available','dateValue': '2022-10-03'}],
            'displaytype': 'detail','filename': 'check_2022-03-10.tsv','filesize': [{'value': '460 B'}],
            'format': 'text/tab-separated-values','is_thumbnail': True,'licensetype': 'license_12',
            'url': {'url': 'https://localhost/record/1/files/test.txt'},
            'version_id': '29dd361d-dc7f-49bc-b471-bdb5752afef5'}],
            'owner': 1, 'owners': [1], 'pid': {'revision_id': 0, 'type': 'depid','value': '1'}}
    assert result == test

    # record_metadataのjsonに"weko_shared_ids": []を設定する。
    record = WekoRecord.get_record(db_records[6][2].id)
    result = convert_record_to_item_metadata(record)
    excepted = {'id': '194', 
                '$schema': '1', 
                'owner': 1, 
                'owners': [1],
                'created_by': 1,
                'pid': {'revision_id': 0, 'type': 'depid','value': '194'},
                'pubdate': '2023-04-25', 
                'title': 'テスト タイトル1', 
                'shared_user_ids': [], 
                'item_1617186331708': [{'subitem_1551255647225': 'テスト タイトル1', 'subitem_1551255648112': 'en'}]
                }
    assert result == excepted

    # record_metadataのjsonに"weko_shared_ids": [6]を設定する。
    record = WekoRecord.get_record(db_records[7][2].id)
    result = convert_record_to_item_metadata(record)
    excepted = {'id': '195', 
                '$schema': '1', 
                'owner': 1, 
                'owners': [1],
                'created_by': 1,
                'pid': {'revision_id': 0, 'type': 'depid','value': '195'},
                'pubdate': '2023-04-25', 
                'title': 'テスト タイトル2', 
                'shared_user_ids': [6], 
                'item_1617186331708': [{'subitem_1551255647225': 'テスト タイトル2', 'subitem_1551255648112': 'en'}]
                }
    assert result == excepted

# def prepare_edit_workflow(post_activity, recid, deposit):
# .tox/c1/bin/pytest --cov=weko_workflow tests/test_utils.py::test_prepare_edit_workflow -vv -s --cov-branch --cov-report=term --basetemp=/code/modules/weko-workflow/.tox/c1/tmp
@pytest.mark.parametrize("order_if",[0, 1, 2, 3])
def test_prepare_edit_workflow(app, workflow, db_records,users,mocker, order_if):
    #login(client=client, email=users[2]["email"])
    with app.test_request_context():
        login_user(users[2]["obj"])
        mocker.patch("weko_workflow.utils.WekoDeposit.update")
        mocker.patch("weko_workflow.utils.WekoDeposit.commit")
        data = {
            "flow_id":workflow["flow"].id,
            "workflow_id":workflow["workflow"].id,
            "community":1,
            "itemtype_id":1,
            "activity_login_user":1,
            "activity_update_user":1
        }
<<<<<<< HEAD
        recid = db_records[6][0]
        deposit = db_records[6][6]
        res = prepare_edit_workflow(data,recid,deposit)
        assert res.activity_id != None
=======
        recid = db_records[0][0]
        deposit = db_records[0][6]
        mocker.patch("weko_workflow.utils.FeedbackMailList.get_mail_list_by_item_id", return_value = [{"email":"exam@exam.com","author_id":""}])
        request_mail_mock = mocker.patch("weko_workflow.utils.RequestMailList.get_mail_list_by_item_id", return_value = [{"email":"exam@exam.com","author_id":""}])
        item_application_mock = mocker.patch("weko_workflow.utils.ItemApplication.get_item_application_by_item_id", return_value = {"workflow":1, "terms":"term_free", "termsDescription":"test"})

        if order_if == 0:
            result = prepare_edit_workflow(data,recid,deposit)
            request_mail_mock.assert_called()
            item_application_mock.assert_called()
        if order_if == 1:
            with patch("weko_workflow.utils.IdentifierHandle.get_pidstore", return_value = None):
                result = prepare_edit_workflow(data,recid,deposit)
            with patch("weko_workflow.utils.IdentifierHandle.get_pidstore", return_value = PersistentIdentifier(status= PIDStatus.DELETED)) as idh:
                
                result = prepare_edit_workflow(data,recid,deposit)
                
        if order_if == 2:
            with patch("weko_workflow.utils.Bucket.get", return_value=None):
                with pytest.raises(SQLAlchemyError):
                    result = prepare_edit_workflow(data,recid,deposit)
        if order_if == 3:
            with patch("weko_workflow.utils.PersistentIdentifier") as pi:
                type(pi).query = pi
                pi.filter_by = MagicMock(return_value = pi)
                pi.one_or_none = MagicMock(return_value = None)
                recid = db_records[7][0]
                deposit = db_records[7][6]
                result = prepare_edit_workflow(data,recid,deposit) 

>>>>>>> e8d00a98
    
# def handle_finish_workflow(deposit, current_pid, recid):
# .tox/c1/bin/pytest --cov=weko_workflow tests/test_utils.py::test_handle_finish_workflow -vv -s --cov-branch --cov-report=term --basetemp=/code/modules/weko-workflow/.tox/c1/tmp
def test_handle_finish_workflow(workflow, db_records, mocker):
    result = handle_finish_workflow(None, None, None)
    assert result == None
    mocker.patch("weko_deposit.api.WekoDeposit.publish")
    mocker.patch("weko_deposit.api.WekoDeposit.commit")
    mocker.patch("invenio_oaiserver.tasks.update_records_sets.delay")
    
    deposit = db_records[2][6]
    current_pid = db_records[2][0]
    recid = db_records[2][2]
    result = handle_finish_workflow(deposit,current_pid,recid)
    assert result == None


# def delete_cache_data(key: str):
# .tox/c1/bin/pytest --cov=weko_workflow tests/test_utils.py::test_delete_cache_data -vv -s --cov-branch --cov-report=term --basetemp=/code/modules/weko-workflow/.tox/c1/tmp
def test_delete_cache_data(client):
    key = "test_key"
    current_cache.set(key,"test_value")
    delete_cache_data(key)
    assert current_cache.get(key) == None
    
    delete_cache_data(key)
# def update_cache_data(key: str, value: str, timeout=None):
# .tox/c1/bin/pytest --cov=weko_workflow tests/test_utils.py::test_update_cache_data -vv -s --cov-branch --cov-report=term --basetemp=/code/modules/weko-workflow/.tox/c1/tmp
def test_update_cache_data(client):
    key = "test_key"
    value = "test_value"
    update_cache_data(key, value, None)
    
    update_cache_data(key, value, 100)
# def get_cache_data(key: str):
# .tox/c1/bin/pytest --cov=weko_workflow tests/test_utils.py::test_get_cache_data -vv -s --cov-branch --cov-report=term --basetemp=/code/modules/weko-workflow/.tox/c1/tmp
def test_get_cache_data(client):
    key = "test_key"
    value = "test_value"
    current_cache.set(key, value)
    result = get_cache_data(key)
    assert result == value


# def check_an_item_is_locked(item_id=None):
# def bulk_check_an_item_is_locked(item_ids=[]):
#     def check(workers):
# .tox/c1/bin/pytest --cov=weko_workflow tests/test_utils.py::test_check_an_item_is_locked -vv -s --cov-branch --cov-report=term --basetemp=/code/modules/weko-workflow/.tox/c1/tmp
def test_check_an_item_is_locked(app):
    with app.app_context():
        with patch("weko_workflow.utils.inspect") as mock_inspect:
            mock_inspect_instance = mock_inspect.return_value
            # inspect(timeout=_timeout).ping()
            mock_inspect_instance.ping.return_value = True
            # inspect(timeout=_timeout).active()
            mock_inspect_instance.active.return_value = {
                'worker1': [
                    {'name': 'weko_search_ui.tasks.import_item', 'args': [{'id': '1'}]},
                    {'name': 'weko_search_ui.tasks.import_item', 'args': [{'id': '2'}]},
                ],
                'worker2': [
                    {'name': 'weko_search_ui.tasks.import_item', 'args': [{'id': '3'}, {'id': '99'}]},
                ],
            }
            # inspect(timeout=_timeout).reserved()
            mock_inspect_instance.reserved.return_value = {
                'worker3': [
                    {'name': 'weko_search_ui.tasks.import_item', 'args': [{'id': '4'}]},
                    {'name': 'weko_search_ui.tasks.test_task', 'args': [{'id': '5'}]},
                ],
            }

            item_ids = list(range(1,5))
            result = []
            for i in item_ids:
                if check_an_item_is_locked(str(i)):
                    result.append(str(i))

            assert bulk_check_an_item_is_locked(item_ids) == result == ["1","2","3","4"]

            assert check_an_item_is_locked() == False
            assert bulk_check_an_item_is_locked() == []


# def get_account_info(user_id):
# .tox/c1/bin/pytest --cov=weko_workflow tests/test_utils.py::test_get_accoutn_info -vv -s --cov-branch --cov-report=term --basetemp=/code/modules/weko-workflow/.tox/c1/tmp
def test_get_accoutn_info(users):
    mail, name = get_account_info(users[2]["obj"].id)
    assert mail == users[2]["email"]
    assert name == ""
    
    mail, name = get_account_info(1000)
    assert mail == None
    assert name == None
# def check_existed_doi(doi_link):
# .tox/c1/bin/pytest --cov=weko_workflow tests/test_utils.py::test_check_existed_doi --cov-branch --cov-report=term --basetemp=/code/modules/weko-workflow/.tox/c1/tmp
def test_check_existed_doi(client,db,db_records):
    url = "https://doi.org/test/0000000001"
    result = check_existed_doi(url)
    test = {
        "isExistDOI":True,
        "isWithdrawnDoi":False,
        "code":0,
        "msg":_('This DOI has been used already for another '
                'item. Please input another DOI.')
    }
    assert result == test
    
    deleted_url = "https//doi.org/deleted"
    doi = PersistentIdentifier(
        pid_type="doi",
        pid_value=deleted_url,
        status=PIDStatus.DELETED
    )
    db.session.add(doi)
    db.session.commit()
    result = check_existed_doi(deleted_url)
    test = {
        "isExistDOI":True,
        "isWithdrawnDoi":True,
        "code":0,
        "msg":_('This DOI was withdrawn. Please input another DOI.')
    }
    assert result == test
    
    result = check_existed_doi("https://doi.org/not_existed_doi")
    test = {
        "isExistDOI":False,
        "isWithdrawnDoi":False,
        "code":0,
        "msg":_("success")
    }
    assert result == test
# def get_url_root():
# .tox/c1/bin/pytest --cov=weko_workflow tests/test_utils.py::test_get_url_root --cov-branch --cov-report=term --basetemp=/code/modules/weko-workflow/.tox/c1/tmp
def test_get_url_root(app):
    app.config["THEME_SITEURL"] = "https://weko3.ir.rcos.nii.ac.jp"
    app.config["SERVER_NAME"] = "TEST_SERVER"
    with app.app_context():
        assert get_url_root() == "http://TEST_SERVER.localdomain/"
        app.config["THEME_SITEURL"] = "https://weko3.ir.rcos.nii.ac.jp/"
        assert get_url_root() == "http://TEST_SERVER.localdomain/"

    app.config["THEME_SITEURL"] = "https://weko3.ir.rcos.nii.ac.jp"
    app.config["SERVER_NAME"] = "TEST_SERVER"
    with app.test_request_context():
        assert get_url_root() == "http://TEST_SERVER/"


# def get_record_by_root_ver(pid_value):
# .tox/c1/bin/pytest --cov=weko_workflow tests/test_utils.py::test_get_record_by_root_ver -vv -s --cov-branch --cov-report=term --basetemp=/code/modules/weko-workflow/.tox/c1/tmp
def test_get_record_by_root_ver(app, db_records):
    app.config.update(
        DEPOSIT_DEFAULT_STORAGE_CLASS="S",
    )
    record, files = get_record_by_root_ver("1")

    assert files == []
    assert record == {'_oai': {'id': 'oai:weko3.example.org:00000001', 'sets': ['1']}, 'path': ['1'], 'owner': 1, 'owners': [1], 'recid': '1', 'title': ['title'], 'pubdate': {'attribute_name': 'PubDate', 'attribute_value': '2022-08-20'}, '_buckets': {'deposit': '3e99cfca-098b-42ed-b8a0-20ddd09b3e02'}, '_deposit': {'id': '1', 'pid': {'type': 'depid', 'value': '1', 'revision_id': 0}, 'owner': 1, 'owners': [1], 'status': 'published', 'created_by': 1, 'owners_ext': {'email': 'wekosoftware@nii.ac.jp', 'username': '', 'displayname': ''}}, 'item_title': 'title', 'author_link': [], 'created_by': 1, 'item_type_id': '1', 'publish_date': '2022-08-20', 'publish_status': '0', 'weko_shared_ids': [], 'item_1617186331708': {'attribute_name': 'Title', 'attribute_value_mlt': [{'subitem_1551255647225': 'title', 'subitem_1551255648112': 'ja','subitem_stop/continue': 'Continue'}]}, "item_1617186819068": {"attribute_name": "Identifier Registration","attribute_value_mlt": [{"subitem_identifier_reg_text" :"test/0000000001","subitem_identifier_reg_type": "JaLC"}]}, 'item_1617258105262': {'attribute_name': 'Resource Type', 'attribute_value_mlt': [{'resourceuri': 'http://purl.org/coar/resource_type/c_5794', 'resourcetype': 'conference paper'}]},'item_1617605131499': {'attribute_name': 'File','attribute_type': 'file','attribute_value_mlt': [{'accessrole': 'open_access','date': [{'dateType': 'Available','dateValue': '2022-10-03'}],'displaytype': 'detail','filename': 'check_2022-03-10.tsv','filesize': [{'value': '460 ''B'}],'format': 'text/tab-separated-values','is_thumbnail': True,'licensetype': 'license_12','url': {'url': 'https://localhost/record/1/files/test.txt'},'version_id': '29dd361d-dc7f-49bc-b471-bdb5752afef5'}]},'item_1664947259584': {'attribute_name': 'サムネイル','attribute_value_mlt': [{'subitem_thumbnail': [{'thumbnail_label': 'test.png','thumbnail_url': '/api/files/29ad484d-4ed1-4caf-8b21-ab348ae7bf28/test.png?versionId=ecd5715e-4ca5-4e45-b93c-5089f52860a0'}]}]}, 'relation_version_is_last': True}


# def get_disptype_and_ver_in_metainfo(metadata):
# .tox/c1/bin/pytest --cov=weko_workflow tests/test_utils.py::test_get_disptype_and_ver_in_metainfo -vv -s --cov-branch --cov-report=term --basetemp=/code/modules/weko-workflow/.tox/c1/tmp
def test_get_disptype_and_ver_in_metainfo(db_records):
    record = WekoRecord.get_record(db_records[0][2].id)
    result = get_disptype_and_ver_in_metainfo(record)
    file = json_data("data/test_records.json")[0]["item_1617605131499"]["attribute_value_mlt"][0]
    version_id = file["version_id"]
    displaytype = file["displaytype"]
    licensetype = file["licensetype"]
    test = {
        version_id:{
            "displaytype":displaytype,
            "licensetype":licensetype
        }
    }
    assert result == test
# def set_files_display_type(record_metadata, files):
# .tox/c1/bin/pytest --cov=weko_workflow tests/test_utils.py::test_set_files_display_type -vv -s --cov-branch --cov-report=term --basetemp=/code/modules/weko-workflow/.tox/c1/tmp
def test_set_files_display_type(db_records):
    record = WekoRecord.get_record(db_records[0][2].id)
    file = json_data("data/test_records.json")[0]["item_1617605131499"]["attribute_value_mlt"][0]
    version_id = file["version_id"]
    displaytype = file["displaytype"]
    licensetype = file["licensetype"]
    files = [
        {"version_id":version_id}
    ]
    test = [
        {
            "version_id":version_id,
            "displaytype":displaytype,
            "licensetype":licensetype
        }
    ]
    result = set_files_display_type(record,files)
    assert result == test
# def get_thumbnails(files, allow_multi_thumbnail=True):
# .tox/c1/bin/pytest --cov=weko_workflow tests/test_utils.py::test_get_thumbnails -vv -s --cov-branch --cov-report=term --basetemp=/code/modules/weko-workflow/.tox/c1/tmp
def test_get_thumbnails(db_records):
    record = WekoRecord.get_record(db_records[0][2].id)

    files = [
        {
            "name":"file1",
            "is_thumbnail":True
        },
        {
            "name":"file2",
            "is_thumbnail":True
        },
        {
            "name":"file3",
            "is_thumbnail":False
        }
    ]
    result = get_thumbnails(files,True)
    assert result == files[:2]
    
    result = get_thumbnails(files,False)
    assert result == [files[0]]
# def get_allow_multi_thumbnail(item_type_id, activity_id=None):
# .tox/c1/bin/pytest --cov=weko_workflow tests/test_utils.py::test_get_allow_multi_thumbnail -vv -s --cov-branch --cov-report=term --basetemp=/code/modules/weko-workflow/.tox/c1/tmp
def test_get_allow_multi_thumbnail(app, db_register):
    result = get_allow_multi_thumbnail(1,"1")
    assert result == False
    
    result = get_allow_multi_thumbnail(1,None)
    assert result == None
# def is_usage_application_item_type(activity_detail):
# .tox/c1/bin/pytest --cov=weko_workflow tests/test_utils.py::test_is_usage_application_item_type -vv -s --cov-branch --cov-report=term --basetemp=/code/modules/weko-workflow/.tox/c1/tmp
def test_is_usage_application_item_type(db_register):
    activity = db_register["activities"][0]
    result = is_usage_application_item_type(activity)
    assert result == False
    
    current_app.config.update(
        WEKO_ITEMS_UI_APPLICATION_ITEM_TYPES_LIST=["テストアイテムタイプ"]
    )
    result = is_usage_application_item_type(activity)
    assert result == True
# def is_usage_application(activity_detail):
# .tox/c1/bin/pytest --cov=weko_workflow tests/test_utils.py::test_is_usage_application -vv -s --cov-branch --cov-report=term --basetemp=/code/modules/weko-workflow/.tox/c1/tmp
def test_is_usage_application(db_register):
    activity = db_register["activities"][0]
    result = is_usage_application(activity)
    assert result == False
    
    current_app.config.update(
        WEKO_ITEMS_UI_USAGE_APPLICATION_ITEM_TYPES_LIST=["テストアイテムタイプ"]
    )
    result = is_usage_application(activity)
    assert result == True
# def send_mail_reminder(mail_info):
# .tox/c1/bin/pytest --cov=weko_workflow tests/test_utils.py::test_send_mail_reminder -vv -s --cov-branch --cov-report=term --basetemp=/code/modules/weko-workflow/.tox/c1/tmp
def test_send_mail_reminder(client,mocker):
    # nomal
    mocker.patch("weko_workflow.utils.replace_characters",return_value="mail body")
    with patch("weko_workflow.utils.get_mail_data",return_value=(None,"body")):
        with patch("weko_workflow.utils.send_mail",return_value=True):
            send_mail_reminder({})
    
    # can not get body
    with patch("weko_workflow.utils.get_mail_data",return_value=(None,None)):
        with patch("weko_workflow.utils.send_mail",return_value=True):
            with pytest.raises(ValueError) as e:
                send_mail_reminder({})
                assert str(e.value) == 'Cannot get email template'
    
    # can not send mail
    with patch("weko_workflow.utils.get_mail_data",return_value=(None,"body")):
        with patch("weko_workflow.utils.send_mail",return_value=False):
            with pytest.raises(ValueError) as e:
                send_mail_reminder({})
                assert str(e.value) == 'Cannot send mail'
# def send_mail_approval_done(mail_info):
# .tox/c1/bin/pytest --cov=weko_workflow tests/test_utils.py::test_send_mail_approval_done -vv -s --cov-branch --cov-report=term --basetemp=/code/modules/weko-workflow/.tox/c1/tmp
def test_send_mail_approval_done(mocker):
    mocker.patch("weko_workflow.utils.replace_characters",return_value="body")
    mocker.patch("weko_workflow.utils.send_mail")
    with patch("weko_workflow.utils.email_pattern_approval_done",return_value=("subject","body")):
        send_mail_approval_done({})
    with patch("weko_workflow.utils.email_pattern_approval_done",return_value=(None,None)):
        send_mail_approval_done({})
# def send_mail_registration_done(mail_info):
# .tox/c1/bin/pytest --cov=weko_workflow tests/test_utils.py::test_send_mail_registration_done -vv -s --cov-branch --cov-report=term --basetemp=/code/modules/weko-workflow/.tox/c1/tmp
#def test_send_mail_registration_done(app,users,mocker):
#    mocker.patch("weko_workflow.utils.replace_characters",return_value="body")
#    mocker.patch("weko_workflow.utils.send_mail")
#    mail_info = {
#        "item_type_name":"テストアイテムタイプ"
#    }
#    with app.test_request_context():
#        login_user(users[2]["obj"])
#        with patch("weko_workflow.utils.email_pattern_registration_done",return_value=("subject","body")):
#            send_mail_registration_done(mail_info)
#            
#        with patch("weko_workflow.utils.email_pattern_registration_done",return_value=(None, None)):
#            send_mail_registration_done(mail_info)
# def send_mail_request_approval(mail_info):
# .tox/c1/bin/pytest --cov=weko_workflow tests/test_utils.py::test_send_mail_request_approval -vv -s --cov-branch --cov-report=term --basetemp=/code/modules/weko-workflow/.tox/c1/tmp
def test_send_mail_request_approval(mocker):
    mocker.patch("weko_workflow.utils.replace_characters",return_value="value")
    mocker.patch("weko_workflow.utils.send_mail")

    with patch("weko_workflow.utils.email_pattern_request_approval",return_value=("subject","value")):
        mail_info = {
            "next_step":"approval_advisor",
            "advisor_mail":"advisor.mail@test.org"
        }
        send_mail_request_approval(mail_info)
        mail_info = {
            "next_step":"approval_guarantor",
            "guarantor_mail":"guarantor.mail@test.org"
        }
        send_mail_request_approval(mail_info)
        mail_info = {
            "next_step":"other step"
        }
        send_mail_request_approval(mail_info)
        
        send_mail_request_approval({})
# def send_mail(subject, recipient, body):
# .tox/c1/bin/pytest --cov=weko_workflow tests/test_utils.py::test_send_mail -vv -s --cov-branch --cov-report=term --basetemp=/code/modules/weko-workflow/.tox/c1/tmp
def test_send_mail(mocker):
    mocker.patch("weko_workflow.utils.MailSettingView.send_statistic_mail")
    send_mail("subject", "recipient", "body")
    
    send_mail(None, None, None)
# def email_pattern_registration_done(user_role, item_type_name):
# .tox/c1/bin/pytest --cov=weko_workflow tests/test_utils.py::test_email_pattern_registration_done -vv -s --cov-branch --cov-report=term --basetemp=/code/modules/weko-workflow/.tox/c1/tmp
#def test_email_pattern_registration_done(app,users,mocker):
#    mock_path = "weko_workflow.utils.get_mail_data"
#    with app.test_request_context():
#        config = current_app.config
#        login_user(users[2]["obj"])
#        from weko_items_ui.utils import get_current_user_role
#        role = get_current_user_role()
#        
#        mocker_data = mocker.patch(mock_path)
#        subject, body = email_pattern_registration_done(role, "テストアイテムタイプ")
#        assert subject == None
#        assert body == None
#        
#        config.update(
#            WEKO_ITEMS_UI_OUTPUT_REPORT="テストアイテムタイプ"
#        )
#        mocker_data = mocker.patch(mock_path)
#        email_pattern_registration_done(role, "テストアイテムタイプ")
#        mocker_data.assert_called_with(config["WEKO_WORKFLOW_RECEIVE_OUTPUT_REGISTRATION"])
#        
#        
#        config.update(
#            WEKO_ITEMS_UI_OUTPUT_REPORT="",
#            WEKO_ITEMS_UI_USAGE_REPORT = "テストアイテムタイプ"
#        )
#        mocker_data = mocker.patch(mock_path)
#        email_pattern_registration_done(role, "テストアイテムタイプ")
#        mocker_data.assert_called_with(config["WEKO_WORKFLOW_RECEIVE_USAGE_REPORT"])
#        
#        config.update(
#            WEKO_ITEMS_UI_USAGE_APPLICATION_ITEM_TYPES_LIST = ["テストアイテムタイプ"]
#        )
#        logout_user()
#        login_user(users[4]["obj"])
#        role = get_current_user_role()
#        config.update(
#            WEKO_ITEMS_UI_OUTPUT_REPORT="",
#        )
#        mocker_data = mocker.patch(mock_path)
#        email_pattern_registration_done(role, "テストアイテムタイプ")
#        mocker_data.assert_called_with(config["WEKO_WORKFLOW_RECEIVE_USAGE_APP_BESIDE"
#                                                "_PERFECTURE_AND_LOCATION_DATA_OF"
#                                                "_GENERAL_USER"])
#        config.update(
#            WEKO_ITEMS_UI_APPLICATION_FOR_PERFECTURES="テストアイテムタイプ",
#        )
#        mocker_data = mocker.patch(mock_path)
#        email_pattern_registration_done(role, "テストアイテムタイプ")
#        mocker_data.assert_called_with(config["WEKO_WORKFLOW_PERFECTURE_OR_LOCATION_DATA"
#                                                "_OF_GENERAL_USER"])
#
#        logout_user()
#        login_user(users[8]["obj"])
#        role = get_current_user_role()
#        config.update(
#            WEKO_ITEMS_UI_APPLICATION_FOR_PERFECTURES="",
#        )
#        mocker_data = mocker.patch(mock_path)
#        email_pattern_registration_done(role, "テストアイテムタイプ")
#        mocker_data.assert_called_with(config["WEKO_WORKFLOW_RECEIVE_USAGE_APP_BESIDE"
#                                                "_PERFECTURE_AND_LOCATION_DATA_OF_STUDENT_OR"
#                                                "_GRADUATED_STUDENT"])
#        
#        config.update(
#            WEKO_ITEMS_UI_APPLICATION_FOR_PERFECTURES="テストアイテムタイプ",
#        )
#        mocker_data = mocker.patch(mock_path)
#        email_pattern_registration_done(role, "テストアイテムタイプ")
#        mocker_data.assert_called_with(config["WEKO_WORKFLOW_PERFECTURE_OR_LOCATION_DATA"
#                                   "_OF_STUDENT_OR_GRADUATED_STUDENT"])
#        
#        logout_user()
#        login_user(users[2]["obj"])
#        role = get_current_user_role()
#        subject, body = email_pattern_registration_done(role, "テストアイテムタイプ")
#        assert subject == None
#        assert body == None


# def email_pattern_request_approval(item_type_name, next_action):
# .tox/c1/bin/pytest --cov=weko_workflow tests/test_utils.py::test_email_pattern_request_approval -vv -s --cov-branch --cov-report=term --basetemp=/code/modules/weko-workflow/.tox/c1/tmp
def test_email_pattern_request_approval(app, mocker):
    config = current_app.config
    mock_path = "weko_workflow.utils.get_mail_data"
    item_type_name = "テストアイテムタイプ"
    subject, body = email_pattern_request_approval(item_type_name,"next_action")
    assert subject == None
    assert body == None
    
    config.update(
        WEKO_ITEMS_UI_USAGE_APPLICATION_ITEM_TYPES_LIST = ["テストアイテムタイプ"]
    )
    mocker_data = mocker.patch(mock_path)
    email_pattern_request_approval(item_type_name, "approval_guarantor")
    mocker_data.assert_called_with(config["WEKO_WORKFLOW_REQUEST_APPROVAL_TO_GUARANTOR_OF_USAGE_APP"])
    
    mocker_data = mocker.patch(mock_path)
    email_pattern_request_approval(item_type_name, "approval_advisor")
    mocker_data.assert_called_with(config["WEKO_WORKFLOW_REQUEST_APPROVAL_TO_ADVISOR_OF_USAGE_APP"])
    
    email_pattern_request_approval(item_type_name, "next_action")


# def email_pattern_approval_done(item_type_name):
# .tox/c1/bin/pytest --cov=weko_workflow tests/test_utils.py::test_email_pattern_approval_done -vv -s --cov-branch --cov-report=term --basetemp=/code/modules/weko-workflow/.tox/c1/tmp
def test_email_pattern_approval_done(client,mocker):
    config = current_app.config
    mock_path = "weko_workflow.utils.get_mail_data"
    item_type_name = "テストアイテムタイプ"
    
    subject, body = email_pattern_approval_done(item_type_name)
    assert subject == None
    assert body == None
    
    config.update(
        WEKO_ITEMS_UI_OUTPUT_REPORT="テストアイテムタイプ"
    )
    mocker_data = mocker.patch(mock_path)
    email_pattern_approval_done(item_type_name)
    mocker_data.assert_called_with(config["WEKO_WORKFLOW_APPROVE_OUTPUT_REGISTRATION"])
    
    config.update(
        WEKO_ITEMS_UI_OUTPUT_REPORT="",
        WEKO_ITEMS_UI_USAGE_REPORT="テストアイテムタイプ"
    )
    mocker_data = mocker.patch(mock_path)
    email_pattern_approval_done(item_type_name)
    mocker_data.assert_called_with(config["WEKO_WORKFLOW_APPROVE_USAGE_REPORT"])
    
    config.update(
        WEKO_ITEMS_UI_USAGE_REPORT="",
        WEKO_ITEMS_UI_USAGE_APPLICATION_ITEM_TYPES_LIST=["テストアイテムタイプ"]
    )
    mocker_data = mocker.patch(mock_path)
    email_pattern_approval_done(item_type_name)
    mocker_data.assert_called_with(config["WEKO_WORKFLOW_APPROVE_USAGE_APP_BESIDE_LOCATION_DATA"])
    
    config.update(
        WEKO_ITEMS_UI_APPLICATION_FOR_LOCATION_INFORMATION="テストアイテムタイプ"
    )
    mocker_data = mocker.patch(mock_path)
    email_pattern_approval_done(item_type_name)
    mocker_data.assert_called_with(config["WEKO_WORKFLOW_APPROVE_LOCATION_DATA"])


# def get_mail_data(file_name):
# .tox/c1/bin/pytest --cov=weko_workflow tests/test_utils.py::test_get_mail_data -vv -s --cov-branch --cov-report=term --basetemp=/code/modules/weko-workflow/.tox/c1/tmp
def test_get_mail_data(mocker):
    mocker.patch("weko_workflow.utils.get_file_path")
    mocker.patch("weko_workflow.utils.get_subject_and_content")
    get_mail_data("test_file")
# def get_subject_and_content(file_path):
# .tox/c1/bin/pytest --cov=weko_workflow tests/test_utils.py::test_get_subject_and_content -vv -s --cov-branch --cov-report=term --basetemp=/code/modules/weko-workflow/.tox/c1/tmp
def test_get_subject_and_content():
    filename = join(dirname(__file__),"data/test_mail.txt")
    subject, body=get_subject_and_content(filename)
    assert subject == "this is subject"
    assert body == "body1\nbody2\nbody3"
    
    subject, body = get_subject_and_content("wrong_file_path")
    assert subject == None
    assert body == None
# def get_file_path(file_name):
# .tox/c1/bin/pytest --cov=weko_workflow tests/test_utils.py::test_get_file_path -vv -s --cov-branch --cov-report=term --basetemp=/code/modules/weko-workflow/.tox/c1/tmp
def test_get_file_path(app):
    current_app.config.update(WEKO_WORKFLOW_MAIL_TEMPLATE_FOLDER_PATH="test_dir")
    result = get_file_path("filepath")
    assert result == "test_dir/filepath"
    
    result = get_file_path(None)
    assert result == ""
    
# def replace_characters(data, content):
# .tox/c1/bin/pytest --cov=weko_workflow tests/test_utils.py::test_replace_characters -vv -s --cov-branch --cov-report=term --basetemp=/code/modules/weko-workflow/.tox/c1/tmp
def test_replace_characters():
    context = "url is [10]. restricted_fullname is [restricted_fullname]. restricted_research_plan = [restricted_research_plan]"
    data = {
        "url":"https://test_url.com",
        "restricted_fullname":"test_file.txt",
        "restricted_research_plan":"restricted_research_plan"
    }
    test = "url is https://test_url.com. restricted_fullname is test_file.txt. restricted_research_plan = restricted_research_plan"
    
    result = replace_characters(data,context)
    assert result == test
# def get_register_info(activity_id):
# .tox/c1/bin/pytest --cov=weko_workflow tests/test_utils.py::test_register_info -vv -s --cov-branch --cov-report=term --basetemp=/code/modules/weko-workflow/.tox/c1/tmp
def test_register_info(app, db, db_register,users,mocker):
    with app.test_request_context():
        login_user(users[2]["obj"])
        activity_id = db_register["activities"][1].activity_id
        # item link
        db_history2 = ActivityHistory(
            activity_id=activity_id,
            action_id=5,
            action_date=datetime.datetime.strptime('2022/04/14 3:01:53.931', '%Y/%m/%d %H:%M:%S.%f'),
        )
        with db.session.begin_nested():
            db.session.add(db_history2)
        db.session.commit()
        email, date = get_register_info(activity_id)
        assert email == users[2]["email"]
        assert date == datetime.datetime.today().strftime("%Y-%m-%d")
        db_history1 = ActivityHistory(
            activity_id=activity_id,
            action_id=3,
            action_user=users[0]["id"],
            action_status="F",
            action_date=datetime.datetime.strptime('2022/04/14 3:01:53.931', '%Y/%m/%d %H:%M:%S.%f'),
        )
        with db.session.begin_nested():
            db.session.add(db_history1)
        db.session.commit()
        email, date = get_register_info(activity_id)
        assert email == users[0]["email"]
        assert date == "2022-04-14"
# def get_approval_dates(mail_info):
# .tox/c1/bin/pytest --cov=weko_workflow tests/test_utils.py::test_get_approval_dates -vv -s --cov-branch --cov-report=term --basetemp=/code/modules/weko-workflow/.tox/c1/tmp
def test_get_approval_dates(app,mocker):
    datetime_mock = mocker.patch("weko_workflow.utils.datetime")
    datetime_mock.today.return_value=datetime.datetime(2022,10,6,1,2,3,4)
    mail_info = {
    }
    test = {
        "approval_date":"2022-10-06",
        'approval_date_after_7_days': '2022-10-13',
        '31_march_corresponding_year': '2023-03-31'
    }
    get_approval_dates(mail_info)
    assert mail_info == test

    
    datetime_mock.today.return_value=datetime.datetime(2022,10,1,1,2,3,4)
    mail_info = {
    }
    test = {
        "approval_date":"2022-10-01",
        'approval_date_after_7_days': '2022-10-08',
        '31_march_corresponding_year': '2022-03-31'
    }
    get_approval_dates(mail_info)
    assert mail_info == test
# def get_item_info(item_id):
# .tox/c1/bin/pytest --cov=weko_workflow tests/test_utils.py::test_get_item_info -vv -s --cov-branch --cov-report=term --basetemp=/code/modules/weko-workflow/.tox/c1/tmp
def test_get_item_info(db_records):
    result = get_item_info(db_records[0][3].id)
    assert result == {'type': 'depid', 'value': '1', 'revision_id': 0, 'email': 'wekosoftware@nii.ac.jp', 'username': '', 'displayname': '', 'resourceuri': 'http://purl.org/coar/resource_type/c_5794', 'resourcetype': 'conference paper', 'subitem_thumbnail': [{'thumbnail_url': '/api/files/29ad484d-4ed1-4caf-8b21-ab348ae7bf28/test.png?versionId=ecd5715e-4ca5-4e45-b93c-5089f52860a0', 'thumbnail_label': 'test.png'}]}
<<<<<<< HEAD
    
=======

    result = get_item_info(0)
    assert result == {}

>>>>>>> e8d00a98
    with patch("weko_workflow.utils.ItemsMetadata.get_record",side_effect=Exception("test error")):
        result = get_item_info(db_records[0][3].id)
        assert result == {}
    
    result = get_item_info("")
    assert result == {}


# def get_site_info_name():
# .tox/c1/bin/pytest --cov=weko_workflow tests/test_utils.py::test_get_site_info_name -vv -s --cov-branch --cov-report=term --basetemp=/code/modules/weko-workflow/.tox/c1/tmp
def test_get_site_info_name(db):
    name_en, name_ja = get_site_info_name()
    assert name_en == ""
    assert name_ja == ""
    
    site_info = {
        "site_name":[
            {"index":"test_index","name":"test_site","language":"en"}
        ],
        "notify":[
            {"notify_name":"test_notify","language":"en"}
        ],
        "copy_right":"test_copy_right",
        "description":"this is test site",
        "keyword":"test",
        "favicon":"test_favicon",
        "favicon_name":"test_favicon_name",
        "google_tracking_id_user":"test_google_tracking_user",
        "addthis_user_id":"1",
        "ogp_image":""
    }
    SiteInfo.update(site_info)
    
    name_en, name_ja = get_site_info_name()
    assert name_en == "test_site"
    assert name_ja == "test_site"
    
    site_info["site_name"] = [
        {"index":"test_index","name":"test_site","language":"en"},
        {"index":"test_index","name":"テストサイト","language":"ja"}
    ]
    SiteInfo.update(site_info)
    
    name_en, name_ja = get_site_info_name()
    assert name_en == "test_site"
    assert name_ja == "テストサイト"
    
    site_info["site_name"] = [
        {"index":"test_index","name":"test_site","language":"en"},
        {"index":"test_index","name":"テストサイト","language":"ja"},
        {"index":"test_index","name":"other_test_site","language":"other"}
    ]
    SiteInfo.update(site_info)
    name_en, name_ja = get_site_info_name()
    assert name_en == ""
    assert name_ja == ""
# def get_default_mail_sender():
# .tox/c1/bin/pytest --cov=weko_workflow tests/test_utils.py::test_get_default_mail_sender -vv -s --cov-branch --cov-report=term --basetemp=/code/modules/weko-workflow/.tox/c1/tmp
def test_get_default_mail_sender(db):
    mail_config = MailConfig(mail_default_sender="test_sender")
    db.session.add(mail_config)
    db.session.commit()
    
    result = get_default_mail_sender()
    assert result == "test_sender"
# def set_mail_info(item_info, activity_detail, guest_user=False):
# .tox/c1/bin/pytest --cov=weko_workflow tests/test_utils.py::test_set_mail_info -vv -s --cov-branch --cov-report=term --basetemp=/code/modules/weko-workflow/.tox/c1/tmp
def test_set_mail_info(app, db_register, mocker, records_restricted, db_records, db):
    config = current_app.config
    mocker.patch("weko_workflow.utils.get_site_info_name",return_value=("name_en","name_ja"))
    mocker.patch("weko_workflow.utils.get_default_mail_sender",return_value="default_sender")
    mocker.patch("weko_workflow.utils.get_register_info",return_value=("user@test.org","2022-10-10"))
    item_info = {
        "subitem_university/institution":"test_institution",
        "subitem_fullname":"test_fullname",
        "subitem_mail_address":"test@test.org",
        "subitem_research_title":"test_research_title",
        "subitem_dataset_usage":"test_dataset",
        "subitem_advisor_fullname":"test advisor",
        "subitem_guarantor_fullname":"test guarantor",
        "subitem_advisor_affiliation":"test advisor affiliation",
        "subitem_guarantor_affiliation":"test guarantor affiliation",
        "subitem_advisor_mail_address":"advisor@test.org",
        "subitem_guarantor_mail_address":"guarantor@test.org",
        "subitem_title":"test_sub_title",
        "subitem_advisor_university/institution":"test advisor university",
        "subitem_guarantor_university/institution":"test guarantor university",
        "subitem_restricted_access_name":"test access name",
        'subitem_restricted_access_university/institution':"test_restricted_institution",
        "subitem_restricted_access_research_title":"test_restricted_research_title",
        "subitem_restricted_access_dataset_usage":"test_restricted_dataset",
        "subitem_restricted_access_application_date":"test_restricted_date",
        "subitem_restricted_access_mail_address":"restricted@test.org",
        "subitem_restricted_access_research_plan":"restricted_research_plan"
    }

    activity_id = db_register["activities"][0].activity_id

    test = {
        "university_institution":"test_institution",
        "fullname":"test_fullname",
        "activity_id":activity_id,
        "mail_address":"test@test.org",
        "dataset_requested":"test_dataset",
        "register_date":"",
        "advisor_fullname":"test advisor",
        "guarantor_fullname":"test guarantor",
        "url":"http://TEST_SERVER.localdomain/",
        "advisor_university_institution":"test advisor university",
        "guarantor_university_institution":"test guarantor university",
        "advisor_mail_address":"advisor@test.org",
        "guarantor_mail_address":"guarantor@test.org",
        "register_user_mail":"",
        "report_number":activity_id,
        "output_report_activity_id":activity_id,
        "output_report_title":"test_sub_title",
        "restricted_fullname":"test_fullname",
        'restricted_university_institution':"test_institution",
        "restricted_activity_id":activity_id,
        "restricted_research_title":"test_restricted_research_title",
        "restricted_data_name":"test_restricted_dataset",
        "restricted_application_date":"test_restricted_date",
        "restricted_mail_address":"restricted@test.org",
        "restricted_download_link":"",
        "restricted_expiration_date":"",
        "restricted_approver_name":"",
        "restricted_approver_affiliation":"",
        "restricted_site_name_ja":"name_ja",
        "restricted_site_name_en":"name_en",
        "restricted_institution_name_ja":config["THEME_INSTITUTION_NAME"]["ja"],
        "restricted_institution_name_en":config["THEME_INSTITUTION_NAME"]["en"],
        "restricted_site_mail":"default_sender",
        "restricted_site_url":"https://localhost",
        "mail_recipient":"test@test.org",
        "restricted_supervisor":"",
        "restricted_reference":"",
        "restricted_usage_activity_id":activity_id,
        "landing_url": '',
        "restricted_research_plan":"restricted_research_plan"
    }
    with app.test_request_context():
        result = set_mail_info(item_info,db_register["activities"][0],True)
        assert result == test

    test = {
        "university_institution":"test_institution",
        "fullname":"test_fullname",
        "activity_id":activity_id,
        "mail_address":"test@test.org",
        "dataset_requested":"test_dataset",
        "register_date":"2022-10-10",
        "advisor_fullname":"test advisor",
        "guarantor_fullname":"test guarantor",
        "url":"http://TEST_SERVER.localdomain/",
        "advisor_university_institution":"test advisor university",
        "guarantor_university_institution":"test guarantor university",
        "advisor_mail_address":"advisor@test.org",
        "guarantor_mail_address":"guarantor@test.org",
        "register_user_mail":"user@test.org",
        "report_number":activity_id,
        "output_report_activity_id":activity_id,
        "output_report_title":"test_sub_title",
        "restricted_fullname":"test_fullname",
        'restricted_university_institution':"test_institution",
        "restricted_activity_id":activity_id,
        "restricted_research_title":"test_restricted_research_title",
        "restricted_data_name":"test_restricted_dataset",
        "restricted_application_date":"test_restricted_date",
        "restricted_mail_address":"restricted@test.org",
        "restricted_download_link":"",
        "restricted_expiration_date":"",
        "restricted_approver_name":"",
        "restricted_approver_affiliation":"",
        "restricted_site_name_ja":"name_ja",
        "restricted_site_name_en":"name_en",
        "restricted_institution_name_ja":config["THEME_INSTITUTION_NAME"]["ja"],
        "restricted_institution_name_en":config["THEME_INSTITUTION_NAME"]["en"],
        "restricted_site_mail":"default_sender",
        "restricted_site_url":"https://localhost",
        "mail_recipient":"test@test.org",
        "restricted_supervisor":"",
        "restricted_reference":"",
        "restricted_usage_activity_id":activity_id,
        "landing_url": '',
        "restricted_research_plan":"restricted_research_plan"
    }
    with app.test_request_context():
        result = set_mail_info(item_info,db_register["activities"][0],False)
        assert result == test

    with app.test_request_context():
       record = WekoRecord.get_record(db_records[0][2].id)
       with patch("weko_workflow.utils.WekoRecord.get_record_by_pid", return_value = record):
           with patch("weko_workflow.utils.url_for", return_value = 'records/1'):
                result = set_mail_info(item_info,db_register["activities"][9],False)
                assert result["landing_url"] != ""

    with app.test_request_context():
        record = WekoRecord.get_record(db_records[0][2].id)
        with patch("weko_workflow.utils.WekoRecord.get_record_by_pid", return_value = record):
            with patch("weko_workflow.utils.url_for", return_value = 'records/1'):
                with patch("weko_workflow.utils.WekoRecord.get_file_data", return_value = [{"filename":"aaa.txt"}]):
                    with patch("weko_workflow.utils.extract_term_description", return_value=("","")):
                        result = set_mail_info(item_info,db_register["activities"][10],False)
                        assert result["terms_of_use_jp"] == ""
                        assert result["terms_of_use_en"] == ""

    with app.test_request_context():
        record = WekoRecord.get_record(db_records[0][2].id)
        with patch("weko_workflow.utils.WekoRecord.get_record_by_pid", return_value = record):
            with patch("weko_workflow.utils.WekoRecord.get_file_data", return_value = [{"filename":"recid/15"}]):
                with patch("weko_workflow.utils.extract_term_description", return_value=("","")):
                    item_id_1 = uuid.uuid4()
                    item_application_1 = ItemApplication(id = 1, item_id = item_id_1, item_application = {"workflow":"1", "terms":"term_free", "termsDescription":"利用規約自由入力"})
                    with db.session.begin_nested():
                        db.session.add(item_application_1)
                    db.session.commit()
                    db_register["activities"][10]["extra_info"] = {"file_name":"recid/15"}
                    mocker.patch("weko_workflow.utils.PersistentIdentifier.get", return_value = "123456789")
                    result = set_mail_info(item_info,db_register["activities"][10],False)
                    assert result["terms_of_use_jp"] == "利用規約自由入力"

    with app.test_request_context():
        record = WekoRecord.get_record(db_records[0][2].id)
        with patch("weko_workflow.utils.WekoRecord.get_record_by_pid", return_value = record):
            with patch("weko_workflow.utils.url_for", return_value = 'records/1'):
                with patch("weko_workflow.utils.extract_term_description", return_value=("test_terms_ja","test_terms_en")):
                    result = set_mail_info(item_info,db_register["activities"][11],False)

    with app.test_request_context():
        record = WekoRecord.get_record(db_records[0][2].id)
        with patch("weko_workflow.utils.WekoRecord.get_record_by_pid", return_value = ""):
            # with patch("weko_workflow.utils.url_for", return_value = 'records/1'):
                with patch("weko_workflow.utils.WekoRecord.get_file_data", return_value = [{"filename":"aaa.txt"}]):
                    with patch("weko_workflow.utils.extract_term_description", return_value=("","")):
                        result = set_mail_info(item_info,db_register["activities"][10],False)

class MockDict():
    def __init__(self, data):
        for key in data:
            setattr(self, key, data[key])
    

# def extract_term_description(file_info):
# .tox/c1/bin/pytest --cov=weko_workflow tests/test_utils.py::test_extract_term_description -vv -s --cov-branch --cov-report=term --basetemp=/code/modules/weko-workflow/.tox/c1/tmp
def test_extract_term_description(db):

    #testNo.15(W2023-22 2)
    file_info = {"terms": "term_free", "termsDescription": "test_terms"}
    test = ('', 'test_terms')
    result = extract_term_description(file_info)
    assert result == test

    #testNo.16(W2023-22 2)
    restricted_access_setting = {
    "secret_URL_file_download": {
        "secret_expiration_date": 30,
        "secret_expiration_date_unlimited_chk": False,
        "secret_download_limit": 10,
        "secret_download_limit_unlimited_chk": False,
    },
    "content_file_download": {
        "expiration_date": 30,
        "expiration_date_unlimited_chk": False,
        "download_limit": 10,
        "download_limit_unlimited_chk": False,
    },
    "usage_report_workflow_access": {
        "expiration_date_access": 500,
        "expiration_date_access_unlimited_chk": False,
    },
    "terms_and_conditions": [{"key": 1, "content": {"en": {"title": "TERMS OF USE", "content": "TERMS OF USE"}, "ja": {"title": "利用規約", "content": "利用規約"}}, "existed": True}]
    }

    restricted_access_setting2 = {
    "secret_URL_file_download": {
        "secret_expiration_date": 30,
        "secret_expiration_date_unlimited_chk": False,
        "secret_download_limit": 10,
        "secret_download_limit_unlimited_chk": False,
    },
    "content_file_download": {
        "expiration_date": 30,
        "expiration_date_unlimited_chk": False,
        "download_limit": 10,
        "download_limit_unlimited_chk": False,
    },
    "usage_report_workflow_access": {
        "expiration_date_access": 500,
        "expiration_date_access_unlimited_chk": False,
    },}

    file_info = {"terms": 1}
    test = "利用規約", "TERMS OF USE"
    mock_adminsettings = MockDict(restricted_access_setting)
    with patch("weko_workflow.utils.AdminSettings.get", return_value = mock_adminsettings):
        assert extract_term_description(file_info) == test

    #testNo.17(W2023-22 2)
    file_info = {}
    test = "", ""
    result = extract_term_description(file_info)
    assert result == test

    #testNo.18(W2023-22 2)
    file_info = {"terms": 1}
    test = "", ""
    with patch("weko_workflow.utils.AdminSettings.get", return_value = ""):
        assert extract_term_description(file_info) == test
    
    #testNo.19(W2023-22 2)
    file_info = {"terms": 2}
    test = "", ""
    with patch("weko_workflow.utils.AdminSettings.get", return_value = mock_adminsettings):
        assert extract_term_description(file_info) == test

# def process_send_reminder_mail(activity_detail, mail_template):
# .tox/c1/bin/pytest --cov=weko_workflow tests/test_utils.py::test_process_send_reminder_mail -vv -s --cov-branch --cov-report=term --basetemp=/code/modules/weko-workflow/.tox/c1/tmp
def test_process_send_reminder_mail(db, db_register, mocker):
    mocker.patch("weko_workflow.utils.get_item_info",return_value={})
    mocker.patch("weko_workflow.utils.set_mail_info",return_value={})
    mock_sender = mocker.patch("weko_workflow.utils.send_mail_reminder")
    process_send_reminder_mail(db_register["activities"][1], "template")
    mock_sender.assert_called_with({"mail_address":"comadmin@test.org","mail_id":"template"})
    
    user_profile = UserProfile(
        user_id=db_register["activities"][1].activity_login_user,
        _username="sysadmin",
        fullname="sysadmin user",
        timezone="asia",
        language="japanese",
    )
    db.session.add(user_profile)
    db.session.commit()
    mock_sender = mocker.patch("weko_workflow.utils.send_mail_reminder")
    process_send_reminder_mail(db_register["activities"][1],"template")
    mock_sender.assert_called_with({"mail_address":"comadmin@test.org","mail_id":"template","fullname":"sysadmin user"})

    with patch("weko_items_ui.utils.get_user_information",return_value=[{"email":""}]):
        with pytest.raises(ValueError) as e:
            process_send_reminder_mail(db_register["activities"][1],"template")
            assert str(e.value) == "Cannot get receiver mail address"
    
    with patch("weko_items_ui.utils.get_user_information",return_value=[{"email":"test@test.org","fullname":""}]):
        with patch("weko_workflow.utils.send_mail_reminder",side_effect=ValueError("test error")):
            with pytest.raises(ValueError) as e:
                process_send_reminder_mail(db_register["activities"][1],"template")
                assert str(e.value) == "test error"

# def process_send_reminder_mail(activity_detail, mail_template):
# .tox/c1/bin/pytest --cov=weko_workflow tests/test_utils.py::test_process_send_reminder_mail_1 -vv -s --cov-branch --cov-report=term --basetemp=/code/modules/weko-workflow/.tox/c1/tmp
def test_process_send_reminder_mail_1(db, db_register, mocker):
    # 例外が発生しないことを確認する。
    mocker.patch("weko_workflow.utils.get_item_info",return_value={})
    mocker.patch("weko_workflow.utils.set_mail_info",return_value={})
    mock_sender = mocker.patch("weko_workflow.utils.send_mail_reminder")
    process_send_reminder_mail(db_register["activities"][6],"template")
    mock_sender.assert_called_with({"mail_address":"originalroleuser@test.org","mail_id":"template"})


# def process_send_notification_mail(
# .tox/c1/bin/pytest --cov=weko_workflow tests/test_utils.py::test_process_send_notification_mail -vv -s --cov-branch --cov-report=term --basetemp=/code/modules/weko-workflow/.tox/c1/tmp
def test_process_send_notification_mail(db,db_register, mocker):
    mocker.patch("weko_workflow.utils.get_item_info",return_value={})
    mocker.patch("weko_workflow.utils.set_mail_info",return_value={})
    def mock_approval_date(data):
        data["approval_date"] = "2022-10-10"
        data["approval_date_after_7_days"] = "2022-10-17"
        data["31_march_corresponding_year"] = "2023-03-31"
    activity = db_register["activities"][0]
    mocker.patch("weko_workflow.utils.get_approval_dates",side_effect=mock_approval_date)
    mock_send_registration = mocker.patch("weko_workflow.utils.send_mail_registration_done")
    mock_send_approval_req = mocker.patch("weko_workflow.utils.send_mail_request_approval")
    mock_send_approval_done = mocker.patch("weko_workflow.utils.send_mail_approval_done")
    data = {
        "item_type_name":"テストアイテムタイプ",
        "next_step":"next_step",
        "approval_date":"2022-10-10",
        "approval_date_after_7_days": "2022-10-17",
        "31_march_corresponding_year": "2023-03-31"
    }
    
    process_send_notification_mail(activity,"item_login","next_step")
    mock_send_registration.assert_called_with(data)
    data = {
        "item_type_name":"テストアイテムタイプ",
        "next_step":"approval_",
        "approval_date":"2022-10-10",
        "approval_date_after_7_days": "2022-10-17",
        "31_march_corresponding_year": "2023-03-31"
    }
    process_send_notification_mail(activity,"item_registration","approval_")
    mock_send_approval_req.assert_called_with(data)
    data = {
        "item_type_name":"テストアイテムタイプ",
        "next_step":"next_step",
        "approval_date":"2022-10-10",
        "approval_date_after_7_days": "2022-10-17",
        "31_march_corresponding_year": "2023-03-31"
    }
    process_send_notification_mail(activity,"approval_administrator","next_step")
    mock_send_approval_done.assert_called_with(data)
    process_send_notification_mail(activity,"other_step","next_step")
# def get_application_and_approved_date(activities, columns):
# .tox/c1/bin/pytest --cov=weko_workflow tests/test_utils.py::test_get_application_and_approval_date -vv -s --cov-branch --cov-report=term --basetemp=/code/modules/weko-workflow/.tox/c1/tmp
def test_get_application_and_approval_date(db,db_register,users):
    activities = db_register["activities"]
    histories = list()
    for activity in activities:
        histories.append(ActivityHistory(
            activity_id=activity.activity_id,
            action_id=3,
            action_user=users[0]["id"],
            action_status="F",
            action_date=datetime.datetime.strptime('2022/04/14 3:01:53.931', '%Y/%m/%d %H:%M:%S.%f'),
        ))
        histories.append(ActivityHistory(
            activity_id=activity.activity_id,
            action_id=4,
            action_user=users[0]["id"],
            action_status="F",
            action_date=datetime.datetime.strptime('2022/04/14 3:01:53.931', '%Y/%m/%d %H:%M:%S.%f'),
        ))
        histories.append(ActivityHistory(
            activity_id=activity.activity_id,
            action_id=2,
            action_user=users[0]["id"],
            action_status="F",
            action_date=datetime.datetime.strptime('2022/04/14 3:01:53.931', '%Y/%m/%d %H:%M:%S.%f'),
        ))
    db.session.add_all(histories)
    db.session.commit()
    get_application_and_approved_date(activities,["approved_date"])
# def get_workflow_item_type_names(activities: list):
# .tox/c1/bin/pytest --cov=weko_workflow tests/test_utils.py::test_get_workflow_item_type_names -vv -s --cov-branch --cov-report=term --basetemp=/code/modules/weko-workflow/.tox/c1/tmp
def test_get_workflow_item_type_names(db_register):
    activities = db_register["activities"]
    get_workflow_item_type_names(activities)

# def create_usage_report(activity_id):
# .tox/c1/bin/pytest --cov=weko_workflow tests/test_utils.py::test_create_usage_report -vv -s --cov-branch --cov-report=term --basetemp=/code/modules/weko-workflow/.tox/c1/tmp
def test_create_usage_report(app,db_register, mocker):
    activity = db_register["activities"][1]
    result = create_usage_report(activity.activity_id)
    assert result == None
    
    current_app.config.update(
        WEKO_WORKFLOW_USAGE_REPORT_WORKFLOW_NAME="test workflow1"
    )
    mock_create = mocker.patch("weko_workflow.utils.create_record_metadata",return_value="test_data")
    result = create_usage_report(activity.activity_id)
    assert result == "test_data"
    mock_create.assert_called_with(
        {"workflow_id":activity.workflow_id,"flow_id":activity.flow_id},
        activity.item_id,activity.activity_id,db_register["workflow"],None
    )
# def create_record_metadata(
# .tox/c1/bin/pytest --cov=weko_workflow tests/test_utils.py::test_create_record_metadata -vv -s --cov-branch --cov-report=term --basetemp=/code/modules/weko-workflow/.tox/c1/tmp
def test_create_record_metadata(app,db,users,db_register,mocker):
    activity = db_register["activities"][1]
    
    item_id = activity.item_id
    activity_id = activity.activity_id
    workflow = db_register["workflow"]
    activity_data = {
        "workflow_id":workflow.id,
        "flow_id":workflow.flow_id
    }
    def mock_modify_item_metadata(item_,item_type_id_,new_activity_id_,activity_id_,data_dict_,schema_,owner_id_,related_title_):
        item_ = {'id': '1.1', 'pid': {'type': 'depid', 'value': '1.1', 'revision_id': 0}, 'lang': 'ja', 'owner': 1, 'title': 'related_title - ja_usage_title - 2 - ', 'owners': [1], 'status': 'published', '$schema': 'items/jsonschema/1', 'pubdate': '2022-08-20', 'created_by': 1, 'owners_ext': {'email': 'wekosoftware@nii.ac.jp', 'username': '', 'displayname': ''}, 'shared_user_ids': [], 'item_1617186331708': [{'subitem_1551255647225': 'ff', 'subitem_1551255648112': 'ja'}], 'item_1617258105262': {'resourceuri': 'http://purl.org/coar/resource_type/c_5794', 'resourcetype': 'conference paper'}}
    mocker.patch("weko_workflow.utils.modify_item_metadata",side_effect=mock_modify_item_metadata)
    
    class MockDeposit:
        def __init__(self,record_,model):
            pass
        @classmethod
        def get_record(pid_id):
            return "test_record"
        def update(self, status, metadata):
            pass
        def commit(self):
            pass
        def publish(self):
            pass
        def newversion(self, pid):
            return None
        @property
        def id(self):
            return uuid.uuid4()
        def __getitem__(self,key):
            if key == "_deposit":
                return {"id":"test id"}
    mocker.patch("weko_workflow.utils.WekoDeposit",side_effect=MockDeposit)
    def mock_create_deposit(pid_):
        PersistentIdentifier.create(
            pid_type='recid',
            pid_value=str(pid_),
            object_type="rec",
            status=PIDStatus.REGISTERED)
    mocker.patch("weko_workflow.utils.create_deposit",side_effect=mock_create_deposit)
    mocker.patch("weko_workflow.utils.update_activity_action")
    mocker.patch("weko_workflow.api.WorkActivity.get_new_activity_id",return_value="new_activity")
    with app.test_request_context():
        login_user(users[2]["obj"])
        result = create_record_metadata(activity_data,item_id,activity_id,workflow,"related_title")
        assert result == "new_activity"

# def modify_item_metadata(
# .tox/c1/bin/pytest --cov=weko_workflow tests/test_utils.py::test_modify_item_metadata -vv -s --cov-branch --cov-report=term --basetemp=/code/modules/weko-workflow/.tox/c1/tmp
def test_modify_item_metadata(app,db,db_register,users,mocker):
    activity = db_register["activities"][1]
    item_id = activity.item_id
    item = ItemsMetadata.get_record(id_=item_id).dumps()
    workflow = db_register["workflow"]
    item_type_id = workflow.itemtype_id
    activity_id = activity.activity_id
    data_dict={'subitem_1551255647225': 'title', 'subitem_1551255648112': 'ja', 'subitem_identifier_reg_text': 'test_2/0000000001', 'subitem_identifier_reg_type': 'JaLC'}
    schema = ItemTypes.get_by_id(item_type_id).schema
    owner_id = users[2]["id"]
    related_title = "related_title"

    user_profile = UserProfile(
        user_id=db_register["activities"][1].activity_login_user,
        _username="sysadmin",
        fullname="sysadmin user",
        timezone="asia",
        language="japanese",
        _displayname="display sysadmin"
    )
    db.session.add(user_profile)
    db.session.commit()
    app.config.update(
        WEKO_ITEMS_UI_USAGE_REPORT_TITLE = {"en":"en_usage_title","ja":"ja_usage_title"}
    )
    data_dict = {
        'subitem_1551255647225': 'title',
        'subitem_1551255648112': 'ja',
        'subitem_identifier_reg_text': 'test_2/0000000001',
        'subitem_identifier_reg_type': 'JaLC'
    }
    schema_dict = {
        "subitem_1551255647225":"item_1617186331708",
        "subitem_1551255648112":"item_1617186331708",
        "subitem_identifier_reg_text":"item_1617186819068",
        "subitem_identifier_reg_type":"item_1617186819068"
    }
    
    test = {'id': '1.1', 'pid': {'type': 'depid', 'value': '1.1', 'revision_id': 0}, 'lang': 'ja', 'owner': 1, 'title': 'related_title - ja_usage_title - 2 - ', 'owners': [1], 'status': 'published', '$schema': 'items/jsonschema/1', 'pubdate': '2022-08-20', 'created_by': 1, 'owners_ext': {'email': 'wekosoftware@nii.ac.jp', 'username': '', 'displayname': ''}, 'shared_user_ids': [], 'item_1617186331708': [{'subitem_1551255647225': 'ff', 'subitem_1551255648112': 'ja'}], 'item_1617258105262': {'resourceuri': 'http://purl.org/coar/resource_type/c_5794', 'resourcetype': 'conference paper'}}
    mocker.patch("weko_workflow.utils.get_shema_dict",return_value=schema_dict)
    result = modify_item_metadata(item,item_type_id,"new activity",activity_id,
                         data_dict,schema,owner_id,related_title)

    assert result == test
    result = modify_item_metadata(None,item_type_id,"new activity",activity_id,
                         data_dict,schema,owner_id,related_title)
    assert result == None
# def replace_title_subitem(subitem_title, subitem_item_title_language):
# .tox/c1/bin/pytest --cov=weko_workflow tests/test_utils.py::test_replace_title_subitem -vv -s --cov-branch --cov-report=term --basetemp=/code/modules/weko-workflow/.tox/c1/tmp
def test_replace_title_subitem(app):
    current_app.config.update(
        WEKO_ITEMS_UI_USAGE_APPLICATION_TITLE={"en":"usage_app_title"},
        WEKO_ITEMS_UI_USAGE_REPORT_TITLE={"en":"usage_report_title"}
    )
    subitem_title = "this title is usage_app_title"
    result = replace_title_subitem(subitem_title,"en")
    assert result == "this title is usage_report_title"
# def get_shema_dict(properties, data_dict):
# .tox/c1/bin/pytest --cov=weko_workflow tests/test_utils.py::test_get_schema_dict -vv -s --cov-branch --cov-report=term --basetemp=/code/modules/weko-workflow/.tox/c1/tmp
def test_get_schema_dict():
    #data_dict = {
    #    'subitem_1551255647225': 'title',
    #    'subitem_1551255648112': 'ja',
    #    'subitem_identifier_reg_text': 'test_2/0000000001',
    #    'subitem_identifier_reg_type': 'JaLC'
    #}
    
    data_dict={
        "key1":"vlaue1",
        "key2":"value2",
        "key3":"value3"
    }
    properties = {
        "items_1":{
            "items":{
                "name":"test item1"
            }
        },
        "items_2":{
            "items":{
                "name":"test item2",
                "properties":{
                    "key1":"value1",
                    "keyx":"valuex"
                }
            }
        },
        "system":{
            "properties":{
                "key3":"value3"
            }
        }
    }
    test = {"key1":"items_2","key3":"system"}
    result = get_shema_dict(properties,data_dict)
    assert result == test
# def create_deposit(item_id):
# .tox/c1/bin/pytest --cov=weko_workflow tests/test_utils.py::test_create_deposit -vv -s --cov-branch --cov-report=term --basetemp=/code/modules/weko-workflow/.tox/c1/tmp
def test_create_deposit(mocker):
    item_id = uuid.uuid4()
    mocker.patch("weko_workflow.utils.WekoDeposit.create")
    create_deposit(item_id)

# def update_activity_action(activity_id, owner_id):
# .tox/c1/bin/pytest --cov=weko_workflow tests/test_utils.py::test_update_activity_action -vv -s --cov-branch --cov-report=term --basetemp=/code/modules/weko-workflow/.tox/c1/tmp
def test_update_activity_action(app,users,db_register):
    update_activity_action("1",1)
    
    current_app.config.update(
        WEKO_WORKFLOW_ACTION_ITEM_REGISTRATION_USAGE_APPLICATION = "Start"
    )
    activity = db_register["activities"][1]
    update_activity_action(activity.activity_id,1)
    activity_action = WorkActivity().get_activity_action_comment(
        activity_id=activity.activity_id,
        action_id=1,
        action_order=1)
    assert activity_action.action_status == "M"
# def check_continue(response, activity_id):
# .tox/c1/bin/pytest --cov=weko_workflow tests/test_utils.py::test_check_continue -vv -s --cov-branch --cov-report=term --basetemp=/code/modules/weko-workflow/.tox/c1/tmp
def test_check_continue(app,db_register):
    response = {}
    result = check_continue(response,"1")
    assert result == response
    
    current_app.config.update(
        WEKO_WORKFLOW_CONTINUE_APPROVAL=True
    )
    test = {
        "check_handle":1,
        "check_continue":1
    }
    result = check_continue(response,db_register["activities"][4].activity_id)
    assert result == test
    test = {
        "check_handle":1,
        "check_continue":0
    }
    result = check_continue(response,db_register["activities"][5].activity_id)
    assert result == test
# def auto_fill_title(item_type_name):
#     def _get_title(title_key):
# .tox/c1/bin/pytest --cov=weko_workflow tests/test_utils.py::test_autofill_title -vv -s --cov-branch --cov-report=term --basetemp=/code/modules/weko-workflow/.tox/c1/tmp
def test_autofill_title(app):
    item_type_name = "テストアイテムタイプ"
    result = auto_fill_title(item_type_name)
    assert result == ""
    
    current_app.config.update(
        WEKO_ITEMS_UI_AUTO_FILL_TITLE_SETTING={
            "usage_application_title_key":["テストアイテムタイプ"],
        },
        WEKO_ITEMS_UI_AUTO_FILL_TITLE={"usage_application_title_key":"usage_application_title"},
        WEKO_ITEMS_UI_USAGE_APPLICATION_TITLE_KEY="usage_application_title_key",
        WEKO_ITEMS_UI_USAGE_REPORT_TITLE_KEY="",
        WEKO_ITEMS_UI_OUTPUT_REGISTRATION_TITLE_KEY=""
    )
    result = auto_fill_title(item_type_name)
    assert result == "usage_application_title"
    current_app.config.update(
        WEKO_ITEMS_UI_AUTO_FILL_TITLE_SETTING={
            "usage_report_title_key":["テストアイテムタイプ"],
        },
        WEKO_ITEMS_UI_AUTO_FILL_TITLE={"usage_report_title_key":"usage_report_title"},
        WEKO_ITEMS_UI_USAGE_APPLICATION_TITLE_KEY="",
        WEKO_ITEMS_UI_USAGE_REPORT_TITLE_KEY="usage_report_title_key",
        WEKO_ITEMS_UI_OUTPUT_REGISTRATION_TITLE_KEY=""
    )
    result = auto_fill_title(item_type_name)
    assert result == "usage_report_title"
    current_app.config.update(
        WEKO_ITEMS_UI_AUTO_FILL_TITLE_SETTING={
            "output_registration_title_key":["テストアイテムタイプ"],
        },
        WEKO_ITEMS_UI_AUTO_FILL_TITLE={"output_registration_title_key":"output_registration_title"},
        WEKO_ITEMS_UI_USAGE_APPLICATION_TITLE_KEY="",
        WEKO_ITEMS_UI_USAGE_REPORT_TITLE_KEY="",
        WEKO_ITEMS_UI_OUTPUT_REGISTRATION_TITLE_KEY="output_registration_title_key"
    )
    result = auto_fill_title(item_type_name)
    assert result == "output_registration_title"
    current_app.config.update(
        WEKO_ITEMS_UI_AUTO_FILL_TITLE_SETTING="not dict",
        WEKO_ITEMS_UI_AUTO_FILL_TITLE={"output_registration_title_key":"output_registration_title"},
        WEKO_ITEMS_UI_USAGE_APPLICATION_TITLE_KEY="",
        WEKO_ITEMS_UI_USAGE_REPORT_TITLE_KEY="",
        WEKO_ITEMS_UI_OUTPUT_REGISTRATION_TITLE_KEY="output_registration_title_key"
    )
    result = auto_fill_title(item_type_name)
    assert result == ""
    current_app.config.update(
        WEKO_ITEMS_UI_AUTO_FILL_TITLE_SETTING={
            "output_registration_title_key":["テストアイテムタイプ"],
        },
        WEKO_ITEMS_UI_AUTO_FILL_TITLE={},
        WEKO_ITEMS_UI_USAGE_APPLICATION_TITLE_KEY="",
        WEKO_ITEMS_UI_USAGE_REPORT_TITLE_KEY="",
        WEKO_ITEMS_UI_OUTPUT_REGISTRATION_TITLE_KEY="output_registration_title_key"
    )
    result = auto_fill_title(item_type_name)
    assert result == ""
# def exclude_admin_workflow(workflow_list):
# .tox/c1/bin/pytest --cov=weko_workflow tests/test_utils.py::test_exclude_admin_workflow -vv -s --cov-branch --cov-report=term --basetemp=/code/modules/weko-workflow/.tox/c1/tmp
def test_exclude_admin_workflow(app, users, workflow):
    with app.test_request_context():
        login_user(users[8]["obj"])

        wf = workflow["workflow"]
        result = exclude_admin_workflow([wf])
        assert result == [wf]
        current_app.config.update(
            WEKO_WORKFLOW_ENABLE_SHOW_ACTIVITY=True
        )
        result = exclude_admin_workflow([wf])
        assert result == []
        
        current_app.config.update(
            WEKO_WORKFLOW_ACTION_ITEM_REGISTRATION="not exist action"
        )
        result = exclude_admin_workflow([wf])
        assert result == [wf]
# def is_enable_item_name_link(action_endpoint, item_type_name):
# .tox/c1/bin/pytest --cov=weko_workflow tests/test_utils.py::test_is_enable_item_name_link -vv -s --cov-branch --cov-report=term --basetemp=/code/modules/weko-workflow/.tox/c1/tmp
def test_is_enable_item_name_link(app):
    current_app.config.update(
        WEKO_ITEMS_UI_USAGE_REPORT="not enable item type"
    )
    result = is_enable_item_name_link("item_login_application","enable item type")
    assert result == True
    result = is_enable_item_name_link("item_login_application","not enable item type")
    assert result == False
    
# def save_activity_data(data: dict) -> NoReturn:
# .tox/c1/bin/pytest --cov=weko_workflow tests/test_utils.py::test_save_activity_data -vv -s --cov-branch --cov-report=term --basetemp=/code/modules/weko-workflow/.tox/c1/tmp
def test_save_activity_data(mocker):
    mock_update = mocker.patch("weko_workflow.utils.WorkActivity.update_activity")
    save_activity_data({})
    mock_update.assert_not_called()

    data = {
        "activity_id":"test_id",
        "title":"test title",
        "shared_user_ids":[{"user":1}],
        "approval1":"test1@test.org",
        "approval2":"test2@test.org"
    }
    mock_update = mocker.patch("weko_workflow.utils.WorkActivity.update_activity")
    save_activity_data(data)
    mock_update.assert_called_with("test_id",{"title":"test title","shared_user_ids":[{"user":1}],"approval1":"test1@test.org","approval2":"test2@test.org"})

# def save_activity_data(data: dict) -> NoReturn:
# .tox/c1/bin/pytest --cov=weko_workflow tests/test_utils.py::test_save_activity_data_1 -vv -s --cov-branch --cov-report=term --basetemp=/code/modules/weko-workflow/.tox/c1/tmp
def test_save_activity_data_1(db_register, mocker):
    mock_update = mocker.patch("weko_workflow.utils.WorkActivity.update_activity")
    data = {
        "activity_id":db_register['activities'][0].activity_id,
        "title":"test title",
        "shared_user_ids":[],
        "approval1":"test1@test.org",
        "approval2":"test2@test.org"
    }
    save_activity_data(data)
    assert db_register['activities'][0].shared_user_ids == '[]'
    # テストデータの元からshared_user_idsは[]だったので戻す必要なし

# def save_activity_data(data: dict) -> NoReturn:
# .tox/c1/bin/pytest --cov=weko_workflow tests/test_utils.py::test_save_activity_data_2 -vv -s --cov-branch --cov-report=term --basetemp=/code/modules/weko-workflow/.tox/c1/tmp
def test_save_activity_data_2(db_register, mocker):
    data = {
        "activity_id":db_register['activities'][0].activity_id,
        "title":"test title",
        "shared_user_ids":[{"user":3}],
        "approval1":"test1@test.org",
        "approval2":"test2@test.org"
    }
    save_activity_data(data)
    assert db_register['activities'][0].shared_user_ids == [{"user":3}]
    # テストデータをもとに戻す
    db_register['activities'][0].shared_user_ids = []

# def send_mail_url_guest_user(mail_info: dict) -> bool:
# .tox/c1/bin/pytest --cov=weko_workflow tests/test_utils.py::test_send_mail_url_guest_user -vv -s --cov-branch --cov-report=term --basetemp=/code/modules/weko-workflow/.tox/c1/tmp
def test_send_mail_url_guest_user(mocker):
    mocker.patch("weko_workflow.utils.replace_characters",return_value=None)
    with patch("weko_workflow.utils.get_mail_data",return_value=(None,None)):
        result = send_mail_url_guest_user({})
        assert result == False
    with patch("weko_workflow.utils.get_mail_data",return_value=("subject","body")):
        with patch("weko_workflow.utils.send_mail",return_value=True):
            result = send_mail_url_guest_user({})
            assert result == True
        with patch("weko_workflow.utils.send_mail",return_value=False):
            result = send_mail_url_guest_user({})
            assert result == False
# def generate_guest_activity_token_value(
# .tox/c1/bin/pytest --cov=weko_workflow tests/test_utils.py::test_generate_guest_activity_token_value -vv -s --cov-branch --cov-report=term --basetemp=/code/modules/weko-workflow/.tox/c1/tmp
def test_generate_guest_activity_token_value(client,mocker):
    activity_id = "A-20221003-00001"
    filename = "test_file.txt"
    activity_date = datetime.datetime(2022,10,1)
    mail = "guest@test.org"
    mocker.patch("weko_workflow.utils.oracle10.hash",return_value="CE06FDFB15823A5C")
    token_value="A-20221003-00001 2022-10-01 guest@test.org CE06FDFB15823A5C"
    token_value = base64.b64encode(token_value.encode()).decode()
    result = generate_guest_activity_token_value(activity_id,filename,activity_date,mail)
    assert result == token_value

# def init_activity_for_guest_user(
#     def _get_guest_activity():
# .tox/c1/bin/pytest --cov=weko_workflow tests/test_utils.py::test_init_activity_for_guest_user -vv -s --cov-branch --cov-report=term --basetemp=/code/modules/weko-workflow/.tox/c1/tmp
def test_init_activity_for_guest_user(app,db_register,mocker):
    with app.test_request_context():
        record_id = uuid.uuid4()
        data = {
            "workflow_id":db_register["workflow"].id,
            "flow_id":db_register["flow_define"].id,
            "extra_info":{
                "guest_mail":"guest@test.org",
                "file_name":"test.txt",
                "record_id":str(record_id)
            }
        }
        new_activit_id="A-20221003-00001"
        mocker.patch("weko_workflow.api.WorkActivity.get_new_activity_id",return_value=new_activit_id)
        mocker.patch("weko_workflow.utils.generate_guest_activity_token_value",return_value="QS0yMDIyMTAwMy0wMDAwMSAyMDIyLTEwLTAxIGd1ZXN0QHRlc3Qub3JnIENFMDZGREZCMTU4MjNBNUM=")
        activity, tmp_url = init_activity_for_guest_user(data,True)
        assert activity.activity_id == new_activit_id
        assert tmp_url == "http://TEST_SERVER.localdomain/workflow/activity/guest-user/test.txt?token=QS0yMDIyMTAwMy0wMDAwMSAyMDIyLTEwLTAxIGd1ZXN0QHRlc3Qub3JnIENFMDZGREZCMTU4MjNBNUM="
        _ , tmp_url = init_activity_for_guest_user(data,True)
        assert tmp_url == "http://TEST_SERVER.localdomain/workflow/activity/guest-user/test.txt?token=QS0yMDIyMTAwMy0wMDAwMSAyMDIyLTEwLTAxIGd1ZXN0QHRlc3Qub3JnIENFMDZGREZCMTU4MjNBNUM="
        

# def send_usage_application_mail_for_guest_user(guest_mail: str, temp_url: str):
# .tox/c1/bin/pytest --cov=weko_workflow tests/test_utils.py::test_send_usage_application_mail_for_guest_user -vv -s --cov-branch --cov-report=term --basetemp=/code/modules/weko-workflow/.tox/c1/tmp
@pytest.mark.parametrize('order_if', [1,2])
def test_send_usage_application_mail_for_guest_user(app, db_register, mocker, records_restricted, db_records, db, order_if):
    mail_config = MailConfig(mail_default_sender="test_sender")
    db.session.add(mail_config)
    db.session.commit()
    mail = "guest@test.org"
    url = "https://test.com"
    mock_sender = mocker.patch("weko_workflow.utils.send_mail_url_guest_user")
    data = {"records_id":100, "file_name":"check_2022-03-10.tsv"}
    record = WekoRecord.get_record(db_records[0][2].id)
    if order_if==1:
        with patch("weko_workflow.utils.WekoRecord.get_record_by_pid", return_value = record):
            send_usage_application_mail_for_guest_user(mail, url, data)
        mock_sender.assert_called_with(
            {
                "mail_address":mail,
                "url_guest_user":url,
                "mail_id": '1',
                "restricted_institution_name_en": "",
                "restricted_institution_name_ja": "",
                "restricted_site_name_ja": "",
                "restricted_site_name_en": "",
                'terms_of_use_jp': '',
                'terms_of_use_en': '',
                "restricted_site_mail": "test_sender",
                "restricted_site_url": "https://localhost"
            }
        )

    if order_if==2:
        data = {"records_id":100, "file_name":"recid/15.0"}
        with patch("weko_workflow.utils.WekoRecord.get_record_by_pid", return_value = record):
            item_id_1 = uuid.uuid4()
            item_application_1 = ItemApplication(id = 1, item_id = item_id_1, item_application = {"workflow":"1", "terms":"term_free", "termsDescription":"利用規約自由入力"})
            with db.session.begin_nested():
                db.session.add(item_application_1)
            db.session.commit()
            class mockuuid:
                object_uuid = item_id_1
            with patch("weko_workflow.utils.PersistentIdentifier.get", return_value = mockuuid()):
                send_usage_application_mail_for_guest_user(mail, url, data)
        mock_sender.assert_called_with(
            {
                "mail_address":mail,
                "url_guest_user":url,
                "mail_id": '1',
                "restricted_institution_name_en": "",
                "restricted_institution_name_ja": "",
                "restricted_site_name_ja": "",
                "restricted_site_name_en": "",
                'terms_of_use_jp': '',
                'terms_of_use_en': '利用規約自由入力',
                "restricted_site_mail": "test_sender",
                "restricted_site_url": "https://localhost"
            }
        )
# def validate_guest_activity_token(
# .tox/c1/bin/pytest --cov=weko_workflow tests/test_utils.py::test_validate_guest_activity_token -vv -s --cov-branch --cov-report=term --basetemp=/code/modules/weko-workflow/.tox/c1/tmp
def test_validate_guest_activity_token(app):
    filename = "test_file.txt"
    token_value="A-20221003-00001 2022-10-01 guest@test.org CE06FDFB15823A5C"
    token_value = base64.b64encode(token_value.encode()).decode()
    flg,activity_id,mail = validate_guest_activity_token(token_value,filename)
    assert flg == True
    assert activity_id == "A-20221003-00001"
    assert mail == "guest@test.org"
    with patch("weko_workflow.utils.oracle10.verify",side_effect=Exception):
        flg, activity_id, mail = validate_guest_activity_token(token_value,filename)
        assert flg == False
        assert activity_id == None
        assert mail == None
# def validate_guest_activity_expired(activity_id: str) -> str:
# .tox/c1/bin/pytest --cov=weko_workflow tests/test_utils.py::test_validate_guest_activity_expired -vv -s --cov-branch --cov-report=term --basetemp=/code/modules/weko-workflow/.tox/c1/tmp
def test_validate_guest_activity_expired(app,workflow,mocker):
    filename = "test_file.txt"
    token_value="A-20221003-00001 2022-10-01 guest@test.org CE06FDFB15823A5C"
    token_value = base64.b64encode(token_value.encode()).decode()
    activity_id = "A-20221003-00000"
    # not exist guest_activity
    result = validate_guest_activity_expired(activity_id)
    assert result == ""
    
    guest_activity = GuestActivity.create(
        user_mail="guest@test.org",
        record_id=str(uuid.uuid4()),
        file_name=filename,
        activity_id=activity_id,
        token=token_value,
        expiration_date=3
    )
    # is_usage_report is False
    result = validate_guest_activity_expired(activity_id)
    assert result == ""
    
    # is_usage_report is True
    activity_id = "A-20221003-00002"
    guest_activity = GuestActivity.create(
        user_mail="guest@test.org",
        record_id=str(uuid.uuid4()),
        file_name=filename,
        activity_id=activity_id,
        token=token_value,
        expiration_date=3,
        is_usage_report=True
    )
    # current_date > expiration_acccess_date
    datetime_mock = mocker.patch("weko_workflow.utils.datetime")
    datetime_mock.utcnow.return_value=datetime.datetime.utcnow()+datetime.timedelta(days=30)
    result = validate_guest_activity_expired(activity_id)
    assert result == _("The specified link has expired.")
    
    # current_date < expiration_acccess_date
    datetime_mock = mocker.patch("weko_workflow.utils.datetime")
    datetime_mock.utcnow.return_value=datetime.datetime.utcnow()
    result = validate_guest_activity_expired(activity_id)
    assert result == ""
    with patch("weko_workflow.utils.timedelta",side_effect=OverflowError):
        result = validate_guest_activity_expired(activity_id)
        assert result == ""
# def create_onetime_download_url_to_guest(activity_id: str,
# .tox/c1/bin/pytest --cov=weko_workflow tests/test_utils.py::test_create_onetime_download_url_to_guest -vv -s --cov-branch --cov-report=term --basetemp=/code/modules/weko-workflow/.tox/c1/tmp
def test_create_onetime_download_url_to_guest(app, workflow,mocker):
    with app.test_request_context():
        today = datetime.datetime(2022,10,6,1,2,3,4)
        datetime_mock = mocker.patch("weko_workflow.utils.datetime")
        datetime_mock.today.return_value=today
        datetime_mock.utcnow.return_value=today
        file_name="test_file.txt"
        record_id = str(uuid.uuid4())
        user_mail = "user@test.org"
        extra_info = {
            "file_name":file_name,
            "record_id":record_id,
            "user_mail":user_mail
        }
        token_value="A-20221003-00001 2022-10-01 guest@test.org CE06FDFB15823A5C"
        token_value = base64.b64encode(token_value.encode()).decode()
        activity_id = "A-20221003-00001"
        guest_activity = GuestActivity.create(
            user_mail="guest@test.org",
            record_id=record_id,
            file_name=file_name,
            activity_id=activity_id,
            token=token_value,
            expiration_date=30
        )
        datetime_mock_ui = mocker.patch("weko_records_ui.utils.dt")
        datetime_mock_ui.utcnow.return_value=today
        expiration_date = today + datetime.timedelta(days=30)
        mocker.patch("weko_records_ui.utils.oracle10.hash",return_value="CE06FDFB15823A5C")
        url_token = "{} {} {} {}".format(record_id,user_mail,"2022-10-06","CE06FDFB15823A5C")
        url_token_value = base64.b64encode(url_token.encode()).decode()
        url = 'http://TEST_SERVER.localdomain/record/{}/file/onetime/test_file.txt?token={}'.format(record_id,url_token_value)
        test = {
            "file_url":url,
            "expiration_date":expiration_date.strftime("%Y-%m-%d"),
            "expiration_date_ja":"",
            "expiration_date_en":""
        }
        result = create_onetime_download_url_to_guest(activity_id, extra_info)
        assert result == test
        
        # not exist user_mail
        extra_info = {
            "file_name":file_name,
            "record_id":record_id,
            "guest_mail":user_mail
        }
        result = create_onetime_download_url_to_guest(activity_id, extra_info)
        assert result == test
        
        # raise OverflowError
        with patch("weko_workflow.utils.timedelta",side_effect=OverflowError):
            test = {
                "file_url":url,
                "expiration_date":"",
                "expiration_date_ja":"無制限",
                "expiration_date_en":"Unlimited"
            }
            result = create_onetime_download_url_to_guest(activity_id, extra_info)
            assert result == test
# def delete_guest_activity(activity_id: str) -> bool:
# .tox/c1/bin/pytest --cov=weko_workflow tests/test_utils.py::test_delete_guest_activity -vv -s --cov-branch --cov-report=term --basetemp=/code/modules/weko-workflow/.tox/c1/tmp
def test_delete_guest_activity(client,workflow):
    token_value="A-20221003-00001 2022-10-01 guest@test.org CE06FDFB15823A5C"
    token_value = base64.b64encode(token_value.encode()).decode()
    activity_id = "A-20221003-00001"
    guest_activity = GuestActivity.create(
        user_mail="guest@test.org",
        record_id=str(uuid.uuid4()),
        file_name="test.txt",
        activity_id=activity_id,
        token=token_value,
        expiration_date=30
    )
    
    result = delete_guest_activity(activity_id)
    assert result == None
    
    result = delete_guest_activity("not exist activity")
    assert result == False


# def get_activity_display_info(activity_id: str):
# .tox/c1/bin/pytest --cov=weko_workflow tests/test_utils.py::test_get_activity_display_info -vv -s --cov-branch --cov-report=term --basetemp=/code/modules/weko-workflow/.tox/c1/tmp
def test_get_activity_display_info(app,db, users, db_register, mocker):
    with app.test_request_context():
        activity = db_register["activities"][1]
        activity_id = activity.activity_id
        db_history1 = ActivityHistory(
            activity_id=activity_id,
            action_id=3,
            action_user=users[0]["id"],
            action_status="F",
            action_date=datetime.datetime.strptime('2022/04/14 3:01:53.931', '%Y/%m/%d %H:%M:%S.%f'),
            action_order=1
        )
        with db.session.begin_nested():
            db.session.add(db_history1)
        test_steps = [
            {"ActivityId":activity_id,"ActionId":1,"ActionName":"Start","ActionVersion":"1.0.0","ActionEndpoint":"begin_action", "Author":"contributor@test.org", "Status":"action_doing", "ActionOrder":1},
            {"ActivityId":activity_id,"ActionId":3,"ActionName":"Item Registration","ActionVersion":"1.0.0","ActionEndpoint":"item_login", "Author":"contributor@test.org", "Status":"action_doing","ActionOrder":1},
            {"ActivityId":activity_id,"ActionId":3,"ActionName":"Item Registration","ActionVersion":"1.0.0","ActionEndpoint":"item_login", "Author":"", "Status":" ","ActionOrder":2},
            {"ActivityId":activity_id,"ActionId":5,"ActionName":"Item Link","ActionVersion":"1.0.0","ActionEndpoint":"item_link", "Author":"", "Status":" ","ActionOrder":3}
        ]
        endpoint, action_id, activity_detail, cur_action, histories, item, steps, temporary_comment, workflow_detail, owner_id, shared_user_ids = get_activity_display_info(activity_id)
        assert endpoint == "begin_action"
        assert action_id == 1
        assert activity_detail == activity
        assert cur_action == activity.action
        assert histories == [db_history1]
        assert item == ItemsMetadata.get_record(id_=activity.item_id)
        assert steps == test_steps
        assert temporary_comment == None
        assert workflow_detail == db_register["workflow"]
        
        mocker.patch("weko_workflow.utils.ItemsMetadata.get_record",side_effect=NoResultFound)
        activity.activity_status="C"
        db.session.merge(activity)
        db.session.commit()
        mocker.patch("weko_workflow.utils.WorkActivity.get_activity_action_comment",return_value=None)
        endpoint, action_id, activity_detail, cur_action, histories, item, steps, temporary_comment, workflow_detail, owner_id, shared_user_ids = get_activity_display_info(activity_id)
        assert endpoint == "begin_action"
        assert action_id == 1
        assert activity_detail == activity
        assert cur_action == activity.action
        assert histories == [db_history1]
        assert item == None
        assert steps == test_steps
        assert temporary_comment == ""
        assert workflow_detail == db_register["workflow"]

        # if activity_detail and activity_detail.item_id = FALSE
        sutab_get_activity_detail = WorkActivity().get_activity_detail(activity_id)
        sutab_get_activity_detail.item_id = None
        with patch("weko_workflow.api.WorkActivity.get_activity_detail", return_value=sutab_get_activity_detail):
            endpoint, action_id, activity_detail, cur_action, histories, item, steps, temporary_comment, workflow_detail, owner_id, shared_user_ids = get_activity_display_info(activity_id)
            assert item is None

        # if metadata: == True
        import json
        target_activity = Activity.query.filter_by(activity_id=activity_id).first()
        target_activity.temp_data = json.dumps({"metainfo":{"owner": 2, "shared_user_ids":[{"user": -1}, {"user": 1}]}})
        db.session.merge(activity)
        db.session.commit()
        endpoint, action_id, activity_detail, cur_action, histories, item, steps, temporary_comment, workflow_detail, owner_id, shared_user_ids = get_activity_display_info(activity_id)
        assert owner_id == 2
        assert shared_user_ids == [{"user": -1}, {"user": 1}]
        
# def __init_activity_detail_data_for_guest(activity_id: str, community_id: str):
# .tox/c1/bin/pytest --cov=weko_workflow tests/test_utils.py::test___init_activity_detail_data_for_guest -vv -s --cov-branch --cov-report=term --basetemp=/code/modules/weko-workflow/.tox/c1/tmp
def test___init_activity_detail_data_for_guest(app, db, users, db_register, mocker):
    with app.test_request_context():
        
        activity = db_register["activities"][1]
        activity_id = activity.activity_id
        db_history1 = ActivityHistory(
                activity_id=activity_id,
                action_id=3,
                action_user=users[0]["id"],
                action_status="F",
                action_date=datetime.datetime.strptime('2022/04/14 3:01:53.931', '%Y/%m/%d %H:%M:%S.%f'),
                action_order=1
            )
        with db.session.begin_nested():
            db.session.add(db_history1)

        test_steps = [
            {"ActivityId":activity_id,"ActionId":1,"ActionName":"Start","ActionVersion":"1.0.0","ActionEndpoint":"begin_action", "Author":"contributor@test.org", "Status":"action_doing", "ActionOrder":1},
            {"ActivityId":activity_id,"ActionId":3,"ActionName":"Item Registration","ActionVersion":"1.0.0","ActionEndpoint":"item_login", "Author":"contributor@test.org", "Status":"action_doing","ActionOrder":1},
            {"ActivityId":activity_id,"ActionId":3,"ActionName":"Item Registration","ActionVersion":"1.0.0","ActionEndpoint":"item_login", "Author":"", "Status":" ","ActionOrder":2},
            {"ActivityId":activity_id,"ActionId":5,"ActionName":"Item Link","ActionVersion":"1.0.0","ActionEndpoint":"item_link", "Author":"", "Status":" ","ActionOrder":3}
        ]
        action_endpoint = "begin_action"
        action_id=1
        activity_detail=activity
        cur_action=activity.action
        histories=[db_history1]
        item=ItemsMetadata.get_record(id_=activity.item_id)
        steps=test_steps,
        temporary_comment=None
        workflow_detail=db_register["workflow"]
        owner_id = 1
        shared_user_ids = []
        display_info = (action_endpoint, action_id, activity_detail, cur_action, histories, item, \
            steps, temporary_comment, workflow_detail, owner_id, shared_user_ids)
        mocker.patch("weko_workflow.utils.get_activity_display_info",return_value=display_info)
        mocker.patch("weko_workflow.utils.get_approval_keys",return_value=[])
        community_id=""
        session['user_id'] = '1'
        session["guest_email"] = "guest@test.org"
        user_profile = {
            "results":{
                'subitem_user_name': "",
                'subitem_fullname': "",
                'subitem_mail_address': "guest@test.org",
                'subitem_displayname': "",
                'subitem_university/institution': '',
                'subitem_affiliated_division/department': '',
                'subitem_position': '',
                'subitem_phone_number': '',
                'subitem_position(others)': '',
                'subitem_affiliated_institution': [],
            }
        }
        test = dict(
            page=None,
            render_widgets=False,
            community_id=community_id,
            temporary_journal='',
            temporary_idf_grant='',
            temporary_idf_grant_suffix='',
            idf_grant_data='',
            idf_grant_input=IDENTIFIER_GRANT_LIST,
            idf_grant_method=0,
            error_type='item_login_error',
            cur_step=action_endpoint,
            approval_record=[],
            recid=None,
            links=None,
            term_and_condition_content='',
            is_auto_set_index_action=True,
            application_item_type=False,
            auto_fill_title="",
            auto_fill_data_type=None,
            is_show_autofill_metadata=True,
            is_hidden_pubdate=False,
            position_list=WEKO_USERPROFILES_POSITION_LIST,
            institute_position_list=WEKO_USERPROFILES_INSTITUTE_POSITION_LIST,
            item_type_name="テストアイテムタイプ",
            res_check=1,
            action_id=action_id,
            activity=activity_detail,
            histories=histories,
            item=item,
            steps=steps,
            temporary_comment=temporary_comment,
            workflow_detail=workflow_detail,
            user_profile=user_profile,
            list_license=get_list_licence(),
            cur_action=cur_action,
            activity_id=activity_detail.activity_id,
            is_enable_item_name_link=True,
            enable_feedback_maillist=current_app.config[
                'WEKO_WORKFLOW_ENABLE_FEEDBACK_MAIL'],
            enable_contributor=current_app.config[
                'WEKO_WORKFLOW_ENABLE_CONTRIBUTOR'],
            out_put_report_title={'en': 'Output Registration', 'ja': '成果物'},
            action_endpoint_key={},
            approval_email_key=[],
            step_item_login_url="weko_items_ui/iframe/item_edit.html",
            need_file=True,
            need_billing_file=False,
            records={'id': '1.1', 'pid': {'type': 'depid', 'value': '1.1', 'revision_id': 0}, 'lang': 'ja', 'owner': 1, 'title': 'title', 'owners': [1], 'status': 'published', '$schema': '/items/jsonschema/15', 'pubdate': '2022-08-20', 'created_by': 1, 'owners_ext': {'email': 'wekosoftware@nii.ac.jp', 'username': '', 'displayname': ''}, 'shared_user_ids': [], 'item_1617186331708': [{'subitem_1551255647225': 'ff', 'subitem_1551255648112': 'ja'}], 'item_1617258105262': {'resourceuri': 'http://purl.org/coar/resource_type/c_5794', 'resourcetype': 'conference paper'}},
            record=[],
            jsonschema="/items/jsonschema/1",
            schemaform="/items/schemaform/1",
            item_save_uri="/items/iframe/model/save",
            files=[],
            endpoints={},
            need_thumbnail=False,
            files_thumbnail=[],
            allow_multi_thumbnail=False,
            id=db_register["workflow"].itemtype_id,
            owner_id = owner_id,
            shared_user_ids=shared_user_ids,
        )

        result = __init_activity_detail_data_for_guest(activity_id,community_id)
        assert test == result

# def prepare_data_for_guest_activity(activity_id: str) -> dict:
# .tox/c1/bin/pytest --cov=weko_workflow tests/test_utils.py::test_prepare_data_for_guest_activity -vv -s --cov-branch --cov-report=term --basetemp=/code/modules/weko-workflow/.tox/c1/tmp
def test_prepare_data_for_guest_activity(app,db,users,db_register,mocker):
    with app.test_request_context():
        mocker.patch("weko_workflow.utils.__init_activity_detail_data_for_guest",return_value={})
        request_mock = mocker.patch.object(flask, "request")
        request_mock.method.return_value="GET"
        request_mock.form.return_value={"checked":True}
        activity = db_register["activities"][1]
        activity_id = activity.activity_id
        db_history1 = ActivityHistory(
                    activity_id=activity_id,
                    action_id=3,
                    action_user=users[0]["id"],
                    action_status="F",
                    action_date=datetime.datetime.strptime('2022/04/14 3:01:53.931', '%Y/%m/%d %H:%M:%S.%f'),
                    action_order=1
                )
        with db.session.begin_nested():
            db.session.add(db_history1)

        user_profile = {
            "results":{
                'subitem_user_name': "",
                'subitem_fullname': "",
                'subitem_mail_address': "guest@test.org",
                'subitem_displayname': "",
                'subitem_university/institution': '',
                'subitem_affiliated_division/department': '',
                'subitem_position': '',
                'subitem_phone_number': '',
                'subitem_position(others)': '',
                'subitem_affiliated_institution': [],
            }
        }

        init_data = dict(
                page=None,
                render_widgets=False,
                community_id="",
                temporary_journal='',
                temporary_idf_grant='',
                temporary_idf_grant_suffix='',
                idf_grant_data='',
                idf_grant_input=IDENTIFIER_GRANT_LIST,
                idf_grant_method=0,
                error_type='item_login_error',
                cur_step="begin_action",
                approval_record=[],
                recid=None,
                links=None,
                term_and_condition_content='',
                is_auto_set_index_action=True,
                application_item_type=False,
                auto_fill_title="",
                auto_fill_data_type=None,
                is_show_autofill_metadata=True,
                is_hidden_pubdate=False,
                position_list=WEKO_USERPROFILES_POSITION_LIST,
                institute_position_list=WEKO_USERPROFILES_INSTITUTE_POSITION_LIST,
                item_type_name="テストアイテムタイプ",
                res_check=1,
                action_id=1,
                activity=activity,
                histories=[db_history1],
                item=ItemsMetadata.get_record(id_=activity.item_id),
                steps=[{"ActivityId":activity_id,"ActionId":1,"ActionName":"Start","ActionVersion":"1.0.0","ActionEndpoint":"begin_action","Author":"contributor@test.org","Status":"action_doing","ActionOrder":1},{"ActivityId":activity_id,"ActionId":3,"ActionName":"Item Registration","ActionVersion":"1.0.0","ActionEndpoint":"item_login","Author":"","Status":" ","ActionOrder":2},{"ActivityId":activity_id,"ActionId":5,"ActionName":"Item Link","ActionVersion":"1.0.0","ActionEndpoint":"item_link","Author":"","Status":" ","ActionOrder":3}],
                temporary_comment=None,
                workflow_detail=db_register["workflow"],
                user_profile=user_profile,
                list_license=get_list_licence(),
                cur_action=activity.action,
                activity_id=activity.activity_id,
                is_enable_item_name_link=True,
                enable_feedback_maillist=current_app.config[
                    'WEKO_WORKFLOW_ENABLE_FEEDBACK_MAIL'],
                enable_contributor=current_app.config[
                    'WEKO_WORKFLOW_ENABLE_CONTRIBUTOR'],
                out_put_report_title="",
                action_endpoint_key={},
                approval_email_key=[],
                step_item_login_url="weko_items_ui/iframe/item_edit.html",
                need_file=True,
                need_billing_file=False,
                records={'id': '1.1', 'pid': {'type': 'depid', 'value': '1.1', 'revision_id': 0}, 'lang': 'ja', 'owner': 1, 'title': 'title', 'owners': [1], 'status': 'published', '$schema': '/items/jsonschema/15', 'pubdate': '2022-08-20', 'created_by': 1, 'owners_ext': {'email': 'wekosoftware@nii.ac.jp', 'username': '', 'displayname': ''}, 'shared_user_ids': [], 'item_1617186331708': [{'subitem_1551255647225': 'ff', 'subitem_1551255648112': 'ja'}], 'item_1617258105262': {'resourceuri': 'http://purl.org/coar/resource_type/c_5794', 'resourcetype': 'conference paper'}},
                record=[],
                jsonschema="/items/jsonschema/1",
                schemaform="/items/schemaform/1",
                item_save_uri="/items/iframe/model/save",
                files=[],
                endpoints={},
                need_thumbnail=False,
                files_thumbnail=[],
                allow_multi_thumbnail=False,
                id=db_register["workflow"].itemtype_id,
            )
        mocker.patch("weko_workflow.utils.__init_activity_detail_data_for_guest",return_value=init_data)

        result = prepare_data_for_guest_activity(activity_id)
        init_data["community"]=None
        assert result == init_data
        
        init_data.pop("community")
        init_data["cur_step"] = "item_login"
        mocker.patch("weko_workflow.utils.__init_activity_detail_data_for_guest",return_value=init_data)
        result = prepare_data_for_guest_activity(activity_id)
        init_data["application_item_type"] = False
        init_data["community"]=None
        init_data["res_check"]=0
        assert result == init_data
        
# def recursive_get_specified_properties(properties):
# .tox/c1/bin/pytest --cov=weko_workflow tests/test_utils.py::test_recursive_get_specified_properties -vv -s --cov-branch --cov-report=term --basetemp=/code/modules/weko-workflow/.tox/c1/tmp
def test_recursive_get_specified_properties():
    pr = {
        "items":[
            {
                "key":"test_key1"
            },
            {
                "approval":"value",
                "key":"test_key2"
            },
        ]
    }
    result = recursive_get_specified_properties(pr)
    assert result == "test_key2"
    pr = {
        "items":[
            {
                "key":"test_key1"
            },
            {
                "items":[
                    {
                        "approval":"value",
                        "key":"test_key2"
                    }
                ]
            }
        ]
    }
    result = recursive_get_specified_properties(pr)
    assert result == "test_key2"
    
    pr = {}
    result = recursive_get_specified_properties(pr)
    assert result == None
# def get_approval_keys():
# .tox/c1/bin/pytest --cov=weko_workflow tests/test_utils.py::test_get_approval_keys -vv -s --cov-branch --cov-report=term --basetemp=/code/modules/weko-workflow/.tox/c1/tmp
def test_get_approval_keys(item_type):
    result = get_approval_keys()
    assert result == ['parentkey.subitem_restricted_access_guarantor_mail_address']
# def process_send_mail(mail_info, mail_pattern_name):
# .tox/c1/bin/pytest --cov=weko_workflow tests/test_utils.py::test_process_send_mail -vv -s --cov-branch --cov-report=term --basetemp=/code/modules/weko-workflow/.tox/c1/tmp
def test_process_send_mail(app,mocker):
    mocker.patch("weko_workflow.utils.replace_characters",return_value=None)
    mocker.patch("weko_workflow.utils.send_mail")
    mail_info = {}
    mail_pattern_name = ""
    result = process_send_mail(mail_info,mail_pattern_name)
    assert result == None
    
    mail_info = {"mail_recipient":"value"}
    mail_pattern_name = ""
    with patch("weko_workflow.utils.get_mail_data",return_value=(None,None)):
        result = process_send_mail(mail_info,mail_pattern_name)
        
    with patch("weko_workflow.utils.get_mail_data",return_value=("body","subject")):
        result = process_send_mail(mail_info,mail_pattern_name)

# def cancel_expired_usage_reports():
# .tox/c1/bin/pytest --cov=weko_workflow tests/test_utils.py::test_cancel_expired_usage_reports -vv -s --cov-branch --cov-report=term --basetemp=/code/modules/weko-workflow/.tox/c1/tmp
def test_cancel_expired_usage_reports(db_register,mocker):
    token_value="A-20221003-00001 2022-10-01 guest@test.org CE06FDFB15823A5C"
    token_value = base64.b64encode(token_value.encode()).decode()
    activity_id = "A-20221003-00001"
    guest_activity = GuestActivity.create(
        user_mail="guest@test.org",
        record_id=str(uuid.uuid4()),
        file_name="test.txt",
        activity_id=activity_id,
        token=token_value,
        expiration_date=1,
        is_usage_report=True
    )
    today = datetime.datetime.today()+datetime.timedelta(days=2)
    datetime_mock = mocker.patch("weko_workflow.models.datetime")
    datetime_mock.utcnow.return_value=today
    mocker.patch("weko_workflow.utils.GuestActivity.get_expired_activities",return_value=[guest_activity])
    mocker.patch("weko_workflow.utils.WorkActivity.cancel_usage_report_activities")
    cancel_expired_usage_reports()

# def process_send_approval_mails(activity_detail, actions_mail_setting,
# .tox/c1/bin/pytest --cov=weko_workflow tests/test_utils.py::test_process_send_approval_mails -vv -s --cov-branch --cov-report=term --basetemp=/code/modules/weko-workflow/.tox/c1/tmp
def test_process_send_approval_mails(app,db_register,users,mocker):
    mocker.patch("weko_workflow.utils.get_item_info",return_value=None)
    mail_info={
        "restricted_download_link":"",
        "restricted_expiration_date":"",
        "restricted_expiration_date_ja":"",
        "restricted_expiration_date_en":""
    }
    mocker.patch("weko_workflow.utils.set_mail_info",return_value=mail_info)
    activity = db_register["activities"][1]
    guest_activity = db_register["activities"][8]
    guest_activity_2 = db_register["activities"][11]
    guest_activity_3 = db_register["activities"][12]
    next_step_approver_id = users[2]["id"]
    not_next_step_approver_id = 9999
    file_data={
                "file_url":"test_url",
                "expiration_date":"",
                "expiration_date_ja":"無制限",
                "expiration_date_en":"Unlimited"
            }
    guest_file_data={
                "file_url":"test_url",
                "expiration_date":"",
                "expiration_date_ja":"無制限",
                "expiration_date_en":"Unlimited",
                "guest_mail":"guest@test.org"
            }
    # no1, not guest, approval is True,previous.inform_approval is True
    actions_mail_setting={
        "previous":{"inform_reject": {"mail": "0", "send": False}, "inform_itemReg": {"mail": "0", "send": False}, "inform_itemReg_for_registerPerson":{"mail": "0", "send": True},
                     "inform_approval": {"mail": "0", "send": True}, "request_approval": {"mail": "0", "send": False}, 
                     "inform_reject_for_guest": {"mail": "0", "send": False}, "inform_approval_for_guest": {"mail": "0", "send": True},
                     "request_approval_for_guest": {"mail": "0", "send": False}},
        "next": {},
        "approval": True,
        "reject": False}
    mail_info={
        "restricted_download_link":"",
        "restricted_expiration_date":"",
        "restricted_expiration_date_ja":"",
        "restricted_expiration_date_en":""
    }
    mocker.patch("weko_workflow.utils.set_mail_info",return_value=mail_info)
    test_mail_info = {
        "restricted_download_link":"",
        "restricted_expiration_date":"",
        "restricted_expiration_date_ja":"無制限",
        "restricted_expiration_date_en":"Unlimited"
    }
    mock_sender = mocker.patch("weko_workflow.utils.process_send_mail")
    process_send_approval_mails(activity, actions_mail_setting,next_step_approver_id,file_data)
    mock_sender.assert_called_with(test_mail_info,"0")

    # no2, guest, approval is True,previous.inform_approval is True
    
    mail_info={
        "restricted_download_link":"",
        "restricted_expiration_date":"",
        "restricted_expiration_date_ja":"",
        "restricted_expiration_date_en":""
    }
    mocker.patch("weko_workflow.utils.set_mail_info",return_value=mail_info)
    test_mail_info = {
        "restricted_download_link":"test_url",
        "restricted_expiration_date":"",
        "restricted_expiration_date_ja":"無制限",
        "restricted_expiration_date_en":"Unlimited",
        "mail_recipient":"guest@test.org"
    }
    mock_sender = mocker.patch("weko_workflow.utils.process_send_mail")
    process_send_approval_mails(guest_activity, actions_mail_setting,next_step_approver_id,guest_file_data)
    mock_sender.assert_called_with(test_mail_info,"0")

    # no3, not guest, approval is True,next.request_approval is True
    actions_mail_setting={
        "previous":{},
        "next": {"inform_reject": {"mail": "0", "send": False}, "inform_itemReg": {"mail": "0", "send": False}, "inform_itemReg_for_registerPerson":{"mail": "0", "send": True},
                 "inform_approval": {"mail": "0", "send": False}, "request_approval": {"mail": "0", "send": True},
                   "inform_reject_for_guest": {"mail": "0", "send": False}, "inform_approval_for_guest": {"mail": "0", "send": False},
                  "request_approval_for_guest": {"mail": "0", "send": True}},
        "approval": True,
        "reject": False}
    mail_info={
        "restricted_download_link":"",
        "restricted_expiration_date":"",
        "restricted_expiration_date_ja":"",
        "restricted_expiration_date_en":""
    }
    mocker.patch("weko_workflow.utils.set_mail_info",return_value=mail_info)
    test_mail_info = {
        "restricted_download_link":"",
        "restricted_expiration_date":"",
        "restricted_expiration_date_ja":"無制限",
        "restricted_expiration_date_en":"Unlimited",
        "mail_recipient":"sysadmin@test.org"}
    mock_sender = mocker.patch("weko_workflow.utils.process_send_mail")
    process_send_approval_mails(activity, actions_mail_setting,next_step_approver_id,file_data)
    mock_sender.assert_called_with(test_mail_info,"0")

    # no4, approval is True,request_approval is True, but approver is none
    with patch('weko_workflow.utils.current_app.logger.error') as mock_logger_error:
        process_send_approval_mails(activity, actions_mail_setting,not_next_step_approver_id,file_data)
        mock_logger_error.assert_called_with("Does not have approval data")

    # no5, guest, approval is True,next.request_approval is True
    mail_info={
        "restricted_download_link":"",
        "restricted_expiration_date":"",
        "restricted_expiration_date_ja":"",
        "restricted_expiration_date_en":""
    }
    mocker.patch("weko_workflow.utils.set_mail_info",return_value=mail_info)
    test_mail_info = {
        "restricted_download_link":"test_url",
        "restricted_expiration_date":"",
        "restricted_expiration_date_ja":"無制限",
        "restricted_expiration_date_en":"Unlimited",
        "mail_recipient":"sysadmin@test.org"
    }
    mock_sender = mocker.patch("weko_workflow.utils.process_send_mail")
    process_send_approval_mails(guest_activity, actions_mail_setting,next_step_approver_id,guest_file_data)
    mock_sender.assert_called_with(test_mail_info,"0")
    
    # approval is True,previous.inform_approval is False,next.request_approval is False
    actions_mail_setting={
        "previous":{},
        "next": {"inform_reject": {"mail": "0", "send": False}, "inform_itemReg": {"mail": "0", "send": False}, "inform_itemReg_for_registerPerson":{"mail": "0", "send": True},
                "inform_approval": {"mail": "0", "send": False}, "request_approval": {"mail": "0", "send": False},
                "inform_reject_for_guest": {"mail": "0", "send": False}, "inform_approval_for_guest": {"mail": "0", "send": False}, 
                "request_approval_for_guest": {"mail": "0", "send": False}},
        "approval": True,
        "reject": False}
    mail_info={
        "restricted_download_link":"",
        "restricted_expiration_date":"",
         "restricted_expiration_date_ja":"",
        "restricted_expiration_date_en":""
    }
    mocker.patch("weko_workflow.utils.set_mail_info",return_value=mail_info)
    process_send_approval_mails(activity, actions_mail_setting,next_step_approver_id,file_data)

    # no6, approval is True, previous.inform_approval is False,inform_itemreg is True
    actions_mail_setting={
        "previous":{"inform_reject": {"mail": "0", "send": False}, "inform_itemReg": {"mail": "0", "send": True}, "inform_itemReg_for_registerPerson":{"mail": "0", "send": False},
                   "inform_approval": {"mail": "0", "send": False}, "request_approval": {"mail": "0", "send": False},
                     "inform_reject_for_guest": {"mail": "0", "send": False}, "inform_approval_for_guest": {"mail": "0", "send": False}, 
                     "request_approval_for_guest": {"mail": "0", "send": False}},
        "next": {},
        "approval": True,
        "reject": False}
    mail_info={
        "restricted_download_link":"",
        "restricted_expiration_date":"",
        "restricted_expiration_date_ja":"",
        "restricted_expiration_date_en":""
    }
    mocker.patch("weko_workflow.utils.set_mail_info",return_value=mail_info)
    test_mail_info={
        "restricted_download_link":"",
        "restricted_expiration_date":"",
        "restricted_expiration_date_ja": "無制限",
        "restricted_expiration_date_en": "Unlimited"}
    mock_sender = mocker.patch("weko_workflow.utils.process_send_mail")
    process_send_approval_mails(activity, actions_mail_setting,next_step_approver_id,file_data)
    mock_sender.assert_called_with(test_mail_info,"0")

    actions_mail_setting={
        "previous":{"inform_reject": {"mail": "0", "send": False}, "inform_itemReg": {"mail": "0", "send": True}, "inform_itemReg_for_registerPerson":{"mail": "0", "send": True},
                   "inform_approval": {"mail": "0", "send": False}, "request_approval": {"mail": "0", "send": False},
                     "inform_reject_for_guest": {"mail": "0", "send": False}, "inform_approval_for_guest": {"mail": "0", "send": False}, 
                     "request_approval_for_guest": {"mail": "0", "send": False}},
        "next": {},
        "approval": True,
        "reject": False}

    mail_info={
        "restricted_download_link":"",
        "restricted_expiration_date":"",
        "restricted_expiration_date_ja":"",
        "restricted_expiration_date_en":""
    }
    mocker.patch("weko_workflow.utils.set_mail_info",return_value=mail_info)
    test_mail_info = {
        "restricted_download_link":"test_url",
        "restricted_expiration_date":"",
        "restricted_expiration_date_ja":"無制限",
        "restricted_expiration_date_en":"Unlimited",
        "mail_recipient":"wekosoftware@nii.ac.jp"
    }

    process_send_approval_mails(guest_activity_2, actions_mail_setting,next_step_approver_id,guest_file_data)
    mock_sender.assert_called_with(test_mail_info,"0")

    actions_mail_setting={
        "previous":{"inform_reject": {"mail": "0", "send": False}, "inform_itemReg": {"mail": "0", "send": True}, "inform_itemReg_for_registerPerson":{"mail": "0", "send": True},
                   "inform_approval": {"mail": "0", "send": False}, "request_approval": {"mail": "0", "send": False},
                     "inform_reject_for_guest": {"mail": "0", "send": False}, "inform_approval_for_guest": {"mail": "0", "send": False}, 
                     "request_approval_for_guest": {"mail": "0", "send": False}},
        "next": {},
        "approval": True,
        "reject": False}

    mail_info={
        "restricted_download_link":"",
        "restricted_expiration_date":"",
        "restricted_expiration_date_ja":"",
        "restricted_expiration_date_en":""
    }
    mocker.patch("weko_workflow.utils.set_mail_info",return_value=mail_info)
    test_mail_info = {
        "restricted_download_link":"test_url",
        "restricted_expiration_date":"",
        "restricted_expiration_date_ja":"無制限",
        "restricted_expiration_date_en":"Unlimited",
        "mail_recipient":"user@test.org"
    }

    process_send_approval_mails(guest_activity_3, actions_mail_setting,next_step_approver_id,guest_file_data)
    mock_sender.assert_called_with(test_mail_info,"0")

     # approval is True, previous.inform_approval is False, previous is True, inform_itemReg.send is False
    actions_mail_setting={
        "previous":{"inform_itemReg": {"mail": "0", "send": False}},
        "next": {},
        "approval": True,
        "reject": False}
    mail_info={
        "restricted_download_link":"",
        "restricted_expiration_date":"",
        "restricted_expiration_date_ja":"",
        "restricted_expiration_date_en":""
    }
    mocker.patch("weko_workflow.utils.set_mail_info",return_value=mail_info)
    process_send_approval_mails(activity, actions_mail_setting,next_step_approver_id,file_data)

    # no7, not guest, reject is True, previous.inform_reject is True
    actions_mail_setting={
        "previous":{"inform_reject": {"mail": "0", "send": True}, "inform_itemReg": {"mail": "0", "send": False},  "inform_itemReg_for_registerPerson":{"mail": "0", "send": True},
                    "inform_approval": {"mail": "0", "send": False}, "request_approval": {"mail": "0", "send": False},
                    "inform_reject_for_guest": {"mail": "0", "send": True}, "inform_approval_for_guest": {"mail": "0", "send": False},
                    "request_approval_for_guest": {"mail": "0", "send": False}},
        "next": {},
        "approval": False,
        "reject": True}
    mail_info={
        "restricted_download_link":"",
        "restricted_expiration_date":"",
        "restricted_expiration_date_ja":"",
        "restricted_expiration_date_en":""
    }
    mocker.patch("weko_workflow.utils.set_mail_info",return_value=mail_info)
    test_mail_info = {
        "restricted_download_link":"",
        "restricted_expiration_date":"",
        "restricted_expiration_date_ja":"無制限",
        "restricted_expiration_date_en":"Unlimited"
    }
    mock_sender = mocker.patch("weko_workflow.utils.process_send_mail")
    process_send_approval_mails(activity, actions_mail_setting,next_step_approver_id,file_data)
    mock_sender.assert_called_with(test_mail_info,"0")

    # no8, guest, reject is True, previous.inform_reject is True
    mail_info={
        "restricted_download_link":"",
        "restricted_expiration_date":"",
        "restricted_expiration_date_ja":"",
        "restricted_expiration_date_en":""
    }
    mocker.patch("weko_workflow.utils.set_mail_info",return_value=mail_info)
    test_mail_info = {
        "restricted_download_link":"test_url",
        "restricted_expiration_date":"",
        "restricted_expiration_date_ja":"無制限",
        "restricted_expiration_date_en":"Unlimited",
        "mail_recipient":"guest@test.org"
    }
    mock_sender = mocker.patch("weko_workflow.utils.process_send_mail")
    process_send_approval_mails(guest_activity, actions_mail_setting,next_step_approver_id,guest_file_data)
    mock_sender.assert_called_with(test_mail_info,"0")

    # reject is True, previous.inform_reject is False
    actions_mail_setting={
        "previous":{"inform_reject": {"mail": "0", "send": False}, "inform_itemReg": {"mail": "0", "send": False}, "inform_itemReg_for_registerPerson":{"mail": "0", "send": True},
                    "inform_approval": {"mail": "0", "send": False}, "request_approval": {"mail": "0", "send": False}, 
                    "inform_reject_for_guest": {"mail": "0", "send": False}, "inform_approval_for_guest": {"mail": "0", "send": False},
                    "request_approval_for_guest": {"mail": "0", "send": False}},
        "next": {},
        "approval": False,
        "reject": True}
    mail_info={
    "restricted_download_link":"",
    "restricted_expiration_date":"",
    "restricted_expiration_date_en":"",
    "restricted_expiration_date_en":""
    }
    mocker.patch("weko_workflow.utils.set_mail_info",return_value=mail_info)
    process_send_approval_mails(activity, actions_mail_setting,next_step_approver_id,file_data)

    # approval is False,reject is False
    actions_mail_setting={
        "previous":{},
        "next": {},
        "approval": False,
        "reject": False}
    mail_info={
        "restricted_download_link":"",
        "restricted_expiration_date":"",
        "restricted_expiration_date_en":"",
        "restricted_expiration_date_en":""
    }
    mocker.patch("weko_workflow.utils.set_mail_info",return_value=mail_info)
    process_send_approval_mails(activity, actions_mail_setting,next_step_approver_id,file_data)

    # reject is True, previous is None
    actions_mail_setting={
        "previous":{},
        "next": {},
        "approval": False,
        "reject": True}
    mail_info={
        "restricted_download_link":"",
        "restricted_expiration_date":"",
        "restricted_expiration_date_en":"",
        "restricted_expiration_date_en":""
    }
    mocker.patch("weko_workflow.utils.set_mail_info",return_value=mail_info)
    process_send_approval_mails(activity, actions_mail_setting,next_step_approver_id,file_data)

# def get_usage_data(item_type_id, activity_detail, user_profile=None):
#     def __build_metadata_for_usage_report(record_data: Union[dict, list],
# .tox/c1/bin/pytest --cov=weko_workflow tests/test_utils.py::test_get_usage_data -vv -s --cov-branch --cov-report=term --basetemp=/code/modules/weko-workflow/.tox/c1/tmp
def test_get_usage_data(app,db,db_register):
    
    # not exist extra_info activity
    activity = db_register["activities"][1]
    result = get_usage_data(1,activity)
    assert result == {}
    
    activity = db_register["activities"][6]
    result = get_usage_data(1,activity)
    assert result == {}
    
    today = datetime.datetime.now()
    test = dict(
        usage_type='Application',
        dataset_usage="related_guest_activity",
        usage_data_name='',
        mail_address="guest@test.org",
        university_institution='',
        affiliated_division_department='',
        position='',
        position_other='',
        phone_number='',
        usage_report_id='',
        wf_issued_date=today.strftime("%Y-%m-%d"),
        item_title="{}{}{}_".format("利用申請",today.strftime("%Y%m%d"),"related_guest_activity")
    )
    result = get_usage_data(31001,activity)
    assert result == test
    
    test = dict(
        usage_type='Application',
        dataset_usage="related_guest_activity",
        usage_data_name='',
        mail_address="user@test.org",
        university_institution='',
        affiliated_division_department='',
        position='',
        position_other='',
        phone_number='',
        usage_report_id='',
        wf_issued_date=today.strftime("%Y-%m-%d"),
        item_title="{}{}{}_".format("利用申請",today.strftime("%Y%m%d"),"related_guest_activity")
    )
    user_profile = {"results":{'subitem_user_name': "guest",'subitem_fullname': "guest",'subitem_mail_address': "user@test.org",'subitem_displayname': "guest",'subitem_university/institution': '','subitem_affiliated_division/department': '','subitem_position': '','subitem_phone_number': '','subitem_position(other)': '','subitem_affiliated_institution': [],}}
    result = get_usage_data(31001,activity,user_profile)
    assert result == test

    test = dict(
        usage_type='Report',
        dataset_usage='title',
        usage_data_name='',
        mail_address='',
        university_institution='',
        affiliated_division_department='',
        position='',
        position_other='',
        phone_number='',
        usage_report_id=activity.activity_id,
        wf_issued_date=today.strftime("%Y-%m-%d"),
        item_title='{}{}{}'.format(activity.extra_info["usage_activity_id"],"利用報告","")
    )
    result = get_usage_data(31003,activity)
    assert result == test
    
# def update_approval_date(activity):
# .tox/c1/bin/pytest --cov=weko_workflow tests/test_utils.py::test_update_approval_date -vv -s --cov-branch --cov-report=term --basetemp=/code/modules/weko-workflow/.tox/c1/tmp
def test_update_approval_date(app,db_register,mocker):
    mocker.patch("weko_workflow.utils.update_approval_date_for_deposit")
    mocker.patch("weko_workflow.utils.update_system_data_for_item_metadata")
    mocker.patch("weko_workflow.utils.update_system_data_for_activity")
    
    activity = db_register["activities"][1]
    
    # item_type_id not in list
    result = update_approval_date(activity)
    assert result == None
    
    current_app.config.update(
        WEKO_WORKFLOW_USAGE_APPLICATION_ITEM_TYPES_LIST=[1]
    )
    # not exist sub_approval_date_key
    update_approval_date(activity)
    
    
    with patch("weko_workflow.utils.get_sub_key_by_system_property_key",return_value=("approval_date_key","approval_date_value")):
        update_approval_date(activity)
# def create_record_metadata_for_user(usage_application_activity, usage_report):
# .tox/c1/bin/pytest --cov=weko_workflow tests/test_utils.py::test_create_record_metadata_for_user -vv -s --cov-branch --cov-report=term --basetemp=/code/modules/weko-workflow/.tox/c1/tmp
def test_create_record_metadata_for_user(app,db_register,mocker):
    mock_update_deposit = mocker.patch("weko_workflow.utils.update_system_data_for_item_metadata")
    mock_update_metadata = mocker.patch("weko_workflow.utils.update_approval_date_for_deposit")
    mock_update_system = mocker.patch("weko_workflow.utils.update_system_data_for_activity")
    
    activitiy = db_register["activities"][0]
# def get_current_date():
# .tox/c1/bin/pytest --cov=weko_workflow tests/test_utils.py::test_get_current_date -vv -s --cov-branch --cov-report=term --basetemp=/code/modules/weko-workflow/.tox/c1/tmp
def test_get_current_date(mocker):
    today = datetime.datetime(2022,10,6,0,0,0,0)
    datetime_mock = mocker.patch("weko_workflow.utils.datetime")
    datetime_mock.today.return_value=today
    
    result = get_current_date()
    assert result == today.strftime("%Y-%m-%d")

# def get_sub_key_by_system_property_key(system_property_key, item_type_id):
# .tox/c1/bin/pytest --cov=weko_workflow tests/test_utils.py::test_get_sub_key_by_system_property_key -vv -s --cov-branch --cov-report=term --basetemp=/code/modules/weko-workflow/.tox/c1/tmp
def test_get_sub_key_by_system_property_key(item_type):
    # not item_type_id
    sub_key,attribute_name = get_sub_key_by_system_property_key(None,None)
    assert sub_key == None
    assert attribute_name == None
    
    # not exist item_type
    sub_key,attribute_name = get_sub_key_by_system_property_key(None,1000)
    assert sub_key == ""
    assert attribute_name == ""
    
    # nomal
    sub_key,attribute_name = get_sub_key_by_system_property_key("subitem_1522299639480",1)
    assert sub_key == "item_1617186476635"
    assert attribute_name == "Access Rights"
# def update_system_data_for_item_metadata(item_id, sub_system_data_key,
# .tox/c1/bin/pytest --cov=weko_workflow tests/test_utils.py::test_update_system_data_for_item_metadata -vv -s --cov-branch --cov-report=term --basetemp=/code/modules/weko-workflow/.tox/c1/tmp
def test_update_system_data_for_item_metadata(db_records):
    item_id = db_records[0][3].id
    data_key = "item_new"
    data = {"key1":"value1"}
    update_system_data_for_item_metadata(item_id,data_key,data)
    item_meta = ItemsMetadata.get_record(id_=item_id)
    assert item_meta.get(data_key) is not None
    assert item_meta[data_key] == data
# def update_approval_date_for_deposit(deposit, sub_approval_date_key,
# .tox/c1/bin/pytest --cov=weko_workflow tests/test_utils.py::test_update_approval_date_for_deposit -vv -s --cov-branch --cov-report=term --basetemp=/code/modules/weko-workflow/.tox/c1/tmp
def test_update_approval_date_for_deposit(db_records):
    deposit = db_records[0][6]
    date_key = "sub_approval_date_key"
    approval_date = {"title":"approval","value":"2022-10-06"}
    attribute_name = "approval_date"
    update_approval_date_for_deposit(deposit,date_key,approval_date,attribute_name)
    assert deposit[date_key] is not None
    assert deposit[date_key] == {"attribute_name":attribute_name,"attribute_value_mlt":[approval_date]}
# def update_system_data_for_activity(activity, sub_system_data_key,
# .tox/c1/bin/pytest --cov=weko_workflow tests/test_utils.py::test_update_system_data_for_activity -vv -s --cov-branch --cov-report=term --basetemp=/code/modules/weko-workflow/.tox/c1/tmp
def test_update_system_data_for_activity(db_register):
    update_system_data_for_activity(None,None,None)
    
    key = "temp_key"
    value = {"data_key":"data_value"}
    activity = db_register["activities"][1]
    update_system_data_for_activity(activity,key,value)
    assert activity.temp_data == '{"metainfo": {"temp_key": {"data_key": "data_value"}}}'
    
    activity = db_register["activities"][2]
    update_system_data_for_activity(activity,key,value)
    assert activity.temp_data == '{"metainfo": {"temp_key": {"data_key": "data_value"}}}'


# def check_authority_by_admin(activity):

# def check_authority_by_admin(activity):
# .tox/c1/bin/pytest --cov=weko_workflow tests/test_utils.py::test_check_authority_by_admin -vv -s --cov-branch --cov-report=term --basetemp=/code/modules/weko-workflow/.tox/c1/tmp
def test_check_authority_by_admin(client, activity_acl, activity_acl_users):
    users = activity_acl_users["users"]

    # sysadmin user
    login_user(users[0])
    result = check_authority_by_admin(activity_acl[0])
    assert result == True

    # comadmin user, activity.item_id is None
    login_user(users[3])
    result = check_authority_by_admin(activity_acl[30])
    assert result == False

    # comadmin user, activity.item_id exist, path is not included in community index
    login_user(users[3])
    result = check_authority_by_admin(activity_acl[26])
    assert result == False

    # comadmin user, activity.item_id exist, path is included in community index
    login_user(users[3])
    result = check_authority_by_admin(activity_acl[21])
    assert result == True
    # not admin user
    login_user(users[2])
    result = check_authority_by_admin(activity_acl[21])
    assert result == False
        

# def validate_action_role_user(activity_id, action_id, action_order):
# .tox/c1/bin/pytest --cov=weko_workflow tests/test_utils.py::test_validate_action_role_user -vv -s --cov-branch --cov-report=term --basetemp=/code/modules/weko-workflow/.tox/c1/tmp
def test_validate_action_role_user(db, activity_acl_users,workflow_with_action_role):
    users = activity_acl_users["users"]
    workflow = workflow_with_action_role
    login_user(users[2])
    
    # not set action role(user)
    activity = create_activity(db,"not_set_action_role(user)",1,["4"],users[2],-1,workflow[0],'M',3)
    is_set, is_allow, is_deny = validate_action_role_user(activity.activity_id, activity.action_id,activity.action_order)
    assert is_set == False
    assert is_allow == False
    assert is_deny == False
    
    # set action role as allow, self is include action role
    activity = create_activity(db,"not_set_action_role(user)",2,["4"],users[2],-1,workflow[1],'M',3)
    is_set, is_allow, is_deny = validate_action_role_user(activity.activity_id, activity.action_id,activity.action_order)
    assert is_set == True
    assert is_allow == True
    assert is_deny == False
    
    # set action role as allow, self is not include action role
    activity = create_activity(db,"not_set_action_role(user)",3,["4"],users[2],-1,workflow[2],'M',3)
    is_set, is_allow, is_deny = validate_action_role_user(activity.activity_id, activity.action_id,activity.action_order)
    assert is_set == True
    assert is_allow == False
    assert is_deny == True
    
    # set action role as deny, self is include action role
    activity = create_activity(db,"not_set_action_role(user)",4,["4"],users[2],-1,workflow[3],'M',3)
    is_set, is_allow, is_deny = validate_action_role_user(activity.activity_id, activity.action_id,activity.action_order)
    assert is_set == True
    assert is_allow == False
    assert is_deny == True
    
    # set action role as deny, self is not include action role
    activity = create_activity(db,"not_set_action_role(user)",5,["4"],users[2],-1,workflow[4],'M',3)
    is_set, is_allow, is_deny = validate_action_role_user(activity.activity_id, activity.action_id,activity.action_order)
    assert is_set == True
    assert is_allow == False
    assert is_deny == False
    
    # set action user as allow , self is include action user
    activity = create_activity(db,"not_set_action_role(user)",6,["4"],users[2],-1,workflow[5],'M',3)
    is_set, is_allow, is_deny = validate_action_role_user(activity.activity_id, activity.action_id,activity.action_order)
    assert is_set == True
    assert is_allow == True
    assert is_deny == False
    
    # set action user as allow , self is not include action user
    activity = create_activity(db,"not_set_action_role(user)",7,["4"],users[2],-1,workflow[6],'M',3)
    is_set, is_allow, is_deny = validate_action_role_user(activity.activity_id, activity.action_id,activity.action_order)
    assert is_set == True
    assert is_allow == False
    assert is_deny == True
    
    # set action user as deny , self is include action user
    activity = create_activity(db,"not_set_action_role(user)",8,["4"],users[2],-1,workflow[7],'M',3)
    is_set, is_allow, is_deny = validate_action_role_user(activity.activity_id, activity.action_id,activity.action_order)
    assert is_set == True
    assert is_allow == False
    assert is_deny == True
    
    # set action user as deny , self is not include action user
    activity = create_activity(db,"not_set_action_role(user)",9,["4"],users[2],-1,workflow[8],'M',3)
    is_set, is_allow, is_deny = validate_action_role_user(activity.activity_id, activity.action_id,activity.action_order)
    assert is_set == True
    assert is_allow == False
    assert is_deny == False
    
    
# def get_record_first_version(deposit):
# .tox/c1/bin/pytest --cov=weko_workflow tests/test_utils.py::test_get_record_first_version -vv -s --cov-branch --cov-report=term --basetemp=/code/modules/weko-workflow/.tox/c1/tmp
def test_get_record_first_version(db_register,db_records):
    activity = db_register["activities"][1]
    record = WekoRecord.get_record(activity.item_id)
    deposit = WekoDeposit(record, record.model)
    

    result_deposit, pid = get_record_first_version(deposit)
    assert result_deposit == db_records[0][6]
    assert pid == db_records[0][0].object_uuid
# def get_files_and_thumbnail(activity_id, item):

# def get_pid_and_record(item_id):

# def get_items_metadata_by_activity_detail(activity_detail):

# def get_main_record_detail(activity_id,
#     def check_record(record):

# def prepare_doi_link_workflow(item_id, doi_input):
# .tox/c1/bin/pytest --cov=weko_workflow tests/test_utils.py::test_prepare_doi_link_workflow -vv -s --cov-branch --cov-report=term --basetemp=/code/modules/weko-workflow/.tox/c1/tmp
def test_prepare_doi_link_workflow(app):
    app.config["PRESERVE_CONTEXT_ON_EXCEPTION"] = False
    with app.test_request_context(data={}):
        doi_identifier = Identifier(id=1, repository='Root Index',jalc_flag= True,jalc_crossref_flag= True,jalc_datacite_flag=True,ndl_jalc_flag=True,
            jalc_doi='123',jalc_crossref_doi='1234',jalc_datacite_doi='12345',ndl_jalc_doi='123456',suffix='suffix_',
            created_userId='1',created_date=datetime.datetime.strptime('2022-09-28 04:33:42','%Y-%m-%d %H:%M:%S'),
            updated_userId='1',updated_date=datetime.datetime.strptime('2022-09-28 04:33:42','%Y-%m-%d %H:%M:%S')
        )
        with patch("weko_workflow.utils.get_identifier_setting",return_value=doi_identifier):
            
            doi_input = {'action_identifier_select': '1',
                          'action_identifier_jalc_doi': 'test_jalc_doi',
                          'action_identifier_jalc_cr_doi': 'test_cr_doi',
                          'action_identifier_jalc_dc_doi': 'test_dc_doi',
                          'action_identifier_ndl_jalc_doi': 'test_ndl_doi'
                          }
            # suffix_method is 0
            app.config["IDENTIFIER_GRANT_SUFFIX_METHOD"]=0
            result = prepare_doi_link_workflow("123456", doi_input)
            test = {
                'identifier_grant_jalc_doi_link': "https://doi.org/123/0000123456",
                'identifier_grant_jalc_cr_doi_link': "https://doi.org/1234/0000123456",
                'identifier_grant_jalc_dc_doi_link': "https://doi.org/12345/0000123456",
                'identifier_grant_ndl_jalc_doi_link': "https://doi.org/123456/test_ndl_doi"
            }
            assert result == test

            # suffix_method is 1
            app.config["IDENTIFIER_GRANT_SUFFIX_METHOD"]=1
            result = prepare_doi_link_workflow("123456", doi_input)
            test = {
                'identifier_grant_jalc_doi_link': "https://doi.org/123/suffix_test_jalc_doi",
                'identifier_grant_jalc_cr_doi_link': "https://doi.org/1234/suffix_test_cr_doi",
                'identifier_grant_jalc_dc_doi_link': "https://doi.org/12345/suffix_test_dc_doi",
                'identifier_grant_ndl_jalc_doi_link': "https://doi.org/123456/test_ndl_doi"
            }
            assert result == test

            # suffix_method is 2
            app.config["IDENTIFIER_GRANT_SUFFIX_METHOD"]=2
            result = prepare_doi_link_workflow("123456", doi_input)
            test = {
                'identifier_grant_jalc_doi_link': "https://doi.org/123/test_jalc_doi",
                'identifier_grant_jalc_cr_doi_link': "https://doi.org/1234/test_cr_doi",
                'identifier_grant_jalc_dc_doi_link': "https://doi.org/12345/test_dc_doi",
                'identifier_grant_ndl_jalc_doi_link': "https://doi.org/123456/test_ndl_doi"
            }
            assert result == test
        
        # not exist suffix
        not_suffix_identifier = Identifier(id=1, repository='Root Index',jalc_flag= True,jalc_crossref_flag= True,jalc_datacite_flag=True,ndl_jalc_flag=True,
            jalc_doi='123',jalc_crossref_doi='1234',jalc_datacite_doi='12345',ndl_jalc_doi='123456',
            created_userId='1',created_date=datetime.datetime.strptime('2022-09-28 04:33:42','%Y-%m-%d %H:%M:%S'),
            updated_userId='1',updated_date=datetime.datetime.strptime('2022-09-28 04:33:42','%Y-%m-%d %H:%M:%S')
        )
        with patch("weko_workflow.utils.get_identifier_setting",return_value = not_suffix_identifier):
            app.config["IDENTIFIER_GRANT_SUFFIX_METHOD"]=1
            result = prepare_doi_link_workflow("123456", doi_input)
            test = {
                'identifier_grant_jalc_doi_link': "https://doi.org/123/test_jalc_doi",
                'identifier_grant_jalc_cr_doi_link': "https://doi.org/1234/test_cr_doi",
                'identifier_grant_jalc_dc_doi_link': "https://doi.org/12345/test_dc_doi",
                'identifier_grant_ndl_jalc_doi_link': "https://doi.org/123456/test_ndl_doi"
            }
            assert result == test
        
         # doi is null
        null_identifier = Identifier(id=1, repository='Root Index')
        with patch("weko_workflow.utils.get_identifier_setting",return_value = null_identifier):
            app.config["IDENTIFIER_GRANT_SUFFIX_METHOD"]=0
            result = prepare_doi_link_workflow("123456", doi_input)
            test = {
                'identifier_grant_jalc_doi_link': "https://doi.org/<Empty>/0000123456",
                'identifier_grant_jalc_cr_doi_link': "https://doi.org/<Empty>/0000123456",
                'identifier_grant_jalc_dc_doi_link': "https://doi.org/<Empty>/0000123456",
                'identifier_grant_ndl_jalc_doi_link': "https://doi.org/<Empty>/test_ndl_doi"
            }
            assert result == test
        
        # identifier_setting is null
        with pytest.raises(Exception) as e:
            app.config["IDENTIFIER_GRANT_SUFFIX_METHOD"]=0
            result = prepare_doi_link_workflow("123456", doi_input)
            assert result == {}


# def get_pid_value_by_activity_detail(activity_detail):

# def check_doi_validation_not_pass(item_id, activity_id,


# .tox/c1/bin/pytest --cov=weko_workflow tests/test_utils.py::test_get_index_id -vv -s --cov-branch --cov-report=term --basetemp=/code/modules/weko-workflow/.tox/c1/tmp
# def test_get_index_id():
    # """Get index ID base on activity id"""
    # from weko_workflow.api import WorkActivity, WorkFlow

    # activity = WorkActivity()
    # activity_detail = activity.get_activity_detail(activity_id)

    # workflow = WorkFlow()
    # workflow_detail = workflow.get_workflow_by_id(
    #     activity_detail.workflow_id)

    # index_tree_id = workflow_detail.index_tree_id

    # if index_tree_id:
    #     from .api import Indexes
    #     index_result = Indexes.get_index(index_tree_id)
    #     if not index_result:
    #         index_tree_id = None
    # else:
    #     index_tree_id = None
<<<<<<< HEAD
    # raise BaseException

# .tox/c1/bin/pytest --cov=weko_workflow tests/test_utils.py::test_make_activitylog_tsv -vv -s --cov-branch --cov-report=term --basetemp=/code/modules/weko-workflow/.tox/c1/tmp
def test_make_activitylog_tsv(db_register,db_records):
    """test make_activitylog_tsv"""
    activities = []
    activities += ActivityHistory.query.filter_by(activity_id="2").all()
    activities += ActivityHistory.query.filter_by(activity_id="3").all()

    output_tsv = make_activitylog_tsv(activities)
    assert isinstance(output_tsv,str)
    assert len(output_tsv.splitlines()) == 1
=======
    raise BaseException
>>>>>>> e8d00a98

# def is_terms_of_use_only(workflow_id :int) -> bool:
# .tox/c1/bin/pytest --cov=weko_workflow tests/test_utils.py::test_is_terms_of_use_only -vv -s --cov-branch --cov-report=term --basetemp=/code/modules/weko-workflow/.tox/c1/tmp
def test_is_terms_of_use_only(app ,workflow ,workflow_open_restricted):
    with app.test_request_context():
        assert not is_terms_of_use_only(workflow["workflow"].id)
        assert is_terms_of_use_only(workflow_open_restricted[0]["workflow"].id)
        assert not is_terms_of_use_only(workflow_open_restricted[1]["workflow"].id)

# def grant_access_rights_to_all_open_restricted_files(activity_id :str ,permission:Union[FilePermission,GuestActivity] , activity_detail :Activity) -> dict:
# .tox/c1/bin/pytest --cov=weko_workflow tests/test_utils.py::test_grant_access_rights_to_all_open_restricted_files -vv -s --cov-branch --cov-report=term --basetemp=/code/modules/weko-workflow/.tox/c1/tmp
def test_grant_access_rights_to_all_open_restricted_files(app ,db,users ):
    activity_id = "20000101-99"
    file_permission = FilePermission(
        file_name= "bbb.txt"
        ,record_id=1
        ,status=-1
        ,usage_application_activity_id=activity_id
        ,user_id=users[0]["id"]
        ,usage_report_activity_id=None
    )
    db.session.add(file_permission)
    activity_detail:Activity = Activity()
    activity_detail.extra_info = {
                    "file_name": "bbb.txt"
                    , "record_id": 1
                    , "user_mail": users[0]["email"]
                }

    activity_id_guest = "20001231-99"
    guest_activity = GuestActivity(
        file_name= "bbb.txt"
        ,record_id=1
        ,status=-1
        ,activity_id=activity_id_guest
        ,user_mail=users[5]["email"]
        ,expiration_date=0
        ,is_usage_report=None
        ,token=''
    )
    db.session.add(guest_activity)
    activity_detail_guest:Activity = Activity()
    activity_detail_guest.extra_info = {
                    "file_name": "bbb.txt"
                    , "record_id": 1
                    , "guest_mail": users[5]["email"]
                }
    mock = MagicMock()
    mock.get_file_data = lambda : [{'accessrole' : 'open_restricted','filename':'aaa.txt'}
                                ,{'accessrole' : 'open_restricted','filename':'bbb.txt'}
                                ,{'accessrole' : 'open_access'    ,'filename':'ccc.txt'}]

    with app.test_request_context():
        with patch('weko_workflow.utils.WekoRecord.get_record_by_pid',return_value = mock):
            res = grant_access_rights_to_all_open_restricted_files(activity_id ,file_permission, activity_detail )
            # print(res)
            assert 'bbb.txt' in res["file_url"]
            
            fps = FilePermission.find_by_activity(activity_id)
            assert len(fps) == 2

            for fp in fps:
                assert fp.status == 1

                user = list(filter(lambda x : x["obj"].id == fp.user_id ,users))[0]

                fd = FileOnetimeDownload.find(
                    file_name = fp.file_name,
                    record_id = fp.record_id,
                    user_mail = user["obj"].email
                )
                assert len(fd) == 1

    with app.test_request_context():
        res = grant_access_rights_to_all_open_restricted_files(activity_id_guest ,guest_activity, activity_detail_guest )
        assert 'bbb.txt' in res["file_url"]
        fps = FilePermission.find_by_activity(activity_id_guest)
        assert len(fps) == 0
        fd = FileOnetimeDownload.find(
                    file_name = guest_activity.file_name,
                    record_id = guest_activity.record_id,
                    user_mail = users[5]["email"]
                )
        assert len(fd) == 1

    res = grant_access_rights_to_all_open_restricted_files(activity_id ,None, activity_detail )
    assert res == {}

<<<<<<< HEAD
# .tox/c1/bin/pytest --cov=weko_workflow tests/test_utils.py::test_delete_lock_activity_cache -vv -s -v --cov-branch --cov-report=term --basetemp=/code/modules/weko-workflow/.tox/c1/tmp
def test_delete_lock_activity_cache(client,users):
    data = {
        "locked_value": "1-1661748792565"
    }
    activity_id="A-22240219-00001"
    cache_key = "workflow_locked_activity_{}".format(activity_id)
    current_cache.delete(cache_key)
    # cur_locked_val is empty
    result = delete_lock_activity_cache(activity_id, data)
    assert result == None
    # cur_locked_val is not empty, cur_locked_val==locked_value
    current_cache.set(cache_key,data["locked_value"])
    result = delete_lock_activity_cache(activity_id, data)
    assert result == "Unlock success"
    assert current_cache.get(cache_key) == None
    # cur_locked_val is not empty, cur_locked_val!=locked_value
    wrong_val = "2-1234456778"
    current_cache.set(cache_key,wrong_val)
    result = delete_lock_activity_cache(activity_id, data)
    assert result == None
    assert current_cache.get(cache_key) == wrong_val

    current_cache.delete(cache_key)

# .tox/c1/bin/pytest --cov=weko_workflow tests/test_utils.py::test_delete_user_lock_activity_cache -vv -s -v --cov-branch --cov-report=term --basetemp=/code/modules/weko-workflow/.tox/c1/tmp
def test_delete_user_lock_activity_cache(client,users):
    user = users[2]
    login_user(user["obj"])
    data = {
        "is_opened": False,
        "is_force": False,
    }
    activity_id = "A-22240219-00001"
    cache_key = "workflow_userlock_activity_{}".format(user["id"])
    current_cache.delete(cache_key)
    # cur_locked_val is empty
    result = delete_user_lock_activity_cache(activity_id, data)
    assert result == "Not unlock"
    assert current_cache.get(cache_key) == None

    # cur_locked_val is not empty, is_opened is True, is_force is False
    current_cache.set(cache_key, activity_id)
    data["is_opened"] = True
    result = delete_user_lock_activity_cache(activity_id, data)
    assert result == "Not unlock"

    # cur_locked_val is not empty, is_opened is True, is_force is True
    data["is_force"] = True
    result = delete_user_lock_activity_cache(activity_id, data)
    assert result == "User Unlock Success"
    assert current_cache.get(cache_key) == None

    current_cache.delete(cache_key)
=======
# def get_contributors(pid_value)
# .tox/c1/bin/pytest --cov=weko_workflow tests/test_utils.py::test_get_contributors -vv -s --cov-branch --cov-report=term --basetemp=/code/modules/weko-workflow/.tox/c1/tmp
def test_get_contributors(db, users_1, db_records_1):
    # 引数のpid_valueをfalseに設定する。
    actual = get_contributors(False)
    assert actual == []
    
    # 引数のpid_valueをfalseに設定する。 user_id_list_json(List型) Listの中がdict
    user_id_list_json = [{"user":1},{"user":2}]
    actual = get_contributors(False, user_id_list_json=user_id_list_json, owner_id=1)
    expected = [{ 
                'userid' : 1, 
                'username': "",
                'email' : "user1@sample.com",
                'owner' : True,
                'error': ''
                },{ 
                'userid' : 2, 
                'username': "",
                'email' : "user2@sample.com",
                'owner' : False,
                'error': ''
                }]
    assert actual == expected

    # 引数のpid_valueをfalseに設定する。 user_id_list_json(List型) Listの中がstring
    user_id_list_json = ["漢字", "ひらがな"]
    actual = get_contributors(False, user_id_list_json=user_id_list_json, owner_id=1)
    expected = [{ 
                'userid' : 1, 
                'username': "",
                'email' : "user1@sample.com",
                'owner' : True,
                'error': ''
                }]
    assert actual == expected

    # 引数のpid_valueをfalseに設定する。 user_id_list_json(Dict型)
    user_id_list_json = {"user": 1}
    actual = get_contributors(False, user_id_list_json=user_id_list_json, owner_id=1)
    expected = [{ 
                'userid' : 1, 
                'username': "",
                'email' : "user1@sample.com",
                'owner' : True,
                'error': ''
                }]
    assert actual == expected

    # pid_value=196.0を設定
    user_profile_1 = UserProfile(
        user_id=1,
        _username="ユーザー1",
        fullname="ユーザー1 full",
        timezone="asia",
        language="japanese",
        _displayname="display ユーザー1"
    )
    user_profile_2 = UserProfile(
        user_id=2,
        _username="ユーザー2",
        fullname="ユーザー2 full",
        timezone="asia",
        language="japanese",
        _displayname="display ユーザー2"
    )
    db.session.add(user_profile_1)
    db.session.add(user_profile_2)
    db.session.commit()

    actual = get_contributors('196.0')
    assert actual == [{ 'userid' : 1, 
                       'username': "ユーザー1",
                       'email' : "user1@sample.com",
                       'owner' : True,
                       'error': ''
                    }]
    
    # pid_value=196.1を設定
    # weko_shared_ids": [100] を設定（存在しないユーザーID）
    actual = get_contributors('197')
    expected = [{ 
                'userid' : 1, 
                'username': "ユーザー1",
                'email' : "user1@sample.com",
                'owner' : True,
                'error': ''
                },
                {
                'userid' : 100, 
                'username': '',
                'email' : '',
                'owner' : False,
                'error': 'The specified user ID is incorrect'
                }]
    assert sorted(actual, key=lambda x: x["userid"]) == sorted(expected, key=lambda x: x["userid"])

    expected = [{ 
            'userid' : 1, 
            'username': "ユーザー1",
            'email' : "user1@sample.com",
            'owner' : True,
            'error': ''
            },
            {
            'userid' : 2, 
            'username': "ユーザー2",
            'email' : "user2@sample.com",
            'owner' : False,
            'error': ''
            }]
    # user_id_list_jsonを設定
    user_id_list_json = [2]
    actual = get_contributors(None, user_id_list_json, owner_id=1)
    assert sorted(actual, key=lambda x: x["userid"]) == sorted(expected, key=lambda x: x["userid"])

status_list = [
    ('todo', '1', '2'),
    ('wait', '3', '4'),
    ('all', '5', '6'),
    ('test', '7', '8')
]

# .tox/c1/bin/pytest --cov=weko_workflow tests/test_utils.py::test_create_conditions_dict -vv -s --cov-branch --cov-report=term --basetemp=/code/modules/weko-workflow/.tox/c1/tmp
@pytest.mark.parametrize('status, limit, page', status_list)
def test_create_conditions_dict(status, limit, page):
    if status == 'todo':
        condition = create_conditions_dict(status, limit, page)
        assert condition.get('tab')[0] == status
        assert condition.get('sizetodo')[0] == limit
        assert condition.get('pagestodo')[0] == page
    elif status == 'wait':
        condition = create_conditions_dict(status, limit, page)
        assert condition.get('tab')[0] == status
        assert condition.get('sizewait')[0] == limit
        assert condition.get('pageswait')[0] == page
    elif status == 'all':
        condition = create_conditions_dict(status, limit, page)
        assert condition.get('tab')[0] == status
        assert condition.get('sizeall')[0] == limit
        assert condition.get('pagesall')[0] == page
    elif status == 'test':
        with pytest.raises(InvalidParameterValueError) as e:
            create_conditions_dict(status, limit, page)
        assert str(e.value) == '400 Bad Request: Invalid request parameter value.'
    else:
        assert False

role_list = [
    (0, True),  # contributor
    (1, True),  # repoadmin
    (2, True),  # sysadmin
    (3, True),  # comadmin
    (4, False), # general
    (7, False)  # anonymous
]

# .tox/c1/bin/pytest --cov=weko_workflow tests/test_utils.py::test_check_role -vv -s --cov-branch --cov-report=term --basetemp=/code/modules/weko-workflow/.tox/c1/tmp
@pytest.mark.parametrize('index, expect', role_list)
def test_check_role(app, users, index, expect):
    if index != 5:
        with app.test_request_context():
            login_user(users[index]['obj'])
            assert check_role() == expect
    else:
        assert check_role() == expect

etag_list = [
    ('match', True),
    ('not match', False),
    ('', False)
]

# .tox/c1/bin/pytest --cov=weko_workflow tests/test_utils.py::test_check_etag -vv -s --cov-branch --cov-report=term --basetemp=/code/modules/weko-workflow/.tox/c1/tmp
@pytest.mark.parametrize('etag, expect', etag_list)
def test_check_etag(i18n_app, etag, expect):
    assert bool(check_etag(etag)) == expect

pretty_list = [
    ('true', True),
    ('t', True),
    ('yes', True),
    ('1', True),
    ('aaa', False)
]

# .tox/c1/bin/pytest --cov=weko_workflow tests/test_utils.py::test_check_pretty -vv -s --cov-branch --cov-report=term --basetemp=/code/modules/weko-workflow/.tox/c1/tmp
@pytest.mark.parametrize('pretty, expect', pretty_list)
def test_check_pretty(app, pretty, expect):
    with app.test_request_context():
        check_pretty(pretty)
        assert current_app.config['JSONIFY_PRETTYPRINT_REGULAR'] == expect
>>>>>>> e8d00a98
<|MERGE_RESOLUTION|>--- conflicted
+++ resolved
@@ -24,14 +24,9 @@
 from flask_login.utils import login_user,logout_user
 from tests.helpers import json_data, create_activity
 from invenio_mail.models import MailConfig
-<<<<<<< HEAD
 from weko_admin.models import SiteInfo, Identifier
 from weko_records_ui.models import FilePermission,FileOnetimeDownload
-=======
-from weko_admin.models import SiteInfo
-from weko_records_ui.models import FilePermission,FileOnetimeDownload
 from weko_records_ui.utils import get_list_licence
->>>>>>> e8d00a98
 from weko_user_profiles import UserProfile
 from weko_records.models import ItemApplication
 from weko_records.api import ItemTypes, ItemsMetadata
@@ -139,7 +134,6 @@
     update_system_data_for_item_metadata,
     update_approval_date_for_deposit,
     update_system_data_for_activity,
-<<<<<<< HEAD
     prepare_doi_link_workflow,
     make_activitylog_tsv,
     check_authority_by_admin,
@@ -150,14 +144,10 @@
     delete_user_lock_activity_cache,
     check_an_item_is_locked,
     bulk_check_an_item_is_locked,
-=======
-    is_terms_of_use_only,
-    grant_access_rights_to_all_open_restricted_files,
     create_conditions_dict,
     check_role,
     check_etag,
     check_pretty
->>>>>>> e8d00a98
 )
 from weko_workflow.api import GetCommunity, UpdateItem, WorkActivity, WorkActivityHistory, WorkFlow
 from weko_workflow.models import Activity
@@ -680,10 +670,6 @@
         assert values == [["title"]]
 
 
-<<<<<<< HEAD
-
-=======
->>>>>>> e8d00a98
 # def handle_check_required_pattern_and_either(mapping_data, mapping_keys,
 # .tox/c1/bin/pytest --cov=weko_workflow tests/test_utils.py::test_handle_check_required_pattern_and_either -vv -s --cov-branch --cov-report=term --basetemp=/code/modules/weko-workflow/.tox/c1/tmp
 def test_handle_check_required_pattern_and_either(db,item_type):
@@ -1046,12 +1032,6 @@
             "activity_login_user":1,
             "activity_update_user":1
         }
-<<<<<<< HEAD
-        recid = db_records[6][0]
-        deposit = db_records[6][6]
-        res = prepare_edit_workflow(data,recid,deposit)
-        assert res.activity_id != None
-=======
         recid = db_records[0][0]
         deposit = db_records[0][6]
         mocker.patch("weko_workflow.utils.FeedbackMailList.get_mail_list_by_item_id", return_value = [{"email":"exam@exam.com","author_id":""}])
@@ -1081,8 +1061,12 @@
                 recid = db_records[7][0]
                 deposit = db_records[7][6]
                 result = prepare_edit_workflow(data,recid,deposit) 
-
->>>>>>> e8d00a98
+        
+        recid = db_records[6][0]
+        deposit = db_records[6][6]
+        res = prepare_edit_workflow(data,recid,deposit)
+        assert res.activity_id != None
+
     
 # def handle_finish_workflow(deposit, current_pid, recid):
 # .tox/c1/bin/pytest --cov=weko_workflow tests/test_utils.py::test_handle_finish_workflow -vv -s --cov-branch --cov-report=term --basetemp=/code/modules/weko-workflow/.tox/c1/tmp
@@ -1661,14 +1645,10 @@
 def test_get_item_info(db_records):
     result = get_item_info(db_records[0][3].id)
     assert result == {'type': 'depid', 'value': '1', 'revision_id': 0, 'email': 'wekosoftware@nii.ac.jp', 'username': '', 'displayname': '', 'resourceuri': 'http://purl.org/coar/resource_type/c_5794', 'resourcetype': 'conference paper', 'subitem_thumbnail': [{'thumbnail_url': '/api/files/29ad484d-4ed1-4caf-8b21-ab348ae7bf28/test.png?versionId=ecd5715e-4ca5-4e45-b93c-5089f52860a0', 'thumbnail_label': 'test.png'}]}
-<<<<<<< HEAD
-    
-=======
 
     result = get_item_info(0)
     assert result == {}
 
->>>>>>> e8d00a98
     with patch("weko_workflow.utils.ItemsMetadata.get_record",side_effect=Exception("test error")):
         result = get_item_info(db_records[0][3].id)
         assert result == {}
@@ -3824,22 +3804,7 @@
     #         index_tree_id = None
     # else:
     #     index_tree_id = None
-<<<<<<< HEAD
     # raise BaseException
-
-# .tox/c1/bin/pytest --cov=weko_workflow tests/test_utils.py::test_make_activitylog_tsv -vv -s --cov-branch --cov-report=term --basetemp=/code/modules/weko-workflow/.tox/c1/tmp
-def test_make_activitylog_tsv(db_register,db_records):
-    """test make_activitylog_tsv"""
-    activities = []
-    activities += ActivityHistory.query.filter_by(activity_id="2").all()
-    activities += ActivityHistory.query.filter_by(activity_id="3").all()
-
-    output_tsv = make_activitylog_tsv(activities)
-    assert isinstance(output_tsv,str)
-    assert len(output_tsv.splitlines()) == 1
-=======
-    raise BaseException
->>>>>>> e8d00a98
 
 # def is_terms_of_use_only(workflow_id :int) -> bool:
 # .tox/c1/bin/pytest --cov=weko_workflow tests/test_utils.py::test_is_terms_of_use_only -vv -s --cov-branch --cov-report=term --basetemp=/code/modules/weko-workflow/.tox/c1/tmp
@@ -3928,62 +3893,6 @@
     res = grant_access_rights_to_all_open_restricted_files(activity_id ,None, activity_detail )
     assert res == {}
 
-<<<<<<< HEAD
-# .tox/c1/bin/pytest --cov=weko_workflow tests/test_utils.py::test_delete_lock_activity_cache -vv -s -v --cov-branch --cov-report=term --basetemp=/code/modules/weko-workflow/.tox/c1/tmp
-def test_delete_lock_activity_cache(client,users):
-    data = {
-        "locked_value": "1-1661748792565"
-    }
-    activity_id="A-22240219-00001"
-    cache_key = "workflow_locked_activity_{}".format(activity_id)
-    current_cache.delete(cache_key)
-    # cur_locked_val is empty
-    result = delete_lock_activity_cache(activity_id, data)
-    assert result == None
-    # cur_locked_val is not empty, cur_locked_val==locked_value
-    current_cache.set(cache_key,data["locked_value"])
-    result = delete_lock_activity_cache(activity_id, data)
-    assert result == "Unlock success"
-    assert current_cache.get(cache_key) == None
-    # cur_locked_val is not empty, cur_locked_val!=locked_value
-    wrong_val = "2-1234456778"
-    current_cache.set(cache_key,wrong_val)
-    result = delete_lock_activity_cache(activity_id, data)
-    assert result == None
-    assert current_cache.get(cache_key) == wrong_val
-
-    current_cache.delete(cache_key)
-
-# .tox/c1/bin/pytest --cov=weko_workflow tests/test_utils.py::test_delete_user_lock_activity_cache -vv -s -v --cov-branch --cov-report=term --basetemp=/code/modules/weko-workflow/.tox/c1/tmp
-def test_delete_user_lock_activity_cache(client,users):
-    user = users[2]
-    login_user(user["obj"])
-    data = {
-        "is_opened": False,
-        "is_force": False,
-    }
-    activity_id = "A-22240219-00001"
-    cache_key = "workflow_userlock_activity_{}".format(user["id"])
-    current_cache.delete(cache_key)
-    # cur_locked_val is empty
-    result = delete_user_lock_activity_cache(activity_id, data)
-    assert result == "Not unlock"
-    assert current_cache.get(cache_key) == None
-
-    # cur_locked_val is not empty, is_opened is True, is_force is False
-    current_cache.set(cache_key, activity_id)
-    data["is_opened"] = True
-    result = delete_user_lock_activity_cache(activity_id, data)
-    assert result == "Not unlock"
-
-    # cur_locked_val is not empty, is_opened is True, is_force is True
-    data["is_force"] = True
-    result = delete_user_lock_activity_cache(activity_id, data)
-    assert result == "User Unlock Success"
-    assert current_cache.get(cache_key) == None
-
-    current_cache.delete(cache_key)
-=======
 # def get_contributors(pid_value)
 # .tox/c1/bin/pytest --cov=weko_workflow tests/test_utils.py::test_get_contributors -vv -s --cov-branch --cov-report=term --basetemp=/code/modules/weko-workflow/.tox/c1/tmp
 def test_get_contributors(db, users_1, db_records_1):
@@ -4176,4 +4085,156 @@
     with app.test_request_context():
         check_pretty(pretty)
         assert current_app.config['JSONIFY_PRETTYPRINT_REGULAR'] == expect
->>>>>>> e8d00a98
+
+# .tox/c1/bin/pytest --cov=weko_workflow tests/test_utils.py::test_make_activitylog_tsv -vv -s --cov-branch --cov-report=term --basetemp=/code/modules/weko-workflow/.tox/c1/tmp
+def test_make_activitylog_tsv(db_register,db_records):
+    """test make_activitylog_tsv"""
+    activities = []
+    activities += ActivityHistory.query.filter_by(activity_id="2").all()
+    activities += ActivityHistory.query.filter_by(activity_id="3").all()
+
+    output_tsv = make_activitylog_tsv(activities)
+    assert isinstance(output_tsv,str)
+    assert len(output_tsv.splitlines()) == 1
+
+# def is_terms_of_use_only(workflow_id :int) -> bool:
+# .tox/c1/bin/pytest --cov=weko_workflow tests/test_utils.py::test_is_terms_of_use_only -vv -s --cov-branch --cov-report=term --basetemp=/code/modules/weko-workflow/.tox/c1/tmp
+def test_is_terms_of_use_only(app ,workflow ,workflow_open_restricted):
+    with app.test_request_context():
+        assert not is_terms_of_use_only(workflow["workflow"].id)
+        assert is_terms_of_use_only(workflow_open_restricted[0]["workflow"].id)
+        assert not is_terms_of_use_only(workflow_open_restricted[1]["workflow"].id)
+
+# def grant_access_rights_to_all_open_restricted_files(activity_id :str ,permission:Union[FilePermission,GuestActivity] , activity_detail :Activity) -> dict:
+# .tox/c1/bin/pytest --cov=weko_workflow tests/test_utils.py::test_grant_access_rights_to_all_open_restricted_files -vv -s --cov-branch --cov-report=term --basetemp=/code/modules/weko-workflow/.tox/c1/tmp
+def test_grant_access_rights_to_all_open_restricted_files(app ,db,users ):
+    activity_id = "20000101-99"
+    file_permission = FilePermission(
+        file_name= "bbb.txt"
+        ,record_id=1
+        ,status=-1
+        ,usage_application_activity_id=activity_id
+        ,user_id=users[0]["id"]
+        ,usage_report_activity_id=None
+    )
+    db.session.add(file_permission)
+    activity_detail:Activity = Activity()
+    activity_detail.extra_info = {
+                    "file_name": "bbb.txt"
+                    , "record_id": 1
+                    , "user_mail": users[0]["email"]
+                }
+
+    activity_id_guest = "20001231-99"
+    guest_activity = GuestActivity(
+        file_name= "bbb.txt"
+        ,record_id=1
+        ,status=-1
+        ,activity_id=activity_id_guest
+        ,user_mail=users[5]["email"]
+        ,expiration_date=0
+        ,is_usage_report=None
+        ,token=''
+    )
+    db.session.add(guest_activity)
+    activity_detail_guest:Activity = Activity()
+    activity_detail_guest.extra_info = {
+                    "file_name": "bbb.txt"
+                    , "record_id": 1
+                    , "guest_mail": users[5]["email"]
+                }
+    mock = MagicMock()
+    mock.get_file_data = lambda : [{'accessrole' : 'open_restricted','filename':'aaa.txt'}
+                                ,{'accessrole' : 'open_restricted','filename':'bbb.txt'}
+                                ,{'accessrole' : 'open_access'    ,'filename':'ccc.txt'}]
+
+    with app.test_request_context():
+        with patch('weko_workflow.utils.WekoRecord.get_record_by_pid',return_value = mock):
+            res = grant_access_rights_to_all_open_restricted_files(activity_id ,file_permission, activity_detail )
+            # print(res)
+            assert 'bbb.txt' in res["file_url"]
+            
+            fps = FilePermission.find_by_activity(activity_id)
+            assert len(fps) == 2
+
+            for fp in fps:
+                assert fp.status == 1
+
+                user = list(filter(lambda x : x["obj"].id == fp.user_id ,users))[0]
+
+                fd = FileOnetimeDownload.find(
+                    file_name = fp.file_name,
+                    record_id = fp.record_id,
+                    user_mail = user["obj"].email
+                )
+                assert len(fd) == 1
+
+    with app.test_request_context():
+        res = grant_access_rights_to_all_open_restricted_files(activity_id_guest ,guest_activity, activity_detail_guest )
+        assert 'bbb.txt' in res["file_url"]
+        fps = FilePermission.find_by_activity(activity_id_guest)
+        assert len(fps) == 0
+        fd = FileOnetimeDownload.find(
+                    file_name = guest_activity.file_name,
+                    record_id = guest_activity.record_id,
+                    user_mail = users[5]["email"]
+                )
+        assert len(fd) == 1
+
+    res = grant_access_rights_to_all_open_restricted_files(activity_id ,None, activity_detail )
+    assert res == {}
+
+# .tox/c1/bin/pytest --cov=weko_workflow tests/test_utils.py::test_delete_lock_activity_cache -vv -s -v --cov-branch --cov-report=term --basetemp=/code/modules/weko-workflow/.tox/c1/tmp
+def test_delete_lock_activity_cache(client,users):
+    data = {
+        "locked_value": "1-1661748792565"
+    }
+    activity_id="A-22240219-00001"
+    cache_key = "workflow_locked_activity_{}".format(activity_id)
+    current_cache.delete(cache_key)
+    # cur_locked_val is empty
+    result = delete_lock_activity_cache(activity_id, data)
+    assert result == None
+    # cur_locked_val is not empty, cur_locked_val==locked_value
+    current_cache.set(cache_key,data["locked_value"])
+    result = delete_lock_activity_cache(activity_id, data)
+    assert result == "Unlock success"
+    assert current_cache.get(cache_key) == None
+    # cur_locked_val is not empty, cur_locked_val!=locked_value
+    wrong_val = "2-1234456778"
+    current_cache.set(cache_key,wrong_val)
+    result = delete_lock_activity_cache(activity_id, data)
+    assert result == None
+    assert current_cache.get(cache_key) == wrong_val
+
+    current_cache.delete(cache_key)
+
+# .tox/c1/bin/pytest --cov=weko_workflow tests/test_utils.py::test_delete_user_lock_activity_cache -vv -s -v --cov-branch --cov-report=term --basetemp=/code/modules/weko-workflow/.tox/c1/tmp
+def test_delete_user_lock_activity_cache(client,users):
+    user = users[2]
+    login_user(user["obj"])
+    data = {
+        "is_opened": False,
+        "is_force": False,
+    }
+    activity_id = "A-22240219-00001"
+    cache_key = "workflow_userlock_activity_{}".format(user["id"])
+    current_cache.delete(cache_key)
+    # cur_locked_val is empty
+    result = delete_user_lock_activity_cache(activity_id, data)
+    assert result == "Not unlock"
+    assert current_cache.get(cache_key) == None
+
+    # cur_locked_val is not empty, is_opened is True, is_force is False
+    current_cache.set(cache_key, activity_id)
+    data["is_opened"] = True
+    result = delete_user_lock_activity_cache(activity_id, data)
+    assert result == "Not unlock"
+
+    # cur_locked_val is not empty, is_opened is True, is_force is True
+    data["is_force"] = True
+    result = delete_user_lock_activity_cache(activity_id, data)
+    assert result == "User Unlock Success"
+    assert current_cache.get(cache_key) == None
+
+    current_cache.delete(cache_key)