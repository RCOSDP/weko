# Translations template for weko-workflow.
# Copyright (C) 2023 National Institute of Informatics
# This file is distributed under the same license as the weko-workflow
# project.
# FIRST AUTHOR <EMAIL@ADDRESS>, 2023.
#
#, fuzzy
msgid ""
msgstr ""
"Project-Id-Version: weko-workflow 0.1.0.dev20170000\n"
"Report-Msgid-Bugs-To: wekosoftware@nii.ac.jp\n"
"POT-Creation-Date: 2023-02-16 11:42+0900\n"
"PO-Revision-Date: YEAR-MO-DA HO:MI+ZONE\n"
"Last-Translator: FULL NAME <EMAIL@ADDRESS>\n"
"Language-Team: LANGUAGE <LL@li.org>\n"
"MIME-Version: 1.0\n"
"Content-Type: text/plain; charset=utf-8\n"
"Content-Transfer-Encoding: 8bit\n"
"Generated-By: Babel 2.5.1\n"

#: weko_workflow/admin.py:128
msgid "Updated flow successfully."
msgstr ""

#: weko_workflow/admin.py:165
msgid "Cannot be deleted because flow is used."
msgstr ""

#: weko_workflow/admin.py:202
msgid "Updated flow action successfully"
msgstr ""

#: weko_workflow/admin.py:463 weko_workflow/admin.py:472
msgid "WorkFlow"
msgstr ""

#: weko_workflow/admin.py:464
msgid "WorkFlow List"
msgstr ""

#: weko_workflow/admin.py:473
msgid "Flow List"
msgstr ""

#: weko_workflow/api.py:2056 weko_workflow/utils.py:3062
msgid "End"
msgstr ""

#: weko_workflow/errors.py:34
msgid "Invalid ID supplied."
msgstr ""

#: weko_workflow/errors.py:41
msgid "Invalid input."
msgstr ""

#: weko_workflow/errors.py:48
msgid "指定されたIDによる登録アクティビティが存在しない。"
msgstr ""

#: weko_workflow/errors.py:55
msgid "登録アクティビティが見つからない。"
msgstr ""

#: weko_workflow/errors.py:62
msgid "登録アクティビティを削除エラー。"
msgstr ""

#: weko_workflow/models.py:73
msgid "action_begin"
msgstr ""

#: weko_workflow/models.py:75
msgid "action_done"
msgstr ""

#: weko_workflow/models.py:77
msgid "action_doing"
msgstr ""

#: weko_workflow/models.py:79
msgid "action_thrown_out"
msgstr ""

#: weko_workflow/models.py:81
msgid "action_not_done"
msgstr ""

#: weko_workflow/models.py:83
msgid "action_retry"
msgstr ""

#: weko_workflow/models.py:85
msgid "action_skipped"
msgstr ""

#: weko_workflow/models.py:87
msgid "action_error"
msgstr ""

#: weko_workflow/models.py:89
msgid "action_canceled"
msgstr ""

#: weko_workflow/models.py:140
msgid "activity_active"
msgstr ""

#: weko_workflow/models.py:142
msgid "activity_completed"
msgstr ""

#: weko_workflow/models.py:144
msgid "activity_stopped"
msgstr ""

#: weko_workflow/models.py:146
msgid "activity_canceled"
msgstr ""

#: weko_workflow/models.py:148
msgid "activity_doing"
msgstr ""

#: weko_workflow/models.py:150
msgid "activity_error"
msgstr ""

#: weko_workflow/models.py:190
msgid "Available"
msgstr ""

#: weko_workflow/models.py:192
msgid "In use"
msgstr ""

#: weko_workflow/models.py:194
msgid "Making"
msgstr ""

#: weko_workflow/models.py:232
msgid "Created"
msgstr ""

#: weko_workflow/models.py:234
msgid "Updated"
msgstr ""

#: weko_workflow/models.py:236
msgid "Deleted"
msgstr ""

#: weko_workflow/models.py:271
msgid "Usable"
msgstr ""

#: weko_workflow/models.py:273
#: weko_workflow/templates/weko_workflow/admin/pop_page.html:44
msgid "Unusable"
msgstr ""

#: weko_workflow/models.py:308
msgid "Begin Action"
msgstr ""

#: weko_workflow/models.py:310
msgid "End Action"
msgstr ""

#: weko_workflow/models.py:343
msgid "Record has be created."
msgstr ""

#: weko_workflow/models.py:344
msgid "Record has be updated."
msgstr ""

#: weko_workflow/models.py:345
msgid "Record has be deleted."
msgstr ""

#: weko_workflow/models.py:353
msgid "Status Policy"
msgstr ""

#: weko_workflow/models.py:494
msgid "Subscription Policy"
msgstr ""

#: weko_workflow/scopes.py:35
msgid "Allow create Workflow Activity."
msgstr ""

#: weko_workflow/utils.py:190
msgid "Identifier datas are empty!"
msgstr ""

#: weko_workflow/utils.py:200
msgid "DOI temporary registered!"
msgstr ""

#: weko_workflow/utils.py:212
msgid "DOI successfully registered!"
msgstr ""

#: tests/test_views.py:1197 weko_workflow/utils.py:449
msgid "Cannot register selected DOI for current Item Type of this item."
msgstr ""

#: tests/test_utils.py:663 weko_workflow/utils.py:1703
msgid "This DOI has been used already for another item. Please input another DOI."
msgstr ""

#: tests/test_utils.py:681 weko_workflow/utils.py:1707
msgid "This DOI was withdrawn. Please input another DOI."
msgstr ""

#: tests/test_utils.py:690 tests/test_views.py:1394 tests/test_views.py:1552
#: weko_workflow/utils.py:1710 weko_workflow/views.py:1267
#: weko_workflow/views.py:1272 weko_workflow/views.py:1401
#: weko_workflow/views.py:1491 weko_workflow/views.py:1516
#: weko_workflow/views.py:1659 weko_workflow/views.py:1856
#: weko_workflow/views.py:2098 weko_workflow/views.py:2202
msgid "success"
msgstr ""

#: tests/test_utils.py:1869 weko_workflow/utils.py:2959
msgid "The specified link has expired."
msgstr ""

#: weko_workflow/views.py:609
msgid "Email is sent successfully."
msgstr ""

#: weko_workflow/views.py:629
msgid "Token is invalid"
msgstr ""

#: tests/test_views.py:1352 weko_workflow/views.py:1072
msgid "Authorization required"
msgstr ""

#: tests/test_views.py:1502 weko_workflow/views.py:1573
#: weko_workflow/views.py:1597 weko_workflow/views.py:1779
msgid "error"
msgstr ""

#: weko_workflow/templates/weko_workflow/modal_withdraw_confirmation.html:50
#: weko_workflow/views.py:2205
msgid "Invalid password"
msgstr ""

#: weko_workflow/views.py:2209
msgid "Error!"
msgstr ""

#: weko_workflow/views.py:2234
msgid "Header Error"
msgstr ""

#: weko_workflow/views.py:2244 weko_workflow/views.py:2311
#: weko_workflow/views.py:2435
msgid "Success"
msgstr ""

#: weko_workflow/views.py:2247 weko_workflow/views.py:2318
msgid "Error"
msgstr ""

#: weko_workflow/views.py:2412
msgid "Locked"
msgstr ""

#: weko_workflow/views.py:2506
msgid "Unlock success"
msgstr ""

#: weko_workflow/views.py:2507
msgid "Not unlock"
msgstr ""

#: weko_workflow/templates/weko_workflow/helpers.html:60
#: weko_workflow/templates/weko_workflow/helpers.html:66
msgid "Input Field"
msgstr ""

#: weko_workflow/templates/weko_workflow/identifier_grant.html:25
msgid ""
"When assigning a DOI to an item, it must be associated with an index "
"whose index status is \"Public\" and Harvest Publishing is \"Public\"."
msgstr ""

#: weko_workflow/templates/weko_workflow/identifier_grant.html:27
msgid ""
"Since the item has a DOI, it must be associated with an index whose index"
" status is \"Public\" and whose Harvest Publishing is \"Public\"."
msgstr ""

#: weko_workflow/templates/weko_workflow/identifier_grant.html:32
msgid "Confirmation"
msgstr ""

#: weko_workflow/templates/weko_workflow/identifier_grant.html:36
msgid "Identifier Grant"
msgstr ""

#: weko_workflow/templates/weko_workflow/identifier_grant.html:78
msgid "Its able to input only haft-width alphanumeric or half-width symbol."
msgstr ""

#: weko_workflow/templates/weko_workflow/identifier_grant.html:79
msgid "Input value exceeds 255 characters."
msgstr ""

#: weko_workflow/templates/weko_workflow/identifier_grant.html:80
msgid "DOI has not been entered."
msgstr ""

#: weko_workflow/templates/weko_workflow/identifier_grant.html:90
msgid "Withdraw DOI"
msgstr ""

#: weko_workflow/templates/weko_workflow/identifier_grant.html:97
msgid "DOI was withdrawn."
msgstr ""

#: weko_workflow/templates/weko_workflow/identifier_grant.html:103
msgid "Items for which a DOI has been withdrawn can not be granted a DOI."
msgstr ""

#: weko_workflow/templates/weko_workflow/identifier_grant.html:112
#: weko_workflow/templates/weko_workflow/item_link.html:146
msgid "Save"
msgstr ""

#: weko_workflow/templates/weko_workflow/identifier_grant.html:115
msgid "Next"
msgstr ""

#: weko_workflow/templates/weko_workflow/identifier_grant.html:119
msgid "Quit_identifier_grand"
msgstr ""

#: weko_workflow/templates/weko_workflow/index.html:29
#, python-format
msgid "Welcome to %(module_name)s"
msgstr ""

#: weko_workflow/templates/weko_workflow/item_link.html:27
msgid "Index Tree"
msgstr ""

#: weko_workflow/templates/weko_workflow/item_link.html:44
msgid "Designate Index"
msgstr ""

#: weko_workflow/templates/weko_workflow/item_link.html:59
msgid "Item Link"
msgstr ""

#: weko_workflow/templates/weko_workflow/item_link.html:81
msgid "Delete"
msgstr ""

#: weko_workflow/templates/weko_workflow/item_link.html:99
msgid "Search failed."
msgstr ""

#: weko_workflow/templates/weko_workflow/item_link.html:105
msgid "Loading..."
msgstr ""

#: weko_workflow/templates/weko_workflow/item_link.html:137
#: weko_workflow/templates/weko_workflow/item_link.html:139
msgid "Comment"
msgstr ""

#: weko_workflow/templates/weko_workflow/item_link.html:150
msgid "Next_item"
msgstr ""

#: weko_workflow/templates/weko_workflow/item_link.html:155
msgid "Quit_item"
msgstr ""

#: weko_workflow/templates/weko_workflow/lock_activity.html:25
#: weko_workflow/templates/weko_workflow/permission_required.html:25
msgid "Permission required"
msgstr ""

#: weko_workflow/templates/weko_workflow/lock_activity.html:26
msgid "This activity is being locked ({})."
msgstr ""

#: weko_workflow/templates/weko_workflow/lock_activity.html:43
msgid "Do you want to unlock this activity?"
msgstr ""

#: weko_workflow/templates/weko_workflow/lock_activity.html:47
msgid "OK"
msgstr ""

#: weko_workflow/templates/weko_workflow/lock_activity.html:49
#: weko_workflow/templates/weko_workflow/modal_quit_confirmation.html:39
#: weko_workflow/templates/weko_workflow/modal_withdraw_confirmation.html:71
msgid "Cancel"
msgstr ""

#: weko_workflow/templates/weko_workflow/modal_quit_confirmation.html:33
msgid "Are you sure you want to quit the activity?"
msgstr ""

#: weko_workflow/templates/weko_workflow/modal_quit_confirmation.html:37
#: weko_workflow/templates/weko_workflow/modal_withdraw_confirmation.html:68
msgid "Continue"
msgstr ""

#: weko_workflow/templates/weko_workflow/modal_withdraw_confirmation.html:44
msgid "Are you sure you want to withdraw DOI?"
msgstr ""

#: weko_workflow/templates/weko_workflow/oapolicy_search.html:3
msgid "Journal"
msgstr ""

#: weko_workflow/templates/weko_workflow/oapolicy_search.html:16
msgid "Journal:"
msgstr ""

#: weko_workflow/templates/weko_workflow/oapolicy_search.html:32
msgid "RoMEO:"
msgstr ""

#: weko_workflow/templates/weko_workflow/oapolicy_search.html:40
msgid "Paid OA:"
msgstr ""

#: weko_workflow/templates/weko_workflow/permission_required.html:26
msgid "You do not have sufficient permissions to view this page."
msgstr ""

#: weko_workflow/templates/weko_workflow/record_after_update.html:27
#: weko_workflow/templates/weko_workflow/record_detail.html:27
msgid "Item"
msgstr ""

#: weko_workflow/templates/weko_workflow/record_after_update.html:28
#: weko_workflow/templates/weko_workflow/record_detail.html:28
msgid "No title"
msgstr ""

#: weko_workflow/templates/weko_workflow/record_after_update.html:43
#: weko_workflow/templates/weko_workflow/record_detail.html:43
msgid "Name"
msgstr ""

#: weko_workflow/templates/weko_workflow/record_after_update.html:43
#: weko_workflow/templates/weko_workflow/record_detail.html:43
msgid "File"
msgstr ""

#: weko_workflow/templates/weko_workflow/record_after_update.html:44
#: weko_workflow/templates/weko_workflow/record_detail.html:44
msgid "License"
msgstr ""

#: weko_workflow/templates/weko_workflow/record_after_update.html:92
#: weko_workflow/templates/weko_workflow/record_detail.html:93
msgid "Plagiarism Check"
msgstr ""

#: weko_workflow/templates/weko_workflow/admin/pop_page.html:7
msgid "Action List"
msgstr ""

#: weko_workflow/templates/weko_workflow/admin/pop_page.html:15
msgid "No."
msgstr ""

#: weko_workflow/templates/weko_workflow/admin/pop_page.html:16
msgid "Action Name"
msgstr ""

#: weko_workflow/templates/weko_workflow/admin/pop_page.html:17
msgid "Action Summary"
msgstr ""

#: weko_workflow/templates/weko_workflow/admin/pop_page.html:18
msgid "Action Version"
msgstr ""

#: weko_workflow/templates/weko_workflow/admin/pop_page.html:19
msgid "Action Update"
msgstr ""

#: weko_workflow/templates/weko_workflow/admin/pop_page.html:20
msgid "Flow Action Version"
msgstr ""

#: weko_workflow/templates/weko_workflow/admin/pop_page.html:21
msgid "Flow Action Update"
msgstr ""

#: weko_workflow/templates/weko_workflow/admin/pop_page.html:40
msgid "Apply"
msgstr ""

#: weko_workflow/templates/weko_workflow/admin/pop_page.html:48
msgid "Update"
msgstr ""

#: weko_workflow/templates/weko_workflow/admin/pop_page.html:62
#: weko_workflow/templates/weko_workflow/admin/pop_page.html:95
msgid "Close"
msgstr ""

#: weko_workflow/templates/weko_workflow/admin/pop_page.html:75
msgid "Specify Property"
msgstr ""

#: weko_workflow/templates/weko_workflow/admin/pop_page.html:91
msgid "Setting"
msgstr ""

#: tests/conftest.py:232
msgid "write your own license"
msgstr ""

#: tests/conftest.py:237
msgid "Creative Commons CC0 1.0 Universal Public Domain Designation"
msgstr ""

#: tests/conftest.py:252
msgid "Creative Commons Attribution 3.0 Unported (CC BY 3.0)"
msgstr ""

#: tests/conftest.py:264
msgid "Creative Commons Attribution-ShareAlike 3.0 Unported (CC BY-SA 3.0)"
msgstr ""

#: tests/conftest.py:278
msgid "Creative Commons Attribution-NoDerivs 3.0 Unported (CC BY-ND 3.0)"
msgstr ""

#: tests/conftest.py:292
msgid "Creative Commons Attribution-NonCommercial 3.0 Unported (CC BY-NC 3.0)"
msgstr ""

#: tests/conftest.py:306
msgid ""
"Creative Commons Attribution-NonCommercial-ShareAlike 3.0 Unported (CC "
"BY-NC-SA 3.0)"
msgstr ""

#: tests/conftest.py:320
msgid ""
"Creative Commons Attribution-NonCommercial-NoDerivs 3.0 Unported (CC BY-"
"NC-ND 3.0)"
msgstr ""

#: tests/conftest.py:335
msgid "Creative Commons Attribution 4.0 International (CC BY 4.0)"
msgstr ""

#: tests/conftest.py:347
msgid "Creative Commons Attribution-ShareAlike 4.0 International (CC BY-SA 4.0)"
msgstr ""

#: tests/conftest.py:361
msgid ""
"Creative Commons Attribution-NoDerivatives 4.0 International (CC BY-ND "
"4.0)"
msgstr ""

#: tests/conftest.py:375
msgid ""
"Creative Commons Attribution-NonCommercial 4.0 International (CC BY-NC "
"4.0)"
msgstr ""

#: tests/conftest.py:389
msgid ""
"Creative Commons Attribution-NonCommercial-ShareAlike 4.0 International "
"(CC BY-NC-SA 4.0)"
msgstr ""

#: tests/conftest.py:403
msgid ""
"Creative Commons Attribution-NonCommercial-NoDerivatives 4.0 "
"International (CC BY-NC-ND 4.0)"
msgstr ""

msgid "Approval Rejection Notification Email"
msgstr ""

msgid "Download"
msgstr ""

msgid "Deleted activities cannot be restored."
msgstr ""

msgid "Are you sure you want to delete filtered activities?"
msgstr ""

<<<<<<< HEAD
msgid "Are you sure you want to delete the filtered activity?"
=======
msgid "Approval Rejection Notification Email"
msgstr ""

msgid "Send an email to the registrant"
>>>>>>> 3b9315ef
msgstr ""<|MERGE_RESOLUTION|>--- conflicted
+++ resolved
@@ -602,12 +602,7 @@
 msgid "Are you sure you want to delete filtered activities?"
 msgstr ""
 
-<<<<<<< HEAD
 msgid "Are you sure you want to delete the filtered activity?"
-=======
-msgid "Approval Rejection Notification Email"
-msgstr ""
-
+msgstr ""
 msgid "Send an email to the registrant"
->>>>>>> 3b9315ef
 msgstr ""