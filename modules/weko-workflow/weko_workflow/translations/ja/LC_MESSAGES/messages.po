--- conflicted
+++ resolved
@@ -677,7 +677,6 @@
 msgid "Approval Rejection Notification Email"
 msgstr "承認却下通知メール"
 
-<<<<<<< HEAD
 msgid "Download"
 msgstr "ダウンロード"
 
@@ -695,7 +694,6 @@
 
 msgid "Clear Confirm"
 msgstr "削除の確認"
-=======
 msgid "Send an email to the registrant"
 msgstr "登録者にメールを送信する"
 
@@ -709,5 +707,4 @@
 msgstr "トップページへ戻る"
 
 msgid "Waiting for approval."
-msgstr "承認待ちです"
->>>>>>> 3b9315ef
+msgstr "承認待ちです"