# English translations for weko-workflow.
# Copyright (C) 2018 National Institute of Informatics
# This file is distributed under the same license as the weko-workflow
# project.
# FIRST AUTHOR <EMAIL@ADDRESS>, 2018.
#
msgid ""
msgstr ""
"Project-Id-Version: weko-workflow 0.1.0.dev20170000\n"
"Report-Msgid-Bugs-To: wekosoftware@nii.ac.jp\n"
"POT-Creation-Date: 2019-04-25 19:05+0900\n"
"PO-Revision-Date: 2018-08-06 13:44+0900\n"
"Last-Translator: FULL NAME <EMAIL@ADDRESS>\n"
"Language: en\n"
"Language-Team: en <LL@li.org>\n"
"Plural-Forms: nplurals=2; plural=(n != 1)\n"
"MIME-Version: 1.0\n"
"Content-Type: text/plain; charset=utf-8\n"
"Content-Transfer-Encoding: 8bit\n"
"Generated-By: Babel 2.5.1\n"

#: weko_workflow/admin.py:100
msgid "Updated flow successfully."
msgstr ""

#: weko_workflow/admin.py:138
msgid "Updated flow action successfully"
msgstr ""

#: weko_workflow/admin.py:148
msgid "Approval by Administrator action does not exist, or not in the right order."
msgstr ""

#: weko_workflow/admin.py:150
msgid "Approval by Advisor action is not in the right order."
msgstr ""

#: weko_workflow/admin.py:152
msgid "Approval by Guarantor action is not in the right order."
msgstr ""

#: weko_workflow/admin.py:154
msgid "Start or End action is not in the right order."
msgstr ""

#: weko_workflow/admin.py:228 weko_workflow/admin.py:237
msgid "WorkFlow"
msgstr "Workflow"

#: weko_workflow/admin.py:229
msgid "WorkFlow List"
msgstr "Workflow List"

#: weko_workflow/admin.py:238
msgid "Flow List"
msgstr ""

#: weko_workflow/api.py:998 weko_workflow/views.py:171
msgid "End"
msgstr ""

#: weko_workflow/models.py:66
msgid "action_begin"
msgstr "Begin"

#: weko_workflow/models.py:68
msgid "action_done"
msgstr "Done"

#: weko_workflow/models.py:70
msgid "action_doing"
msgstr "Doing"

#: weko_workflow/models.py:72
msgid "action_thrown_out"
msgstr "Thrown out"

#: weko_workflow/models.py:74
msgid "action_not_done"
msgstr "Not done"

#: weko_workflow/models.py:76
msgid "action_retry"
msgstr "Retry"

#: weko_workflow/models.py:78
msgid "action_skipped"
msgstr "Skipped"

#: weko_workflow/models.py:80
msgid "action_error"
msgstr "Error"

#: weko_workflow/models.py:85
msgid "action_canceled"
msgstr "Canceled"

#: weko_workflow/models.py:130
msgid "activity_active"
msgstr "Start"

#: weko_workflow/models.py:132
msgid "activity_completed"
msgstr "Completed"

#: weko_workflow/models.py:134
msgid "activity_stopped"
msgstr "Stopped"

#: weko_workflow/models.py:136
msgid "activity_canceled"
msgstr "Canceled"

#: weko_workflow/models.py:138
msgid "activity_doing"
msgstr "Doing"

#: weko_workflow/models.py:140
msgid "activity_error"
msgstr "Error"

#: weko_workflow/models.py:180
msgid "Available"
msgstr ""

#: weko_workflow/models.py:182
msgid "In use"
msgstr ""

#: weko_workflow/models.py:184
msgid "Making"
msgstr "Creating"

#: weko_workflow/models.py:222
msgid "Created"
msgstr ""

#: weko_workflow/models.py:224
msgid "Updated"
msgstr ""

#: weko_workflow/models.py:226
msgid "Deleted"
msgstr ""

#: weko_workflow/models.py:261
msgid "Usable"
msgstr ""

#: weko_workflow/models.py:263
#: weko_workflow/templates/weko_workflow/admin/pop_page.html:44
msgid "Unusable"
msgstr ""

#: weko_workflow/models.py:298
msgid "Begin Action"
msgstr ""

#: weko_workflow/models.py:300
msgid "End Action"
msgstr ""

#: weko_workflow/models.py:333
msgid "Record has be created."
msgstr "Created record"

#: weko_workflow/models.py:334
msgid "Record has be updated."
msgstr "Updated record"

#: weko_workflow/models.py:335
msgid "Record has be deleted."
msgstr "Deleted record"

#: weko_workflow/models.py:343
msgid "Status Policy"
msgstr ""

#: weko_workflow/models.py:479
msgid "Subscription Policy"
msgstr ""

#: weko_workflow/utils.py:298
msgid "Cannot register selected DOI for current Item Type of this item."
msgstr ""

#: weko_workflow/views.py:301 weko_workflow/views.py:303
#: weko_workflow/views.py:306 weko_workflow/views.py:308
msgid "Authorization required"
msgstr ""

#: weko_workflow/views.py:393 weko_workflow/views.py:400
#: weko_workflow/views.py:404 weko_workflow/views.py:469
#: weko_workflow/views.py:591
msgid "success"
msgstr ""

#: weko_workflow/views.py:443 weko_workflow/views.py:562
msgid "error"
msgstr ""

#: weko_workflow/templates/weko_workflow/helpers.html:57
#: weko_workflow/templates/weko_workflow/helpers.html:63
msgid "Input Field"
msgstr ""

#: weko_workflow/templates/weko_workflow/identifier_grant.html:24
msgid "Identifier Grant"
msgstr ""

#: weko_workflow/templates/weko_workflow/identifier_grant.html:70
#: weko_workflow/templates/weko_workflow/item_link.html:128
msgid "Save"
msgstr ""

#: weko_workflow/templates/weko_workflow/identifier_grant.html:75
msgid "Next"
msgstr ""

#: weko_workflow/templates/weko_workflow/index.html:29
#, python-format
msgid "Welcome to %(module_name)s"
msgstr ""

#: weko_workflow/templates/weko_workflow/item_link.html:7
msgid "Index Tree"
msgstr ""

#: weko_workflow/templates/weko_workflow/item_link.html:30
msgid "Designate Index"
msgstr ""

#: weko_workflow/templates/weko_workflow/item_link.html:45
msgid "Item Link"
msgstr ""

#: weko_workflow/templates/weko_workflow/item_link.html:64
msgid "Delete"
msgstr ""

#: weko_workflow/templates/weko_workflow/item_link.html:82
msgid "Search failed."
msgstr ""

#: weko_workflow/templates/weko_workflow/item_link.html:88
msgid "Loading..."
msgstr ""

#: weko_workflow/templates/weko_workflow/item_link.html:120
#: weko_workflow/templates/weko_workflow/item_link.html:122
msgid "Comment"
msgstr ""

#: weko_workflow/templates/weko_workflow/item_link.html:132
msgid "Done"
msgstr ""

#: weko_workflow/templates/weko_workflow/oapolicy_search.html:3
msgid "Journal"
msgstr ""

#: weko_workflow/templates/weko_workflow/oapolicy_search.html:16
msgid "Journal:"
msgstr ""

#: weko_workflow/templates/weko_workflow/oapolicy_search.html:32
msgid "RoMEO:"
msgstr ""

#: weko_workflow/templates/weko_workflow/oapolicy_search.html:40
msgid "Paid OA:"
msgstr ""

#: weko_workflow/templates/weko_workflow/permission_required.html:25
msgid "Permission required"
msgstr ""

#: weko_workflow/templates/weko_workflow/permission_required.html:26
msgid "You do not have sufficient permissions to view this page."
msgstr ""

#: weko_workflow/templates/weko_workflow/record_detail.html:4
msgid "Item"
msgstr ""

#: weko_workflow/templates/weko_workflow/record_detail.html:10
msgid "No title"
msgstr ""

#: weko_workflow/templates/weko_workflow/record_detail.html:23
msgid "Name"
msgstr ""

#: weko_workflow/templates/weko_workflow/record_detail.html:23
msgid "File"
msgstr ""

#: weko_workflow/templates/weko_workflow/record_detail.html:24
msgid "License"
msgstr ""

#: weko_workflow/templates/weko_workflow/record_detail.html:53
msgid "Plagiarism Check"
msgstr ""

#: weko_workflow/templates/weko_workflow/record_detail.html:64
#: weko_workflow/templates/weko_workflow/record_detail.html:86
msgid "Preview"
msgstr ""

#: weko_workflow/templates/weko_workflow/record_detail.html:121
msgid "Item Type"
msgstr ""

#: weko_workflow/templates/weko_workflow/admin/pop_page.html:7
msgid "Action List"
msgstr ""

#: weko_workflow/templates/weko_workflow/admin/pop_page.html:15
msgid "No."
msgstr ""

#: weko_workflow/templates/weko_workflow/admin/pop_page.html:16
msgid "Action Name"
msgstr "Name"

#: weko_workflow/templates/weko_workflow/admin/pop_page.html:17
msgid "Action Summary"
msgstr "Summary"

#: weko_workflow/templates/weko_workflow/admin/pop_page.html:18
msgid "Action Version"
msgstr "Version"

#: weko_workflow/templates/weko_workflow/admin/pop_page.html:19
msgid "Action Update"
msgstr "Updated"

#: weko_workflow/templates/weko_workflow/admin/pop_page.html:20
msgid "Flow Action Version"
msgstr "Version"

#: weko_workflow/templates/weko_workflow/admin/pop_page.html:21
msgid "Flow Action Update"
msgstr "Updated"

#: weko_workflow/templates/weko_workflow/admin/pop_page.html:40
msgid "Apply"
msgstr ""

#: weko_workflow/templates/weko_workflow/admin/pop_page.html:48
msgid "Update"
msgstr ""

#: weko_workflow/templates/weko_workflow/admin/pop_page.html:61
msgid "Close"
msgstr ""

#: weko_workflow/templates/weko_workflow/identifier_grant.html:77
msgid "DOI was withdrawn."
msgstr ""

#: weko_workflow/templates/weko_workflow/identifier_grant.html:83
msgid "Items for which a DOI has been withdrawn can not be granted a DOI."
msgstr ""

#: weko_workflow/views.py:716
msgid "Password not provided"
msgstr ""

#: weko_workflow/views.py:738
msgid "Invalid password"
msgstr ""

#: weko-workflow/weko_workflow/views.py: 777
msgid "This DOI has been used already for another item. Please input another DOI."
msgstr ""

#: weko-workflow/weko_workflow/views.py: 781
msgid "This DOI was withdrawn. Please input another DOI."
msgstr ""

#: weko_workflow/templates/weko_workflow/identifier_grant.html:65
msgid "Its able to input only haft-width alphanumeric or half-width symbol."
msgstr "It's able to input only haft-width alphanumeric or half-width symbol."

#: weko_workflow/templates/weko_workflow/identifier_grant.html:66
msgid "Input value exceeds 255 characters."
msgstr ""

#: weko_workflow/templates/weko_workflow/identifier_grant.html:67
msgid "DOI has not been entered."
msgstr "DOI not provided"

#~ msgid "item type"
#~ msgstr ""

#: weko_workflow/templates/weko_workflow/item_login_sucess.html:288
#~ msgid "Back"
#~ msgstr ""

#~ msgid "Flow Name"
#~ msgstr "Name"

#~ msgid "Flow Update"
#~ msgstr "Updated"

#~ msgid "Flow Author"
#~ msgstr "Author"

#~ msgid "Flow Status"
#~ msgstr "Status"

#~ msgid "Create"
#~ msgstr ""

#~ msgid "Edit"
#~ msgstr ""

#~ msgid "Activity List"
#~ msgstr "List"

#~ msgid "Activity Query"
#~ msgstr "Query"

#~ msgid "Activity Status"
#~ msgstr "Status"

#~ msgid "Activity Update"
#~ msgstr "Updated"

#~ msgid "Change Order"
#~ msgstr ""

#~ msgid "Save Query"
#~ msgstr ""

#~ msgid "Save Transition"
#~ msgstr ""

#~ msgid "Order"
#~ msgstr ""

#~ msgid "Action ID"
#~ msgstr "ID"

#~ msgid "Action Role"
#~ msgstr "Role"

#~ msgid "Action User"
#~ msgstr "User"

#~ msgid "Action Status"
#~ msgstr "Status"

#~ msgid "Deny"
#~ msgstr ""

#~ msgid "More Action"
#~ msgstr ""

#~ msgid "Save Flow"
#~ msgstr ""

#~ msgid "Flow"
#~ msgstr ""

#~ msgid "Status"
#~ msgstr ""

#~ msgid "Create Flow"
#~ msgstr ""

#~ msgid "ItemType"
#~ msgstr ""

#~ msgid "Next Flow"
#~ msgstr ""

#~ msgid "Save WorkFlow"
#~ msgstr "Update"

#~ msgid "Create WorkFlow"
#~ msgstr ""

#~ msgid "Update flow successfully."
#~ msgstr ""

#~ msgid "Update flow action successfully"
#~ msgstr ""

msgid "Terms and Conditions"
msgstr ""

msgid "I have read and agreed to the Terms and Conditions"
msgstr ""

msgid "Application Date"
msgstr ""

msgid "Approved Date"
msgstr ""

msgid "Use of JGSS data is considered as Continue. If you approve, this usage report will end. It is not able to restore an usage report that has ended. Do you want to continue?"
msgstr "Use of JGSS data is considered as &quot;Continue&quot;. If you approve, this usage report will end. It is not able to restore an usage report that has ended. Do you want to continue?"

msgid "Stop/Continue"
msgstr ""

msgid "After checking the Terms and Conditions, please check the [I have read and agreed to the Terms and Conditions] at the end of scroll."
msgstr ""

#: weko_workflow/templates/weko_workflow/activity_list.html:186
msgid "Email Type"
msgstr ""

#: weko_workflow/templates/weko_workflow/activity_list.html:82
msgid "Send Mail"
msgstr ""

#: weko_workflow/templates/weko_workflow/activity_list.html:333
msgid "Please contact your system administrator."
msgstr ""

#: weko_workflow/templates/weko_workflow/activity_list.html:309
msgid "Email is sent successfully."
msgstr ""

#: weko_workflow/templates/weko_workflow/activity_list.html:
msgid "Remind to submit the Data Usage Report(Other than Student)"
msgstr ""

#: weko_workflow/templates/weko_workflow/activity_list.html
msgid "Remind to submit the Data Usage Report(Student)"
msgstr ""

#: weko_workflow/templates/weko_workflow/activity_list.html:266
msgid "email will be sent."
msgstr ""

msgid "Add Filter"
msgstr ""

msgid "Link"
msgstr ""

msgid "Display Name"
msgstr ""

msgid "Your session has timed out. Please login again."
msgstr ""

msgid "Restricted Access Flag"
msgstr "Usage Application Flag"

msgid "Enable Full"
msgstr "Enable"

msgid "Disable Full"
msgstr "Disable"

msgid "Enable"
msgstr ""

msgid "Disable"
msgstr ""

msgid "Registration Destination Index Designation"
msgstr ""

msgid "Undesignated"
msgstr ""

msgid "Registration Destination Index"
msgstr ""

msgid "Strage Location"
msgstr ""

#: weko_workflow/templates/weko_workflow/activity_detail.html:266
msgid "Quit_Approval"
msgstr "Quit"

#: weko_workflow/templates/weko_workflow/activity_detail.html:381
#: weko_workflow/templates/weko_workflow/item_login_sucess.html:295
msgid "The activity is forcibly canceled because the workflow settings have changed and the next step was not found."
msgstr ""

#: weko_workflow/templates/weko_workflow/item_link.html:153
msgid "Quit_item"
msgstr "Quit"

#: weko_workflow/templates/weko_workflow/item_link.html:150
msgid "Next_item"
msgstr "Next"

#: weko_workflow/templates/weko_workflow/identifier_grant.html:114
msgid "Quit_identifier_grand"
msgstr "Quit"

msgid "The specified link has expired."
msgstr ""

msgid "Specify Property"
msgstr "Specify Property"

msgid "Specify property"
msgstr "Specify Property"

msgid "Item registrant"
msgstr "Item registrant"

msgid "Request mail"
msgstr "Request mail"

msgid "Guest User"
msgstr ""

msgid "Login User"
msgstr ""

msgid "Notification Email Setting"
msgstr ""

msgid "Approval Request Notification Email"
msgstr ""

msgid "Approval Notification Email"
msgstr ""

msgid "Approval Rejection Notification Email"
msgstr ""

msgid "Send an email to the registrant"
msgstr ""

#: weko_workflow/templates/weko_workflow/modal_withdraw_confirmation.html:44
msgid "Are you sure you want to withdraw DOI?"
msgstr ""

<<<<<<< HEAD
msgid "Download"
msgstr ""

msgid "Deleted activities cannot be restored."
msgstr ""

msgid "Are you sure you want to delete filtered activities?"
msgstr ""

msgid "Deleted activity cannot be restored."
msgstr ""

msgid "Are you sure you want to delete the filtered activity?"
msgstr ""

msgid "Clear Confirm"
=======
msgid "Send an email to item registrants when applying for use"
msgstr ""

msgid "Application approved."
msgstr ""

msgid "Back to Top page"
msgstr ""

msgid "Waiting for approval."
>>>>>>> e8d00a98
msgstr ""<|MERGE_RESOLUTION|>--- conflicted
+++ resolved
@@ -631,14 +631,10 @@
 msgid "Approval Rejection Notification Email"
 msgstr ""
 
-msgid "Send an email to the registrant"
-msgstr ""
-
 #: weko_workflow/templates/weko_workflow/modal_withdraw_confirmation.html:44
 msgid "Are you sure you want to withdraw DOI?"
 msgstr ""
 
-<<<<<<< HEAD
 msgid "Download"
 msgstr ""
 
@@ -655,7 +651,8 @@
 msgstr ""
 
 msgid "Clear Confirm"
-=======
+msgstr ""
+
 msgid "Send an email to item registrants when applying for use"
 msgstr ""
 
@@ -666,5 +663,4 @@
 msgstr ""
 
 msgid "Waiting for approval."
->>>>>>> e8d00a98
 msgstr ""