--- conflicted
+++ resolved
@@ -2156,11 +2156,7 @@
             activity_detail = activity.get_activity_detail(activity_id)
             if activity_detail is None:
                 current_app.logger.error("withdraw_confirm: can not get activity detail info")
-<<<<<<< HEAD
-                res = ResponseMessageSchema({"code":-1,"msg":"can not get activity detail info"})
-=======
                 res = ResponseMessageSchema().load({"code":-1,"msg":"can not get activity detail info"})
->>>>>>> 5d6afa43
                 return jsonify(res.data), 500
             item_id = activity_detail.item_id
             identifier_actionid = get_actionid('identifier_grant')
@@ -2185,22 +2181,11 @@
                 except PIDDoesNotExistError:
                     current_app.logger.error("withdraw_confirm: can not get PersistentIdentifier")
                     res = ResponseMessageSchema().load({"code":-1,"msg":"can not get PersistentIdentifier"})
-<<<<<<< HEAD
                     return jsonify(res.data), 500
-=======
-                    return jsonify(res.data), 400
->>>>>>> 5d6afa43
                 recid = get_record_identifier(current_pid.pid_value)
                 if recid is None:
                     pid_without_ver = get_record_without_version(
                         current_pid)
-<<<<<<< HEAD
-                    if pid_without_ver is None:
-                        current_app.logger.error("withdraw_confirm: can not get pid without ver")
-                        res = ResponseMessageSchema().load({"code":-1,"msg":"can not get pid without ver"})
-                        return jsonify(res.data), 500
-=======
->>>>>>> 5d6afa43
                     record_without_ver_activity_id = \
                         get_activity_id_of_record_without_version(
                             pid_without_ver)
