--- conflicted
+++ resolved
@@ -1750,12 +1750,6 @@
     if action_endpoint == 'item_link' and item_id:
         item_link = ItemLink(current_pid.pid_value)
         relation_data = post_json.get('link_data')
-<<<<<<< HEAD
-        err = item_link.update(relation_data)
-        if err:
-            res = ResponseMessageSchema().load({"code":-1, "msg":_(err)})
-            return jsonify(res.data), 500
-=======
 
         if relation_data:
             err = item_link.update(relation_data)
@@ -1765,7 +1759,6 @@
         else:
             err = item_link.update([])
 
->>>>>>> 99f523a0
         if post_json.get('temporary_save') == 1:
             work_activity.upt_activity_action_comment(
                 activity_id=activity_id,
@@ -2693,7 +2686,6 @@
     res = ResponseMessageSchema().load({'code':-1,'msg':_('Error')})
     return jsonify(res.data), 400
 
-<<<<<<< HEAD
 @workflow_blueprint.route('/activity/unlocks/<string:activity_id>',methods=["POST"])
 @login_required
 def unlocks_activity(activity_id="0"):
@@ -2705,26 +2697,16 @@
     res = {"code":200, "msg_lock":msg_lock,"msg_userlock":msg_userlock}
     return jsonify(res), 200
 
-=======
->>>>>>> 99f523a0
 @workflow_blueprint.route('/activity/user_lock', methods=["GET"])
 @login_required
 def is_user_locked():
     cache_key = "workflow_userlock_activity_{}".format(str(current_user.get_id()))
     cur_locked_val = str(get_cache_data(cache_key)) or str()
-<<<<<<< HEAD
-=======
-    current_app.logger.error("is_user_locked:{}".format(cur_locked_val))
->>>>>>> 99f523a0
          
         
     if cur_locked_val:
         work_activity = WorkActivity()
         act = work_activity.get_activity_by_id(cur_locked_val)
-<<<<<<< HEAD
-=======
-        current_app.logger.error(act.activity_status)
->>>>>>> 99f523a0
         if act is None or act.activity_status in [ActivityStatusPolicy.ACTIVITY_CANCEL,ActivityStatusPolicy.ACTIVITY_FORCE_END,ActivityStatusPolicy.ACTIVITY_FINALLY]:
             is_open = False
         else:
@@ -2784,12 +2766,7 @@
         # elif cur_locked_val==activity_id:
         #     delete_cache_data(cache_key)
             
-<<<<<<< HEAD
     res = {"code":200,"msg": "" if err else _("Success"),"err": err or "", "activity_id": cur_locked_val}
-=======
-    locked_by_email, locked_by_username = get_account_info(str(current_user.get_id()))
-    res = {"code":200,"msg": "" if err else _("Success"),"err": err or "", "locked_by_username":locked_by_username}
->>>>>>> 99f523a0
     return jsonify(res), 200
 
 @workflow_blueprint.route('/activity/user_unlock/<string:activity_id>', methods=["POST"])
@@ -2828,18 +2805,8 @@
                             ResponseMessageSchema
                         example: {"code":200,"msg":"Unlock success"}
     """
-<<<<<<< HEAD
     data = json.loads(request.data.decode("utf-8"))
     msg = delete_user_lock_activity_cache(activity_id, data)
-=======
-    cache_key = "workflow_userlock_activity_{}".format(str(current_user.get_id()))
-    cur_locked_val = str(get_cache_data(cache_key)) or str()
-    data = json.loads(request.data.decode("utf-8"))
-    msg = _("Not unlock")
-    if cur_locked_val and not data["is_opened"] or (cur_locked_val == activity_id):
-        delete_cache_data(cache_key)
-        msg = "User Unlock Success"
->>>>>>> 99f523a0
     res = {"code":200, "msg":msg}
     return jsonify(res), 200
 
@@ -3027,19 +2994,8 @@
     except ValidationError as err:
         res = ResponseMessageSchema().load({'code':-1, 'msg':str(err)})
         return jsonify(res.data), 400
-<<<<<<< HEAD
     print("unlock_data:{}".format(data))
     msg = delete_lock_activity_cache(activity_id, data.data)    
-=======
-    locked_value = str(data.data.get('locked_value'))
-    current_app.logger.debug("id:{}".format(str(data.data.get('id'))))
-    msg = None
-    # get lock activity from cache
-    cur_locked_val = str(get_cache_data(cache_key)) or str()
-    if cur_locked_val and cur_locked_val == locked_value:
-        delete_cache_data(cache_key)
-        msg = _('Unlock success')
->>>>>>> 99f523a0
     res = ResponseUnlockSchema().load({'code':200,'msg':msg or _('Not unlock')})
     return jsonify(res.data), 200
 
