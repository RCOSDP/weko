--- conflicted
+++ resolved
@@ -62,12 +62,7 @@
 from weko_records_ui.utils import get_list_licence, get_roles, get_terms, \
     get_workflows
 from weko_search_ui.utils import check_import_items, import_items_to_system
-<<<<<<< HEAD
-from weko_user_profiles.config import \
-    WEKO_USERPROFILES_INSTITUTE_POSITION_LIST, \
-=======
 from weko_user_profiles.config import WEKO_USERPROFILES_INSTITUTE_POSITION_LIST, \
->>>>>>> 184e8ccf
     WEKO_USERPROFILES_POSITION_LIST
 
 from .api import Action, Flow, GetCommunity, WorkActivity, \
