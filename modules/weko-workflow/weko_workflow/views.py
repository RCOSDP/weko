--- conflicted
+++ resolved
@@ -21,15 +21,6 @@
 """Blueprint for weko-workflow."""
 
 
-<<<<<<< HEAD
-from flask import Blueprint, jsonify, render_template, request, session, url_for
-from flask_babelex import gettext as _
-from flask_login import login_required
-from invenio_pidstore.models import PersistentIdentifier
-from weko_records.api import ItemsMetadata
-
-from .api import WorkActivity, WorkActivityHistory, WorkFlow
-=======
 from functools import wraps
 from flask import Blueprint, abort, current_app, jsonify, render_template, \
     request, session, url_for
@@ -42,7 +33,6 @@
 
 from .api import Action, WorkActivity, WorkActivityHistory, WorkFlow
 from .models import ActionStatusPolicy
->>>>>>> 5ae2405c
 
 blueprint = Blueprint(
     'weko_workflow',
@@ -94,7 +84,6 @@
 def list_activity():
     activity = WorkActivity()
     activities = activity.get_activity_list()
-<<<<<<< HEAD
     return render_template(
         'weko_workflow/activity_list.html',
         activities=activities
@@ -113,26 +102,6 @@
     history = WorkActivityHistory()
     histories = history.get_activity_history_list(activity_id)
     return render_template(
-=======
-    return render_template(
-        'weko_workflow/activity_list.html',
-        activities=activities
-    )
-
-
-@blueprint.route('/activity/detail/<string:activity_id>', methods=['GET'])
-@login_required
-def display_activity(activity_id=0):
-    activity = WorkActivity()
-    activity_detail = activity.get_activity_detail(activity_id)
-    item = None
-    if activity_detail is not None and activity_detail.item_id is not None:
-        item = ItemsMetadata.get_record(id_=activity_detail.item_id)
-    steps = activity.get_activity_steps(activity_id)
-    history = WorkActivityHistory()
-    histories = history.get_activity_history_list(activity_id)
-    return render_template(
->>>>>>> 5ae2405c
         'weko_workflow/activity_detail.html',
         activity=activity_detail,
         item=item,
@@ -141,14 +110,6 @@
     )
 
 
-<<<<<<< HEAD
-@blueprint.route(
-    '/activity/action/<string:activity_id>/<int:action_id>',
-    methods=['POST'])
-def next_action(activity_id='0', action_id=0):
-    post_json = request.get_json()
-    history = WorkActivityHistory()
-=======
 def check_authority(func):
     @wraps(func)
     def decorated_function(*args, **kwargs):
@@ -175,36 +136,10 @@
 @check_authority
 def next_action(activity_id='0', action_id=0):
     post_json = request.get_json()
->>>>>>> 5ae2405c
     activity = dict(
         activity_id=activity_id,
         action_id=action_id,
         action_version=post_json.get('action_version'),
-<<<<<<< HEAD
-        commond=post_json.get('commond')
-    )
-    rtn = history.create_activity_history(activity)
-    if rtn is None:
-        return jsonify(code=-1, msg='error')
-    session['activity_info'] = activity
-    activity = WorkActivity()
-    activity_detail = activity.get_activity_detail(activity_id)
-    redirect_url = '/'
-    if activity_detail.item_id:
-        pid = PersistentIdentifier.get_by_object(
-            pid_type='recid', object_type='rec',
-            object_uuid=activity_detail.item_id)
-        return jsonify(code=0, msg='success',
-                       data={'redirect': url_for(
-                           'invenio_records_ui.recid',
-                           pid_value=pid.pid_value)})
-    workflow = WorkFlow()
-    itemtype_id = workflow.get_workflow_by_id(
-        activity_detail.workflow_id).itemtype_id
-    return jsonify(code=0, msg='success',
-                   data={'redirect': url_for(
-                       'weko_items_ui.index', item_type_id=itemtype_id)})
-=======
         action_status=ActionStatusPolicy.ACTION_MAKING,
         commond=post_json.get('commond')
     )
@@ -238,5 +173,4 @@
         return jsonify(code=0, msg=_('success'),
                        data={'redirect': url_for(
                            'weko_items_ui.index', item_type_id=itemtype_id)})
-    return jsonify(code=0, msg=_('success'))
->>>>>>> 5ae2405c
+    return jsonify(code=0, msg=_('success'))