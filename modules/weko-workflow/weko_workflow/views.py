# -*- coding: utf-8 -*-
#
# This file is part of WEKO3.
# Copyright (C) 2017 National Institute of Informatics.
#
# WEKO3 is free software; you can redistribute it
# and/or modify it under the terms of the GNU General Public License as
# published by the Free Software Foundation; either version 2 of the
# License, or (at your option) any later version.
#
# WEKO3 is distributed in the hope that it will be
# useful, but WITHOUT ANY WARRANTY; without even the implied warranty of
# MERCHANTABILITY or FITNESS FOR A PARTICULAR PURPOSE.  See the GNU
# General Public License for more details.
#
# You should have received a copy of the GNU General Public License
# along with WEKO3; if not, write to the
# Free Software Foundation, Inc., 59 Temple Place, Suite 330, Boston,
# MA 02111-1307, USA.

"""Blueprint for weko-workflow."""

import json
import os
import re
import shutil
import sys
from collections import OrderedDict
from copy import deepcopy
from datetime import datetime
from functools import wraps

import redis
from redis import sentinel
from weko_workflow.schema.marshmallow import ActionSchema, \
    ActivitySchema, ResponseMessageSchema, CancelSchema, PasswdSchema, LockSchema,\
    ResponseLockSchema, LockedValueSchema, GetFeedbackMailListSchema, SaveActivityResponseSchema,\
    SaveActivitySchema, CheckApprovalSchema,ResponseUnlockSchema
from weko_workflow.schema.utils import get_schema_action, type_null_check
from marshmallow.exceptions import ValidationError

from flask import Blueprint, abort, current_app, has_request_context, \
    jsonify, make_response, render_template, request, session, url_for
from flask_babelex import gettext as _
from flask_login import current_user, login_required
from invenio_accounts.models import Role, User, userrole
from invenio_db import db
from invenio_files_rest.utils import remove_file_cancel_action
from invenio_oauth2server import require_api_auth, require_oauth_scopes
from invenio_pidrelations.contrib.versioning import PIDVersioning
from invenio_pidrelations.models import PIDRelation
from invenio_pidstore.errors import PIDDoesNotExistError,PIDDeletedError
from invenio_pidstore.models import PersistentIdentifier, PIDStatus
from invenio_rest import ContentNegotiatedMethodView
from simplekv.memory.redisstore import RedisStore
from sqlalchemy import types
from sqlalchemy.exc import SQLAlchemyError
from sqlalchemy.sql.expression import cast
from weko_redis import RedisConnection
from weko_accounts.api import ShibUser
from weko_accounts.utils import login_required_customize
from weko_authors.models import Authors
from weko_deposit.api import WekoDeposit, WekoRecord
from weko_deposit.links import base_factory
from weko_deposit.pidstore import get_record_identifier, \
    get_record_without_version
from weko_deposit.signals import item_created
from weko_items_ui.api import item_login
from weko_records.api import FeedbackMailList, ItemLink
from weko_records.models import ItemMetadata
from weko_records.serializers.utils import get_item_type_name
from weko_records_ui.utils import get_list_licence
from weko_records_ui.models import FilePermission
from weko_search_ui.utils import check_import_items, import_items_to_system
from weko_theme.utils import get_design_layout
from weko_user_profiles.config import \
    WEKO_USERPROFILES_INSTITUTE_POSITION_LIST, \
    WEKO_USERPROFILES_POSITION_LIST

from .api import Action, Flow, GetCommunity, WorkActivity, \
    WorkActivityHistory, WorkFlow
from .config import IDENTIFIER_GRANT_LIST, IDENTIFIER_GRANT_SELECT_DICT, \
    IDENTIFIER_GRANT_SUFFIX_METHOD, WEKO_WORKFLOW_TODO_TAB
from .errors import ActivityBaseRESTError, ActivityNotFoundRESTError, \
    DeleteActivityFailedRESTError, InvalidInputRESTError, \
    RegisteredActivityNotFoundRESTError
from .models import ActionStatusPolicy, Activity, ActivityAction, \
    ActivityStatusPolicy, FlowAction
from .romeo import search_romeo_issn, search_romeo_jtitles
from .scopes import activity_scope
from .utils import IdentifierHandle, auto_fill_title, \
    check_authority_by_admin, check_continue, check_doi_validation_not_pass, \
    check_existed_doi, create_onetime_download_url_to_guest, \
    delete_cache_data, delete_guest_activity, filter_all_condition, \
    get_account_info, get_actionid, get_activity_display_info, \
    get_activity_id_of_record_without_version, \
    get_application_and_approved_date, get_approval_keys, get_cache_data, \
    get_files_and_thumbnail, get_identifier_setting, get_main_record_detail, \
    get_pid_and_record, get_pid_value_by_activity_detail, \
    get_record_by_root_ver, get_thumbnails, get_usage_data, \
    get_workflow_item_type_names, handle_finish_workflow, \
    init_activity_for_guest_user, is_enable_item_name_link, \
    is_hidden_pubdate, is_show_autofill_metadata, \
    is_usage_application_item_type, prepare_data_for_guest_activity, \
    prepare_doi_link_workflow, process_send_approval_mails, \
    process_send_notification_mail, process_send_reminder_mail, register_hdl, \
    save_activity_data, saving_doi_pidstore, \
    send_usage_application_mail_for_guest_user, set_files_display_type, \
    update_approval_date, update_cache_data, validate_guest_activity_expired, \
    validate_guest_activity_token

workflow_blueprint = Blueprint(
    'weko_workflow',
    __name__,
    template_folder='templates',
    static_folder='static',
    url_prefix='/workflow'
)


depositactivity_blueprint = Blueprint(
    'weko_activity_rest',
    __name__,
    url_prefix='/depositactivity',
)


@workflow_blueprint.app_template_filter('regex_replace')
def regex_replace(s, pattern, replace):
    """

    Args:
        s (_type_): _description_
        pattern (_type_): _description_
        replace (_type_): _description_

    Returns:
        _type_: _description_
    """
    return re.sub(pattern, replace, s)


@workflow_blueprint.route('/')
@login_required
def index():
    """Render the activity list.
    Args:

    Returns:
        str: render result of weko_workflow/activity_list.html
    ---
      get:
        description: Render the activity list
        security:
        - login_required: []
        parameters:
          - name: community
            in: query
            description: community id
            schema:
              type: string
          - name: tab
            in: query
            description: Specify tab name to initial open(todo or all or wait)
            schema:
              type: string
        responses:
          200:
            description: render result of weko_workflow/activity_list.html
            content:
                text/html
    """

    if not current_user or not current_user.roles:
        return abort(403)

    activity = WorkActivity()
    conditions = filter_all_condition(request.args)
    ctx = {'community': None}
    community_id = ""
    from weko_theme.utils import get_design_layout

    # WEKO_THEME_DEFAULT_COMMUNITY = 'Root Index'
    # Get the design for widget rendering
    page, render_widgets = get_design_layout(
        request.args.get('community') or current_app.config[
            'WEKO_THEME_DEFAULT_COMMUNITY'])

    tab = request.args.get('tab',WEKO_WORKFLOW_TODO_TAB)
    if 'community' in request.args:
        activities, maxpage, size, pages, name_param = activity \
            .get_activity_list(community_id=request.args.get('community'),
                               conditions=conditions)
        comm = GetCommunity.get_community_by_id(request.args.get('community'))
        ctx = {'community': comm}
        if comm is not None:
            community_id = comm.id
    else:
        activities, maxpage, size, pages, name_param = activity \
            .get_activity_list(conditions=conditions)

    # WEKO_WORKFOW_PAGINATION_VISIBLE_PAGES = 1
    pagination_visible_pages = current_app.config. \
        get('WEKO_WORKFOW_PAGINATION_VISIBLE_PAGES')
    # WEKO_WORKFLOW_SELECT_DICT = []
    options = current_app.config.get('WEKO_WORKFLOW_SELECT_DICT')
    # WEKO_ITEMS_UI_USAGE_REPORT = ""
    item_type = current_app.config.get('WEKO_ITEMS_UI_USAGE_REPORT')
    # WEKO_WORKFLOW_ACTIONS = [
    # WEKO_WORKFLOW_ACTION_START,
    # WEKO_WORKFLOW_ACTION_END,
    # WEKO_WORKFLOW_ACTION_ITEM_REGISTRATION,
    # WEKO_WORKFLOW_ACTION_APPROVAL,
    # WEKO_WORKFLOW_ACTION_ITEM_LINK,
    # WEKO_WORKFLOW_ACTION_IDENTIFIER_GRANT
    # ]
    action_status = current_app.config.get('WEKO_WORKFLOW_ACTION')
    send_mail = current_app.config.get('WEKO_WORKFLOW_ENABLE_AUTO_SEND_EMAIL')
    req_per_page = current_app.config.get('WEKO_WORKFLOW_PER_PAGE')
    columns = current_app.config.get('WEKO_WORKFLOW_COLUMNS')
    filters = current_app.config.get('WEKO_WORKFLOW_FILTER_COLUMNS')
    # WEKO_WORKFLOW_SEND_MAIL_USER_GROUP = {}
    send_mail_user_group = current_app.config.get(
        'WEKO_WORKFLOW_SEND_MAIL_USER_GROUP')
    # WEKO_WORKFLOW_ENABLE_SHOW_ACTIVITY = False
    enable_show_activity = current_app.config[
        'WEKO_WORKFLOW_ENABLE_SHOW_ACTIVITY']

    if enable_show_activity:
        get_application_and_approved_date(activities, columns)
        get_workflow_item_type_names(activities)

    from weko_user_profiles.config import WEKO_USERPROFILES_ADMINISTRATOR_ROLE
    admin_role = WEKO_USERPROFILES_ADMINISTRATOR_ROLE
    has_admin_role = False
    for role in current_user.roles:
        if role == admin_role:
            has_admin_role = True
            break
    send_mail = has_admin_role and send_mail

    return render_template(
        'weko_workflow/activity_list.html',
        page=page,
        pages=pages,
        name_param=name_param,
        size=size,
        tab=tab,
        maxpage=maxpage,
        render_widgets=render_widgets,
        enable_show_activity=enable_show_activity,
        activities=activities,
        community_id=community_id,
        columns=columns,
        send_mail=send_mail,
        req_per_page=req_per_page,
        pagination_visible_pages=pagination_visible_pages,
        options=options,
        item_type=item_type,
        action_status=action_status,
        filters=filters,
        send_mail_user_group=send_mail_user_group,
        **ctx
    )


@workflow_blueprint.route('/iframe/success', methods=['GET'])
def iframe_success():
    """アイテム登録ビューをレンダリングする
    セッションに保存されているデータから画面表示に必要な情報を取得し、
    レンダリングする。

    Returns:
        str: アイテム登録ビュー
            render result of weko_workflow/item_login_success.html

    ---
    get:
        description: "render template"
        responses:
            200:
                description: "render_template"
                content:
                    text/html
    """
    files_thumbnail = None
    # get session value
    if not session.keys() >= {
        "itemlogin_id","itemlogin_activity","itemlogin_item",
        "itemlogin_steps","itemlogin_action_id","itemlogin_cur_step",
        "itemlogin_res_check","itemlogin_pid"}:
        current_app.logger.error("iframe_success: incorrected session value")
        return render_template("weko_theme/error.html",
                error="can not get data required for rendering")
    history = WorkActivityHistory()
    histories = history.get_activity_history_list(session['itemlogin_id'])
    activity = session['itemlogin_activity']
    item = session['itemlogin_item']
    steps = session['itemlogin_steps']
    action_id = session['itemlogin_action_id']
    cur_step = session['itemlogin_cur_step']
    res_check = session['itemlogin_res_check']
    pid = session['itemlogin_pid']
    if not (activity and steps and action_id and cur_step and histories):
        current_app.logger.error("iframe_success: incorrected session value")
        return render_template("weko_theme/error.html",
                error="can not get data required for rendering")
    if not (isinstance(res_check,int) and res_check in [0, 1]):
        current_app.logger.error("iframe_success: incorrected session value")
        return render_template("weko_theme/error.html",
                error="can not get data required for rendering")
    community_id = session.get('itemlogin_community_id')
    record = None
    files = []
    if item and item.get('pid') and 'value' in item['pid']:
        record, files = get_record_by_root_ver(item['pid']['value'])
        if not isinstance(files, list):
            current_app.logger.error("iframe_success: can not get files")
            return render_template("weko_theme/error.html",
                    error="can not get data required for rendering")
        files_thumbnail = get_thumbnails(files, None)
    else:
        if "itemlogin_record" not in session:
            current_app.logger.error("iframe_success: incorrected session value")
            return render_template("weko_theme/error.html",
                    error="can not get data required for rendering")
        record = session['itemlogin_record']
    
    ctx = {'community': None}
    if community_id:
        comm = GetCommunity.get_community_by_id(community_id)
        ctx = {'community': comm}

    from weko_theme.utils import get_design_layout
    # Get the design for widget rendering
    page, render_widgets = get_design_layout(
        community_id or current_app.config['WEKO_THEME_DEFAULT_COMMUNITY'])
    work_activity = WorkActivity()
    activity_action = work_activity.get_activity_action_comment(
        activity.activity_id, action_id, activity.action_order)
    action_comment = activity_action.action_comment \
        if activity_action and activity_action.action_comment else ''

    action = Action().get_action_detail(action_id)
    if not action:
        current_app.logger.error("iframe_success: can not get action_detail")
        return render_template("weko_theme/error.html",
                error="can not get data required for rendering")
    action_endpoint = action.action_endpoint
    workflow = WorkFlow()
    workflow_detail = workflow.get_workflow_by_id(activity.workflow_id)
    if not workflow_detail:
        current_app.logger.error("views.iframe_success: can not get workflow_detail")
        return render_template("weko_theme/error.html",
                error="can not get data required for rendering")
    item_type_name = get_item_type_name(workflow_detail.itemtype_id)

    record_detail_alt = get_main_record_detail(activity.activity_id,
                                               activity)
    ctx.update(
        dict(
            record_org=record_detail_alt.get('record'),
            files_org=record_detail_alt.get('files'),
            thumbnails_org=record_detail_alt.get('files_thumbnail')
        )
    )
    return render_template('weko_workflow/item_login_success.html',
                           page=page,
                           render_widgets=render_widgets,
                           activity=activity,
                           item=item,
                           steps=steps,
                           action_id=action_id,
                           cur_step=cur_step,
                           record=record,
                           histories=histories,
                           res_check=res_check,
                           pid=pid,
                           files=files,
                           community_id=community_id,
                           action_comment=action_comment,
                           files_thumbnail=files_thumbnail,
                           is_enable_item_name_link=is_enable_item_name_link(
                               action_endpoint, item_type_name),
                           **ctx)


@workflow_blueprint.route('/activity/new', methods=['GET'])
@login_required
def new_activity():
    """New activity.
    Args:

    Returns:
        str: render result of weko_workflow/workflow_list.html
    ---
      get:
        description: Render the workflow list
        security:
        - login_required: []
        parameters:
          - name: community
            in: query
            description: community id
            schema:
              type: string
        responses:
          200:
            description: render result of weko_workflow/workflow_list.html
            content:
                text/html

    """
    workflow = WorkFlow()
    workflows = workflow.get_workflow_list()
    workflows = workflow.get_workflows_by_roles(workflows)
    ctx = {'community': None}
    community_id = ""
    if 'community' in request.args:
        comm = GetCommunity.get_community_by_id(request.args.get('community'))
        ctx = {'community': comm}
        if comm is not None:
           community_id = comm.id

    # Process exclude workflows
    from weko_workflow.utils import exclude_admin_workflow
    exclude_admin_workflow(workflows)

    from weko_theme.utils import get_design_layout

    # Get the design for widget rendering
    page, render_widgets = get_design_layout(
        community_id or current_app.config['WEKO_THEME_DEFAULT_COMMUNITY'])

    return render_template(
        'weko_workflow/workflow_list.html',
        page=page,
        render_widgets=render_widgets,
        workflows=workflows, community_id=community_id, **ctx
    )



@workflow_blueprint.route('/activity/init', methods=['POST'])
@login_required
def init_activity():
    """Return URL of workflow activity made from the request body.
    Args:

    Returns:
        dict: json data validated by ResponseMessageSchema.

    Raises:
        marshmallow.exceptions.ValidationError: if ResponseMessageSchema is invalid.

    ---
    post:
      description: "init activity"
      security:
        - login_required: []
      requestBody:
        required: true
        content:
          application/json:
            schema:
              ActivitySchema
            example: { "flow_id": 1,"workflow_id":1,"itemtype_id": 15}
      parameters:
        - in: query
          name: community
          description: community id
          schema:
            type: string
      responses:
        200:
          description: "success"
          content:
            application/json:
              schema:
                ResponseMessageSchema
              example: { "code": 0,"msg":"success","data": {"redirect": "/workflow/activity/detail/A-20220724-00008"}}
        400:
            description: "parameter error"
            content:
              application/json:
                schema:
                  ResponseMessageSchema
                example: { "code": -1,"msg":"parameter error"}
        500:
            description: "server error"
            content:
              application/json:
                schema:
                  ResponseMessageSchema
                example: { "code": -1,"msg":"server error"}
    """
    url = ''
    post_activity = None
    try:
        post_activity = ActivitySchema().load(request.get_json())
    except ValidationError as err:
        res = ResponseMessageSchema().load({'code':-1,'msg':str(err)})
        return jsonify(res.data), 400

    activity = WorkActivity()
    try:
        if 'community' in request.args:
            rtn = activity.init_activity(
                post_activity.data, request.args.get('community'))
        else:
            rtn = activity.init_activity(post_activity.data)
        if rtn is None:
            res = ResponseMessageSchema().load({'code':-1,'msg':'can not make activity_id'})
            return jsonify(res.data), 500

        url = url_for('weko_workflow.display_activity',
                      activity_id=rtn.activity_id)
        if 'community' in request.args and request.args.get('community') != 'undefined':
            comm = GetCommunity.get_community_by_id(
                request.args.get('community'))
            if comm is not None:
                url = url_for('weko_workflow.display_activity',
                          activity_id=rtn.activity_id, community=comm.id)
        db.session.commit()
    except SQLAlchemyError as ex:
        current_app.logger.error("sqlalchemy error: {}".format(ex))
        db.session.rollback()
        res = ResponseMessageSchema().load({'code':-1,'msg':"sqlalchemy error: {}".format(ex)})
        return jsonify(res.data), 500
    except Exception as ex:
        current_app.logger.error("Unexpected error: {}".format(ex))
        db.session.rollback()
        res = ResponseMessageSchema().load({'code':-1,'msg':"Unexpected error: {}".format(ex)})
        return jsonify(res.data),500

    res = ResponseMessageSchema().load({'code':0,'msg':'success','data':{'redirect': url}})

    return jsonify(res.data),200


@workflow_blueprint.route('/activity/list', methods=['GET'])
@login_required
def list_activity():
    """List activity."""
    activity = WorkActivity()
    getargs = request.args
    conditions = filter_all_condition(getargs)

    activities, maxpage, size, pages, name_param = activity.get_activity_list(
        conditions=conditions)

    from weko_theme.utils import get_design_layout

    # Get the design for widget rendering
    page, render_widgets = get_design_layout(
        current_app.config['WEKO_THEME_DEFAULT_COMMUNITY'])
    tab = request.args.get('tab')
    tab = 'todo' if not tab else tab
    return render_template(
        'weko_workflow/activity_list.html',
        page=page,
        pages=pages,
        name_param=name_param,
        size=size,
        tab=tab,
        maxpage=maxpage,
        render_widgets=render_widgets,
        activities=activities
    )


@workflow_blueprint.route('/activity/init-guest', methods=['POST'])
def init_activity_guest():
    """Init activity for guest user.

    @return:
    """
    post_data = request.get_json()

    if post_data.get('guest_mail'):
        try:
            # Prepare activity data.
            data = {
                'itemtype_id': post_data.get('item_type_id'),
                'workflow_id': post_data.get('workflow_id'),
                'flow_id': post_data.get('flow_id'),
                'activity_confirm_term_of_use': True,
                'extra_info': {
                    "guest_mail": post_data.get('guest_mail'),
                    "record_id": post_data.get('record_id'),
                    "related_title": post_data.get('guest_item_title'),
                    "file_name": post_data.get('file_name'),
                    "is_restricted_access": True,
                }
            }
            __, tmp_url = init_activity_for_guest_user(data)
            db.session.commit()
        except SQLAlchemyError as ex:
            current_app.logger.error("sqlalchemy error: {}".format(ex))
            db.session.rollback()
            return jsonify(msg='Cannot send mail')
        except BaseException as ex:
            current_app.logger.error('Unexpected error: {}'.format(ex))
            db.session.rollback()
            return jsonify(msg='Cannot send mail')

        if send_usage_application_mail_for_guest_user(
                post_data.get('guest_mail'), tmp_url):
            return jsonify(msg=_('Email is sent successfully.'))
    return jsonify(msg='Cannot send mail')


@workflow_blueprint.route('/activity/guest-user/<string:file_name>', methods=['GET'])
def display_guest_activity(file_name=""):
    """Display activity for guest user.

    @param file_name:File name
    @return:
    """
    # Get token
    from weko_workflow.models import GuestActivity
    GuestActivity.get_expired_activities()
    token = request.args.get('token')
    # Validate token
    is_valid, activity_id, guest_email = validate_guest_activity_token(
        token, file_name)
    if not is_valid:
        return render_template("weko_theme/error.html",
                               error=_("Token is invalid"))

    error_msg = validate_guest_activity_expired(activity_id)
    if error_msg:
        return render_template("weko_theme/error.html",
                               error=error_msg)

    session['guest_token'] = token
    session['guest_email'] = guest_email
    session['guest_url'] = request.full_path

    guest_activity = prepare_data_for_guest_activity(activity_id)

    # Get Auto fill data for Restricted Access Item Type.
    usage_data = get_usage_data(
        guest_activity.get('id'), guest_activity.get('activity'))
    guest_activity.update(usage_data)

    # Get item link info.
    record_detail_alt = get_main_record_detail(activity_id,
                                               guest_activity.get('activity'))
    if record_detail_alt.get('record'):
        record_detail_alt['record']['is_guest'] = True

    guest_activity.update(
        dict(
            record_org=record_detail_alt.get('record'),
            files_org=record_detail_alt.get('files'),
            thumbnails_org=record_detail_alt.get('files_thumbnail'),
            record=record_detail_alt.get('record'),
            files=record_detail_alt.get('files'),
            files_thumbnail=record_detail_alt.get('files_thumbnail'),
            pid=record_detail_alt.get('pid', None),
        )
    )

    return render_template(
        'weko_workflow/activity_detail.html',
        **guest_activity
    )


@blueprint.route('/activity/detail/<string:activity_id>',
                 methods=['GET', 'POST'])
@login_required
def display_activity(activity_id="0"):
    """各アクティビティのビューをレンダリングする

    各アクティビティの画面表示に必要な情報を取得し、
    レンダリングする。

    Args:
        activity_id (str, optional): 対象のアクティビティID.パスパラメータから取得. Defaults to '0'.

    Returns:
        str: render result of weko_workflow/activity_detail.html

    ---
    get:
        description: "render template"
        security:
            - login_required: []
        parameters:
            - in: path
                name: activity_id
                description: 対象のアクティビティID
                schema:
                    type: string
            - in: query
                name: community
                description: community id
                schema:
                    type: string
        responses:
            200:
                description: "render_template"
                content:
                    text/html
            404:
                description: "Exception"
                content:
                    text/html
    post:
        description: "render template"
        security:
            - login_required: []
        parameters:
            - in: path
              name: activity_id
              description: 対象のアクティビティID
              schema:
                type: string
            - in: query
                name: community
                description: community id
                schema:
                    type: string
        responses:
            200:
                description: "render_template"
                content:
                    text/html
            404:
                description: "Exception"
                content:
                    text/html
    """

    check_flg = type_null_check(activity_id, str)
    if not check_flg:
        current_app.logger.error("display_activity: argument error")
        return render_template("weko_theme/error.html",
                error="can not get data required for rendering")

    activity = WorkActivity()
    if "?" in activity_id:
        activity_id = activity_id.split("?")[0]

    action_endpoint, action_id, activity_detail, cur_action, histories, item, \
        steps, temporary_comment, workflow_detail = \
        get_activity_display_info(activity_id)
    if not (action_endpoint and action_id and activity_detail and cur_action and histories and \
        steps and workflow_detail):
        current_app.logger.error("display_activity: can not get activity display info")
        return render_template("weko_theme/error.html",
                error="can not get data required for rendering")

    # display_activity of Identifier grant
    identifier_setting = None
    if action_endpoint == 'identifier_grant' and item:
        community_id = request.args.get('community', None)
        if not community_id:
            community_id = 'Root Index'
        identifier_setting = get_identifier_setting(community_id)

        # valid date pidstore_identifier data
        if identifier_setting:
            text_empty = '<Empty>'
            if not identifier_setting.jalc_doi:
                identifier_setting.jalc_doi = text_empty
            if not identifier_setting.jalc_crossref_doi:
                identifier_setting.jalc_crossref_doi = text_empty
            if not identifier_setting.jalc_datacite_doi:
                identifier_setting.jalc_datacite_doi = text_empty
            if not identifier_setting.ndl_jalc_doi:
                identifier_setting.ndl_jalc_doi = text_empty
    temporary_identifier_select = 0
    temporary_identifier_inputs = []
    last_identifier_setting = activity.get_action_identifier_grant(
        activity_id=activity_id, action_id=action_id)
    if last_identifier_setting:
        temporary_identifier_select = last_identifier_setting.get(
            'action_identifier_select')
        temporary_identifier_inputs.append(
            last_identifier_setting.get('action_identifier_jalc_doi'))
        temporary_identifier_inputs.append(
            last_identifier_setting.get('action_identifier_jalc_cr_doi'))
        temporary_identifier_inputs.append(
            last_identifier_setting.get('action_identifier_jalc_dc_doi'))
        temporary_identifier_inputs.append(
            last_identifier_setting.get('action_identifier_ndl_jalc_doi'))

    temporary_journal = activity.get_action_journal(
        activity_id=activity_id, action_id=action_id)
    if temporary_journal:
        temporary_journal = temporary_journal.action_journal

    allow_multi_thumbnail = False
    application_item_type = False
    approval_record = []
    cur_step = action_endpoint
    data_type = activity_detail.extra_info.get(
        'related_title') if activity_detail.extra_info else None
    endpoints = {}
    files = []
    files_thumbnail = []
    institute_position_list = WEKO_USERPROFILES_INSTITUTE_POSITION_LIST
    is_auto_set_index_action = True
    is_hidden_pubdate_value = False
    item_save_uri = ''
    item_type_name = get_item_type_name(workflow_detail.itemtype_id)
    json_schema = ''
    links = None
    need_billing_file = False
    need_file = False
    need_thumbnail = False
    position_list = WEKO_USERPROFILES_POSITION_LIST
    recid = None
    record = {}
    schema_form = ''
    show_autofill_metadata = True
    step_item_login_url = None
    term_and_condition_content = ''
    title = ""

    if action_endpoint in ['item_login',
                           'item_login_application',
                           'file_upload']:
        if not activity.get_activity_by_id(activity_id):
            pass
        if activity.get_activity_by_id(activity_id).action_status != ActionStatusPolicy.ACTION_CANCELED:
            activity_session = dict(
                activity_id=activity_id,
                action_id=activity_detail.action_id,
                action_version=cur_action.action_version,
                action_status=ActionStatusPolicy.ACTION_DOING,
                commond=''
            )
            session['activity_info'] = activity_session
        # get item edit page info.

        step_item_login_url, need_file, need_billing_file, \
            record, json_schema, schema_form,\
            item_save_uri, files, endpoints, need_thumbnail, files_thumbnail, \
            allow_multi_thumbnail \
            = item_login(item_type_id=workflow_detail.itemtype_id)
        if not step_item_login_url:
            current_app.logger.error("display_activity: can not get item")
            return render_template("weko_theme/error.html",
                    error="can not get data required for rendering")

        application_item_type = is_usage_application_item_type(activity_detail)

        if not record and item:
            record = item

        redis_connection = RedisConnection()
        sessionstore = redis_connection.connection(db=current_app.config['ACCOUNTS_SESSION_REDIS_DB_NO'], kv = True)


        if not (json_schema and schema_form):
            current_app.logger.error("display_activity: can not get json_schema,schema_form")
            return render_template("weko_theme/error.html",
                    error="can not get data required for rendering")

        if sessionstore.redis.exists(
            'updated_json_schema_{}'.format(activity_id)) \
            and sessionstore.get(
                'updated_json_schema_{}'.format(activity_id)):
            json_schema = (json_schema + "/{}").format(activity_id)
            schema_form = (schema_form + "/{}").format(activity_id)


        title = auto_fill_title(item_type_name)
        show_autofill_metadata = is_show_autofill_metadata(item_type_name)
        is_hidden_pubdate_value = is_hidden_pubdate(item_type_name)


    # if 'approval' == action_endpoint:
    if item:
        try:
            # get record data for the first time access to editing item screen
            recid, approval_record = get_pid_and_record(item.get("id"))
            files, files_thumbnail = get_files_and_thumbnail(activity_id, item)

            links = base_factory(recid)

        except PIDDeletedError:
            current_app.logger.debug("PIDDeletedError: {}".format(sys.exc_info()))
            abort(404)
        except PIDDoesNotExistError:
            current_app.logger.debug("PIDDoesNotExistError: {}".format(sys.exc_info()))
            abort(404)
        except Exception:
            current_app.logger.error("Unexpected error: {}".format(sys.exc_info()))

    res_check = check_authority_action(str(activity_id), int(action_id),
                                       is_auto_set_index_action,
                                       activity_detail.action_order)

    getargs = request.args
    ctx = {'community': None}
    community_id = ""
    if 'community' in getargs:
        comm = GetCommunity.get_community_by_id(request.args.get('community'))
        ctx = {'community': comm}
        if comm is not None:
            community_id = comm.get("id")
    # be use for index tree and comment page.
    if 'item_login' == action_endpoint or \
            'item_login_application' == action_endpoint or \
            'file_upload' == action_endpoint:
        session['itemlogin_id'] = activity_id
        session['itemlogin_activity'] = activity_detail
        session['itemlogin_item'] = item
        session['itemlogin_steps'] = steps
        session['itemlogin_action_id'] = action_id
        session['itemlogin_cur_step'] = cur_step
        session['itemlogin_record'] = approval_record
        session['itemlogin_histories'] = histories
        session['itemlogin_res_check'] = res_check
        session['itemlogin_pid'] = recid
        session['itemlogin_community_id'] = community_id

    user_id = current_user.id
    user_profile = {}
    if user_id:
        from weko_user_profiles.views import get_user_profile_info
        user_profile['results'] = get_user_profile_info(int(user_id))

    # Get the design for widget rendering
    page, render_widgets = get_design_layout(
        community_id or current_app.config['WEKO_THEME_DEFAULT_COMMUNITY'])

    list_license = get_list_licence()
    if list_license is None or not isinstance(list_license, list):
        current_app.logger.error("display_activity: bad value for list_licences")
        return render_template("weko_theme/error.html",
                error="can not get data required for rendering")


    if action_endpoint == 'item_link' and recid:
        item_link = ItemLink.get_item_link_info(recid.get("pid_value"))
        ctx['item_link'] = item_link

    # Get item link info.
    record_detail_alt = get_main_record_detail(
        activity_id, activity_detail, action_endpoint, item,
        approval_record, files, files_thumbnail)
    if not record_detail_alt:
        current_app.logger.error("display_activity: bad value for record_detail_alt")
        return render_template("weko_theme/error.html",
                    error="can not get data required for rendering")

    ctx.update(
        dict(
            record_org=record_detail_alt.get('record'),
            files_org=record_detail_alt.get('files'),
            thumbnails_org=record_detail_alt.get('files_thumbnail')
        )
    )

    # Get email approval key
    approval_email_key = get_approval_keys()

    # Get Auto fill data for Restricted Access Item Type.
    usage_data = get_usage_data(
        workflow_detail.itemtype_id, activity_detail, user_profile)
    ctx.update(usage_data)

    if approval_record and files:
        files = set_files_display_type(approval_record, files)

    ctx.update(
        dict(
            files_thumbnail=files_thumbnail,
            files=files,
            record=approval_record
        )
    )
    _id = None
    if recid:
        _id = re.sub("\.[0-9]+", "", recid.get("pid_value"))

    return render_template(
        'weko_workflow/activity_detail.html',
        action_endpoint_key=current_app.config.get(
            'WEKO_ITEMS_UI_ACTION_ENDPOINT_KEY'),
        action_id=action_id,
        activity_id=activity_detail.activity_id,
        activity=activity_detail,
        allow_multi_thumbnail=allow_multi_thumbnail,
        application_item_type=application_item_type,
        approval_email_key=approval_email_key,
        auto_fill_data_type=data_type,
        auto_fill_title=title,
        community_id=community_id,
        cur_step=cur_step,
        enable_contributor=current_app.config[
            'WEKO_WORKFLOW_ENABLE_CONTRIBUTOR'],
        enable_feedback_maillist=current_app.config[
            'WEKO_WORKFLOW_ENABLE_FEEDBACK_MAIL'],
        endpoints=endpoints,
        error_type='item_login_error',
        histories=histories,
        id=workflow_detail.itemtype_id,
        idf_grant_data=identifier_setting,
        idf_grant_input=IDENTIFIER_GRANT_LIST,
        idf_grant_method=current_app.config.get(
            'IDENTIFIER_GRANT_SUFFIX_METHOD', IDENTIFIER_GRANT_SUFFIX_METHOD),
        institute_position_list=institute_position_list,
        is_auto_set_index_action=is_auto_set_index_action,
        is_enable_item_name_link=is_enable_item_name_link(
            action_endpoint, item_type_name),
        is_hidden_pubdate=is_hidden_pubdate_value,
        is_show_autofill_metadata=show_autofill_metadata,
        item_save_uri=item_save_uri,
        item=item,
        jsonschema=json_schema,
        links=links,
        list_license=list_license,
        need_billing_file=need_billing_file,
        need_file=need_file,
        need_thumbnail=need_thumbnail,
        out_put_report_title=current_app.config[
            'WEKO_ITEMS_UI_OUTPUT_REGISTRATION_TITLE'],
        page=page,
        pid=recid,
        _id=_id,
        position_list=position_list,
        records=record,
        render_widgets=render_widgets,
        res_check=res_check,
        schemaform=schema_form,
        step_item_login_url=step_item_login_url,
        steps=steps,
        temporary_comment=temporary_comment,
        temporary_idf_grant_suffix=temporary_identifier_inputs,
        temporary_idf_grant=temporary_identifier_select,
        temporary_journal=temporary_journal,
        term_and_condition_content=term_and_condition_content,
        user_profile=user_profile,
        **ctx
    )


def check_authority(func):
    """Check Authority."""
    @wraps(func)
    def decorated_function(*args, **kwargs):
        work = WorkActivity()
        activity_id = kwargs.get('activity_id')
        activity_detail = work.get_activity_by_id(activity_id)

        # If user has admin role
        if check_authority_by_admin(activity_detail):
            return func(*args, **kwargs)

        roles, users = work.get_activity_action_role(
            activity_id=kwargs.get('activity_id'),
            action_id=kwargs.get('action_id'),
            action_order=activity_detail.action_order
        )
        cur_user = current_user.get_id()
        cur_role = db.session.query(Role).join(userrole).filter_by(
            user_id=cur_user).all()
        error_msg = _('Authorization required')
        if users['deny'] and int(cur_user) in users['deny']:
            return jsonify(code=403, msg=error_msg)
        if users['allow'] and int(cur_user) not in users['allow']:
            return jsonify(code=403, msg=error_msg)
        for role in cur_role:
            if roles['deny'] and role.id in roles['deny']:
                return jsonify(code=403, msg=error_msg)
            if roles['allow'] and role.id not in roles['allow']:
                return jsonify(code=403, msg=error_msg)
        return func(*args, **kwargs)

    return decorated_function


def check_authority_action(activity_id='0', action_id=0,
                           contain_login_item_application=False,
                           action_order=0):
    """Check authority."""
    if not current_user.is_authenticated:
        return 1

    work = WorkActivity()
    activity = Activity.query.filter_by(activity_id=activity_id).first()
    # If user has admin role
    if check_authority_by_admin(activity):
        return 0

    roles, users = work.get_activity_action_role(activity_id, action_id,
                                                 action_order)
    cur_user = current_user.get_id()
    cur_role = db.session.query(Role).join(userrole).filter_by(
        user_id=cur_user).all()

    # If action_user is set:
    # If current_user is in denied action_user
    if users['deny'] and int(cur_user) in users['deny']:
        return 1
    # If current_user is in allowed action_user
    if users['allow'] and int(cur_user) in users['allow']:
        return 0
    # Else if action_user is not set
    # or action_user does not contain current_user:
    for role in cur_role:
        if roles['deny'] and role.id in roles['deny']:
            return 1
        if roles['allow'] and role.id not in roles['allow']:
            return 1

    # If action_roles is not set
    # or action roles does not contain any role of current_user:
    # Gather information
    # If user is the author of activity
    if int(cur_user) == activity.activity_login_user and \
            not contain_login_item_application:
        return 0

    if current_app.config['WEKO_WORKFLOW_ENABLE_CONTRIBUTOR']:
        # Check if this activity has contributor equaling to current user
        im = ItemMetadata.query.filter_by(id=activity.item_id) \
            .filter(
            cast(ItemMetadata.json['shared_user_id'], types.INT)
            == int(cur_user)).one_or_none()
        if im:
            # There is an ItemMetadata with contributor equaling to current
            # user, allow to access
            return 0
    # Check current user is action handler of activity
    activity_action_obj = work.get_activity_action_comment(
        activity_id, action_id, action_order)
    if (activity_action_obj and activity_action_obj.action_handler
            and int(activity_action_obj.action_handler) == int(cur_user)
            and contain_login_item_application):
        return 0

    # Otherwise, user has no permission
    return 1


@workflow_blueprint.route(
    '/activity/action/<string:activity_id>/<int:action_id>',
    methods=['POST'])
@login_required_customize
@check_authority
def next_action(activity_id='0', action_id=0):
    """そのアクションにおける処理を行い、アクティビティの状態を更新する。

    Args:
        activity_id (str, optional): 対象のアクティビティID.パスパラメータから取得. Defaults to '0'.
        action_id (int, optional): 現在のアクションID.パスパラメータから取得. Defaults to 0.

    Returns:
        object: 成否判定のコードとメッセージを含むjson dataをレスポンスボディにもつResponse.
            json data validated by ResponseMessageSchema

    Raises:
        marshmallow.exceptions.ValidationError: if ResponseMessageSchema is invalid.


    ---
    post:
        description: "next action"
        security:
            - login_required_customize: []
            - check_authority: []
        requestBody:
            required: false
            content:
                application/json:
                    schema:
                        ActionSchema, NextSchema, NextItemLinkSchema, NextIdentifierSchema, NextOAPolicySchema
                    example: {"action_version": "1.0.0", "commond": "this is test comment", "temporary_save": 0}
        parameters:
            - in: path
              name: activity_id
              description: 対象のアクティビティID
              schema:
                type: string
            - in: path
              name: action_id
              description: 現在のアクションID
              schema:
                type: int
        responses:
            200:
                description: "success"
                content:
                    application/json:
                        schema:
                            ResponseMessageSchema
            500:
                description: "server error"
                content:
                    application/json:
                        schema:
                            ResponseMessageSchema
                        example: {"code": -2, "msg": ""}
    """

    check_flg = type_null_check(activity_id, str)
    check_flg &= type_null_check(action_id, int)
    if not check_flg:
        current_app.logger.error("next_action: argument error")
        res = ResponseMessageSchema().load({"code":-1, "msg":"argument error"})
        return jsonify(res.data), 500

    work_activity = WorkActivity()
    history = WorkActivityHistory()
    activity_detail = work_activity.get_activity_detail(activity_id)
    if activity_detail is None:
        current_app.logger.error("next_action: can not get activity_detail")
        res = ResponseMessageSchema().load({"code":-1, "msg":"can not get activity detail"})
        return jsonify(res.data), 500
    action_order = activity_detail.action_order

    try:
        schema = get_schema_action(action_id)
        if schema is None:
            current_app.logger.error("next_action: can not get schema by action_id")
            res = ResponseMessageSchema().load({"code":-2, "msg":"can not get schema by action_id"})
            return jsonify(res.data), 500
        schema_load = schema.load(request.get_json())
    except ValidationError as err:
        current_app.logger.error("next_action: "+str(err))
        res = ResponseMessageSchema().load({"code":-1, "msg":str(err)})
        return jsonify(res.data), 500
    post_json = schema_load.data

    # A-20220808-00001
    # A-20220808-00001
    # A-20220808-00001
    #current_app.logger.error("next_action:activity_id:{}".format(activity_id))
    # 3
    # 5
    # 7
    #current_app.logger.error("next_action:action_id:{}".format(action_id))
    # {'commond': '', 'action_version': '1.0.1', 'temporary_save': 0}
    # {'commond': '', 'action_version': '1.0.1', 'temporary_save': 0, 'link_data': []}
    # {'identifier_grant': '1', 'identifier_grant_jalc_doi_suffix': '', 'identifier_grant_jalc_doi_link': 'https://doi.org/xxx/0000000059', 'identifier_grant_jalc_cr_doi_suffix': '', 'identifier_grant_jalc_cr_doi_link': 'https://doi.org/yyy/0000000059', 'identifier_grant_jalc_dc_doi_suffix': '', 'identifier_grant_jalc_dc_doi_link': 'https://doi.org/zzz/0000000059', 'identifier_grant_ndl_jalc_doi_suffix': '', 'identifier_grant_ndl_jalc_doi_link': 'https://doi.org/<Empty>/0000000059', 'identifier_grant_crni_link': '', 'action_version': '1.0.0', 'commond': '', 'temporary_save': 0}
    #current_app.logger.error("next_action:post_json:{}".format(post_json))
    activity = dict(
        activity_id=activity_id,
        action_id=action_id,
        action_version=post_json.get('action_version'),
        action_status=ActionStatusPolicy.ACTION_DONE,
        commond=post_json.get('commond'),
        action_order=action_order
    )

    action = Action().get_action_detail(action_id)
    action_endpoint = action.action_endpoint

    current_app.logger.debug('action_endpoint: {0}'.format(action_endpoint))

    if action_endpoint == 'begin_action':
        res = ResponseMessageSchema().load({"code":0, "msg":_("success")})
        return jsonify(res.data), 200

    if action_endpoint == 'end_action':
        work_activity.end_activity(activity)
        res = ResponseMessageSchema().load({"code":0,"msg":_("success")})
        return jsonify(res.data), 200
    if 'approval' == action_endpoint:
        update_approval_date(activity_detail)
    item_id = None
    recid = None
    deposit = None
    pid_without_ver = None
    current_pid = None
    if activity_detail and activity_detail.item_id:
        item_id = activity_detail.item_id
        try:
            current_pid = PersistentIdentifier.get_by_object(pid_type='recid',
                                                             object_type='rec',
                                                             object_uuid=item_id)
        except PIDDoesNotExistError as err:
            current_app.logger.error("can not get PersistentIdentifier")
            res = ResponseMessageSchema().load({"code":-1, "msg":"can not get PersistentIdentifier"})
            return jsonify(res.data), 500
        recid = get_record_identifier(current_pid.pid_value)
        deposit = WekoDeposit.get_record(item_id)
        if deposit:
            pid_without_ver = get_record_without_version(current_pid)
    if pid_without_ver is None:
        current_app.logger.error("next_action: can not get pid_without_ver")
        res = ResponseMessageSchema().load({"code":-1, "msg":"can not get pid_without_ver"})
        return jsonify(res.data), 500

    current_app.logger.debug("action_endpoint: {0}, current_pid: {1}, item_id: {2}".format(
        action_endpoint, current_pid, pid_without_ver.pid_value))
    record = WekoRecord.get_record_by_pid(pid_without_ver.pid_value)
    if record is None:
        current_app.logger.error("next_action: can not get record")
        res = ResponseMessageSchema().load({"code":-1, "msg":"can not get record"})
        return jsonify(res.data), 500
    current_app.logger.debug("record: {0}".format(record.pid_cnri))

    if action_endpoint in ['item_login', 'item_login_application'] and (record.pid_cnri is None) and current_app.config.get('WEKO_HANDLE_ALLOW_REGISTER_CNRI'):
        register_hdl(activity_id)

    flow = Flow()
    next_flow_action = flow.get_next_flow_action(
        activity_detail.flow_define.flow_id, action_id, action_order)
    if not isinstance(next_flow_action, list) or len(next_flow_action) <= 0:
        current_app.logger.error("next_action: can not get next_flow_action")
        res = ResponseMessageSchema().load({"code":-2,"msg":"can not get next_flow_action"})
        return jsonify(res.data), 500
    next_action_endpoint = next_flow_action[0].action.action_endpoint
    next_action_id = next_flow_action[0].action_id
    next_action_order = next_flow_action[
        0].action_order if action_order else None
    # Start to send mail
    if 'approval' in [action_endpoint, next_action_endpoint]:
        current_flow_action = flow.get_flow_action_detail(
            activity_detail.flow_define.flow_id, action_id, action_order)
        if current_flow_action is None:
            current_app.logger.error("next_action: can not get current_flow_action")
            res = ResponseMessageSchema().load({"code":-1, "msg":"can not get curretn_flow_action"})
            return jsonify(res.data), 500
        next_action_detail = work_activity.get_activity_action_comment(
            activity_id, next_action_id,
            next_action_order)

        if next_action_detail is None:
            current_app.logger.error("next_action: can not get next_action_detail")
            res = ResponseMessageSchema().load({"code":-2, "msg":"can not get next_action_detail"})
            return jsonify(res.data), 500

        is_last_approval_step = work_activity \
            .is_last_approval_step(activity_id, action_id, action_order) \
            if action_endpoint == "approval" else False
        # Only gen url file link at last approval step
        url_and_expired_date = {}
        if is_last_approval_step:
            url_and_expired_date = create_onetime_download_url_to_guest(
                activity_detail.activity_id,
                activity_detail.extra_info)
            if not url_and_expired_date:
                url_and_expired_date = {}
        action_mails_setting = {"previous":
                                current_flow_action.send_mail_setting
                                if current_flow_action.send_mail_setting
                                else {},
                                "next": next_flow_action[0].send_mail_setting
                                if next_flow_action[0].send_mail_setting
                                else {},
                                "approval": True,
                                "reject": False}

        next_action_handler = next_action_detail.action_handler
        # in case of current action has action user
        if next_action_handler == -1:
            current_flow_action = FlowAction.query.filter_by(
                flow_id=activity_detail.flow_define.flow_id,
                action_id=next_action_id,
                action_order=next_action_order).one_or_none()
            if current_flow_action and current_flow_action.action_roles and \
                    current_flow_action.action_roles[0].action_user:
                next_action_handler = current_flow_action.action_roles[
                    0].action_user
        if next_action_handler is None:
            current_app.logger.error("next_action: can not get next_action_handler")
            res = ResponseMessageSchema().load({"code":-2, "msg":"can not get next_action_handler"})
            return jsonify(res.data), 500
        process_send_approval_mails(activity_detail, action_mails_setting,
                                    next_action_handler,
                                    url_and_expired_date)
    if current_app.config.get(
        'WEKO_WORKFLOW_ENABLE_AUTO_SEND_EMAIL') and \
        current_user.is_authenticated and \
        (not activity_detail.extra_info or not
            activity_detail.extra_info.get('guest_mail')):
        process_send_notification_mail(activity_detail,
                                       action_endpoint, next_action_endpoint)

    if post_json.get('temporary_save') == 1 \
            and action_endpoint not in ['identifier_grant', 'item_link']:
        if 'journal' in post_json:
            work_activity.create_or_update_action_journal(
                activity_id=activity_id,
                action_id=action_id,
                journal=post_json.get('journal'))
        else:
            work_activity.upt_activity_action_comment(
                activity_id=activity_id,
                action_id=action_id,
                comment=post_json.get('commond'),
                action_order=action_order
            )
        res = ResponseMessageSchema().load({"code":0, "msg":_("success")})
        return jsonify(res.data), 200
    elif post_json.get('journal'):
        work_activity.create_or_update_action_journal(
            activity_id=activity_id,
            action_id=action_id,
            journal=post_json.get('journal')
        )


    if action_endpoint == 'approval' and item_id:
        last_idt_setting = work_activity.get_action_identifier_grant(
            activity_id=activity_id,
            action_id=get_actionid('identifier_grant'))
        if not post_json.get('temporary_save') and last_idt_setting \
            and last_idt_setting.get('action_identifier_select') \
                and last_idt_setting.get('action_identifier_select') > 0:

            _pid = pid_without_ver.pid_value
            record_without_version = item_id
            if not recid:
                record_without_version = pid_without_ver.object_uuid

            current_app.logger.debug(
                'last_idt_setting: {0}'.format(last_idt_setting))
            saving_doi_pidstore(
                item_id,
                record_without_version,
                prepare_doi_link_workflow(_pid, last_idt_setting),
                int(last_idt_setting['action_identifier_select']))

        action_feedbackmail = work_activity.get_action_feedbackmail(
            activity_id=activity_id,
            action_id=current_app.config.get(
                "WEKO_WORKFLOW_ITEM_REGISTRATION_ACTION_ID", 3))
        if action_feedbackmail:
            item_ids = [item_id]
            if not recid:
                if ".0" in current_pid.pid_value:
                    pv = PIDVersioning(child=pid_without_ver)
                    last_ver = PIDVersioning(parent=pv.parent,child=pid_without_ver).get_children(
                        pid_status=PIDStatus.REGISTERED
                    ).filter(PIDRelation.relation_type == 2).order_by(
                        PIDRelation.index.desc()).first()
                    if last_ver is None:
                        res = ResponseMessageSchema().load({"code":-1, "msg":"can not get last_ver"})
                        return jsonify(res.data), 500
                    item_ids.append(last_ver.object_uuid)
                else:
                    draft_pid = PersistentIdentifier.get(
                        'recid',
                        '{}.0'.format(pid_without_ver.pid_value)
                    )
                    item_ids.append(draft_pid.object_uuid)
                item_ids.append(pid_without_ver.object_uuid)

            if action_feedbackmail.feedback_maillist:
                FeedbackMailList.update_by_list_item_id(
                    item_ids=item_ids,
                    feedback_maillist=action_feedbackmail.feedback_maillist
                )
            else:
                FeedbackMailList.delete_by_list_item_id(item_ids)

        deposit.update_feedback_mail()

    if action_endpoint == 'item_link' and item_id:

        item_link = ItemLink(current_pid.pid_value)
        relation_data = post_json.get('link_data')
        if relation_data:
            err = item_link.update(relation_data)
            if err:
                res = ResponseMessageSchema().load({"code":-1, "msg":_(err)})
                return jsonify(res.data), 500
        if post_json.get('temporary_save') == 1:
            work_activity.upt_activity_action_comment(
                activity_id=activity_id,
                action_id=action_id,
                comment=post_json.get('commond'),
                action_order=action_order
            )
            res = ResponseMessageSchema().load({"code":0,"msg":_("success")})
            return jsonify(res.data), 200

    # save pidstore_identifier to ItemsMetadata
    identifier_select = post_json.get('identifier_grant')
    if 'identifier_grant' == action_endpoint \
            and identifier_select is not None:
        # If is action identifier_grant, then save to to database
        identifier_grant = {
            'action_identifier_select': identifier_select,
            'action_identifier_jalc_doi': post_json.get(
                'identifier_grant_jalc_doi_suffix'),
            'action_identifier_jalc_cr_doi': post_json.get(
                'identifier_grant_jalc_cr_doi_suffix'),
            'action_identifier_jalc_dc_doi': post_json.get(
                'identifier_grant_jalc_dc_doi_suffix'),
            'action_identifier_ndl_jalc_doi': post_json.get(
                'identifier_grant_ndl_jalc_doi_suffix')
        }
        work_activity.create_or_update_action_identifier(
            activity_id=activity_id,
            action_id=action_id,
            identifier=identifier_grant
        )
        if post_json.get('temporary_save') == 1:
            res = ResponseMessageSchema().load({"code":0, "msg":_("success")})
            return jsonify(res.data), 200

        if identifier_select == IDENTIFIER_GRANT_SELECT_DICT['NotGrant']:
            if item_id != pid_without_ver.object_uuid:
                _old_idt = IdentifierHandle(pid_without_ver.object_uuid)
                _new_idt = IdentifierHandle(item_id)
                _old_v, _old_t = _old_idt.get_idt_registration_data()
                _new_v, _new_t = _new_idt.get_idt_registration_data()
                if not _old_v:
                    _new_idt.remove_idt_registration_metadata()
                elif _old_v != _new_v:
                    _new_idt.update_idt_registration_metadata(
                        _old_v,
                        _old_t)
            else:
                _identifier = IdentifierHandle(item_id)
                _value, _type = _identifier.get_idt_registration_data()

                if _value:
                    _identifier.remove_idt_registration_metadata()
        else:
            # If is action identifier_grant, then save to to database
            error_list = check_doi_validation_not_pass(
                item_id, activity_id, identifier_select)
            if isinstance(error_list, str):
                res = ResponseMessageSchema().load({"code":-1, "msg":_(error_list)})
                return jsonify(res.data), 500
            elif error_list:
                return previous_action(
                    activity_id=activity_id,
                    action_id=action_id,
                    req=-1)

            record_without_version = item_id
            if not recid:
                record_without_version = pid_without_ver.object_uuid
            saving_doi_pidstore(item_id, record_without_version, post_json,
                                int(identifier_select), False, True)
    elif 'identifier_grant' == action_endpoint \
            and not post_json.get('temporary_save'):
        _value, _type = IdentifierHandle(item_id).get_idt_registration_data()
        if _value and _type:
            error_list = check_doi_validation_not_pass(
                item_id, activity_id, IDENTIFIER_GRANT_SELECT_DICT[_type[0]],
                pid_without_ver.object_uuid)
            if isinstance(error_list, str):
                res = ResponseMessageSchema().load({"code":-1, "msg":_(error_list)})
                return jsonify(res.data), 500
            elif error_list:
                return previous_action(
                    activity_id=activity_id,
                    action_id=action_id,
                    req=-1)

    rtn = history.create_activity_history(activity, action_order)
    if not rtn:
        res = ResponseMessageSchema().load({"code":-1, "msg":_("error")})
        return jsonify(res.data), 500
    # next action
    flag = work_activity.upt_activity_action_status(
        activity_id=activity_id, action_id=action_id,
        action_status=ActionStatusPolicy.ACTION_DONE,
        action_order=action_order
    )
    if not flag:
        res = ResponseMessageSchema().load({"code":-2, "msg":""})
        return jsonify(res.data), 500
    work_activity.upt_activity_action_comment(
        activity_id=activity_id,
        action_id=action_id,
        comment='',
        action_order=action_order
    )

    if 'end_action' == next_action_endpoint:
        new_activity_id = None
        new_activity_id = handle_finish_workflow(deposit,
                                                 current_pid,
                                                 recid)
        if new_activity_id is None:
            res = ResponseMessageSchema().load({"code":-1, "msg":_("error")})
            return jsonify(res.data), 500

        # Remove to file permission
        permission = FilePermission.find_by_activity(activity_id)
        if permission:
            FilePermission.delete_object(permission)

        activity.update(
            action_id=next_action_id,
            action_version=next_flow_action[0].action_version,
            item_id=new_activity_id,
            action_order=next_action_order
        )
        work_activity.end_activity(activity)
        # Call signal to push item data to ES.
        try:
            if '.' not in current_pid.pid_value and has_request_context():
                user_id = activity_detail.activity_login_user if \
                    activity and activity_detail.activity_login_user else -1
                item_created.send(
                    current_app._get_current_object(),
                    user_id=user_id,
                    item_id=current_pid,
                    item_title=activity_detail.title
                )
        except BaseException:
            abort(500, 'MAPPING_ERROR')
    else:
        flag = work_activity.upt_activity_action(
            activity_id=activity_id, action_id=next_action_id,
            action_status=ActionStatusPolicy.ACTION_DOING,
            action_order=next_action_order)
        flag &= work_activity.upt_activity_action_status(
            activity_id=activity_id, action_id=next_action_id,
            action_status=ActionStatusPolicy.ACTION_DOING,
            action_order=next_action_order)
        if not flag:
            res = ResponseMessageSchema().load({"code":-2, "msg":""})
            return jsonify(res.data), 500

    # delete session value
    if session.get('itemlogin_id'):
        del session['itemlogin_id']
    if session.get('itemlogin_activity'):
        del session['itemlogin_activity']
    if session.get('itemlogin_item'):
        del session['itemlogin_item']
    if session.get('itemlogin_steps'):
        del session['itemlogin_steps']
    if session.get('itemlogin_action_id'):
        del session['itemlogin_action_id']
    if session.get('itemlogin_cur_step'):
        del session['itemlogin_cur_step']
    if session.get('itemlogin_record'):
        del session['itemlogin_record']
    if session.get('itemlogin_res_check'):
        del session['itemlogin_res_check']
    if session.get('itemlogin_pid'):
        del session['itemlogin_pid']
    if session.get('itemlogin_community_id'):
        del session['itemlogin_community_id']
    res = ResponseMessageSchema().load({"code":0, "msg":_("success")})
    return jsonify(res.data), 200


@workflow_blueprint.route(
    '/activity/action/<string:activity_id>/<int:action_id>'
    '/rejectOrReturn/<int:req>',
    methods=['POST'])
@login_required
@check_authority
def previous_action(activity_id='0', action_id=0, req=0):
    """reqに従い次のアクションを決定し、アクティビティの状態を更新する

    Args:
        activity_id (str, optional): 対象アクティビティID.パスパラメータから取得. Defaults to '0'.
        action_id (int, optional): 現在のアクションID.パスパラメータから取得. Defaults to 0.
        req (int, optional): 次のアクションの種類.パスパラメータから取得. Defaults to 0.
                             0:1つ前のフローアクション
                             -1: アイテム登録アクション
                             それ以外: 2つ目のアクション
    Returns:
        object: 成否判定のコードとメッセージを含むjson dataをレスポンスボディにもつResponse.
            json data validated by ResponseMessageSchema.

    Raises:
        marshmallow.exceptions.ValidationError: if ResponseMessageSchema is invalid.

    ---

    post:
        description: "previous_action"
        security:
            - login_required: []
            - check_authority: []
        requestBody:
            required: false
            content:
                application/json:
                    schema:
                        ActionSchema
                    example: {"action_version": "1.0.0", "commond": "test comment"}
        parameters:
            - in: path
              name: activity_id
              description: 対象のアクティビティID
              schema:
                type: string
            - in: path
              name: action_id
              description: 現在のアクションID
              schema:
                type: int
            - in: path
              name: req
              description: 次のアクションの種類.
                           0: 1つ前のフローアクション
                           -1: アイテム登録アクション
                           それ以外: 2つ目のアクション.
              schema:
                type: int
        responses:
            200:
                description: "success"
                content:
                    application/json:
                        schema:
                            ResponseMessageSchema
                        example: {"code": 0, "msg": "success"}
            500:
                description: "server error"
                content:
                    application/json:
                        schema:
                            ResponseMessageSchema
                        example: {"code": -1, "msg": "server error"}

    """

    check_flg = type_null_check(activity_id, str)
    check_flg &= type_null_check(action_id, int)
    check_flg &= type_null_check(req, int)
    if not check_flg:
        current_app.logger.error("previous_action: argument error")
        res = ResponseMessageSchema().load({"code":-1,"msg":"argument error"})
        return jsonify(res.data), 500
    try:
        schema_load = ActionSchema().load(request.get_json())
    except ValidationError as err:
        current_app.logger.error("previous_action: "+str(err))
        res = ResponseMessageSchema().load({"code":-1, "msg":str(err)})
        return jsonify(res.data), 500
    post_data = schema_load.data
    # A-20220808-00001
    #current_app.logger.error("previous:activity_id:{}".format(activity_id))
    # 7
    #current_app.logger.error("previous:action_id:{}".format(action_id))
    # -1
    #current_app.logger.error("previous:req:{}".format(req))
    # :{'identifier_grant': '1', 'identifier_grant_jalc_doi_suffix': '', 'identifier_grant_jalc_doi_link': 'https://doi.org/xxx/0000000059', 'identifier_grant_jalc_cr_doi_suffix': '', 'identifier_grant_jalc_cr_doi_link': 'https://doi.org/yyy/0000000059', 'identifier_grant_jalc_dc_doi_suffix': '', 'identifier_grant_jalc_dc_doi_link': 'https://doi.org/zzz/0000000059', 'identifier_grant_ndl_jalc_doi_suffix': '', 'identifier_grant_ndl_jalc_doi_link': 'https://doi.org/<Empty>/0000000059', 'identifier_grant_crni_link': '', 'action_version': '1.0.0', 'commond': '', 'temporary_save': 0}
    #current_app.logger.error("previous:post_data:{}".format(post_data))
    activity = dict(
        activity_id=activity_id,
        action_id=action_id,
        action_version=post_data.get('action_version'),
        action_status=ActionStatusPolicy.ACTION_THROWN_OUT if 0 == req else
        ActionStatusPolicy.ACTION_RETRY,
        commond=post_data.get('commond')
    )
    work_activity = WorkActivity()
    history = WorkActivityHistory()
    # next action
    activity_detail = work_activity.get_activity_by_id(activity_id)
    if activity_detail is None:
        current_app.logger.error("previous_action: can not get activity_detail")
        res = ResponseMessageSchema().load({"code":-1, "msg":"can not get activity detail"})
        return jsonify(res.data), 500
    action_order = activity_detail.action_order
    flow = Flow()
    rtn = history.create_activity_history(activity, action_order)
    if rtn is None:
        res = ResponseMessageSchema().load({"code":-1, "msg":_("error")})
        return jsonify(res.data), 500
    current_flow_action = flow.\
        get_flow_action_detail(
            activity_detail.flow_define.flow_id, action_id, action_order)
    if current_flow_action is None:
        current_app.logger.error("previous_action: can not get current_flow_action")
        res = ResponseMessageSchema().load({"code":-1, "msg":"can not get flow action detail"})
        return jsonify(res.data), 500
    action_mails_setting = {
        "previous": current_flow_action.send_mail_setting
        if current_flow_action.send_mail_setting else {},
        "next": {},
        "approval": False,
        "reject": True}
    process_send_approval_mails(activity_detail, action_mails_setting, -1, {})
    try:
        pid_identifier = PersistentIdentifier.get_by_object(
            pid_type='doi', object_type='rec',
            object_uuid=activity_detail.item_id)
        with db.session.begin_nested():
            db.session.delete(pid_identifier)
        db.session.commit()
    except PIDDoesNotExistError as pidNotEx:
        current_app.logger.info(pidNotEx)

    if req == -1:
        pre_action = flow.get_item_registration_flow_action(
            activity_detail.flow_define.flow_id)
    elif req == 0:
        pre_action = flow.get_previous_flow_action(
            activity_detail.flow_define.flow_id, action_id,
            action_order)
    else:
        pre_action = flow.get_next_flow_action(
            activity_detail.flow_define.flow_id, 1, 1)

    if pre_action and len(pre_action) > 0:
        previous_action_id = pre_action[0].action_id
        previous_action_order = pre_action[
            0].action_order if action_order else None
        if req == 0:
            flag = work_activity.upt_activity_action_status(
                activity_id=activity_id,
                action_id=action_id,
                action_status=ActionStatusPolicy.ACTION_THROWN_OUT,
                action_order=action_order)
        else:
            flag = work_activity.upt_activity_action_status(
                activity_id=activity_id, action_id=action_id,
                action_status=ActionStatusPolicy.ACTION_RETRY,
                action_order=action_order)
        flag &= work_activity.upt_activity_action_status(
            activity_id=activity_id, action_id=previous_action_id,
            action_status=ActionStatusPolicy.ACTION_DOING,
            action_order=previous_action_order)
        flag &= work_activity.upt_activity_action(
            activity_id=activity_id, action_id=previous_action_id,
            action_status=ActionStatusPolicy.ACTION_DOING,
            action_order=previous_action_order)
        if not flag:
            res = ResponseMessageSchema().load({'code':-2,'msg':""})
            return jsonify(res.data), 500
    res = ResponseMessageSchema().load({'code':0,'msg':_('success')})
    return jsonify(res.data), 200


@workflow_blueprint.route('/journal/list', methods=['GET'])
def get_journals():
    """Get journals."""
    key = request.values.get('key')
    if not key:
        return jsonify({})

    redis_connection = RedisConnection()
    datastore = redis_connection.connection(db=current_app.config['CACHE_REDIS_DB'], kv = True)

    cache_key = current_app.config[
        'WEKO_WORKFLOW_OAPOLICY_SEARCH'].format(keyword=key)

    if datastore.redis.exists(cache_key):
        data = datastore.get(cache_key)
        multiple_result = json.loads(
            data.decode('utf-8'),
            object_pairs_hook=OrderedDict)

    else:
        multiple_result = search_romeo_jtitles(key, 'starts') if key else {}
        try:
            datastore.put(
                cache_key,
                json.dumps(multiple_result).encode('utf-8'),
                ttl_secs=int(
                    current_app.config['WEKO_WORKFLOW_OAPOLICY_CACHE_TTL']))
        except Exception:
            pass

    return jsonify(multiple_result)


@workflow_blueprint.route('/journal/<string:method>/<string:value>', methods=['GET'])
def get_journal(method, value):
    """Get journal."""
    if not method or not value:
        return jsonify({})

    if method == 'issn':
        result = search_romeo_issn(value)
    else:
        value = value.split(" / ")[0]
        result = search_romeo_jtitles(value, 'exact')

    if result['romeoapi'] and int(result['romeoapi']['header']['numhits']) > 1:
        if isinstance(result['romeoapi']['journals']['journal'], list):
            result['romeoapi']['journals']['journal'] = \
                result['romeoapi']['journals']['journal'][0]
        if isinstance(result['romeoapi']['publishers']['publisher'], list):
            result['romeoapi']['publishers']['publisher'] = \
                result['romeoapi']['publishers']['publisher'][0]

    return jsonify(result)


@workflow_blueprint.route(
    '/activity/action/<string:activity_id>/<int:action_id>'
    '/cancel',
    methods=['POST'])
@login_required_customize
@check_authority
def cancel_action(activity_id='0', action_id=0):
    """アクティビティIDで与えられたアクティビティをキャンセルする
    Args:
        activity_id (str, optional): 対象アクティビティID.パスパラメータから取得. Defaults to '0'.
        action_id (int, optional): 現在のアクションID.パスパラメータから取得. Defaults to 0.

    Returns:
        object: 成否判定のコードとメッセージ、リダイレクト先のURLを含むjson dataをレスポンスボディにもつResponse.
              json data validated by ResponseMessageSchema

    Raises:
        marshmallow.exceptions.ValidationError: if ResponseMessageSchema is invalid.

    ---

    post:
        description: "cancel action"
        security:
            - login_required_customize: []
            - check_authority: []
        requestBody:
            required: false
            content:
                application/json:
                    schema:
                        CancelSchema
                    example: {"action_version": "1.0.0", "commond": "this is test comment", "pid_value":1}
        parameters:
            - in: path
              name: activity_id
              description: 対象のアクティビティID
              schema:
                type: string
            - in: path
              name: action_id
              description: 現在のアクションID
              schema:
                type: int
        responses:
            200:
                description: "success"
                content:
                    application/json:
                        schema:
                            ResponseMessageSchema
                        example: {"code": 0, "msg": _("success"), "data": {"redirect": "/workflow/activity/detail/1"}}
            500:
                description: "server error"
                content:
                    application/json:
                        schema:
                            ResponseMessageSchema
                        example: {"code": -1, "msg": "server error"}
    """

    check_flg = type_null_check(activity_id, str)
    check_flg &= type_null_check(action_id, int)
    if not check_flg:
        current_app.logger.error("cancel_action: argument error")
        res = ResponseMessageSchema().load({"code":-1, "msg":"argument error"})
        return jsonify(res.data), 500

    try:
        schema_load = CancelSchema().load(request.get_json())
    except ValidationError as err:
        current_app.logger.error("cancel_action: "+str(err))
        res = ResponseMessageSchema().load({"code":-1, "msg":str(err)})
        return jsonify(res.data), 500

    post_json = schema_load.data
    work_activity = WorkActivity()
    # Clear deposit
    activity_detail = work_activity.get_activity_by_id(activity_id)
    if activity_detail is None:
        current_app.logger.error("cancel_action: can not get activity_detail")
        res = ResponseMessageSchema().load({"code":-1, "msg":"can not get activity detail"})
        return jsonify(res.data), 500

    activity = dict(
        activity_id=activity_id,
        action_id=action_id,
        action_version=post_json.get('action_version'),
        action_status=ActionStatusPolicy.ACTION_CANCELED,
        commond=post_json.get('commond'),
        action_order=activity_detail.action_order
    )

    # Clear deposit
    cancel_item_id = activity_detail.item_id
    if cancel_item_id is None:
        pid_value = post_json.get('pid_value') if post_json.get(
            'pid_value') else get_pid_value_by_activity_detail(
            activity_detail)
        if pid_value:
            try:
                pid = PersistentIdentifier.get('recid', pid_value)
            except PIDDoesNotExistError:
                current_app.logger.error("cancel_action: can not get PersistIdentifier")
                res = ResponseMessageSchema().load({"code":-1, "msg":"can not get PersistIdentifier"})
                return jsonify(res.data), 500
            cancel_item_id = pid.object_uuid
    if cancel_item_id:
        cancel_record = WekoDeposit.get_record(cancel_item_id)
        try:
            with db.session.begin_nested():
                if cancel_record:
                    cancel_deposit = WekoDeposit(
                        cancel_record, cancel_record.model)

                    # Remove file and update size location.
                    if cancel_deposit.files and \
                            cancel_deposit.files.bucket:
                        remove_file_cancel_action(
                            cancel_deposit.files.bucket.id)

                    cancel_deposit.clear()
                    # Remove draft child
                    try:
                        cancel_pid = PersistentIdentifier.get_by_object(
                            pid_type='recid',
                            object_type='rec',
                            object_uuid=cancel_item_id)
                    except PIDDoesNotExistError:
                        current_app.logger.error("cancel_action: can not get PersistentIdentifier")
                        res = ResponseMessageSchema().load({"code":-1, "msg":"can not get PersistentIdentifier"})
                        return jsonify(res.data), 500
                    cancel_pv = PIDVersioning(child=cancel_pid)

                    if cancel_pv.exists:
                        parent_pid = deepcopy(cancel_pv.parent)
                        cancel_pv.remove_child(cancel_pid)
                        # rollback parent info
                        cancel_pv.parent.status = parent_pid.status
                        cancel_pv.parent.object_type = \
                            parent_pid.object_type
                        cancel_pv.parent.object_uuid = \
                            parent_pid.object_uuid
            db.session.commit()
        except Exception:
            db.session.rollback()
            current_app.logger.error(
                'Unexpected error: {}'.format(sys.exc_info()))
            res = ResponseMessageSchema().load({"code":-1, "msg":str(sys.exc_info()[0])})
            return jsonify(res.data), 500

    work_activity.upt_activity_action_status(
        activity_id=activity_id, action_id=action_id,
        action_status=ActionStatusPolicy.ACTION_CANCELED,
        action_order=activity_detail.action_order)

    rtn = work_activity.quit_activity(activity)

    if not rtn:
        work_activity.upt_activity_action_status(
            activity_id=activity_id, action_id=action_id,
            action_status=ActionStatusPolicy.ACTION_DOING,
            action_order=activity_detail.action_order)
        res = ResponseMessageSchema().load({"code":-1, "msg":'Error! Cannot process quit activity!'})
        return jsonify(res.data), 500

    if session.get("guest_url"):
        url = session.get("guest_url")
    else:
        url = url_for('weko_workflow.display_activity',
                      activity_id=activity_id)

    if activity_detail.extra_info and \
            activity_detail.extra_info.get('guest_mail'):
        delete_guest_activity(activity_id)

    # Remove to file permission
    permission = FilePermission.find_by_activity(activity_id)
    if permission:
        FilePermission.delete_object(permission)

    res = ResponseMessageSchema().load(
        {"code":0, "msg":_("success"),"data":{"redirect":url}}
        )
    return jsonify(res.data), 200


@workflow_blueprint.route(
    '/activity/detail/<string:activity_id>/<int:action_id>'
    '/withdraw',
    methods=['POST'])
@login_required_customize
@check_authority
def withdraw_confirm(activity_id='0', action_id=0):
    """ユーザー情報を確認し、リダイレクト先のURLを返す。
    Args:
        activity_id (str, optional): 対象アクティビティID.パスパラメータから取得. Defaults to '0'.
        action_id (int, optional): 現在のアクションID.パスパラメータから取得. Defaults to 0.

    Returns:
        object: ユーザー情報の確認結果とリダイレクト先URLのjson dataをレスポンスボディにもつResponse. validated by ResponseMessageSchema

    Raises:
        marshmallow.exceptions.ValidationError: if ResponseMessageSchema is invalid.

    ---
    post:
        description: "withdraw confirm"
        security:
            - login_required_customize: []
            - check_authority: []
        requestBody:
            required: false
            content:
                application/json:
                    schema:
                        PasswdSchema
                    example: {"passwd": "DELETE"}
        parameters:
            - in: path
              name: activity_id
              description: 対象のアクティビティID
              schema:
                type: string
            - in: path
              name: action_id
              description: 現在のアクションID
              schema:
                type: int
        responses:
            200:
                description: "success"
                content:
                    application/json:
                        schema:
                            ResponseMessageSchema
                        example:
                            {"code": 0, "msg": "success", "data": {"redirect":"/workflow/activity/detail/1"}}
<<<<<<< HEAD
            400:
                description: "parameter error"
                content:
                application/json:
                    schema:
                        ResponseMessageSchema
                    example:
                        { "code": -1,"msg":"parameter error"}
=======
            500:
                description: "server error"
                content:
                    application/json:
                        schema:
                            ResponseMessageSchema
                        example:
                            {"code": -1, "msg": "argument error"}}


>>>>>>> caa20023
    """
    try:
        check_flg = type_null_check(activity_id, str)
        check_flg &= type_null_check(action_id, int)
        if not check_flg:
            current_app.logger.error("withdraw_confirm: argument error")
            res = ResponseMessageSchema().load({"code":-1, "msg":"argument error"})
<<<<<<< HEAD
            return jsonify(res.data), 400
=======
            return jsonify(res.data), 500
>>>>>>> caa20023

        try:
            schema_load = PasswdSchema().load(request.get_json())
        except ValidationError as err:
            current_app.logger.error("withdraw_confirm: "+str(err))
            res = ResponseMessageSchema().load({"code":-1, "msg":str(err)})
<<<<<<< HEAD
            return jsonify(res.data), 400
=======
            return jsonify(res.data), 500
>>>>>>> caa20023
        post_json = schema_load.data

        password = post_json.get('passwd', None)
        wekouser = ShibUser()
        if password == 'DELETE':
            # if wekouser.check_weko_user(current_user.email, password):
            activity = WorkActivity()
            activity_detail = activity.get_activity_detail(activity_id)
            if activity_detail is None:
                current_app.logger.error("withdraw_confirm: can not get activity detail info")
                res = ResponseMessageSchema().load({"code":-1,"msg":"can not get activity detail info"})
                return jsonify(res.data), 400
            item_id = activity_detail.item_id
            identifier_actionid = get_actionid('identifier_grant')
            identifier = activity.get_action_identifier_grant(
                activity_id,
                identifier_actionid)
            identifier_handle = IdentifierHandle(item_id)
<<<<<<< HEAD
            if not isinstance(identifier, dict) or "action_identifier_select" in identifier:
                current_app.logger.error("withdraw_confirm: bad identifier data")
                res = ResponseMessageSchema().load({"code":-1,"msg":"bad identifier data"})
                return jsonify(res.data), 400
=======
>>>>>>> caa20023

            if identifier_handle.delete_pidstore_doi():
                identifier['action_identifier_select'] = \
                    current_app.config.get(
                        "WEKO_WORKFLOW_IDENTIFIER_GRANT_IS_WITHDRAWING", -2)
<<<<<<< HEAD
                activity.create_or_update_action_identifier(
                    activity_id,
                    identifier_actionid,
                    identifier)
                try:
                    current_pid = PersistentIdentifier.get_by_object(
                        pid_type='recid',
                        object_type='rec',
                        object_uuid=item_id)
                except PIDDoesNotExistError:
                    current_app.logger.error("withdraw_confirm: can not get PersistentIdentifier")
                    res = ResponseMessageSchema().load({"code":-1,"msg":"can not get PersistentIdentifier"})
                    return jsonify(res.data), 400
                recid = get_record_identifier(current_pid.pid_value)
                if recid is None:
                    pid_without_ver = get_record_without_version(
                        current_pid)
                    record_without_ver_activity_id = \
                        get_activity_id_of_record_without_version(
                            pid_without_ver)
                    if record_without_ver_activity_id is not None:
                        without_ver_identifier_handle = IdentifierHandle(
                            item_id)
                        without_ver_identifier_handle \
                            .remove_idt_registration_metadata()
                        activity.create_or_update_action_identifier(
                            record_without_ver_activity_id,
                            identifier_actionid,
                            identifier)
=======
                if identifier:
                    activity.create_or_update_action_identifier(
                        activity_id,
                        identifier_actionid,
                        identifier)
                    try:
                        current_pid = PersistentIdentifier.get_by_object(
                            pid_type='recid',
                            object_type='rec',
                            object_uuid=item_id)
                    except PIDDoesNotExistError:
                        current_app.logger.error("withdraw_confirm: can not get PersistentIdentifier")
                        res = ResponseMessageSchema().load({"code":-1,"msg":"can not get PersistentIdentifier"})
                        return jsonify(res.data), 500
                    recid = get_record_identifier(current_pid.pid_value)
                    if recid is None:
                        pid_without_ver = get_record_without_version(
                            current_pid)
                        if pid_without_ver is None:
                            current_app.logger.error("withdraw_confirm: can not get pid without ver")
                            res = ResponseMessageSchema().load({"code":-1,"msg":"can not get pid without ver"})
                            return jsonify(res.data), 500
                        record_without_ver_activity_id = \
                            get_activity_id_of_record_without_version(
                                pid_without_ver)
                        if record_without_ver_activity_id is not None:
                            without_ver_identifier_handle = IdentifierHandle(
                                item_id)
                            without_ver_identifier_handle \
                                .remove_idt_registration_metadata()
                            activity.create_or_update_action_identifier(
                                record_without_ver_activity_id,
                                identifier_actionid,
                                identifier)
>>>>>>> caa20023

                if session.get("guest_url"):
                    url = session.get("guest_url")
                else:
                    url = url_for('weko_workflow.display_activity',
                                  activity_id=activity_id)
                res = ResponseMessageSchema().load({"code":0,"msg":_("success"),"data":{"redirect":url}})
                return jsonify(res.data), 200
            else:
                res = ResponseMessageSchema().load({"code":-1,"msg":_('DOI Persistent is not exist.')})
<<<<<<< HEAD
                return jsonify(res.data), 400
        else:
            res = ResponseMessageSchema().load({"code":-1, "msg":_('Invalid password')})
            return jsonify(res.data), 400
    except ValueError:
        current_app.logger.error("withdraw_confirm: Unexpected error: {}".format(sys.exc_info()))
    res = ResponseMessageSchema().load({"code":-1, "msg":_('Error!')})
    return jsonify(res.data), 400
=======
                return jsonify(res.data), 200
        else:
            res = ResponseMessageSchema().load({"code":-1, "msg":_('Invalid password')})
            return jsonify(res.data), 200
    except ValueError:
        current_app.logger.error("withdraw_confirm: Unexpected error: {}".format(sys.exc_info()))
    res = ResponseMessageSchema().load({"code":-1, "msg":_('Error!')})
    return jsonify(res.data), 500
>>>>>>> caa20023


@workflow_blueprint.route('/findDOI', methods=['POST'])
@login_required
def find_doi():
    """Next action."""
    doi_link = request.get_json() or {}
    return jsonify(check_existed_doi(doi_link.get('doi_link')))


@workflow_blueprint.route(
    '/save_feedback_maillist/<string:activity_id>/<int:action_id>',
    methods=['POST'])
@login_required
@check_authority
def save_feedback_maillist(activity_id='0', action_id='0'):
    """Save feedback_mail's list to Activity History models.

    :return:
    """
    try:
        if request.headers['Content-Type'] != 'application/json':
            """Check header of request"""
            return jsonify(code=-1, msg=_('Header Error'))

        feedback_maillist = request.get_json()

        work_activity = WorkActivity()
        work_activity.create_or_update_action_feedbackmail(
            activity_id=activity_id,
            action_id=action_id,
            feedback_maillist=feedback_maillist
        )
        return jsonify(code=0, msg=_('Success'))
    except Exception:
        current_app.logger.error("Unexpected error: {}".format(sys.exc_info()))
    return jsonify(code=-1, msg=_('Error'))


@workflow_blueprint.route('/get_feedback_maillist/<string:activity_id>',
                 methods=['GET'])
@login_required
def get_feedback_maillist(activity_id='0'):
    """アクティビティに設定されているフィードバックメール送信先の情報を取得して返す

    Args:
       activity_id (str, optional): 対象のアクティビティID.パスパラメータから取得. Defaults to '0'.

    Returns:
        object: 設定されているフィードバックメール送信先を示すResponse
               json data validated by ResponseMessageSchema or GetFeedbackMailListSchema

    Raises:
        marshmallow.exceptions.ValidationError: if ResponseMessageSchema is invalid.
    ---
    get:
        description: "get feedback maillist"
        security:
            - login_required: []
        responses:
            200:
                description: "success"
                content:
                    application/json:
                        schema:
                            GetFeedbackMailListSchema
                        example: {"code":1,"msg":_('Success'),"data":mail_list}

            400:
                description: "arguments error"
                content:
                    application/json:
                        schema:
                            ResponseMessageSchema
                        example: {"code": -1, "msg": "arguments error"}
    """
    check_flg = type_null_check(activity_id, str)
    if not check_flg:
        current_app.logger.error("get_feedback_maillist: argument error")
        res = ResponseMessageSchema().load({"code":-1, "msg":"arguments error"})
        return jsonify(res.data), 400
    try:
        work_activity = WorkActivity()
        action_feedbackmail = work_activity.get_action_feedbackmail(
            activity_id=activity_id,
            action_id=current_app.config.get(
                "WEKO_WORKFLOW_ITEM_REGISTRATION_ACTION_ID", 3))
        if action_feedbackmail:
            mail_list = action_feedbackmail.feedback_maillist
            if not isinstance(mail_list, list):
                res = ResponseMessageSchema().load({"code":-1,"msg":"mail_list is not list"})
                return jsonify(res.data), 400
            for mail in mail_list:
                if mail.get('author_id'):
                    email = Authors.get_first_email_by_id(
                        mail.get('author_id'))
                    if email:
                        mail['email'] = email
                    else:
                        mail_list.remove(mail)
            res = GetFeedbackMailListSchema().load({'code':1,'msg':_('Success'),'data':mail_list})
            return jsonify(res.data), 200
        else:
            res = ResponseMessageSchema().load({'code':0,'msg':'Empty!'})
            return jsonify(res.data), 200
    except Exception:
        current_app.logger.error("Unexpected error: {}".format(sys.exc_info()))
    res = ResponseMessageSchema().load({'code':-1,'msg':_('Error')})
    return jsonify(res.data), 400


@workflow_blueprint.route('/activity/lock/<string:activity_id>', methods=['POST'])
@login_required
def lock_activity(activity_id="0"):
    """アクティビティの操作者を確認し、操作可能者以外の場合ロックする

    ワークフローに関するアクティビティの操作が、操作可能者以外により
    行われないようセッション管理し、ロックする

    Args:
        activity_id (str, optional): 対象アクティビティID.パスパラメータから取得. Defaults to '0'.

    Returns:
        object: アクティビティの状態を示すjson dataをレスポンスボディに含むResponse.json data validated by ResponseMessageSchema
    Raises:
        marshmallow.exceptions.ValidationError: if ResponseMessageSchema is invalid.

    ---
    post:
        description: "lock activity"
        security:
            - login_required: []
        requestBody:
            required: false
            content:
                application/json:
                    schema:
                        LockSchema
                    example:
                        {'locked_value': '1-1661748792565'}
        parameters:
            - in: path
              name: activity_id
              description: 対象のアクティビティID
              schema:
                type: string
        responses:
            200:
                description: "success"
                content:
                    application/json:
                        schema:
                            ResponseLockSchema
                        example:
                            {"code": 200, "msg": "Success", "err": "",
                            "locked_value": "1-1661748792565", "locked_by_email": "example@example.org",
                            "locked_by_username": ""}
            500:
                description: "server error"
                content:
                    application/json:
                        schema:
                            ResponseMessageSchema
                        example:
                            {"code":-1,"msg":"argument error"}
    """
    def is_approval_user(activity_id):
        workflow_activity_action = ActivityAction.query.filter_by(
            activity_id=activity_id,
            action_status=ActionStatusPolicy.ACTION_DOING
        ).one_or_none()
        if workflow_activity_action:
            action_handler = workflow_activity_action.action_handler
            if action_handler:
                return int(current_user.get_id()) == int(action_handler)
        return False


    check_flg = type_null_check(activity_id, str)
    if not check_flg:
        current_app.logger.error("lock_activity: argument error")
        res = ResponseMessageSchema().load({"code":-1, "msg":"argument error"})
        return jsonify(res.data), 500

    cache_key = 'workflow_locked_activity_{}'.format(activity_id)
    timeout = current_app.permanent_session_lifetime.seconds
    try:
        schema_load = LockSchema().load(request.form.to_dict())
    except ValidationError as err:
        current_app.logger.error("lock_activity: "+str(err))
        res = ResponseMessageSchema().load({"code":-1, "msg":str(err)})
        return jsonify(res.data), 500
    data = schema_load.data
    locked_value = data.get('locked_value')
    cur_locked_val = str(get_cache_data(cache_key)) or str()
    err = ''
    if cur_locked_val and not is_approval_user(activity_id):
        if locked_value != cur_locked_val:
            locked_value = cur_locked_val
            err = _('Locked')
        else:
            update_cache_data(
                cache_key,
                locked_value,
                timeout
            )
    else:
        # create new lock cache
        locked_value = str(current_user.get_id()) + '-' + \
            str(int(datetime.timestamp(datetime.now()) * 10 ** 3))
        update_cache_data(
            cache_key,
            locked_value,
            timeout
        )

    locked_by_email, locked_by_username = get_account_info(
        locked_value.split('-')[0])
    if locked_by_email is None or locked_by_username is None:
        current_app.logger.error("lock_activity: can not get locked_by_email or locked_by_username")
        res = ResponseMessageSchema().load({"code":-1, "msg":"can not get user locked"})
        return jsonify(res.data), 500
    res = ResponseLockSchema().load({"code":200,"msg":"" if err else _("Success"),"err":err or "",
                                     "locked_value":locked_value,"locked_by_email":locked_by_email,
                                     "locked_by_username":locked_by_username})
    return jsonify(res.data), 200


@workflow_blueprint.route('/activity/unlock/<string:activity_id>', methods=['POST'])
@login_required
def unlock_activity(activity_id="0"):
    """キャッシュデータを削除することによりロックを解除する。

    Args:
        activity_id (str, optional): 対象のアクティビティID.パスパラメータから取得. Defaults to '0'.

    Returns:
        object: ロック解除が出来たかを示すResponse
               json data validated by ResponseMessageSchema or ResponseUnlockSchema

    Raises:
        marshmallow.exceptions.ValidationError: if ResponseMessageSchema is invalid.
    ---
    post:
        description: "unlock activity"
        security:
            - login_required: []
        requestBody:
            required: false
            content:
                text/plain:
                    schema:
                        LockedValueSchema
                    example: '{"locked_value":"1-1661748792565"}'
        parameters:
            - in: path
              name: activity_id
              description: 対象のアクティビティID
              schema:
                type: string
        responses:
            200:
                description: "success"
                content:
                    application/json:
                        schema:
                            ResponseMessageSchema
                        example: {"code":200,"msg":"Unlock success"}
            400:
                description: "arguments error"
                content:
                    application/json:
                        schema:
                            ResponseMessageSchema
                        example: {"code": -1, "msg": "arguments error"}
    """
    check_flg = type_null_check(activity_id, str)
    if not check_flg:
        current_app.logger.error("unlock_activity: argument error")
        res = ResponseMessageSchema().load({"code":-1, "msg":"arguments error"})
        return jsonify(res.data), 400
    cache_key = 'workflow_locked_activity_{}'.format(activity_id)
    try:
        data = LockedValueSchema().load(json.loads(request.data.decode("utf-8")))
    except ValidationError as err:
        res = ResponseMessageSchema().load({'code':-1, 'msg':str(err)})
        return jsonify(res.data), 400
    locked_value = str(data.data.get('locked_value'))
    msg = None
    # get lock activity from cache
    cur_locked_val = str(get_cache_data(cache_key)) or str()
    if cur_locked_val and cur_locked_val == locked_value:
        delete_cache_data(cache_key)
        msg = _('Unlock success')
    res = ResponseUnlockSchema().load({'code':200,'msg':msg or _('Not unlock')})
    return jsonify(res.data), 200


@workflow_blueprint.route('/check_approval/<string:activity_id>', methods=['GET'])
@login_required
def check_approval(activity_id='0'):
    """アクティビティに対して承認の確認が必要であるかの判定をして、その結果を返す

    Args:
        activity_id (str, optional): 対象のアクティビティID.パスパラメータから取得. Defaults to '0'.

    Returns:
        object: 承認の確認が必要かの判定結果を示すResponse
               json data validated by ResponseMessageSchema or CheckApprovalSchema

    Raises:
        marshmallow.exceptions.ValidationError: if ResponseMessageSchema is invalid.
    ---
    get:
        description: "check approval"
        security:
            - login_required: []
        responses:
            200:
                description: "success"
                content:
                    application/json:
                        schema:
                            CheckApprovalSchema
                        example: {"check_handle": -1, "check_continue": -1, "error": 1 }
            400:
                description: "arguments error"
                content:
                    application/json:
                        schema:
                            ResponseMessageSchema
                        example: {"code": -1, "msg": "arguments error"}
    """
    check_flg = type_null_check(activity_id, str)
    if not check_flg:
        current_app.logger.error("check_approval: argument error")
        res = ResponseMessageSchema().load({"code":-1, "msg":"arguments error"})
        return jsonify(res.data), 400
    response = {
        'check_handle': -1,
        'check_continue': -1,
        'error': 1
    }
    try:
        response = check_continue(response, activity_id)
    except Exception:
        current_app.logger.error("Unexpected error: {}".format(sys.exc_info()))
        response['error'] = -1
    res = CheckApprovalSchema().load(response)
    return jsonify(res.data), 200


@workflow_blueprint.route('/send_mail/<string:activity_id>/<string:mail_template>',
                 methods=['POST'])
@login_required
def send_mail(activity_id='0', mail_template=''):
    """Send mail.

    :param activity_id:
    :param mail_template:
    :return:
    """
    try:
        work_activity = WorkActivity()
        activity_detail = work_activity.get_activity_detail(activity_id)
        if current_app.config.get('WEKO_WORKFLOW_ENABLE_AUTO_SEND_EMAIL'):
            process_send_reminder_mail(activity_detail, mail_template)
    except ValueError:
        return jsonify(code=-1, msg='Error')
    return jsonify(code=1, msg='Success')


@workflow_blueprint.route('/save_activity_data', methods=['POST'])
@login_required_customize
def save_activity():
    """アイテムデータの新規登録、編集の完了後にアイテムデータの更新をする

    Returns:
        object: アイテムデータの更新が成功したか示すResponse
               json data validated by ResponseMessageSchema or SaveActivityResponseSchema

    Raises:
        marshmallow.exceptions.ValidationError: if ResponseMessageSchema is invalid.
    ---
    post:
        description: "save activity"
        security:
            - login_required_customize: []
        requestBody:
            required: false
            content:
                application/json:
                    schema:
                        SaveActivitySchema
                    example: {"activity_id": "A-20220830-00001", "title": "title", "shared_user_id": -1}
        responses:
            200:
                description: "success"
                content:
                    application/json:
                        schema:
                            SaveActivityResponseSchema
                        example: {"success": True, "msg": ""}
            400:
                description: "validation error"
                content:
                    application/json:
                        schema:
                            ResponseMessageSchema
                        example: {"code": -1,"msg":"{'shared_user_id': ['Missing data for required field.']}"}
    """
    response = {
        "success": True,
        "msg": ""
    }
    try:
        data = SaveActivitySchema().load(request.get_json())
        save_activity_data(data.data)
    except ValidationError as err:
        res = ResponseMessageSchema().load({'code':-1, 'msg':str(err)})
        return jsonify(res.data), 400
    except Exception as error:
        response['success'] = False
        response["msg"] = str(error)
    res = SaveActivityResponseSchema().load(response)
    return jsonify(res.data), 200


@workflow_blueprint.route('/usage-report', methods=['GET'])
def usage_report():
    """
    Get usage reports.

    @return:
    """
    getargs = request.args
    item_type_usage_report = current_app.config.get(
        'WEKO_ITEMS_UI_USAGE_REPORT')
    conditions = filter_all_condition(getargs)
    conditions['workflow'] = [item_type_usage_report]
    conditions['status'] = ['doing']
    activity = WorkActivity()
    # For usage report, just get all activities with provided conditions
    activities, _, _, _, _ = activity \
        .get_activity_list(conditions=conditions, is_get_all=True)
    get_workflow_item_type_names(activities)
    activities_result = []
    for activity in activities:
        _activity = {"activity_id": activity.activity_id,
                     "item": activity.title,
                     "work_flow": activity.flows_name,
                     "email": activity.email,
                     "status": activity.StatusDesc,
                     "user_role": activity.role_name}
        activities_result.append(_activity)
    return jsonify(activities=activities_result)


@workflow_blueprint.route('/get-data-init', methods=['GET'])
@login_required
def get_data_init():
    """Init data."""
    from weko_records_ui.utils import get_roles, get_terms, get_workflows
    init_workflows = get_workflows()
    init_roles = get_roles()
    init_terms = get_terms()
    return jsonify(
        init_workflows=init_workflows,
        init_roles=init_roles,
        init_terms=init_terms)


class ActivityActionResource(ContentNegotiatedMethodView):
    """Workflow Activity Resource."""

    activity = WorkActivity()

    def activity_information(self, activity):
        """Display Activity Detail in response.

        Args:
            activity ([type]): [description]

        Returns:
            [type]: [description]

        """
        response = {
            'activityId': activity.activity_id,
            'email': None,
            'status': None
        }

        user = User.query.get(activity.activity_login_user)
        response['email'] = user.email if user else ''

        status = ActionStatusPolicy.describe(
            ActionStatusPolicy.ACTION_DOING)
        if activity.activity_status == \
                ActivityStatusPolicy.ACTIVITY_FINALLY:
            status = ActionStatusPolicy.describe(
                ActionStatusPolicy.ACTION_DONE)
        elif activity.activity_status == \
                ActivityStatusPolicy.ACTIVITY_CANCEL:
            status = ActionStatusPolicy.describe(
                ActionStatusPolicy.ACTION_CANCELED)
        response['status'] = _(status)

        current_app.logger.info('{}_{}_{}_{}_FINISH_{}'.format(
            self._prefix, request.method,
            current_user.email, self._time,
            activity.activity_id))
        return response

    def logging_error(self, name, detail):
        """Logging error.

        Args:
            error ([type]): [description]
            detail ([type]): [description]

        """
        current_app.logger.info('{}_{}_{}_{}_ERROR_{}: {}'.format(
            self._prefix, request.method,
            current_user.email, self._time,
            name,
            detail))

    def __init__(self, *args, **kwargs):
        """Constructor."""
        super(ActivityActionResource, self).__init__(
            *args,
            **kwargs
        )
        self._prefix = current_app.config.get(
            'WEKO_WORKFLOW_GAKUNINRDM_PREFIX')
        self._time = datetime.now().timestamp()

    @require_api_auth()
    @require_oauth_scopes(activity_scope.id)
    def post(self):
        """Handle POST activity action.

        Raises:
            InvalidInputRESTError: [description]
            InvalidInputRESTError: [description]
            InvalidInputRESTError: [description]

        Returns:
            [type]: [description]

        """
        current_app.logger.info('{}_{}_{}_{}_REQUEST'.format(
            self._prefix, request.method,
            current_user.email, self._time))

        item_type_id = request.form.get('item_type_id')
        itemmetadata = request.files.get('file')
        if not item_type_id or not itemmetadata:
            self.logging_error('missing_input', 'missing_input')
            raise InvalidInputRESTError()

        # checking the metadata
        check_result = check_import_items(itemmetadata, False, True)
        item = check_result.get('list_record')[0] \
            if check_result.get('list_record') else None
        if check_result.get('error') or not item or item.get('errors'):
            if check_result.get('error'):
                self.logging_error('check_import_items',
                                   check_result.get('error'))
            elif item.get('errors'):
                self.logging_error('check_import_items', item.get('errors'))
            else:
                self.logging_error('check_import_items', 'item_missing')
            raise InvalidInputRESTError()

        # register new item
        item['root_path'] = check_result.get('data_path') + '/data'
        import_result = import_items_to_system(item, None, True)
        shutil.rmtree(check_result.get('data_path'))
        if not import_result['success']:
            self.logging_error('import_items_to_system',
                               import_result['success'])
            raise InvalidInputRESTError()

        _default = current_app.config.get('WEKO_WORKFLOW_GAKUNINRDM_DATA')[0]
        post_activity = {
            'flow_id': _default.get('flow_id'),
            'itemtype_id': item_type_id,
            'workflow_id': _default.get('workflow_id')
        }

        try:
            activity = None
            pid = PersistentIdentifier.query.filter_by(
                pid_type='recid',
                pid_value=import_result.get('recid')
            ).first()
            activity = self.activity.init_activity(
                post_activity, item_id=pid.object_uuid)
            self.activity.update_title(
                activity.activity_id,
                item.get('item_title'))
        except Exception as ex:
            self.logging_error('init_activity', str(ex))
            raise InvalidInputRESTError()
        finally:
            if not activity or not activity.activity_id:
                self.logging_error('init_activity', 'activity_error')
                raise InvalidInputRESTError()

        return make_response(jsonify(self.activity_information(activity)), 200)

    @require_api_auth()
    @require_oauth_scopes(activity_scope.id)
    def get(self, activity_id):
        """Handle GET activity action.

        Args:
            activity_id ([type]): [description]

        Raises:
            ActivityBaseRESTError: [description]
            ActivityNotFoundRESTError: [description]

        Returns:
            [type]: [description]

        """
        current_app.logger.info('{}_{}_{}_{}_REQUEST'.format(
            self._prefix, request.method,
            current_user.email, self._time))

        if not activity_id:
            self.logging_error('missing_input', 'missing_input')
            raise ActivityBaseRESTError()

        activity = self.activity.get_activity_by_id(activity_id)
        if not activity:
            self.logging_error('get_activity_by_id', str(activity_id))
            raise ActivityNotFoundRESTError()

        return make_response(jsonify(self.activity_information(activity)), 200)

    @require_api_auth()
    @require_oauth_scopes(activity_scope.id)
    def delete(self, activity_id):
        """Handle DELETE activity action.

        This will cancel selected activity.
        Args:
            activity_id ([type]): [description]

        Raises:
            ActivityBaseRESTError: [description]
            RegisteredActivityNotFoundRESTError: [description]
            DeleteActivityFailedRESTError: [description]

        Returns:
            [type]: [description]

        """
        current_app.logger.info('{}_{}_{}_{}_REQUEST'.format(
            self._prefix, request.method,
            current_user.email, self._time))

        if not activity_id:
            self.logging_error('missing_input', 'missing_input')
            raise ActivityBaseRESTError()

        activity = self.activity.get_activity_by_id(activity_id)
        if not activity:
            self.logging_error('get_activity_by_id', str(activity_id))
            raise RegisteredActivityNotFoundRESTError()
        elif activity.activity_status != ActionStatusPolicy.ACTION_DOING:
            self.logging_error('get_activity_by_id', 'action_not_doing')
            raise DeleteActivityFailedRESTError()

        _activity = dict(
            activity_id=activity.activity_id,
            action_id=activity.action_id,
            action_status=ActionStatusPolicy.ACTION_CANCELED,
            action_order=activity.action_order
        )

        result = self.activity.quit_activity(_activity)
        if not result:
            self.logging_error('quit_activity', 'action_not_doing')
            raise DeleteActivityFailedRESTError()
        else:
            self.activity.upt_activity_action_status(
                activity_id=activity.activity_id,
                action_id=activity.action_id,
                action_status=ActionStatusPolicy.ACTION_CANCELED,
                action_order=activity.action_order)

        status = 200
        message = '登録アクティビティを削除'
        self.activity_information(activity)
        return make_response(message, status)


depositactivity_blueprint.add_url_rule(
    '/<string:activity_id>',
    view_func=ActivityActionResource.as_view(
        'workflow_activity_action'
    ),
    methods=['GET', 'DELETE']
)


depositactivity_blueprint.add_url_rule(
    '',
    view_func=ActivityActionResource.as_view(
        'workflow_activity_new'
    ),
    methods=['POST']
)<|MERGE_RESOLUTION|>--- conflicted
+++ resolved
@@ -325,7 +325,7 @@
             return render_template("weko_theme/error.html",
                     error="can not get data required for rendering")
         record = session['itemlogin_record']
-    
+
     ctx = {'community': None}
     if community_id:
         comm = GetCommunity.get_community_by_id(community_id)
@@ -2122,16 +2122,6 @@
                             ResponseMessageSchema
                         example:
                             {"code": 0, "msg": "success", "data": {"redirect":"/workflow/activity/detail/1"}}
-<<<<<<< HEAD
-            400:
-                description: "parameter error"
-                content:
-                application/json:
-                    schema:
-                        ResponseMessageSchema
-                    example:
-                        { "code": -1,"msg":"parameter error"}
-=======
             500:
                 description: "server error"
                 content:
@@ -2142,7 +2132,6 @@
                             {"code": -1, "msg": "argument error"}}
 
 
->>>>>>> caa20023
     """
     try:
         check_flg = type_null_check(activity_id, str)
@@ -2150,22 +2139,14 @@
         if not check_flg:
             current_app.logger.error("withdraw_confirm: argument error")
             res = ResponseMessageSchema().load({"code":-1, "msg":"argument error"})
-<<<<<<< HEAD
-            return jsonify(res.data), 400
-=======
             return jsonify(res.data), 500
->>>>>>> caa20023
 
         try:
             schema_load = PasswdSchema().load(request.get_json())
         except ValidationError as err:
             current_app.logger.error("withdraw_confirm: "+str(err))
             res = ResponseMessageSchema().load({"code":-1, "msg":str(err)})
-<<<<<<< HEAD
-            return jsonify(res.data), 400
-=======
             return jsonify(res.data), 500
->>>>>>> caa20023
         post_json = schema_load.data
 
         password = post_json.get('passwd', None)
@@ -2177,26 +2158,18 @@
             if activity_detail is None:
                 current_app.logger.error("withdraw_confirm: can not get activity detail info")
                 res = ResponseMessageSchema().load({"code":-1,"msg":"can not get activity detail info"})
-                return jsonify(res.data), 400
+                return jsonify(res.data), 500
             item_id = activity_detail.item_id
             identifier_actionid = get_actionid('identifier_grant')
             identifier = activity.get_action_identifier_grant(
                 activity_id,
                 identifier_actionid)
             identifier_handle = IdentifierHandle(item_id)
-<<<<<<< HEAD
-            if not isinstance(identifier, dict) or "action_identifier_select" in identifier:
-                current_app.logger.error("withdraw_confirm: bad identifier data")
-                res = ResponseMessageSchema().load({"code":-1,"msg":"bad identifier data"})
-                return jsonify(res.data), 400
-=======
->>>>>>> caa20023
 
             if identifier_handle.delete_pidstore_doi():
                 identifier['action_identifier_select'] = \
                     current_app.config.get(
                         "WEKO_WORKFLOW_IDENTIFIER_GRANT_IS_WITHDRAWING", -2)
-<<<<<<< HEAD
                 activity.create_or_update_action_identifier(
                     activity_id,
                     identifier_actionid,
@@ -2226,42 +2199,6 @@
                             record_without_ver_activity_id,
                             identifier_actionid,
                             identifier)
-=======
-                if identifier:
-                    activity.create_or_update_action_identifier(
-                        activity_id,
-                        identifier_actionid,
-                        identifier)
-                    try:
-                        current_pid = PersistentIdentifier.get_by_object(
-                            pid_type='recid',
-                            object_type='rec',
-                            object_uuid=item_id)
-                    except PIDDoesNotExistError:
-                        current_app.logger.error("withdraw_confirm: can not get PersistentIdentifier")
-                        res = ResponseMessageSchema().load({"code":-1,"msg":"can not get PersistentIdentifier"})
-                        return jsonify(res.data), 500
-                    recid = get_record_identifier(current_pid.pid_value)
-                    if recid is None:
-                        pid_without_ver = get_record_without_version(
-                            current_pid)
-                        if pid_without_ver is None:
-                            current_app.logger.error("withdraw_confirm: can not get pid without ver")
-                            res = ResponseMessageSchema().load({"code":-1,"msg":"can not get pid without ver"})
-                            return jsonify(res.data), 500
-                        record_without_ver_activity_id = \
-                            get_activity_id_of_record_without_version(
-                                pid_without_ver)
-                        if record_without_ver_activity_id is not None:
-                            without_ver_identifier_handle = IdentifierHandle(
-                                item_id)
-                            without_ver_identifier_handle \
-                                .remove_idt_registration_metadata()
-                            activity.create_or_update_action_identifier(
-                                record_without_ver_activity_id,
-                                identifier_actionid,
-                                identifier)
->>>>>>> caa20023
 
                 if session.get("guest_url"):
                     url = session.get("guest_url")
@@ -2272,25 +2209,14 @@
                 return jsonify(res.data), 200
             else:
                 res = ResponseMessageSchema().load({"code":-1,"msg":_('DOI Persistent is not exist.')})
-<<<<<<< HEAD
-                return jsonify(res.data), 400
+                return jsonify(res.data), 500
         else:
             res = ResponseMessageSchema().load({"code":-1, "msg":_('Invalid password')})
-            return jsonify(res.data), 400
-    except ValueError:
-        current_app.logger.error("withdraw_confirm: Unexpected error: {}".format(sys.exc_info()))
-    res = ResponseMessageSchema().load({"code":-1, "msg":_('Error!')})
-    return jsonify(res.data), 400
-=======
-                return jsonify(res.data), 200
-        else:
-            res = ResponseMessageSchema().load({"code":-1, "msg":_('Invalid password')})
-            return jsonify(res.data), 200
+            return jsonify(res.data), 500
     except ValueError:
         current_app.logger.error("withdraw_confirm: Unexpected error: {}".format(sys.exc_info()))
     res = ResponseMessageSchema().load({"code":-1, "msg":_('Error!')})
     return jsonify(res.data), 500
->>>>>>> caa20023
 
 
 @workflow_blueprint.route('/findDOI', methods=['POST'])
