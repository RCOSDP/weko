--- conflicted
+++ resolved
@@ -110,11 +110,7 @@
     save_activity_data, saving_doi_pidstore, \
     send_usage_application_mail_for_guest_user, set_files_display_type, \
     update_approval_date, update_cache_data, validate_guest_activity_expired, \
-<<<<<<< HEAD
-    validate_guest_activity_token, make_activitylog_tsv
-=======
-    validate_guest_activity_token, get_contributors
->>>>>>> 3b9315ef
+    validate_guest_activity_token, make_activitylog_tsv, get_contributors
 
 workflow_blueprint = Blueprint(
     'weko_workflow',
