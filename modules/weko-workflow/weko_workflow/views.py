--- conflicted
+++ resolved
@@ -598,7 +598,7 @@
                                 user_profile)
     ctx.update(dict(
         auto_fill_usage_data_usage_type=usage_data.get('usage_type') if usage_data else '',
-        auto_fill_usage_data_data_name=usage_data.get('dataset_usage') if usage_data else '',
+        auto_fill_usage_data_dataset_usage=usage_data.get('dataset_usage') if usage_data else '',
         auto_fill_usage_data_name='TEST_auto_fill_usage_data_name',
         auto_fill_usage_data_mail_address=usage_data.get('mail_address') if usage_data else '',
         auto_fill_usage_data_university_institution='TEST_auto_fill_usage_data_university_institution',
@@ -606,7 +606,7 @@
         auto_fill_usage_data_position='Master Course (Master Program)',
         auto_fill_usage_data_phone_number='TEST_auto_fill_usage_data_phone_number',
         auto_fill_usage_data_wf_issued_date=usage_data.get('wf_issued_date') if usage_data else '',
-        auto_fill_usage_data_item_title=usage_data.get('item_title') if usage_data else '',
+        auto_fill_usage_data_item_title=usage_data.get('item_title') if usage_data else ''
     ))
     return render_template(
         'weko_workflow/activity_detail.html',
@@ -666,20 +666,7 @@
         institute_position_list=institute_position_list,
         is_enable_item_name_link=is_enable_item_name_link(
             action_endpoint, item_type_name),
-        list_license=list_license,
-<<<<<<< HEAD
-=======
-        auto_fill_usage_data_usage_type=usage_data.get('usage_type') if usage_data else '',
-        auto_fill_usage_data_dataset_usage=usage_data.get('dataset_usage') if usage_data else '',
-        auto_fill_usage_data_name='TEST_auto_fill_usage_data_name',
-        auto_fill_usage_data_mail_address=usage_data.get('mail_address') if usage_data else '',
-        auto_fill_usage_data_university_institution='TEST_auto_fill_usage_data_university_institution',
-        auto_fill_usage_data_affiliated_division_department='TEST_auto_fill_usage_data_affiliated_division_department',
-        auto_fill_usage_data_position='Master Course (Master Program)',
-        auto_fill_usage_data_phone_number='TEST_auto_fill_usage_data_phone_number',
-        auto_fill_usage_data_wf_issued_date=usage_data.get('wf_issued_date') if usage_data else '',
-        auto_fill_usage_data_item_title=usage_data.get('item_title') if usage_data else '',
->>>>>>> 60483405
+        list_license=list_license,        
         **ctx
     )
 
