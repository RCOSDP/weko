--- conflicted
+++ resolved
@@ -68,7 +68,6 @@
     IDENTIFIER_GRANT_SUFFIX_METHOD, WEKO_WORKFLOW_TODO_TAB
 from .models import ActionStatusPolicy, Activity, ActivityAction
 from .romeo import search_romeo_issn, search_romeo_jtitles
-<<<<<<< HEAD
 from .utils import IdentifierHandle, check_existed_doi, delete_cache_data, \
     filter_condition, get_account_info, get_actionid, \
     get_activity_id_of_record_without_version, get_cache_data, \
@@ -76,7 +75,6 @@
     is_hidden_pubdate, is_show_autofill_metadata, item_metadata_validation, \
     register_hdl, saving_doi_pidstore, setDisplayTypeForFile, getThumbnail, \
     update_cache_data, get_allow_multi_thumbnail
-=======
 from .utils import IdentifierHandle, auto_fill_title, check_continue, \
     check_existed_doi, delete_cache_data, delete_guest_activity, \
     filter_all_condition, get_account_info, get_actionid, \
@@ -91,7 +89,6 @@
     process_send_reminder_mail, register_hdl, save_activity_data, \
     saving_doi_pidstore, send_onetime_download_url_to_guest, \
     update_cache_data, validate_guest_activity
->>>>>>> a3039e5e
 
 blueprint = Blueprint(
     'weko_workflow',
@@ -258,14 +255,11 @@
                            files=files,
                            community_id=community_id,
                            action_comment=action_comment,
-<<<<<<< HEAD
                            need_thumbnail=need_thumbnail,
                            files_thumbnail=files_thumbnail,
                            allow_multi_thumbnail=allow_multi_thumbnail,
-=======
                            is_enable_item_name_link=is_enable_item_name_link(
                                action_endpoint, item_type_name),
->>>>>>> a3039e5e
                            **ctx)
 
 
@@ -491,17 +485,13 @@
     position_list = WEKO_USERPROFILES_POSITION_LIST
     institute_position_list = WEKO_USERPROFILES_INSTITUTE_POSITION_LIST
     item_type_name = get_item_type_name(workflow_detail.itemtype_id)
-<<<<<<< HEAD
     itemLink_record = []
     newFiles = []
     new_thumbnail = None
 
-    if 'item_login' == action_endpoint or 'file_upload' == action_endpoint:
-=======
     if 'item_login' == action_endpoint or \
             'item_login_application' == action_endpoint or \
             'file_upload' == action_endpoint:
->>>>>>> a3039e5e
         activity_session = dict(
             activity_id=activity_id,
             action_id=activity_detail.action_id,
@@ -516,16 +506,9 @@
             item_save_uri, files, endpoints, need_thumbnail, files_thumbnail, \
             allow_multi_thumbnail \
             = item_login(item_type_id=workflow_detail.itemtype_id)
-<<<<<<< HEAD
-        print(workflow_detail.itemtype_id)
-        print(need_thumbnail)
-        print(files_thumbnail)
-        print(allow_multi_thumbnail)
-        if item:
-=======
+
         application_item_type = is_usage_application_item_type(activity_detail)
         if not record and item:
->>>>>>> a3039e5e
             record = item
 
         sessionstore = RedisStore(redis.StrictRedis.from_url(
@@ -611,7 +594,12 @@
         item_link = ItemLink.get_item_link_info(recid.pid_value)
         ctx['item_link'] = item_link
 
-<<<<<<< HEAD
+    # Send onetime download URL to guest user.
+    if action_endpoint == 'end_action' and activity_detail.extra_info and \
+            activity_detail.extra_info.get('guest_mail'):
+        send_onetime_download_url_to_guest(activity_detail.activity_id,
+                                           activity_detail.extra_info)
+
     # case when edit item and step is item_login
     if action_endpoint and action_endpoint == 'item_login' and item and item.get('pid') and \
        item['pid'].get('value'):
@@ -656,14 +644,7 @@
     if itemLink_record and newFiles and len(itemLink_record) > 0 and len(newFiles) > 0 \
        and (isinstance(itemLink_record, list) or isinstance(itemLink_record, dict)):
         newFiles = setDisplayTypeForFile(itemLink_record, newFiles)
-=======
-    # Send onetime download URL to guest user.
-    if action_endpoint == 'end_action' and activity_detail.extra_info and \
-            activity_detail.extra_info.get('guest_mail'):
-        send_onetime_download_url_to_guest(activity_detail.activity_id,
-                                           activity_detail.extra_info)
-
->>>>>>> a3039e5e
+
     return render_template(
         'weko_workflow/activity_detail.html',
         page=page,
