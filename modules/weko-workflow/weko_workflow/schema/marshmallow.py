from email.policy import strict
from importlib.metadata import requires
from typing_extensions import Required
from marshmallow import Schema, fields 
from marshmallow.validate import Range

class ActivitySchema(Schema):
    workflow_id = fields.Integer(required=True)
    flow_id = fields.Integer(required=True)
    itemtype_id = fields.Integer(allow_none=True)
    extra_info = fields.Dict(allow_none=True)
    related_title = fields.String(allow_none=True)
    activity_confirm_term_of_use = fields.Boolean(allow_none=True)
    activity_login_user= fields.Integer(allow_none=True)
    activity_update_user= fields.Integer(allow_none=True)
    class Meta:
        strict = True

<<<<<<< HEAD
class ActionSchema(Schema):
    action_version = fields.String(allow_none=True)
    commond = fields.String(allow_none=True)
    class Meta:
        strict = True

class CancelSchema(ActionSchema):
    pid_value = fields.String(allow_none=True)

class NextSchema(ActionSchema):
    temporary_save = fields.Integer(allow_none=True)

class NextItemLinkSchema(NextSchema):
    link_data = fields.List(fields.Dict(),allow_none=True)

class NextIdentifierSchema(NextSchema):
    identifier_grant = fields.String(required=True)
    identifier_grant_jalc_doi_suffix = fields.String(allow_none=True)
    identifier_grant_jalc_doi_link = fields.String(required=True)
    identifier_grant_jalc_cr_doi_suffix = fields.String(allow_none=True)
    identifier_grant_jalc_cr_doi_link = fields.String(required=True)
    identifier_grant_jalc_dc_doi_suffix = fields.String(allow_none=True)
    identifier_grant_jalc_dc_doi_link = fields.String(required=True)
    identifier_grant_ndl_jalc_doi_suffix = fields.String(allow_none=True)
    identifier_grant_ndl_jalc_doi_link = fields.String(required=True)

class NextOAPolicySchema(NextSchema):
    journal = fields.Dict(allow_none=True)
class ResponseSchema(Schema):
    code = fields.Integer(required=True, validate=Range(min=-2, max=0))
    msg = fields.String(required=True)
    class Meta:
        strict = True
class ResponseMessageSchema(ResponseSchema):
    data = fields.Dict(allow_none=True)

class ResponseErrorSchema(ResponseSchema):
    err = fields.String(allow_none=True)


class ResponseLockSchema(Schema):
    code = fields.Integer(required=True)
    msg = fields.String()
    locked_value = fields.String()
    locked_by_email = fields.Email(allow_none=True)
    locked_by_username = fields.String(allow_none=True)

        
class PasswdSchema(Schema):
    passwd = fields.String(required=True)
    
    class Meta:
        strict = True

class LockSchema(Schema):
    locked_value = fields.String(required=True)
    
=======
class LockedValueSchema(Schema):
    locked_value = fields.String(required=True)
    class Meta:
        strict = True

class ResponseSchema(Schema):
    code = fields.Integer(required=True,validate=Range(min=-2,max=1))
    msg = fields.String(required=True)
    class Meta:
        strict = True

class ResponseMessageSchema(ResponseSchema):
    data = fields.Dict(allow_none=True)
    
class GetFeedbackMailListSchema(ResponseShema):
    data = fields.List(fields.Dict(),allow_none=True)    
    
class SaveActivitySchema(Schema):
    activity_id = fields.String(required=True)
    title = fields.String(required=True)
    shared_user_id = fields.Integer(required=True,validate=Range(min=-1))
    approval1 = fields.String(allow_none=True)
    approval2 = fields.String(allow_none=True)
    class Meta:
        strict = True

class CheckApprovalSchema(Schema):
    check_handle = fields.Integer(required=True,validate=Range(min=-1,max=1))
    check_continue = fields.Integer(required=True,validate=Range(min=-1,max=1))
    err = fields.Integer(required=True,validate=Range(min=-1,max=1))
    class Meta:
        strict = True

class SaveActivityResponseSchema(Schema):
    succses = fields.String(required=True)
    msg = fields.String(required=True)
>>>>>>> c2dc78f6
    class Meta:
        strict = True<|MERGE_RESOLUTION|>--- conflicted
+++ resolved
@@ -16,7 +16,6 @@
     class Meta:
         strict = True
 
-<<<<<<< HEAD
 class ActionSchema(Schema):
     action_version = fields.String(allow_none=True)
     commond = fields.String(allow_none=True)
@@ -56,14 +55,14 @@
 class ResponseErrorSchema(ResponseSchema):
     err = fields.String(allow_none=True)
 
-
 class ResponseLockSchema(Schema):
     code = fields.Integer(required=True)
     msg = fields.String()
     locked_value = fields.String()
     locked_by_email = fields.Email(allow_none=True)
     locked_by_username = fields.String(allow_none=True)
-
+    class Meta:
+        strict = True
         
 class PasswdSchema(Schema):
     passwd = fields.String(required=True)
@@ -74,22 +73,12 @@
 class LockSchema(Schema):
     locked_value = fields.String(required=True)
     
-=======
 class LockedValueSchema(Schema):
     locked_value = fields.String(required=True)
     class Meta:
         strict = True
-
-class ResponseSchema(Schema):
-    code = fields.Integer(required=True,validate=Range(min=-2,max=1))
-    msg = fields.String(required=True)
-    class Meta:
-        strict = True
-
-class ResponseMessageSchema(ResponseSchema):
-    data = fields.Dict(allow_none=True)
     
-class GetFeedbackMailListSchema(ResponseShema):
+class GetFeedbackMailListSchema(ResponseSchema):
     data = fields.List(fields.Dict(),allow_none=True)    
     
 class SaveActivitySchema(Schema):
@@ -111,6 +100,5 @@
 class SaveActivityResponseSchema(Schema):
     succses = fields.String(required=True)
     msg = fields.String(required=True)
->>>>>>> c2dc78f6
     class Meta:
         strict = True