# -*- coding: utf-8 -*-
#
# This file is part of WEKO3.
# Copyright (C) 2017 National Institute of Informatics.
#
# WEKO3 is free software; you can redistribute it
# and/or modify it under the terms of the GNU General Public License as
# published by the Free Software Foundation; either version 2 of the
# License, or (at your option) any later version.
#
# WEKO3 is distributed in the hope that it will be
# useful, but WITHOUT ANY WARRANTY; without even the implied warranty of
# MERCHANTABILITY or FITNESS FOR A PARTICULAR PURPOSE.  See the GNU
# General Public License for more details.
#
# You should have received a copy of the GNU General Public License
# along with WEKO3; if not, write to the
# Free Software Foundation, Inc., 59 Temple Place, Suite 330, Boston,
# MA 02111-1307, USA.

"""Configuration for weko-workflow."""

WEKO_WORKFLOW_BASE_TEMPLATE = 'weko_workflow/base.html'
"""Default base template for the demo page."""

WEKO_WORKFLOW_POP_PAGE = 'weko_workflow/admin/pop_page.html'
"""Default pop page template for the flow detail page."""

WEKO_WORKFLOW_OAPOLICY_SEARCH = 'oa_policy_{keyword}'
"""OA Policy cache."""

WEKO_WORKFLOW_OAPOLICY_CACHE_TTL = 24 * 60 * 60
""" cache default timeout 1 day"""

WEKO_WORKFLOW_MAX_ACTIVITY_ID = 99999
""" max activity id per day"""

WEKO_WORKFLOW_ACTIVITY_ID_FORMAT = 'A-{}-{}'
"""Activity Id's format (A-YYYYMMDD-NNNNN with NNNNN starts from 00001)."""

WEKO_WORKFLOW_ACTION_ENDPOINTS = {
    'item_login': {
        'endpoint': 'weko_items_ui.index',
        'params': {}
    }
}

IDENTIFIER_GRANT_LIST = [(0, 'Not Grant', ''),
                         (1, 'JaLC DOI', 'https://doi.org'),
                         (2, 'JaLC CrossRef DOI', 'https://doi.org'),
                         (3, 'JaLC DataCite DOI', 'https://doi.org'),
                         (4, 'NDL JaLC DOI', 'https://doi.org')
                         ]
"""Options list for Identifier Grant action."""

IDENTIFIER_GRANT_SUFFIX_METHOD = 0 
"""
    Suffix input method for Identifier Grant action

    :case 0: Automatic serial number
    :case 1: Semi-automatic input
    :case 2: Free input
"""

WEKO_WORKFLOW_IDENTIFIER_GRANT_CAN_WITHDRAW = -1
"""Identifier grant can withdraw."""

WEKO_WORKFLOW_IDENTIFIER_GRANT_IS_WITHDRAWING = -2
"""Identifier grant is withdrawing."""

WEKO_WORKFLOW_ITEM_REGISTRATION_ACTION_ID = 3
"""Item Registration action id default."""

"""Identifier grant is withdrawing."""

IDENTIFIER_GRANT_SELECT_DICT = {
    'NotGrant': '0',
    'JaLC': '1',
    'Crossref': '2',
    'DataCite': '3',
    'NDL JaLC': '4'
}
"""Identifier grant selected enum."""

DOI_VALIDATION_INFO = {
    'jpcoar:URI': [['file.URI.@value', None]],
    'dc:title': [['title.@value', None], ['title.@attributes.xml:lang', None]],
    'jpcoar:givenName': [['creator.givenName.@value', None]],
    'jpcoar:sourceIdentifier': [
        ['sourceIdentifier.@value', None],
        ['sourceIdentifier.@attributes.identifierType', None]],
    'jpcoar:sourceTitle': [
        ['sourceTitle.@value', None],
        ['sourceTitle.@attributes.xml:lang', 'en']],
    'dc:publisher': [
        ['publisher.@value', None],
        ['publisher.@attributes.xml:lang', 'en']],
    'datacite:geoLocationPoint': [
        ['geoLocation.geoLocationPoint.pointLatitude.@value', None],
        ['geoLocation.geoLocationPoint.pointLongitude.@value', None]],
    'datacite:geoLocationBox': [
        ['geoLocation.geoLocationBox.eastBoundLongitude.@value', None],
        ['geoLocation.geoLocationBox.northBoundLatitude.@value', None],
        ['geoLocation.geoLocationBox.southBoundLatitude.@value', None],
        ['geoLocation.geoLocationBox.westBoundLongitude.@value', None]],
    'datacite:geoLocationPlace': [['geoLocation.geoLocationPlace.@value', None]],
    'jpcoar:mimeType': [['file.mimeType.@value', None]],
    'datacite:version': [['version.@value', None]],
    'oaire:version': [['versiontype.@value', None],
                      ['versiontype.@attributes.rdf:resource', None]]
}
"""List of DOI validation information."""

WEKO_SERVER_CNRI_HOST_LINK = 'http://hdl.handle.net/'
"""Host server of CNRI"""

WEKO_WORKFLOW_SHOW_HARVESTING_ITEMS = True
"""Toggle display harvesting items in Workflow list."""

WEKO_WORKFLOW_ACTION_START = 'Start'
"""Start Action"""

WEKO_WORKFLOW_ACTION_END = 'End'
"""End Action"""

WEKO_WORKFLOW_ACTION_ITEM_REGISTRATION = 'Item Registration'
"""Item Registration Action"""

WEKO_WORKFLOW_ACTION_APPROVAL = 'Approval'
"""Approval Action"""

WEKO_WORKFLOW_ACTION_ITEM_LINK = 'Item Link'
"""Item Link Action"""

WEKO_WORKFLOW_ACTION_OA_POLICY_CONFIRMATION = 'OA Policy Confirmation'
"""OA Policy Confirmation Action"""

WEKO_WORKFLOW_ACTION_IDENTIFIER_GRANT = 'Identifier Grant'
"""Identifier Grant Action"""

WEKO_WORKFLOW_ACTION_ITEM_REGISTRATION_USAGE_APPLICATION = ''
"""Action Item Registration for Usage Application"""

WEKO_WORKFLOW_ACTION_ADMINISTRATOR = ''
"""Action Approval by Administrator"""

WEKO_WORKFLOW_ACTION_GUARANTOR = ''
"""Action Approval by Guarantor"""

WEKO_WORKFLOW_ACTION_ADVISOR = ''
"""Action Approval by Advisor"""

WEKO_WORKFLOW_ACTIONS = [
    WEKO_WORKFLOW_ACTION_START,
    WEKO_WORKFLOW_ACTION_END,
    WEKO_WORKFLOW_ACTION_ITEM_REGISTRATION,
    WEKO_WORKFLOW_ACTION_APPROVAL,
    WEKO_WORKFLOW_ACTION_ITEM_LINK,
    WEKO_WORKFLOW_ACTION_IDENTIFIER_GRANT
]
"""Action list"""

WEKO_WORKFLOW_COLUMNS = [
    'updated',
    'activity_id',
    'title',
    'flows_name',
    'action_name',
    'StatusDesc',
    'email'
]
"""Work flow activity columns"""

WEKO_WORKFLOW_FILTER_COLUMNS = [
    'workflow',
    'user',
    'item',
    'status'
]
"""Work flow filters"""

WEKO_WORKFLOW_VALIDATION_ENABLE = False
"""Enable validation on Flow List screen"""

WEKO_WORKFLOW_ENABLE_AUTO_SEND_EMAIL = True

WEKO_WORKFLOW_ENABLE_AUTO_SET_INDEX_FOR_ITEM_TYPE = False
"""Enable showing index selection for item type"""

WEKO_WORKFLOW_ENABLE_SHOWING_TERM_OF_USE = False
"""Enable showing term of use"""

WEKO_WORKFLOW_ENABLE_FEEDBACK_MAIL = True
"""Enable showing function feed back mail"""

WEKO_WORKFLOW_ENABLE_CONTRIBUTOR = True
"""Enable Contributor"""

WEKO_WORKFLOW_TERM_AND_CONDITION_FILE_LANGUAGES = []
"""Term and condition file language list"""

WEKO_WORKFLOW_TERM_AND_CONDITION_FILE_LOCATION = ""
"""Term and condition file location"""

WEKO_WORKFLOW_TERM_AND_CONDITION_FILE_EXTENSION = ''
"""Term and condition file extension"""

WEKO_WORKFLOW_ENABLE_SHOW_ACTIVITY = False
""" Show activity to tabs: Todo, Wait, All """

WEKO_WORKFLOW_CONTINUE_APPROVAL = False

WEKO_WORKFLOW_ENGLISH_MAIL_TEMPLATE_FOLDER_PATH = ''
WEKO_WORKFLOW_JAPANESE_MAIL_TEMPLATE_FOLDER_PATH = ''
WEKO_WORKFLOW_MAIL_TEMPLATE_FOLDER_PATH = 'modules/weko-workflow/weko_workflow/templates/weko_workflow/email_templates/'
"""Email template path"""

WEKO_WORKFLOW_RECEIVE_USAGE_APP_BESIDE_PERFECTURE_AND_LOCATION_DATA_OF_GENERAL_USER = ''
"""Receiving Usage Application <Other than Perfecture Data & Location Data: General user> mail template"""
WEKO_WORKFLOW_RECEIVE_USAGE_APP_BESIDE_PERFECTURE_AND_LOCATION_DATA_OF_STUDENT_OR_GRADUATED_STUDENT = ''
"""Receiving Usage Application <Other than Perfecture Data & Location Data: Graduated Student OR Student> mail template"""

WEKO_WORKFLOW_PERFECTURE_OR_LOCATION_DATA_OF_GENERAL_USER = ''
"""Receiving Usage Application <Other than Perfecture Data & Location Data: Graduated Student OR Student> mail template"""
WEKO_WORKFLOW_PERFECTURE_OR_LOCATION_DATA_OF_STUDENT_OR_GRADUATED_STUDENT = ''
"""Receiving Usage Application <Perfecture Data & Location Data: General user> mail template"""

WEKO_WORKFLOW_REQUEST_APPROVAL_TO_ADVISOR_OF_USAGE_APP = ''
"""Request Approval to the Advisor of Usage Application mail template"""
WEKO_WORKFLOW_REQUEST_APPROVAL_TO_GUARANTOR_OF_USAGE_APP = ''
"""Request Approval to the Guarantor of Usage Application mail template"""

WEKO_WORKFLOW_APPROVE_USAGE_APP_BESIDE_LOCATION_DATA = ''
"""Approve Usage Application <Other than Location> mail template"""
WEKO_WORKFLOW_APPROVE_LOCATION_DATA = ''
"""Approve Usage Application  <Location data> mail template"""

WEKO_WORKFLOW_REMIND_SUBMIT_DATA_USAGE_REPORT_FOR_USER_BESIDE_STUDENT = ''
"""Remind to submit the Data Usage Report <Other than Student> mail template"""
WEKO_WORKFLOW_REMIND_SUBMIT_DATA_USAGE_REPORT_FOR_STUDENT = ''
"""Remind to submit the Data Usage Report <Student> mail template"""

WEKO_WORKFLOW_USAGE_REPORT_WORKFLOW_NAME = ''

WEKO_WORKFLOW_PER_PAGE = 1
"""Number of activity per page"""

WEKO_WORKFOW_PAGINATION_VISIBLE_PAGES = 1
"""Number of pagination visible pages"""

WEKO_WORKFLOW_SELECT_DICT = []
"""Id and name of mail pattern for reminder mail"""

WEKO_WORKFLOW_ACTION = ""
"""Action status of activities were specialized to send reminder mail"""

WEKO_WORKFLOW_RECEIVE_USAGE_REPORT = ""
"""Receiving Usaage Report mail template's filename"""

WEKO_WORKFLOW_RECEIVE_OUTPUT_REGISTRATION = ""
"""Receiving Output Registration mail template's filename"""

WEKO_WORKFLOW_APPROVE_USAGE_REPORT = ""
"""Approve Usaage Report mail template's filename"""

WEKO_WORKFLOW_APPROVE_OUTPUT_REGISTRATION = ""
"""Approve Output Registration mail template's filename"""

WEKO_WORKFLOW_ACCESS_ACTIVITY_URL = "1"
"""Template access the URL"""

WEKO_WORKFLOW_USAGE_REPORT_ACTIVITY_URL = "6"
"""Template access the URL"""

WEKO_WORKFLOW_REQUEST_FOR_REGISTER_USAGE_REPORT = '7'
"""Mail template for Request for register Data Usage Report"""

WEKO_WORKFLOW_DATE_FORMAT = "%Y-%m-%d"
"""Date format string."""

WEKO_WORKFLOW_TODO_TAB = 'todo'

WEKO_WORKFLOW_WAIT_TAB = 'wait'

WEKO_WORKFLOW_ALL_TAB = 'all'

WEKO_WORKFLOW_IDENTIFIER_GRANT_DOI = 0
"""Identifier grant was select."""

WEKO_WORKFLOW_IDENTIFIER_GRANT_WITHDRAWN = -3
"""Identifier grant was withdrawn."""

WEKO_WORKFLOW_SEND_MAIL_USER_GROUP = {}

WEKO_WORKFLOW_FILTER_PARAMS = [
    'createdfrom', 'createdto', 'workflow', 'user', 'item', 'status', 'tab',
    'sizewait', 'sizetodo', 'sizeall', 'pagesall', 'pagestodo', 'pageswait'
]

WEKO_WORKFLOW_ACTIVITY_TOKEN_PATTERN = "activity={} file_name={} date={} email={}"
"""Token pattern."""

WEKO_WORKFLOW_USAGE_APPLICATION_ITEM_TYPES_LIST = [31001, 31002, 31004, 31005, 31006, 31007, 31008]

WEKO_WORKFLOW_USAGE_REPORT_ITEM_TYPES_LIST = [3007, 31003]

WEKO_WORKFLOW_USAGE_APPLICATION_ITEM_TITLE = '利用申請'

WEKO_WORKFLOW_USAGE_REPORT_ITEM_TITLE = '利用報告'

WEKO_WORKFLOW_RESTRICTED_ACCESS_APPROVAL_DATE = 'subitem_restricted_access_approval_date'

WEKO_WORKFLOW_RESTRICTED_ACCESS_USAGE_REPORT_ID = 'subitem_restricted_access_usage_report_id'

WEKO_WORKFLOW_GAKUNINRDM_DATA = [
    {
        'workflow_id': -1,
        'workflow_name': 'GRDM_デフォルトワークフロー',
        'item_type_id': 15,
        'flow_id': -1,
        'flow_name': 'GRDM_デフォルトフロー',
        'action_endpoint_list': [
            'begin_action',
            'item_login',
            'item_link',
            'identifier_grant',
            'approval',
            'end_action'
        ]
    }
]
"""GakuninRDM information to create flow and workflow"""

WEKO_WORKFLOW_GAKUNINRDM_PREFIX = 'GakuninRDM'
"""GekuninRDM prefix for logging."""

<<<<<<< HEAD
WEKO_WORKFLOW_ACTIVITYLOG_ROLE_ENABLE = ["System Administrator","Repository Administrator"]
""" Roles that can output activitylog"""

WEKO_WORKFLOW_ACTIVITYLOG_BULK_MAX = 100000
""" Maximum activitylog output at one time"""

WEKO_WORKFLOW_ACTIVITYLOG_XLS_COLUMNS = [
    'activity_start',
    'workflow_id',
    'approval2',
    'status',
    'activity_end',
    'workflow_status',
    'extra_info',
    'activity_community_id',
    'created',
    'flow_id',
    'action_order',
    'updated',
    'activity_confirm_term_of_use',
    'action_id',
    'id',
    'title',
    'action_status',
    'activity_id',
    'shared_user_id',
    'activity_login_user',
    'activity_name',
    'temp_data',
    'activity_update_user',
    'item_id',
    'approval1',
    'activity_status',
    'StatusDesc',
    'email',
    'flows_name',
    'action_name',
    'role_name'
]
=======
WEKO_ITEMS_UI_MULTIPLE_APPROVALS = True

WEKO_STR_TRUE = ['true', 't', 'yes', '1']

WEKO_WORKFLOW_REST_ENDPOINTS = dict(
    activities=dict(
        activities_route='/<string:version>/workflow/activities',
        default_media_type='application/json',
    ),
    approve=dict(
        route='/<string:version>/workflow/activities/<string:activity_id>/approve',
        default_media_type='application/json',
    ),
    throw_out=dict(
        route='/<string:version>/workflow/activities/<string:activity_id>/throw-out',
        default_media_type='application/json',
    ),
    file_application=dict(
        route='/<string:version>/workflow/activities/<string:activity_id>/application',
        default_media_type='application/json',
    ),
)

WEKO_WORKFLOW_API_LIMIT_RATE_DEFAULT = ['100 per minute']

WEKO_WORKFLOW_API_ACCEPT_LANGUAGES = ['en', 'ja']

WEKO_WORKFLOW_APPROVAL_PREVIEW = True
"""Setting preview function during approval"""

WEKO_WORKFLOW_ITEM_REGISTRANT_ID = -2
"""Item registrant id."""

WEKO_WORKFLOW_REQUEST_MAIL_ID = -3
"""Request mail id."""
>>>>>>> 3b9315ef
<|MERGE_RESOLUTION|>--- conflicted
+++ resolved
@@ -334,7 +334,6 @@
 WEKO_WORKFLOW_GAKUNINRDM_PREFIX = 'GakuninRDM'
 """GekuninRDM prefix for logging."""
 
-<<<<<<< HEAD
 WEKO_WORKFLOW_ACTIVITYLOG_ROLE_ENABLE = ["System Administrator","Repository Administrator"]
 """ Roles that can output activitylog"""
 
@@ -374,7 +373,6 @@
     'action_name',
     'role_name'
 ]
-=======
 WEKO_ITEMS_UI_MULTIPLE_APPROVALS = True
 
 WEKO_STR_TRUE = ['true', 't', 'yes', '1']
@@ -409,5 +407,4 @@
 """Item registrant id."""
 
 WEKO_WORKFLOW_REQUEST_MAIL_ID = -3
-"""Request mail id."""
->>>>>>> 3b9315ef
+"""Request mail id."""