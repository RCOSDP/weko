# -*- coding: utf-8 -*-
#
# This file is part of WEKO3.
# Copyright (C) 2017 National Institute of Informatics.
#
# WEKO3 is free software; you can redistribute it
# and/or modify it under the terms of the GNU General Public License as
# published by the Free Software Foundation; either version 2 of the
# License, or (at your option) any later version.
#
# WEKO3 is distributed in the hope that it will be
# useful, but WITHOUT ANY WARRANTY; without even the implied warranty of
# MERCHANTABILITY or FITNESS FOR A PARTICULAR PURPOSE.  See the GNU
# General Public License for more details.
#
# You should have received a copy of the GNU General Public License
# along with WEKO3; if not, write to the
# Free Software Foundation, Inc., 59 Temple Place, Suite 330, Boston,
# MA 02111-1307, USA.

"""Configuration for weko-workflow."""

WEKO_WORKFLOW_BASE_TEMPLATE = 'weko_workflow/base.html'
"""Default base template for the demo page."""

WEKO_WORKFLOW_POP_PAGE = 'weko_workflow/admin/pop_page.html'
"""Default pop page template for the flow detail page."""

WEKO_WORKFLOW_OAPOLICY_SEARCH = 'oa_policy_{keyword}'
"""OA Policy cache."""

WEKO_WORKFLOW_OAPOLICY_CACHE_TTL = 24 * 60 * 60
""" cache default timeout 1 day"""

WEKO_WORKFLOW_ACTIVITY_ID_FORMAT = 'A-{}-{}'
"""Activity Id's format (A-YYYYMMDD-NNNNN with NNNNN starts from 00001)."""

WEKO_WORKFLOW_ACTION_ENDPOINTS = {
    'item_login': {
        'endpoint': 'weko_items_ui.index',
        'params': {}
    }
}

IDENTIFIER_GRANT_LIST = [(0, 'Not Grant', ''),
                         (1, 'JaLC DOI', 'https://doi.org'),
                         (2, 'JaLC CrossRef DOI', 'https://doi.org'),
                         (3, 'JaLC DataCite DOI', 'https://doi.org'),
                         (4, 'NDL JaLC DOI', 'https://doi.org')
                         ]
"""Options list for Identifier Grant action."""

IDENTIFIER_GRANT_SUFFIX_METHOD = 0 
"""
    Suffix input method for Identifier Grant action

    :case 0: Automatic serial number
    :case 1: Semi-automatic input
    :case 2: Free input
"""

WEKO_WORKFLOW_IDENTIFIER_GRANT_CAN_WITHDRAW = -1
"""Identifier grant can withdraw."""

WEKO_WORKFLOW_IDENTIFIER_GRANT_IS_WITHDRAWING = -2
"""Identifier grant is withdrawing."""

WEKO_WORKFLOW_ITEM_REGISTRATION_ACTION_ID = 3
"""Item Registration action id default."""

"""Identifier grant is withdrawing."""

IDENTIFIER_GRANT_SELECT_DICT = {
    'NotGrant': '0',
    'JaLC': '1',
    'Crossref': '2',
    'DataCite': '3',
    'NDL JaLC': '4'
}
"""Identifier grant selected enum."""

DOI_VALIDATION_INFO = {
    'jpcoar:URI': [['file.URI.@value', None]],
    'dc:title': [['title.@value', None], ['title.@attributes.xml:lang', None]],
    'jpcoar:givenName': [['creator.givenName.@value', None]],
    'jpcoar:sourceIdentifier': [
        ['sourceIdentifier.@value', None],
        ['sourceIdentifier.@attributes.identifierType', None]],
    'jpcoar:sourceTitle': [
        ['sourceTitle.@value', None],
        ['sourceTitle.@attributes.xml:lang', 'en']],
    'dc:publisher': [
        ['publisher.@value', None],
        ['publisher.@attributes.xml:lang', 'en']],
    'datacite:geoLocationPoint': [
        ['geoLocation.geoLocationPoint.pointLatitude.@value', None],
        ['geoLocation.geoLocationPoint.pointLongitude.@value', None]],
    'datacite:geoLocationBox': [
        ['geoLocation.geoLocationBox.eastBoundLongitude.@value', None],
        ['geoLocation.geoLocationBox.northBoundLatitude.@value', None],
        ['geoLocation.geoLocationBox.southBoundLatitude.@value', None],
        ['geoLocation.geoLocationBox.westBoundLongitude.@value', None]],
    'datacite:geoLocationPlace': [['geoLocation.geoLocationPlace.@value', None]],
    'jpcoar:mimeType': [['file.mimeType.@value', None]],
    'datacite:version': [['version.@value', None]],
    'oaire:version': [['versiontype.@value', None],
                      ['versiontype.@attributes.rdf:resource', None]]
}
"""List of DOI validation information."""

WEKO_SERVER_CNRI_HOST_LINK = 'http://hdl.handle.net/'
"""Host server of CNRI"""

WEKO_WORKFLOW_SHOW_HARVESTING_ITEMS = True
"""Toggle display harvesting items in Workflow list."""

WEKO_WORKFLOW_ACTION_START = 'Start'
"""Start Action"""

WEKO_WORKFLOW_ACTION_END = 'End'
"""End Action"""

WEKO_WORKFLOW_ACTION_ITEM_REGISTRATION = 'Item Registration'
"""Item Registration Action"""

WEKO_WORKFLOW_ACTION_APPROVAL = 'Approval'
"""Approval Action"""

WEKO_WORKFLOW_ACTION_ITEM_LINK = 'Item Link'
"""Item Link Action"""

WEKO_WORKFLOW_ACTION_OA_POLICY_CONFIRMATION = 'OA Policy Confirmation'
"""OA Policy Confirmation Action"""

WEKO_WORKFLOW_ACTION_IDENTIFIER_GRANT = 'Identifier Grant'
"""Identifier Grant Action"""

WEKO_WORKFLOW_ACTION_ITEM_REGISTRATION_USAGE_APPLICATION = ''
"""Action Item Registration for Usage Application"""

WEKO_WORKFLOW_ACTION_ADMINISTRATOR = ''
"""Action Approval by Administrator"""

WEKO_WORKFLOW_ACTION_GUARANTOR = ''
"""Action Approval by Guarantor"""

WEKO_WORKFLOW_ACTION_ADVISOR = ''
"""Action Approval by Advisor"""

WEKO_WORKFLOW_ACTIONS = [
    WEKO_WORKFLOW_ACTION_START,
    WEKO_WORKFLOW_ACTION_END,
    WEKO_WORKFLOW_ACTION_ITEM_REGISTRATION,
    WEKO_WORKFLOW_ACTION_APPROVAL,
    WEKO_WORKFLOW_ACTION_ITEM_LINK,
    WEKO_WORKFLOW_ACTION_IDENTIFIER_GRANT
]
"""Action list"""

WEKO_WORKFLOW_COLUMNS = [
    'updated',
    'activity_id',
    'title',
    'flows_name',
    'action_name',
    'StatusDesc',
    'email'
]
"""Work flow activity columns"""

WEKO_WORKFLOW_FILTER_COLUMNS = [
    'workflow',
    'user',
    'item',
    'status'
]
"""Work flow filters"""

WEKO_WORKFLOW_VALIDATION_ENABLE = False
"""Enable validation on Flow List screen"""

WEKO_WORKFLOW_ENABLE_AUTO_SEND_EMAIL = True

WEKO_WORKFLOW_ENABLE_AUTO_SET_INDEX_FOR_ITEM_TYPE = False
"""Enable showing index selection for item type"""

WEKO_WORKFLOW_ENABLE_SHOWING_TERM_OF_USE = False
"""Enable showing term of use"""

WEKO_WORKFLOW_ENABLE_FEEDBACK_MAIL = True
"""Enable showing function feed back mail"""

WEKO_WORKFLOW_ENABLE_CONTRIBUTOR = True
"""Enable Contributor"""

WEKO_WORKFLOW_TERM_AND_CONDITION_FILE_LANGUAGES = []
"""Term and condition file language list"""

WEKO_WORKFLOW_TERM_AND_CONDITION_FILE_LOCATION = ""
"""Term and condition file location"""

WEKO_WORKFLOW_TERM_AND_CONDITION_FILE_EXTENSION = ''
"""Term and condition file extension"""

WEKO_WORKFLOW_ENABLE_SHOW_ACTIVITY = False
""" Show activity to tabs: Todo, Wait, All """

WEKO_WORKFLOW_CONTINUE_APPROVAL = False

WEKO_WORKFLOW_ENGLISH_MAIL_TEMPLATE_FOLDER_PATH = ''
WEKO_WORKFLOW_JAPANESE_MAIL_TEMPLATE_FOLDER_PATH = ''
WEKO_WORKFLOW_MAIL_TEMPLATE_FOLDER_PATH = 'modules/weko-workflow/weko_workflow/templates/weko_workflow/email_templates/'
"""Email template path"""

WEKO_WORKFLOW_RECEIVE_USAGE_APP_BESIDE_PERFECTURE_AND_LOCATION_DATA_OF_GENERAL_USER = ''
"""Receiving Usage Application <Other than Perfecture Data & Location Data: General user> mail template"""
WEKO_WORKFLOW_RECEIVE_USAGE_APP_BESIDE_PERFECTURE_AND_LOCATION_DATA_OF_STUDENT_OR_GRADUATED_STUDENT = ''
"""Receiving Usage Application <Other than Perfecture Data & Location Data: Graduated Student OR Student> mail template"""

WEKO_WORKFLOW_PERFECTURE_OR_LOCATION_DATA_OF_GENERAL_USER = ''
"""Receiving Usage Application <Other than Perfecture Data & Location Data: Graduated Student OR Student> mail template"""
WEKO_WORKFLOW_PERFECTURE_OR_LOCATION_DATA_OF_STUDENT_OR_GRADUATED_STUDENT = ''
"""Receiving Usage Application <Perfecture Data & Location Data: General user> mail template"""

WEKO_WORKFLOW_REQUEST_APPROVAL_TO_ADVISOR_OF_USAGE_APP = ''
"""Request Approval to the Advisor of Usage Application mail template"""
WEKO_WORKFLOW_REQUEST_APPROVAL_TO_GUARANTOR_OF_USAGE_APP = ''
"""Request Approval to the Guarantor of Usage Application mail template"""

WEKO_WORKFLOW_APPROVE_USAGE_APP_BESIDE_LOCATION_DATA = ''
"""Approve Usage Application <Other than Location> mail template"""
WEKO_WORKFLOW_APPROVE_LOCATION_DATA = ''
"""Approve Usage Application  <Location data> mail template"""

WEKO_WORKFLOW_REMIND_SUBMIT_DATA_USAGE_REPORT_FOR_USER_BESIDE_STUDENT = ''
"""Remind to submit the Data Usage Report <Other than Student> mail template"""
WEKO_WORKFLOW_REMIND_SUBMIT_DATA_USAGE_REPORT_FOR_STUDENT = ''
"""Remind to submit the Data Usage Report <Student> mail template"""

WEKO_WORKFLOW_USAGE_REPORT_WORKFLOW_NAME = ''

WEKO_WORKFLOW_PER_PAGE = 1
"""Number of activity per page"""

WEKO_WORKFOW_PAGINATION_VISIBLE_PAGES = 1
"""Number of pagination visible pages"""

WEKO_WORKFLOW_SELECT_DICT = []
"""Id and name of mail pattern for reminder mail"""

WEKO_WORKFLOW_ACTION = ""
"""Action status of activities were specialized to send reminder mail"""

WEKO_WORKFLOW_RECEIVE_USAGE_REPORT = ""
"""Receiving Usaage Report mail template's filename"""

WEKO_WORKFLOW_RECEIVE_OUTPUT_REGISTRATION = ""
"""Receiving Output Registration mail template's filename"""

WEKO_WORKFLOW_APPROVE_USAGE_REPORT = ""
"""Approve Usaage Report mail template's filename"""

WEKO_WORKFLOW_APPROVE_OUTPUT_REGISTRATION = ""
"""Approve Output Registration mail template's filename"""

WEKO_WORKFLOW_ACCESS_ACTIVITY_URL = "1"
"""Template access the URL"""

WEKO_WORKFLOW_USAGE_REPORT_ACTIVITY_URL = "6"
"""Template access the URL"""

WEKO_WORKFLOW_REQUEST_FOR_REGISTER_USAGE_REPORT = '7'
"""Mail template for Request for register Data Usage Report"""

WEKO_WORKFLOW_DATE_FORMAT = "%Y-%m-%d"
"""Date format string."""

WEKO_WORKFLOW_TODO_TAB = 'todo'

WEKO_WORKFLOW_WAIT_TAB = 'wait'

WEKO_WORKFLOW_ALL_TAB = 'all'

WEKO_WORKFLOW_IDENTIFIER_GRANT_DOI = 0
"""Identifier grant was select."""

WEKO_WORKFLOW_IDENTIFIER_GRANT_WITHDRAWN = -3
"""Identifier grant was withdrawn."""

WEKO_WORKFLOW_SEND_MAIL_USER_GROUP = {}

WEKO_WORKFLOW_FILTER_PARAMS = [
    'createdfrom', 'createdto', 'workflow', 'user', 'item', 'status', 'tab',
    'sizewait', 'sizetodo', 'sizeall', 'pagesall', 'pagestodo', 'pageswait'
]

WEKO_WORKFLOW_ACTIVITY_TOKEN_PATTERN = "activity={} file_name={} date={} email={}"
"""Token pattern."""

WEKO_WORKFLOW_USAGE_APPLICATION_ITEM_TYPES_LIST = [31001, 31002, 31004, 31005, 31006, 31007, 31008]

WEKO_WORKFLOW_USAGE_REPORT_ITEM_TYPES_LIST = [3007, 31003]

WEKO_WORKFLOW_USAGE_APPLICATION_ITEM_TITLE = '利用申請'

WEKO_WORKFLOW_USAGE_REPORT_ITEM_TITLE = '利用報告'

WEKO_WORKFLOW_RESTRICTED_ACCESS_APPROVAL_DATE = 'subitem_restricted_access_approval_date'

WEKO_WORKFLOW_RESTRICTED_ACCESS_USAGE_REPORT_ID = 'subitem_restricted_access_usage_report_id'

WEKO_WORKFLOW_GAKUNINRDM_DATA = [
    {
        'workflow_id': -1,
        'workflow_name': 'GRDM_デフォルトワークフロー',
        'item_type_id': 15,
        'flow_id': -1,
        'flow_name': 'GRDM_デフォルトフロー',
        'action_endpoint_list': [
            'begin_action',
            'item_login',
            'item_link',
            'identifier_grant',
            'approval',
            'end_action'
        ]
    }
]
"""GakuninRDM information to create flow and workflow"""

WEKO_WORKFLOW_GAKUNINRDM_PREFIX = 'GakuninRDM'
"""GekuninRDM prefix for logging."""

<<<<<<< HEAD
WEKO_WORKFLOW_ITEM_REGISTRANT_ID = -2
"""Item registrant id."""
=======
WEKO_ITEMS_UI_MULTIPLE_APPROVALS = True

WEKO_STR_TRUE = ['true', 't', 'yes', '1']

WEKO_WORKFLOW_REST_ENDPOINTS = dict(
    activities=dict(
        activities_route='/<string:version>/workflow/activities',
        default_media_type='application/json',
    ),
    approve=dict(
        route='/<string:version>/workflow/activities/<string:activity_id>/approve',
        default_media_type='application/json',
    ),
    throw_out=dict(
        route='/<string:version>/workflow/activities/<string:activity_id>/throw-out',
        default_media_type='application/json',
    ),
)

WEKO_WORKFLOW_API_LIMIT_RATE_DEFAULT = ['100 per minute']
>>>>>>> f1d0173a
<|MERGE_RESOLUTION|>--- conflicted
+++ resolved
@@ -331,10 +331,6 @@
 WEKO_WORKFLOW_GAKUNINRDM_PREFIX = 'GakuninRDM'
 """GekuninRDM prefix for logging."""
 
-<<<<<<< HEAD
-WEKO_WORKFLOW_ITEM_REGISTRANT_ID = -2
-"""Item registrant id."""
-=======
 WEKO_ITEMS_UI_MULTIPLE_APPROVALS = True
 
 WEKO_STR_TRUE = ['true', 't', 'yes', '1']
@@ -355,4 +351,6 @@
 )
 
 WEKO_WORKFLOW_API_LIMIT_RATE_DEFAULT = ['100 per minute']
->>>>>>> f1d0173a
+
+WEKO_WORKFLOW_ITEM_REGISTRANT_ID = -2
+"""Item registrant id."""