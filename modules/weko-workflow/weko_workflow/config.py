# -*- coding: utf-8 -*-
#
# This file is part of WEKO3.
# Copyright (C) 2017 National Institute of Informatics.
#
# WEKO3 is free software; you can redistribute it
# and/or modify it under the terms of the GNU General Public License as
# published by the Free Software Foundation; either version 2 of the
# License, or (at your option) any later version.
#
# WEKO3 is distributed in the hope that it will be
# useful, but WITHOUT ANY WARRANTY; without even the implied warranty of
# MERCHANTABILITY or FITNESS FOR A PARTICULAR PURPOSE.  See the GNU
# General Public License for more details.
#
# You should have received a copy of the GNU General Public License
# along with WEKO3; if not, write to the
# Free Software Foundation, Inc., 59 Temple Place, Suite 330, Boston,
# MA 02111-1307, USA.

"""Configuration for weko-workflow."""

WEKO_WORKFLOW_BASE_TEMPLATE = 'weko_workflow/base.html'
"""Default base template for the demo page."""

WEKO_WORKFLOW_POP_PAGE = 'weko_workflow/admin/pop_page.html'
"""Default pop page template for the flow detail page."""

WEKO_WORKFLOW_OAPOLICY_SEARCH = 'oa_policy_{keyword}'
"""OA Policy cache."""

WEKO_WORKFLOW_OAPOLICY_CACHE_TTL = 24 * 60 * 60
""" cache default timeout 1 day"""

WEKO_WORKFLOW_ACTIVITY_ID_FORMAT = 'A-{}-{}'
"""Activity Id's format (A-YYYYMMDD-NNNNN with NNNNN starts from 00001)."""

WEKO_WORKFLOW_ACTION_ENDPOINTS = {
    'item_login': {
        'endpoint': 'weko_items_ui.index',
        'params': {}
    }
}

IDENTIFIER_GRANT_LIST = [(0, 'Not Grant', ''),
                         (1, 'JaLC DOI', 'https://doi.org'),
                         (2, 'JaLC CrossRef DOI', 'https://doi.org'),
                         (3, 'JaLC DataCite DOI', 'https://doi.org'),
                         (4, 'NDL JaLC DOI', 'https://doi.org')
                         ]
"""Options list for Identifier Grant action."""

IDENTIFIER_GRANT_SUFFIX_METHOD = 0 
"""
    Suffix input method for Identifier Grant action

    :case 0: Automatic serial number
    :case 1: Semi-automatic input
    :case 2: Free input
"""

WEKO_WORKFLOW_IDENTIFIER_GRANT_CAN_WITHDRAW = -1
"""Identifier grant can withdraw."""

WEKO_WORKFLOW_IDENTIFIER_GRANT_IS_WITHDRAWING = -2
"""Identifier grant is withdrawing."""

WEKO_WORKFLOW_ITEM_REGISTRATION_ACTION_ID = 3
"""Item Registration action id default."""

"""Identifier grant is withdrawing."""

IDENTIFIER_GRANT_SELECT_DICT = {
    'NotGrant': '0',
    'JaLC': '1',
    'Crossref': '2',
    'DataCite': '3',
    'NDL JaLC': '4'
}
"""Identifier grant selected enum."""

DOI_VALIDATION_INFO = {
    'jpcoar:URI': [['file.URI.@value', None]],
    'dc:title': [['title.@value', None], ['title.@attributes.xml:lang', None]],
    'jpcoar:givenName': [['creator.givenName.@value', None]],
    'jpcoar:sourceIdentifier': [
        ['sourceIdentifier.@value', None],
        ['sourceIdentifier.@attributes.identifierType', None]],
    'jpcoar:sourceTitle': [
        ['sourceTitle.@value', None],
        ['sourceTitle.@attributes.xml:lang', 'en']],
    'dc:publisher': [
        ['publisher.@value', None],
        ['publisher.@attributes.xml:lang', 'en']],
    'datacite:geoLocationPoint': [
        ['geoLocation.geoLocationPoint.pointLatitude.@value', None],
        ['geoLocation.geoLocationPoint.pointLongitude.@value', None]],
    'datacite:geoLocationBox': [
        ['geoLocation.geoLocationBox.eastBoundLongitude.@value', None],
        ['geoLocation.geoLocationBox.northBoundLatitude.@value', None],
        ['geoLocation.geoLocationBox.southBoundLatitude.@value', None],
        ['geoLocation.geoLocationBox.westBoundLongitude.@value', None]],
    'datacite:geoLocationPlace': [['geoLocation.geoLocationPlace.@value', None]],
    'jpcoar:mimeType': [['file.mimeType.@value', None]],
    'datacite:version': [['version.@value', None]],
    'oaire:version': [['versiontype.@value', None],
                      ['versiontype.@attributes.rdf:resource', None]]
}
"""List of DOI validation information."""

WEKO_SERVER_CNRI_HOST_LINK = 'http://hdl.handle.net/'
"""Host server of CNRI"""

WEKO_WORKFLOW_SHOW_HARVESTING_ITEMS = True
"""Toggle display harvesting items in Workflow list."""

WEKO_WORKFLOW_ACTION_START = 'Start'
"""Start Action"""

WEKO_WORKFLOW_ACTION_END = 'End'
"""End Action"""

WEKO_WORKFLOW_ACTION_ITEM_REGISTRATION = 'Item Registration'
"""Item Registration Action"""

WEKO_WORKFLOW_ACTION_APPROVAL = 'Approval'
"""Approval Action"""

WEKO_WORKFLOW_ACTION_ITEM_LINK = 'Item Link'
"""Item Link Action"""

WEKO_WORKFLOW_ACTION_OA_POLICY_CONFIRMATION = 'OA Policy Confirmation'
"""OA Policy Confirmation Action"""

WEKO_WORKFLOW_ACTION_IDENTIFIER_GRANT = 'Identifier Grant'
"""Identifier Grant Action"""

WEKO_WORKFLOW_ACTION_ITEM_REGISTRATION_USAGE_APPLICATION = ''
"""Action Item Registration for Usage Application"""

WEKO_WORKFLOW_ACTION_ADMINISTRATOR = ''
"""Action Approval by Administrator"""

WEKO_WORKFLOW_ACTION_GUARANTOR = ''
"""Action Approval by Guarantor"""

WEKO_WORKFLOW_ACTION_ADVISOR = ''
"""Action Approval by Advisor"""

WEKO_WORKFLOW_ACTIONS = [
    WEKO_WORKFLOW_ACTION_START,
    WEKO_WORKFLOW_ACTION_END,
    WEKO_WORKFLOW_ACTION_ITEM_REGISTRATION,
    WEKO_WORKFLOW_ACTION_APPROVAL,
    WEKO_WORKFLOW_ACTION_ITEM_LINK,
    WEKO_WORKFLOW_ACTION_IDENTIFIER_GRANT
]
"""Action list"""

WEKO_WORKFLOW_COLUMNS = [
    'updated',
    'activity_id',
    'title',
    'flows_name',
    'action_name',
    'StatusDesc',
    'email'
]
"""Work flow activity columns"""

WEKO_WORKFLOW_FILTER_COLUMNS = [
    'workflow',
    'user',
    'item',
    'status'
]
"""Work flow filters"""

WEKO_WORKFLOW_VALIDATION_ENABLE = False
"""Enable validation on Flow List screen"""

WEKO_WORKFLOW_ENABLE_AUTO_SEND_EMAIL = True

WEKO_WORKFLOW_ENABLE_AUTO_SET_INDEX_FOR_ITEM_TYPE = False
"""Enable showing index selection for item type"""

WEKO_WORKFLOW_ENABLE_SHOWING_TERM_OF_USE = False
"""Enable showing term of use"""

WEKO_WORKFLOW_ENABLE_FEEDBACK_MAIL = True
"""Enable showing function feed back mail"""

WEKO_WORKFLOW_ENABLE_CONTRIBUTOR = True
"""Enable Contributor"""

WEKO_WORKFLOW_TERM_AND_CONDITION_FILE_LANGUAGES = []
"""Term and condition file language list"""

WEKO_WORKFLOW_TERM_AND_CONDITION_FILE_LOCATION = ""
"""Term and condition file location"""

WEKO_WORKFLOW_TERM_AND_CONDITION_FILE_EXTENSION = ''
"""Term and condition file extension"""

WEKO_WORKFLOW_ENABLE_SHOW_ACTIVITY = False
""" Show activity to tabs: Todo, Wait, All """

WEKO_WORKFLOW_CONTINUE_APPROVAL = False

WEKO_WORKFLOW_ENGLISH_MAIL_TEMPLATE_FOLDER_PATH = ''
WEKO_WORKFLOW_JAPANESE_MAIL_TEMPLATE_FOLDER_PATH = ''
WEKO_WORKFLOW_MAIL_TEMPLATE_FOLDER_PATH = 'modules/weko-workflow/weko_workflow/templates/weko_workflow/email_templates/'
"""Email template path"""

WEKO_WORKFLOW_RECEIVE_USAGE_APP_BESIDE_PERFECTURE_AND_LOCATION_DATA_OF_GENERAL_USER = ''
"""Receiving Usage Application <Other than Perfecture Data & Location Data: General user> mail template"""
WEKO_WORKFLOW_RECEIVE_USAGE_APP_BESIDE_PERFECTURE_AND_LOCATION_DATA_OF_STUDENT_OR_GRADUATED_STUDENT = ''
"""Receiving Usage Application <Other than Perfecture Data & Location Data: Graduated Student OR Student> mail template"""

WEKO_WORKFLOW_PERFECTURE_OR_LOCATION_DATA_OF_GENERAL_USER = ''
"""Receiving Usage Application <Other than Perfecture Data & Location Data: Graduated Student OR Student> mail template"""
WEKO_WORKFLOW_PERFECTURE_OR_LOCATION_DATA_OF_STUDENT_OR_GRADUATED_STUDENT = ''
"""Receiving Usage Application <Perfecture Data & Location Data: General user> mail template"""

WEKO_WORKFLOW_REQUEST_APPROVAL_TO_ADVISOR_OF_USAGE_APP = ''
"""Request Approval to the Advisor of Usage Application mail template"""
WEKO_WORKFLOW_REQUEST_APPROVAL_TO_GUARANTOR_OF_USAGE_APP = ''
"""Request Approval to the Guarantor of Usage Application mail template"""

WEKO_WORKFLOW_APPROVE_USAGE_APP_BESIDE_LOCATION_DATA = ''
"""Approve Usage Application <Other than Location> mail template"""
WEKO_WORKFLOW_APPROVE_LOCATION_DATA = ''
"""Approve Usage Application  <Location data> mail template"""

WEKO_WORKFLOW_REMIND_SUBMIT_DATA_USAGE_REPORT_FOR_USER_BESIDE_STUDENT = ''
"""Remind to submit the Data Usage Report <Other than Student> mail template"""
WEKO_WORKFLOW_REMIND_SUBMIT_DATA_USAGE_REPORT_FOR_STUDENT = ''
"""Remind to submit the Data Usage Report <Student> mail template"""

WEKO_WORKFLOW_USAGE_REPORT_WORKFLOW_NAME = ''

WEKO_WORKFLOW_PER_PAGE = 1
"""Number of activity per page"""

WEKO_WORKFOW_PAGINATION_VISIBLE_PAGES = 1
"""Number of pagination visible pages"""

WEKO_WORKFLOW_SELECT_DICT = []
"""Id and name of mail pattern for reminder mail"""

WEKO_WORKFLOW_ACTION = ""
"""Action status of activities were specialized to send reminder mail"""

WEKO_WORKFLOW_RECEIVE_USAGE_REPORT = ""
"""Receiving Usaage Report mail template's filename"""

WEKO_WORKFLOW_RECEIVE_OUTPUT_REGISTRATION = ""
"""Receiving Output Registration mail template's filename"""

WEKO_WORKFLOW_APPROVE_USAGE_REPORT = ""
"""Approve Usaage Report mail template's filename"""

WEKO_WORKFLOW_APPROVE_OUTPUT_REGISTRATION = ""
"""Approve Output Registration mail template's filename"""

WEKO_WORKFLOW_ACCESS_ACTIVITY_URL = "1"
"""Template access the URL"""

WEKO_WORKFLOW_USAGE_REPORT_ACTIVITY_URL = "6"
"""Template access the URL"""

WEKO_WORKFLOW_REQUEST_FOR_REGISTER_USAGE_REPORT = '7'
"""Mail template for Request for register Data Usage Report"""

WEKO_WORKFLOW_DATE_FORMAT = "%Y-%m-%d"
"""Date format string."""

WEKO_WORKFLOW_TODO_TAB = 'todo'

WEKO_WORKFLOW_WAIT_TAB = 'wait'

WEKO_WORKFLOW_ALL_TAB = 'all'

WEKO_WORKFLOW_IDENTIFIER_GRANT_DOI = 0
"""Identifier grant was select."""

WEKO_WORKFLOW_IDENTIFIER_GRANT_WITHDRAWN = -3
"""Identifier grant was withdrawn."""

WEKO_WORKFLOW_SEND_MAIL_USER_GROUP = {}

WEKO_WORKFLOW_FILTER_PARAMS = [
    'createdfrom', 'createdto', 'workflow', 'user', 'item', 'status', 'tab',
    'sizewait', 'sizetodo', 'sizeall', 'pagesall', 'pagestodo', 'pageswait'
]

WEKO_WORKFLOW_ACTIVITY_TOKEN_PATTERN = "activity={} file_name={} date={} email={}"
"""Token pattern."""

WEKO_WORKFLOW_USAGE_APPLICATION_ITEM_TYPES_LIST = [31001, 31002, 31004, 31005, 31006, 31007, 31008]

WEKO_WORKFLOW_USAGE_REPORT_ITEM_TYPES_LIST = [3007, 31003]

WEKO_WORKFLOW_USAGE_APPLICATION_ITEM_TITLE = '利用申請'

WEKO_WORKFLOW_USAGE_REPORT_ITEM_TITLE = '利用報告'

WEKO_WORKFLOW_RESTRICTED_ACCESS_APPROVAL_DATE = 'subitem_restricted_access_approval_date'

WEKO_WORKFLOW_RESTRICTED_ACCESS_USAGE_REPORT_ID = 'subitem_restricted_access_usage_report_id'

WEKO_WORKFLOW_GAKUNINRDM_DATA = [
    {
        'workflow_id': -1,
        'workflow_name': 'GRDM_デフォルトワークフロー',
        'item_type_id': 15,
        'flow_id': -1,
        'flow_name': 'GRDM_デフォルトフロー',
        'action_endpoint_list': [
            'begin_action',
            'item_login',
            'item_link',
            'identifier_grant',
            'approval',
            'end_action'
        ]
    }
]
"""GakuninRDM information to create flow and workflow"""

WEKO_WORKFLOW_GAKUNINRDM_PREFIX = 'GakuninRDM'
"""GekuninRDM prefix for logging."""

WEKO_ITEMS_UI_MULTIPLE_APPROVALS = True

WEKO_STR_TRUE = ['true', 't', 'yes', '1']

WEKO_WORKFLOW_REST_ENDPOINTS = dict(
    activities=dict(
        activities_route='/<string:version>/workflow/activities',
        default_media_type='application/json',
    ),
    approve=dict(
        route='/<string:version>/workflow/activities/<string:activity_id>/approve',
        default_media_type='application/json',
    ),
    throw_out=dict(
        route='/<string:version>/workflow/activities/<string:activity_id>/throw-out',
        default_media_type='application/json',
    ),
    file_application=dict(
        route='/<string:version>/workflow/activities/<string:activity_id>/application',
        default_media_type='application/json',
    ),
)

<<<<<<< HEAD
from .rest import FileApplicationActivity, GetActivities, ApproveActivity, ThrowOutActivity
WEKO_GET_ACTIVITIES_API_VERSION = {
    "v1.0": GetActivities.get_v1
}
"""API version."""

WEKO_APPROVE_API_VERSION = {
    'post-v1.0': ApproveActivity.post_v1
}
"""API version."""

WEKO_THROW_OUT_API_VERSION = {
    'post-v1.0': ThrowOutActivity.post_v1
}
"""API version."""

WEKO_FILE_APPLICATION_ACTIVITY_API_VERSION = {
    'post-v1.0': FileApplicationActivity.post_v1
}
"""API version."""
=======
WEKO_WORKFLOW_API_LIMIT_RATE_DEFAULT = ['100 per minute']
>>>>>>> f1d0173a
<|MERGE_RESOLUTION|>--- conflicted
+++ resolved
@@ -354,27 +354,4 @@
     ),
 )
 
-<<<<<<< HEAD
-from .rest import FileApplicationActivity, GetActivities, ApproveActivity, ThrowOutActivity
-WEKO_GET_ACTIVITIES_API_VERSION = {
-    "v1.0": GetActivities.get_v1
-}
-"""API version."""
-
-WEKO_APPROVE_API_VERSION = {
-    'post-v1.0': ApproveActivity.post_v1
-}
-"""API version."""
-
-WEKO_THROW_OUT_API_VERSION = {
-    'post-v1.0': ThrowOutActivity.post_v1
-}
-"""API version."""
-
-WEKO_FILE_APPLICATION_ACTIVITY_API_VERSION = {
-    'post-v1.0': FileApplicationActivity.post_v1
-}
-"""API version."""
-=======
-WEKO_WORKFLOW_API_LIMIT_RATE_DEFAULT = ['100 per minute']
->>>>>>> f1d0173a
+WEKO_WORKFLOW_API_LIMIT_RATE_DEFAULT = ['100 per minute']