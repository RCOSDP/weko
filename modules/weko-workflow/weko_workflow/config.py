--- conflicted
+++ resolved
@@ -356,9 +356,7 @@
 
 WEKO_WORKFLOW_API_LIMIT_RATE_DEFAULT = ['100 per minute']
 
-<<<<<<< HEAD
 WEKO_WORKFLOW_API_ACCEPT_LANGUAGES = ['en', 'ja']
-=======
+
 WEKO_WORKFLOW_ITEM_REGISTRANT_ID = -2
-"""Item registrant id."""
->>>>>>> 6026060a
+"""Item registrant id."""