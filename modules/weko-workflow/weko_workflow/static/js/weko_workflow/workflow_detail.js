require([
  "jquery",
  "bootstrap"
],function() {
  $('.btn-begin').on('click', function(){
    let post_uri = $('#post_uri').text();
    let workflow_id = $(this).data('workflow-id');
    let post_data = {
      workflow_id: workflow_id,
      flow_id: $('#flow_'+workflow_id).data('flow-id'),
      itemtype_id: $('#item_type_'+workflow_id).data('itemtype-id')
    };
    $.ajax({
      url: post_uri,
      method: 'POST',
      async: true,
      contentType: 'application/json',
      data: JSON.stringify(post_data),
      success: function(data, status) {
        if(0 == data.code) {
          document.location.href=data.data.redirect;
        } else {
          alert(data.msg);
        }
      },
      error: function(jqXHE, status) {
      }
    });
  });
  $('.action-name').on('click', function(){
    $('#myModalLabel').text($(this).text());
    $('#hide-action-version').text($(this).data('action-version'));
    $('#hide-post-uri').text($(this).data('next-uri'));
    $('#myModal').modal('show');
  });
  $('#btn-finish').on('click', function(){
    let post_uri = $('#hide-post-uri').text();
    let post_data = {
      commond: $('#input-comment').val(),
      action_version: $('#hide-action-version').text()
    };
    $.ajax({
      url: post_uri,
      method: 'POST',
      async: true,
      contentType: 'application/json',
      data: JSON.stringify(post_data),
      success: function(data, status) {
        if(0 == data.code) {
<<<<<<< HEAD
          document.location.href=data.data.redirect;
        } else {
          alert(data.msg);
=======
          if(data.hasOwnProperty('data') && data.data.hasOwnProperty('redirect')) {
            document.location.href=data.data.redirect;
          } else {
            document.location.reload(true);
          }
        } else {
          alert(data.msg);
          $('#myModal').modal('hide');
>>>>>>> 5ae2405c
        }
      },
      error: function(jqXHE, status) {
        alert('server error');
        $('#myModal').modal('hide');
      }
    });
  });
})<|MERGE_RESOLUTION|>--- conflicted
+++ resolved
@@ -47,11 +47,6 @@
       data: JSON.stringify(post_data),
       success: function(data, status) {
         if(0 == data.code) {
-<<<<<<< HEAD
-          document.location.href=data.data.redirect;
-        } else {
-          alert(data.msg);
-=======
           if(data.hasOwnProperty('data') && data.data.hasOwnProperty('redirect')) {
             document.location.href=data.data.redirect;
           } else {
@@ -60,7 +55,6 @@
         } else {
           alert(data.msg);
           $('#myModal').modal('hide');
->>>>>>> 5ae2405c
         }
       },
       error: function(jqXHE, status) {
