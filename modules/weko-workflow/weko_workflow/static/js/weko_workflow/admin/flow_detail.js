--- conflicted
+++ resolved
@@ -7,7 +7,7 @@
   $('#btn_pop_action').on('click', function () {
     $('#myModal').modal('show');
   });
-  function isApproval(action){
+  function isApproval(action) {
     return action && action.name == 'Approval';
   }
   $('.btn_apply').on('click', function () {
@@ -29,7 +29,7 @@
         role: 0,
         role_deny: false,
         workflow_flow_action_id: -1,
-        send_mail_setting : {"inform_reject": false, "inform_approval": false, "request_approval": false},
+        send_mail_setting: { "inform_reject": false, "inform_approval": false, "request_approval": false },
         action: 'ADD'
       };
       apply_action_list.push(apply_action);
@@ -37,7 +37,7 @@
       Object.assign(apply_action, { action: 'ADD' });
     }
     localStorage.setItem('apply_action_list', JSON.stringify(apply_action_list));
-    if(!isApproval(apply_action)){
+    if (!isApproval(apply_action)) {
       $(this).removeClass('btn-primary');
       $(this).prop('disabled', true);
     }
@@ -59,13 +59,13 @@
     }
     Object.assign(apply_action, { action: 'DEL' });
     localStorage.setItem('apply_action_list', JSON.stringify(apply_action_list));
-    if(!isApproval(apply_action)){
+    if (!isApproval(apply_action)) {
       $(this).removeClass('btn-primary');
       $(this).prop('disabled', true);
       $('#btn_apply_' + actionId).addClass('btn-primary');
       $('#btn_apply_' + actionId).removeProp('disabled');
     }
-    else{
+    else {
       if (count == 1) {
         $(this).removeClass('btn-primary');
         $(this).prop('disabled', true);
@@ -91,14 +91,14 @@
     initSortedBtn();
   });
   $('#myModalActionUser').on('click', '#btnSettingActionUser', function () {
-    let selectedOption = $( "#myModalActionUser #cbxActionUser option:selected");
+    let selectedOption = $("#myModalActionUser #cbxActionUser option:selected");
     let val = selectedOption.val();
     if (val) {
       let txt = selectedOption.text();
       let order = $("#myModalActionUser .action-order").text();
-      let $cbbActionUser = $('select[data-row-order="'+order+'"]');
-      $("#cbxActionUser > option").each(function() {
-        $('select[data-row-order="'+order+'"] option[value="'+this.value+'"]').each(function() {
+      let $cbbActionUser = $('select[data-row-order="' + order + '"]');
+      $("#cbxActionUser > option").each(function () {
+        $('select[data-row-order="' + order + '"] option[value="' + this.value + '"]').each(function () {
           $(this).remove();
         });
       });
@@ -113,7 +113,7 @@
     }
   });
   $('#tb_action_list').on('change', '.td_action_user', function () {
-    if($(this).val() == -1){
+    if ($(this).val() == -1) {
       let order = $(this).attr('data-row-order');
       $("#myModalActionUser .my-modal-action-user").text(order);
       $("#myModalActionUser").modal("show");
@@ -235,35 +235,21 @@
     });
   });
 
-<<<<<<< HEAD
   function filterActions(not_first_time = true) {
     const isChecked = $('#chk_for_delete').is(':checked');
     if (isChecked) {
-      if(not_first_time){
+      if (not_first_time) {
         alert($('#message-for-delete-checked').text());
       }
       $('.action_normal').hide();
       $('.action_delete').show();
-    } 
+    }
     else {
       $('.action_normal').show();
       $('.action_delete').hide();
     }
   }
   filterActions(false);
-=======
-  function filterActions() {
-    const isChecked = $('#chk_for_delete').is(':checked');
-    if (isChecked) {
-      $('.action_normal').hide();
-      $('.action_delete').show();
-  } else {
-      $('.action_normal').show();
-      $('action_delete').hide();
-    }
-  }
-  filterActions();
->>>>>>> 3a5ed70b
   $('#chk_for_delete').on('change', filterActions);
 
   let action_list = [];
@@ -273,14 +259,14 @@
     let $tr = $(this).parents('tr');
     let actionId = $(this).text();
     let actionname = $('#td_action_name_' + actionId).text();
-    if(!isApproval({'name': actionname})){
+    if (!isApproval({ 'name': actionname })) {
       $('#btn_apply_' + actionId).removeClass('btn-primary');
       $('#btn_apply_' + actionId).addClass('btn-default');
       $('#btn_apply_' + actionId).prop('disabled', true);
       $('#btn_unusable_' + actionId).addClass('btn-primary');
       $('#btn_unusable_' + actionId).removeProp('disabled');
     }
-    else{
+    else {
       $('#btn_unusable_' + actionId).addClass('btn-primary');
       $('#btn_unusable_' + actionId).removeProp('disabled');
     }
@@ -324,7 +310,7 @@
       new_row = new_row.replaceAll('apply_action.name', apply_action.name);
       new_row = new_row.replaceAll('apply_action.action_date', apply_action.date);
       new_row = new_row.replaceAll('apply_action.action_version', apply_action.version);
-      if(!isApproval(apply_action)){
+      if (!isApproval(apply_action)) {
         new_row = new_row.replaceAll('specify-property-option', 'hide');
         new_row = new_row.replaceAll('<span class="approval-order"></span>', '');
         new_row = new_row.replaceAll('mail_setting_options', 'hide');
@@ -366,9 +352,9 @@
         role_deny: $tr.find('#td_action_role_deny_' + actionId).is(':checked'),
         workflow_flow_action_id: $(this).data('workflow-flow-action-id'),
         send_mail_setting: {
-            "request_approval": $tr.find('#td_action_request_approval_' + actionId).is(':checked'),
-            "inform_approval":  $tr.find('#td_action_approval_done_' + actionId).is(':checked'),
-            "inform_reject":  $tr.find('#td_action_approval_reject_' + actionId).is(':checked')
+          "request_approval": $tr.find('#td_action_request_approval_' + actionId).is(':checked'),
+          "inform_approval": $tr.find('#td_action_approval_done_' + actionId).is(':checked'),
+          "inform_reject": $tr.find('#td_action_approval_reject_' + actionId).is(':checked')
         },
         action: 'ADD'
       });
@@ -385,19 +371,19 @@
     localStorage.setItem('apply_action_list', JSON.stringify(action_list));
   }
 
-  function setOrderApproval(){
+  function setOrderApproval() {
     $('#tb_action_list .approval-order').each(function (i) {
-      $(this).text(' ('+(i+1)+')');
-    });
-  }
-
-  function updateDataWorkflowFlowActionId(actions){
+      $(this).text(' (' + (i + 1) + ')');
+    });
+  }
+
+  function updateDataWorkflowFlowActionId(actions) {
     // Update data-workflow-flow-action-id
     $('#tb_action_list .action_ids').each(function (i) {
       let row = $(this).parents('tr');
       let order = $(row).find('.action_order').text();
-      let action = actions.find(function(elm){
-        if(elm.action_order == order){
+      let action = actions.find(function (elm) {
+        if (elm.action_order == order) {
           return elm;
         }
       });
@@ -408,18 +394,18 @@
   function addAlert(message) {
     $("#alerts").append(
       '<div class="alert alert-light" id="alert-style">' +
-        '<button type="button" class="close" data-dismiss="alert">' +
-        "&times;</button>" +
-        message +
-        "</div>"
+      '<button type="button" class="close" data-dismiss="alert">' +
+      "&times;</button>" +
+      message +
+      "</div>"
     );
   }
 
   $('#myModalActionUser').on('hidden.bs.modal', function (e) {
     $('#cbxActionUser option:selected').removeAttr('selected');
     let order = $("#myModalActionUser .action-order").text();
-     if($('select[data-row-order="'+order+'"]').val() == '-1'){
-        $('select[data-row-order="'+order+'"]').val(0);
-     }
+    if ($('select[data-row-order="' + order + '"]').val() == '-1') {
+      $('select[data-row-order="' + order + '"]').val(0);
+    }
   })
 });
