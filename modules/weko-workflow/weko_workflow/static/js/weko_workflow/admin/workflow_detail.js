$(document).ready(function () {
  checkWorkflowName();
  displayIndexTreeSelection();
});

const select_show = $('#select_show');
const select_hide = $('#select_hide');

$("#txt_workflow_name").keyup(function () {
  if ($("#txt_workflow_name").val().trim() == "") {
    $("#btn_create").attr("disabled", "disabled");
  } else {
    if ($("#btn_create").prop("disabled")) {
      $("#btn_create").removeAttr("disabled");
    }
  }
});

function checkWorkflowName() {
  if ($("#txt_workflow_name").val().trim() == "") {
    $("#btn_create").attr("disabled", "disabled");
  }
}

function addAlert(message) {
  $("#alerts").append(
    '<div class="alert alert-light" id="alert-style">' +
      '<button type="button" class="close" data-dismiss="alert">' +
      "&times;</button>" +
      message +
      "</div>"
  );
}

$("#btn_back").on("click", function () {
  window.history.back();
});

$("#btn_delete").on("click", function () {
  const post_uri = $("#delete_uri").text();
  $.ajax({
    url: post_uri,
    method: "DELETE",
    async: true,
    contentType: "application/json",
    success: function (data, status) {
      if (0 != data.code) {
        $("#inputModal").html(data.msg);
        $("#allModal").modal("show");
      } else {
        document.location.href = data.data.redirect;
      }
    },
    error: function (jqXHE, status) {
      var modalcontent = "Delete Failed";
      $("#inputModal").html(modalcontent);
      $("#allModal").modal("show");
    },
  });
});

$("#btn_create").on("click", function () {
  const post_uri = $("#post_uri").text();
  let selected = $('#txt_flow_name option:selected').text();
  let index_id = null;
  if (check_show_indexes(selected)) {
    index_id = $('#txt_index').val()
  }
  var list_hide = [];
  $("#select_hide option").each(function() {
    console.log(this.value);
    list_hide.push(this.value);
  });
  let post_data = {
    id: $("#_id").val(),
    flows_name: $("#txt_workflow_name").val(),
    itemtype_id: $("#txt_itemtype").val(),
    flow_id: $("#txt_flow_name").val(),
    list_hide: list_hide
  };
  if (index_id !== null) {
    post_data['index_id'] = index_id;
  }
  $.ajax({
    url: post_uri,
    method: "POST",
    async: true,
    contentType: "application/json",
    data: JSON.stringify(post_data),
    success: function (data, status) {
      if (0 == data.code) {
        document.location.href = data.data.redirect;
        addAlert("Workflow created successfully.");
      }
    },
    error: function (jqXHE, status) {
      var modalcontent = "Something went wrong.";
      $("#inputModal").html(modalcontent);
      $("#allModal").modal("show");
    },
  });
});

<<<<<<< HEAD
function check_show_indexes(selected) {
  let show_items_lit = $("#special_itemtype_list").val();
  if (typeof show_items_lit === "string") {
    show_items_lit = JSON.parse(show_items_lit);
  }
  for (const show_items of show_items_lit) {
    if (selected === show_items) {
      return true;
    }
  }
  return false
}

function displayIndexTreeSelection() {
  let selected = $('#txt_flow_name option:selected').text();
  let is_show_selection_index = $('#enable_showing_index_tree_selection_value').val();
  if (is_show_selection_index === 'True' && check_show_indexes(selected)) {
    $('#index-tree').removeAttr('hidden');
  } else {
    $('#index-tree').attr("hidden", true);
  }
}

$("#txt_flow_name").on("change", function () {
  displayIndexTreeSelection();
});

$("#setHide").on("click", function () {
  value_hide = $("#select_show").val();
  text_hide = $("#select_show option:selected").text();
  if (value_hide) {
    $("#select_show option[value='" + value_hide + "']").remove();
    $("#select_hide").append(
      $("<option>", { value: value_hide, text: text_hide })
    );
  }
});

$("#setShow").on("click", function () {
  value_show = $("#select_hide").val();
  text_show = $("#select_hide option:selected").text();
  if (value_show) {
    $("#select_hide option[value='" + value_show + "']").remove();
    $("#select_show").append(
      $("<option>", { value: value_show, text: text_show })
    );
  }
=======
$('#setShow').on('click', function () {
  select_hide.find('option:selected').detach().prop("selected", false).appendTo(select_show);
});

$('#setHide').on('click', function () {
  select_show.find('option:selected').detach().prop("selected", false).appendTo(select_hide);
>>>>>>> 9cdb5514
});<|MERGE_RESOLUTION|>--- conflicted
+++ resolved
@@ -101,7 +101,6 @@
   });
 });
 
-<<<<<<< HEAD
 function check_show_indexes(selected) {
   let show_items_lit = $("#special_itemtype_list").val();
   if (typeof show_items_lit === "string") {
@@ -129,32 +128,10 @@
   displayIndexTreeSelection();
 });
 
-$("#setHide").on("click", function () {
-  value_hide = $("#select_show").val();
-  text_hide = $("#select_show option:selected").text();
-  if (value_hide) {
-    $("#select_show option[value='" + value_hide + "']").remove();
-    $("#select_hide").append(
-      $("<option>", { value: value_hide, text: text_hide })
-    );
-  }
-});
-
-$("#setShow").on("click", function () {
-  value_show = $("#select_hide").val();
-  text_show = $("#select_hide option:selected").text();
-  if (value_show) {
-    $("#select_hide option[value='" + value_show + "']").remove();
-    $("#select_show").append(
-      $("<option>", { value: value_show, text: text_show })
-    );
-  }
-=======
 $('#setShow').on('click', function () {
   select_hide.find('option:selected').detach().prop("selected", false).appendTo(select_show);
 });
 
 $('#setHide').on('click', function () {
   select_show.find('option:selected').detach().prop("selected", false).appendTo(select_hide);
->>>>>>> 9cdb5514
 });