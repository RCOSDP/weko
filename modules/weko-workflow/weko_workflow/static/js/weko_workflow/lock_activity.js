$(document).ready(function () {
  $('#step_page').focus();
  $('#activity_locked').hide();
  $('#locked_msg').hide()
  $('#user_locked').hide()

  var guestEmail = $('#current_guest_email').val();

<<<<<<< HEAD
  var unlocks_activity = function (activity_id, locked_value, is_opened) {
=======
  var unlocks_activity = function (activity_id, locked_value, is_opened, is_force = false) {
>>>>>>> a02de07e
    if (guestEmail){
      return ;
    }
    var url = '/workflow/activity/unlocks/' + activity_id;
    var is_ie = /*@cc_on!@*/false || !!document.documentMode;

    var data = JSON.stringify({
      locked_value: locked_value,
<<<<<<< HEAD
      is_opened:is_opened
=======
      is_opened: is_opened,
      is_force: is_force
>>>>>>> a02de07e
    })
    if (is_ie) {
      var xhr = new XMLHttpRequest();
      xhr.open("POST", url, false);
      xhr.send(data);
    } else {
      navigator.sendBeacon(url, data);
    }
    if (locked_value){sessionStorage.removeItem('locked_value');}
    sessionStorage.removeItem('is_opened');
  };

  var unlock_activity = function (activity_id, locked_value) {
    if (guestEmail) {
      return;
    }
    var url = '/workflow/activity/unlock/' + activity_id;
    var data = JSON.stringify({
      locked_value: locked_value
    });

    var is_ie = /*@cc_on!@*/false || !!document.documentMode;
    if (is_ie) {
      var xhr = new XMLHttpRequest();
      xhr.open("POST", url, false);
      xhr.send(data);
    } else {
      navigator.sendBeacon(url, data);
    }

    sessionStorage.removeItem('locked_value');
  };

<<<<<<< HEAD
  var user_unlock_activity = function (activity_id, is_opened) {
=======
  var user_unlock_activity = function (activity_id, is_opened, is_force = false) {
>>>>>>> a02de07e
    if (guestEmail) {
      return;
    }
    var url = '/workflow/activity/user_unlock/' + activity_id;

    var data = JSON.stringify({
      is_opened: is_opened,
      is_force: is_force
    })
    var is_ie = /*@cc_on!@*/false || !!document.documentMode;
    if (is_ie) {
      var xhr = new XMLHttpRequest();
      xhr.open("POST", url, false)
      xhr.send(data)
    } else {
      navigator.sendBeacon(url, data)
    }
    sessionStorage.removeItem('is_opened');
  }

  var current_user_email = $('input#current_user_email').val();
  var locked_value = sessionStorage.getItem('locked_value');
  var is_opened = sessionStorage.getItem('is_opened')
  var activity_id = $('input#activity_id_for_lock').val();
  var cur_step = $('input#cur_step_for_lock').val();
  var permission = $('#hide-res-check').text(); // 0: allow, <> 0: deny


  var  csrf_token=$('#csrf_token').val();
  $.ajaxSetup({
    beforeSend: function(xhr, settings) {
       if (!/^(GET|HEAD|OPTIONS|TRACE)$/i.test(settings.type) && !this.crossDomain){
           xhr.setRequestHeader("X-CSRFToken", csrf_token);
       }
    }
  });

  if ('end_action' !== cur_step && permission == 0 && !guestEmail) {
    $.ajax({
      type: "POST",
      cache: false,
      url: '/workflow/activity/user_lock/' + activity_id,
      success: function (result) {
        if (result.err) {
          $('#step_page').hide();
          $('#activity_locked').show();
          $('#user_locked').show();
          $('#user_locked_btn').hide();
          var msg = $('#user_locked_msg').text();
          if (result.activity_id) {
            msg = msg.replace('{}', result.activity_id);
          } else {
            msg = msg.replace(' ({})', '');
            msg = msg.replace('（{}）', '');
          }
          $('#user_locked_msg').html(msg);
          if (result.activity_id === activity_id){
            $('#user_locked_btn').show();
            $('#user_locked_btn').on('click', function(){
              $("#action_unlock_activity").modal("show");
              $("#user_lock_modal").css('display','block');
              $('#btn_unlock').on('click', function () {
                $("#action_unlock_activity").modal("hide");
<<<<<<< HEAD
                user_unlock_activity(activity_id, is_opened);
=======
                user_unlock_activity(activity_id, is_opened, is_force=true);
>>>>>>> a02de07e
                location.reload();
              });
            });
          }
          is_opened=true;
          sessionStorage.setItem('is_opened', is_opened);
        } else {
          is_opened = false
          sessionStorage.setItem('is_opened', is_opened);
        }
      },
      error: function(jqXHR, status){
        alert(jqXHR.responseJSON.msg)
      }
    });
    $.ajax({
      type: "POST",
      cache: false,
      data: {
        locked_value: locked_value
      },
      url: '/workflow/activity/lock/' + activity_id,
      success: function (result) {
        if (result.err) {
          $('#step_page').hide();
          $('#activity_locked').show();
          $('#locked_msg').show()
          var msg = $('#locked_msg').text();
          if (result.locked_by_username) {
            msg = msg.replace('{}', result.locked_by_username);
          } else {
            msg = msg.replace(' ({})', '');
            msg = msg.replace('（{}）', '');
          }
          $('#locked_msg').html(msg);

          if (current_user_email === result.locked_by_email) {
            $("#action_unlock_activity").modal("show");
            $("#lock_modal").css('display','block');
            // handle popup unlock
            $('#btn_unlock').on('click', function () {
              $("#action_unlock_activity").modal("hide");
              unlock_activity(activity_id, result.locked_value);
              location.reload();
            });
          }
        } else {
          locked_value = result.locked_value;
          sessionStorage.setItem('locked_value', locked_value);
        }
      },
      error: function(jqXHR, status){
        alert(jqXHR.responseJSON.msg)
      }
    });
  } else if (locked_value) {
    unlock_activity(activity_id, locked_value);
  }

  // start: approval page
  $('#btn-return, #btn-reject, #btn-approval, .save-button, .done-button, .next-button').click(function () {
    locked_value = 0;
  });

  window.addEventListener('beforeunload', function (e) {
    unlocks_activity(activity_id, locked_value, is_opened)
    // イベントをキャンセルする
    // e.preventDefault();
    // Chrome では returnValue を設定する必要がある
    e.returnValue = '';
  });

  window.addEventListener('unload', function (e) {
    unlocks_activity(activity_id, locked_value, is_opened)
    // イベントをキャンセルする
    // e.preventDefault();
    // Chrome では returnValue を設定する必要がある
    // e.returnValue = '';
  });
});<|MERGE_RESOLUTION|>--- conflicted
+++ resolved
@@ -6,11 +6,7 @@
 
   var guestEmail = $('#current_guest_email').val();
 
-<<<<<<< HEAD
-  var unlocks_activity = function (activity_id, locked_value, is_opened) {
-=======
   var unlocks_activity = function (activity_id, locked_value, is_opened, is_force = false) {
->>>>>>> a02de07e
     if (guestEmail){
       return ;
     }
@@ -19,12 +15,8 @@
 
     var data = JSON.stringify({
       locked_value: locked_value,
-<<<<<<< HEAD
-      is_opened:is_opened
-=======
       is_opened: is_opened,
       is_force: is_force
->>>>>>> a02de07e
     })
     if (is_ie) {
       var xhr = new XMLHttpRequest();
@@ -58,11 +50,7 @@
     sessionStorage.removeItem('locked_value');
   };
 
-<<<<<<< HEAD
-  var user_unlock_activity = function (activity_id, is_opened) {
-=======
   var user_unlock_activity = function (activity_id, is_opened, is_force = false) {
->>>>>>> a02de07e
     if (guestEmail) {
       return;
     }
@@ -126,11 +114,7 @@
               $("#user_lock_modal").css('display','block');
               $('#btn_unlock').on('click', function () {
                 $("#action_unlock_activity").modal("hide");
-<<<<<<< HEAD
-                user_unlock_activity(activity_id, is_opened);
-=======
                 user_unlock_activity(activity_id, is_opened, is_force=true);
->>>>>>> a02de07e
                 location.reload();
               });
             });
