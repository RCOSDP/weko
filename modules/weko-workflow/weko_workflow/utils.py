# -*- coding: utf-8 -*-
#
# This file is part of WEKO3.
# Copyright (C) 2017 National Institute of Informatics.
#
# WEKO3 is free software; you can redistribute it
# and/or modify it under the terms of the GNU General Public License as
# published by the Free Software Foundation; either version 2 of the
# License, or (at your option) any later version.
#
# WEKO3 is distributed in the hope that it will be
# useful, but WITHOUT ANY WARRANTY; without even the implied warranty of
# MERCHANTABILITY or FITNESS FOR A PARTICULAR PURPOSE.  See the GNU
# General Public License for more details.
#
# You should have received a copy of the GNU General Public License
# along with WEKO3; if not, write to the
# Free Software Foundation, Inc., 59 Temple Place, Suite 330, Boston,
# MA 02111-1307, USA.

"""Module of weko-workflow utils."""

import base64
import json
import os
from collections import OrderedDict
from copy import deepcopy
from datetime import datetime, timedelta
import sys
from typing import List, NoReturn, Optional, Tuple, Union
import traceback

import pytz
import redis
from redis import sentinel
from celery.task.control import inspect
from flask import current_app, request, session
from flask_babelex import gettext as _
from flask_security import current_user
from invenio_accounts.models import Role, User, userrole
from invenio_cache import current_cache
from invenio_db import db
from invenio_files_rest.models import Bucket, ObjectVersion
from invenio_i18n.ext import current_i18n
from invenio_mail.admin import MailSettingView
from invenio_mail.models import MailConfig
from invenio_pidrelations.contrib.versioning import PIDVersioning
from invenio_pidrelations.models import PIDRelation
from invenio_pidstore.models import PersistentIdentifier, \
    PIDDoesNotExistError, PIDStatus
from invenio_pidstore.resolver import Resolver
from invenio_records.models import RecordMetadata
from invenio_records_files.models import RecordsBuckets
from passlib.handlers.oracle import oracle10
from simplekv.memory.redisstore import RedisStore
from sqlalchemy.exc import SQLAlchemyError
from sqlalchemy.orm.exc import NoResultFound
from weko_admin.models import Identifier, SiteInfo, AdminSettings
from weko_admin.utils import get_restricted_access
from weko_deposit.api import WekoDeposit, WekoRecord
from weko_handle.api import Handle
from weko_logging.activity_logger import UserActivityLogger
from weko_records.api import FeedbackMailList, RequestMailList, ItemsMetadata, ItemTypeNames, \
    ItemTypes, Mapping
from weko_records.models import ItemType, ItemReference
from weko_records.serializers.utils import get_full_mapping, get_item_type_name
from weko_records_ui.models import FilePermission
from weko_records_ui.external import call_external_system
from weko_redis import RedisConnection
from weko_user_profiles.config import \
    WEKO_USERPROFILES_INSTITUTE_POSITION_LIST, \
    WEKO_USERPROFILES_POSITION_LIST
from weko_user_profiles.utils import get_user_profile_info
from weko_index_tree.api import Indexes
from werkzeug.utils import import_string
from weko_deposit.pidstore import get_record_without_version
from weko_schema_ui.models import PublishStatus

from weko_workflow.config import IDENTIFIER_GRANT_LIST, \
    IDENTIFIER_GRANT_SUFFIX_METHOD, \
    WEKO_WORKFLOW_USAGE_APPLICATION_ITEM_TYPES_LIST, \
    WEKO_WORKFLOW_USAGE_REPORT_ITEM_TYPES_LIST


from .api import GetCommunity, UpdateItem, WorkActivity, WorkActivityHistory, \
    WorkFlow , Flow
from .config import DOI_VALIDATION_INFO, DOI_VALIDATION_INFO_CROSSREF, DOI_VALIDATION_INFO_DATACITE, IDENTIFIER_GRANT_SELECT_DICT, \
    WEKO_SERVER_CNRI_HOST_LINK, WEKO_STR_TRUE
from .models import Action as _Action, Activity
from .models import ActionStatusPolicy, ActivityStatusPolicy, GuestActivity,FlowAction
from .models import WorkFlow as _WorkFlow
from redis.exceptions import ResponseError

def get_current_language():
    """Get current language.

    :return:
    """
    current_lang = current_i18n.language
    # In case current_lang is not English
    # neither Japanese set default to English
    languages = current_app.config[
        'WEKO_WORKFLOW_TERM_AND_CONDITION_FILE_LANGUAGES']
    if current_lang not in languages:
        current_lang = 'en'
    return current_lang


def get_term_and_condition_content(item_type_name):
    """Read data of term and condition base on language and item_type_name.

    :param item_type_name:
    :return:
    """
    file_extension = current_app.config[
        'WEKO_WORKFLOW_TERM_AND_CONDITION_FILE_EXTENSION']
    folder_path = current_app.config[
        'WEKO_WORKFLOW_TERM_AND_CONDITION_FILE_LOCATION']
    current_lang = get_current_language()
    file_name = item_type_name + "_" + current_lang + file_extension
    data = ""
    try:
        with open(folder_path + file_name) as file:
            data = file.read().splitlines()
    except FileNotFoundError as ex:
        current_app.logger.error(str(ex))
    return data


def get_identifier_setting(community_id):
    """
    Get Identifier Setting of current Community.

    :param community_id: Community Identifier
    :return: Dict or None
    """
    with db.session.no_autoflush:
        return Identifier.query.filter_by(
            repository=community_id).one_or_none()


def saving_doi_pidstore(item_id,
                        record_without_version,
                        data=None,
                        doi_select=0,
                        temporal_saving=False):
    """
    Mapp doi pidstore data to ItemMetadata.

    :param data: request data
    :param doi_select: identifier selected
    :param item_id: object uuid
    :param record_without_version: object uuid
    """
    current_app.logger.debug('item_id: {0}'.format(item_id))
    current_app.logger.debug(
        'record_without_version: {0}'.format(record_without_version))
    current_app.logger.debug('data: {0}'.format(data))
    current_app.logger.debug('doi_select: {0}'.format(doi_select))
    current_app.logger.debug('temporal_saving: {0}'.format(temporal_saving))

    flag_del_pidstore = False
    identifier_val = ''
    doi_register_val = ''
    doi_register_typ = ''

    if doi_select == IDENTIFIER_GRANT_LIST[1][0] and data.get(
            'identifier_grant_jalc_doi_link'):
        jalcdoi_link = data.get('identifier_grant_jalc_doi_link')
        jalcdoi_tail = (jalcdoi_link.split('//')[1]).split('/')
        identifier_val = jalcdoi_link
        doi_register_val = '/'.join(jalcdoi_tail[1:])
        doi_register_typ = 'JaLC'
    elif doi_select == IDENTIFIER_GRANT_LIST[2][0] and data.get(
            'identifier_grant_jalc_cr_doi_link'):
        jalcdoi_cr_link = data.get('identifier_grant_jalc_cr_doi_link')
        jalcdoi_cr_tail = (jalcdoi_cr_link.split('//')[1]).split('/')
        identifier_val = jalcdoi_cr_link
        doi_register_val = '/'.join(jalcdoi_cr_tail[1:])
        doi_register_typ = 'Crossref'
    elif doi_select == IDENTIFIER_GRANT_LIST[3][0] and data.get(
            'identifier_grant_jalc_dc_doi_link'):
        jalcdoi_dc_link = data.get('identifier_grant_jalc_dc_doi_link')
        jalcdoi_dc_tail = (jalcdoi_dc_link.split('//')[1]).split('/')
        identifier_val = jalcdoi_dc_link
        doi_register_val = '/'.join(jalcdoi_dc_tail[1:])
        doi_register_typ = 'DataCite'
    elif doi_select == IDENTIFIER_GRANT_LIST[4][0] \
            and data.get('identifier_grant_ndl_jalc_doi_link'):
        ndljalcdoi_dc_link = data.get('identifier_grant_ndl_jalc_doi_link')
        ndljalcdoi_dc_tail = (ndljalcdoi_dc_link.split('//')[1]).split('/')
        identifier_val = ndljalcdoi_dc_link
        doi_register_val = '/'.join(ndljalcdoi_dc_tail[1:])
        doi_register_typ = 'JaLC'
    else:
        current_app.logger.error(_('Identifier datas are empty!'))
        return False

    try:
        if not flag_del_pidstore and identifier_val and doi_register_val:
            if temporal_saving:
                identifier = IdentifierHandle(item_id)
                identifier.update_idt_registration_metadata(
                    doi_register_val,
                    doi_register_typ)
                current_app.logger.info(_('DOI temporary registered!'))
            else:
                identifier = IdentifierHandle(record_without_version)
                reg = identifier.register_pidstore('doi', identifier_val)
                UserActivityLogger.info(
                    operation="ITEM_ASSIGN_DOI",
                    target_key=str(item_id),
                )
                identifier.update_idt_registration_metadata(
                    doi_register_val,
                    doi_register_typ)
                if reg:
                    identifier = IdentifierHandle(item_id)
                    identifier.update_idt_registration_metadata(
                        doi_register_val,
                        doi_register_typ)
                current_app.logger.info(_('DOI successfully registered!'))
        return True
    except Exception as ex:
        current_app.logger.exception(str(ex))
        if not temporal_saving:
            exec_info = sys.exc_info()
            tb_info = traceback.format_tb(exec_info[2])
            UserActivityLogger.error(
                operation="ITEM_ASSIGN_DOI",
                target_key=str(item_id),
                remarks=tb_info[0]
            )
        return False


def register_hdl(activity_id):
    """
    Register HDL into Persistent Identifiers.

    :param activity_id: Workflow Activity Identifier
    :return cnri_pidstore: HDL pidstore object or None
    """
    activity = WorkActivity().get_activity_detail(activity_id)
    # https://nii.backlog.jp/view/WEKO3_APP-84
    current_pid = PersistentIdentifier.get_by_object(pid_type='recid',
                                                 object_type='rec',
                                                 object_uuid=activity.item_id)
    pid_without_ver = get_record_without_version(current_pid)
    item_uuid  = pid_without_ver.object_uuid
    # item_uuid = activity.item_id
    current_app.logger.debug(
        "register_hdl: {0} {1}".format(activity_id, item_uuid))
    record = WekoRecord.get_record(item_uuid)

    if record.pid_cnri:
        current_app.logger.info('This record was registered HDL!')
        return
    else:
        deposit_id = record.pid_parent.pid_value.split('parent:')[1]

    record_url = request.url.split('/workflow/')[0] \
        + '/records/' + str(deposit_id)

    weko_handle = Handle()
    handle = weko_handle.register_handle(location=record_url)
    if handle:
        handle = WEKO_SERVER_CNRI_HOST_LINK + str(handle)
        identifier = IdentifierHandle(item_uuid)
        identifier.register_pidstore('hdl', handle)
    else:
        current_app.logger.info('Cannot connect Handle server!')


def register_hdl_by_item_id(deposit_id, item_uuid, url_root):
    """
    Register HDL into Persistent Identifiers.

    :param deposit_id: id
    :param item_uuid: Item uuid
    :param url_root: url_root
    :return handle: HDL handle
    """
    current_app.logger.debug(
        "start register_hdl_by_item_id(deposit_id, item_uuid, url_root):")
    record_url = url_root \
        + 'records/' + str(deposit_id)

    weko_handle = Handle()
    handle = weko_handle.register_handle(location=record_url)

    if handle:
        handle = WEKO_SERVER_CNRI_HOST_LINK + str(handle)
        identifier = IdentifierHandle(item_uuid)
        identifier.register_pidstore('hdl', handle)
    else:
        current_app.logger.info('Cannot connect Handle server!')

    current_app.logger.debug(
        "end register_hdl_by_item_id(deposit_id, item_uuid, url_root):")
    return handle


def register_hdl_by_handle(hdl, item_uuid, item_uri):
    """
    Register HDL into Persistent Identifiers.

    :param hdl: HDL handle
    :param item_uuid: Item uuid
    """
    current_app.logger.debug(
        "start register_hdl_by_handle(handle, item_uuid):")
    current_app.logger.debug(
        "handle:{0} item_uuid:{1}".format(hdl, item_uuid))

    weko_handle = Handle()
    handle = weko_handle.register_handle(
        location=item_uri, hdl=hdl, overwrite=True)

    if handle:
        handle = WEKO_SERVER_CNRI_HOST_LINK + str(handle)
        identifier = IdentifierHandle(item_uuid)
        identifier.register_pidstore('hdl', handle)
    current_app.logger.debug("end register_hdl_by_handle(handle, item_uuid):")


def item_metadata_validation(item_id, identifier_type, record=None,
                             is_import=False, without_ver_id=None, file_path=None):
    """
    Validate item metadata.

    :param: item_id, identifier_type, record
    :return: error_list
    """

    ddi_item_type_name = 'DDI'
    journalarticle_type = ['conference paper',
                           'data paper', 'departmental bulletin paper',
                           'editorial', 'journal','journal article',
                           'review article', 'article','newspaper', 'software paper', 'periodical']
    thesis_types = ['thesis', 'bachelor thesis', 'master thesis',
                    'doctoral thesis']
    report_types = ['technical report', 'research report', 'report',
                    'book', 'book part']
    elearning_type = ['learning object', 'learning material']
    dataset_type = ['software', 'dataset', 'aggregated data',
                    'clinical trial data', 'compiled data',
                    'encoded data', 'experimental data', 'genomic data',
                    'geospatial data', 'laboratory notebook', 'measurement and test data',
                    'observational data', 'recorded data', 'simulation data',
                    'survey data', 'source code']
    datageneral_types = ['internal report', 'policy report', 'report part',
                         'working paper', 'interactive resource','lecture',
                         'musical notation', 'peer review','research proposal','research protocol',
                         'technical documentation', 'workflow',
                         'other', 'other periodical','sound', 'patent',
                         'cartographic material', 'map', 'commentary','lecture', 'image',
                         'utility model','transcription','trademark','still image', 'moving image', 'video',
                         'conference output', 'conference object','conference proceedings',
                         'conference poster','layout design','industrial design','design','design patent','PCT application','plant patent','plant variety protection','software patent',
                         'conference presentation','manuscript', 'data management plan', 'interview','other']

    def _check_resource_type(identifier_type, resource_type, old_resource_type):
        """
        Validate if the new resource type and the old resource type
        belong to the same mapping type
        """
        def _get_mapping_type(_resource_type):
            """
            get mapping_type from resource_type and identifier_type
            """
            mapping_type = ""
            if identifier_type == IDENTIFIER_GRANT_SELECT_DICT["JaLC"]:
                if _resource_type in journalarticle_type:
                    # 別表2-1 JaLC DOI登録メタデータのJPCOAR/JaLCマッピング【ジャーナルアーティクル】
                    mapping_type = "journal_article"
                elif _resource_type in thesis_types:
                    # 別表2-2 JaLC DOI登録メタデータのJPCOAR/JaLCマッピング【学位論文】
                    mapping_type = "theis_type"
                elif _resource_type in report_types:
                    # 別表2-3 JaLC DOI登録メタデータのJPCOAR/JaLCマッピング【書籍】
                    mapping_type = "report_types"
                elif _resource_type in elearning_type:
                    # 別表2-4 JaLC DOI登録メタデータのJPCOAR/JaLCマッピング【e-learning】
                    mapping_type = "elearning_type"
                elif _resource_type in dataset_type:
                    # 別表2-5 JaLC DOI登録メタデータのJPCOAR/JaLCマッピング【研究データ】
                    mapping_type = "dataset_type"
                elif _resource_type in datageneral_types:
                    # 別表2-6 JaLC DOI登録メタデータのJPCOAR/JaLCマッピング【汎用データ】
                    mapping_type = "datageneral_types"
            elif identifier_type == IDENTIFIER_GRANT_SELECT_DICT["Crossref"]:
                if _resource_type in journalarticle_type:
                    # 別表3-1 Crossref DOI登録メタデータのJPCOAR/JaLCマッピング【ジャーナルアーティクル】
                    mapping_type = "journal_article"
                elif _resource_type in thesis_types or _resource_type in report_types:
                    # 別表3-2 Crossref DOI登録メタデータのJPCOAR/JaLCマッピング【書籍】
                    mapping_type = "report_types"
            elif identifier_type in IDENTIFIER_GRANT_SELECT_DICT["DataCite"]:
                if _resource_type in dataset_type:
                    # 別表4-1 DataCite DOI登録メタデータのJPCOAR/JaLCマッピング【研究データ】
                    mapping_type = "dataset_type"
            return mapping_type
        old_type = _get_mapping_type(old_resource_type)
        new_type = _get_mapping_type(resource_type)
        if old_type == new_type:
            return True
        else:
            return False

    current_app.logger.debug("item_id: {}".format(item_id))
    current_app.logger.debug("identifier_type: {}".format(identifier_type))
    current_app.logger.debug("record: {}".format(record))
    current_app.logger.debug("is_import: {}".format(is_import))
    current_app.logger.debug("without_ver_id: {}".format(without_ver_id))
    current_app.logger.debug("file_path: {}".format(file_path))

    if identifier_type == IDENTIFIER_GRANT_SELECT_DICT['NotGrant']:
        return None

    metadata_item = MappingData(
        item_id) if item_id else MappingData(record=record)
    item_type = metadata_item.get_data_item_type()
    type_key, resource_type = metadata_item.get_first_data_by_mapping(
        'type.@value')

    error_list = {'required': [], 'required_key': [], 'pattern': [],
                  'either': [],  'either_key': [], 'mapping': [], 'other': ''}
    # check resource type request
    if not resource_type and not type_key:
        error_list['mapping'].append('dc:type')
        return error_list

    type_check = check_required_data(resource_type, type_key)
    if not item_type or not resource_type and type_check:
        error_list['required'].append(type_key)
        return error_list

    resource_type = resource_type.pop()
    if without_ver_id:
        _type_key, old_resource_type = MappingData(without_ver_id) \
            .get_first_data_by_mapping('type.@value')
        if old_resource_type and not _check_resource_type(identifier_type, resource_type, old_resource_type.pop()):
        #if old_resource_type and resource_type != old_resource_type.pop():
            error_list['other'] = 'You cannot change the resource type of ' \
                + 'items that have been grant a DOI.'
            return error_list

    # For NDL prefix, resource type is only doctoral thesis
    if identifier_type==IDENTIFIER_GRANT_SELECT_DICT['NDL JaLC'] and resource_type != "doctoral thesis":
        error_list['other'] = _("When assigning a JaLC DOI through NDL, the resource type must be 'doctor thesis'.")
        return error_list

    properties = {}
    # 必須
    required_properties = []
    # いずれか必須
    either_properties = []

    # JaLC DOI identifier registration
    if identifier_type == IDENTIFIER_GRANT_SELECT_DICT['JaLC']:
        # 別表2-1 JaLC DOI登録メタデータのJPCOAR/JaLCマッピング【ジャーナルアーティクル】
        if resource_type in journalarticle_type:
            required_properties = [
                'title',
                # 'publisher',
                # 'publisher_jpcoar',
                # 'date',
                # 'dateGranted',
                'type',
                # 'identifier',
                # 'identifierRegistration',
                'pageStart',
                # 'fileURI',
            ]
            # remove 20220207
            # either_properties = ['version']
            # いずれか必須が動いていない
            # either_properties = ['publisher','date']

        # 別表2-2 JaLC DOI登録メタデータのJPCOAR/JaLCマッピング【学位論文】
        elif resource_type in thesis_types:
            required_properties = [
                'title',
                # 'publisher',
                # 'publisher_jpcoar',
                # 'date',
                # 'dateGranted',
                # 'degreeGrantor',
                'type',
                # 'identifier',
                # 'identifierRegistration',
                # 'fileURI',
            ]
            # いずれか必須が動いていない
            # either_properties = ['date','degreeGrantor']
        # 別表2-3 JaLC DOI登録メタデータのJPCOAR/JaLCマッピング【書籍】
        elif resource_type in report_types:
            required_properties = [
                'title',
                # 'publisher',
                # 'publisher_jpcoar',
                # 'date',
                # 'dateGranted',
                'type',
                # 'identifier',
                # 'identifierRegistration',
                # 'fileURI',
            ]
            # いずれか必須が動いていない
            # either_properties = ['date','publisher']
        # 別表2-4 JaLC DOI登録メタデータのJPCOAR/JaLCマッピング【e-learning】
        elif resource_type in elearning_type:
            required_properties = [
                'title',
                # 'publisher',
                # 'publisher_jpcoar',
                # 'date',
                # 'dateGranted',
                'type',
                # 'identifier',
                # 'identifierRegistration',
                # 'fileURI',
            ]
            # いずれか必須が動いていない
            # either_properties = ['date','publisher']
        # 別表2-5 JaLC DOI登録メタデータのJPCOAR/JaLCマッピング【研究データ】
        elif resource_type in dataset_type:
            required_properties = [
                'title',
                # 'givenName',
                # 'creatorName',
                # 'publisher',
                # 'publisher_jpcoar',
                # 'date',
                # 'dateGranted',
                'type',
                # 'identifier',
                # 'identifierRegistration',
                # 'fileURI',
            ]
            # いずれか必須が動いていない
            # either_properties = ['givenName','date','publisher']
            # remove 20220207
            # either_properties = ['geoLocation']

        # 別表2-6 JaLC DOI登録メタデータのJPCOAR/JaLCマッピング【汎用データ】
        elif resource_type in datageneral_types:
            required_properties = [
                'title',
                # 'publisher',
                # 'publisher_jpcoar',
                # 'date',
                # 'dateGranted',
                'type',
                # 'identifier',
                # 'identifierRegistration',
                # 'fileURI',
            ]
            # いずれか必須が動いていない
            # either_properties = ['date','publisher']

    # CrossRef DOI identifier registration
    elif identifier_type == IDENTIFIER_GRANT_SELECT_DICT['Crossref']:
        # 別表3-1 Crossref DOI登録メタデータのJPCOAR/JaLCマッピング【ジャーナルアーティクル】
        if resource_type in journalarticle_type:
            required_properties = [
                'title',
                # 'publisher',
                # 'publisher_jpcoar',
                # 'date',
                # 'dateGranted',
                'type',
                # 'identifier',
                # 'identifierRegistration',
                'sourceIdentifier',
                'sourceTitle',
                # 'fileURI',
            ]
            # いずれか必須が動いていない
            # either_properties = ['date','publisher']
        elif resource_type in report_types \
                or resource_type in thesis_types:
            required_properties = [
                'title',
                # 'publisher',
                # 'publisher_jpcoar',
                # 'date',
                # 'dateGranted',
                'type',
                # 'identifier',
                # 'identifierRegistration',
                # 'fileURI',
            ]
            # いずれか必須が動いていない
            # either_properties = ['date','publisher']
    # DataCite DOI identifier registration
    elif identifier_type == IDENTIFIER_GRANT_SELECT_DICT['DataCite']:
        if resource_type in dataset_type:
            required_properties = [
                'title',
                # 'givenName',
                # 'creatorName',
                # 'publisher',
                # 'publisher_jpcoar',
                # 'date',
                # 'dateGranted',
                'type',
                # 'identifier',
                # 'identifierRegistration',
                # 'fileURI',
            ]
            # いずれか必須が動いていない
            # either_properties = ['givenName','date','publisher']
            # remove 20220207
            # either_properties = ['geoLocation']
    # NDL JaLC DOI identifier registration
    elif identifier_type == IDENTIFIER_GRANT_SELECT_DICT['NDL JaLC']:
        required_properties = [
            'title',
            'type'
        ]

    # 本文URL条件
    # DDIはスキップ
    # 新規登録(item_idなし、かつfile_pathがある場合は本文URL:があるとみなす
    # それ以外はfileURIが必須
    if item_type.item_type_name.name != ddi_item_type_name:
        if item_id is None:
            if file_path is None or len(file_path) == 0:
                required_properties.append('fileURI')
        else:
            required_properties.append('fileURI')

    if required_properties:
        properties['required'] = required_properties
    if either_properties:
        properties['either'] = either_properties

    current_app.logger.debug(item_type)
    current_app.logger.debug(resource_type)
    current_app.logger.debug(identifier_type)
    current_app.logger.debug(properties)
    current_app.logger.debug(metadata_item)

    # if properties and \
    #         ((identifier_type != IDENTIFIER_GRANT_SELECT_DICT['DataCite']
    #           and identifier_type != IDENTIFIER_GRANT_SELECT_DICT['NDL JaLC']
    #           ) or is_import):
    if properties:
        return validation_item_property(metadata_item, properties, identifier_type=identifier_type)
    else:
        error_list['other'] = _('Cannot register selected DOI for current Item Type of this '
                 'item.')
        return error_list


def merge_doi_error_list(current, new):
    """Merge DOI validation error list."""
    if new['required']:
        current['required'].extend(new['required'])
    if 'required_key' in new and new['required_key']:
        if 'required_key' in current:
            current['required_key'].extend(new['required_key'])
        else:
            current['required_key'] = new['required_key']
    if new['either']:
        current['either'].extend(new['either'])
    if 'either_key' in new and new['either_key']:
        if 'either_key' in current:
            current['either_key'].extend(new['either_key'])
        else:
            current['either_key'] = new['either_key']
    if new['pattern']:
        current['pattern'].extend(new['pattern'])
    if new['mapping']:
        current['mapping'].extend(new['mapping'])
        current['mapping'] = list(set(current['mapping']))


def validation_item_property(mapping_data, properties, identifier_type=None):
    """
    Validate item property.

    :param mapping_data: Mapping Data contain record and item_map
    :param properties: Property's keywords
    :return: error_list or None
    """
    error_list = {'required': [], 'required_key': [],
                  'pattern': [], 'either': [], 'either_key': [], 'mapping': []}
    empty_list = deepcopy(error_list)

    if properties.get('required'):
        error_list_required = validattion_item_property_required(
            mapping_data, properties['required'],identifier_type=identifier_type)
        if error_list_required:
            merge_doi_error_list(error_list, error_list_required)

    if properties.get('either'):
        error_list_either = validattion_item_property_either_required(
            mapping_data, properties['either'], identifier_type=identifier_type)
        if error_list_either:
            merge_doi_error_list(error_list, error_list_either)

    if error_list == empty_list:
        return None
    else:
        return error_list


def handle_check_required_data(mapping_data, mapping_key):
    """Check required and append to error_list if error."""
    keys = []
    values = []
    requirements = []
    current_app.logger.debug("mapping_data: {}".format(mapping_data))
    current_app.logger.debug("mapping_key: {}".format(mapping_key))

    data = mapping_data.get_data_by_mapping(mapping_key)
    for key, value in data.items():
        keys.append(key)
        values.append(value)
        _requirements = check_required_data(value, key, True)
        if _requirements:
            requirements.extend(_requirements)
        else:
            requirements = []
            break

    return requirements, keys, values


def handle_check_required_pattern_and_either(mapping_data, mapping_keys,
                                             error_list=None, is_either=False, identifier_type=None):
    """Check required, pattern and either required."""
    if not (mapping_data and mapping_keys):
        return
    if not error_list:
        error_list = {'required': [], 'required_key': [], 'pattern': [],
                      'either': [], 'either_key': [], 'mapping': []}
    empty_list = deepcopy(error_list)
    keys = []
    num_map = 0
    requirements = []
    doi_validation_information = deepcopy(DOI_VALIDATION_INFO)

    if identifier_type:
        if identifier_type == '2':
            doi_validation_information = DOI_VALIDATION_INFO_CROSSREF
        elif identifier_type == '3':
            doi_validation_information = DOI_VALIDATION_INFO_DATACITE

    for mapping_key in mapping_keys:
        for elem, pattern in doi_validation_information[mapping_key]:
            check_required_info = handle_check_required_data(
                mapping_data, elem)
            if not check_required_info[1]:
                error_list['mapping'].append(mapping_key)
                continue

            keys.extend(check_required_info[1])
            requirements.extend(check_required_info[0])
            if num_map == 0:
                num_map = len(check_required_info[1])
            if pattern and check_required_info[2]:
                _required_value_check = False
                for idx, values in enumerate(check_required_info[2]):
                    if values and pattern in values:
                        _required_value_check = True
                if not _required_value_check:
                    error_list['pattern'].append(mapping_key)

    if requirements:
        if num_map == 1 and not is_either:
            error_list['required'].extend(requirements)
            error_list['required_key'].append(mapping_key)
        else:
            error_list['either_key'].append(mapping_key)
            filter_root_keys = list(
                set([key.split('.')[0] for key in keys[:num_map]]))
            either_list = []
            for key in filter_root_keys:
                either_list.append([
                    k for k in keys if k.split('.')[0] == key])
            if is_either and not error_list['either']:
                error_list['either'] = either_list
            else:
                error_list['either'].append(either_list)

    current_app.logger.debug("mapping_data: {}".format(mapping_data))
    current_app.logger.debug("mapping_keys: {}".format(mapping_keys))
    current_app.logger.debug("error_list: {}".format(error_list))
    current_app.logger.debug("is_either: {}".format(is_either))
    if empty_list != error_list:
        return error_list


def validattion_item_property_required(
        mapping_data, properties, identifier_type=None):
    """
    Validate item property is required.

    :param mapping_data: Mapping Data contain record and item_map
    :param properties: Property's keywords
    :return: error_list or None
    """
    error_list = {'required': [], 'required_key': [],
                  'pattern': [], 'either': [], 'either_key': [], 'mapping': []}
    empty_list = deepcopy(error_list)

    # check file jpcoar:URI
    if 'fileURI' in properties:
        mapping_keys = ['jpcoar:URI']
        handle_check_required_pattern_and_either(
            mapping_data, mapping_keys, error_list, identifier_type=identifier_type)

    # check タイトル dc:title
    if 'title' in properties:
        mapping_keys = ['dc:title']
        handle_check_required_pattern_and_either(
            mapping_data, mapping_keys, error_list, identifier_type=identifier_type)

    # check 識別子 jpcoar:givenName
    if 'givenName' in properties:
        mapping_keys = ['jpcoar:givenName']
        handle_check_required_pattern_and_either(
            mapping_data, mapping_keys, error_list, identifier_type=identifier_type)

    # check 収録物識別子 jpcoar:sourceIdentifier
    if 'sourceIdentifier' in properties:
        mapping_keys = ['jpcoar:sourceIdentifier']
        handle_check_required_pattern_and_either(
            mapping_data, mapping_keys, error_list, identifier_type=identifier_type)

    # check 収録物名 jpcoar:sourceTitle
    if 'sourceTitle' in properties:
        mapping_keys = ['jpcoar:sourceTitle']
        handle_check_required_pattern_and_either(
            mapping_data, mapping_keys, error_list, identifier_type=identifier_type)

    # check 収録物名 dc:publisher
    if 'publisher' in properties:
        mapping_keys = ['dc:publisher']
        handle_check_required_pattern_and_either(
            mapping_data, mapping_keys, error_list, identifier_type=identifier_type)

    # check jpcoar:publisher
    if 'publisher_jpcoar' in properties:
        mapping_keys = ['jpcoar:publisher_jpcoar']
        handle_check_required_pattern_and_either(
            mapping_data, mapping_keys, error_list, identifier_type=identifier_type)

    # check datacite:date
    if 'date' in properties:
        mapping_keys = ['datacite:date']
        handle_check_required_pattern_and_either(
            mapping_data, mapping_keys, error_list, identifier_type=identifier_type)

    # check dcndl:dateGranted
    if 'dateGranted' in properties:
        mapping_keys = ['dcndl:dateGranted']
        handle_check_required_pattern_and_either(
            mapping_data, mapping_keys, error_list, identifier_type=identifier_type)

    # check dc:type
    if 'type' in properties:
        mapping_keys = ['dc:type']
        handle_check_required_pattern_and_either(
            mapping_data, mapping_keys, error_list, identifier_type=identifier_type)

    # check jpcoar:identifier
    # if 'identifier' in properties:
    #     mapping_keys = ['jpcoar:identifier']
    #     handle_check_required_pattern_and_either(
    #         mapping_data, mapping_keys, error_list, identifier_type=identifier_type)

    # check jpcoar:identifierRegistration
    # if 'identifierRegistration' in properties:
    #     mapping_keys = ['jpcoar:identifierRegistration']
    #     handle_check_required_pattern_and_either(
    #         mapping_data, mapping_keys, error_list, identifier_type=identifier_type)

    # check jpcoar:pageStart
    if 'pageStart' in properties:
        mapping_keys = ['jpcoar:pageStart']
        handle_check_required_pattern_and_either(
            mapping_data, mapping_keys, error_list, identifier_type=identifier_type)

    # check jpcoar:degreeGrantor
    if 'degreeGrantor' in properties:
        mapping_keys = ['jpcoar:degreeGrantor']
        handle_check_required_pattern_and_either(
            mapping_data, mapping_keys, error_list, identifier_type=identifier_type)

    # check jpcoar:creatorName
    if 'creatorName' in properties:
        mapping_keys = ['jpcoar:creatorName']
        handle_check_required_pattern_and_either(
            mapping_data, mapping_keys, error_list, identifier_type=identifier_type)

    if error_list == empty_list:
        return None
    else:
        error_list['required'] = list(
            set(filter(None, error_list['required'])))
        error_list['pattern'] = list(set(filter(None, error_list['pattern'])))
        return error_list


def validattion_item_property_either_required(
        mapping_data, properties, identifier_type):
    """
    Validate item property is either required.

    :param mapping_data: Mapping Data contain record and item_map
    :param properties: Property's keywords
    :return: either_list
    """
    error_list = {'required': [], 'required_key': [],
                  'pattern': [], 'either': [], 'either_key': [], 'mapping': []}

    # For Dataset
    geo_location = None
    if 'geoLocation' in properties:
        # check 位置情報（点） datacite:geoLocationPoint
        mapping_keys = ['datacite:geoLocationPoint']
        geo_location = handle_check_required_pattern_and_either(
            mapping_data, mapping_keys, identifier_type, None, True)

        # check 位置情報（空間） datacite:geoLocationBox
        if geo_location:
            mapping_keys = ['datacite:geoLocationBox']
            errors = handle_check_required_pattern_and_either(
                mapping_data, mapping_keys, identifier_type, None, True)
            if not errors:
                geo_location = None
            else:
                merge_doi_error_list(geo_location, errors)

        # check 位置情報（自由記述） datacite:geoLocationPlace
        if geo_location:
            mapping_keys = ['datacite:geoLocationPlace']
            errors = handle_check_required_pattern_and_either(
                mapping_data, mapping_keys, identifier_type, None, True)
            if not errors:
                geo_location = None
            else:
                merge_doi_error_list(geo_location, errors)

        if geo_location:
            if geo_location['either']:
                geo_location['either'] = [geo_location['either']]
            merge_doi_error_list(error_list, geo_location)

    # For other resource type
    version = None
    if 'version' in properties:
        # check フォーマット jpcoar:mimeType
        mapping_keys = ['jpcoar:mimeType']
        version = handle_check_required_pattern_and_either(
            mapping_data, mapping_keys, identifier_type, None, True)

        if version:
            # check バージョン datacite:version
            mapping_keys = ['datacite:version']
            errors = handle_check_required_pattern_and_either(
                mapping_data, mapping_keys, identifier_type, None, True)
            if not errors:
                version = None
            else:
                merge_doi_error_list(version, errors)

        if version:
            # check 出版タイプ oaire:version
            mapping_keys = ['oaire:version']
            errors = handle_check_required_pattern_and_either(
                mapping_data, mapping_keys, identifier_type, None, True)
            if not errors:
                version = None
            else:
                merge_doi_error_list(version, errors)

        if version:
            if version['either']:
                version['either'] = [version['either']]
            merge_doi_error_list(error_list, version)

    publisher = None
    if 'publisher' in properties:
        mapping_keys = ['dc:publisher']
        publisher = handle_check_required_pattern_and_either(
            mapping_data, mapping_keys, None, True,identifier_type)
        if publisher:
            mapping_keys = ['jpcoar:publisher_jpcoar']
            errors = handle_check_required_pattern_and_either(
                mapping_data, mapping_keys,  None, True,identifier_type)
            if not errors:
                publisher = None
            else:
                merge_doi_error_list(publisher, errors)

        if publisher:
            if publisher['either']:
                publisher['either'] = [publisher['either']]
            merge_doi_error_list(error_list, publisher)

    date = None
    if 'date' in properties:
        mapping_keys = ['datacite:date']
        date = handle_check_required_pattern_and_either(
            mapping_data, mapping_keys, None, True,identifier_type)
        if date:
            mapping_keys = ['dcndl:dateGranted']
            errors = handle_check_required_pattern_and_either(
                mapping_data, mapping_keys,  None, True,identifier_type)
            if not errors:
                date = None
            else:
                merge_doi_error_list(date, errors)

        if date:
            if date['either']:
                date['either'] = [date['either']]
            merge_doi_error_list(error_list, date)


    # For other resource type
    degreeGrantor = None
    if 'degreeGrantor' in properties:
        mapping_keys = ['jpcoar:degreeGrantor']
        degreeGrantor = handle_check_required_pattern_and_either(
            mapping_data, mapping_keys, identifier_type, None, True)

        if degreeGrantor:
            mapping_keys = ['dc:publisher']
            errors = handle_check_required_pattern_and_either(
                mapping_data, mapping_keys, identifier_type, None, True)
            if not errors:
                degreeGrantor = None
            else:
                merge_doi_error_list(degreeGrantor, errors)

        if degreeGrantor:
            # check 出版タイプ oaire:version
            mapping_keys = ['jpcoar:publisher_jpcoar']
            errors = handle_check_required_pattern_and_either(
                mapping_data, mapping_keys, identifier_type, None, True)
            if not errors:
                degreeGrantor = None
            else:
                merge_doi_error_list(degreeGrantor, errors)

        if degreeGrantor:
            if degreeGrantor['either']:
                degreeGrantor['either'] = [degreeGrantor['either']]
            merge_doi_error_list(error_list, degreeGrantor)

    givenName = None
    if 'givenName' in properties:
        mapping_keys = ['jpcoar:givenName']
        givenName = handle_check_required_pattern_and_either(
            mapping_data, mapping_keys, None, True,identifier_type)
        if givenName:
            mapping_keys = ['jpcoar:creatorName']
            errors = handle_check_required_pattern_and_either(
                mapping_data, mapping_keys,  None, True,identifier_type)
            if not errors:
                givenName = None
            else:
                merge_doi_error_list(givenName, errors)

        if givenName:
            if givenName['either']:
                givenName['either'] = [givenName['either']]
            merge_doi_error_list(error_list, givenName)

    return error_list


def check_required_data(data, key, repeatable=False):
    """
    Check whether data exist or not.

    :param data: request data
    :param key:  key of attribute contain data
    :param repeatable: whether allow input more than one data
    :return: error_list or None
    """
    error_list = []

    if not data or not repeatable and len(data) > 1:
        error_list.append(key)
    else:
        for item in data:
            if not item:
                error_list.append(key)

    if not error_list:
        return None
    else:
        return list(set(error_list))


def get_activity_id_of_record_without_version(pid_object=None):
    """
    Get activity ID of record without version.

    Arguments:
        pid_object  -- object pidstore

    Returns:
        deposit     -- string or None

    """
    if pid_object:
        # get workflow of first record attached version ID: x.1
        pid_value_first_ver = "{}.1".format(pid_object.pid_value)
        pid_object_first_ver = PersistentIdentifier.get(
            'recid',
            pid_value_first_ver
        )
        activity = WorkActivity()
        activity_first_ver = activity.get_workflow_activity_by_item_id(
            pid_object_first_ver.object_uuid)
        if activity_first_ver:
            return activity_first_ver.activity_id
        else:
            return None


def get_non_extract_files_by_recid(recid):
    """ Get extraction info from temp_data in activity.

    Args:
        recid (str): recid in deposit. "xxxxx" or "xxxxx.0"

    Returns:
        list[str]: list of non_extract filenames
    """
    pid = PersistentIdentifier.get('recid', recid)
    work_activity = WorkActivity()
    activity = work_activity.get_workflow_activity_by_item_id(pid.object_uuid)

    if activity is not None and isinstance(activity.temp_data, str):
        item_json = json.loads(activity.temp_data)
        # Load files from temp_data.
        files = item_json.get('files', [])
        return [
            file["filename"] for file in files if file.get("non_extract", False)
        ]

    return None


def check_suffix_identifier(idt_regis_value, idt_list, idt_type_list):
    """Check prefix/suffix in Identifier Registration contain in Identifier.

    Arguments:
        idt_regis_value -- {string array} Identifier Registration value
        idt_list        -- {string array} Identifier Data
        idt_type_list   -- {string array} Identifier Type List

    Returns:
        True/False   -- is prefix/suffix data exist

    """
    indices = [i for i, x in enumerate(idt_type_list or []) if x == "DOI"]
    list_value_error = []
    if idt_list and idt_regis_value:
        for pre in idt_regis_value:
            for index in indices:
                data = idt_list[index] or ''
                if (pre in data and (
                        len(data) - data.find(pre) - len(pre)) == 0):
                    return False
                else:
                    list_value_error.append(index)
        return list_value_error
    else:
        return list_value_error


class MappingData(object):
    """Mapping Data class."""

    record = None
    item_map = None

    def __init__(self, item_id=None, record=None):
        """Initilize pagination."""
        self.record = WekoRecord.get_record(item_id) if item_id else record
        item_type = self.get_data_item_type()
        item_type_mapping = Mapping.get_record(item_type.id)
        self.item_map = get_full_mapping(item_type_mapping, "jpcoar_mapping")

    def get_data_item_type(self):
        """Return item type data."""
        return ItemTypes.get_by_id(id_=self.record.get('item_type_id'))

    def get_data_by_mapping(self, mapping_key, ignore_empty=False,
                            hide_sub_keys=None, hide_parent_key=None):
        """
        Get data by mapping key.

        :param mapping_key: mapping key.
        :param ignore_empty: Is ignore empty value.
        :param ignore_prop_keys: Is ignore by keys.
        :return: properties key and data.
        """
        result = OrderedDict()

        property_keys = self.item_map.get(mapping_key)
        if not property_keys:
            current_app.logger.error(
                mapping_key + ' jpcoar:mapping is not correct')
        else:
            for key in property_keys:
                data = []
                split_key = key.split('.')
                if hide_parent_key and split_key[0] in hide_parent_key:
                    continue
                if hide_sub_keys and key.replace('[]', '') in hide_sub_keys:
                    continue
                attribute = self.record.get(split_key[0])
                if attribute and len(split_key) > 1:
                    data_result = get_item_value_in_deep(
                        attribute.get('attribute_value_mlt'),
                        split_key[1:]
                    )
                    if data_result:
                        for value in data_result:
                            data.append(value)
                if ignore_empty and not data:
                    continue
                result[key] = data

        return result

    def get_first_data_by_mapping(self, mapping_key):
        """
        Get the first data by mapping key.

        :param mapping_key: mapping key.
        :return: properties key and data.
        """
        data_info = self.get_data_by_mapping(mapping_key, True)
        return next(iter(data_info.items())) if data_info else (None, None)

    def get_first_property_by_mapping(self, mapping_key, ignore_empty=False):
        """
        Get the first key of property by mapping key.

        :param mapping_key: mapping key.
        :param ignore_empty: Is ignore empty value.
        :return: properties key and data.
        """
        data_info = self.get_data_by_mapping(mapping_key, ignore_empty)
        return next(iter(data_info.items()))[0] if data_info else None


def get_sub_item_value(atr_vm, key):
    """Get all data of input key.

    @param atr_vm:
    @param key:
    @return:
    """
    if isinstance(atr_vm, dict):
        for ke, va in atr_vm.items():
            if key == ke:
                yield va
            else:
                for z in get_sub_item_value(va, key):
                    yield z
    elif isinstance(atr_vm, list):
        for n in atr_vm:
            for k in get_sub_item_value(n, key):
                yield k


def get_item_value_in_deep(data, keys):
    """Get all data of input key.

    @param data: Metadata.
    @param keys: Split of mapping key.
    @return: A generator values.
    """
    if not (data and keys):
        return None

    if isinstance(data, dict):
        sub_data = data.get(keys[0], None)
        if not sub_data or len(keys) == 1:
            yield sub_data
        else:
            for val in get_item_value_in_deep(sub_data, keys[1:]):
                yield val
    elif isinstance(data, list):
        for sub_data in data:
            for val in get_item_value_in_deep(sub_data, keys):
                yield val


class IdentifierHandle(object):
    """Get Community Info."""

    item_uuid = ''
    item_type_id = None
    item_record = None
    item_metadata = None
    metadata_mapping = None

    def __init__(self, item_id):
        """Initialize IdentifierHandle."""
        self.item_uuid = item_id
        self.metadata_mapping = MappingData(item_id)
        self.item_type_id = self.metadata_mapping.get_data_item_type().id
        self.item_metadata = ItemsMetadata.get_record(item_id)
        self.item_record = self.metadata_mapping.record

    def get_pidstore(self, pid_type='doi', object_uuid=None):
        """Get Persistent Identifier Object by pid_value or item_uuid.

        Arguments:
            pid_type     -- {string} 'doi' (default) or 'hdl'
            object_uuid  -- {uuid} assigned object's uuid

        Returns:
            pid_object   -- PID object or None

        """
        if not object_uuid:
            object_uuid = self.item_uuid
        return get_parent_pid_with_type(pid_type, object_uuid)

    def check_pidstore_exist(self, pid_type, chk_value=None):
        """Get check whether PIDStore object exist.

        Arguments:
            pid_type     -- {string} 'doi' (default) or 'hdl'
            chk_value    -- {string} object_uuid or pid_value

        Returns:
            return       -- PID object if exist

        """
        try:
            with db.session.no_autoflush:
                if not chk_value:
                    return PersistentIdentifier.query.filter_by(
                        pid_type=pid_type,
                        object_uuid=self.item_uuid).all()
                return PersistentIdentifier.query.filter_by(
                    pid_type=pid_type,
                    pid_value=chk_value).one_or_none()
        except PIDDoesNotExistError as pid_not_exist:
            current_app.logger.error(pid_not_exist)
            return None

    def register_pidstore(self, pid_type, reg_value):
        """Register Persistent Identifier Object.

        Arguments:
            pid_type     -- {string} 'doi' (default) or 'hdl'
            reg_value    -- {string} pid_value

        Returns:
            return       -- PID object if exist

        """
        try:
            prev_pidstore = self.check_pidstore_exist(pid_type, reg_value)
            if not prev_pidstore:
                return PersistentIdentifier.create(
                    pid_type,
                    str(reg_value),
                    object_type='rec',
                    object_uuid=self.item_uuid,
                    status=PIDStatus.REGISTERED
                )
        except Exception as ex:
            current_app.logger.error(ex)
        return False

    def delete_pidstore_doi(self, pid_value=None):
        """Change Persistent Identifier Object status to DELETE.

        Arguments:
            pid_value -- {string} pid_value

        Returns:
            return    -- is pid object's status changed?

        """
        try:
            pids = []
            record = WekoRecord.get_record(self.item_uuid)
            with db.session.no_autoflush:
                pids = PersistentIdentifier.query.filter_by(
                    pid_type='doi',
                    status=PIDStatus.REGISTERED,
                    object_uuid=record.pid_parent.object_uuid).all()

            if pids:
                for _item in pids:
                    _item.delete()
                self.remove_idt_registration_metadata()
                return True
        except PIDDoesNotExistError as pidNotEx:
            current_app.logger.error(pidNotEx)
            return False
        except Exception as ex:
            current_app.logger.error(ex)
        return False

    def remove_idt_registration_metadata(self):
        """Remove Identifier Registration in Record Metadata.

        Returns:
            None

        """
        key_value = self.metadata_mapping.get_first_property_by_mapping(
            "identifierRegistration.@value")
        key_id = key_value.split('.')[0] if key_value else ''
        if self.item_metadata.get(key_id, []):
            del self.item_metadata[key_id]

            deleted_items = self.item_metadata.get('deleted_items', [])
            if deleted_items is not None:
                deleted_items.append(key_id)
            else:
                deleted_items = [key_id]
            self.item_metadata['deleted_items'] = deleted_items
        try:
            with db.session.begin_nested():
                rec = RecordMetadata.query.filter_by(id=self.item_uuid).first()
                deposit = WekoDeposit(rec.json, rec)
                index = {'index': deposit.get('path', []),
                         'actions': deposit.get('publish_status')}
                deposit.update(index, self.item_metadata)
                deposit.commit()
        except SQLAlchemyError as ex:
            current_app.logger.debug(ex)
            db.session.rollback()

    def update_idt_registration_metadata(self, input_value, input_type):
        """Update Identifier Registration in Record Metadata.

        Arguments:
            input_value -- {string} Identifier input
            input_type  -- {string} Identifier type

        Returns:
            None

        """
        key_value = self.metadata_mapping.get_first_property_by_mapping(
            "identifierRegistration.@value")
        key_type = self.metadata_mapping.get_first_property_by_mapping(
            "identifierRegistration.@attributes.identifierType")
        self.commit(key_id=key_value.split('.')[0],
                    key_val=key_value.split('.')[1],
                    key_typ=key_type.split('.')[1],
                    atr_nam='Identifier Registration',
                    atr_val=input_value,
                    atr_typ=input_type)

    def get_idt_registration_data(self):
        """Get Identifier Registration data.

        Returns:
            doi_value -- {string} Identifier
            doi_type  -- {string} Identifier type

        """
        _, doi_value = self.metadata_mapping.get_first_data_by_mapping(
            "identifierRegistration.@value")
        _, doi_type = self.metadata_mapping.get_first_data_by_mapping(
            "identifierRegistration.@attributes.identifierType")

        return doi_value, doi_type

    def commit(self, key_id, key_val, key_typ, atr_nam, atr_val, atr_typ):
        """Commit update.

        Arguments:
            key_id  -- {string} Identifier subitem's ID
            key_val -- {string} Identifier Value subitem's ID
            key_typ -- {string} Identifier Type subitem's ID
            atr_nam -- {string} attribute_name data
            atr_val -- {string} attribute_value_mlt value data
            atr_typ -- {string} attribute_value_mlt type data

        Returns:
            None

        """
        metadata_data = self.item_metadata.get(key_id, [])
        if atr_nam == 'Identifier Registration':
            metadata_data = {
                key_val: atr_val,
                key_typ: atr_typ
            }
        self.item_metadata[key_id] = metadata_data
        try:
            with db.session.begin_nested():
                rec = RecordMetadata.query.filter_by(id=self.item_uuid).first()
                deposit = WekoDeposit(rec.json, rec)
                index = {'index': deposit.get('path', []),
                         'actions': deposit.get('publish_status')}
                deposit.update(index, self.item_metadata)
                deposit.commit()
        except SQLAlchemyError as ex:
            current_app.logger.debug(ex)
            db.session.rollback()


def delete_bucket(bucket_id):
    """
    Delete a bucket and remove it size in location.

    Arguments:
        bucket_id       -- id of bucket have to be deleted.
    Returns:
        bucket_id       -- ...

    """
    bucket = Bucket.get(bucket_id)
    bucket.locked = False
    bucket.remove()


def merge_buckets_by_records(main_record_id,
                             sub_record_id,
                             sub_bucket_delete=False):
    """
    Change bucket_id of all sub bucket base on main bucket.

    Arguments:
        main_record_id  -- record uuid link with main bucket.
        sub_record_id   -- record uuid link with sub buckets.
        sub_bucket_delete -- Either delete subbucket after unlink?
    Returns:
        bucket_id       -- main bucket id.

    """
    try:
        with db.session.begin_nested():
            main_rec_bucket = RecordsBuckets.query.filter_by(
                record_id=main_record_id).one_or_none()
            sub_rec_buckets = RecordsBuckets.query.filter_by(
                record_id=sub_record_id).all()

            for sub_rec_bucket in sub_rec_buckets:
                if sub_rec_bucket.record_id == sub_record_id:
                    _sub_rec_bucket_id = sub_rec_bucket.bucket_id
                    sub_rec_bucket.bucket_id = main_rec_bucket.bucket_id
                    if sub_bucket_delete:
                        delete_bucket(_sub_rec_bucket_id)
                    db.session.add(sub_rec_bucket)
        return main_rec_bucket.bucket_id
    except Exception as ex:
        db.session.rollback()
        current_app.logger.exception(str(ex))
        return None


def delete_unregister_buckets(record_uuid):
    """
    Delete unregister bucket by pid.

    Find all bucket have same object version but link with unregister records.
    Arguments:
        record_uuid     -- record uuid link to checking bucket.
    Returns:
        None.

    """
    try:
        draft_record_bucket = RecordsBuckets.query.filter_by(
            record_id=record_uuid).one_or_none()
        with db.session.begin_nested():
            object_ver = ObjectVersion.query.filter_by(
                bucket_id=draft_record_bucket.bucket_id).first()
            if object_ver:
                draft_object_vers = ObjectVersion.query.filter_by(
                    file_id=object_ver.file_id).all()
                for draft_object in draft_object_vers:
                    if draft_object.bucket_id != draft_record_bucket.bucket_id:
                        delete_record_bucket = RecordsBuckets.query.filter_by(
                            bucket_id=draft_object.bucket_id).all()
                        if len(delete_record_bucket) == 1:
                            delete_pid_object = PersistentIdentifier.query. \
                                filter_by(pid_type='recid',
                                          object_type='rec',
                                          object_uuid=delete_record_bucket[
                                              0].record_id).one_or_none()
                            if not delete_pid_object:
                                bucket = Bucket.get(draft_object.bucket_id)
                                RecordsBuckets.query.filter_by(
                                    bucket_id=draft_object.bucket_id).delete()
                                bucket.locked = False
                                bucket.remove()
    except Exception as ex:
        db.session.rollback()
        current_app.logger.exception(str(ex))


def set_bucket_default_size(record_uuid):
    """
    Set Weko default size for draft bucket.

    Arguments:
        record_uuid     -- record uuid link to bucket.
    Returns:
        None.

    """
    draft_record_bucket = RecordsBuckets.query.filter_by(
        record_id=record_uuid).one_or_none()
    try:
        with db.session.begin_nested():
            draft_bucket = Bucket.get(draft_record_bucket.bucket_id)
            draft_bucket.quota_size = current_app.config[
                'WEKO_BUCKET_QUOTA_SIZE'],
            draft_bucket.max_file_size = current_app.config[
                'WEKO_MAX_FILE_SIZE'],
            db.session.add(draft_bucket)
    except Exception as ex:
        db.session.rollback()
        current_app.logger.exception(str(ex))


def is_show_autofill_metadata(item_type_name):
    """Check show auto fill metadata.

    @param item_type_name:
    @return:
    """
    result = True
    hidden_autofill_metadata_list = current_app.config.get(
        'WEKO_ITEMS_UI_HIDE_AUTO_FILL_METADATA')
    if item_type_name is not None and isinstance(hidden_autofill_metadata_list,
                                                 list):
        for item_type in hidden_autofill_metadata_list:
            if item_type_name == item_type:
                result = False
    return result


def is_hidden_pubdate(item_type_name):
    """Check hidden pubdate.

    @param item_type_name:
    @return:
    """
    hidden_pubdate_list = current_app.config.get(
        'WEKO_ITEMS_UI_HIDE_PUBLICATION_DATE')
    is_hidden = False
    if (item_type_name and isinstance(hidden_pubdate_list, list)
            and item_type_name in hidden_pubdate_list):
        is_hidden = True
    return is_hidden


def get_parent_pid_with_type(pid_type, object_uuid):
    """Get Persistent Identifier Object by pid_value or item_uuid.

    Arguments:
        pid_type     -- {string} 'doi' (default) or 'hdl'
        object_uuid  -- {uuid} assigned object's uuid

    Returns:
        pid_object   -- PID object or None

    """
    try:
        record = WekoRecord.get_record(object_uuid)
        with db.session.no_autoflush:
            pid_object = PersistentIdentifier.query.filter_by(
                pid_type=pid_type,
                object_uuid=record.pid_parent.object_uuid
            ).order_by(PersistentIdentifier.created.desc()).first()
            return pid_object
    except PIDDoesNotExistError as pid_not_exist:
        current_app.logger.error(pid_not_exist)
        return None


def filter_all_condition(all_args):
    """make a json data from request parameters that filtered by config['WEKO_WORKFLOW_FILTER_PARAMS'].

    Args:
        all_args (werkzeug.datastructures.ImmutableMultiDict): request paramaters

    Returns:
        dict: a json data of filtered request parameters.
    """
    conditions = {}
    list_key_condition = current_app.config.get('WEKO_WORKFLOW_FILTER_PARAMS',
                                                [])
    for args in all_args:
        for key in list_key_condition:
            if key in args:
                filter_condition(conditions, key, all_args.get(args))
    return conditions


def filter_condition(json, name, condition):
    """Add conditions to json object.

    Args:
        json (dict): _description_
        name (string): _description_
        condition (string): _description_
    """
    if json.get(name):
        json[name].append(condition)
    else:
        json[name] = [condition]


def get_actionid(endpoint):
    """
    Get action_id by action_endpoint.

    parameter:
    return: action_id
    """
    with db.session.no_autoflush:
        action = _Action.query.filter_by(
            action_endpoint=endpoint).one_or_none()
        if action:
            return action.id
        else:
            return None


def convert_record_to_item_metadata(record_metadata):
    """Convert record_metadata to item_metadata."""
    item_metadata = {
        'id': record_metadata['recid'],
        '$schema': record_metadata['item_type_id'],
        'pubdate': record_metadata['publish_date'],
        'title': record_metadata['item_title'],
        'weko_shared_id': record_metadata['weko_shared_id']
    }
    item_type = ItemTypes.get_by_id(record_metadata['item_type_id']).render

    for key, meta in item_type.get('meta_list', {}).items():
        if key in record_metadata:
            if meta.get('option', {}).get('multiple'):
                if 'attribute_value_mlt' in record_metadata[key]:
                    item_metadata[key] = \
                        record_metadata[key]['attribute_value_mlt']
            else:
                if 'attribute_value_mlt' in record_metadata[key]:
                    item_metadata[key] = \
                        record_metadata[key]['attribute_value_mlt'][0]

    return item_metadata


def prepare_edit_workflow(post_activity, recid, deposit):
    """
    Prepare Workflow Activity for draft record.

    Check and create draft record with id is "x.0".
    Create new workflow activity.
    Clone Identifier and Feedbackmail relation to last activity.

    parameter:
        post_activity: latest activity information.
        recid: current record id.
        deposit: current deposit data.
    return:
        rtn: new activity

    """
    # ! Check pid's version
    community = post_activity['community']
    activity = WorkActivity()

    draft_pid = PersistentIdentifier.query.filter_by(
        pid_type='recid',
        pid_value="{}.0".format(recid.pid_value)
    ).one_or_none()

    if not draft_pid:
        draft_record = deposit.prepare_draft_item(recid)
        rtn = activity.init_activity(post_activity,
                                     community,
                                     draft_record.model.id)
        # create item link info of draft record from parent record
        weko_record = WekoRecord.get_record_by_pid(
            draft_record.pid.pid_value)
        if weko_record:
            weko_record.update_item_link(recid.pid_value)
    else:
        # Clone org bucket into draft record.
        try:
            _parent = WekoDeposit.get_record(recid.object_uuid)
            _deposit = WekoDeposit.get_record(draft_pid.object_uuid)
            _deposit['path'] = _parent.get('path')
            _deposit.merge_data_to_record_without_version(recid, True)
            _deposit.publish()
            _bucket = Bucket.get(_deposit.files.bucket.id)

            if not _bucket:
                _bucket = Bucket.create(
                    quota_size=current_app.config['WEKO_BUCKET_QUOTA_SIZE'],
                    max_file_size=current_app.config['WEKO_MAX_FILE_SIZE'],
                )
                RecordsBuckets.create(record=_deposit.model, bucket=_bucket)
                _deposit.files.bucket.id = _bucket

            bucket = deposit.files.bucket

            sync_bucket = RecordsBuckets.query.filter_by(
                bucket_id=_deposit.files.bucket.id
            ).first()

            snapshot = bucket.snapshot(lock=False)
            snapshot.locked = False
            _bucket.locked = False

            sync_bucket.bucket_id = snapshot.id
            _deposit['_buckets']['deposit'] = str(snapshot.id)

            db.session.add(sync_bucket)
            _bucket.remove()

            # update metadata
            _metadata = convert_record_to_item_metadata(deposit)
            _metadata['deleted_items'] = {}
            _cur_keys = [_key for _key in _metadata.keys()
                         if 'item_' in _key]
            _drf_keys = [_key for _key in _deposit.item_metadata.keys()
                         if 'item_' in _key]
            _metadata['deleted_items'] = list(set(_drf_keys) - set(_cur_keys))
            index = {'index': _deposit.get('path', []),
                     'actions': _deposit.get('publish_status')}
            args = [index, _metadata]
            _deposit.update(*args)
            _deposit.commit()
        except SQLAlchemyError as ex:
            raise ex

        rtn = activity.init_activity(post_activity,
                                     community,
                                     draft_pid.object_uuid)

    if rtn:
        # GOTO: TEMPORARY EDIT MODE FOR IDENTIFIER
        identifier_actionid = get_actionid('identifier_grant')
        identifier = {
            'action_identifier_jalc_doi': '',
            'action_identifier_jalc_cr_doi': '',
            'action_identifier_jalc_dc_doi': '',
            'action_identifier_ndl_jalc_doi': ''
        }
        pid_doi = IdentifierHandle(recid.object_uuid).get_pidstore()
        if pid_doi and pid_doi.status == PIDStatus.DELETED:
            identifier['action_identifier_select'] = current_app.config.get(
                "WEKO_WORKFLOW_IDENTIFIER_GRANT_WITHDRAWN", -3)
        elif pid_doi:
            identifier['action_identifier_select'] = current_app.config.get(
                "WEKO_WORKFLOW_IDENTIFIER_GRANT_CAN_WITHDRAW", -1)
        else:
            identifier['action_identifier_select'] = current_app.config.get(
                "WEKO_WORKFLOW_IDENTIFIER_GRANT_DOI", 0)

        activity.create_or_update_action_identifier(
            rtn.activity_id,
            identifier_actionid,
            identifier)

        mail_list = FeedbackMailList.get_mail_list_by_item_id(
            item_id=recid.object_uuid)
        if mail_list:
            action_id = current_app.config.get(
                "WEKO_WORKFLOW_ITEM_REGISTRATION_ACTION_ID", 3)
            activity.create_or_update_action_feedbackmail(
                activity_id=rtn.activity_id,
                action_id=action_id,
                feedback_maillist=mail_list
            )

        request_maillist = RequestMailList.get_mail_list_by_item_id(
            item_id=recid.object_uuid)
        if request_maillist:
            activity.create_or_update_activity_request_mail(
                activity_id=rtn.activity_id,
                request_maillist=request_maillist,
                is_display_request_button=True
            )

    return rtn


def prepare_delete_workflow(post_activity, recid, deposit):
    """
    Prepare Workflow Activity for draft record.

    Check and create draft record with id is "x.0".
    Create new workflow activity.
    Clone Identifier and Feedbackmail relation to last activity.

    Args:
        post_activity (dict): latest activity information.
        recid (PersistentIdentifier): current record id.
        deposit (WekoDeposit): current deposit data.

    Returns:
        Activity: new activity object.
    """
    # ! Check pid's version
    community = post_activity['community']
    activity = WorkActivity()

    pid_value = recid.pid_value.split('.')[0]
    del_value = (
        recid.pid_value
        if not '.' in recid.pid_value
        else "del_ver_{}".format(recid.pid_value)
    )

    draft_pid = PersistentIdentifier.query.filter_by(
        pid_type='recid',
        pid_value="{}.0".format(pid_value)
    ).one_or_none()

    if del_value.startswith("del_ver_"):
        item_id = recid.object_uuid
    elif not draft_pid:
        draft_record = deposit.prepare_draft_item(recid)
        item_id = draft_record.model.id
    else:
        item_id = draft_pid.object_uuid

    rtn = activity.init_activity(
        post_activity, community, item_id
    )
    activity_detail = activity.get_activity_detail(rtn.activity_id)
    cur_action = activity_detail.action
    if rtn.action_id == 2:   # end_action
        from weko_records_ui.views import soft_delete
        soft_delete(del_value)
        activity.notify_about_activity(rtn.activity_id, "deleted")
        activity.upt_activity_action_status(
            activity_id=rtn.activity_id,
            action_id=rtn.action_id,
            action_status=ActionStatusPolicy.ACTION_DONE,
            action_order=rtn.action_order
            )
        act = {
            'activity_id': rtn.activity_id,
            'action_id': rtn.action_id,
            'action_version': cur_action.action_version,
            'action_status': ActionStatusPolicy.ACTION_DONE,
            'item_id': item_id,
            'action_order': rtn.action_order
        }
        activity.end_activity(act)

    if rtn.action_id == 4:   # approval
        activity.notify_about_activity(rtn.activity_id, "deletion_request")

    return rtn


def handle_finish_workflow(deposit, current_pid, recid):
    """
    Get user information by email.

    parameter:
        deposit:
        recid:
    return:
        acitivity_item_id
    """
    from weko_deposit.pidstore import get_record_without_version
    if not deposit:
        return None

    item_id = None
    old_record = None
    new_record = None
    record_pid = None
    old_item_reference_list = []
    new_item_reference_list = []
    is_newversion = False
    try:
        pid_without_ver = get_record_without_version(current_pid)
        if ".0" in current_pid.pid_value:
            deposit.commit()
        deposit.publish()
        updated_item = UpdateItem()
        non_extract = getattr(deposit, 'non_extract', None)
        # publish record without version ID when registering newly
        if recid:
            # new record attached version ID
            is_newversion = True
            new_deposit = deposit.newversion(current_pid)
            item_id = new_deposit.model.id
            ver_attaching_deposit = WekoDeposit(
                new_deposit,
                new_deposit.model)
            feedback_mail_list = FeedbackMailList.get_mail_list_by_item_id(
                pid_without_ver.object_uuid)
            if feedback_mail_list:
                FeedbackMailList.update(
                    item_id=item_id,
                    feedback_maillist=feedback_mail_list
                )
            request_mail_list = RequestMailList.get_mail_list_by_item_id(pid_without_ver.object_uuid)
            if request_mail_list:
                RequestMailList.update(
                    item_id=item_id,
                    request_maillist=request_mail_list
                )
            ver_attaching_deposit.publish()

            weko_record = WekoRecord.get_record_by_pid(new_deposit.pid.pid_value)
            if weko_record:
                weko_record.update_item_link(current_pid.pid_value)
<<<<<<< HEAD
            updated_item.publish(deposit)
            updated_item.publish(ver_attaching_deposit)
            record_pid = new_deposit.pid
=======
            updated_item.publish(deposit, PublishStatus.PUBLIC.value)
            updated_item.publish(ver_attaching_deposit, PublishStatus.PUBLIC.value)
>>>>>>> 3aa12c21
        else:
            # update to record without version ID when editing
            if pid_without_ver:
                _doi = PersistentIdentifier.query.filter_by(
                    pid_type='doi',
                    object_uuid=pid_without_ver.object_uuid,
                    status=PIDStatus.REGISTERED
                ).one_or_none()
                _record = WekoDeposit.get_record(
                    pid_without_ver.object_uuid)
                _publish_status = _record.get('publish_status', PublishStatus.PUBLIC.value) \
                    if _doi is None else PublishStatus.PUBLIC.value
                _deposit = WekoDeposit(_record, _record.model)
                _deposit['path'] = deposit.get('path', [])
                _deposit.non_extract = non_extract
                parent_record = _deposit. \
                    merge_data_to_record_without_version(current_pid)
                _deposit.publish()

                pv = PIDVersioning(child=pid_without_ver)
                last_ver = PIDVersioning(parent=pv.parent,child=pid_without_ver).get_children(
                    pid_status=PIDStatus.REGISTERED
                ).filter(PIDRelation.relation_type == 2).order_by(
                    PIDRelation.index.desc()).first()
                # Handle Edit workflow
                if ".0" in current_pid.pid_value:
                    maintain_record = WekoDeposit.get_record(
                        last_ver.object_uuid)
                    maintain_deposit = WekoDeposit(
                        maintain_record,
                        maintain_record.model)
                    maintain_deposit['path'] = deposit.get('path', [])
                    maintain_deposit.non_extract = non_extract
                    record_pid = maintain_record.pid
                    old_record = WekoRecord.get_record_by_pid(record_pid.pid_value)
                    old_item_reference_list = ItemReference.get_src_references(record_pid.pid_value).all()
                    old_item_reference_list = [deepcopy(item) for item in old_item_reference_list]
                    new_parent_record = maintain_deposit. \
                        merge_data_to_record_without_version(current_pid, True)
                    maintain_deposit.publish()
                    new_parent_record.commit()
                    updated_item.publish(new_parent_record, _publish_status)
                    # update item link info of main record
                    weko_record = WekoRecord.get_record_by_pid(
                        maintain_record.pid.pid_value)
                    if weko_record:
                        weko_record.update_item_link(current_pid.pid_value)
                else:  # Handle Upgrade workflow
                    draft_pid = PersistentIdentifier.get(
                        'recid',
                        '{}.0'.format(pid_without_ver.pid_value)
                    )
                    draft_deposit = WekoDeposit.get_record(
                        draft_pid.object_uuid)
                    draft_deposit['path'] = deposit.get('path', [])
                    record_pid = draft_pid
                    old_record = WekoRecord.get_record_by_pid(record_pid.pid_value)
                    old_item_reference_list = ItemReference.get_src_references(record_pid.pid_value).all()
                    old_item_reference_list = [deepcopy(item) for item in old_item_reference_list]
                    new_draft_record = draft_deposit. \
                        merge_data_to_record_without_version(current_pid)
                    draft_deposit.publish()
                    new_draft_record.commit()
                    updated_item.publish(new_draft_record, PublishStatus.NEW.value)
                    # update item link info of draft record
                    weko_record = WekoRecord.get_record_by_pid(
                        draft_deposit.pid.pid_value)
                    if weko_record:
                        weko_record.update_item_link(current_pid.pid_value)

                # update item link info of parent record
                weko_record = WekoRecord.get_record_by_pid(
                    pid_without_ver.pid_value)
                if weko_record:
                    weko_record.update_item_link(current_pid.pid_value)
                parent_record.commit()
                updated_item.publish(parent_record, _publish_status)
                if ".0" in current_pid.pid_value and last_ver:
                    item_id = last_ver.object_uuid
                else:
                    item_id = current_pid.object_uuid
                db.session.commit()

        if record_pid:
            new_record = WekoRecord.get_record_by_pid(record_pid.pid_value)
            new_item_reference_list = \
                ItemReference.get_src_references(record_pid.pid_value).all()
            call_external_system(old_record=old_record,
                                 new_record=new_record,
                                 old_item_reference_list=old_item_reference_list,
                                 new_item_reference_list=new_item_reference_list)

        from invenio_oaiserver.tasks import update_records_sets
        update_records_sets.delay([str(pid_without_ver.object_uuid)])
        opration = "ITEM_CREATE" if is_newversion else "ITEM_UPDATE"
        target_key = recid.recid if is_newversion else pid_without_ver.pid_value
        UserActivityLogger.info(
            operation=opration,
            target_key=target_key
        )
    except Exception as ex:
        db.session.rollback()
        current_app.logger.exception(str(ex))
        exec_info = sys.exc_info()
        tb_info = traceback.format_tb(exec_info[2])
        opration = "ITEM_CREATE" if is_newversion else "ITEM_UPDATE"
        target_key = recid.recid if is_newversion else pid_without_ver.pid_value
        UserActivityLogger.error(
            operation=opration,
            target_key=target_key,
            remarks=tb_info[0]
        )
        return item_id
    return item_id


def delete_cache_data(key: str):
    """Delete cache data.

    :param key: Cache key.
    """
    current_value = current_cache.get(key) or str()
    if current_value:
        current_cache.delete(key)


def update_cache_data(key: str, value: str, timeout=None):
    """Create or Update cache data.

    Args:
        key(str): 
            Cache key.
        value(str): 
            Cache value.
        timeout(int or timedelta or None): 
            Cache expired.
    Returns:
        None    
    Raises:
        ResponseError: 
            Redis error.
    """
    try:
        if timeout is not None:
            current_cache.set(key, value, timeout=timeout)
        else:
            current_cache.set(key, value)
    except ResponseError as ex:
        current_app.logger.error(ex)
        current_app.logger.error('key: %s, value: %s, changed timeout: %s', key, value, current_app.config['PERMANENT_SESSION_LIFETIME'])
        current_cache.set(key, value, timeout=current_app.config['PERMANENT_SESSION_LIFETIME'])


def get_cache_data(key: str):
    """Get cache data.

    :param key: Cache key.

    :return: Cache value.
    """
    return current_cache.get(key) or str()


def check_an_item_is_locked(item_id=None):
    """Check if an item is locked.

    Args:
        item_id (str): The ID of the item to check.

    Returns:
        bool: If the item is locked, return True, else False.
    """
    def check(workers):
        for worker in workers:
            for task in workers[worker]:
                if task['name'] == 'weko_search_ui.tasks.import_item' \
                        and task['args'][0].get('id') == str(item_id):
                    return True
        return False

    _timeout = current_app.config.get("CELERY_GET_STATUS_TIMEOUT", 3.0)
    if not item_id or not inspect(timeout=_timeout).ping():
        return False

    return check(inspect(timeout=_timeout).active()) or \
        check(inspect(timeout=_timeout).reserved())


def bulk_check_an_item_is_locked(item_ids=[]):
    """Check bulk if an item is locked.

    :param item_ids: Item id list.

    :return list: Locked item id list.
    """
    _timeout = current_app.config.get("CELERY_GET_STATUS_TIMEOUT", 3.0)
    if not item_ids or not inspect(timeout=_timeout).ping():
        return []

    item_ids = [str(item_id) for item_id in item_ids]
    result = []
    for state in ['active', 'reserved']:
        workers = getattr(inspect(timeout=_timeout), state)()
        for worker in workers:
            for task in workers[worker]:
                if task['name'] == 'weko_search_ui.tasks.import_item' \
                        and task['args'][0].get('id') in item_ids:
                    result.append(task['args'][0].get('id'))

    return result


def get_account_info(user_id):
    """Get account's info: email, username.

    :param user_id: User id.

    :return: email, username.
    """
    data = get_user_profile_info(user_id)
    if data:
        return data.get('subitem_mail_address'), \
            data.get('subitem_displayname')
    else:
        return None, None


def check_existed_doi(doi_link):
    """Check a DOI is existed.

    :param doi_link: DOI link.

    :return:
    """
    respon = dict()
    respon['isExistDOI'] = False
    respon['isWithdrawnDoi'] = False
    respon['code'] = 1
    respon['msg'] = 'error'
    if doi_link:
        doi_pidstore = IdentifierHandle.check_pidstore_exist(
            None,
            'doi',
            doi_link)
        if doi_pidstore:
            respon['isExistDOI'] = True
            respon['msg'] = _('This DOI has been used already for another '
                              'item. Please input another DOI.')
            if doi_pidstore.status == PIDStatus.DELETED:
                respon['isWithdrawnDoi'] = True
                respon['msg'] = _(
                    'This DOI was withdrawn. Please input another DOI.')
        else:
            respon['msg'] = _('success')
        respon['code'] = 0
    return respon


def get_url_root():
    """Check a DOI is existed.

    :return: url root.
    """
    site_url = current_app.config['THEME_SITEURL']
    if not site_url.endswith('/'):
        site_url = site_url + '/'

    return request.host_url if request else site_url


def get_record_by_root_ver(pid_value):
    """Get record and files bu version.

    :return: record, files.
    """
    from weko_items_ui.utils import to_files_js
    files = []
    record = None
    if pid_value:
        pid_value = pid_value.split('.')[0]
        # Get Record by pid_value
        record = WekoRecord.get_record_by_pid(pid_value)
        # Get files by pid_value
        pid = PersistentIdentifier.query.filter_by(
            pid_type='recid',
            pid_value=pid_value
        ).one_or_none()
        files = to_files_js(WekoDeposit.get_record(pid.object_uuid))
    else:
        return None, None
    return record, files


def get_disptype_and_ver_in_metainfo(metadata):
    """Get displaytype and licenseptype by vesion_id in metadata.

    :return: array.
    """
    ret = dict()
    for item in metadata:
        if isinstance(metadata.get(item), dict) \
            and metadata[item].get('attribute_type') \
            and metadata[item]['attribute_type'] == 'file' \
                and metadata[item].get('attribute_value_mlt'):
            for sub_item in metadata[item]['attribute_value_mlt']:
                if sub_item.get('version_id'):
                    ret[sub_item['version_id']] = {
                        'displaytype': sub_item.get('displaytype', None),
                        'licensetype': sub_item.get('licensetype', None),
                    }

    return ret


def set_files_display_type(record_metadata, files):
    """Get displayType in records and set into files.

    :return: Files.
    """
    data = get_disptype_and_ver_in_metainfo(record_metadata) or []
    if data:
        for file in files:
            if file.get('version_id') in data:
                file['displaytype'] = data[file.get(
                    'version_id')].get('displaytype', '')
                file['licensetype'] = data[file.get(
                    'version_id')].get('licensetype', '')

    return files


def get_thumbnails(files, allow_multi_thumbnail=True):
    """Get Thumbnail from file.

    :return: thumbnail.
    """
    thumbnails = []
    if files:
        thumbnails = [i for i in files
                      if 'is_thumbnail' in i.keys() and i['is_thumbnail']]
        if not allow_multi_thumbnail and thumbnails:
            thumbnails = [thumbnails.pop(0)]

    return thumbnails


def get_allow_multi_thumbnail(item_type_id, activity_id=None):
    """Get Multi Thumbnail from file."""
    if activity_id:
        from weko_items_ui.api import item_login
        _, _, _, _, _, _, _, _, _, _, _, allow_multi_thumbnail \
            = item_login(item_type_id=item_type_id)
        return allow_multi_thumbnail
    else:
        return None


def is_usage_application_item_type(activity_detail):
    """Check whether item type is in Usage Application item types.

    :param activity_detail:
    :return:
    """
    workflow = WorkFlow()
    workflow_detail = workflow.get_workflow_by_id(
        activity_detail.workflow_id)
    item_type = get_item_type_name(workflow_detail.itemtype_id)
    item_type_list = current_app.config[
        'WEKO_ITEMS_UI_APPLICATION_ITEM_TYPES_LIST']
    if item_type in item_type_list:
        return True
    else:
        return False


def is_usage_application(activity_detail):
    """Check whether item type is in Usage Application item types.

    :param activity_detail:
    :return:
    """
    workflow = WorkFlow()
    workflow_detail = workflow.get_workflow_by_id(
        activity_detail.workflow_id)

    item_type = get_item_type_name(workflow_detail.itemtype_id)
    item_type_list = current_app.config[
        'WEKO_ITEMS_UI_USAGE_APPLICATION_ITEM_TYPES_LIST']
    if item_type in item_type_list:
        return True
    else:
        return False


def send_mail_reminder(mail_info):
    """Send mail reminder.

    :mail_info: object
    """
    subject, body = get_mail_data(mail_info.get('template'))
    if not body:
        raise ValueError('Cannot get email template')
    body = replace_characters(mail_info, body)
    if not send_mail(subject, mail_info.get('mail_address'), body):
        raise ValueError('Cannot send mail')


def send_mail_approval_done(mail_info):
    """Send mail approval done.

    :mail_info: object
    """
    subject, body = email_pattern_approval_done(
        mail_info.get('item_type_name'))
    if body and subject:
        body = replace_characters(mail_info, body)
        send_mail(subject, mail_info.get('register_user_mail'), body)


def send_mail_registration_done(mail_info):
    """Send mail registration done.

    :mail_info: object
    """
    from weko_items_ui.utils import get_current_user_role
    role = get_current_user_role()
    item_type_name = mail_info.get('item_type_name')
    subject, body = email_pattern_registration_done(role, item_type_name)
    if body and subject:
        body = replace_characters(mail_info, body)
        send_mail(subject, mail_info.get('register_user_mail'), body)


def send_mail_request_approval(mail_info):
    """Send mail request approval.

    :mail_info: object
    """
    if mail_info:
        approver_mail = subject = body = None
        next_step = mail_info.get('next_step')
        if next_step == 'approval_advisor':
            approver_mail = mail_info.get('advisor_mail')
        elif next_step == 'approval_guarantor':
            approver_mail = mail_info.get('guarantor_mail')
        if approver_mail:
            subject, body = email_pattern_request_approval(
                mail_info.get('item_type_name'), next_step)
        if body and subject:
            subject = replace_characters(mail_info, subject)
            body = replace_characters(mail_info, body)
            send_mail(subject, approver_mail, body)


def send_mail(subject, recipient, body):
    """Send an email via the Flask-Mail extension.

    :subject: Email subject
    :recipient: Email recipient
    :body: content of email
    """
    if recipient:
        rf = {
            'subject': subject,
            'body': body,
            'recipient': recipient
        }
        return MailSettingView.send_statistic_mail(rf)


def email_pattern_registration_done(user_role, item_type_name):
    """Email pattern registration done.

    :user_role: object
    :item_type_name: object
    """
    current_config = current_app.config
    perfectures_item_type = current_config.get(
        "WEKO_ITEMS_UI_APPLICATION_FOR_PERFECTURES")
    location_information_item_type = current_config.get(
        "WEKO_ITEMS_UI_APPLICATION_FOR_LOCATION_INFORMATION")
    output_registration_item_type = current_config.get(
        "WEKO_ITEMS_UI_OUTPUT_REPORT")
    usage_report_item_type = current_config.get(
        "WEKO_ITEMS_UI_USAGE_REPORT")
    item_type_list = current_config.get(
        "WEKO_ITEMS_UI_USAGE_APPLICATION_ITEM_TYPES_LIST")
    general_role = current_config.get("WEKO_USERPROFILES_GENERAL_ROLE")
    student_role = current_config.get("WEKO_USERPROFILES_STUDENT_ROLE")
    graduated_student_role = current_config.get(
        "WEKO_USERPROFILES_GRADUATED_STUDENT_ROLE")

    group = [perfectures_item_type, location_information_item_type]
    """Check itemtype name"""
    if item_type_name not in item_type_list:
        if item_type_name == output_registration_item_type:
            return get_mail_data(
                current_config.get("WEKO_WORKFLOW_RECEIVE_OUTPUT_REGISTRATION"))
        elif item_type_name == usage_report_item_type:
            return get_mail_data(
                current_config.get("WEKO_WORKFLOW_RECEIVE_USAGE_REPORT"))
        return None, None
    if user_role and user_role == general_role:
        if item_type_name not in group:
            return get_mail_data(
                current_config.get("WEKO_WORKFLOW_RECEIVE_USAGE_APP_BESIDE"
                                   "_PERFECTURE_AND_LOCATION_DATA_OF"
                                   "_GENERAL_USER"))
        elif item_type_name in group:
            return get_mail_data(
                current_config.get("WEKO_WORKFLOW_PERFECTURE_OR_LOCATION_DATA"
                                   "_OF_GENERAL_USER"))
    elif user_role and user_role in [graduated_student_role, student_role]:
        if item_type_name not in group:
            return get_mail_data(
                current_config.get("WEKO_WORKFLOW_RECEIVE_USAGE_APP_BESIDE"
                                   "_PERFECTURE_AND_LOCATION_DATA_OF_STUDENT_OR"
                                   "_GRADUATED_STUDENT"))
        elif item_type_name in group:
            return get_mail_data(
                current_config.get("WEKO_WORKFLOW_PERFECTURE_OR_LOCATION_DATA"
                                   "_OF_STUDENT_OR_GRADUATED_STUDENT"))
    return None, None


def email_pattern_request_approval(item_type_name, next_action):
    """Get mail pattern when request approval.

    :item_type_name: object
    :next_action: object
    """
    config = current_app.config
    if item_type_name not in config.get(
            'WEKO_ITEMS_UI_USAGE_APPLICATION_ITEM_TYPES_LIST'):
        return None, None
    if next_action == 'approval_guarantor':
        return get_mail_data(config.get(
            "WEKO_WORKFLOW_REQUEST_APPROVAL_TO_GUARANTOR_OF_USAGE_APP"))
    if next_action == 'approval_advisor':
        return get_mail_data(config.get(
            "WEKO_WORKFLOW_REQUEST_APPROVAL_TO_ADVISOR_OF_USAGE_APP"))


def email_pattern_approval_done(item_type_name):
    """Get mail pattern when approval done.

    :item_type_name: item type name
    """
    config = current_app.config
    if item_type_name not in config.get(
            'WEKO_ITEMS_UI_USAGE_APPLICATION_ITEM_TYPES_LIST'):
        if item_type_name == config.get("WEKO_ITEMS_UI_OUTPUT_REPORT"):
            return get_mail_data(
                config.get("WEKO_WORKFLOW_APPROVE_OUTPUT_REGISTRATION"))
        elif item_type_name == config.get("WEKO_ITEMS_UI_USAGE_REPORT"):
            return get_mail_data(
                config.get("WEKO_WORKFLOW_APPROVE_USAGE_REPORT"))
        return None, None
    if item_type_name != config.get(
            'WEKO_ITEMS_UI_APPLICATION_FOR_LOCATION_INFORMATION'):
        return get_mail_data(config.get(
            "WEKO_WORKFLOW_APPROVE_USAGE_APP_BESIDE_LOCATION_DATA"))
    else:
        return get_mail_data(config.get(
            "WEKO_WORKFLOW_APPROVE_LOCATION_DATA"))


def get_mail_data(file_name):
    """Get data of a email.

    :file_name: file name template
    """
    file_path = get_file_path(file_name)
    return get_subject_and_content(file_path)


def get_subject_and_content(file_path):
    """Get mail subject and content from template file.

    :file_path: this is a full path
    """
    import os
    if not os.path.exists(file_path):
        return None, None
    file = open(file_path, 'r')
    subject = body = ''
    index = 0
    """ Get subject and content body from template file """
    """ The first line is mail subject """
    """ Exclude the first line is mail content """
    for line in file:
        if index == 0:
            subject = line
        else:
            body += line
        index += 1
    """ Custom subject (remove 'Subject：' from subject) """
    subject = subject.replace('Subject：', '')
    subject = subject.replace('\n', '')
    return subject, body


def get_file_path(file_name):
    """Get file path from file name.

    :file_name: file name
    """
    config = current_app.config
    template_folder_path = \
        config.get("WEKO_WORKFLOW_MAIL_TEMPLATE_FOLDER_PATH")

    # Get file path (template path + file name)
    if template_folder_path is not None and file_name is not None:
        return os.path.join(template_folder_path, file_name)
    else:
        return ""


def replace_characters(data, content):
    """Replace character for content.

    :data:
    :content data:
    """
    replace_list = {
        '[1]': 'university_institution',
        '[2]': 'fullname',
        '[3]': 'activity_id',
        '[4]': 'mail_address',
        '[5]': 'research_title',
        '[6]': 'dataset_requested',
        '[7]': 'register_date',
        '[8]': 'advisor_name',
        '[9]': 'guarantor_name',
        '[10]': 'url',
        '[11]': 'advisor_affilication',
        '[12]': 'guarantor_affilication',
        '[13]': 'approval_date',
        '[14]': 'approval_date_after_7_days',
        '[15]': '31_march_corresponding_year',
        '[16]': 'report_number',
        '[17]': 'registration_number',
        '[18]': 'output_registration_title',
        '[19]': 'url_guest_user',
        '[restricted_fullname]': 'restricted_fullname',
        '[restricted_university_institution]':
            'restricted_university_institution',
        '[restricted_activity_id]': 'restricted_activity_id',
        '[restricted_research_title]': 'restricted_research_title',
        '[restricted_data_name]': 'restricted_data_name',
        '[restricted_application_date]': 'restricted_application_date',
        '[restricted_mail_address]': 'restricted_mail_address',
        '[restricted_download_link]': 'restricted_download_link',
        '[restricted_expiration_date]': 'restricted_expiration_date',
        '[restricted_expiration_date_ja]': 'restricted_expiration_date_ja',
        '[restricted_expiration_date_en]': 'restricted_expiration_date_en',
        '[restricted_approver_name]': 'restricted_approver_name',
        '[restricted_site_name_ja]': 'restricted_site_name_ja',
        '[restricted_site_name_en]': 'restricted_site_name_en',
        '[restricted_site_mail]': 'restricted_site_mail',
        '[restricted_site_url]': 'restricted_site_url',
        '[restricted_approver_affiliation]': 'restricted_approver_affiliation',
        '[restricted_supervisor]': '',
        '[restricted_reference]': '',
        '[data_download_date]': 'data_download_date',
        '[usage_report_url]': 'usage_report_url',
        '[restricted_usage_activity_id]': 'restricted_usage_activity_id',
        '[file_name]' : 'file_name',
        '[restricted_download_count]':'restricted_download_count',
        '[restricted_download_count_ja]':'restricted_download_count_ja',
        '[restricted_download_count_en]':'restricted_download_count_en',
    }
    for key in replace_list:
        value = replace_list.get(key)
        if data.get(value):
            content = content.replace(key, data.get(value))
        else:
            content = content.replace(key, '')
    return content


def get_register_info(activity_id):
    """Get register info.

    :activity_id: object
    """
    history = WorkActivityHistory()
    histories = history.get_activity_history_list(activity_id)
    date_format_str = current_app.config['WEKO_WORKFLOW_DATE_FORMAT']
    for activity_history in histories:
        if 'Item Registration' in activity_history.ActionName[0] and \
                activity_history.StatusDesc == 'action_done':
            return activity_history.user.email, \
                activity_history.action_date.strftime(date_format_str)

    return current_user.email, datetime.today().strftime(date_format_str)


def get_approval_dates(mail_info):
    """Get approval date.

    :mail_info: object
    """
    today = datetime.today()
    date_format_str = current_app.config['WEKO_WORKFLOW_DATE_FORMAT']
    mail_info['approval_date'] = today.strftime(date_format_str)
    mail_info['approval_date_after_7_days'] = \
        (today + timedelta(days=7)).strftime(date_format_str)
    year = today.year
    if today.month >= 1 and today.day >= 4:
        year = today.year + 1
    mail_info['31_march_corresponding_year'] = str(year) + '-03-31'


def get_item_info(item_id):
    """Get item info.

    :item_id: item id
    """
    if not item_id:
        return dict()
    try:
        item = ItemsMetadata.get_record(id_=item_id)
    except Exception as ex:
        current_app.logger.error('Cannot get item data: {}'.format(ex))
        temp = dict()
        return temp
    item_info = dict()
    for k, v in item.items():
        if isinstance(v, dict):
            item_info.update(v)
    return item_info


def get_site_info_name():
    """Get site name.

    @return:
    """
    site_name_en = site_name_ja = ''
    site_info = SiteInfo.get()
    if site_info:
        if len(site_info.site_name) == 1:
            site_name_en = site_name_ja = site_info.site_name[0]['name']
        elif len(site_info.site_name) == 2:
            for site in site_info.site_name:
                site_name_ja = site['name'] \
                    if site['language'] == 'ja' else site_name_ja
                site_name_en = site['name'] \
                    if site['language'] == 'en' else site_name_en
    return site_name_en, site_name_ja


def get_default_mail_sender():
    """Get default mail sender.

    :return:
    """
    mail_config = MailConfig.get_config()
    return mail_config.get('mail_default_sender', '')


def set_mail_info(item_info, activity_detail, guest_user=False):
    """Set main mail info.

    :item_info: object
    :activity_detail: object
    :guest_user: object
    """
    site_en, site_ja = get_site_info_name()
    site_mail = get_default_mail_sender()
    register_user = register_date = ''
    if not guest_user:
        register_user, register_date = get_register_info(
            activity_detail.activity_id)

    mail_info = dict(
        university_institution=item_info.get('subitem_university/institution'),
        fullname=item_info.get('subitem_fullname'),
        activity_id=activity_detail.activity_id,
        mail_address=item_info.get('subitem_mail_address'),
        research_title=item_info.get('subitem_research_title'),
        dataset_requested=item_info.get('subitem_dataset_usage'),
        register_date=register_date,
        advisor_name=item_info.get('subitem_advisor_fullname'),
        guarantor_name=item_info.get('subitem_guarantor_fullname'),
        url=request.url_root,
        advisor_affilication=item_info.get('subitem_advisor_affiliation'),
        guarantor_affilication=item_info.get('subitem_guarantor_affiliation'),
        advisor_mail=item_info.get('subitem_advisor_mail_address'),
        guarantor_mail=item_info.get('subitem_guarantor_mail_address'),
        register_user_mail=register_user,
        report_number=activity_detail.activity_id,
        registration_number=activity_detail.activity_id,
        output_registration_title=item_info.get('subitem_title'),
        # Restricted data newly supported
        restricted_fullname=item_info.get('subitem_restricted_access_name'),
        restricted_university_institution=item_info.get(
            'subitem_restricted_access_university/institution'),
        restricted_activity_id=activity_detail.activity_id,
        restricted_research_title=item_info.get(
            'subitem_restricted_access_research_title'),
        restricted_data_name=item_info.get(
            'subitem_restricted_access_dataset_usage'),
        restricted_application_date=item_info.get(
            'subitem_restricted_access_application_date'),
        restricted_mail_address=item_info.get(
            'subitem_restricted_access_mail_address'),
        restricted_download_link='',
        restricted_expiration_date='',
        restricted_approver_name='',
        restricted_approver_affiliation='',
        restricted_site_name_ja=site_ja,
        restricted_site_name_en=site_en,
        restricted_site_mail=site_mail,
        restricted_site_url=current_app.config['THEME_SITEURL'],
        mail_recipient=item_info.get('subitem_restricted_access_mail_address'),
        restricted_supervisor='',
        restricted_reference=''
    )
    return mail_info


def process_send_reminder_mail(activity_detail, mail_template):
    """Process send reminder mail.

    :activity_detail: object
    :mail_template: string
    """
    item_info = get_item_info(activity_detail.item_id)
    mail_info = set_mail_info(item_info, activity_detail)

    from weko_items_ui.utils import get_user_information
    update_user = get_user_information(activity_detail.activity_login_user)
    if update_user.get('email') != '':
        mail_info['mail_address'] = update_user.get('email')
    else:
        raise ValueError('Cannot get receiver mail address')

    if update_user.get('fullname') != '':
        mail_info['fullname'] = update_user.get('fullname')
    mail_info['template'] = mail_template
    try:
        send_mail_reminder(mail_info)
    except ValueError as val:
        raise ValueError(val)


def process_send_notification_mail(
        activity_detail, action_endpoint, next_action_endpoint):
    """Process send notification mail.

    :activity_detail: object
    :action_endpoint: object
    :next_action_endpoint: object
    """
    item_info = get_item_info(activity_detail.item_id)
    mail_info = set_mail_info(item_info, activity_detail)

    workflow = WorkFlow()
    workflow_detail = workflow.get_workflow_by_id(
        activity_detail.workflow_id)
    item_type_name = get_item_type_name(workflow_detail.itemtype_id)
    mail_info['item_type_name'] = item_type_name
    mail_info['next_step'] = next_action_endpoint
    """ Set registration date to 'mail_info' """
    get_approval_dates(mail_info)
    if 'item_login' in action_endpoint:
        """ Send mail for register to notify that registration is done"""
        send_mail_registration_done(mail_info)
    if 'approval_' in next_action_endpoint \
            and 'administrator' not in next_action_endpoint:
        """ Send mail for approver to request approval"""
        send_mail_request_approval(mail_info)
    if 'approval_administrator' in action_endpoint:
        """ Send mail to register to notify
            that registration is approved by admin """
        send_mail_approval_done(mail_info)


def get_application_and_approved_date(activities, columns):
    """Get application and approved date.

    @param activities:
    @param columns:
    """
    if 'application_date' in columns or 'approved_date' in columns:
        activities_id_list = []
        for activity_data in activities:
            activities_id_list.append(activity_data.activity_id)
        application_date_dc = {}
        approved_date_dc = {}
        if activities_id_list:
            activity_history = WorkActivityHistory()
            application_dates = activity_history.get_application_date(
                activities_id_list)
            for data in application_dates:
                application_date_dc[data.activity_id] = data.action_date

            approved_date_list = activity_history.get_approved_date(
                activities_id_list)
            for data in approved_date_list:
                approved_date_dc[data.get("activity_id")] = data.get(
                    "action_date")

        for item_activity in activities:
            application_date = application_date_dc.get(
                item_activity.activity_id)
            approved_date = approved_date_dc.get(item_activity.activity_id)
            item_activity.application_date = application_date
            item_activity.approved_date = approved_date


def get_workflow_item_type_names(activities: list):
    """Get workflow item type names.

    @param activities: Activity list.
    """
    workflow_id_lst = []
    for activity in activities:
        workflow_id_lst.append(activity.workflow_id)

    if workflow_id_lst:
        # Get Workflow list
        workflows = WorkFlow().get_workflow_by_ids(workflow_id_lst)
        item_type_id_lst = []
        temp_workflow_item_type_id = {}
        for data in workflows:
            item_type_id_lst.append(data.itemtype_id)
            temp_workflow_item_type_id[data.itemtype_id] = data.id

        # Get item type list
        item_type_name_list = ItemTypeNames.get_all_by_id(item_type_id_lst)
        workflow_item_type_names = {}
        for item_type_name in item_type_name_list:
            for data in workflows:
                if data.itemtype_id == item_type_name.id:
                    workflow_item_type_names[data.id] = item_type_name.name

        for activity in activities:
            item_type_name = workflow_item_type_names.get(activity.workflow_id)
            if item_type_name:
                activity.item_type_name = item_type_name


def create_usage_report(activity_id):
    """Auto create usage report.

    @param activity_id:
    @return:
    """
    # Get activity
    activity_detail = WorkActivity().get_activity_detail(activity_id)

    _workflow = WorkFlow()
    # Get usage report WF
    usage_report_workflow = _workflow.find_workflow_by_name(
        current_app.config['WEKO_WORKFLOW_USAGE_REPORT_WORKFLOW_NAME'])
    if not usage_report_workflow:
        return None
    else:
        activity = dict(
            workflow_id=usage_report_workflow.id,
            flow_id=usage_report_workflow.flow_id
        )
        usage_report_activity_id = create_record_metadata(
            activity, activity_detail.item_id, activity_id,
            usage_report_workflow,
            activity_detail.extra_info.get("related_title")
        )
        return usage_report_activity_id


def create_record_metadata(
    activity,
    item_id,
    activity_id,
    usage_report_workflow,
    related_title
):
    """Create record metadata for usage report.

    @param activity:
    @param item_id:
    @param activity_id:
    @param usage_report_workflow:
    @param related_title:
    @return:
    """
    rec = RecordMetadata.query.filter_by(id=item_id).first()
    item_metadata = ItemsMetadata.get_record(id_=item_id).dumps()
    item_metadata.pop('id', None)
    record_metadata = rec.json
    attribute_value_key = 'attribute_value_mlt'

    # Usage reports approval by administrator only.
    # Remove other approver from metadata.
    item_metadata.pop('approval1', None)
    item_metadata.pop('approval2', None)

    data_dict = dict()
    for item in record_metadata:
        values = record_metadata.get(item)
        if isinstance(values, dict) and attribute_value_key in values:
            attribute = values.get(attribute_value_key)
            if isinstance(attribute, list):
                for data in attribute:
                    for key in data:
                        if key.startswith("subitem") and \
                                key not in ['subitem_advisor_mail_address',
                                            'subitem_guarantor_mail_address']:
                            data_dict[key] = data.get(key)

    item_type_id = usage_report_workflow.itemtype_id

    schema = ItemTypes.get_by_id(item_type_id).schema
    owner_id = current_user.get_id()
    new_usage_report_activity = WorkActivity().init_activity(activity)
    modify_item_metadata(
        item_metadata,
        item_type_id,
        new_usage_report_activity.activity_id,
        activity_id,
        data_dict,
        schema,
        owner_id,
        related_title
    )

    activity.update({'activity_id': new_usage_report_activity.activity_id})
    activity['activity_login_user'] = owner_id
    activity['activity_update_user'] = owner_id
    activity['title'] = item_metadata['title']

    WorkActivity().update_activity_action_handler(
        new_usage_report_activity.activity_id, owner_id)

    create_deposit(new_usage_report_activity.id)
    pid = PersistentIdentifier.query.filter_by(
        pid_type='recid',
        pid_value=str(new_usage_report_activity.id)
    ).first()

    record = WekoDeposit.get_record(pid.object_uuid)
    deposit = WekoDeposit(record, record.model)
    item_metadata['id'] = deposit['_deposit']['id']
    item_metadata['pid']['value'] = deposit['_deposit']['id']

    item_status = {
        'index': [usage_report_workflow.index_tree_id],
        'actions': 'publish',
    }

    deposit.update(item_status, item_metadata)

    deposit.commit()
    deposit.publish()

    activity['item_id'] = deposit.id

    first_ver = deposit.newversion(pid)
    if first_ver:
        first_ver.publish()

    update_activity_action(activity.get('activity_id'), owner_id)

    WorkActivity().update_activity(activity.get('activity_id'), activity)
    return new_usage_report_activity.activity_id


def modify_item_metadata(
    item,
    item_type_id,
    activity_id,
    usage_application_activity_id,
    data_dict,
    schema, owner_id,
    related_title
):
    """Mapping usage application data to usage report."""
    if not item:
        return None

    item['$schema'] = 'items/jsonschema/' + str(item_type_id)
    from weko_user_profiles.utils import get_user_profile_info
    user_profile = get_user_profile_info(int(owner_id))
    user_name = user_profile['subitem_displayname']
    record_title = {
        "en": '{} - {} - {} - {}'.format(
            related_title,
            current_app.config.get(
                'WEKO_ITEMS_UI_USAGE_REPORT_TITLE').get('en'),
            usage_application_activity_id, user_name
        ),
        "ja": '{} - {} - {} - {}'.format(
            related_title,
            current_app.config.get(
                'WEKO_ITEMS_UI_USAGE_REPORT_TITLE').get('ja'),
            usage_application_activity_id, user_name
        ),
    }

    # Set title to JP only
    item['title'] = record_title["ja"]
    properties = schema['properties']
    schema_dict = get_shema_dict(properties, data_dict)

    item_approval1 = ''
    item_approval2 = ''
    for data in item:
        cur_data = item[data]
        if isinstance(cur_data, dict) and \
                'subitem_advisor_mail_address' in cur_data:
            item_approval1 = data
        if isinstance(cur_data, dict) and \
                'subitem_guarantor_mail_address' in cur_data:
            item_approval2 = data
        for key in schema_dict:
            if isinstance(cur_data, dict) and key in cur_data:
                new_key = schema_dict[key]
                if new_key not in item:
                    item[new_key] = item.pop(data)

            if isinstance(cur_data, list):
                for item_data in cur_data:
                    if isinstance(item_data, dict) and key in item_data and \
                            schema_dict[key] not in item:
                        sub_data = item.get(data)
                        if isinstance(sub_data, list):
                            for title in sub_data:
                                if title.get('subitem_item_title') and \
                                    title.get(
                                        'subitem_item_title_language'):
                                    title['subitem_item_title'] = \
                                        record_title.get(
                                            title.get(
                                                'subitem_item_title_language'))
                        item[schema_dict[key]] = item.pop(data)
                        break
    item.pop(item_approval1, None)
    item.pop(item_approval2, None)

    return item


def replace_title_subitem(subitem_title, subitem_item_title_language):
    """Create deposit."""
    subitem_title = subitem_title.replace(
        current_app.config.get('WEKO_ITEMS_UI_USAGE_APPLICATION_TITLE').
        get(subitem_item_title_language),
        current_app.config.get('WEKO_ITEMS_UI_USAGE_REPORT_TITLE').
        get(subitem_item_title_language)
    )
    return subitem_title


def get_shema_dict(properties, data_dict):
    """Get schemadict from properties and datadict.

    @param properties:
    @param data_dict:
    @return:
    """
    schema_dict = dict()
    if properties:
        for item_property in properties:
            schema_key = properties.get(item_property)
            if 'items' in schema_key:
                items = schema_key['items']
                if 'properties' in items:
                    for data_key in data_dict:
                        if data_key in items['properties']:
                            schema_dict[data_key] = item_property
            if 'properties' in schema_key:
                for data_key in data_dict:
                    if data_key in schema_key['properties']:
                        schema_dict[data_key] = item_property

    return schema_dict


def create_deposit(item_id):
    """Create deposit."""
    deposit = WekoDeposit.create({}, recid=int(item_id))
    return deposit


def update_activity_action(activity_id, owner_id):
    """Update activity action.

    @param activity_id:
    @param owner_id:
    """
    usage_application = current_app.config['WEKO_WORKFLOW_ACTION_ITEM_'
                                           'REGISTRATION_USAGE_APPLICATION']
    if usage_application:
        action = _Action.query.filter_by(
            action_name=usage_application).one_or_none()
        if action:
            activity = WorkActivity()
            activity_detail = activity.get_activity_by_id(activity_id)
            WorkActivity().upt_activity_action_status(
                activity_id=activity_id, action_id=action.id,
                action_status=ActionStatusPolicy.ACTION_DOING,
                action_order=activity_detail.action_order
            )
            WorkActivityHistory().upd_activity_history_detail(activity_id,
                                                              action.id)
            WorkActivityHistory().update_activity_history_owner(activity_id,
                                                                owner_id)


def check_continue(response, activity_id):
    """Check continue value.

    :param response:
    :param activity_id:
    :return:
    """
    if current_app.config.get('WEKO_WORKFLOW_CONTINUE_APPROVAL'):
        response['check_handle'] = 1
        activity = WorkActivity()
        item_id = activity.get_activity_detail(activity_id).item_id
        if item_id:
            record = RecordMetadata.query.filter_by(id=item_id).first()
            record = record.json
            attribute_value_key = 'attribute_value_mlt'
            data_type_key = 'subitem_stop/continue'
            for item in record:
                values = record.get(item)
                if isinstance(values,
                              dict) and attribute_value_key in values:
                    attribute = values.get(attribute_value_key)
                    if isinstance(attribute, list):
                        for data in attribute:
                            if data_type_key in data and data.get(
                                    data_type_key) == 'Continue':
                                response['check_continue'] = 1
                                return response
            response['check_continue'] = 0
            return response
    else:
        return response


def auto_fill_title(item_type_name):
    """Autofill title.

    @param item_type_name:
    @return:
    """
    def _get_title(title_key):
        title_value = ''
        if auto_fill_title_value.get(title_key):
            title_value = auto_fill_title_value.get(title_key)
        return title_value

    title = ""
    current_config = current_app.config
    autofill_title_setting = current_config.get(
        'WEKO_ITEMS_UI_AUTO_FILL_TITLE_SETTING')
    auto_fill_title_value = current_config.get(
        'WEKO_ITEMS_UI_AUTO_FILL_TITLE')
    if item_type_name is not None and isinstance(autofill_title_setting, dict):
        usage_application_key = current_config.get(
            'WEKO_ITEMS_UI_USAGE_APPLICATION_TITLE_KEY')
        usage_report_key = current_config.get(
            'WEKO_ITEMS_UI_USAGE_REPORT_TITLE_KEY')
        output_registration_key = current_config.get(
            'WEKO_ITEMS_UI_OUTPUT_REGISTRATION_TITLE_KEY')

        usage_application_list = autofill_title_setting.get(
            usage_application_key, [])
        usage_report_list = autofill_title_setting.get(usage_report_key, [])
        output_registration_list = autofill_title_setting.get(
            output_registration_key, [])
        if item_type_name in usage_application_list:
            title = _get_title(usage_application_key)
        elif item_type_name in usage_report_list:
            title = _get_title(usage_report_key)
        elif item_type_name in output_registration_list:
            title = _get_title(output_registration_key)
    return title


def exclude_admin_workflow(workflow_list):
    """Exclude a list of workflow form workflow_list base on current user role.

    :param workflow_list:
    :return:
    """
    from weko_items_ui.utils import get_current_user_role
    if current_app.config['WEKO_WORKFLOW_ENABLE_SHOW_ACTIVITY'] and \
        not get_current_user_role() == \
            current_app.config['WEKO_USERPROFILES_ADMINISTRATOR_ROLE']:
        for workflow in workflow_list:
            for flow_action in workflow.flow_define.flow_actions:
                if flow_action.action.action_name == current_app.\
                        config['WEKO_WORKFLOW_ACTION_ITEM_REGISTRATION']:
                    workflow_list.remove(workflow)
    return workflow_list


def is_enable_item_name_link(action_endpoint, item_type_name):
    """Check enable item name link.

    :param action_endpoint:
    :param item_type_name:
    :return:
    """
    if "item_login_application" == action_endpoint \
        and item_type_name == current_app.config.get(
            'WEKO_ITEMS_UI_USAGE_REPORT'):
        return False
    return True


def save_activity_data(data: dict) -> NoReturn:
    """Save activity data.

    @param data: activity data.
    """
    activity_id = data.get("activity_id")
    activity_data = {
        "title": data.get("title"),
        "shared_user_id": data.get("shared_user_id"),
        "approval1": data.get("approval1"),
        "approval2": data.get("approval2"),
    }
    if activity_id:
        WorkActivity().update_activity(activity_id, activity_data)

def send_mail_url_guest_user(mail_info: dict) -> bool:
    """Send mail url guest_user.

    :mail_info: object
    """
    subject, body = get_mail_data(mail_info.get('template'))
    if not body:
        return False
    body = replace_characters(mail_info, body)
    if not send_mail(subject, mail_info.get('mail_address'), body):
        return False
    else:
        return True


def generate_guest_activity_token_value(
    activity_id: str, file_name: str, activity_date: datetime, guest_mail: str
) -> str:
    """Generate guest activity token value.

    Args:
        activity_id (str):
        file_name (str):
        activity_date (datetime):
        guest_mail (str):

    Returns:
        [str]: token value string.

    """
    date_form_str = current_app.config['WEKO_WORKFLOW_DATE_FORMAT']
    token_pattern = current_app.config['WEKO_WORKFLOW_ACTIVITY_TOKEN_PATTERN']
    activity_date = activity_date.strftime(date_form_str)
    hash_value = token_pattern.format(activity_id, file_name, activity_date,
                                      guest_mail)
    secret_key = current_app.config['WEKO_RECORDS_UI_SECRET_KEY']
    token = oracle10.hash(secret_key, hash_value)
    token_value = "{} {} {} {}".format(activity_id, activity_date,
                                       guest_mail, token)
    token_value = base64.b64encode(token_value.encode()).decode()
    return token_value


def init_activity_for_guest_user(
    data: dict, is_usage_report: bool = False
) -> Tuple[Optional[object], str]:
    """Init activity for guest user.

    @param data:
    @param is_usage_report:
    @return:
    """
    def _get_guest_activity():
        _guest_activity = {
            "user_mail": guest_mail,
            "record_id": record_id,
            "file_name": file_name,
        }
        return GuestActivity.find(**_guest_activity)

    # Get data to generated key
    guest_mail = data.get("extra_info").get("guest_mail")
    file_name = data.get("extra_info").get("file_name")
    record_id = data.get("extra_info").get("record_id")

    guest_activity = _get_guest_activity()
    activity = None
    if not guest_activity:
        # Init activity for guest user.
        activity = WorkActivity().init_activity(data)
        activity_id = activity.activity_id

        # Generate token value
        token_value = generate_guest_activity_token_value(
            activity_id, file_name, activity.created, guest_mail
        )

        # Save create guest activity
        guest_activity = {
            "user_mail": guest_mail,
            "record_id": record_id,
            "file_name": file_name,
            "activity_id": activity_id,
            "token": token_value
        }

        # In case create usage report,
        # update expiration date from Admin settings
        if is_usage_report:
            guest_activity['is_usage_report'] = is_usage_report
            usage_report_access = get_restricted_access(
                'usage_report_workflow_access')
            guest_activity['expiration_date'] = int(usage_report_access.get(
                'expiration_date_access', 500))

        GuestActivity.create(**guest_activity)
    else:
        token_value = guest_activity[0].token

    # Generate URL
    url_pattern = "{}workflow/activity/guest-user/{}?token={}"
    tmp_url = url_pattern.format(request.url_root, file_name, token_value)

    return activity, tmp_url


def send_usage_application_mail_for_guest_user(guest_mail: str, temp_url: str):
    """Send usage application mail for guest user.

    @param guest_mail:
    @param temp_url:
    @return:
    """
    # Mail information
    site_name_en, site_name_ja = get_site_info_name()
    site_mail = get_default_mail_sender()
    site_url = current_app.config['THEME_SITEURL']
    mail_info = {
        'template': current_app.config.get("WEKO_WORKFLOW_ACCESS_ACTIVITY_URL"),
        'mail_address': guest_mail,
        'url_guest_user': temp_url,
        "restricted_site_name_ja": site_name_ja,
        "restricted_site_name_en": site_name_en,
        "restricted_site_mail": site_mail,
        "restricted_site_url": site_url,
    }
    return send_mail_url_guest_user(mail_info)


def validate_guest_activity_token(
    token: str, file_name: str
) -> Union[Tuple[bool, None, None], Tuple[bool, str, str]]:
    """Validate guest activity token.

    @param token:
    @param file_name:
    @return:
    """
    try:
        secret_key = current_app.config['WEKO_RECORDS_UI_SECRET_KEY']
        decode_param = base64.b64decode(token.encode()).decode()
        params = decode_param.split(" ")
        if len(params) != 4:
            return False, None, None
        pattern = "activity={} file_name={} date={} email={}"
        key_value = pattern.format(params[0], file_name, params[1], params[2])
        return oracle10.verify(
            secret_key, params[3], key_value), params[0], params[2]
    except Exception as err:
        current_app.logger.debug(err)
        return False, None, None


def validate_guest_activity_expired(activity_id: str) -> str:
    """Validate guest activity expired.

    @param activity_id:
    @return:
    """
    guest_activity = GuestActivity.find_by_activity_id(activity_id)
    if guest_activity:
        guest_activity = guest_activity[0]
    else:
        return ""
    if guest_activity.is_usage_report:
        try:
            expiration_date = timedelta(guest_activity.expiration_date)
            expiration_access_date = guest_activity.created.date() + \
                expiration_date
        except OverflowError:
            return ""
        current_date = datetime.utcnow().date()
        if current_date > expiration_access_date:
            return _("The specified link has expired.")
    return ""


def create_onetime_download_url_to_guest(activity_id: str,
                                         extra_info: dict):
    """Create onetime download URL to guest.

    @param activity_id:
    @param extra_info:
    @return:
    """
    file_name = extra_info.get('file_name')
    record_id = extra_info.get('record_id')
    user_mail = extra_info.get('user_mail')
    is_guest_user = False
    if not user_mail:
        user_mail = extra_info.get('guest_mail')
        is_guest_user = True
    if file_name and record_id and user_mail:
        from weko_records_ui.utils import generate_one_time_download_url
        onetime_file_url = generate_one_time_download_url(
            file_name, record_id, user_mail)

        # Delete guest activity.
        delete_guest_activity(activity_id)

        # Save onetime to Database.
        from weko_records_ui.utils import create_onetime_download_url
        one_time_obj = create_onetime_download_url(
            activity_id, file_name, record_id, user_mail, is_guest_user)
        expiration_tmp = {
            "expiration_date": "",
            "expiration_date_ja": "",
            "expiration_date_en": "",
        }
        if one_time_obj:
            try:
                expiration_date = timedelta(days=one_time_obj.expiration_date)
                expiration_date = datetime.today() + expiration_date
                expiration_date = expiration_date.strftime("%Y-%m-%d")
                expiration_tmp['expiration_date'] = expiration_date
            except OverflowError:
                expiration_tmp["expiration_date_ja"] = "無制限"
                expiration_tmp["expiration_date_en"] = "Unlimited"
            return {
                "file_url": onetime_file_url,
                **expiration_tmp,
            }
        else:
            current_app.logger.error("Can not create onetime download.")
            return False


def delete_guest_activity(activity_id: str) -> bool:
    """Delete guest activity for guest user.

    @param activity_id:
    @return:
    """
    guest_activity = GuestActivity.find_by_activity_id(activity_id)
    if guest_activity:
        return GuestActivity.delete(guest_activity[0])
    return False


def get_activity_display_info(activity_id: str):
    """_summary_

    Args:
        activity_id (str): _description_

    Returns:
        _type_: _description_
        action_endpoint
        int: action_id
        Activity: activity_detail
        Action: cur_action
        ActivityHistory: histories
        _type_: item {'lang': 'ja', 'owner': '1', 'title': 'ddd', '$schema': '/items/jsonschema/15', 'pubdate': '2022-08-21', 'shared_user_id': -1, 'item_1617186331708': [{'subitem_1551255647225': 'ddd', 'subitem_1551255648112': 'ja'}], 'item_1617258105262': {'resourceuri': 'http://purl.org/coar/resource_type/c_beb9', 'resourcetype': 'data paper'}}
        _type_: steps
        _type_: temporary_comment [{'ActivityId': 'A-20220821-00003', 'ActionId': 1, 'ActionName': 'Start', 'ActionVersion': '1.0.0', 'ActionEndpoint': 'begin_action', 'Author': 'wekosoftware@nii.ac.jp', 'Status': 'action_done', 'ActionOrder': 1}, {'ActivityId': 'A-20220821-00003', 'ActionId': 3, 'ActionName': 'Item Registration', 'ActionVersion': '1.0.1', 'ActionEndpoint': 'item_login', 'Author': '', 'Status': ' ', 'ActionOrder': 2}, {'ActivityId': 'A-20220821-00003', 'ActionId': 4, 'ActionName': 'Approval', 'ActionVersion': '2.0.0', 'ActionEndpoint': 'approval', 'Author': '', 'Status': ' ', 'ActionOrder': 3}, {'ActivityId': 'A-20220821-00003', 'ActionId': 5, 'ActionName': 'Item Link', 'ActionVersion': '1.0.1', 'ActionEndpoint': 'item_link', 'Author': '', 'Status': ' ', 'ActionOrder': 4}, {'ActivityId': 'A-20220821-00003', 'ActionId': 7, 'ActionName': 'Identifier Grant', 'ActionVersion': '1.0.0', 'ActionEndpoint': 'identifier_grant', 'Author': '', 'Status': ' ', 'ActionOrder': 5}, {'ActivityId': 'A-20220821-00003', 'ActionId': 2, 'ActionName': 'End', 'ActionVersion': '1.0.0', 'ActionEndpoint': 'end_action', 'Author': '', 'Status': ' ', 'ActionOrder': 6}]
        Workflow: workflow_detail
    """
    activity = WorkActivity()
    activity_detail = activity.get_activity_detail(activity_id)
    item = None
    if activity_detail and activity_detail.item_id:
        try:
            #obj = RecordMetadata.query.filter_by(id=activity_detail.item_id).one_or_none()
            #item = ItemsMetadata(obj.json, model=obj)
            item = ItemsMetadata.get_record(id_=activity_detail.item_id)
        except NoResultFound as ex:
            current_app.logger.exception(str(ex))
            item = None
    steps = activity.get_activity_steps(activity_id)
    history = WorkActivityHistory()
    histories = history.get_activity_history_list(activity_id)
    workflow = WorkFlow()
    workflow_detail = workflow.get_workflow_by_id(
        activity_detail.workflow_id)
    if activity_detail.activity_status == \
            ActivityStatusPolicy.ACTIVITY_FINALLY \
            or activity_detail.activity_status == \
            ActivityStatusPolicy.ACTIVITY_CANCEL:
        activity_detail.activity_status_str = _('End')
    else:
        activity_detail.activity_status_str = \
            request.args.get('status', 'ToDo')
    cur_action = activity_detail.action
    action_endpoint = cur_action.action_endpoint
    action_id = cur_action.id
    temporary_comment = ""
    action_data = activity.get_activity_action_comment(
        activity_id=activity_id, action_id=action_id,
        action_order=activity_detail.action_order)
    if action_data:
        temporary_comment = action_data.action_comment

    current_app.logger.debug("action_endpoint:{}".format(action_endpoint))
    current_app.logger.debug("action_id:{}".format(action_id))
    current_app.logger.debug("activity_detail:{}".format(activity_detail))
    current_app.logger.debug("cur_action:{}".format(cur_action))
    current_app.logger.debug("histories:{}".format(histories))
    current_app.logger.debug("item:{}".format(item))
    current_app.logger.debug("steps:{}".format(steps))
    current_app.logger.debug("temporary_comment:{}".format(temporary_comment))
    current_app.logger.debug("workflow_detail:{}".format(workflow_detail))

    return action_endpoint, action_id, activity_detail, cur_action, histories, \
        item, steps, temporary_comment, workflow_detail


def __init_activity_detail_data_for_guest(activity_id: str, community_id: str):
    """Init activity data for guest user.

    @param activity_id:
    @param community_id:
    @return:
    """
    from weko_records_ui.utils import get_list_licence
    action_endpoint, action_id, activity_detail, cur_action, histories, item, \
        steps, temporary_comment, workflow_detail = \
        get_activity_display_info(activity_id)
    item_type_name = get_item_type_name(workflow_detail.itemtype_id)
    # Check auto set index
    is_auto_set_index_action = True

    # Get the design for widget rendering
    from weko_theme.utils import get_design_layout
    page, render_widgets = get_design_layout(
        community_id or current_app.config['WEKO_THEME_DEFAULT_COMMUNITY'])

    # Update session for steps get item_login
    session['activity_info'] = dict(
        activity_id=activity_id,
        action_id=activity_detail.action_id,
        action_version=cur_action.action_version,
        action_status=ActionStatusPolicy.ACTION_DOING,
        commond=''
    )
    session['itemlogin_id'] = activity_id
    session['itemlogin_activity'] = activity_detail
    # get item login info.
    from weko_items_ui.api import item_login
    step_item_login_url, need_file, need_billing_file, \
        record, json_schema, schema_form, \
        item_save_uri, files, endpoints, need_thumbnail, files_thumbnail, \
        allow_multi_thumbnail \
        = item_login(item_type_id=workflow_detail.itemtype_id)
    if not record and item:
        record = item

    # Get guest user profile
    guest_email = session['guest_email']
    user_name = guest_email.split('@')[0]
    profile = {
        'subitem_user_name': user_name,
        'subitem_fullname': user_name,
        'subitem_mail_address': guest_email,
        'subitem_displayname': user_name,
        'subitem_university/institution': '',
        'subitem_affiliated_division/department': '',
        'subitem_position': '',
        'subitem_phone_number': '',
        'subitem_position(other)': '',
        'subitem_affiliated_institution': [],
    }
    user_profile = {"results": profile}

    return dict(
        page=page,
        render_widgets=render_widgets,
        community_id=community_id,
        temporary_journal='',
        temporary_idf_grant='',
        temporary_idf_grant_suffix='',
        idf_grant_data='',
        idf_grant_input=IDENTIFIER_GRANT_LIST,
        idf_grant_method=current_app.config.get(
            'IDENTIFIER_GRANT_SUFFIX_METHOD', IDENTIFIER_GRANT_SUFFIX_METHOD),
        error_type='item_login_error',
        cur_step=action_endpoint,
        approval_record=[],
        recid=None,
        links=None,
        term_and_condition_content='',
        is_auto_set_index_action=is_auto_set_index_action,
        application_item_type=False,
        auto_fill_title=auto_fill_title(item_type_name),
        auto_fill_data_type=activity_detail.extra_info.get(
            "related_title") if activity_detail.extra_info else None,
        is_show_autofill_metadata=is_show_autofill_metadata(
            item_type_name),
        is_hidden_pubdate=is_hidden_pubdate(item_type_name),
        position_list=WEKO_USERPROFILES_POSITION_LIST,
        institute_position_list=WEKO_USERPROFILES_INSTITUTE_POSITION_LIST,
        item_type_name=item_type_name,
        res_check=1,
        action_id=action_id,
        activity=activity_detail,
        histories=histories,
        item=item,
        steps=steps,
        temporary_comment=temporary_comment,
        workflow_detail=workflow_detail,
        user_profile=user_profile,
        list_license=get_list_licence(),
        cur_action=cur_action,
        activity_id=activity_detail.activity_id,
        is_enable_item_name_link=is_enable_item_name_link(
            action_endpoint, item_type_name),
        enable_feedback_maillist=current_app.config[
            'WEKO_WORKFLOW_ENABLE_FEEDBACK_MAIL'],
        enable_contributor=current_app.config[
            'WEKO_WORKFLOW_ENABLE_CONTRIBUTOR'],
        out_put_report_title=current_app.config[
            "WEKO_ITEMS_UI_OUTPUT_REGISTRATION_TITLE"],
        action_endpoint_key=current_app.config.get(
            'WEKO_ITEMS_UI_ACTION_ENDPOINT_KEY'),
        approval_email_key=get_approval_keys(),
        step_item_login_url=step_item_login_url,
        need_file=need_file,
        need_billing_file=need_billing_file,
        records=record,
        record=[],
        jsonschema=json_schema,
        schemaform=schema_form,
        item_save_uri=item_save_uri,
        files=files,
        endpoints=endpoints,
        need_thumbnail=need_thumbnail,
        files_thumbnail=files_thumbnail,
        allow_multi_thumbnail=allow_multi_thumbnail,
        id=workflow_detail.itemtype_id,
    )


def prepare_data_for_guest_activity(activity_id: str) -> dict:
    """Prepare for guest activity.

    @param activity_id:
    @return:
    """
    ctx = {'community': None}
    getargs = request.args
    community_id = ""
    if 'community' in getargs:
        comm = GetCommunity.get_community_by_id(getargs.get('community'))
        ctx = {'community': comm}
        community_id = comm.id

    init_data = __init_activity_detail_data_for_guest(
        activity_id, community_id)
    ctx.update(init_data)
    action_endpoint = ctx['cur_step']
    activity_detail = ctx['activity']
    cur_action = ctx['cur_action']

    if 'item_login' == action_endpoint or \
        'item_login_application' == action_endpoint or \
            'file_upload' == action_endpoint:
        ctx['res_check'] = 0
        if request.method == 'POST':
            is_user_agreed = request.form.get('checked')
            if is_user_agreed == "on":
                # update user agreement when user check the checkbox
                WorkActivity().upt_activity_agreement_step(
                    activity_id=activity_id, is_agree=True)

        ctx['application_item_type'] = is_usage_application_item_type(
            activity_detail)
        item_type_name = ctx['item_type_name']

        if current_app.config['WEKO_WORKFLOW_ENABLE_SHOWING_TERM_OF_USE'] and \
                cur_action.action_is_need_agree:
            # if this is Item Registration step and the user have not agreed
            # term and condition yet, set to that page
            from weko_items_ui.utils import is_need_to_show_agreement_page
            if is_need_to_show_agreement_page(item_type_name) and \
                    not activity_detail.activity_confirm_term_of_use:
                ctx['step_item_login_url'] = 'weko_workflow/' \
                                             'term_and_condition.html'
                ctx['term_and_condition_content'] = \
                    get_term_and_condition_content(item_type_name)
        # Get approval record
        item = get_items_metadata_by_activity_detail(activity_detail)
        approval_record = []
        if item:
            _, approval_record = get_pid_and_record(item.id)
        # be use for index tree and comment page.
        session['itemlogin_item'] = ctx['item']
        session['itemlogin_steps'] = ctx['steps']
        session['itemlogin_action_id'] = ctx['action_id']
        session['itemlogin_cur_step'] = ctx['cur_step']
        session['itemlogin_record'] = approval_record
        session['itemlogin_histories'] = ctx['histories']
        session['itemlogin_res_check'] = ctx['res_check']
        session['itemlogin_pid'] = ctx['recid']
        session['itemlogin_community_id'] = community_id

    return ctx


def recursive_get_specified_properties(properties):
    """Recursive get specified properties.

    :param properties:
    :return:
    """
    if not properties:
        return None
    if "items" in properties:
        for item in properties["items"]:
            if item.get("approval"):
                return item.get("key")
            else:
                result = recursive_get_specified_properties(item)
                if result:
                    return result


def get_approval_keys():
    """Get approval keys.

    :return:
    """
    from weko_records.models import ItemTypeProperty
    result = ItemTypeProperty.query.filter_by(delflg=False).all()
    approval_keys = []
    for value in result:
        properties = value.form
        if properties:
            result = recursive_get_specified_properties(properties)
            if result:
                approval_keys.append(result)
    return approval_keys


def process_send_mail(mail_info, mail_pattern_name):
    """Send mail approval rejected.

    :mail_info: object
    """
    if not mail_info.get("mail_recipient"):
        current_app.logger.error('Mail address is not defined')
        return

    subject, body = get_mail_data(mail_pattern_name)
    if body and subject:
        body = replace_characters(mail_info, body)
        return send_mail(subject, mail_info['mail_recipient'], body)


def cancel_expired_usage_reports():
    """Cancel expired usage reports."""
    expired_activities = GuestActivity.get_expired_activities()
    if expired_activities:
        WorkActivity().cancel_usage_report_activities(expired_activities)


def process_send_approval_mails(activity_detail, actions_mail_setting,
                                next_step_appover_id, file_data):
    """Process send mail for approval steps.

    :param activity_detail:
    :param actions_mail_setting:
    :param next_step_appover_id:
    :param file_data:
    :return:
    """
    is_guest_user = True if activity_detail.extra_info.get(
        'guest_mail') else False
    item_info = get_item_info(activity_detail.item_id)
    mail_info = set_mail_info(item_info, activity_detail, is_guest_user)
    mail_info['restricted_download_link'] = file_data.get("file_url", '')
    mail_info['restricted_expiration_date'] = file_data.get(
        "expiration_date", '')
    mail_info['restricted_expiration_date_ja'] = file_data.get(
        "expiration_date_ja", '')
    mail_info['restricted_expiration_date_en'] = file_data.get(
        "expiration_date_en", '')

    # Override guest mail if any
    if is_guest_user:
        mail_info['mail_recipient'] = activity_detail.extra_info.get(
            'guest_mail')

    if actions_mail_setting["approval"]:
        if actions_mail_setting.get("previous", {}).get(
                "inform_approval", False):
            process_send_mail(
                mail_info,
                current_app.config["WEKO_WORKFLOW_APPROVE_DONE"])

        if actions_mail_setting.get('next', {}).get("request_approval", False):
            approval_user = None
            if next_step_appover_id :
                approval_user = db.session.query(User).filter_by(
                    id=int(next_step_appover_id)).first()
            if not approval_user:
                current_app.logger.error("Does not have approval data")
            else:
                mail_info['mail_recipient'] = approval_user.email
            process_send_mail(
                mail_info,
                current_app.config["WEKO_WORKFLOW_REQUEST_APPROVAL"])

    if actions_mail_setting["reject"]:
        if actions_mail_setting.get(
                "previous", {}).get("inform_reject", False):
            process_send_mail(
                mail_info,
                current_app.config["WEKO_WORKFLOW_APPROVE_REJECTED"])


def get_usage_data(item_type_id, activity_detail, user_profile=None):
    """Get usage data.

    @param item_type_id: Item Type identifier.
    @param activity_detail: Activity detail
    @param user_profile: User profile.
    @return:
    """
    def __build_metadata_for_usage_report(record_data: Union[dict, list],
                                          usage_report_data: dict):
        if isinstance(record_data, dict):
            for k, v in record_data.items():
                if k in usage_report_data_key:
                    usage_report_data[usage_report_data_key[k]] = v
                else:
                    __build_metadata_for_usage_report(v, usage_report_data)
        elif isinstance(record_data, list):
            for data in record_data:
                __build_metadata_for_usage_report(data, usage_report_data)
    result = {}
    extra_info = activity_detail.extra_info
    if not extra_info:
        return result

    cfg = current_app.config
    wf_issued_date = activity_detail.created.strftime("%Y-%m-%d")

    if item_type_id in cfg.get(
            'WEKO_WORKFLOW_USAGE_APPLICATION_ITEM_TYPES_LIST'):
        if isinstance(user_profile, dict):
            mail_address = user_profile.get(
                'results').get('subitem_mail_address')
        else:
            mail_address = extra_info.get('guest_mail', '')

        related_title = str(extra_info.get('related_title', ''))
        item_title = cfg.get('WEKO_WORKFLOW_USAGE_APPLICATION_ITEM_TITLE') \
            + activity_detail.created.strftime("%Y%m%d") \
            + str(related_title) + '_'

        result = dict(
            usage_type='Application',
            dataset_usage=related_title,
            usage_data_name='',
            mail_address=mail_address,
            university_institution='',
            affiliated_division_department='',
            position='',
            position_other='',
            phone_number='',
            usage_report_id='',
            wf_issued_date=wf_issued_date,
            item_title=item_title
        )
    elif item_type_id in cfg.get('WEKO_WORKFLOW_USAGE_REPORT_ITEM_TYPES_LIST'):
        usage_record_id = extra_info.get('usage_record_id')
        usage_report_data_key = {
            "subitem_restricted_access_name": "usage_data_name",
            "subitem_restricted_access_mail_address": "mail_address",
            "subitem_restricted_access_university/institution":
                "university_institution",
            "subitem_restricted_access_affiliated_division/department":
                "affiliated_division_department",
            "subitem_restricted_access_position": "position",
            "subitem_restricted_access_position(others)": "position_other",
            "subitem_restricted_access_phone_number": "phone_number",
        }
        result = dict(
            usage_type='Report',
            dataset_usage='',
            usage_data_name='',
            mail_address='',
            university_institution='',
            affiliated_division_department='',
            position='',
            position_other='',
            phone_number='',
            usage_report_id=activity_detail.activity_id,
            wf_issued_date=wf_issued_date,
            item_title=''
        )
        related_activity_id = extra_info.get('usage_activity_id')
        if not related_activity_id:
            return result

        rm = RecordMetadata.query.filter_by(id=usage_record_id).first()
        if not rm:
            return result
        __build_metadata_for_usage_report(rm.json, result)
        result['dataset_usage'] = rm.json.get('item_title')
        result['item_title'] = related_activity_id + cfg.get(
            'WEKO_WORKFLOW_USAGE_REPORT_ITEM_TITLE') + result['usage_data_name']

    return result


def update_approval_date(activity):
    """Update approval date.

    @param activity:
    @return:
    """
    item_id = activity.item_id
    record = WekoRecord.get_record(item_id)
    deposit = WekoDeposit(record, record.model)
    if deposit.get("item_type_id") not in \
        WEKO_WORKFLOW_USAGE_APPLICATION_ITEM_TYPES_LIST \
            + WEKO_WORKFLOW_USAGE_REPORT_ITEM_TYPES_LIST:
        return
    approval_date_key = current_app.config[
        'WEKO_WORKFLOW_RESTRICTED_ACCESS_APPROVAL_DATE']
    sub_approval_date_key, attribute_name = \
        get_sub_key_by_system_property_key(approval_date_key,
                                           deposit.get("item_type_id"))
    if sub_approval_date_key:
        current_date = get_current_date()
        dict_approval_date = {
            approval_date_key: current_date,
            'subitem_restricted_access_approval_date_type': "Accepted"
        }
        update_approval_date_for_deposit(deposit, sub_approval_date_key,
                                         dict_approval_date,
                                         attribute_name)
        update_system_data_for_item_metadata(item_id,
                                             sub_approval_date_key,
                                             dict_approval_date)
        update_system_data_for_activity(activity,
                                        sub_approval_date_key,
                                        dict_approval_date)


def create_record_metadata_for_user(usage_application_activity, usage_report):
    """Update metadata usage application for usage report.

    @param usage_report:
    @param usage_application_activity:
    @return:
    """
    item_id = usage_application_activity.item_id
    if item_id and usage_report:
        record = WekoRecord.get_record(item_id)
        deposit = WekoDeposit(record, record.model)
        usage_report_id_key = current_app.config[
            'WEKO_WORKFLOW_RESTRICTED_ACCESS_USAGE_REPORT_ID']
        sub_system_data_key, attribute_name = \
            get_sub_key_by_system_property_key(usage_report_id_key,
                                               deposit.get("item_type_id"))
        if sub_system_data_key:
            dict_system_data = {usage_report_id_key: usage_report.activity_id}
            deposit_without_ver, item_id_without_ver = get_record_first_version(
                deposit)
            if item_id_without_ver:
                update_system_data_for_item_metadata(
                    item_id_without_ver,
                    sub_system_data_key,
                    dict_system_data)
                update_approval_date_for_deposit(deposit_without_ver,
                                                 sub_system_data_key,
                                                 dict_system_data,
                                                 attribute_name)
            update_system_data_for_item_metadata(item_id,
                                                 sub_system_data_key,
                                                 dict_system_data)
            update_approval_date_for_deposit(deposit,
                                             sub_system_data_key,
                                             dict_system_data,
                                             attribute_name)
            update_system_data_for_activity(usage_application_activity,
                                            sub_system_data_key,
                                            dict_system_data)


def get_current_date():
    """Get current date.

    @return:
    """
    return datetime.today().strftime('%Y-%m-%d')


def get_sub_key_by_system_property_key(system_property_key, item_type_id):
    """Get sub key by system property key.

    @param system_property_key:
    @param item_type_id:
    @return:
    """
    if not item_type_id:
        return None, None
    item_type = ItemType.query.filter_by(id=item_type_id).one_or_none()
    sub_key = ''
    attribute_name = ''
    if not item_type:
        return sub_key, attribute_name
    for k, v in item_type.schema['properties'].items():
        if isinstance(v, dict) and 'properties' in v and system_property_key \
                in v['properties']:
            sub_key = k
            if 'title' in v:
                attribute_name = v['title']
            break
    return sub_key, attribute_name


def update_system_data_for_item_metadata(item_id, sub_system_data_key,
                                         dict_system_data):
    """Update approval date for item metadata.

    @param item_id:
    @param sub_system_data_key:
    @param dict_system_data:
    @return:
    """
    item_meta = ItemsMetadata.get_record(id_=item_id)
    item_meta[sub_system_data_key] = dict_system_data
    item_meta.commit()
    db.session.commit()


def update_approval_date_for_deposit(deposit, sub_approval_date_key,
                                     dict_approval_date, attribute_name):
    """Update approval date for deposit.

    @param deposit:
    @param sub_approval_date_key:
    @param dict_approval_date:
    @param attribute_name:
    @return:
    """
    approval_date_data = {'attribute_name': attribute_name,
                          "attribute_value_mlt": [dict_approval_date]}
    deposit[sub_approval_date_key] = approval_date_data
    deposit.item_metadata[sub_approval_date_key] = dict_approval_date
    deposit.commit()
    db.session.commit()


def update_system_data_for_activity(activity, sub_system_data_key,
                                    dict_system_data):
    """Update approval date for activity.

    @param activity:
    @param sub_system_data_key:
    @param dict_system_data:
    @return:
    """
    if activity:
        if activity.temp_data:
            temp = json.loads(activity.temp_data)
        else:
            temp = {'metainfo': {}}
        temp['metainfo'][sub_system_data_key] = dict_system_data
        activity.temp_data = json.dumps(temp)
        db.session.merge(activity)
        db.session.commit()


def check_authority_by_admin(activity, user=None):
    """Check authority by admin.

    :param activity:
    :return:
    """
    is_admin = False
    is_comadmin = False
    # If user has admin role
    user = user or current_user
    supers = current_app.config['WEKO_PERMISSION_SUPER_ROLE_USER']
<<<<<<< HEAD
    for role in list(user.roles or []):
=======
    community_role_names = current_app.config['WEKO_PERMISSION_ROLE_COMMUNITY']
    for role in list(current_user.roles or []):
>>>>>>> 3aa12c21
        if role.name in supers:
            is_admin = True
        elif role.name in community_role_names:
            is_comadmin = True
    # If user has community role
    # and the user who created activity is member of community
    # and the index of the item in the activity belongs to the community
    # role -> has permission:
<<<<<<< HEAD
    community_role_names = current_app.config['WEKO_PERMISSION_ROLE_COMMUNITY']
    for community_role_name in community_role_names:
        # Get the list of users who has the community role
        community_users = User.query.outerjoin(userrole).outerjoin(Role) \
            .filter(community_role_name == Role.name) \
            .filter(userrole.c.role_id == Role.id) \
            .filter(User.id == userrole.c.user_id) \
            .all()
        community_user_ids = [
            community_user.id for community_user in community_users]
        for role in list(user.roles or []):
            if role.name in community_role_name:
                # User has community role
                if activity.activity_login_user in community_user_ids:
                    return True
                break
    return False

=======
    if not is_admin and is_comadmin:
        item_id = activity.item_id
        if item_id:
            index_ids = []
            role_ids = [role.id for role in current_user.roles]
            from invenio_communities.models import Community
            comm_list = Community.query.filter(
                Community.id_role.in_(role_ids)
            ).all()
            for comm in comm_list:
                index_ids += [str(i.cid) for i in Indexes.get_self_list(comm.root_node_id)
                              if i.cid not in index_ids]
            dep = WekoDeposit.get_record(item_id)
        
            path = dep.get('path',[])
            for p in path:
                if str(p) in index_ids:
                    is_admin = True
                    break
    return is_admin

def validate_action_role_user(activity_id, action_id, action_order):
    """validation action role, and action user

    :param activity_id: activity_id
    :type activity_id: str
    :param action_id: action_id
    :type action_id: int
    :param action_order: action_order
    :type action_order: int
    :return: (Whether allow or deny is set for action role(user)), 
             (allow roles(users) contain role(user) of current_user),
             (role of current_user is not in allowed roles(users) or denied roles(users))
    :rtype: bool, bool, bool
    """
    work = WorkActivity()
    roles, users = work.get_activity_action_role(activity_id, action_id,
                                             action_order)
    
    cur_user = current_user.get_id()
    cur_role = db.session.query(Role).join(userrole).filter_by(
        user_id=cur_user).all()
    cur_role_id = [role.id for role in cur_role]
    
    is_set = False
    is_set |= any(role for role in roles.values())
    is_set |= any(user for user in users.values())
    
    is_deny = False
    is_allow = False
    if is_set:
        if users['deny'] and int(cur_user) in users['deny']:
            is_deny = True
        if users['allow']:
            if int(cur_user) not in users['allow']:
                is_deny = True
            if int(cur_user) in users['allow']:
                is_allow = True
        if roles['deny']:
            for role in roles['deny']:
                if role in cur_role_id:
                    is_deny = True
                    break
        if roles['allow']:
            is_role_allow = False
            for role in roles['allow']:
                if role in cur_role_id:
                    is_role_allow = True
            if not is_role_allow:
                is_deny = True
            else:
                is_allow = True
    return is_set, is_allow, is_deny#
>>>>>>> 3aa12c21

def get_record_first_version(deposit):
    """Get PID of record first version ID."""
    pid_value = str(int(float(deposit['_deposit']['id'])))
    pid = PersistentIdentifier.query.filter_by(
        pid_value=pid_value, pid_type='recid').first()
    record = WekoRecord.get_record(pid.object_uuid)
    deposit = WekoDeposit(record, record.model)
    return deposit, pid.object_uuid


def get_files_and_thumbnail(activity_id, item_id):
    """Get files and thumbnail from activity id.

    Args:
        activity_id: The activity identifier.
        item_id:  Item uuid.
    """
    from weko_items_ui.utils import to_files_js
    files, files_thumbnail = [], []
    deposit = WekoDeposit.get_record(item_id)
    activity = WorkActivity()
    metadata = activity.get_activity_metadata(activity_id)
    # Load files from metadata.
    if metadata:
        item_json = json.loads(metadata)
        files = item_json.get('files') if item_json.get('files') else []
    # Load files from deposit.
    if deposit and not files:
        files = to_files_js(deposit)
    # Load files thumbnail from files.
    if files and not files_thumbnail:
        files_thumbnail = [i for i in files
                           if 'is_thumbnail' in i.keys()
                           and i['is_thumbnail']]
    return files, files_thumbnail


def get_pid_and_record(item_id):
    """
    get_pid_and_record Get record data for the first time access to editing item screen.

    Args:
        item_id (_type_): id of Item metadata.

    Returns:
        _type_: A tuple containing (pid, object).

    Raises:
        invenio_pidstore.errors.PIDDoesNotExistError: if no PID is found.
        invenio_pidstore.errors.PIDDeletedError: if PID is deleted.
    """
    recid = PersistentIdentifier.get_by_object(
        pid_type='recid', object_type='rec', object_uuid=item_id)
    record_class = import_string('weko_deposit.api:WekoRecord')
    resolver = Resolver(pid_type='recid', object_type='rec',
                        getter=record_class.get_record)
    return resolver.resolve(recid.pid_value)


def get_items_metadata_by_activity_detail(activity_detail):
    """Get item metadata from activity id.

    Args:
        activity_detail:Activity detail.
    """
    item = None
    if activity_detail and activity_detail.item_id:
        try:
            item = ItemsMetadata.get_record(id_=activity_detail.item_id)
        except NoResultFound as ex:
            current_app.logger.exception(str(ex))
            item = None
    return item


def get_main_record_detail(activity_id,
                           activity_detail,
                           action_endpoint=None,
                           item=None,
                           approval_record=None,
                           files=None,
                           files_thumbnail=None):
    """Get item link record, files, thumbnail.

    Args:
        activity_id: Activity identifier.
        activity_detail: Activity detail.
        action_endpoint: Action endpoint.
        item: Item metadata.
        approval_record: Approval record.
        files: File content
        files_thumbnail: Thumbnail file.
    """
    def check_record(record):
        return record and len(record) > 0 and isinstance(record, (list, dict))

    recid = None
    action_endpoint = action_endpoint or activity_detail.action.action_endpoint
    if not item:
        if not isinstance(approval_record, dict) \
                or not approval_record.get('item_type_id'):
            return dict(
                record=list(),
                files=list(),
                files_thumbnail=list())
        else:
            item = get_items_metadata_by_activity_detail(activity_detail)
    if item and not approval_record:
        recid, approval_record = get_pid_and_record(item.id)
    if item and not files:
        files, files_thumbnail = get_files_and_thumbnail(activity_id, item.id)

    record_metadata = []
    item_type_id = approval_record.get('item_type_id')
    new_files = []
    new_thumbnail = []
    pid = item.get('pid')

    # case create item
    if item and item.get('pid', {}).get('value') and action_endpoint:
        # case when edit item and step is item_login
        if action_endpoint == 'item_login':
            pid_value = item['pid']['value']
            record_metadata, new_files = get_record_by_root_ver(pid_value)
            allow_multi_thumbnails = get_allow_multi_thumbnail(
                item_type_id,
                activity_id)
            new_thumbnail = get_thumbnails(new_files, allow_multi_thumbnails)
        else:
            # case when edit item and step # item_login
            if activity_detail.item_id:
                new_files = deepcopy(files)
                record_metadata, new_files = get_record_by_root_ver(
                    item['pid']['value'])
                item['title'] = record_metadata['title'][0]
                multi_thumbnail = get_allow_multi_thumbnail(item_type_id,
                                                            activity_id)
                new_thumbnail = get_thumbnails(new_files, multi_thumbnail)
                if check_record(approval_record) and new_files:
                    new_files = set_files_display_type(
                        record_metadata,
                        new_files)
    else:
        record_metadata = approval_record
        new_files = deepcopy(files)

        allow_multi_thumbnails = \
            get_allow_multi_thumbnail(item_type_id, activity_id)
        new_thumbnail = get_thumbnails(new_files, allow_multi_thumbnails)

        if not new_thumbnail:
            new_thumbnail = files_thumbnail
        pid = recid

    if check_record(record_metadata) and new_files:
        set_files_display_type(record_metadata, new_files)

    return dict(
        record=record_metadata,
        files=new_files,
        files_thumbnail=new_thumbnail,
        pid=pid)


def prepare_doi_link_workflow(item_id, doi_input):
    """Parsing DOI link from storing data.

    Args:
        item_id: Record identifier number.
        doi_input: DOI input from last Identifier Setting.
    """
    data = request.get_json() or {}
    community_id = data['community'] if data.get('community') else 'Root Index'
    identifier_setting = get_identifier_setting(community_id)
    ret = {}

    current_app.logger.debug('item_id: {0}'.format(item_id))
    current_app.logger.debug('doi_input: {0}'.format(doi_input))
    current_app.logger.debug('data: {0}'.format(data))
    current_app.logger.debug('community_id: {0}'.format(community_id))
    current_app.logger.debug(
        'identifier_setting: {0}'.format(identifier_setting))

    # valid date pidstore_identifier data
    if identifier_setting:
        text_empty = '<Empty>'
        if not identifier_setting.jalc_doi:
            identifier_setting.jalc_doi = text_empty
        if not identifier_setting.jalc_crossref_doi:
            identifier_setting.jalc_crossref_doi = text_empty
        if not identifier_setting.jalc_datacite_doi:
            identifier_setting.jalc_datacite_doi = text_empty
        if not identifier_setting.ndl_jalc_doi:
            identifier_setting.ndl_jalc_doi = text_empty
        # Semi-automatic suffix
        suffix_method = current_app.config.get(
            'IDENTIFIER_GRANT_SUFFIX_METHOD', IDENTIFIER_GRANT_SUFFIX_METHOD)
        if not identifier_setting.suffix:
            identifier_setting.suffix = ''

        current_app.logger.debug(
            'suffix_method: {0}'.format(suffix_method))

        if suffix_method == 0:
            url_format = '{}/{}/{}'
            _item_id = '%010d' % int(item_id)
            _jalc_doi_link = url_format.format(
                IDENTIFIER_GRANT_LIST[1][2],
                identifier_setting.jalc_doi,
                _item_id)
            _jalc_cr_doi_link = url_format.format(
                IDENTIFIER_GRANT_LIST[2][2],
                identifier_setting.jalc_crossref_doi,
                _item_id)
            _jalc_dc_doi_link = url_format.format(
                IDENTIFIER_GRANT_LIST[3][2],
                identifier_setting.jalc_datacite_doi,
                _item_id)
        elif suffix_method == 1:
            url_format = '{}/{}/{}{}'
            _jalc_doi_link = url_format.format(
                IDENTIFIER_GRANT_LIST[1][2],
                identifier_setting.jalc_doi,
                identifier_setting.suffix,
                doi_input.get('action_identifier_jalc_doi'))
            _jalc_cr_doi_link = url_format.format(
                IDENTIFIER_GRANT_LIST[2][2],
                identifier_setting.jalc_crossref_doi,
                identifier_setting.suffix,
                doi_input.get('action_identifier_jalc_cr_doi'))
            _jalc_dc_doi_link = url_format.format(
                IDENTIFIER_GRANT_LIST[3][2],
                identifier_setting.jalc_datacite_doi,
                identifier_setting.suffix,
                doi_input.get('action_identifier_jalc_dc_doi'))
        elif suffix_method == 2:
            url_format = '{}/{}/{}'
            _jalc_doi_link = url_format.format(
                IDENTIFIER_GRANT_LIST[1][2],
                identifier_setting.jalc_doi,
                doi_input.get('action_identifier_jalc_doi'))
            _jalc_cr_doi_link = url_format.format(
                IDENTIFIER_GRANT_LIST[2][2],
                identifier_setting.jalc_crossref_doi,
                doi_input.get('action_identifier_jalc_cr_doi'))
            _jalc_dc_doi_link = url_format.format(
                IDENTIFIER_GRANT_LIST[3][2],
                identifier_setting.jalc_datacite_doi,
                doi_input.get('action_identifier_jalc_dc_doi'))
        _ndl_jalc_doi_link = '{}/{}/{}'.format(
            IDENTIFIER_GRANT_LIST[4][2],
            identifier_setting.ndl_jalc_doi,
            doi_input.get('action_identifier_ndl_jalc_doi'))

        ret = {
            'identifier_grant_jalc_doi_link': _jalc_doi_link,
            'identifier_grant_jalc_cr_doi_link': _jalc_cr_doi_link,
            'identifier_grant_jalc_dc_doi_link': _jalc_dc_doi_link,
            'identifier_grant_ndl_jalc_doi_link': _ndl_jalc_doi_link
        }

    return ret


def get_pid_value_by_activity_detail(activity_detail):
    """Get pid_value by activity detail.

    Args:
        activity_detail: Activity detail.
    """
    if activity_detail.temp_data:
        temp_data = json.loads(activity_detail.temp_data)
        if temp_data.get('endpoints', {}).get('self', ''):
            self_list = temp_data.get('endpoints').get('self', '').split('/')

            if len(self_list) > 0:
                return self_list[-1]
            else:
                return ''


def check_doi_validation_not_pass(item_id, activity_id,
                                  identifier_select, without_ver_id=None):
    """Call DOI validation and save error cache."""
    error_list = item_metadata_validation(item_id, identifier_select,
                                          without_ver_id=without_ver_id)
    if isinstance(error_list, str):
        return error_list

    redis_connection = RedisConnection()
    sessionstore = redis_connection.connection(db=current_app.config['ACCOUNTS_SESSION_REDIS_DB_NO'], kv = True)

    if error_list:
        sessionstore.put(
            'updated_json_schema_{}'.format(activity_id),
            json.dumps(error_list).encode('utf-8'),
            ttl_secs=300)
        return True
    else:
        if sessionstore.redis.exists(
                'updated_json_schema_{}'.format(activity_id)):
            sessionstore.delete(
                'updated_json_schema_{}'.format(activity_id))
        return False

def make_activitylog_tsv(activities):
    """make tsv for activitiy_log

    Args:
        activities: activities for download as tsv.
    """
    import csv
    from io import StringIO
    file_output = StringIO()

    keys = current_app.config.get("WEKO_WORKFLOW_ACTIVITYLOG_XLS_COLUMNS")

    writer = csv.writer(file_output, delimiter="\t", lineterminator="\n")
    writer.writerow(keys)
    for item in activities:
        term = []
        for name in keys:
            term.append(getattr(item,name))
        writer.writerow(term)

    return file_output.getvalue()


def make_activitylog_tsv(activities):
    """make tsv for activitiy_log

    Args:
        activities: activities for download as tsv.
    """
    import csv
    from io import StringIO
    file_output = StringIO()

    keys = current_app.config.get("WEKO_WORKFLOW_ACTIVITYLOG_XLS_COLUMNS")

    writer = csv.writer(file_output, delimiter="\t", lineterminator="\n")
    writer.writerow(keys)
    for item in activities:
        term = []
        for name in keys:
            term.append(getattr(item,name))
        writer.writerow(term)

    return file_output.getvalue()


def is_terms_of_use_only(workflow_id :int) -> bool:
    """
    return true if the workflow is [terms_of_use_only(利用規約のみ)]

    note:
        [terms of use only] workflow is open_restricted flag is "true".
        and
        [terms of use only] workflow is structed "Begin Action" and "End Action" only.

    Args
        int :workflow_id
    Return
        bool :is the workflow [terms of use only]
    """

    current_app.logger.info(workflow_id)
    ids = [workflow_id]

    wf:_WorkFlow = WorkFlow().get_workflow_by_ids(ids)
    current_app.logger.info(wf)
    if wf[0].open_restricted :
        fa :list[FlowAction] =Flow().get_flow_action_list(wf[0].flow_id)
        if len(fa) == 2 :
            #begin action and end action
            return True
    return False

def grant_access_rights_to_all_open_restricted_files(activity_id :str ,permission:Union[FilePermission,GuestActivity] , activity_detail :Activity) -> dict:
    """
    Target all of open_restricted files in the item , grant access rights for login user.
    or
    Target a open_restricted file that is applyed by the guest user  in the item , grant access rights for guest user.

    Args:
        str :activity_id
        FilePermission :permission
        Activity :activity_detail
    Returns
        dict :one time url and expired_date
    """
    url_and_expired_date:dict = {}
    if isinstance(permission ,FilePermission): #contributer
        files = WekoRecord.get_record_by_pid(permission.record_id).get_file_data()
        for file in files:
            #{'url': {'url': 'https://weko3.example.org/record/1/files/aaa (1).txt'}, 'date': [{'dateType': 'Available', 'dateValue': '2023-02-03'}], 'terms': 'term_free', 'format': 'text/plain', 'provide': [{'role': 'none_loggin', 'workflow': '2'}, {'role': '3', 'workflow': '1'}], 'version': '1', 'dataType': 'perfectures', 'filename': 'aaa (1).txt', 'filesize': [{'value': '5 B'}], 'mimetype': 'text/plain', 'accessrole': 'open_restricted', 'version_id': '2a0aa15b-d3e2-4846-9e3a-e1e734a1a620', 'displaytype': 'simple', 'licensefree': 'licence text', 'licensetype': 'license_free', 'termsDescription': '利用規約のフリーインプット本文です'}
            if file['accessrole'] in 'open_restricted':

                if file['filename'] != permission.file_name:
                    # create all open_restricted content records in unapplyed
                    FilePermission.init_file_permission(permission.user_id, permission.record_id, file['filename'], activity_id)

                #insert file_onetime_download
                extra_info:dict = deepcopy(activity_detail.extra_info)
                extra_info.update({'file_name' : file['filename']})
                tmp:dict = create_onetime_download_url_to_guest(activity_detail.activity_id,extra_info)

                if file['filename'] == permission.file_name:
                    # a applyed content.
                    url_and_expired_date = tmp

        # approve all open_restricted contents.
        permissions = FilePermission.find_by_activity(activity_id)
        for permi in permissions:
            FilePermission.update_status(permi,1) #1:Approval

    elif isinstance(permission,GuestActivity): #guest user

        #insert file_onetime_download
        extra_info:dict = deepcopy(activity_detail.extra_info)
        # extra_info.update({'file_name' : permission.file_name})
        tmp:dict = create_onetime_download_url_to_guest(activity_detail.activity_id,extra_info)

        url_and_expired_date = tmp

    #url_and_expired_date of a applyed content.
    return url_and_expired_date

def delete_lock_activity_cache(activity_id, data):
    """Delete lock activity cache.

    Args:
        activity_id (str): The activity identifier.
        data (dict): Data containing the locked value.

    Returns:
        str: Message indicating the result of the unlock operation.
    """
    cache_key = 'workflow_locked_activity_{}'.format(activity_id)
    locked_value = str(data.get('locked_value'))
    msg = None
    cur_locked_val = str(get_cache_data(cache_key)) or str()
    if cur_locked_val and cur_locked_val == locked_value:
        delete_cache_data(cache_key)
        msg = _('Unlock success')
    return msg

def delete_user_lock_activity_cache(activity_id, data):
    cache_key = "workflow_userlock_activity_{}".format(str(current_user.get_id()))
    cur_locked_val = str(get_cache_data(cache_key)) or str()
    msg = _("Not unlock")

    if cur_locked_val and not data["is_opened"] or (cur_locked_val == activity_id and data['is_force']):
        delete_cache_data(cache_key)
        msg = "User Unlock Success"
    return msg

def check_pretty(pretty):
    """
    Check request parameter pretty.

    :param pretty: boolean of string type.
    """
    if pretty.lower() in WEKO_STR_TRUE:
        current_app.config['JSONIFY_PRETTYPRINT_REGULAR'] = True
    else:
        current_app.config['JSONIFY_PRETTYPRINT_REGULAR'] = False


def convert_to_timezone(dt, user_timezone=None):
    """
    Convert a datetime object to the specified timezone.

    Args:
        dt (datetime): The datetime object to convert.
        user_timezone (str): The timezone string (e.g., 'Asia/Tokyo').

    Returns:
        datetime: The converted datetime object.
    """
    if dt.tzinfo is None:
        dt = pytz.utc.localize(dt)
    if user_timezone:
        timezone = pytz.timezone(user_timezone)
        dt = dt.astimezone(timezone)
    return dt


def load_template(template_name, language=None):
    """Load the specified email template.

    Args:
        template_name (str): The name of the template file.
        language (str, optional): The language code for the template (e.g., 'en', 'ja').

    Returns:
        dict: A dictionary containing the email template with the following keys:
            - 'subject' (str): The subject line of the email template.
            - 'body' (str): The body content of the email template.

    Raises:
        FileNotFoundError: If the template file does not exist in the specified directory.
    """
    current_path = os.path.dirname(os.path.abspath(__file__))
    folder_path = os.path.join(
                    current_path,
                    'templates',
                    'weko_workflow',
                    'email_templates')
    if language is None:
        language = "en"
    template_path = os.path.join(folder_path, template_name.format(language=language))
    if not os.path.exists(template_path):
        template_path = os.path.join(folder_path, template_name.format(language="en"))
    with open(template_path, "r") as file:
        lines = file.readlines()
    # The first line is the subject, and the rest is the body.
    subject = lines[0].strip() if lines else ""
    body = "".join(lines[1:]).strip() if len(lines) > 1 else ""
    return {"subject": subject, "body": body}


def fill_template(template, data):
    """
    Embed data into the template.

    Args:
        template (dict): email template with the following keys:
            - 'subject' (str): The subject template of the email.
            - 'body' (str): The body template of the email.
        data (dict): data to replace placeholders in the template.

    Returns:
        dict: generated email content with the following keys:
            - 'subject' (str): The subject of the email after embedding the data.
            - 'body' (str): The body of the email after embedding the data.
    """
    subject = template["subject"]
    body = template["body"]

    for key, value in data.items():
        subject = subject.replace(f"{{{{ {key} }}}}", str(value))
        body = body.replace(f"{{{{ {key} }}}}", str(value))

    return {"subject": subject, "body": body}


def check_activity_settings(settings=None):
    """Check activity setting."""
    if settings is None:
        settings = AdminSettings.get('activity_display_settings',dict_to_object=False)
    if settings is not None:
        if isinstance(settings,dict):
            if 'activity_display_flg' in settings:
                current_app.config['WEKO_WORKFLOW_APPROVER_EMAIL_COLUMN_VISIBLE'] = settings['activity_display_flg']
        else:
            if hasattr(settings,'activity_display_flg'):
                current_app.config['WEKO_WORKFLOW_APPROVER_EMAIL_COLUMN_VISIBLE'] = settings.activity_display_flg<|MERGE_RESOLUTION|>--- conflicted
+++ resolved
@@ -2025,14 +2025,9 @@
             weko_record = WekoRecord.get_record_by_pid(new_deposit.pid.pid_value)
             if weko_record:
                 weko_record.update_item_link(current_pid.pid_value)
-<<<<<<< HEAD
-            updated_item.publish(deposit)
-            updated_item.publish(ver_attaching_deposit)
-            record_pid = new_deposit.pid
-=======
             updated_item.publish(deposit, PublishStatus.PUBLIC.value)
             updated_item.publish(ver_attaching_deposit, PublishStatus.PUBLIC.value)
->>>>>>> 3aa12c21
+            record_pid = new_deposit.pid
         else:
             # update to record without version ID when editing
             if pid_without_ver:
@@ -2163,16 +2158,16 @@
     """Create or Update cache data.
 
     Args:
-        key(str): 
+        key(str):
             Cache key.
-        value(str): 
+        value(str):
             Cache value.
-        timeout(int or timedelta or None): 
+        timeout(int or timedelta or None):
             Cache expired.
     Returns:
-        None    
+        None
     Raises:
-        ResponseError: 
+        ResponseError:
             Redis error.
     """
     try:
@@ -4242,12 +4237,8 @@
     # If user has admin role
     user = user or current_user
     supers = current_app.config['WEKO_PERMISSION_SUPER_ROLE_USER']
-<<<<<<< HEAD
+    community_role_names = current_app.config['WEKO_PERMISSION_ROLE_COMMUNITY']
     for role in list(user.roles or []):
-=======
-    community_role_names = current_app.config['WEKO_PERMISSION_ROLE_COMMUNITY']
-    for role in list(current_user.roles or []):
->>>>>>> 3aa12c21
         if role.name in supers:
             is_admin = True
         elif role.name in community_role_names:
@@ -4256,31 +4247,11 @@
     # and the user who created activity is member of community
     # and the index of the item in the activity belongs to the community
     # role -> has permission:
-<<<<<<< HEAD
-    community_role_names = current_app.config['WEKO_PERMISSION_ROLE_COMMUNITY']
-    for community_role_name in community_role_names:
-        # Get the list of users who has the community role
-        community_users = User.query.outerjoin(userrole).outerjoin(Role) \
-            .filter(community_role_name == Role.name) \
-            .filter(userrole.c.role_id == Role.id) \
-            .filter(User.id == userrole.c.user_id) \
-            .all()
-        community_user_ids = [
-            community_user.id for community_user in community_users]
-        for role in list(user.roles or []):
-            if role.name in community_role_name:
-                # User has community role
-                if activity.activity_login_user in community_user_ids:
-                    return True
-                break
-    return False
-
-=======
     if not is_admin and is_comadmin:
         item_id = activity.item_id
         if item_id:
             index_ids = []
-            role_ids = [role.id for role in current_user.roles]
+            role_ids = [role.id for role in user.roles]
             from invenio_communities.models import Community
             comm_list = Community.query.filter(
                 Community.id_role.in_(role_ids)
@@ -4289,7 +4260,7 @@
                 index_ids += [str(i.cid) for i in Indexes.get_self_list(comm.root_node_id)
                               if i.cid not in index_ids]
             dep = WekoDeposit.get_record(item_id)
-        
+
             path = dep.get('path',[])
             for p in path:
                 if str(p) in index_ids:
@@ -4306,7 +4277,7 @@
     :type action_id: int
     :param action_order: action_order
     :type action_order: int
-    :return: (Whether allow or deny is set for action role(user)), 
+    :return: (Whether allow or deny is set for action role(user)),
              (allow roles(users) contain role(user) of current_user),
              (role of current_user is not in allowed roles(users) or denied roles(users))
     :rtype: bool, bool, bool
@@ -4314,16 +4285,16 @@
     work = WorkActivity()
     roles, users = work.get_activity_action_role(activity_id, action_id,
                                              action_order)
-    
+
     cur_user = current_user.get_id()
     cur_role = db.session.query(Role).join(userrole).filter_by(
         user_id=cur_user).all()
     cur_role_id = [role.id for role in cur_role]
-    
+
     is_set = False
     is_set |= any(role for role in roles.values())
     is_set |= any(user for user in users.values())
-    
+
     is_deny = False
     is_allow = False
     if is_set:
@@ -4349,7 +4320,6 @@
             else:
                 is_allow = True
     return is_set, is_allow, is_deny#
->>>>>>> 3aa12c21
 
 def get_record_first_version(deposit):
     """Get PID of record first version ID."""
