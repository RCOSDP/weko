--- conflicted
+++ resolved
@@ -4484,11 +4484,7 @@
     cur_locked_val = str(get_cache_data(cache_key)) or str()
     msg = _("Not unlock")
 
-<<<<<<< HEAD
-    if cur_locked_val and not data["is_opened"] or (cur_locked_val == activity_id):
-=======
     if cur_locked_val and not data["is_opened"] or (cur_locked_val == activity_id and data['is_force']):
->>>>>>> a02de07e
         delete_cache_data(cache_key)
         msg = "User Unlock Success"
     return msg