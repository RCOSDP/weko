--- conflicted
+++ resolved
@@ -54,12 +54,8 @@
 from weko_records_ui.utils import create_onetime_download_url, \
     generate_one_time_download_url, get_list_licence
 from weko_search_ui.config import WEKO_IMPORT_DOI_TYPE
-<<<<<<< HEAD
 from weko_user_profiles.config import \
     WEKO_USERPROFILES_INSTITUTE_POSITION_LIST, \
-=======
-from weko_user_profiles.config import WEKO_USERPROFILES_INSTITUTE_POSITION_LIST, \
->>>>>>> 3f886c80
     WEKO_USERPROFILES_POSITION_LIST
 from weko_user_profiles.utils import get_user_profile_info
 
@@ -1662,9 +1658,18 @@
         thumbnail = [i for i in files
                             if 'is_thumbnail' in i.keys()
                             and i['is_thumbnail']]
-        if allow_multi_thumbnail is not None and not allow_multi_thumbnail and len(thumbnail) > 1:
-            thumbnail.pop(0)
+        if not allow_multi_thumbnail and len(thumbnail) > 1:
+            thumbnail = [thumbnail[len(thumbnail) - 1]]
     return thumbnail
+
+
+def get_allow_multi_thumbnail(item_type_id):
+    from weko_items_ui.api import item_login
+    step_item_login_url, need_file, need_billing_file, \
+        record, json_schema, schema_form,\
+        item_save_uri, files, endpoints, need_thumbnail, files_thumbnail, \
+        allow_multi_thumbnail \
+        = item_login(item_type_id=item_type_id)
 
 
 def get_allow_multi_thumbnail(item_type_id, activity_id=None):
@@ -2800,1133 +2805,6 @@
         record, json_schema, schema_form, \
         item_save_uri, files, endpoints, need_thumbnail, files_thumbnail, \
         allow_multi_thumbnail \
-<<<<<<< HEAD
-        = item_login(item_type_id=item_type_id)
-    return allow_multi_thumbnail
-
-
-def is_usage_application_item_type(activity_detail):
-    """Check whether item type is in Usage Application item types.
-
-    :param activity_detail:
-    :return:
-    """
-    workflow = WorkFlow()
-    workflow_detail = workflow.get_workflow_by_id(
-        activity_detail.workflow_id)
-    item_type = get_item_type_name(workflow_detail.itemtype_id)
-    item_type_list = current_app.config[
-        'WEKO_ITEMS_UI_APPLICATION_ITEM_TYPES_LIST']
-    if item_type in item_type_list:
-        return True
-    else:
-        return False
-
-
-def is_usage_application(activity_detail):
-    """Check whether item type is in Usage Application item types.
-
-    :param activity_detail:
-    :return:
-    """
-    workflow = WorkFlow()
-    workflow_detail = workflow.get_workflow_by_id(
-        activity_detail.workflow_id)
-
-    item_type = get_item_type_name(workflow_detail.itemtype_id)
-    item_type_list = current_app.config[
-        'WEKO_ITEMS_UI_USAGE_APPLICATION_ITEM_TYPES_LIST']
-    if item_type in item_type_list:
-        return True
-    else:
-        return False
-
-
-def send_mail_reminder(mail_info):
-    """Send mail reminder.
-
-    :mail_info: object
-    """
-    subject, body = get_mail_data(mail_info.get('template'))
-    if not body:
-        raise ValueError('Cannot get email template')
-    body = replace_characters(mail_info, body)
-    if not send_mail(subject, mail_info.get('mail_address'), body):
-        raise ValueError('Cannot send mail')
-
-
-def send_mail_approval_done(mail_info):
-    """Send mail approval done.
-
-    :mail_info: object
-    """
-    subject, body = email_pattern_approval_done(
-        mail_info.get('item_type_name'))
-    if body and subject:
-        body = replace_characters(mail_info, body)
-        send_mail(subject, mail_info.get('register_user_mail'), body)
-
-
-def send_mail_registration_done(mail_info):
-    """Send mail registration done.
-
-    :mail_info: object
-    """
-    from weko_items_ui.utils import get_current_user_role
-    role = get_current_user_role()
-    item_type_name = mail_info.get('item_type_name')
-    subject, body = email_pattern_registration_done(role, item_type_name)
-    if body and subject:
-        body = replace_characters(mail_info, body)
-        send_mail(subject, mail_info.get('register_user_mail'), body)
-
-
-def send_mail_request_approval(mail_info):
-    """Send mail request approval.
-
-    :mail_info: object
-    """
-    if mail_info:
-        approver_mail = subject = body = None
-        next_step = mail_info.get('next_step')
-        if next_step == 'approval_advisor':
-            approver_mail = mail_info.get('advisor_mail')
-        elif next_step == 'approval_guarantor':
-            approver_mail = mail_info.get('guarantor_mail')
-        if approver_mail:
-            subject, body = email_pattern_request_approval(
-                mail_info.get('item_type_name'), next_step)
-        if body and subject:
-            subject = replace_characters(mail_info, subject)
-            body = replace_characters(mail_info, body)
-            send_mail(subject, approver_mail, body)
-
-
-def send_mail(subject, recipient, body):
-    """Send an email via the Flask-Mail extension.
-
-    :subject: Email subject
-    :recipient: Email recipient
-    :body: content of email
-    """
-    if recipient:
-        rf = {
-            'subject': subject,
-            'body': body,
-            'recipient': recipient
-        }
-        return MailSettingView.send_statistic_mail(rf)
-
-
-def email_pattern_registration_done(user_role, item_type_name):
-    """Email pattern registration done.
-
-    :user_role: object
-    :item_type_name: object
-    """
-    current_config = current_app.config
-    perfectures_item_type = current_config.get(
-        "WEKO_ITEMS_UI_APPLICATION_FOR_PERFECTURES")
-    location_information_item_type = current_config.get(
-        "WEKO_ITEMS_UI_APPLICATION_FOR_LOCATION_INFORMATION")
-    output_registration_item_type = current_config.get(
-        "WEKO_ITEMS_UI_OUTPUT_REPORT")
-    usage_report_item_type = current_config.get(
-        "WEKO_ITEMS_UI_USAGE_REPORT")
-    item_type_list = current_config.get(
-        "WEKO_ITEMS_UI_USAGE_APPLICATION_ITEM_TYPES_LIST")
-    general_role = current_config.get("WEKO_USERPROFILES_GENERAL_ROLE")
-    student_role = current_config.get("WEKO_USERPROFILES_STUDENT_ROLE")
-    graduated_student_role = current_config.get(
-        "WEKO_USERPROFILES_GRADUATED_STUDENT_ROLE")
-
-    group = [perfectures_item_type, location_information_item_type]
-    """Check itemtype name"""
-    if item_type_name not in item_type_list:
-        if item_type_name == output_registration_item_type:
-            return get_mail_data(
-                current_config.get("WEKO_WORKFLOW_RECEIVE_OUTPUT_REGISTRATION"))
-        elif item_type_name == usage_report_item_type:
-            return get_mail_data(
-                current_config.get("WEKO_WORKFLOW_RECEIVE_USAGE_REPORT"))
-        return None, None
-    if user_role and user_role == general_role:
-        if item_type_name not in group:
-            return get_mail_data(
-                current_config.get("WEKO_WORKFLOW_RECEIVE_USAGE_APP_BESIDE"
-                                   "_PERFECTURE_AND_LOCATION_DATA_OF"
-                                   "_GENERAL_USER"))
-        elif item_type_name in group:
-            return get_mail_data(
-                current_config.get("WEKO_WORKFLOW_PERFECTURE_OR_LOCATION_DATA"
-                                   "_OF_GENERAL_USER"))
-    elif user_role and user_role in [graduated_student_role, student_role]:
-        if item_type_name not in group:
-            return get_mail_data(
-                current_config.get("WEKO_WORKFLOW_RECEIVE_USAGE_APP_BESIDE"
-                                   "_PERFECTURE_AND_LOCATION_DATA_OF_STUDENT_OR"
-                                   "_GRADUATED_STUDENT"))
-        elif item_type_name in group:
-            return get_mail_data(
-                current_config.get("WEKO_WORKFLOW_PERFECTURE_OR_LOCATION_DATA"
-                                   "_OF_STUDENT_OR_GRADUATED_STUDENT"))
-    return None, None
-
-
-def email_pattern_request_approval(item_type_name, next_action):
-    """Get mail pattern when request approval.
-
-    :item_type_name: object
-    :next_action: object
-    """
-    config = current_app.config
-    if item_type_name not in config.get(
-            'WEKO_ITEMS_UI_USAGE_APPLICATION_ITEM_TYPES_LIST'):
-        return None, None
-    if next_action == 'approval_guarantor':
-        return get_mail_data(config.get(
-            "WEKO_WORKFLOW_REQUEST_APPROVAL_TO_GUARANTOR_OF_USAGE_APP"))
-    if next_action == 'approval_advisor':
-        return get_mail_data(config.get(
-            "WEKO_WORKFLOW_REQUEST_APPROVAL_TO_ADVISOR_OF_USAGE_APP"))
-
-
-def email_pattern_approval_done(item_type_name):
-    """Get mail pattern when approval done.
-
-    :item_type_name: item type name
-    """
-    config = current_app.config
-    if item_type_name not in config.get(
-            'WEKO_ITEMS_UI_USAGE_APPLICATION_ITEM_TYPES_LIST'):
-        if item_type_name == config.get("WEKO_ITEMS_UI_OUTPUT_REPORT"):
-            return get_mail_data(
-                config.get("WEKO_WORKFLOW_APPROVE_OUTPUT_REGISTRATION"))
-        elif item_type_name == config.get("WEKO_ITEMS_UI_USAGE_REPORT"):
-            return get_mail_data(
-                config.get("WEKO_WORKFLOW_APPROVE_USAGE_REPORT"))
-        return None, None
-    if item_type_name != config.get(
-            'WEKO_ITEMS_UI_APPLICATION_FOR_LOCATION_INFORMATION'):
-        return get_mail_data(config.get(
-            "WEKO_WORKFLOW_APPROVE_USAGE_APP_BESIDE_LOCATION_DATA"))
-    else:
-        return get_mail_data(config.get(
-            "WEKO_WORKFLOW_APPROVE_LOCATION_DATA"))
-
-
-def get_mail_data(file_name):
-    """Get data of a email.
-
-    :file_name: file name template
-    """
-    file_path = get_file_path(file_name)
-    return get_subject_and_content(file_path)
-
-
-def get_subject_and_content(file_path):
-    """Get mail subject and content from template file.
-
-    :file_path: this is a full path
-    """
-    import os
-    if not os.path.exists(file_path):
-        return None, None
-    file = open(file_path, 'r')
-    subject = body = ''
-    index = 0
-    """ Get subject and content body from template file """
-    """ The first line is mail subject """
-    """ Exclude the first line is mail content """
-    for line in file:
-        if index == 0:
-            subject = line
-        else:
-            body += line
-        index += 1
-    """ Custom subject (remove 'Subject：' from subject) """
-    subject = subject.replace('Subject：', '')
-    subject = subject.replace('\n', '')
-    return subject, body
-
-
-def get_file_path(file_name):
-    """Get file path from file name.
-
-    :file_name: file name
-    """
-    config = current_app.config
-    template_folder_path = \
-        config.get("WEKO_WORKFLOW_MAIL_TEMPLATE_FOLDER_PATH")
-
-    # Get file path (template path + file name)
-    if template_folder_path is not None and file_name is not None:
-        return os.path.join(template_folder_path, file_name)
-    else:
-        return ""
-
-
-def replace_characters(data, content):
-    """Replace character for content.
-
-    :data:
-    :content data:
-    """
-    replace_list = {
-        '[1]': 'university_institution',
-        '[2]': 'fullname',
-        '[3]': 'activity_id',
-        '[4]': 'mail_address',
-        '[5]': 'research_title',
-        '[6]': 'dataset_requested',
-        '[7]': 'register_date',
-        '[8]': 'advisor_name',
-        '[9]': 'guarantor_name',
-        '[10]': 'url',
-        '[11]': 'advisor_affilication',
-        '[12]': 'guarantor_affilication',
-        '[13]': 'approval_date',
-        '[14]': 'approval_date_after_7_days',
-        '[15]': '31_march_corresponding_year',
-        '[16]': 'report_number',
-        '[17]': 'registration_number',
-        '[18]': 'output_registration_title',
-        '[19]': 'url_guest_user'
-    }
-    for key in replace_list:
-        value = replace_list.get(key)
-        if data.get(value):
-            content = content.replace(key, data.get(value))
-        else:
-            content = content.replace(key, '')
-    return content
-
-
-def get_register_info(activity_id):
-    """Get register info.
-
-    :activity_id: object
-    """
-    history = WorkActivityHistory()
-    histories = history.get_activity_history_list(activity_id)
-    date_format_str = current_app.config['WEKO_WORKFLOW_DATE_FORMAT']
-    for activity_history in histories:
-        if 'Item Registration' in activity_history.ActionName[0] and \
-                activity_history.StatusDesc == 'action_done':
-            return activity_history.user.email, \
-                activity_history.action_date.strftime(date_format_str)
-
-    return current_user.email, datetime.today().strftime(date_format_str)
-
-
-def get_approval_dates(mail_info):
-    """Get approval date.
-
-    :mail_info: object
-    """
-    today = datetime.today()
-    date_format_str = current_app.config['WEKO_WORKFLOW_DATE_FORMAT']
-    mail_info['approval_date'] = today.strftime(date_format_str)
-    mail_info['approval_date_after_7_days'] = \
-        (today + timedelta(days=7)).strftime(date_format_str)
-    year = today.year
-    if today.month >= 1 and today.day >= 4:
-        year = today.year + 1
-    mail_info['31_march_corresponding_year'] = str(year) + '-03-31'
-
-
-def get_item_info(item_id):
-    """Get item info.
-
-    :item_id: item id
-    """
-    try:
-        item = ItemsMetadata.get_record(id_=item_id)
-    except Exception as ex:
-        current_app.logger.exception('Cannot get item data:', ex)
-        temp = dict()
-        return temp
-    item_info = dict()
-    for k, v in item.items():
-        if isinstance(v, dict):
-            item_info.update(v)
-    return item_info
-
-
-def set_mail_info(item_info, activity_detail):
-    """Set main mail info.
-
-    :item_info: object
-    :activity_detail: object
-    """
-    register_user, register_date = \
-        get_register_info(activity_detail.activity_id)
-    mail_info = dict(
-        university_institution=item_info.get('subitem_university/institution'),
-        fullname=item_info.get('subitem_fullname'),
-        activity_id=activity_detail.activity_id,
-        mail_address=item_info.get('subitem_mail_address'),
-        research_title=item_info.get('subitem_research_title'),
-        dataset_requested=item_info.get('subitem_dataset_usage'),
-        register_date=register_date,
-        advisor_name=item_info.get('subitem_advisor_fullname'),
-        guarantor_name=item_info.get('subitem_guarantor_fullname'),
-        url=request.url_root,
-        advisor_affilication=item_info.get('subitem_advisor_affiliation'),
-        guarantor_affilication=item_info.get('subitem_guarantor_affiliation'),
-        advisor_mail=item_info.get('subitem_advisor_mail_address'),
-        guarantor_mail=item_info.get('subitem_guarantor_mail_address'),
-        register_user_mail=register_user,
-        report_number=activity_detail.activity_id,
-        registration_number=activity_detail.activity_id,
-        output_registration_title=item_info.get('subitem_title')
-    )
-    return mail_info
-
-
-def process_send_reminder_mail(activity_detail, mail_template):
-    """Process send reminder mail.
-
-    :activity_detail: object
-    :mail_template: string
-    """
-    item_info = get_item_info(activity_detail.item_id)
-    mail_info = set_mail_info(item_info, activity_detail)
-
-    from weko_items_ui.utils import get_user_information
-    update_user = get_user_information(activity_detail.activity_login_user)
-    if update_user.get('email') != '':
-        mail_info['mail_address'] = update_user.get('email')
-    else:
-        raise ValueError('Cannot get receiver mail address')
-
-    if update_user.get('fullname') != '':
-        mail_info['fullname'] = update_user.get('fullname')
-    mail_info['template'] = mail_template
-    try:
-        send_mail_reminder(mail_info)
-    except ValueError as val:
-        raise ValueError(val)
-
-
-def process_send_notification_mail(
-        activity_detail, action_endpoint, next_action_endpoint):
-    """Process send notification mail.
-
-    :activity_detail: object
-    :action_endpoint: object
-    :next_action_endpoint: object
-    """
-    item_info = get_item_info(activity_detail.item_id)
-    mail_info = set_mail_info(item_info, activity_detail)
-
-    workflow = WorkFlow()
-    workflow_detail = workflow.get_workflow_by_id(
-        activity_detail.workflow_id)
-    item_type_name = get_item_type_name(workflow_detail.itemtype_id)
-    mail_info['item_type_name'] = item_type_name
-    mail_info['next_step'] = next_action_endpoint
-    """ Set registration date to 'mail_info' """
-    get_approval_dates(mail_info)
-    if 'item_login' in action_endpoint:
-        """ Send mail for register to notify that registration is done"""
-        send_mail_registration_done(mail_info)
-    if 'approval_' in next_action_endpoint \
-            and 'administrator' not in next_action_endpoint:
-        """ Send mail for approver to request approval"""
-        send_mail_request_approval(mail_info)
-    if 'approval_administrator' in action_endpoint:
-        """ Send mail to register to notify
-            that registration is approved by admin """
-        send_mail_approval_done(mail_info)
-
-
-def get_application_and_approved_date(activities, columns):
-    """Get application and approved date.
-
-    @param activities:
-    @param columns:
-    """
-    if 'application_date' in columns or 'approved_date' in columns:
-        activities_id_list = []
-        for activity_data in activities:
-            activities_id_list.append(activity_data.activity_id)
-        application_date_dc = {}
-        approved_date_dc = {}
-        if activities_id_list:
-            activity_history = WorkActivityHistory()
-            application_dates = activity_history.get_application_date(
-                activities_id_list)
-            for data in application_dates:
-                application_date_dc[data.activity_id] = data.action_date
-
-            approved_date_list = activity_history.get_approved_date(
-                activities_id_list)
-            for data in approved_date_list:
-                approved_date_dc[data.get("activity_id")] = data.get(
-                    "action_date")
-
-        for item_activity in activities:
-            application_date = application_date_dc.get(
-                item_activity.activity_id)
-            approved_date = approved_date_dc.get(item_activity.activity_id)
-            item_activity.application_date = application_date
-            item_activity.approved_date = approved_date
-
-
-def get_workflow_item_type_names(activities: list):
-    """Get workflow item type names.
-
-    @param activities: Activity list.
-    """
-    workflow_id_lst = []
-    for activity in activities:
-        workflow_id_lst.append(activity.workflow_id)
-
-    if workflow_id_lst:
-        # Get Workflow list
-        workflows = WorkFlow().get_workflow_by_ids(workflow_id_lst)
-        item_type_id_lst = []
-        temp_workflow_item_type_id = {}
-        for data in workflows:
-            item_type_id_lst.append(data.itemtype_id)
-            temp_workflow_item_type_id[data.itemtype_id] = data.id
-
-        # Get item type list
-        item_type_name_list = ItemTypeNames.get_all_by_id(item_type_id_lst)
-        workflow_item_type_names = {}
-        for item_type_name in item_type_name_list:
-            for data in workflows:
-                if data.itemtype_id == item_type_name.id:
-                    workflow_item_type_names[data.id] = item_type_name.name
-
-        for activity in activities:
-            item_type_name = workflow_item_type_names.get(activity.workflow_id)
-            if item_type_name:
-                activity.item_type_name = item_type_name
-
-
-def create_usage_report(activity_id):
-    """Auto create usage report.
-
-    @param activity_id:
-    @return:
-    """
-    # Get activity
-    activity_detail = WorkActivity().get_activity_detail(activity_id)
-
-    _workflow = WorkFlow()
-    # Get WF detail
-    _workflow_detail = _workflow.get_workflow_by_id(activity_detail.workflow_id)
-    # Get usage report WF
-    usage_report_workflow = _workflow.find_workflow_by_name(
-        current_app.config['WEKO_WORKFLOW_USAGE_REPORT_WORKFLOW_NAME'])
-    if not usage_report_workflow:
-        return None
-    else:
-        activity = dict(
-            workflow_id=usage_report_workflow.id,
-            flow_id=usage_report_workflow.flow_id
-        )
-        usage_report_activity_id = create_record_metadata(
-            activity, activity_detail.item_id, activity_id,
-            usage_report_workflow,
-            activity_detail.extra_info.get("related_title")
-        )
-        return usage_report_activity_id
-
-
-def create_record_metadata(
-    activity,
-    item_id,
-    activity_id,
-    usage_report_workflow,
-    related_title
-):
-    """Create record metadata for usage report.
-
-    @param activity:
-    @param item_id:
-    @param activity_id:
-    @param usage_report_workflow:
-    @param related_title:
-    @return:
-    """
-    rec = RecordMetadata.query.filter_by(id=item_id).first()
-    item_metadata = ItemsMetadata.get_record(id_=item_id).dumps()
-    item_metadata.pop('id', None)
-    record_metadata = rec.json
-    attribute_value_key = 'attribute_value_mlt'
-
-    # Usage reports approval by administrator only.
-    # Remove other approver from metadata.
-    item_metadata.pop('approval1', None)
-    item_metadata.pop('approval2', None)
-
-    data_dict = dict()
-    for item in record_metadata:
-        values = record_metadata.get(item)
-        if isinstance(values, dict) and attribute_value_key in values:
-            attribute = values.get(attribute_value_key)
-            if isinstance(attribute, list):
-                for data in attribute:
-                    for key in data:
-                        if key.startswith("subitem") and \
-                                key not in ['subitem_advisor_mail_address',
-                                            'subitem_guarantor_mail_address']:
-                            data_dict[key] = data.get(key)
-
-    item_type_id = usage_report_workflow.itemtype_id
-
-    schema = ItemTypes.get_by_id(item_type_id).schema
-    owner_id = current_user.get_id()
-    new_usage_report_activity = WorkActivity().init_activity(activity)
-    modify_item_metadata(
-        item_metadata,
-        item_type_id,
-        new_usage_report_activity.activity_id,
-        activity_id,
-        data_dict,
-        schema,
-        owner_id,
-        related_title
-    )
-
-    activity.update({'activity_id': new_usage_report_activity.activity_id})
-    activity['activity_login_user'] = owner_id
-    activity['activity_update_user'] = owner_id
-    activity['title'] = item_metadata['title']
-
-    WorkActivity().update_activity_action_handler(
-        new_usage_report_activity.activity_id, owner_id)
-
-    create_deposit(new_usage_report_activity.id)
-    pid = PersistentIdentifier.query.filter_by(
-        pid_type='recid',
-        pid_value=str(new_usage_report_activity.id)
-    ).first()
-
-    record = WekoDeposit.get_record(pid.object_uuid)
-    deposit = WekoDeposit(record, record.model)
-    item_metadata['id'] = deposit['_deposit']['id']
-    item_metadata['pid']['value'] = deposit['_deposit']['id']
-
-    item_status = {
-        'index': [usage_report_workflow.index_tree_id],
-        'actions': 'publish',
-    }
-
-    deposit.update(item_status, item_metadata)
-
-    deposit.commit()
-    deposit.publish()
-
-    activity['item_id'] = deposit.id
-
-    first_ver = deposit.newversion(pid)
-    if first_ver:
-        first_ver.publish()
-
-    update_activity_action(activity.get('activity_id'), owner_id)
-
-    WorkActivity().update_activity(activity.get('activity_id'), activity)
-    db.session.commit()
-    return new_usage_report_activity.activity_id
-
-
-def modify_item_metadata(
-    item,
-    item_type_id,
-    activity_id,
-    usage_application_activity_id,
-    data_dict,
-    schema, owner_id,
-    related_title
-):
-    """Mapping usage application data to usage report."""
-    if not item:
-        return None
-
-    item['$schema'] = 'items/jsonschema/' + str(item_type_id)
-    from weko_user_profiles.utils import get_user_profile_info
-    user_profile = get_user_profile_info(int(owner_id))
-    user_name = user_profile['subitem_displayname']
-    record_title = {
-        "en": '{} - {} - {} - {}'.format(
-            related_title,
-            current_app.config.get(
-                'WEKO_ITEMS_UI_USAGE_REPORT_TITLE').get('en'),
-            usage_application_activity_id, user_name
-        ),
-        "ja": '{} - {} - {} - {}'.format(
-            related_title,
-            current_app.config.get(
-                'WEKO_ITEMS_UI_USAGE_REPORT_TITLE').get('ja'),
-            usage_application_activity_id, user_name
-        ),
-    }
-
-    # Set title to JP only
-    item['title'] = record_title["ja"]
-    properties = schema['properties']
-    schema_dict = get_shema_dict(properties, data_dict)
-
-    item_approval1 = ''
-    item_approval2 = ''
-    for data in item:
-        cur_data = item[data]
-        if isinstance(cur_data, dict) and \
-                'subitem_advisor_mail_address' in cur_data:
-            item_approval1 = data
-        if isinstance(cur_data, dict) and \
-                'subitem_guarantor_mail_address' in cur_data:
-            item_approval2 = data
-        for key in schema_dict:
-            if isinstance(cur_data, dict) and key in cur_data:
-                new_key = schema_dict[key]
-                if new_key not in item:
-                    item[new_key] = item.pop(data)
-
-            if isinstance(cur_data, list):
-                for item_data in cur_data:
-                    if isinstance(item_data, dict) and key in item_data and \
-                            schema_dict[key] not in item:
-                        sub_data = item.get(data)
-                        if isinstance(sub_data, list):
-                            for title in sub_data:
-                                if title.get('subitem_item_title') and \
-                                    title.get(
-                                        'subitem_item_title_language'):
-                                    title['subitem_item_title'] = \
-                                        record_title.get(
-                                            title.get(
-                                                'subitem_item_title_language'))
-                        item[schema_dict[key]] = item.pop(data)
-                        break
-    item.pop(item_approval1, None)
-    item.pop(item_approval2, None)
-
-    return item
-
-
-def replace_title_subitem(subitem_title, subitem_item_title_language):
-    """Create deposit."""
-    subitem_title = subitem_title.replace(
-        current_app.config.get('WEKO_ITEMS_UI_USAGE_APPLICATION_TITLE').
-        get(subitem_item_title_language),
-        current_app.config.get('WEKO_ITEMS_UI_USAGE_REPORT_TITLE').
-        get(subitem_item_title_language)
-    )
-    return subitem_title
-
-
-def get_shema_dict(properties, data_dict):
-    """Get schemadict from properties and datadict.
-
-    @param properties:
-    @param data_dict:
-    @return:
-    """
-    schema_dict = dict()
-    if properties:
-        for item_property in properties:
-            schema_key = properties.get(item_property)
-            if 'items' in schema_key:
-                items = schema_key['items']
-                if 'properties' in items:
-                    for data_key in data_dict:
-                        if data_key in items['properties']:
-                            schema_dict[data_key] = item_property
-            if 'properties' in schema_key:
-                for data_key in data_dict:
-                    if data_key in schema_key['properties']:
-                        schema_dict[data_key] = item_property
-
-    return schema_dict
-
-
-def create_deposit(item_id):
-    """Create deposit."""
-    try:
-        deposit = WekoDeposit.create({}, recid=int(item_id))
-        db.session.commit()
-        return deposit
-    except Exception:
-        db.session.rollback()
-
-
-def update_activity_action(activity_id, owner_id):
-    """Update activity action.
-
-    @param activity_id:
-    @param owner_id:
-    """
-    usage_application = current_app.config['WEKO_WORKFLOW_ACTION_ITEM_'
-                                           'REGISTRATION_USAGE_APPLICATION']
-    if usage_application:
-        action = _Action.query.filter_by(
-            action_name=usage_application).one_or_none()
-        if action:
-            WorkActivity().upt_activity_action_status(
-                activity_id=activity_id, action_id=action.id,
-                action_status=ActionStatusPolicy.ACTION_DOING
-            )
-            WorkActivityHistory().upd_activity_history_detail(activity_id,
-                                                              action.id)
-            WorkActivityHistory().update_activity_history_owner(activity_id,
-                                                                owner_id)
-
-
-def check_continue(response, activity_id):
-    """Check continue value.
-
-    :param response:
-    :param activity_id:
-    :return:
-    """
-    if current_app.config.get('WEKO_WORKFLOW_CONTINUE_APPROVAL'):
-        response['check_handle'] = 1
-        activity = WorkActivity()
-        item_id = activity.get_activity_detail(activity_id).item_id
-        if item_id:
-            record = RecordMetadata.query.filter_by(id=item_id).first()
-            record = record.json
-            attribute_value_key = 'attribute_value_mlt'
-            data_type_key = 'subitem_stop/continue'
-            for item in record:
-                values = record.get(item)
-                if isinstance(values,
-                              dict) and attribute_value_key in values:
-                    attribute = values.get(attribute_value_key)
-                    if isinstance(attribute, list):
-                        for data in attribute:
-                            if data_type_key in data and data.get(
-                                    data_type_key) == 'Continue':
-                                response['check_continue'] = 1
-                                return response
-            response['check_continue'] = 0
-            return response
-    else:
-        return response
-
-
-def auto_fill_title(item_type_name):
-    """Autofill title.
-
-    @param item_type_name:
-    @return:
-    """
-    def _get_title(title_key):
-        title_value = ''
-        if auto_fill_title_value.get(title_key):
-            title_value = auto_fill_title_value.get(title_key)
-        return title_value
-
-    title = ""
-    current_config = current_app.config
-    autofill_title_setting = current_config.get(
-        'WEKO_ITEMS_UI_AUTO_FILL_TITLE_SETTING')
-    auto_fill_title_value = current_config.get(
-        'WEKO_ITEMS_UI_AUTO_FILL_TITLE')
-    if item_type_name is not None and isinstance(autofill_title_setting, dict):
-        usage_application_key = current_config.get(
-            'WEKO_ITEMS_UI_USAGE_APPLICATION_TITLE_KEY')
-        usage_report_key = current_config.get(
-            'WEKO_ITEMS_UI_USAGE_REPORT_TITLE_KEY')
-        output_registration_key = current_config.get(
-            'WEKO_ITEMS_UI_OUTPUT_REGISTRATION_TITLE_KEY')
-
-        usage_application_list = autofill_title_setting.get(
-            usage_application_key, [])
-        usage_report_list = autofill_title_setting.get(usage_report_key, [])
-        output_registration_list = autofill_title_setting.get(
-            output_registration_key, [])
-        if item_type_name in usage_application_list:
-            title = _get_title(usage_application_key)
-        elif item_type_name in usage_report_list:
-            title = _get_title(usage_report_key)
-        elif item_type_name in output_registration_list:
-            title = _get_title(output_registration_key)
-    return title
-
-
-def exclude_admin_workflow(workflow_list):
-    """Exclude a list of workflow form workflow_list base on current user role.
-
-    :param workflow_list:
-    :return:
-    """
-    from weko_items_ui.utils import get_current_user_role
-    if current_app.config['WEKO_WORKFLOW_ENABLE_SHOW_ACTIVITY'] and \
-        not get_current_user_role() == \
-            current_app.config['WEKO_USERPROFILES_ADMINISTRATOR_ROLE']:
-        for workflow in workflow_list:
-            for flow_action in workflow.flow_define.flow_actions:
-                if flow_action.action.action_name == current_app.\
-                        config['WEKO_WORKFLOW_ACTION_ITEM_REGISTRATION']:
-                    workflow_list.remove(workflow)
-    return workflow_list
-
-
-def is_enable_item_name_link(action_endpoint, item_type_name):
-    """Check enable item name link.
-
-    :param action_endpoint:
-    :param item_type_name:
-    :return:
-    """
-    if "item_login_application" == action_endpoint \
-        and item_type_name == current_app.config.get(
-            'WEKO_ITEMS_UI_USAGE_REPORT'):
-        return False
-    return True
-
-
-def save_activity_data(data: dict) -> NoReturn:
-    """Save activity data.
-
-    @param data: activity data.
-    """
-    activity_id = data.get("activity_id")
-    activity_data = {
-        "title": data.get("title"),
-        "shared_user_id": data.get("shared_user_id"),
-        "approval1": data.get("approval1"),
-        "approval2": data.get("approval2"),
-    }
-    if activity_id:
-        WorkActivity().update_activity(activity_id, activity_data)
-
-
-def send_mail_url_guest_user(mail_info: dict) -> bool:
-    """Send mail url guest_user.
-
-    :mail_info: object
-    """
-    subject, body = get_mail_data(mail_info.get('template'))
-    if not body:
-        return False
-    body = replace_characters(mail_info, body)
-    if not send_mail(subject, mail_info.get('mail_address'), body):
-        return False
-    else:
-        return True
-
-
-def init_activity_for_guest_user(data: dict) -> bool:
-    """Init activity for guest user.
-
-    @param data:
-    @return:
-    """
-    def _get_guest_activity():
-        _guest_activity = {
-            "user_mail": guest_mail,
-            "record_id": record_id,
-            "file_name": file_name,
-        }
-        return GuestActivity.find(**_guest_activity)
-
-    def _generate_token_value():
-        token_pattern = "activity={} file_name={} date={} email={}"
-        hash_value = token_pattern.format(activity_id, file_name, activity_date,
-                                          guest_mail)
-        secret_key = current_app.config['WEKO_RECORDS_UI_SECRET_KEY']
-        token = oracle10.hash(secret_key, hash_value)
-        _token_value = "{} {} {} {}".format(activity_id, activity_date,
-                                            guest_mail, token)
-        _token_value = base64.b64encode(_token_value.encode()).decode()
-        return _token_value
-
-    # Get data to generated key
-    activity_date = date.today().strftime("%y-%m-%d")
-    guest_mail = data.get("extra_info").get("guest_mail")
-    file_name = data.get("extra_info").get("file_name")
-    record_id = data.get("extra_info").get("record_id")
-
-    guest_activity = _get_guest_activity()
-    if not guest_activity:
-        # Init activity for guest user.
-        activity = WorkActivity().init_activity(data)
-        activity_id = activity.activity_id
-
-        # Generate token value
-        token_value = _generate_token_value()
-
-        # Save create guest activity
-        guest_activity = {
-            "user_mail": guest_mail,
-            "record_id": record_id,
-            "file_name": file_name,
-            "activity_id": activity_id,
-            "token": token_value
-        }
-        GuestActivity.create(**guest_activity)
-    else:
-        token_value = guest_activity[0].token
-        activity_id = guest_activity[0].activity_id
-
-    # Generate URL
-    url_pattern = "{}workflow/activity/guest-user/{}?token={}"
-    url = url_pattern.format(request.url_root, file_name, token_value)
-
-    # Mail information
-    mail_info = {
-        'template': current_app.config.get("WEKO_WORKFLOW_ACCESS_ACTIVITY_URL"),
-        'mail_address': guest_mail,
-        'url_guest_user': url
-    }
-    return send_mail_url_guest_user(mail_info)
-
-
-def validate_guest_activity(
-    token: str, file_name: str
-) -> Union[Tuple[bool, None, None], Tuple[bool, str, str]]:
-    """Validate guest activity.
-
-    @param token:
-    @param file_name:
-    @return:
-    """
-    try:
-        secret_key = current_app.config['WEKO_RECORDS_UI_SECRET_KEY']
-        decode_param = base64.b64decode(token.encode()).decode()
-        params = decode_param.split(" ")
-        if len(params) != 4:
-            return False, None, None
-        pattern = "activity={} file_name={} date={} email={}"
-        key_value = pattern.format(params[0], file_name, params[1], params[2])
-        return oracle10.verify(
-            secret_key, params[3], key_value), params[0], params[2]
-    except Exception as err:
-        current_app.logger.debug(err)
-        return False, None, None
-
-
-def send_onetime_download_url_to_guest(activity_id: str,
-                                       extra_info: dict) -> bool:
-    """Send onetime download URL to guest.
-
-    @param activity_id:
-    @param extra_info:
-    @return:
-    """
-    file_name = extra_info.get('file_name')
-    record_id = extra_info.get('record_id')
-    guest_mail = extra_info.get('guest_mail')
-    if file_name and record_id and guest_mail:
-        onetime_file_url = generate_one_time_download_url(
-            file_name, record_id, guest_mail)
-
-        # Delete guest activity.
-        delete_guest_activity(activity_id)
-
-        # Mail information
-        mail_info = {
-            'template': current_app.config.get(
-                "WEKO_WORKFLOW_ACCESS_DOWNLOAD_URL"),
-            'mail_address': guest_mail,
-            'url_guest_user': onetime_file_url
-        }
-
-        # Save onetime to Database.
-        if create_onetime_download_url(file_name, record_id, guest_mail):
-            return send_mail_url_guest_user(mail_info)
-        else:
-            current_app.logger.error("Can not create onetime download.")
-            return False
-
-
-def delete_guest_activity(activity_id: str) -> bool:
-    """Delete guest activity for guest user.
-
-    @param activity_id:
-    @return:
-    """
-    guest_activity = GuestActivity.find_by_activity_id(activity_id)
-    if guest_activity:
-        return GuestActivity.delete(guest_activity[0])
-    return False
-
-
-def get_activity_display_info(activity_id: str):
-    """Get activity.
-
-    @param activity_id:
-    @return:
-    """
-    activity = WorkActivity()
-    activity_detail = activity.get_activity_detail(activity_id)
-    item = None
-    if activity_detail and activity_detail.item_id:
-        try:
-            item = ItemsMetadata.get_record(id_=activity_detail.item_id)
-        except NoResultFound as ex:
-            current_app.logger.exception(str(ex))
-            item = None
-    steps = activity.get_activity_steps(activity_id)
-    history = WorkActivityHistory()
-    histories = history.get_activity_history_list(activity_id)
-    workflow = WorkFlow()
-    workflow_detail = workflow.get_workflow_by_id(
-        activity_detail.workflow_id)
-    if activity_detail.activity_status == \
-            ActivityStatusPolicy.ACTIVITY_FINALLY \
-            or activity_detail.activity_status == \
-            ActivityStatusPolicy.ACTIVITY_CANCEL:
-        activity_detail.activity_status_str = _('End')
-    else:
-        activity_detail.activity_status_str = \
-            request.args.get('status', 'ToDo')
-    cur_action = activity_detail.action
-    action_endpoint = cur_action.action_endpoint
-    action_id = cur_action.id
-    temporary_comment = ""
-    action_data = activity.get_activity_action_comment(
-        activity_id=activity_id, action_id=action_id)
-    if action_data:
-        temporary_comment = action_data.action_comment
-    return action_endpoint, action_id, activity_detail, cur_action, histories, \
-        item, steps, temporary_comment, workflow_detail
-
-
-def __init_activity_detail_data_for_guest(activity_id: str, community_id: str):
-    """Init activity data for guest user.
-
-    @param activity_id:
-    @param community_id:
-    @return:
-    """
-    action_endpoint, action_id, activity_detail, cur_action, histories, item, \
-        steps, temporary_comment, workflow_detail = \
-        get_activity_display_info(activity_id)
-    item_type_name = get_item_type_name(workflow_detail.itemtype_id)
-    # Check auto set index
-    is_auto_set_index_action = True
-
-    # Get the design for widget rendering
-    from weko_theme.utils import get_design_layout
-    page, render_widgets = get_design_layout(
-        community_id or current_app.config['WEKO_THEME_DEFAULT_COMMUNITY'])
-
-    # Update session for steps get item_login
-    session['activity_info'] = dict(
-        activity_id=activity_id,
-        action_id=activity_detail.action_id,
-        action_version=cur_action.action_version,
-        action_status=ActionStatusPolicy.ACTION_DOING,
-        commond=''
-    )
-    session['itemlogin_id'] = activity_id
-    session['itemlogin_activity'] = activity_detail
-    # get item login info.
-    from weko_items_ui.api import item_login
-    step_item_login_url, need_file, need_billing_file, \
-        record, json_schema, schema_form, \
-        item_save_uri, files, endpoints, need_thumbnail, files_thumbnail, \
-        allow_multi_thumbnail \
-=======
->>>>>>> 3f886c80
         = item_login(item_type_id=workflow_detail.itemtype_id)
     if not record and item:
         record = item
