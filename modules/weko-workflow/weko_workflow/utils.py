# -*- coding: utf-8 -*-
#
# This file is part of WEKO3.
# Copyright (C) 2017 National Institute of Informatics.
#
# WEKO3 is free software; you can redistribute it
# and/or modify it under the terms of the GNU General Public License as
# published by the Free Software Foundation; either version 2 of the
# License, or (at your option) any later version.
#
# WEKO3 is distributed in the hope that it will be
# useful, but WITHOUT ANY WARRANTY; without even the implied warranty of
# MERCHANTABILITY or FITNESS FOR A PARTICULAR PURPOSE.  See the GNU
# General Public License for more details.
#
# You should have received a copy of the GNU General Public License
# along with WEKO3; if not, write to the
# Free Software Foundation, Inc., 59 Temple Place, Suite 330, Boston,
# MA 02111-1307, USA.

"""Module of weko-workflow utils."""

import base64
import json
import os
from copy import deepcopy
from datetime import datetime, timedelta
from typing import NoReturn, Optional, Tuple, Union

from celery.task.control import inspect
from flask import current_app, request, session
from flask_babelex import gettext as _
from flask_security import current_user
from invenio_accounts.models import Role, User, userrole
from invenio_cache import current_cache
from invenio_db import db
from invenio_files_rest.models import Bucket, ObjectVersion
from invenio_i18n.ext import current_i18n
from invenio_mail.admin import MailSettingView
from invenio_mail.models import MailConfig
from invenio_pidrelations.contrib.versioning import PIDVersioning
from invenio_pidrelations.models import PIDRelation
from invenio_pidstore.models import PersistentIdentifier, \
    PIDDoesNotExistError, PIDStatus
from invenio_pidstore.resolver import Resolver
from invenio_records.models import RecordMetadata
from invenio_records_files.models import RecordsBuckets
from passlib.handlers.oracle import oracle10
from sqlalchemy.exc import SQLAlchemyError
from sqlalchemy.orm.exc import NoResultFound
from weko_admin.models import Identifier, SiteInfo
from weko_admin.utils import get_restricted_access
from weko_deposit.api import WekoDeposit, WekoRecord
from weko_handle.api import Handle
from weko_records.api import FeedbackMailList, ItemsMetadata, ItemTypeNames, \
    ItemTypes, Mapping
from weko_records.models import ItemType
from weko_records.serializers.utils import get_item_type_name, get_mapping
from weko_records_ui.utils import create_onetime_download_url, \
    generate_one_time_download_url, get_list_licence
from weko_search_ui.config import WEKO_IMPORT_DOI_TYPE
from weko_user_profiles.config import \
    WEKO_USERPROFILES_INSTITUTE_POSITION_LIST, \
    WEKO_USERPROFILES_POSITION_LIST
from weko_user_profiles.utils import get_user_profile_info
from werkzeug.utils import import_string

from weko_workflow.config import IDENTIFIER_GRANT_LIST, \
    IDENTIFIER_GRANT_SUFFIX_METHOD, \
    WEKO_WORKFLOW_USAGE_APPLICATION_ITEM_TYPES_LIST, \
    WEKO_WORKFLOW_USAGE_REPORT_ITEM_TYPES_LIST

from .api import GetCommunity, UpdateItem, WorkActivity, WorkActivityHistory, \
    WorkFlow
from .config import IDENTIFIER_GRANT_SELECT_DICT, WEKO_SERVER_CNRI_HOST_LINK
from .models import Action as _Action
from .models import ActionStatusPolicy, ActivityStatusPolicy, GuestActivity


def get_current_language():
    """Get current language.

    :return:
    """
    current_lang = current_i18n.language
    # In case current_lang is not English
    # neither Japanese set default to English
    languages = current_app.config[
        'WEKO_WORKFLOW_TERM_AND_CONDITION_FILE_LANGUAGES']
    if current_lang not in languages:
        current_lang = 'en'
    return current_lang


def get_term_and_condition_content(item_type_name):
    """Read data of term and condition base on language and item_type_name.

    :param item_type_name:
    :return:
    """
    file_extension = current_app.config[
        'WEKO_WORKFLOW_TERM_AND_CONDITION_FILE_EXTENSION']
    folder_path = current_app.config[
        'WEKO_WORKFLOW_TERM_AND_CONDITION_FILE_LOCATION']
    current_lang = get_current_language()
    file_name = item_type_name + "_" + current_lang + file_extension
    data = ""
    try:
        with open(folder_path + file_name) as file:
            data = file.read().splitlines()
    except FileNotFoundError as ex:
        current_app.logger.error(str(ex))
    return data


def get_identifier_setting(community_id):
    """
    Get Identifier Setting of current Community.

    :param community_id: Community Identifier
    :return: Dict or None
    """
    with db.session.no_autoflush:
        return Identifier.query.filter_by(
            repository=community_id).one_or_none()


def saving_doi_pidstore(item_id,
                        record_without_version,
                        data=None,
                        doi_select=0,
                        is_feature_import=False,
                        temporal_saving=False):
    """
    Mapp doi pidstore data to ItemMetadata.

    :param data: request data
    :param doi_select: identifier selected
    :param item_id: object uuid
    :param record_without_version: object uuid
    """
    flag_del_pidstore = False
    identifier_val = ''
    doi_register_val = ''
    doi_register_typ = ''

    if doi_select == IDENTIFIER_GRANT_LIST[1][0] and data.get(
            'identifier_grant_jalc_doi_link'):
        jalcdoi_link = data.get('identifier_grant_jalc_doi_link')
        jalcdoi_tail = (jalcdoi_link.split('//')[1]).split('/')
        identifier_val = jalcdoi_link
        doi_register_val = '/'.join(jalcdoi_tail[1:])
        doi_register_typ = 'JaLC'
    elif doi_select == IDENTIFIER_GRANT_LIST[2][0] and data.get(
            'identifier_grant_jalc_cr_doi_link'):
        jalcdoi_cr_link = data.get('identifier_grant_jalc_cr_doi_link')
        jalcdoi_cr_tail = (jalcdoi_cr_link.split('//')[1]).split('/')
        identifier_val = jalcdoi_cr_link
        doi_register_val = '/'.join(jalcdoi_cr_tail[1:])
        doi_register_typ = 'Crossref'
    elif doi_select == IDENTIFIER_GRANT_LIST[3][0] and data.get(
            'identifier_grant_jalc_dc_doi_link'):
        jalcdoi_dc_link = data.get('identifier_grant_jalc_dc_doi_link')
        jalcdoi_dc_tail = (jalcdoi_dc_link.split('//')[1]).split('/')
        identifier_val = jalcdoi_dc_link
        doi_register_val = '/'.join(jalcdoi_dc_tail[1:])
        doi_register_typ = 'DataCite'
    elif is_feature_import and doi_select == IDENTIFIER_GRANT_LIST[4][0] \
            and data.get('identifier_grant_ndl_jalc_doi_link'):
        ndljalcdoi_dc_link = data.get('identifier_grant_ndl_jalc_doi_link')
        ndljalcdoi_dc_tail = (ndljalcdoi_dc_link.split('//')[1]).split('/')
        identifier_val = ndljalcdoi_dc_link
        doi_register_val = '/'.join(ndljalcdoi_dc_tail[1:])
        doi_register_typ = 'NDL JaLC'
    else:
        current_app.logger.error(_('Identifier datas are empty!'))
        return False

    try:
        if not flag_del_pidstore and identifier_val and doi_register_val:
            if temporal_saving:
                identifier = IdentifierHandle(item_id)
                identifier.update_idt_registration_metadata(
                    doi_register_val,
                    doi_register_typ)
                current_app.logger.info(_('DOI temporary registered!'))
            else:
                identifier = IdentifierHandle(record_without_version)
                reg = identifier.register_pidstore('doi', identifier_val)
                identifier.update_idt_registration_metadata(
                    doi_register_val,
                    doi_register_typ)
                if reg:
                    identifier = IdentifierHandle(item_id)
                    identifier.update_idt_registration_metadata(
                        doi_register_val,
                        doi_register_typ)
                current_app.logger.info(_('DOI successfully registered!'))
        return True
    except Exception as ex:
        current_app.logger.exception(str(ex))
        return False


def register_hdl(activity_id):
    """
    Register HDL into Persistent Identifiers.

    :param activity_id: Workflow Activity Identifier
    :return cnri_pidstore: HDL pidstore object or None
    """
    activity = WorkActivity().get_activity_detail(activity_id)
    item_uuid = activity.item_id
    record = WekoRecord.get_record(item_uuid)

    if record.pid_cnri:
        current_app.logger.info('This record was registered HDL!')
        return
    else:
        deposit_id = record.pid_parent.pid_value.split('parent:')[1]

    record_url = request.url.split('/workflow/')[0] \
        + '/records/' + str(deposit_id)

    weko_handle = Handle()
    handle = weko_handle.register_handle(location=record_url)

    if handle:
        handle = WEKO_SERVER_CNRI_HOST_LINK + str(handle)
        identifier = IdentifierHandle(item_uuid)
        identifier.register_pidstore('hdl', handle)
    else:
        current_app.logger.info('Cannot connect Handle server!')


def register_hdl_by_item_id(deposit_id, item_uuid, url_root):
    """
    Register HDL into Persistent Identifiers.

    :param deposit_id: id
    :param item_uuid: Item uuid
    :param url_root: url_root
    :return handle: HDL handle
    """
    record_url = url_root \
        + 'records/' + str(deposit_id)

    weko_handle = Handle()
    handle = weko_handle.register_handle(location=record_url)

    if handle:
        handle = WEKO_SERVER_CNRI_HOST_LINK + str(handle)
        identifier = IdentifierHandle(item_uuid)
        identifier.register_pidstore('hdl', handle)
    else:
        current_app.logger.info('Cannot connect Handle server!')

    return handle


def register_hdl_by_handle(handle, item_uuid):
    """
    Register HDL into Persistent Identifiers.

    :param handle: HDL handle
    :param item_uuid: Item uuid
    """
    if handle:
        handle = WEKO_SERVER_CNRI_HOST_LINK + str(handle)
        identifier = IdentifierHandle(item_uuid)
        identifier.register_pidstore('hdl', handle)


def item_metadata_validation(
        item_id, identifier_type, record=None, is_import=False):
    """
    Validate item metadata.

    :param: item_id, identifier_type, record
    :return: error_list
    """
    if identifier_type == IDENTIFIER_GRANT_SELECT_DICT['NotGrant']:
        return None

    ddi_item_type_name = 'DDI'
    journalarticle_type = ['other', 'conference paper',
                           'data paper', 'departmental bulletin paper',
                           'editorial', 'journal article', 'periodical',
                           'review article', 'article']
    thesis_types = ['thesis', 'bachelor thesis', 'master thesis',
                    'doctoral thesis']
    report_types = ['technical report', 'research report', 'report',
                    'book', 'book part']
    elearning_type = ['learning material']
    dataset_type = ['software', 'dataset']
    datageneral_types = ['internal report', 'policy report', 'report part',
                         'working paper', 'interactive resource',
                         'musical notation', 'research proposal',
                         'technical documentation', 'workflow',
                         'other', 'sound', 'patent',
                         'cartographic material', 'map', 'lecture', 'image',
                         'still image', 'moving image', 'video',
                         'conference object', 'conference proceedings',
                         'conference poster']

    metadata_item = MappingData(
        item_id) if item_id else MappingData(record=record)
    item_type = metadata_item.get_data_item_type()
    resource_type, type_key = metadata_item.get_data_by_property("type.@value")
    type_check = check_required_data(resource_type, type_key)

    # check resource type request
    if not resource_type and not type_key:
        return {
            'required': [],
            'pattern': [],
            'either': [],
            'pmid': '',
            'doi': '',
            'url': '',
            "msg": 'Resource Type Property either missing '
                   'or jpcoar mapping not correct!',
            'error_type': 'no_resource_type'
        }

    if not item_type or not resource_type and type_check:
        error_list = {'required': [], 'pattern': [], 'pmid': '',
                      'doi': '', 'url': '', 'either': []}
        error_list['required'].append(type_key)
        return error_list
    resource_type = resource_type.pop()
    properties = {}
    # 必須
    required_properties = []
    # いずれか必須
    either_properties = []

    # JaLC DOI identifier registration
    if identifier_type == IDENTIFIER_GRANT_SELECT_DICT['JaLCDOI']:
        # 別表2-1 JaLC DOI登録メタデータのJPCOAR/JaLCマッピング【ジャーナルアーティクル】
        # 別表2-2 JaLC DOI登録メタデータのJPCOAR/JaLCマッピング【学位論文】
        # 別表2-3 JaLC DOI登録メタデータのJPCOAR/JaLCマッピング【書籍】
        # 別表2-4 JaLC DOI登録メタデータのJPCOAR/JaLCマッピング【e-learning】
        # 別表2-6 JaLC DOI登録メタデータのJPCOAR/JaLCマッピング【汎用データ】
        if resource_type in journalarticle_type \
                or resource_type in report_types \
                or resource_type in thesis_types \
                or resource_type in elearning_type \
                or resource_type in datageneral_types:
            required_properties = ['title']
            if item_type.item_type_name.name != ddi_item_type_name:
                required_properties.append('fileURI')
        # 別表2-5 JaLC DOI登録メタデータのJPCOAR/JaLCマッピング【研究データ】
        elif resource_type in dataset_type:
            required_properties = ['title',
                                   'givenName']
            if item_type.item_type_name.name != ddi_item_type_name:
                required_properties.append('fileURI')
            either_properties = ['geoLocationPoint',
                                 'geoLocationBox',
                                 'geoLocationPlace']
    # CrossRef DOI identifier registration
    elif identifier_type == IDENTIFIER_GRANT_SELECT_DICT['CrossRefDOI']:
        if resource_type in journalarticle_type:
            required_properties = ['title',
                                   'publisher',
                                   'sourceIdentifier',
                                   'sourceTitle']
            if item_type.item_type_name.name != ddi_item_type_name:
                required_properties.append('fileURI')
        elif resource_type in report_types \
                or resource_type in thesis_types:
            required_properties = ['title']
            if item_type.item_type_name.name != ddi_item_type_name:
                required_properties.append('fileURI')
    # DataCite DOI identifier registration
    elif identifier_type == IDENTIFIER_GRANT_SELECT_DICT['DataCiteDOI'] \
            and item_type.item_type_name.name != ddi_item_type_name:
        required_properties = ['fileURI']
    # NDL JaLC DOI identifier registration
    elif identifier_type == IDENTIFIER_GRANT_SELECT_DICT['NDLJaLCDOI'] \
            and item_type.item_type_name.name != ddi_item_type_name:
        required_properties = ['fileURI']

    if required_properties:
        properties['required'] = required_properties
    if either_properties:
        properties['either'] = either_properties

    if properties and \
            ((identifier_type != IDENTIFIER_GRANT_SELECT_DICT['DataCiteDOI']
              and identifier_type != IDENTIFIER_GRANT_SELECT_DICT['NDLJaLCDOI']
              ) or is_import):
        return validation_item_property(metadata_item, properties)
    else:
        return _('Cannot register selected DOI for current Item Type of this '
                 'item.')


def validation_item_property(mapping_data, properties):
    """
    Validate item property.

    :param mapping_data: Mapping Data contain record and item_map
    :param properties: Property's keywords
    :return: error_list or None
    """
    error_list = {'required': [], 'pattern': [], 'pmid': '',
                  'doi': '', 'url': '', 'either': []}
    empty_list = deepcopy(error_list)

    if properties.get('required'):
        error_list_required = validattion_item_property_required(
            mapping_data, properties['required'])
        if error_list_required:
            error_list['required'] = error_list_required['required']
            error_list['pattern'] = error_list_required['pattern']

    if properties.get('either'):
        error_list_either = validattion_item_property_either_required(
            mapping_data, properties['either'])
        if error_list_either:
            error_list['either'] = error_list_either

    if error_list == empty_list:
        return None
    else:
        return error_list


def validattion_item_property_required(
        mapping_data, properties):
    """
    Validate item property is required.

    :param mapping_data: Mapping Data contain record and item_map
    :param properties: Property's keywords
    :return: error_list or None
    """
    error_list = {'required': [], 'pattern': []}
    empty_list = deepcopy(error_list)
    # check jpcoar:URI
    if 'fileURI' in properties:
        _, key = mapping_data.get_data_by_property(
            "file.URI.@value")
        data = []
        if key:
            key = key.split('.')[0]
            item_file = mapping_data.record.get(key)
            if item_file:
                file_name_data = get_sub_item_value(
                    item_file.get("attribute_value_mlt"), 'filename')
                if file_name_data:
                    for value in file_name_data:
                        data.append(value)
                data.append(file_name_data)

            repeatable = True
            requirements = check_required_data(
                data, key + '.filename', repeatable)
            if requirements:
                error_list['required'] += requirements
    # check タイトル dc:title
    if 'title' in properties:
        title_data, title_key = mapping_data.get_data_by_property(
            "title.@value")
        lang_data, lang_key = mapping_data.get_data_by_property(
            "title.@attributes.xml:lang")

        repeatable = True
        requirements = check_required_data(title_data, title_key, repeatable)
        lang_requirements = check_required_data(lang_data,
                                                lang_key,
                                                repeatable)
        if requirements:
            error_list['required'] += requirements
        if lang_requirements:
            error_list['required'] += lang_requirements

    # check 識別子 jpcoar:givenName
    if 'givenName' in properties:
        _, key = mapping_data.get_data_by_property(
            "creator.givenName.@value")
        data = []
        if key:
            creators = mapping_data.record.get(key.split('.')[0])
            if creators:
                given_name_data = get_sub_item_value(
                    creators.get("attribute_value_mlt"), key.split('.')[-1])
                if given_name_data:
                    for value in given_name_data:
                        data.append(value)
                data.append(given_name_data)

        repeatable = True
        requirements = check_required_data(data, key, repeatable)
        if requirements:
            error_list['pattern'] += requirements

    # check 識別子 jpcoar:givenName and jpcoar:nameIdentifier
    if 'creator' in properties:
        _, key = mapping_data.get_data_by_property(
            "creator.givenName.@value")
        _, idt_key = mapping_data.get_data_by_property(
            "creator.nameIdentifier.@value")

        data = []
        idt_data = []
        if key:
            creators = mapping_data.record.get(key.split('.')[0])
            if creators:
                creator_data = get_sub_item_value(
                    creators.get("attribute_value_mlt"),
                    key.split('.')[-1])
                if creator_data:
                    for value in creator_data:
                        data.append(value)
                if idt_key:
                    creator_name_identifier = get_sub_item_value(
                        creators.get("attribute_value_mlt"),
                        idt_key.split('.')[-1])
                    if creator_name_identifier:
                        for value in creator_name_identifier:
                            idt_data.append(value)

        repeatable = True
        requirements = check_required_data(data, key, repeatable)
        repeatable = True
        idt_requirements = check_required_data(idt_data, idt_key, repeatable)
        if requirements and idt_requirements:
            error_list['pattern'] += requirements
            error_list['pattern'] += idt_requirements

    # check 収録物識別子 jpcoar:sourceIdentifier
    if 'sourceIdentifier' in properties:
        data, key = mapping_data.get_data_by_property(
            "sourceIdentifier.@value")
        type_data, type_key = mapping_data.get_data_by_property(
            "sourceIdentifier.@attributes.identifierType")

        requirements = check_required_data(data, key)
        type_requirements = check_required_data(type_data, type_key)
        if requirements:
            error_list['required'] += requirements
        if type_requirements:
            error_list['required'] += type_requirements

    # check 収録物名 jpcoar:sourceTitle
    if 'sourceTitle' in properties:
        data, key = mapping_data.get_data_by_property("sourceTitle.@value")
        lang_data, lang_key = mapping_data.get_data_by_property(
            "sourceTitle.@attributes.xml:lang")

        requirements = check_required_data(data, key)
        lang_requirements = check_required_data(lang_data, lang_key)
        if requirements:
            error_list['required'] += requirements
        if lang_requirements:
            error_list['required'] += lang_requirements
        else:
            if 'en' not in lang_data:
                error_list['required'].append(lang_key)

    # check 収録物名 dc:publisher
    if 'publisher' in properties:
        data, key = mapping_data.get_data_by_property("publisher.@value")
        lang_data, lang_key = mapping_data.get_data_by_property(
            "publisher.@attributes.xml:lang")

        repeatable = True
        requirements = check_required_data(data, key, repeatable)
        lang_requirements = check_required_data(lang_data,
                                                lang_key,
                                                repeatable)
        if requirements:
            error_list['required'] += requirements
        if lang_requirements:
            error_list['required'] += lang_requirements
        else:
            if 'en' not in lang_data:
                error_list['required'].append(lang_key)

    if error_list == empty_list:
        return None
    else:
        error_list['required'] = list(
            set(filter(None, error_list['required']))
        )
        error_list['pattern'] = list(set(filter(None, error_list['pattern'])))
        return error_list


def validattion_item_property_either_required(
        mapping_data, properties):
    """
    Validate item property is either required.

    :param mapping_data: Mapping Data contain record and item_map
    :param properties: Property's keywords
    :return: error_list or None
    """
    error_list = []
    # check 位置情報（点） detacite:geoLocationPoint
    if 'geoLocationPoint' in properties:
        latitude_data, latitude_key = mapping_data.get_data_by_property(
            "geoLocation.geoLocationPoint.pointLatitude.@value")
        longitude_data, longitude_key = mapping_data.get_data_by_property(
            "geoLocation.geoLocationPoint.pointLongitude.@value")

        repeatable = True
        requirements = []
        latitude_requirement = check_required_data(
            latitude_data, latitude_key, repeatable)
        if latitude_requirement:
            requirements += latitude_requirement

        longitude_requirement = check_required_data(
            longitude_data, longitude_key, repeatable)
        if longitude_requirement:
            requirements += longitude_requirement

        if not requirements:
            return None
        else:
            requirements = list(filter(None, requirements))
            error_list.append(requirements)

    # check 位置情報（空間） datacite:geoLocationBox
    if 'geoLocationBox' in properties:
        east_data, east_key = mapping_data.get_data_by_property(
            "geoLocation.geoLocationBox.eastBoundLongitude.@value")
        north_data, north_key = mapping_data.get_data_by_property(
            "geoLocation.geoLocationBox.northBoundLatitude.@value")
        south_data, south_key = mapping_data.get_data_by_property(
            "geoLocation.geoLocationBox.southBoundLatitude.@value")
        west_data, west_key = mapping_data.get_data_by_property(
            "geoLocation.geoLocationBox.westBoundLongitude.@value")

        repeatable = True
        requirements = []
        east_requirement = check_required_data(
            east_data, east_key, repeatable)
        if east_requirement:
            requirements += east_requirement

        north_requirement = check_required_data(
            north_data, north_key, repeatable)
        if north_requirement:
            requirements += north_requirement

        south_requirement = check_required_data(
            south_data, south_key, repeatable)
        if south_requirement:
            requirements += south_requirement

        west_requirement = check_required_data(
            west_data, west_key, repeatable)
        if west_requirement:
            requirements += west_requirement

        if not requirements:
            return None
        else:
            requirements = list(filter(None, requirements))
            error_list.append(requirements)

    # check 位置情報（自由記述） datacite:geoLocationPlace
    if 'geoLocationPlace' in properties:
        data, key = mapping_data.get_data_by_property(
            "geoLocation.geoLocationPlace.@value")

        repeatable = True
        requirements = check_required_data(data, key, repeatable)
        if not requirements:
            return None
        else:
            error_list += requirements

    error_list = list(filter(None, error_list))
    if error_list:
        return error_list


def check_required_data(data, key, repeatable=False):
    """
    Check whether data exist or not.

    :param data: request data
    :param key:  key of attribute contain data
    :param repeatable: whether allow input more than one data
    :return: error_list or None
    """
    error_list = []

    if not data or not repeatable and len(data) > 1:
        error_list.append(key)
    else:
        for item in data:
            if not item:
                error_list.append(key)

    if not error_list:
        return None
    else:
        return error_list


def get_activity_id_of_record_without_version(pid_object=None):
    """
    Get activity ID of record without version.

    Arguments:
        pid_object  -- object pidstore

    Returns:
        deposit     -- string or None

    """
    if pid_object:
        # get workflow of first record attached version ID: x.1
        pid_value_first_ver = "{}.1".format(pid_object.pid_value)
        pid_object_first_ver = PersistentIdentifier.get(
            'recid',
            pid_value_first_ver
        )
        activity = WorkActivity()
        activity_first_ver = activity.get_workflow_activity_by_item_id(
            pid_object_first_ver.object_uuid)
        if activity_first_ver:
            return activity_first_ver.activity_id
        else:
            return None


def check_suffix_identifier(idt_regis_value, idt_list, idt_type_list):
    """Check prefix/suffix in Identifier Registration contain in Identifier.

    Arguments:
        idt_regis_value -- {string array} Identifier Registration value
        idt_list        -- {string array} Identifier Data
        idt_type_list   -- {string array} Identifier Type List

    Returns:
        True/False   -- is prefix/suffix data exist

    """
    indices = [i for i, x in enumerate(idt_type_list or []) if x == "DOI"]
    list_value_error = []
    if idt_list and idt_regis_value:
        for pre in idt_regis_value:
            for index in indices:
                data = idt_list[index] or ''
                if (pre in data and (
                        len(data) - data.find(pre) - len(pre)) == 0):
                    return False
                else:
                    list_value_error.append(index)
        return list_value_error
    else:
        return list_value_error


class MappingData(object):
    """Mapping Data class."""

    record = None
    item_map = None

    def __init__(self, item_id=None, record=None):
        """Initilize pagination."""
        self.record = WekoRecord.get_record(item_id) if item_id else record
        item_type = self.get_data_item_type()
        item_type_mapping = Mapping.get_record(item_type.id)
        self.item_map = get_mapping(item_type_mapping, "jpcoar_mapping")

    def get_data_item_type(self):
        """Return item type data."""
        return ItemTypes.get_by_id(id_=self.record.get('item_type_id'))

    def get_data_by_property(self, item_property):
        """
        Get data by property text.

        :param item_property: property value in item_map
        :return: error_list or None
        """
        key = self.item_map.get(item_property)
        data = []
        if not key:
            current_app.logger.error(str(item_property) + ' jpcoar:mapping '
                                                          'is not correct')
            return None, None
        attribute = self.record.get(key.split('.')[0])
        if not attribute:
            return None, key
        else:
            data_result = get_sub_item_value(
                attribute.get('attribute_value_mlt'), key.split('.')[-1])
            if data_result:
                for value in data_result:
                    data.append(value)
        return data, key


def get_sub_item_value(atr_vm, key):
    """Get all data of input key.

    @param atr_vm:
    @param key:
    @return:
    """
    if isinstance(atr_vm, dict):
        for ke, va in atr_vm.items():
            if key == ke:
                yield va
            else:
                for z in get_sub_item_value(va, key):
                    yield z
    elif isinstance(atr_vm, list):
        for n in atr_vm:
            for k in get_sub_item_value(n, key):
                yield k


class IdentifierHandle(object):
    """Get Community Info."""

    item_uuid = ''
    item_type_id = None
    item_record = None
    item_metadata = None
    metadata_mapping = None

    def __init__(self, item_id):
        """Initialize IdentifierHandle."""
        self.item_uuid = item_id
        self.metadata_mapping = MappingData(item_id)
        self.item_type_id = self.metadata_mapping.get_data_item_type().id
        self.item_metadata = ItemsMetadata.get_record(item_id)
        self.item_record = self.metadata_mapping.record

    def get_pidstore(self, pid_type='doi', object_uuid=None):
        """Get Persistent Identifier Object by pid_value or item_uuid.

        Arguments:
            pid_type     -- {string} 'doi' (default) or 'hdl'
            object_uuid  -- {uuid} assigned object's uuid

        Returns:
            pid_object   -- PID object or None

        """
        if not object_uuid:
            object_uuid = self.item_uuid
        return get_parent_pid_with_type(pid_type, object_uuid)

    def check_pidstore_exist(self, pid_type, chk_value=None):
        """Get check whether PIDStore object exist.

        Arguments:
            pid_type     -- {string} 'doi' (default) or 'hdl'
            chk_value    -- {string} object_uuid or pid_value

        Returns:
            return       -- PID object if exist

        """
        try:
            with db.session.no_autoflush:
                if not chk_value:
                    return PersistentIdentifier.query.filter_by(
                        pid_type=pid_type,
                        object_uuid=self.item_uuid).all()
                return PersistentIdentifier.query.filter_by(
                    pid_type=pid_type,
                    pid_value=chk_value).one_or_none()
        except PIDDoesNotExistError as pid_not_exist:
            current_app.logger.error(pid_not_exist)
            return None

    def register_pidstore(self, pid_type, reg_value):
        """Register Persistent Identifier Object.

        Arguments:
            pid_type     -- {string} 'doi' (default) or 'hdl'
            reg_value    -- {string} pid_value

        Returns:
            return       -- PID object if exist

        """
        try:
            prev_pidstore = self.check_pidstore_exist(pid_type, reg_value)
            if not prev_pidstore:
                return PersistentIdentifier.create(
                    pid_type,
                    str(reg_value),
                    object_type='rec',
                    object_uuid=self.item_uuid,
                    status=PIDStatus.REGISTERED
                )
        except Exception as ex:
            current_app.logger.error(ex)
        return False

    def delete_pidstore_doi(self, pid_value=None):
        """Change Persistent Identifier Object status to DELETE.

        Arguments:
            pid_value -- {string} pid_value

        Returns:
            return    -- is pid object's status changed?

        """
        try:
            if not pid_value:
                pid_value = self.get_pidstore().pid_value
            doi_pidstore = self.check_pidstore_exist('doi', pid_value)

            if doi_pidstore and doi_pidstore.status == PIDStatus.REGISTERED:
                doi_pidstore.delete()
                self.remove_idt_registration_metadata()
                return doi_pidstore.status == PIDStatus.DELETED
        except PIDDoesNotExistError as pidNotEx:
            current_app.logger.error(pidNotEx)
            return False
        except Exception as ex:
            current_app.logger.error(ex)
        return False

    def remove_idt_registration_metadata(self):
        """Remove Identifier Registration in Record Metadata.

        Returns:
            None

        """
        _, key_value = self.metadata_mapping.get_data_by_property(
            "identifierRegistration.@value")
        key_id = key_value.split('.')[0]
        if self.item_metadata.get(key_id, []):
            del self.item_metadata[key_id]

            deleted_items = self.item_metadata.get('deleted_items', [])
            if deleted_items is not None:
                deleted_items.append(key_id)
            else:
                deleted_items = [key_id]
            self.item_metadata['deleted_items'] = deleted_items
        try:
            with db.session.begin_nested():
                rec = RecordMetadata.query.filter_by(id=self.item_uuid).first()
                deposit = WekoDeposit(rec.json, rec)
                index = {'index': deposit.get('path', []),
                         'actions': deposit.get('publish_status')}
                deposit.update(index, self.item_metadata)
                deposit.commit()
        except SQLAlchemyError as ex:
            current_app.logger.debug(ex)
            db.session.rollback()

    def update_idt_registration_metadata(self, input_value, input_type):
        """Update Identifier Registration in Record Metadata.

        Arguments:
            input_value -- {string} Identifier input
            input_type  -- {string} Identifier type

        Returns:
            None

        """
        _, key_value = self.metadata_mapping.get_data_by_property(
            "identifierRegistration.@value")
        _, key_type = self.metadata_mapping.get_data_by_property(
            "identifierRegistration.@attributes.identifierType")

        self.commit(key_id=key_value.split('.')[0],
                    key_val=key_value.split('.')[1],
                    key_typ=key_type.split('.')[1],
                    atr_nam='Identifier Registration',
                    atr_val=input_value,
                    atr_typ=input_type)

    def get_idt_registration_data(self):
        """Get Identifier Registration data.

        Returns:
            doi_value -- {string} Identifier
            doi_type  -- {string} Identifier type

        """
        doi_value, _ = self.metadata_mapping.get_data_by_property(
            "identifierRegistration.@value")
        doi_type, _ = self.metadata_mapping.get_data_by_property(
            "identifierRegistration.@attributes.identifierType")

        return doi_value, doi_type

    def commit(self, key_id, key_val, key_typ, atr_nam, atr_val, atr_typ):
        """Commit update.

        Arguments:
            key_id  -- {string} Identifier subitem's ID
            key_val -- {string} Identifier Value subitem's ID
            key_typ -- {string} Identifier Type subitem's ID
            atr_nam -- {string} attribute_name data
            atr_val -- {string} attribute_value_mlt value data
            atr_typ -- {string} attribute_value_mlt type data

        Returns:
            None

        """
        metadata_data = self.item_metadata.get(key_id, [])
        if atr_nam == 'Identifier Registration':
            metadata_data = {
                key_val: atr_val,
                key_typ: atr_typ
            }
        self.item_metadata[key_id] = metadata_data
        try:
            with db.session.begin_nested():
                rec = RecordMetadata.query.filter_by(id=self.item_uuid).first()
                deposit = WekoDeposit(rec.json, rec)
                index = {'index': deposit.get('path', []),
                         'actions': deposit.get('publish_status')}
                deposit.update(index, self.item_metadata)
                deposit.commit()
        except SQLAlchemyError as ex:
            current_app.logger.debug(ex)
            db.session.rollback()


def delete_bucket(bucket_id):
    """
    Delete a bucket and remove it size in location.

    Arguments:
        bucket_id       -- id of bucket have to be deleted.
    Returns:
        bucket_id       -- ...

    """
    bucket = Bucket.get(bucket_id)
    bucket.locked = False
    bucket.remove()


def merge_buckets_by_records(main_record_id,
                             sub_record_id,
                             sub_bucket_delete=False):
    """
    Change bucket_id of all sub bucket base on main bucket.

    Arguments:
        main_record_id  -- record uuid link with main bucket.
        sub_record_id   -- record uuid link with sub buckets.
        sub_bucket_delete -- Either delete subbucket after unlink?
    Returns:
        bucket_id       -- main bucket id.

    """
    try:
        with db.session.begin_nested():
            main_rec_bucket = RecordsBuckets.query.filter_by(
                record_id=main_record_id).one_or_none()
            sub_rec_buckets = RecordsBuckets.query.filter_by(
                record_id=sub_record_id).all()

            for sub_rec_bucket in sub_rec_buckets:
                if sub_rec_bucket.record_id == sub_record_id:
                    _sub_rec_bucket_id = sub_rec_bucket.bucket_id
                    sub_rec_bucket.bucket_id = main_rec_bucket.bucket_id
                    if sub_bucket_delete:
                        delete_bucket(_sub_rec_bucket_id)
                    db.session.add(sub_rec_bucket)
        return main_rec_bucket.bucket_id
    except Exception as ex:
        db.session.rollback()
        current_app.logger.exception(str(ex))
        return None


def delete_unregister_buckets(record_uuid):
    """
    Delete unregister bucket by pid.

    Find all bucket have same object version but link with unregister records.
    Arguments:
        record_uuid     -- record uuid link to checking bucket.
    Returns:
        None.

    """
    try:
        draft_record_bucket = RecordsBuckets.query.filter_by(
            record_id=record_uuid).one_or_none()
        with db.session.begin_nested():
            object_ver = ObjectVersion.query.filter_by(
                bucket_id=draft_record_bucket.bucket_id).first()
            if object_ver:
                draft_object_vers = ObjectVersion.query.filter_by(
                    file_id=object_ver.file_id).all()
                for draft_object in draft_object_vers:
                    if draft_object.bucket_id != draft_record_bucket.bucket_id:
                        delete_record_bucket = RecordsBuckets.query.filter_by(
                            bucket_id=draft_object.bucket_id).all()
                        if len(delete_record_bucket) == 1:
                            delete_pid_object = PersistentIdentifier.query. \
                                filter_by(pid_type='recid',
                                          object_type='rec',
                                          object_uuid=delete_record_bucket[
                                              0].record_id).one_or_none()
                            if not delete_pid_object:
                                bucket = Bucket.get(draft_object.bucket_id)
                                RecordsBuckets.query.filter_by(
                                    bucket_id=draft_object.bucket_id).delete()
                                bucket.locked = False
                                bucket.remove()
    except Exception as ex:
        db.session.rollback()
        current_app.logger.exception(str(ex))


def set_bucket_default_size(record_uuid):
    """
    Set Weko default size for draft bucket.

    Arguments:
        record_uuid     -- record uuid link to bucket.
    Returns:
        None.

    """
    draft_record_bucket = RecordsBuckets.query.filter_by(
        record_id=record_uuid).one_or_none()
    try:
        with db.session.begin_nested():
            draft_bucket = Bucket.get(draft_record_bucket.bucket_id)
            draft_bucket.quota_size = current_app.config[
                'WEKO_BUCKET_QUOTA_SIZE'],
            draft_bucket.max_file_size = current_app.config[
                'WEKO_MAX_FILE_SIZE'],
            db.session.add(draft_bucket)
    except Exception as ex:
        db.session.rollback()
        current_app.logger.exception(str(ex))


def is_show_autofill_metadata(item_type_name):
    """Check show auto fill metadata.

    @param item_type_name:
    @return:
    """
    result = True
    hidden_autofill_metadata_list = current_app.config.get(
        'WEKO_ITEMS_UI_HIDE_AUTO_FILL_METADATA')
    if item_type_name is not None and isinstance(hidden_autofill_metadata_list,
                                                 list):
        for item_type in hidden_autofill_metadata_list:
            if item_type_name == item_type:
                result = False
    return result


def is_hidden_pubdate(item_type_name):
    """Check hidden pubdate.

    @param item_type_name:
    @return:
    """
    hidden_pubdate_list = current_app.config.get(
        'WEKO_ITEMS_UI_HIDE_PUBLICATION_DATE')
    is_hidden = False
    if (item_type_name and isinstance(hidden_pubdate_list, list)
            and item_type_name in hidden_pubdate_list):
        is_hidden = True
    return is_hidden


def get_parent_pid_with_type(pid_type, object_uuid):
    """Get Persistent Identifier Object by pid_value or item_uuid.

    Arguments:
        pid_type     -- {string} 'doi' (default) or 'hdl'
        object_uuid  -- {uuid} assigned object's uuid

    Returns:
        pid_object   -- PID object or None

    """
    try:
        record = WekoRecord.get_record(object_uuid)
        with db.session.no_autoflush:
            pid_object = PersistentIdentifier.query.filter_by(
                pid_type=pid_type,
                object_uuid=record.pid_parent.object_uuid
            ).one_or_none()
            return pid_object
    except PIDDoesNotExistError as pid_not_exist:
        current_app.logger.error(pid_not_exist)
        return None


def filter_all_condition(all_args):
    """
    Filter conditions.

    :param all_args:
    :return:
    """
    conditions = {}
    list_key_condition = current_app.config.get('WEKO_WORKFLOW_FILTER_PARAMS',
                                                [])
    for args in all_args:
        for key in list_key_condition:
            if key in args:
                filter_condition(conditions, key, request.args.get(args))
    return conditions


def filter_condition(json, name, condition):
    """
    Add conditions to json object.

    :param json:
    :param name:
    :param condition:
    :return:
    """
    if json.get(name):
        json[name].append(condition)
    else:
        json[name] = [condition]


def get_actionid(endpoint):
    """
    Get action_id by action_endpoint.

    parameter:
    return: action_id
    """
    with db.session.no_autoflush:
        action = _Action.query.filter_by(
            action_endpoint=endpoint).one_or_none()
        if action:
            return action.id
        else:
            return None


def prepare_edit_workflow(post_activity, recid, deposit):
    """
    Prepare Workflow Activity for draft record.

    Check and create draft record with id is "x.0".
    Create new workflow activity.
    Clone Identifier and Feedbackmail relation to last activity.

    parameter:
        post_activity: latest activity information.
        recid: current record id.
        deposit: current deposit data.
    return:
        rtn: new activity

    """
    # ! Check pid's version
    community = post_activity['community']
    post_workflow = post_activity['post_workflow']
    activity = WorkActivity()

    draft_pid = PersistentIdentifier.query.filter_by(
        pid_type='recid',
        pid_value="{}.0".format(recid.pid_value)
    ).one_or_none()

    if not draft_pid:
        draft_record = deposit.prepare_draft_item(recid)
        rtn = activity.init_activity(post_activity,
                                     community,
                                     draft_record.model.id)
    else:
        # Clone org bucket into draft record.
        try:
            _deposit = WekoDeposit.get_record(draft_pid.object_uuid)
            _bucket = Bucket.get(_deposit.files.bucket.id)
            bucket = deposit.files.bucket

            sync_bucket = RecordsBuckets.query.filter_by(
                bucket_id=_deposit.files.bucket.id
            ).first()
            snapshot = bucket.snapshot(lock=False)
            snapshot.locked = False
            _bucket.locked = False

            sync_bucket.bucket_id = snapshot.id
<<<<<<< HEAD
            drf_deposit['_buckets']['deposit'] = str(snapshot.id)
            bucket.remove()

            # update metadata
            index = {'index': drf_deposit.get('path', []),
                     'actions': drf_deposit.get('publish_status')}
            args = [index, cur_deposit.item_metadata]
            drf_deposit.update(*args)
            drf_deposit.commit()
=======
            _deposit['_buckets']['deposit'] = str(snapshot.id)
            _bucket.remove()
>>>>>>> baff7b3d
            db.session.add(sync_bucket)

            # update metadata
            _metadata = deposit.item_metadata
            _metadata['deleted_items'] = {}
            _cur_keys = [_key for _key in deposit.item_metadata.keys()
                         if 'item_' in _key]
            _drf_keys = [_key for _key in _deposit.item_metadata.keys()
                         if 'item_' in _key]
            _metadata['deleted_items'] = list(set(_drf_keys) - set(_cur_keys))
            index = {'index': _deposit.get('path', []),
                     'actions': _deposit.get('publish_status')}
            args = [index, _metadata]
            _deposit.update(*args)
            _deposit.commit()
        except SQLAlchemyError as ex:
            current_app.logger.error(ex)
            db.session.rollback()
        db.session.commit()
        rtn = activity.init_activity(post_activity,
                                     community,
                                     draft_pid.object_uuid)

    if rtn:
        # GOTO: TEMPORARY EDIT MODE FOR IDENTIFIER
        identifier_actionid = get_actionid('identifier_grant')
        if post_workflow:
            identifier = activity.get_action_identifier_grant(
                post_workflow.activity_id, identifier_actionid)
        else:
            identifier = activity.get_action_identifier_grant(
                '', identifier_actionid)

        if not identifier:
            identifier_handle = IdentifierHandle(recid.object_uuid)
            doi_value, doi_type = identifier_handle.get_idt_registration_data()
            if doi_value and doi_type:
                identifier = {
                    'action_identifier_select':
                        WEKO_IMPORT_DOI_TYPE.index(doi_type[0]) + 1,
                    'action_identifier_jalc_doi': '',
                    'action_identifier_jalc_cr_doi': '',
                    'action_identifier_jalc_dc_doi': '',
                    'action_identifier_ndl_jalc_doi': ''
                }

        if identifier:
            if identifier.get('action_identifier_select') > \
                current_app.config.get(
                    "WEKO_WORKFLOW_IDENTIFIER_GRANT_DOI", 0):
                identifier['action_identifier_select'] = \
                    current_app.config.get(
                        "WEKO_WORKFLOW_IDENTIFIER_GRANT_CAN_WITHDRAW", -1)
            elif identifier.get('action_identifier_select') == \
                current_app.config.get(
                    "WEKO_WORKFLOW_IDENTIFIER_GRANT_IS_WITHDRAWING", -2):
                identifier['action_identifier_select'] = \
                    current_app.config.get(
                        "WEKO_WORKFLOW_IDENTIFIER_GRANT_WITHDRAWN", -3)
            activity.create_or_update_action_identifier(
                rtn.activity_id,
                identifier_actionid,
                identifier)

        mail_list = FeedbackMailList.get_mail_list_by_item_id(
            item_id=recid.object_uuid)
        if mail_list:
            action_id = current_app.config.get(
                "WEKO_WORKFLOW_ITEM_REGISTRATION_ACTION_ID", 3)
            activity.create_or_update_action_feedbackmail(
                activity_id=rtn.activity_id,
                action_id=action_id,
                feedback_maillist=mail_list
            )

    return rtn


def handle_finish_workflow(deposit, current_pid, recid):
    """
    Get user information by email.

    parameter:
        deposit:
        recid:
    return:
        acitivity_item_id
    """
    from weko_deposit.pidstore import get_record_without_version
    if not deposit:
        return None

    item_id = None
    try:
        pid_without_ver = get_record_without_version(current_pid)
        if ".0" in current_pid.pid_value:
            deposit.commit()
        deposit.publish()
        updated_item = UpdateItem()
        # publish record without version ID when registering newly
        if recid:
            # new record attached version ID
            new_deposit = deposit.newversion(current_pid)
            item_id = new_deposit.model.id
            ver_attaching_deposit = WekoDeposit(
                new_deposit,
                new_deposit.model)
            feedback_mail_list = FeedbackMailList.get_mail_list_by_item_id(
                pid_without_ver.object_uuid)
            if feedback_mail_list:
                FeedbackMailList.update(
                    item_id=item_id,
                    feedback_maillist=feedback_mail_list
                )
                ver_attaching_deposit.update_feedback_mail()
            ver_attaching_deposit.publish()

            weko_record = WekoRecord.get_record_by_pid(current_pid.pid_value)
            if weko_record:
                weko_record.update_item_link(current_pid.pid_value)
            updated_item.publish(deposit)
            updated_item.publish(ver_attaching_deposit)
        else:
            # update to record without version ID when editing
            if pid_without_ver:
                _record = WekoDeposit.get_record(
                    pid_without_ver.object_uuid)
                _deposit = WekoDeposit(_record, _record.model)
                _deposit['path'] = deposit.get('path', [])

                parent_record = _deposit. \
                    merge_data_to_record_without_version(current_pid)
                _deposit.publish()

                pv = PIDVersioning(child=pid_without_ver)
                last_ver = PIDVersioning(parent=pv.parent).get_children(
                    pid_status=PIDStatus.REGISTERED
                ).filter(PIDRelation.relation_type == 2).order_by(
                    PIDRelation.index.desc()).first()
                # Handle Edit workflow
                if ".0" in current_pid.pid_value:
                    maintain_record = WekoDeposit.get_record(
                        last_ver.object_uuid)
                    maintain_deposit = WekoDeposit(
                        maintain_record,
                        maintain_record.model)
                    maintain_deposit['path'] = deposit.get('path', [])
                    new_parent_record = maintain_deposit. \
                        merge_data_to_record_without_version(current_pid, True)
                    maintain_deposit.publish()
                    new_parent_record.update_feedback_mail()
                    new_parent_record.commit()
                    updated_item.publish(new_parent_record)
                else:  # Handle Upgrade workflow
                    draft_pid = PersistentIdentifier.get(
                        'recid',
                        '{}.0'.format(pid_without_ver.pid_value)
                    )
                    draft_deposit = WekoDeposit.get_record(
                        draft_pid.object_uuid)
                    draft_deposit['path'] = deposit.get('path', [])
                    new_draft_record = draft_deposit. \
                        merge_data_to_record_without_version(current_pid)
                    draft_deposit.publish()
                    new_draft_record.update_feedback_mail()
                    new_draft_record.commit()
                    updated_item.publish(new_draft_record)

                weko_record = WekoRecord.get_record_by_pid(
                    pid_without_ver.pid_value)
                if weko_record:
                    weko_record.update_item_link(current_pid.pid_value)
                parent_record.update_feedback_mail()
                parent_record.commit()
                updated_item.publish(parent_record)
                if ".0" in current_pid.pid_value and last_ver:
                    item_id = last_ver.object_uuid
                else:
                    item_id = current_pid.object_uuid
                db.session.commit()

        from invenio_oaiserver.tasks import update_records_sets
        update_records_sets.delay([str(pid_without_ver.object_uuid)])
    except Exception as ex:
        db.session.rollback()
        current_app.logger.exception(str(ex))
        return item_id
    return item_id


def delete_cache_data(key: str):
    """Delete cache data.

    :param key: Cache key.
    """
    current_value = current_cache.get(key) or str()
    if current_value:
        current_cache.delete(key)


def update_cache_data(key: str, value: str, timeout=None):
    """Create or Update cache data.

    :param key: Cache key.
    :param value: Cache value.
    :param timeout: Cache expired.
    """
    if timeout is not None:
        current_cache.set(key, value, timeout=timeout)
    else:
        current_cache.set(key, value)


def get_cache_data(key: str):
    """Get cache data.

    :param key: Cache key.

    :return: Cache value.
    """
    return current_cache.get(key) or str()


def check_an_item_is_locked(item_id=None):
    """Check if an item is locked.

    :param item_id: Item id.

    :return
    """
    def check(workers):
        for worker in workers:
            for task in workers[worker]:
                if task['name'] == 'weko_search_ui.tasks.import_item' \
                        and task['args'][0].get('id') == str(item_id):
                    return True
        return False

    if not item_id or not inspect().ping():
        return False

    return check(inspect().active()) or check(inspect().reserved())


def get_account_info(user_id):
    """Get account's info: email, username.

    :param user_id: User id.

    :return: email, username.
    """
    data = get_user_profile_info(user_id)
    if data:
        return data.get('subitem_mail_address'), \
            data.get('subitem_displayname')
    else:
        return None, None


def check_existed_doi(doi_link):
    """Check a DOI is existed.

    :param doi_link: DOI link.

    :return:
    """
    respon = dict()
    respon['isExistDOI'] = False
    respon['isWithdrawnDoi'] = False
    respon['code'] = 1
    respon['msg'] = 'error'
    if doi_link:
        doi_pidstore = IdentifierHandle.check_pidstore_exist(
            None,
            'doi',
            doi_link)
        if doi_pidstore:
            respon['isExistDOI'] = True
            respon['msg'] = _('This DOI has been used already for another '
                              'item. Please input another DOI.')
            if doi_pidstore.status == PIDStatus.DELETED:
                respon['isWithdrawnDoi'] = True
                respon['msg'] = _(
                    'This DOI was withdrawn. Please input another DOI.')
        else:
            respon['msg'] = _('success')
        respon['code'] = 0
    return respon


def get_url_root():
    """Check a DOI is existed.

    :return: url root.
    """
    site_url = current_app.config['THEME_SITEURL'] + '/'
    return request.url_root if request else site_url


def get_record_by_root_ver(pid_value):
    """Get record and files bu version.

    :return: record, files.
    """
    from weko_items_ui.utils import to_files_js
    files = []
    record = None
    if pid_value:
        pid_value = pid_value.split('.')[0]
        # Get Record by pid_value
        record = WekoRecord.get_record_by_pid(pid_value)
        # Get files by pid_value
        pid = PersistentIdentifier.query.filter_by(
            pid_type='recid',
            pid_value=pid_value
        ).one_or_none()
        files = to_files_js(WekoDeposit.get_record(pid.object_uuid))
    else:
        return None, None
    return record, files


def get_disptype_and_ver_in_metainfo(metadata):
    """Get displaytype and licenseptype by vesion_id in metadata.

    :return: array.
    """
    ret = dict()
    for item in metadata:
        if isinstance(metadata.get(item), dict) \
            and metadata[item].get('attribute_type') \
            and metadata[item]['attribute_type'] == 'file' \
                and metadata[item].get('attribute_value_mlt'):
            for sub_item in metadata[item]['attribute_value_mlt']:
                if sub_item.get('version_id'):
                    ret[sub_item['version_id']] = {
                        'displaytype': sub_item.get('displaytype', None),
                        'licensetype': sub_item.get('licensetype', None),
                    }

    return ret


def set_files_display_type(record_metadata, files):
    """Get displayType in records and set into files.

    :return: Files.
    """
    data = get_disptype_and_ver_in_metainfo(record_metadata) or []
    if data:
        for file in files:
            if file.get('version_id') in data:
                file['displaytype'] = data[file.get(
                    'version_id')].get('displaytype', '')
                file['licensetype'] = data[file.get(
                    'version_id')].get('licensetype', '')

    return files


def get_thumbnails(files, allow_multi_thumbnail=True):
    """Get Thumbnail from file.

    :return: thumbnail.
    """
    thumbnails = []
    if files:
        thumbnails = [i for i in files
                      if 'is_thumbnail' in i.keys() and i['is_thumbnail']]
        if not allow_multi_thumbnail and thumbnails:
            thumbnails = [thumbnails.pop(0)]

    return thumbnails


def get_allow_multi_thumbnail(item_type_id, activity_id=None):
    """Get Multi Thumbnail from file."""
    if activity_id:
        from weko_items_ui.api import item_login
        _, _, _, _, _, _, _, _, _, _, _, allow_multi_thumbnail \
            = item_login(item_type_id=item_type_id)
        return allow_multi_thumbnail
    else:
        return None


def is_usage_application_item_type(activity_detail):
    """Check whether item type is in Usage Application item types.

    :param activity_detail:
    :return:
    """
    workflow = WorkFlow()
    workflow_detail = workflow.get_workflow_by_id(
        activity_detail.workflow_id)
    item_type = get_item_type_name(workflow_detail.itemtype_id)
    item_type_list = current_app.config[
        'WEKO_ITEMS_UI_APPLICATION_ITEM_TYPES_LIST']
    if item_type in item_type_list:
        return True
    else:
        return False


def is_usage_application(activity_detail):
    """Check whether item type is in Usage Application item types.

    :param activity_detail:
    :return:
    """
    workflow = WorkFlow()
    workflow_detail = workflow.get_workflow_by_id(
        activity_detail.workflow_id)

    item_type = get_item_type_name(workflow_detail.itemtype_id)
    item_type_list = current_app.config[
        'WEKO_ITEMS_UI_USAGE_APPLICATION_ITEM_TYPES_LIST']
    if item_type in item_type_list:
        return True
    else:
        return False


def send_mail_reminder(mail_info):
    """Send mail reminder.

    :mail_info: object
    """
    subject, body = get_mail_data(mail_info.get('template'))
    if not body:
        raise ValueError('Cannot get email template')
    body = replace_characters(mail_info, body)
    if not send_mail(subject, mail_info.get('mail_address'), body):
        raise ValueError('Cannot send mail')


def send_mail_approval_done(mail_info):
    """Send mail approval done.

    :mail_info: object
    """
    subject, body = email_pattern_approval_done(
        mail_info.get('item_type_name'))
    if body and subject:
        body = replace_characters(mail_info, body)
        send_mail(subject, mail_info.get('register_user_mail'), body)


def send_mail_registration_done(mail_info):
    """Send mail registration done.

    :mail_info: object
    """
    from weko_items_ui.utils import get_current_user_role
    role = get_current_user_role()
    item_type_name = mail_info.get('item_type_name')
    subject, body = email_pattern_registration_done(role, item_type_name)
    if body and subject:
        body = replace_characters(mail_info, body)
        send_mail(subject, mail_info.get('register_user_mail'), body)


def send_mail_request_approval(mail_info):
    """Send mail request approval.

    :mail_info: object
    """
    if mail_info:
        approver_mail = subject = body = None
        next_step = mail_info.get('next_step')
        if next_step == 'approval_advisor':
            approver_mail = mail_info.get('advisor_mail')
        elif next_step == 'approval_guarantor':
            approver_mail = mail_info.get('guarantor_mail')
        if approver_mail:
            subject, body = email_pattern_request_approval(
                mail_info.get('item_type_name'), next_step)
        if body and subject:
            subject = replace_characters(mail_info, subject)
            body = replace_characters(mail_info, body)
            send_mail(subject, approver_mail, body)


def send_mail(subject, recipient, body):
    """Send an email via the Flask-Mail extension.

    :subject: Email subject
    :recipient: Email recipient
    :body: content of email
    """
    if recipient:
        rf = {
            'subject': subject,
            'body': body,
            'recipient': recipient
        }
        return MailSettingView.send_statistic_mail(rf)


def email_pattern_registration_done(user_role, item_type_name):
    """Email pattern registration done.

    :user_role: object
    :item_type_name: object
    """
    current_config = current_app.config
    perfectures_item_type = current_config.get(
        "WEKO_ITEMS_UI_APPLICATION_FOR_PERFECTURES")
    location_information_item_type = current_config.get(
        "WEKO_ITEMS_UI_APPLICATION_FOR_LOCATION_INFORMATION")
    output_registration_item_type = current_config.get(
        "WEKO_ITEMS_UI_OUTPUT_REPORT")
    usage_report_item_type = current_config.get(
        "WEKO_ITEMS_UI_USAGE_REPORT")
    item_type_list = current_config.get(
        "WEKO_ITEMS_UI_USAGE_APPLICATION_ITEM_TYPES_LIST")
    general_role = current_config.get("WEKO_USERPROFILES_GENERAL_ROLE")
    student_role = current_config.get("WEKO_USERPROFILES_STUDENT_ROLE")
    graduated_student_role = current_config.get(
        "WEKO_USERPROFILES_GRADUATED_STUDENT_ROLE")

    group = [perfectures_item_type, location_information_item_type]
    """Check itemtype name"""
    if item_type_name not in item_type_list:
        if item_type_name == output_registration_item_type:
            return get_mail_data(
                current_config.get("WEKO_WORKFLOW_RECEIVE_OUTPUT_REGISTRATION"))
        elif item_type_name == usage_report_item_type:
            return get_mail_data(
                current_config.get("WEKO_WORKFLOW_RECEIVE_USAGE_REPORT"))
        return None, None
    if user_role and user_role == general_role:
        if item_type_name not in group:
            return get_mail_data(
                current_config.get("WEKO_WORKFLOW_RECEIVE_USAGE_APP_BESIDE"
                                   "_PERFECTURE_AND_LOCATION_DATA_OF"
                                   "_GENERAL_USER"))
        elif item_type_name in group:
            return get_mail_data(
                current_config.get("WEKO_WORKFLOW_PERFECTURE_OR_LOCATION_DATA"
                                   "_OF_GENERAL_USER"))
    elif user_role and user_role in [graduated_student_role, student_role]:
        if item_type_name not in group:
            return get_mail_data(
                current_config.get("WEKO_WORKFLOW_RECEIVE_USAGE_APP_BESIDE"
                                   "_PERFECTURE_AND_LOCATION_DATA_OF_STUDENT_OR"
                                   "_GRADUATED_STUDENT"))
        elif item_type_name in group:
            return get_mail_data(
                current_config.get("WEKO_WORKFLOW_PERFECTURE_OR_LOCATION_DATA"
                                   "_OF_STUDENT_OR_GRADUATED_STUDENT"))
    return None, None


def email_pattern_request_approval(item_type_name, next_action):
    """Get mail pattern when request approval.

    :item_type_name: object
    :next_action: object
    """
    config = current_app.config
    if item_type_name not in config.get(
            'WEKO_ITEMS_UI_USAGE_APPLICATION_ITEM_TYPES_LIST'):
        return None, None
    if next_action == 'approval_guarantor':
        return get_mail_data(config.get(
            "WEKO_WORKFLOW_REQUEST_APPROVAL_TO_GUARANTOR_OF_USAGE_APP"))
    if next_action == 'approval_advisor':
        return get_mail_data(config.get(
            "WEKO_WORKFLOW_REQUEST_APPROVAL_TO_ADVISOR_OF_USAGE_APP"))


def email_pattern_approval_done(item_type_name):
    """Get mail pattern when approval done.

    :item_type_name: item type name
    """
    config = current_app.config
    if item_type_name not in config.get(
            'WEKO_ITEMS_UI_USAGE_APPLICATION_ITEM_TYPES_LIST'):
        if item_type_name == config.get("WEKO_ITEMS_UI_OUTPUT_REPORT"):
            return get_mail_data(
                config.get("WEKO_WORKFLOW_APPROVE_OUTPUT_REGISTRATION"))
        elif item_type_name == config.get("WEKO_ITEMS_UI_USAGE_REPORT"):
            return get_mail_data(
                config.get("WEKO_WORKFLOW_APPROVE_USAGE_REPORT"))
        return None, None
    if item_type_name != config.get(
            'WEKO_ITEMS_UI_APPLICATION_FOR_LOCATION_INFORMATION'):
        return get_mail_data(config.get(
            "WEKO_WORKFLOW_APPROVE_USAGE_APP_BESIDE_LOCATION_DATA"))
    else:
        return get_mail_data(config.get(
            "WEKO_WORKFLOW_APPROVE_LOCATION_DATA"))


def get_mail_data(file_name):
    """Get data of a email.

    :file_name: file name template
    """
    file_path = get_file_path(file_name)
    return get_subject_and_content(file_path)


def get_subject_and_content(file_path):
    """Get mail subject and content from template file.

    :file_path: this is a full path
    """
    import os
    if not os.path.exists(file_path):
        return None, None
    file = open(file_path, 'r')
    subject = body = ''
    index = 0
    """ Get subject and content body from template file """
    """ The first line is mail subject """
    """ Exclude the first line is mail content """
    for line in file:
        if index == 0:
            subject = line
        else:
            body += line
        index += 1
    """ Custom subject (remove 'Subject：' from subject) """
    subject = subject.replace('Subject：', '')
    subject = subject.replace('\n', '')
    return subject, body


def get_file_path(file_name):
    """Get file path from file name.

    :file_name: file name
    """
    config = current_app.config
    template_folder_path = \
        config.get("WEKO_WORKFLOW_MAIL_TEMPLATE_FOLDER_PATH")

    # Get file path (template path + file name)
    if template_folder_path is not None and file_name is not None:
        return os.path.join(template_folder_path, file_name)
    else:
        return ""


def replace_characters(data, content):
    """Replace character for content.

    :data:
    :content data:
    """
    replace_list = {
        '[1]': 'university_institution',
        '[2]': 'fullname',
        '[3]': 'activity_id',
        '[4]': 'mail_address',
        '[5]': 'research_title',
        '[6]': 'dataset_requested',
        '[7]': 'register_date',
        '[8]': 'advisor_name',
        '[9]': 'guarantor_name',
        '[10]': 'url',
        '[11]': 'advisor_affilication',
        '[12]': 'guarantor_affilication',
        '[13]': 'approval_date',
        '[14]': 'approval_date_after_7_days',
        '[15]': '31_march_corresponding_year',
        '[16]': 'report_number',
        '[17]': 'registration_number',
        '[18]': 'output_registration_title',
        '[19]': 'url_guest_user',
        '[restricted_fullname]': 'restricted_fullname',
        '[restricted_university_institution]': 'restricted_university_institution',
        '[restricted_activity_id]': 'restricted_activity_id',
        '[restricted_research_title]': 'restricted_research_title',
        '[restricted_data_name]': 'restricted_data_name',
        '[restricted_application_date]': 'restricted_application_date',
        '[restricted_mail_address]': 'restricted_mail_address',
        '[restricted_download_link]': 'restricted_download_link',
        '[restricted_expiration_date]': 'restricted_expiration_date',
        '[restricted_expiration_date_ja]': 'restricted_expiration_date_ja',
        '[restricted_expiration_date_en]': 'restricted_expiration_date_en',
        '[restricted_approver_name]': 'restricted_approver_name',
        '[restricted_site_name_ja]': 'restricted_site_name_ja',
        '[restricted_site_name_en]': 'restricted_site_name_en',
        '[restricted_site_mail]': 'restricted_site_mail',
        '[restricted_site_url]': 'restricted_site_url',
        '[restricted_approver_affiliation]': 'restricted_approver_affiliation',
        '[restricted_supervisor]': '',
        '[restricted_reference]': '',
        '[data_download_date]': 'data_download_date',
        '[usage_report_url]': 'usage_report_url',
        '[restricted_usage_activity_id]': 'restricted_usage_activity_id',
    }
    for key in replace_list:
        value = replace_list.get(key)
        if data.get(value):
            content = content.replace(key, data.get(value))
        else:
            content = content.replace(key, '')
    return content


def get_register_info(activity_id):
    """Get register info.

    :activity_id: object
    """
    history = WorkActivityHistory()
    histories = history.get_activity_history_list(activity_id)
    date_format_str = current_app.config['WEKO_WORKFLOW_DATE_FORMAT']
    for activity_history in histories:
        if 'Item Registration' in activity_history.ActionName[0] and \
                activity_history.StatusDesc == 'action_done':
            return activity_history.user.email, \
                activity_history.action_date.strftime(date_format_str)

    return current_user.email, datetime.today().strftime(date_format_str)


def get_approval_dates(mail_info):
    """Get approval date.

    :mail_info: object
    """
    today = datetime.today()
    date_format_str = current_app.config['WEKO_WORKFLOW_DATE_FORMAT']
    mail_info['approval_date'] = today.strftime(date_format_str)
    mail_info['approval_date_after_7_days'] = \
        (today + timedelta(days=7)).strftime(date_format_str)
    year = today.year
    if today.month >= 1 and today.day >= 4:
        year = today.year + 1
    mail_info['31_march_corresponding_year'] = str(year) + '-03-31'


def get_item_info(item_id):
    """Get item info.

    :item_id: item id
    """
    if not item_id:
        return dict()
    try:
        item = ItemsMetadata.get_record(id_=item_id)
    except Exception as ex:
        current_app.logger.exception('Cannot get item data:', ex)
        temp = dict()
        return temp
    item_info = dict()
    for k, v in item.items():
        if isinstance(v, dict):
            item_info.update(v)
    return item_info


def get_site_info_name():
    """Get site name.

    @return:
    """
    site_name_en = site_name_ja = ''
    site_info = SiteInfo.get()
    if site_info:
        if len(site_info.site_name) == 1:
            site_name_en = site_name_ja = site_info.site_name[0]['name']
        elif len(site_info.site_name) == 2:
            for site in site_info.site_name:
                site_name_ja = site['name'] \
                    if site['language'] == 'ja' else site_name_ja
                site_name_en = site['name'] \
                    if site['language'] == 'en' else site_name_en
    return site_name_en, site_name_ja


def get_default_mail_sender():
    """Get default mail sender.

    :return:
    """
    mail_config = MailConfig.get_config()
    return mail_config.get('mail_default_sender', '')


def set_mail_info(item_info, activity_detail, guest_user=False):
    """Set main mail info.

    :item_info: object
    :activity_detail: object
    :guest_user: object
    """
    site_en, site_ja = get_site_info_name()
    site_mail = get_default_mail_sender()
    register_user = register_date = ''
    if not guest_user:
        register_user, register_date = get_register_info(
            activity_detail.activity_id)

    mail_info = dict(
        university_institution=item_info.get('subitem_university/institution'),
        fullname=item_info.get('subitem_fullname'),
        activity_id=activity_detail.activity_id,
        mail_address=item_info.get('subitem_mail_address'),
        research_title=item_info.get('subitem_research_title'),
        dataset_requested=item_info.get('subitem_dataset_usage'),
        register_date=register_date,
        advisor_name=item_info.get('subitem_advisor_fullname'),
        guarantor_name=item_info.get('subitem_guarantor_fullname'),
        url=request.url_root,
        advisor_affilication=item_info.get('subitem_advisor_affiliation'),
        guarantor_affilication=item_info.get('subitem_guarantor_affiliation'),
        advisor_mail=item_info.get('subitem_advisor_mail_address'),
        guarantor_mail=item_info.get('subitem_guarantor_mail_address'),
        register_user_mail=register_user,
        report_number=activity_detail.activity_id,
        registration_number=activity_detail.activity_id,
        output_registration_title=item_info.get('subitem_title'),
        # Restricted data newly supported
        restricted_fullname=item_info.get('subitem_restricted_access_name'),
        restricted_university_institution=item_info.get(
            'subitem_restricted_access_university/institution'),
        restricted_activity_id=activity_detail.activity_id,
        restricted_research_title=item_info.get(
            'subitem_restricted_access_research_title'),
        restricted_data_name=item_info.get(
            'subitem_restricted_access_dataset_usage'),
        restricted_application_date=item_info.get(
            'subitem_restricted_access_application_date'),
        restricted_mail_address=item_info.get(
            'subitem_restricted_access_mail_address'),
        restricted_download_link='',
        restricted_expiration_date='',
        restricted_approver_name='',
        restricted_approver_affiliation='',
        restricted_site_name_ja=site_ja,
        restricted_site_name_en=site_en,
        restricted_site_mail=site_mail,
        restricted_site_url=current_app.config['THEME_SITEURL'],
        mail_recipient=item_info.get('subitem_restricted_access_mail_address'),
        restricted_supervisor='',
        restricted_reference=''
    )
    return mail_info


def process_send_reminder_mail(activity_detail, mail_template):
    """Process send reminder mail.

    :activity_detail: object
    :mail_template: string
    """
    item_info = get_item_info(activity_detail.item_id)
    mail_info = set_mail_info(item_info, activity_detail)

    from weko_items_ui.utils import get_user_information
    update_user = get_user_information(activity_detail.activity_login_user)
    if update_user.get('email') != '':
        mail_info['mail_address'] = update_user.get('email')
    else:
        raise ValueError('Cannot get receiver mail address')

    if update_user.get('fullname') != '':
        mail_info['fullname'] = update_user.get('fullname')
    mail_info['template'] = mail_template
    try:
        send_mail_reminder(mail_info)
    except ValueError as val:
        raise ValueError(val)


def process_send_notification_mail(
        activity_detail, action_endpoint, next_action_endpoint):
    """Process send notification mail.

    :activity_detail: object
    :action_endpoint: object
    :next_action_endpoint: object
    """
    item_info = get_item_info(activity_detail.item_id)
    mail_info = set_mail_info(item_info, activity_detail)

    workflow = WorkFlow()
    workflow_detail = workflow.get_workflow_by_id(
        activity_detail.workflow_id)
    item_type_name = get_item_type_name(workflow_detail.itemtype_id)
    mail_info['item_type_name'] = item_type_name
    mail_info['next_step'] = next_action_endpoint
    """ Set registration date to 'mail_info' """
    get_approval_dates(mail_info)
    if 'item_login' in action_endpoint:
        """ Send mail for register to notify that registration is done"""
        send_mail_registration_done(mail_info)
    if 'approval_' in next_action_endpoint \
            and 'administrator' not in next_action_endpoint:
        """ Send mail for approver to request approval"""
        send_mail_request_approval(mail_info)
    if 'approval_administrator' in action_endpoint:
        """ Send mail to register to notify
            that registration is approved by admin """
        send_mail_approval_done(mail_info)


def get_application_and_approved_date(activities, columns):
    """Get application and approved date.

    @param activities:
    @param columns:
    """
    if 'application_date' in columns or 'approved_date' in columns:
        activities_id_list = []
        for activity_data in activities:
            activities_id_list.append(activity_data.activity_id)
        application_date_dc = {}
        approved_date_dc = {}
        if activities_id_list:
            activity_history = WorkActivityHistory()
            application_dates = activity_history.get_application_date(
                activities_id_list)
            for data in application_dates:
                application_date_dc[data.activity_id] = data.action_date

            approved_date_list = activity_history.get_approved_date(
                activities_id_list)
            for data in approved_date_list:
                approved_date_dc[data.get("activity_id")] = data.get(
                    "action_date")

        for item_activity in activities:
            application_date = application_date_dc.get(
                item_activity.activity_id)
            approved_date = approved_date_dc.get(item_activity.activity_id)
            item_activity.application_date = application_date
            item_activity.approved_date = approved_date


def get_workflow_item_type_names(activities: list):
    """Get workflow item type names.

    @param activities: Activity list.
    """
    workflow_id_lst = []
    for activity in activities:
        workflow_id_lst.append(activity.workflow_id)

    if workflow_id_lst:
        # Get Workflow list
        workflows = WorkFlow().get_workflow_by_ids(workflow_id_lst)
        item_type_id_lst = []
        temp_workflow_item_type_id = {}
        for data in workflows:
            item_type_id_lst.append(data.itemtype_id)
            temp_workflow_item_type_id[data.itemtype_id] = data.id

        # Get item type list
        item_type_name_list = ItemTypeNames.get_all_by_id(item_type_id_lst)
        workflow_item_type_names = {}
        for item_type_name in item_type_name_list:
            for data in workflows:
                if data.itemtype_id == item_type_name.id:
                    workflow_item_type_names[data.id] = item_type_name.name

        for activity in activities:
            item_type_name = workflow_item_type_names.get(activity.workflow_id)
            if item_type_name:
                activity.item_type_name = item_type_name


def create_usage_report(activity_id):
    """Auto create usage report.

    @param activity_id:
    @return:
    """
    # Get activity
    activity_detail = WorkActivity().get_activity_detail(activity_id)

    _workflow = WorkFlow()
    # Get usage report WF
    usage_report_workflow = _workflow.find_workflow_by_name(
        current_app.config['WEKO_WORKFLOW_USAGE_REPORT_WORKFLOW_NAME'])
    if not usage_report_workflow:
        return None
    else:
        activity = dict(
            workflow_id=usage_report_workflow.id,
            flow_id=usage_report_workflow.flow_id
        )
        usage_report_activity_id = create_record_metadata(
            activity, activity_detail.item_id, activity_id,
            usage_report_workflow,
            activity_detail.extra_info.get("related_title")
        )
        return usage_report_activity_id


def create_record_metadata(
    activity,
    item_id,
    activity_id,
    usage_report_workflow,
    related_title
):
    """Create record metadata for usage report.

    @param activity:
    @param item_id:
    @param activity_id:
    @param usage_report_workflow:
    @param related_title:
    @return:
    """
    rec = RecordMetadata.query.filter_by(id=item_id).first()
    item_metadata = ItemsMetadata.get_record(id_=item_id).dumps()
    item_metadata.pop('id', None)
    record_metadata = rec.json
    attribute_value_key = 'attribute_value_mlt'

    # Usage reports approval by administrator only.
    # Remove other approver from metadata.
    item_metadata.pop('approval1', None)
    item_metadata.pop('approval2', None)

    data_dict = dict()
    for item in record_metadata:
        values = record_metadata.get(item)
        if isinstance(values, dict) and attribute_value_key in values:
            attribute = values.get(attribute_value_key)
            if isinstance(attribute, list):
                for data in attribute:
                    for key in data:
                        if key.startswith("subitem") and \
                                key not in ['subitem_advisor_mail_address',
                                            'subitem_guarantor_mail_address']:
                            data_dict[key] = data.get(key)

    item_type_id = usage_report_workflow.itemtype_id

    schema = ItemTypes.get_by_id(item_type_id).schema
    owner_id = current_user.get_id()
    new_usage_report_activity = WorkActivity().init_activity(activity)
    modify_item_metadata(
        item_metadata,
        item_type_id,
        new_usage_report_activity.activity_id,
        activity_id,
        data_dict,
        schema,
        owner_id,
        related_title
    )

    activity.update({'activity_id': new_usage_report_activity.activity_id})
    activity['activity_login_user'] = owner_id
    activity['activity_update_user'] = owner_id
    activity['title'] = item_metadata['title']

    WorkActivity().update_activity_action_handler(
        new_usage_report_activity.activity_id, owner_id)

    create_deposit(new_usage_report_activity.id)
    pid = PersistentIdentifier.query.filter_by(
        pid_type='recid',
        pid_value=str(new_usage_report_activity.id)
    ).first()

    record = WekoDeposit.get_record(pid.object_uuid)
    deposit = WekoDeposit(record, record.model)
    item_metadata['id'] = deposit['_deposit']['id']
    item_metadata['pid']['value'] = deposit['_deposit']['id']

    item_status = {
        'index': [usage_report_workflow.index_tree_id],
        'actions': 'publish',
    }

    deposit.update(item_status, item_metadata)

    deposit.commit()
    deposit.publish()

    activity['item_id'] = deposit.id

    first_ver = deposit.newversion(pid)
    if first_ver:
        first_ver.publish()

    update_activity_action(activity.get('activity_id'), owner_id)

    WorkActivity().update_activity(activity.get('activity_id'), activity)
    db.session.commit()
    return new_usage_report_activity.activity_id


def modify_item_metadata(
    item,
    item_type_id,
    activity_id,
    usage_application_activity_id,
    data_dict,
    schema, owner_id,
    related_title
):
    """Mapping usage application data to usage report."""
    if not item:
        return None

    item['$schema'] = 'items/jsonschema/' + str(item_type_id)
    from weko_user_profiles.utils import get_user_profile_info
    user_profile = get_user_profile_info(int(owner_id))
    user_name = user_profile['subitem_displayname']
    record_title = {
        "en": '{} - {} - {} - {}'.format(
            related_title,
            current_app.config.get(
                'WEKO_ITEMS_UI_USAGE_REPORT_TITLE').get('en'),
            usage_application_activity_id, user_name
        ),
        "ja": '{} - {} - {} - {}'.format(
            related_title,
            current_app.config.get(
                'WEKO_ITEMS_UI_USAGE_REPORT_TITLE').get('ja'),
            usage_application_activity_id, user_name
        ),
    }

    # Set title to JP only
    item['title'] = record_title["ja"]
    properties = schema['properties']
    schema_dict = get_shema_dict(properties, data_dict)

    item_approval1 = ''
    item_approval2 = ''
    for data in item:
        cur_data = item[data]
        if isinstance(cur_data, dict) and \
                'subitem_advisor_mail_address' in cur_data:
            item_approval1 = data
        if isinstance(cur_data, dict) and \
                'subitem_guarantor_mail_address' in cur_data:
            item_approval2 = data
        for key in schema_dict:
            if isinstance(cur_data, dict) and key in cur_data:
                new_key = schema_dict[key]
                if new_key not in item:
                    item[new_key] = item.pop(data)

            if isinstance(cur_data, list):
                for item_data in cur_data:
                    if isinstance(item_data, dict) and key in item_data and \
                            schema_dict[key] not in item:
                        sub_data = item.get(data)
                        if isinstance(sub_data, list):
                            for title in sub_data:
                                if title.get('subitem_item_title') and \
                                    title.get(
                                        'subitem_item_title_language'):
                                    title['subitem_item_title'] = \
                                        record_title.get(
                                            title.get(
                                                'subitem_item_title_language'))
                        item[schema_dict[key]] = item.pop(data)
                        break
    item.pop(item_approval1, None)
    item.pop(item_approval2, None)

    return item


def replace_title_subitem(subitem_title, subitem_item_title_language):
    """Create deposit."""
    subitem_title = subitem_title.replace(
        current_app.config.get('WEKO_ITEMS_UI_USAGE_APPLICATION_TITLE').
        get(subitem_item_title_language),
        current_app.config.get('WEKO_ITEMS_UI_USAGE_REPORT_TITLE').
        get(subitem_item_title_language)
    )
    return subitem_title


def get_shema_dict(properties, data_dict):
    """Get schemadict from properties and datadict.

    @param properties:
    @param data_dict:
    @return:
    """
    schema_dict = dict()
    if properties:
        for item_property in properties:
            schema_key = properties.get(item_property)
            if 'items' in schema_key:
                items = schema_key['items']
                if 'properties' in items:
                    for data_key in data_dict:
                        if data_key in items['properties']:
                            schema_dict[data_key] = item_property
            if 'properties' in schema_key:
                for data_key in data_dict:
                    if data_key in schema_key['properties']:
                        schema_dict[data_key] = item_property

    return schema_dict


def create_deposit(item_id):
    """Create deposit."""
    try:
        deposit = WekoDeposit.create({}, recid=int(item_id))
        db.session.commit()
        return deposit
    except Exception:
        db.session.rollback()


def update_activity_action(activity_id, owner_id):
    """Update activity action.

    @param activity_id:
    @param owner_id:
    """
    usage_application = current_app.config['WEKO_WORKFLOW_ACTION_ITEM_'
                                           'REGISTRATION_USAGE_APPLICATION']
    if usage_application:
        action = _Action.query.filter_by(
            action_name=usage_application).one_or_none()
        if action:
            activity = WorkActivity()
            activity_detail = activity.get_activity_by_id(activity_id)
            WorkActivity().upt_activity_action_status(
                activity_id=activity_id, action_id=action.id,
                action_status=ActionStatusPolicy.ACTION_DOING,
                action_order=activity_detail.action_order
            )
            WorkActivityHistory().upd_activity_history_detail(activity_id,
                                                              action.id)
            WorkActivityHistory().update_activity_history_owner(activity_id,
                                                                owner_id)


def check_continue(response, activity_id):
    """Check continue value.

    :param response:
    :param activity_id:
    :return:
    """
    if current_app.config.get('WEKO_WORKFLOW_CONTINUE_APPROVAL'):
        response['check_handle'] = 1
        activity = WorkActivity()
        item_id = activity.get_activity_detail(activity_id).item_id
        if item_id:
            record = RecordMetadata.query.filter_by(id=item_id).first()
            record = record.json
            attribute_value_key = 'attribute_value_mlt'
            data_type_key = 'subitem_stop/continue'
            for item in record:
                values = record.get(item)
                if isinstance(values,
                              dict) and attribute_value_key in values:
                    attribute = values.get(attribute_value_key)
                    if isinstance(attribute, list):
                        for data in attribute:
                            if data_type_key in data and data.get(
                                    data_type_key) == 'Continue':
                                response['check_continue'] = 1
                                return response
            response['check_continue'] = 0
            return response
    else:
        return response


def auto_fill_title(item_type_name):
    """Autofill title.

    @param item_type_name:
    @return:
    """
    def _get_title(title_key):
        title_value = ''
        if auto_fill_title_value.get(title_key):
            title_value = auto_fill_title_value.get(title_key)
        return title_value

    title = ""
    current_config = current_app.config
    autofill_title_setting = current_config.get(
        'WEKO_ITEMS_UI_AUTO_FILL_TITLE_SETTING')
    auto_fill_title_value = current_config.get(
        'WEKO_ITEMS_UI_AUTO_FILL_TITLE')
    if item_type_name is not None and isinstance(autofill_title_setting, dict):
        usage_application_key = current_config.get(
            'WEKO_ITEMS_UI_USAGE_APPLICATION_TITLE_KEY')
        usage_report_key = current_config.get(
            'WEKO_ITEMS_UI_USAGE_REPORT_TITLE_KEY')
        output_registration_key = current_config.get(
            'WEKO_ITEMS_UI_OUTPUT_REGISTRATION_TITLE_KEY')

        usage_application_list = autofill_title_setting.get(
            usage_application_key, [])
        usage_report_list = autofill_title_setting.get(usage_report_key, [])
        output_registration_list = autofill_title_setting.get(
            output_registration_key, [])
        if item_type_name in usage_application_list:
            title = _get_title(usage_application_key)
        elif item_type_name in usage_report_list:
            title = _get_title(usage_report_key)
        elif item_type_name in output_registration_list:
            title = _get_title(output_registration_key)
    return title


def exclude_admin_workflow(workflow_list):
    """Exclude a list of workflow form workflow_list base on current user role.

    :param workflow_list:
    :return:
    """
    from weko_items_ui.utils import get_current_user_role
    if current_app.config['WEKO_WORKFLOW_ENABLE_SHOW_ACTIVITY'] and \
        not get_current_user_role() == \
            current_app.config['WEKO_USERPROFILES_ADMINISTRATOR_ROLE']:
        for workflow in workflow_list:
            for flow_action in workflow.flow_define.flow_actions:
                if flow_action.action.action_name == current_app.\
                        config['WEKO_WORKFLOW_ACTION_ITEM_REGISTRATION']:
                    workflow_list.remove(workflow)
    return workflow_list


def is_enable_item_name_link(action_endpoint, item_type_name):
    """Check enable item name link.

    :param action_endpoint:
    :param item_type_name:
    :return:
    """
    if "item_login_application" == action_endpoint \
        and item_type_name == current_app.config.get(
            'WEKO_ITEMS_UI_USAGE_REPORT'):
        return False
    return True


def save_activity_data(data: dict) -> NoReturn:
    """Save activity data.

    @param data: activity data.
    """
    activity_id = data.get("activity_id")
    activity_data = {
        "title": data.get("title"),
        "shared_user_id": data.get("shared_user_id"),
        "approval1": data.get("approval1"),
        "approval2": data.get("approval2"),
    }
    if activity_id:
        WorkActivity().update_activity(activity_id, activity_data)


def send_mail_url_guest_user(mail_info: dict) -> bool:
    """Send mail url guest_user.

    :mail_info: object
    """
    subject, body = get_mail_data(mail_info.get('template'))
    if not body:
        return False
    body = replace_characters(mail_info, body)
    if not send_mail(subject, mail_info.get('mail_address'), body):
        return False
    else:
        return True


def generate_guest_activity_token_value(
    activity_id: str, file_name: str, activity_date: datetime, guest_mail: str
) -> str:
    """Generate guest activity token value.

    Args:
        activity_id (str):
        file_name (str):
        activity_date (datetime):
        guest_mail (str):

    Returns:
        [str]: token value string.

    """
    date_form_str = current_app.config['WEKO_WORKFLOW_DATE_FORMAT']
    token_pattern = current_app.config['WEKO_WORKFLOW_ACTIVITY_TOKEN_PATTERN']
    activity_date = activity_date.strftime(date_form_str)
    hash_value = token_pattern.format(activity_id, file_name, activity_date,
                                      guest_mail)
    secret_key = current_app.config['WEKO_RECORDS_UI_SECRET_KEY']
    token = oracle10.hash(secret_key, hash_value)
    token_value = "{} {} {} {}".format(activity_id, activity_date,
                                       guest_mail, token)
    token_value = base64.b64encode(token_value.encode()).decode()
    return token_value


def init_activity_for_guest_user(
    data: dict, is_usage_report: bool = False
) -> Tuple[Optional[object], str]:
    """Init activity for guest user.

    @param data:
    @param is_usage_report:
    @return:
    """
    def _get_guest_activity():
        _guest_activity = {
            "user_mail": guest_mail,
            "record_id": record_id,
            "file_name": file_name,
        }
        return GuestActivity.find(**_guest_activity)

    # Get data to generated key
    guest_mail = data.get("extra_info").get("guest_mail")
    file_name = data.get("extra_info").get("file_name")
    record_id = data.get("extra_info").get("record_id")

    guest_activity = _get_guest_activity()
    activity = None
    if not guest_activity:
        # Init activity for guest user.
        activity = WorkActivity().init_activity(data)
        activity_id = activity.activity_id

        # Generate token value
        token_value = generate_guest_activity_token_value(
            activity_id, file_name, activity.created, guest_mail
        )

        # Save create guest activity
        guest_activity = {
            "user_mail": guest_mail,
            "record_id": record_id,
            "file_name": file_name,
            "activity_id": activity_id,
            "token": token_value
        }

        # In case create usage report,
        # update expiration date from Admin settings
        if is_usage_report:
            guest_activity['is_usage_report'] = is_usage_report
            usage_report_access = get_restricted_access(
                'usage_report_workflow_access')
            guest_activity['expiration_date'] = int(usage_report_access.get(
                'expiration_date_access', 500))

        GuestActivity.create(**guest_activity)
    else:
        token_value = guest_activity[0].token

    # Generate URL
    url_pattern = "{}workflow/activity/guest-user/{}?token={}"
    tmp_url = url_pattern.format(request.url_root, file_name, token_value)

    return activity, tmp_url


def send_usage_application_mail_for_guest_user(guest_mail: str, temp_url: str):
    """Send usage application mail for guest user.

    @param guest_mail:
    @param temp_url:
    @return:
    """
    # Mail information
    site_name_en, site_name_ja = get_site_info_name()
    site_mail = get_default_mail_sender()
    site_url = current_app.config['THEME_SITEURL']
    mail_info = {
        'template': current_app.config.get("WEKO_WORKFLOW_ACCESS_ACTIVITY_URL"),
        'mail_address': guest_mail,
        'url_guest_user': temp_url,
        "restricted_site_name_ja": site_name_ja,
        "restricted_site_name_en": site_name_en,
        "restricted_site_mail": site_mail,
        "restricted_site_url": site_url,
    }
    return send_mail_url_guest_user(mail_info)


def validate_guest_activity_token(
    token: str, file_name: str
) -> Union[Tuple[bool, None, None], Tuple[bool, str, str]]:
    """Validate guest activity token.

    @param token:
    @param file_name:
    @return:
    """
    try:
        secret_key = current_app.config['WEKO_RECORDS_UI_SECRET_KEY']
        decode_param = base64.b64decode(token.encode()).decode()
        params = decode_param.split(" ")
        if len(params) != 4:
            return False, None, None
        pattern = "activity={} file_name={} date={} email={}"
        key_value = pattern.format(params[0], file_name, params[1], params[2])
        return oracle10.verify(
            secret_key, params[3], key_value), params[0], params[2]
    except Exception as err:
        current_app.logger.debug(err)
        return False, None, None


def validate_guest_activity_expired(activity_id: str) -> str:
    """Validate guest activity expired.

    @param activity_id:
    @return:
    """
    guest_activity = GuestActivity.find_by_activity_id(activity_id)
    if guest_activity:
        guest_activity = guest_activity[0]
    else:
        return ""
    if guest_activity.is_usage_report:
        try:
            expiration_date = timedelta(guest_activity.expiration_date)
            expiration_access_date = guest_activity.created.date() + \
                expiration_date
        except OverflowError:
            return ""
        current_date = datetime.utcnow().date()
        if current_date > expiration_access_date:
            return _("The specified link has expired.")
    return ""


def create_onetime_download_url_to_guest(activity_id: str,
                                         extra_info: dict):
    """Create onetime download URL to guest.

    @param activity_id:
    @param extra_info:
    @return:
    """
    file_name = extra_info.get('file_name')
    record_id = extra_info.get('record_id')
    user_mail = extra_info.get('user_mail')
    is_guest_user = False
    if not user_mail:
        user_mail = extra_info.get('guest_mail')
        is_guest_user = True
    if file_name and record_id and user_mail:
        onetime_file_url = generate_one_time_download_url(
            file_name, record_id, user_mail)

        # Delete guest activity.
        delete_guest_activity(activity_id)

        # Save onetime to Database.
        one_time_obj = create_onetime_download_url(
            activity_id, file_name, record_id, user_mail, is_guest_user)
        expiration_tmp = {
            "expiration_date": "",
            "expiration_date_ja": "",
            "expiration_date_en": "",
        }
        if one_time_obj:
            try:
                expiration_date = timedelta(days=one_time_obj.expiration_date)
                expiration_date = datetime.today() + expiration_date
                expiration_date = expiration_date.strftime("%Y-%m-%d")
                expiration_tmp['expiration_date'] = expiration_date
            except OverflowError:
                expiration_tmp["expiration_date_ja"] = "無制限"
                expiration_tmp["expiration_date_en"] = "Unlimited"
            return {
                "file_url": onetime_file_url,
                **expiration_tmp,
            }
        else:
            current_app.logger.error("Can not create onetime download.")
            return False


def delete_guest_activity(activity_id: str) -> bool:
    """Delete guest activity for guest user.

    @param activity_id:
    @return:
    """
    guest_activity = GuestActivity.find_by_activity_id(activity_id)
    if guest_activity:
        return GuestActivity.delete(guest_activity[0])
    return False


def get_activity_display_info(activity_id: str):
    """Get activity.

    @param activity_id:
    @return:
    """
    activity = WorkActivity()
    activity_detail = activity.get_activity_detail(activity_id)
    item = None
    if activity_detail and activity_detail.item_id:
        try:
            item = ItemsMetadata.get_record(id_=activity_detail.item_id)
        except NoResultFound as ex:
            current_app.logger.exception(str(ex))
            item = None
    steps = activity.get_activity_steps(activity_id)
    history = WorkActivityHistory()
    histories = history.get_activity_history_list(activity_id)
    workflow = WorkFlow()
    workflow_detail = workflow.get_workflow_by_id(
        activity_detail.workflow_id)
    if activity_detail.activity_status == \
            ActivityStatusPolicy.ACTIVITY_FINALLY \
            or activity_detail.activity_status == \
            ActivityStatusPolicy.ACTIVITY_CANCEL:
        activity_detail.activity_status_str = _('End')
    else:
        activity_detail.activity_status_str = \
            request.args.get('status', 'ToDo')
    cur_action = activity_detail.action
    action_endpoint = cur_action.action_endpoint
    action_id = cur_action.id
    temporary_comment = ""
    action_data = activity.get_activity_action_comment(
        activity_id=activity_id, action_id=action_id,
        action_order=activity_detail.action_order)
    if action_data:
        temporary_comment = action_data.action_comment
    return action_endpoint, action_id, activity_detail, cur_action, histories, \
        item, steps, temporary_comment, workflow_detail


def __init_activity_detail_data_for_guest(activity_id: str, community_id: str):
    """Init activity data for guest user.

    @param activity_id:
    @param community_id:
    @return:
    """
    action_endpoint, action_id, activity_detail, cur_action, histories, item, \
        steps, temporary_comment, workflow_detail = \
        get_activity_display_info(activity_id)
    item_type_name = get_item_type_name(workflow_detail.itemtype_id)
    # Check auto set index
    is_auto_set_index_action = True

    # Get the design for widget rendering
    from weko_theme.utils import get_design_layout
    page, render_widgets = get_design_layout(
        community_id or current_app.config['WEKO_THEME_DEFAULT_COMMUNITY'])

    # Update session for steps get item_login
    session['activity_info'] = dict(
        activity_id=activity_id,
        action_id=activity_detail.action_id,
        action_version=cur_action.action_version,
        action_status=ActionStatusPolicy.ACTION_DOING,
        commond=''
    )
    session['itemlogin_id'] = activity_id
    session['itemlogin_activity'] = activity_detail
    # get item login info.
    from weko_items_ui.api import item_login
    step_item_login_url, need_file, need_billing_file, \
        record, json_schema, schema_form, \
        item_save_uri, files, endpoints, need_thumbnail, files_thumbnail, \
        allow_multi_thumbnail \
        = item_login(item_type_id=workflow_detail.itemtype_id)
    if not record and item:
        record = item

    # Get guest user profile
    guest_email = session['guest_email']
    user_name = guest_email.split('@')[0]
    profile = {
        'subitem_user_name': user_name,
        'subitem_fullname': user_name,
        'subitem_mail_address': guest_email,
        'subitem_displayname': user_name,
        'subitem_university/institution': '',
        'subitem_affiliated_division/department': '',
        'subitem_position': '',
        'subitem_phone_number': '',
        'subitem_position(other)': '',
        'subitem_affiliated_institution': [],
    }
    user_profile = {"results": profile}

    return dict(
        page=page,
        render_widgets=render_widgets,
        community_id=community_id,
        temporary_journal='',
        temporary_idf_grant='',
        temporary_idf_grant_suffix='',
        idf_grant_data='',
        idf_grant_input=IDENTIFIER_GRANT_LIST,
        idf_grant_method=current_app.config.get(
            'IDENTIFIER_GRANT_SUFFIX_METHOD', IDENTIFIER_GRANT_SUFFIX_METHOD),
        error_type='item_login_error',
        cur_step=action_endpoint,
        approval_record=[],
        recid=None,
        links=None,
        term_and_condition_content='',
        is_auto_set_index_action=is_auto_set_index_action,
        application_item_type=False,
        auto_fill_title=auto_fill_title(item_type_name),
        auto_fill_data_type=activity_detail.extra_info.get(
            "related_title") if activity_detail.extra_info else None,
        is_show_autofill_metadata=is_show_autofill_metadata(
            item_type_name),
        is_hidden_pubdate=is_hidden_pubdate(item_type_name),
        position_list=WEKO_USERPROFILES_POSITION_LIST,
        institute_position_list=WEKO_USERPROFILES_INSTITUTE_POSITION_LIST,
        item_type_name=item_type_name,
        res_check=1,
        action_id=action_id,
        activity=activity_detail,
        histories=histories,
        item=item,
        steps=steps,
        temporary_comment=temporary_comment,
        workflow_detail=workflow_detail,
        user_profile=user_profile,
        list_license=get_list_licence(),
        cur_action=cur_action,
        activity_id=activity_detail.activity_id,
        is_enable_item_name_link=is_enable_item_name_link(
            action_endpoint, item_type_name),
        enable_feedback_maillist=current_app.config[
            'WEKO_WORKFLOW_ENABLE_FEEDBACK_MAIL'],
        enable_contributor=current_app.config[
            'WEKO_WORKFLOW_ENABLE_CONTRIBUTOR'],
        out_put_report_title=current_app.config[
            "WEKO_ITEMS_UI_OUTPUT_REGISTRATION_TITLE"],
        action_endpoint_key=current_app.config.get(
            'WEKO_ITEMS_UI_ACTION_ENDPOINT_KEY'),
        approval_email_key=get_approval_keys(),
        step_item_login_url=step_item_login_url,
        need_file=need_file,
        need_billing_file=need_billing_file,
        records=record,
        record=[],
        jsonschema=json_schema,
        schemaform=schema_form,
        item_save_uri=item_save_uri,
        files=files,
        endpoints=endpoints,
        need_thumbnail=need_thumbnail,
        files_thumbnail=files_thumbnail,
        allow_multi_thumbnail=allow_multi_thumbnail,
        id=workflow_detail.itemtype_id,
    )


def prepare_data_for_guest_activity(activity_id: str) -> dict:
    """Prepare for guest activity.

    @param activity_id:
    @return:
    """
    ctx = {'community': None}
    getargs = request.args
    community_id = ""
    if 'community' in getargs:
        comm = GetCommunity.get_community_by_id(getargs.get('community'))
        ctx = {'community': comm}
        community_id = comm.id

    init_data = __init_activity_detail_data_for_guest(
        activity_id, community_id)
    ctx.update(init_data)
    action_endpoint = ctx['cur_step']
    activity_detail = ctx['activity']
    cur_action = ctx['cur_action']

    if 'item_login' == action_endpoint or \
        'item_login_application' == action_endpoint or \
            'file_upload' == action_endpoint:
        ctx['res_check'] = 0
        if request.method == 'POST':
            is_user_agreed = request.form.get('checked')
            if is_user_agreed == "on":
                # update user agreement when user check the checkbox
                WorkActivity().upt_activity_agreement_step(
                    activity_id=activity_id, is_agree=True)

        ctx['application_item_type'] = is_usage_application_item_type(
            activity_detail)
        item_type_name = ctx['item_type_name']

        if current_app.config['WEKO_WORKFLOW_ENABLE_SHOWING_TERM_OF_USE'] and \
                cur_action.action_is_need_agree:
            # if this is Item Registration step and the user have not agreed
            # term and condition yet, set to that page
            from weko_items_ui.utils import is_need_to_show_agreement_page
            if is_need_to_show_agreement_page(item_type_name) and \
                    not activity_detail.activity_confirm_term_of_use:
                ctx['step_item_login_url'] = 'weko_workflow/' \
                                             'term_and_condition.html'
                ctx['term_and_condition_content'] = \
                    get_term_and_condition_content(item_type_name)
        # Get approval record
        item = get_items_metadata_by_activity_detail(activity_detail)
        approval_record = []
        if item:
            _, approval_record = get_pid_and_record(item)
        # be use for index tree and comment page.
        session['itemlogin_item'] = ctx['item']
        session['itemlogin_steps'] = ctx['steps']
        session['itemlogin_action_id'] = ctx['action_id']
        session['itemlogin_cur_step'] = ctx['cur_step']
        session['itemlogin_record'] = approval_record
        session['itemlogin_histories'] = ctx['histories']
        session['itemlogin_res_check'] = ctx['res_check']
        session['itemlogin_pid'] = ctx['recid']
        session['itemlogin_community_id'] = community_id

    return ctx


def recursive_get_specified_properties(properties):
    """Recursive get specified properties.

    :param properties:
    :return:
    """
    if not properties:
        return None
    if "items" in properties:
        for item in properties["items"]:
            if item.get("approval"):
                return item.get("key")
            else:
                result = recursive_get_specified_properties(item)
                if result:
                    return result


def get_approval_keys():
    """Get approval keys.

    :return:
    """
    from weko_records.models import ItemTypeProperty
    result = ItemTypeProperty.query.filter_by(delflg=False).all()
    approval_keys = []
    for value in result:
        properties = value.form
        if properties:
            result = recursive_get_specified_properties(properties)
            if result:
                approval_keys.append(result)
    return approval_keys


def process_send_mail(mail_info, mail_pattern_name):
    """Send mail approval rejected.

    :mail_info: object
    """
    if not mail_info.get("mail_recipient"):
        current_app.logger.error('Mail address is not defined')
        return

    subject, body = get_mail_data(mail_pattern_name)
    if body and subject:
        body = replace_characters(mail_info, body)
        return send_mail(subject, mail_info['mail_recipient'], body)


def cancel_expired_usage_reports():
    """Cancel expired usage reports."""
    expired_activities = GuestActivity.get_expired_activities()
    if expired_activities:
        WorkActivity().cancel_usage_report_activities(expired_activities)


def process_send_approval_mails(activity_detail, actions_mail_setting,
                                next_step_appover_id, file_data):
    """Process send mail for approval steps.

    :param activity_detail:
    :param actions_mail_setting:
    :param next_step_appover_id:
    :param file_data:
    :return:
    """
    is_guest_user = True if activity_detail.extra_info.get(
        'guest_mail') else False
    item_info = get_item_info(activity_detail.item_id)
    mail_info = set_mail_info(item_info, activity_detail, is_guest_user)
    mail_info['restricted_download_link'] = file_data.get("file_url", '')
    mail_info['restricted_expiration_date'] = file_data.get(
        "expiration_date", '')
    mail_info['restricted_expiration_date_ja'] = file_data.get(
        "expiration_date_ja", '')
    mail_info['restricted_expiration_date_en'] = file_data.get(
        "expiration_date_en", '')

    # Override guest mail if any
    if is_guest_user:
        mail_info['mail_recipient'] = activity_detail.extra_info.get(
            'guest_mail')

    if actions_mail_setting["approval"]:
        if actions_mail_setting.get("previous", {}).get(
                "inform_approval", False):
            process_send_mail(
                mail_info,
                current_app.config["WEKO_WORKFLOW_APPROVE_DONE"])

        if actions_mail_setting.get('next', {}).get("request_approval", False):
            approval_user = db.session.query(User).filter_by(
                id=int(next_step_appover_id)).first()
            if not approval_user:
                current_app.logger.error("Does not have approval data")
            else:
                mail_info['mail_recipient'] = approval_user.email
                process_send_mail(
                    mail_info,
                    current_app.config["WEKO_WORKFLOW_REQUEST_APPROVAL"])

    if actions_mail_setting["reject"]:
        if actions_mail_setting.get(
                "previous", {}).get("inform_reject", False):
            process_send_mail(
                mail_info,
                current_app.config["WEKO_WORKFLOW_APPROVE_REJECTED"])


def get_usage_data(item_type_id, activity_detail, user_profile=None):
    """Get usage data.

    @param item_type_id: Item Type identifier.
    @param activity_detail: Activity detail
    @param user_profile: User profile.
    @return:
    """
    def __build_metadata_for_usage_report(record_data: Union[dict, list],
                                          usage_report_data: dict):
        if isinstance(record_data, dict):
            for k, v in record_data.items():
                if k in usage_report_data_key:
                    usage_report_data[usage_report_data_key[k]] = v
                else:
                    __build_metadata_for_usage_report(v, usage_report_data)
        elif isinstance(record_data, list):
            for data in record_data:
                __build_metadata_for_usage_report(data, usage_report_data)
    result = {}
    extra_info = activity_detail.extra_info
    if not extra_info:
        return result

    cfg = current_app.config
    wf_issued_date = activity_detail.created.strftime("%Y-%m-%d")

    if item_type_id in cfg.get(
            'WEKO_WORKFLOW_USAGE_APPLICATION_ITEM_TYPES_LIST'):
        if isinstance(user_profile, dict):
            mail_address = user_profile.get(
                'results').get('subitem_mail_address')
        else:
            mail_address = extra_info.get('guest_mail', '')

        related_title = str(extra_info.get('related_title', ''))
        item_title = cfg.get('WEKO_WORKFLOW_USAGE_APPLICATION_ITEM_TITLE') \
            + activity_detail.created.strftime("%Y%m%d") \
            + str(related_title) + '_'

        result = dict(
            usage_type='Application',
            dataset_usage=related_title,
            usage_data_name='',
            mail_address=mail_address,
            university_institution='',
            affiliated_division_department='',
            position='',
            position_other='',
            phone_number='',
            usage_report_id='',
            wf_issued_date=wf_issued_date,
            item_title=item_title
        )
    elif item_type_id in cfg.get('WEKO_WORKFLOW_USAGE_REPORT_ITEM_TYPES_LIST'):
        usage_record_id = extra_info.get('usage_record_id')
        usage_report_data_key = {
            "subitem_restricted_access_name": "usage_data_name",
            "subitem_restricted_access_mail_address": "mail_address",
            "subitem_restricted_access_university/institution":
                "university_institution",
            "subitem_restricted_access_affiliated_division/department":
                "affiliated_division_department",
            "subitem_restricted_access_position": "position",
            "subitem_restricted_access_position(others)": "position_other",
            "subitem_restricted_access_phone_number": "phone_number",
        }
        result = dict(
            usage_type='Report',
            dataset_usage='',
            usage_data_name='',
            mail_address='',
            university_institution='',
            affiliated_division_department='',
            position='',
            position_other='',
            phone_number='',
            usage_report_id=activity_detail.activity_id,
            wf_issued_date=wf_issued_date,
            item_title=''
        )
        related_activity_id = extra_info.get('usage_activity_id')
        if not related_activity_id:
            return result

        rm = RecordMetadata.query.filter_by(id=usage_record_id).first()
        if not rm:
            return result
        __build_metadata_for_usage_report(rm.json, result)
        result['dataset_usage'] = rm.json.get('item_title')
        result['item_title'] = related_activity_id + cfg.get(
            'WEKO_WORKFLOW_USAGE_REPORT_ITEM_TITLE') + result['usage_data_name']

    return result


def update_approval_date(activity):
    """Update approval date.

    @param activity:
    @return:
    """
    item_id = activity.item_id
    record = WekoRecord.get_record(item_id)
    deposit = WekoDeposit(record, record.model)
    if deposit.get("item_type_id") not in \
        WEKO_WORKFLOW_USAGE_APPLICATION_ITEM_TYPES_LIST \
            + WEKO_WORKFLOW_USAGE_REPORT_ITEM_TYPES_LIST:
        return
    approval_date_key = current_app.config[
        'WEKO_WORKFLOW_RESTRICTED_ACCESS_APPROVAL_DATE']
    sub_approval_date_key, attribute_name = \
        get_sub_key_by_system_property_key(approval_date_key,
                                           deposit.get("item_type_id"))
    if sub_approval_date_key:
        current_date = get_current_date()
        dict_approval_date = {
            approval_date_key: current_date,
            'subitem_restricted_access_approval_date_type': "Accepted"
        }
        update_approval_date_for_deposit(deposit, sub_approval_date_key,
                                         dict_approval_date,
                                         attribute_name)
        update_system_data_for_item_metadata(item_id,
                                             sub_approval_date_key,
                                             dict_approval_date)
        update_system_data_for_activity(activity,
                                        sub_approval_date_key,
                                        dict_approval_date)


def create_record_metadata_for_user(usage_application_activity, usage_report):
    """Update metadata usage application for usage report.

    @param usage_report:
    @param usage_application_activity:
    @return:
    """
    item_id = usage_application_activity.item_id
    if item_id and usage_report:
        record = WekoRecord.get_record(item_id)
        deposit = WekoDeposit(record, record.model)
        usage_report_id_key = current_app.config[
            'WEKO_WORKFLOW_RESTRICTED_ACCESS_USAGE_REPORT_ID']
        sub_system_data_key, attribute_name = \
            get_sub_key_by_system_property_key(usage_report_id_key,
                                               deposit.get("item_type_id"))
        if sub_system_data_key:
            dict_system_data = {usage_report_id_key: usage_report.activity_id}
            deposit_without_ver, item_id_without_ver = get_record_first_version(
                deposit)
            if item_id_without_ver:
                update_system_data_for_item_metadata(
                    item_id_without_ver,
                    sub_system_data_key,
                    dict_system_data)
                update_approval_date_for_deposit(deposit_without_ver,
                                                 sub_system_data_key,
                                                 dict_system_data,
                                                 attribute_name)
            update_system_data_for_item_metadata(item_id,
                                                 sub_system_data_key,
                                                 dict_system_data)
            update_approval_date_for_deposit(deposit,
                                             sub_system_data_key,
                                             dict_system_data,
                                             attribute_name)
            update_system_data_for_activity(usage_application_activity,
                                            sub_system_data_key,
                                            dict_system_data)


def get_current_date():
    """Get current date.

    @return:
    """
    return datetime.today().strftime('%Y-%m-%d')


def get_sub_key_by_system_property_key(system_property_key, item_type_id):
    """Get sub key by system property key.

    @param system_property_key:
    @param item_type_id:
    @return:
    """
    if not item_type_id:
        return None, None
    item_type = ItemType.query.filter_by(id=item_type_id).one_or_none()
    sub_key = ''
    attribute_name = ''
    if not item_type:
        return sub_key, attribute_name
    for k, v in item_type.schema['properties'].items():
        if isinstance(v, dict) and 'properties' in v and system_property_key \
                in v['properties']:
            sub_key = k
            if 'title' in v:
                attribute_name = v['title']
            break
    return sub_key, attribute_name


def update_system_data_for_item_metadata(item_id, sub_system_data_key,
                                         dict_system_data):
    """Update approval date for item metadata.

    @param item_id:
    @param sub_system_data_key:
    @param dict_system_data:
    @return:
    """
    item_meta = ItemsMetadata.get_record(id_=item_id)
    item_meta[sub_system_data_key] = dict_system_data
    item_meta.commit()
    db.session.commit()


def update_approval_date_for_deposit(deposit, sub_approval_date_key,
                                     dict_approval_date, attribute_name):
    """Update approval date for deposit.

    @param deposit:
    @param sub_approval_date_key:
    @param dict_approval_date:
    @param attribute_name:
    @return:
    """
    approval_date_data = {'attribute_name': attribute_name,
                          "attribute_value_mlt": [dict_approval_date]}
    deposit[sub_approval_date_key] = approval_date_data
    deposit.item_metadata[sub_approval_date_key] = dict_approval_date
    deposit.commit()
    db.session.commit()


def update_system_data_for_activity(activity, sub_system_data_key,
                                    dict_system_data):
    """Update approval date for activity.

    @param activity:
    @param sub_system_data_key:
    @param dict_system_data:
    @return:
    """
    if activity:
        if activity.temp_data:
            temp = json.loads(activity.temp_data)
        else:
            temp = {'metainfo': {}}
        temp['metainfo'][sub_system_data_key] = dict_system_data
        activity.temp_data = json.dumps(temp)
        db.session.merge(activity)
        db.session.commit()


def check_authority_by_admin(activity):
    """Check authority by admin.

    :param activity:
    :return:
    """
    # If user has admin role
    supers = current_app.config['WEKO_PERMISSION_SUPER_ROLE_USER']
    for role in list(current_user.roles or []):
        if role.name in supers:
            return True
    # If user has community role
    # and the user who created activity is member of community
    # role -> has permission:
    community_role_name = current_app.config['WEKO_PERMISSION_ROLE_COMMUNITY']
    # Get the list of users who has the community role
    community_users = User.query.outerjoin(userrole).outerjoin(Role) \
        .filter(community_role_name == Role.name) \
        .filter(userrole.c.role_id == Role.id) \
        .filter(User.id == userrole.c.user_id) \
        .all()
    community_user_ids = [
        community_user.id for community_user in community_users]
    for role in list(current_user.roles or []):
        if role.name in community_role_name:
            # User has community role
            if activity.activity_login_user in community_user_ids:
                return True
            break
    return False


def get_record_first_version(deposit):
    """Get PID of record first version ID."""
    pid_value = str(int(float(deposit['_deposit']['id'])))
    pid = PersistentIdentifier.query.filter_by(
        pid_value=pid_value, pid_type='recid').first()
    record = WekoRecord.get_record(pid.object_uuid)
    deposit = WekoDeposit(record, record.model)
    return deposit, pid.object_uuid


def get_files_and_thumbnail(activity_id, item):
    """Get files and thumbnail from activity id.

    Args:
        activity_id: The activity identifier.
        item:  Item metadata.
    """
    from weko_items_ui.utils import to_files_js
    files, files_thumbnail = [], []
    deposit = WekoDeposit.get_record(item.id)
    activity = WorkActivity()
    metadata = activity.get_activity_metadata(activity_id)
    # Load files from metadata.
    if metadata:
        item_json = json.loads(metadata)
        files = item_json.get('files') if item_json.get('files') else []
    # Load files from deposit.
    if deposit and not files:
        files = to_files_js(deposit)
    # Load files thumbnail from files.
    if files and not files_thumbnail:
        files_thumbnail = [i for i in files
                           if 'is_thumbnail' in i.keys()
                           and i['is_thumbnail']]
    return files, files_thumbnail


def get_pid_and_record(item):
    """Get record data for the first time access to editing item screen.

    Args:
        item: Item metadata.
    """
    recid = PersistentIdentifier.get_by_object(
        pid_type='recid', object_type='rec', object_uuid=item.id)
    record_class = import_string('weko_deposit.api:WekoRecord')
    resolver = Resolver(pid_type='recid', object_type='rec',
                        getter=record_class.get_record)
    return resolver.resolve(recid.pid_value)


def get_items_metadata_by_activity_detail(activity_detail):
    """Get item metadata from activity id.

    Args:
        activity_detail:Activity detail.
    """
    item = None
    if activity_detail and activity_detail.item_id:
        try:
            item = ItemsMetadata.get_record(id_=activity_detail.item_id)
        except NoResultFound as ex:
            current_app.logger.exception(str(ex))
            item = None
    return item


def get_main_record_detail(activity_id,
                           activity_detail,
                           action_endpoint=None,
                           item=None,
                           approval_record=None,
                           files=None,
                           files_thumbnail=None):
    """Get item link record, files, thumbnail.

    Args:
        activity_id: Activity identifier.
        activity_detail: Activity detail.
        action_endpoint: Action endpoint.
        item: Item metadata.
        approval_record: Approval record.
        files: File content
        files_thumbnail: Thumbnail file.
    """
    def check_record(record):
        return record and len(record) > 0 and isinstance(record, (list, dict))

    recid = None
    action_endpoint = action_endpoint or activity_detail.action.action_endpoint
    if not item:
        if not activity_detail.item_id:
            return dict(
                record=list(),
                files=list(),
                files_thumbnail=list())
        else:
            item = get_items_metadata_by_activity_detail(activity_detail)
    if not approval_record:
        recid, approval_record = get_pid_and_record(item)
    if not files:
        files, files_thumbnail = get_files_and_thumbnail(activity_id, item)

    record_metadata = []
    item_type_id = approval_record.get('item_type_id')
    new_files = []
    new_thumbnail = []
    pid = item.get('pid')

    # case create item
    if item and item.get('pid', {}).get('value') and action_endpoint:
        # case when edit item and step is item_login
        if action_endpoint == 'item_login':
            pid_value = item['pid']['value']
            record_metadata, new_files = get_record_by_root_ver(pid_value)
            allow_multi_thumbnails = get_allow_multi_thumbnail(
                item_type_id,
                activity_id)
            new_thumbnail = get_thumbnails(new_files, allow_multi_thumbnails)
        else:
            # case when edit item and step # item_login
            if activity_detail.item_id:
                new_files = deepcopy(files)
                record_metadata, new_files = get_record_by_root_ver(
                    item['pid']['value'])
                item['title'] = record_metadata['title'][0]
                multi_thumbnail = get_allow_multi_thumbnail(item_type_id,
                                                            activity_id)
                new_thumbnail = get_thumbnails(new_files, multi_thumbnail)
                if check_record(approval_record) and new_files:
                    new_files = set_files_display_type(
                        record_metadata,
                        new_files)
    else:
        record_metadata = approval_record
        new_files = deepcopy(files)

        allow_multi_thumbnails = \
            get_allow_multi_thumbnail(item_type_id, activity_id)
        new_thumbnail = get_thumbnails(new_files, allow_multi_thumbnails)

        if not new_thumbnail:
            new_thumbnail = files_thumbnail
        pid = recid

    if check_record(record_metadata) and new_files:
        set_files_display_type(record_metadata, new_files)

    return dict(
        record=record_metadata,
        files=new_files,
        files_thumbnail=new_thumbnail,
        pid=pid)


def prepare_doi_link_workflow(item_id, doi_input):
    """Parsing DOI link from storing data.

    Args:
        item_id: Record identifier number.
        doi_input: DOI input from last Identifier Setting.
    """
    data = request.get_json() or {}
    community_id = data['community'] if data.get('community') else 'Root Index'
    identifier_setting = get_identifier_setting(community_id)

    # valid date pidstore_identifier data
    if identifier_setting:
        text_empty = '<Empty>'
        if not identifier_setting.jalc_doi:
            identifier_setting.jalc_doi = text_empty
        if not identifier_setting.jalc_crossref_doi:
            identifier_setting.jalc_crossref_doi = text_empty
        if not identifier_setting.jalc_datacite_doi:
            identifier_setting.jalc_datacite_doi = text_empty
        if not identifier_setting.ndl_jalc_doi:
            identifier_setting.ndl_jalc_doi = text_empty
        # Semi-automatic suffix
        suffix_method = IDENTIFIER_GRANT_SUFFIX_METHOD
        if not identifier_setting.suffix:
            identifier_setting.suffix = ''

        if suffix_method == 0:
            url_format = '{}/{}/{}'
            _item_id = '%010d' % int(item_id)
            _jalc_doi_link = url_format.format(
                IDENTIFIER_GRANT_LIST[1][2],
                identifier_setting.jalc_doi,
                _item_id)
            _jalc_cr_doi_link = url_format.format(
                IDENTIFIER_GRANT_LIST[2][2],
                identifier_setting.jalc_doi,
                _item_id)
            _jalc_dc_doi_link = url_format.format(
                IDENTIFIER_GRANT_LIST[3][2],
                identifier_setting.jalc_doi,
                item_id)
            _ndl_jalc_doi_link = url_format.format(
                IDENTIFIER_GRANT_LIST[4][2],
                identifier_setting.jalc_doi,
                _item_id)
        elif suffix_method == 1:
            url_format = '{}/{}/{}{}'
            _jalc_doi_link = url_format.format(
                IDENTIFIER_GRANT_LIST[1][2],
                identifier_setting.jalc_doi,
                identifier_setting.suffix,
                doi_input.get('action_identifier_jalc_doi'))
            _jalc_cr_doi_link = url_format.format(
                IDENTIFIER_GRANT_LIST[2][2],
                identifier_setting.jalc_doi,
                identifier_setting.suffix,
                doi_input.get('action_identifier_jalc_doi'))
            _jalc_dc_doi_link = url_format.format(
                IDENTIFIER_GRANT_LIST[3][2],
                identifier_setting.jalc_doi,
                identifier_setting.suffix,
                doi_input.get('action_identifier_jalc_doi'))
            _ndl_jalc_doi_link = url_format.format(
                IDENTIFIER_GRANT_LIST[4][2],
                identifier_setting.jalc_doi,
                identifier_setting.suffix,
                doi_input.get('action_identifier_jalc_doi'))
        elif suffix_method == 2:
            url_format = '{}/{}/{}'
            _jalc_doi_link = url_format.format(
                IDENTIFIER_GRANT_LIST[1][2],
                identifier_setting.jalc_doi,
                doi_input.get('action_identifier_jalc_doi'))
            _jalc_cr_doi_link = url_format.format(
                IDENTIFIER_GRANT_LIST[2][2],
                identifier_setting.jalc_doi,
                doi_input.get('action_identifier_jalc_doi'))
            _jalc_dc_doi_link = url_format.format(
                IDENTIFIER_GRANT_LIST[3][2],
                identifier_setting.jalc_doi,
                doi_input.get('action_identifier_jalc_doi'))
            _ndl_jalc_doi_link = url_format.format(
                IDENTIFIER_GRANT_LIST[4][2],
                identifier_setting.jalc_doi,
                doi_input.get('action_identifier_jalc_doi'))
        else:
            return {}

        return {
            'identifier_grant_jalc_doi_link': _jalc_doi_link,
            'identifier_grant_jalc_cr_doi_link': _jalc_cr_doi_link,
            'identifier_grant_jalc_dc_doi_link': _jalc_dc_doi_link,
            'identifier_grant_ndl_jalc_doi_link': _ndl_jalc_doi_link
        }
    else:
        return {}<|MERGE_RESOLUTION|>--- conflicted
+++ resolved
@@ -1299,20 +1299,8 @@
             _bucket.locked = False
 
             sync_bucket.bucket_id = snapshot.id
-<<<<<<< HEAD
-            drf_deposit['_buckets']['deposit'] = str(snapshot.id)
-            bucket.remove()
-
-            # update metadata
-            index = {'index': drf_deposit.get('path', []),
-                     'actions': drf_deposit.get('publish_status')}
-            args = [index, cur_deposit.item_metadata]
-            drf_deposit.update(*args)
-            drf_deposit.commit()
-=======
             _deposit['_buckets']['deposit'] = str(snapshot.id)
             _bucket.remove()
->>>>>>> baff7b3d
             db.session.add(sync_bucket)
 
             # update metadata
