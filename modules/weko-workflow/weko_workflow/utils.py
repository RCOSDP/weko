# -*- coding: utf-8 -*-
#
# This file is part of WEKO3.
# Copyright (C) 2017 National Institute of Informatics.
#
# WEKO3 is free software; you can redistribute it
# and/or modify it under the terms of the GNU General Public License as
# published by the Free Software Foundation; either version 2 of the
# License, or (at your option) any later version.
#
# WEKO3 is distributed in the hope that it will be
# useful, but WITHOUT ANY WARRANTY; without even the implied warranty of
# MERCHANTABILITY or FITNESS FOR A PARTICULAR PURPOSE.  See the GNU
# General Public License for more details.
#
# You should have received a copy of the GNU General Public License
# along with WEKO3; if not, write to the
# Free Software Foundation, Inc., 59 Temple Place, Suite 330, Boston,
# MA 02111-1307, USA.

"""Module of weko-workflow utils."""

import base64
import json
import os
from collections import OrderedDict
from copy import deepcopy
from datetime import datetime, timedelta
from typing import List, NoReturn, Optional, Tuple, Union

import redis
from redis import sentinel
from celery.task.control import inspect
from flask import current_app, request, session
from flask_babelex import gettext as _
from flask_security import current_user
from invenio_accounts.models import Role, User, userrole
from invenio_cache import current_cache
from invenio_db import db
from invenio_files_rest.models import Bucket, ObjectVersion
from invenio_i18n.ext import current_i18n
from invenio_mail.admin import MailSettingView
from invenio_mail.models import MailConfig, MailTemplates
from invenio_pidrelations.contrib.versioning import PIDVersioning
from invenio_pidrelations.models import PIDRelation
from invenio_pidstore.models import PersistentIdentifier, \
    PIDDoesNotExistError, PIDStatus
from invenio_pidstore.resolver import Resolver
from invenio_records.models import RecordMetadata
from invenio_records_files.models import RecordsBuckets
from passlib.handlers.oracle import oracle10
from simplekv.memory.redisstore import RedisStore
from sqlalchemy.exc import SQLAlchemyError
from sqlalchemy.orm.exc import NoResultFound
from weko_admin.models import Identifier, SiteInfo
from weko_admin.utils import get_restricted_access
from weko_deposit.api import WekoDeposit, WekoRecord
from weko_handle.api import Handle
from weko_records.api import FeedbackMailList, ItemsMetadata, ItemTypeNames, \
    ItemTypes, Mapping
from weko_records.models import ItemType
from weko_records.serializers.utils import get_full_mapping, get_item_type_name
from weko_records_ui.models import FilePermission, InstitutionName
from weko_redis import RedisConnection
from weko_user_profiles.config import \
    WEKO_USERPROFILES_INSTITUTE_POSITION_LIST, \
    WEKO_USERPROFILES_POSITION_LIST
from weko_user_profiles.utils import get_user_profile_info
from werkzeug.utils import import_string
from weko_deposit.pidstore import get_record_without_version

from weko_workflow.config import IDENTIFIER_GRANT_LIST, \
    IDENTIFIER_GRANT_SUFFIX_METHOD, \
    WEKO_WORKFLOW_USAGE_APPLICATION_ITEM_TYPES_LIST, \
    WEKO_WORKFLOW_USAGE_REPORT_ITEM_TYPES_LIST


from .api import GetCommunity, UpdateItem, WorkActivity, WorkActivityHistory, \
    WorkFlow , Flow
from .config import DOI_VALIDATION_INFO, IDENTIFIER_GRANT_SELECT_DICT, \
    WEKO_SERVER_CNRI_HOST_LINK
from .models import Action as _Action, Activity
from .models import ActionStatusPolicy, ActivityStatusPolicy, GuestActivity,FlowAction 
from .models import WorkFlow as _WorkFlow

def _check_mail_setting(setting):
    """Check setting."""
    if setting and setting.get("send", False) and setting.get("mail", ""):
        return True
    else:
        return False


def get_current_language():
    """Get current language.

    :return:
    """
    current_lang = current_i18n.language
    # In case current_lang is not English
    # neither Japanese set default to English
    languages = current_app.config[
        'WEKO_WORKFLOW_TERM_AND_CONDITION_FILE_LANGUAGES']
    if current_lang not in languages:
        current_lang = 'en'
    return current_lang


def get_term_and_condition_content(item_type_name):
    """Read data of term and condition base on language and item_type_name.

    :param item_type_name:
    :return:
    """
    file_extension = current_app.config[
        'WEKO_WORKFLOW_TERM_AND_CONDITION_FILE_EXTENSION']
    folder_path = current_app.config[
        'WEKO_WORKFLOW_TERM_AND_CONDITION_FILE_LOCATION']
    current_lang = get_current_language()
    file_name = item_type_name + "_" + current_lang + file_extension
    data = ""
    try:
        with open(folder_path + file_name) as file:
            data = file.read().splitlines()
    except FileNotFoundError as ex:
        current_app.logger.error(str(ex))
    return data


def get_identifier_setting(community_id):
    """
    Get Identifier Setting of current Community.

    :param community_id: Community Identifier
    :return: Dict or None
    """
    with db.session.no_autoflush:
        return Identifier.query.filter_by(
            repository=community_id).one_or_none()


def saving_doi_pidstore(item_id,
                        record_without_version,
                        data=None,
                        doi_select=0,
                        is_feature_import=False,
                        temporal_saving=False):
    """
    Mapp doi pidstore data to ItemMetadata.

    :param data: request data
    :param doi_select: identifier selected
    :param item_id: object uuid
    :param record_without_version: object uuid
    """
    current_app.logger.debug('item_id: {0}'.format(item_id))
    current_app.logger.debug(
        'record_without_version: {0}'.format(record_without_version))
    current_app.logger.debug('data: {0}'.format(data))
    current_app.logger.debug('doi_select: {0}'.format(doi_select))
    current_app.logger.debug(
        'is_feature_import: {0}'.format(is_feature_import))
    current_app.logger.debug('temporal_saving: {0}'.format(temporal_saving))

    flag_del_pidstore = False
    identifier_val = ''
    doi_register_val = ''
    doi_register_typ = ''

    if doi_select == IDENTIFIER_GRANT_LIST[1][0] and data.get(
            'identifier_grant_jalc_doi_link'):
        jalcdoi_link = data.get('identifier_grant_jalc_doi_link')
        jalcdoi_tail = (jalcdoi_link.split('//')[1]).split('/')
        identifier_val = jalcdoi_link
        doi_register_val = '/'.join(jalcdoi_tail[1:])
        doi_register_typ = 'JaLC'
    elif doi_select == IDENTIFIER_GRANT_LIST[2][0] and data.get(
            'identifier_grant_jalc_cr_doi_link'):
        jalcdoi_cr_link = data.get('identifier_grant_jalc_cr_doi_link')
        jalcdoi_cr_tail = (jalcdoi_cr_link.split('//')[1]).split('/')
        identifier_val = jalcdoi_cr_link
        doi_register_val = '/'.join(jalcdoi_cr_tail[1:])
        doi_register_typ = 'Crossref'
    elif doi_select == IDENTIFIER_GRANT_LIST[3][0] and data.get(
            'identifier_grant_jalc_dc_doi_link'):
        jalcdoi_dc_link = data.get('identifier_grant_jalc_dc_doi_link')
        jalcdoi_dc_tail = (jalcdoi_dc_link.split('//')[1]).split('/')
        identifier_val = jalcdoi_dc_link
        doi_register_val = '/'.join(jalcdoi_dc_tail[1:])
        doi_register_typ = 'DataCite'
    elif is_feature_import and doi_select == IDENTIFIER_GRANT_LIST[4][0] \
            and data.get('identifier_grant_ndl_jalc_doi_link'):
        ndljalcdoi_dc_link = data.get('identifier_grant_ndl_jalc_doi_link')
        ndljalcdoi_dc_tail = (ndljalcdoi_dc_link.split('//')[1]).split('/')
        identifier_val = ndljalcdoi_dc_link
        doi_register_val = '/'.join(ndljalcdoi_dc_tail[1:])
        doi_register_typ = 'NDL JaLC'
    else:
        current_app.logger.error(_('Identifier datas are empty!'))
        return False

    try:
        if not flag_del_pidstore and identifier_val and doi_register_val:
            if temporal_saving:
                identifier = IdentifierHandle(item_id)
                identifier.update_idt_registration_metadata(
                    doi_register_val,
                    doi_register_typ)
                current_app.logger.info(_('DOI temporary registered!'))
            else:
                identifier = IdentifierHandle(record_without_version)
                reg = identifier.register_pidstore('doi', identifier_val)
                identifier.update_idt_registration_metadata(
                    doi_register_val,
                    doi_register_typ)
                if reg:
                    identifier = IdentifierHandle(item_id)
                    identifier.update_idt_registration_metadata(
                        doi_register_val,
                        doi_register_typ)
                current_app.logger.info(_('DOI successfully registered!'))
        return True
    except Exception as ex:
        current_app.logger.exception(str(ex))
        return False


def register_hdl(activity_id):
    """
    Register HDL into Persistent Identifiers.

    :param activity_id: Workflow Activity Identifier
    :return cnri_pidstore: HDL pidstore object or None
    """
    activity = WorkActivity().get_activity_detail(activity_id)
    # https://nii.backlog.jp/view/WEKO3_APP-84
    current_pid = PersistentIdentifier.get_by_object(pid_type='recid',
                                                 object_type='rec',
                                                 object_uuid=activity.item_id)
    pid_without_ver = get_record_without_version(current_pid)
    item_uuid  = pid_without_ver.object_uuid
    # item_uuid = activity.item_id
    current_app.logger.debug(
        "register_hdl: {0} {1}".format(activity_id, item_uuid))
    record = WekoRecord.get_record(item_uuid)
    
    if record.pid_cnri:
        current_app.logger.info('This record was registered HDL!')
        return
    else:
        deposit_id = record.pid_parent.pid_value.split('parent:')[1]

    record_url = request.url.split('/workflow/')[0] \
        + '/records/' + str(deposit_id)

    weko_handle = Handle()
    handle = weko_handle.register_handle(location=record_url)
    if handle:
        handle = WEKO_SERVER_CNRI_HOST_LINK + str(handle)
        identifier = IdentifierHandle(item_uuid)
        identifier.register_pidstore('hdl', handle)
    else:
        current_app.logger.info('Cannot connect Handle server!')


def register_hdl_by_item_id(deposit_id, item_uuid, url_root):
    """
    Register HDL into Persistent Identifiers.

    :param deposit_id: id
    :param item_uuid: Item uuid
    :param url_root: url_root
    :return handle: HDL handle
    """
    current_app.logger.debug(
        "start register_hdl_by_item_id(deposit_id, item_uuid, url_root):")
    record_url = url_root \
        + 'records/' + str(deposit_id)

    weko_handle = Handle()
    handle = weko_handle.register_handle(location=record_url)
    
    if handle:
        handle = WEKO_SERVER_CNRI_HOST_LINK + str(handle)
        identifier = IdentifierHandle(item_uuid)
        identifier.register_pidstore('hdl', handle)
    else:
        current_app.logger.info('Cannot connect Handle server!')

    current_app.logger.debug(
        "end register_hdl_by_item_id(deposit_id, item_uuid, url_root):")
    return handle


def register_hdl_by_handle(hdl, item_uuid, item_uri):
    """
    Register HDL into Persistent Identifiers.

    :param hdl: HDL handle
    :param item_uuid: Item uuid
    """
    current_app.logger.debug(
        "start register_hdl_by_handle(handle, item_uuid):")
    current_app.logger.debug(
        "handle:{0} item_uuid:{1}".format(hdl, item_uuid))

    weko_handle = Handle()
    handle = weko_handle.register_handle(
        location=item_uri, hdl=hdl, overwrite=True)

    if handle:
        handle = WEKO_SERVER_CNRI_HOST_LINK + str(handle)
        identifier = IdentifierHandle(item_uuid)
        identifier.register_pidstore('hdl', handle)
    current_app.logger.debug("end register_hdl_by_handle(handle, item_uuid):")


def item_metadata_validation(item_id, identifier_type, record=None,
                             is_import=False, without_ver_id=None, file_path=None):
    """
    Validate item metadata.

    :param: item_id, identifier_type, record
    :return: error_list
    """
    current_app.logger.debug("item_id: {}".format(item_id))
    current_app.logger.debug("identifier_type: {}".format(identifier_type))
    current_app.logger.debug("record: {}".format(record))
    current_app.logger.debug("is_import: {}".format(is_import))
    current_app.logger.debug("without_ver_id: {}".format(without_ver_id))
    current_app.logger.debug("file_path: {}".format(file_path))

    if identifier_type == IDENTIFIER_GRANT_SELECT_DICT['NotGrant']:
        return None

    ddi_item_type_name = 'DDI'
    journalarticle_type = ['other', 'conference paper',
                           'data paper', 'departmental bulletin paper',
                           'editorial', 'journal article', 'periodical',
                           'review article', 'article']
    thesis_types = ['thesis', 'bachelor thesis', 'master thesis',
                    'doctoral thesis']
    report_types = ['technical report', 'research report', 'report',
                    'book', 'book part']
    elearning_type = ['learning object']
    dataset_type = ['software', 'dataset']
    datageneral_types = ['internal report', 'policy report', 'report part',
                         'working paper', 'interactive resource',
                         'musical notation', 'research proposal',
                         'technical documentation', 'workflow',
                         'other', 'sound', 'patent',
                         'cartographic material', 'map', 'lecture', 'image',
                         'still image', 'moving image', 'video',
                         'conference object', 'conference proceedings',
                         'conference poster']

    metadata_item = MappingData(
        item_id) if item_id else MappingData(record=record)
    item_type = metadata_item.get_data_item_type()
    type_key, resource_type = metadata_item.get_first_data_by_mapping(
        'type.@value')

    error_list = {'required': [], 'required_key': [], 'pattern': [],
                  'either': [],  'either_key': [], 'mapping': [], 'other': ''}
    # check resource type request
    if not resource_type and not type_key:
        error_list['mapping'].append('dc:type')
        return error_list

    type_check = check_required_data(resource_type, type_key)
    if not item_type or not resource_type and type_check:
        error_list['required'].append(type_key)
        return error_list

    resource_type = resource_type.pop()
    if without_ver_id:
        _type_key, old_resource_type = MappingData(without_ver_id) \
            .get_first_data_by_mapping('type.@value')
        if old_resource_type and resource_type != old_resource_type.pop():
            error_list['other'] = 'You cannot change the resource type of ' \
                + 'items that have been grant a DOI.'
            return error_list

    properties = {}
    # 必須
    required_properties = []
    # いずれか必須
    either_properties = []

    # JaLC DOI identifier registration
    if identifier_type == IDENTIFIER_GRANT_SELECT_DICT['JaLC']:
        # 別表2-1 JaLC DOI登録メタデータのJPCOAR/JaLCマッピング【ジャーナルアーティクル】
        # 別表2-2 JaLC DOI登録メタデータのJPCOAR/JaLCマッピング【学位論文】
        # 別表2-3 JaLC DOI登録メタデータのJPCOAR/JaLCマッピング【書籍】
        # 別表2-4 JaLC DOI登録メタデータのJPCOAR/JaLCマッピング【e-learning】
        # 別表2-6 JaLC DOI登録メタデータのJPCOAR/JaLCマッピング【汎用データ】
        if resource_type in journalarticle_type \
                or resource_type in report_types \
                or resource_type in thesis_types \
                or resource_type in elearning_type \
                or resource_type in datageneral_types:
            required_properties = ['title']
            # remove 20220207
            # either_properties = ['version']
        # 別表2-5 JaLC DOI登録メタデータのJPCOAR/JaLCマッピング【研究データ】
        elif resource_type in dataset_type:
            required_properties = ['title',
                                   'givenName']
            # remove 20220207
            # either_properties = ['geoLocation']
    # CrossRef DOI identifier registration
    elif identifier_type == IDENTIFIER_GRANT_SELECT_DICT['Crossref']:
        if resource_type in journalarticle_type:
            required_properties = ['title',
                                   'publisher',
                                   'sourceIdentifier',
                                   'sourceTitle']
        elif resource_type in report_types \
                or resource_type in thesis_types:
            required_properties = ['title']
    # DataCite DOI identifier registration
    elif identifier_type == IDENTIFIER_GRANT_SELECT_DICT['DataCite']:
        if resource_type in dataset_type:
            required_properties = ['title',
                                   'givenName']
            # remove 20220207
            # either_properties = ['geoLocation']
    # NDL JaLC DOI identifier registration

    # 本文URL条件
    # DDIはスキップ
    # 新規登録(item_idなし、かつfile_pathがある場合は本文URL:があるとみなす
    # それ以外はfileURIが必須
    if item_type.item_type_name.name != ddi_item_type_name:
        if item_id is None:
            if len(file_path) == 0:
                required_properties.append('fileURI')
        else:
            required_properties.append('fileURI')

    if required_properties:
        properties['required'] = required_properties
    if either_properties:
        properties['either'] = either_properties

    current_app.logger.debug(item_type)
    current_app.logger.debug(resource_type)
    current_app.logger.debug(identifier_type)
    current_app.logger.debug(properties)
    current_app.logger.debug(metadata_item)

    if properties and \
            ((identifier_type != IDENTIFIER_GRANT_SELECT_DICT['DataCite']
              and identifier_type != IDENTIFIER_GRANT_SELECT_DICT['NDL JaLC']
              ) or is_import):
        return validation_item_property(metadata_item, properties)
    else:
        return _('Cannot register selected DOI for current Item Type of this '
                 'item.')


def merge_doi_error_list(current, new):
    """Merge DOI validation error list."""
    if new['required']:
        current['required'].extend(new['required'])
    if 'required_key' in new and new['required_key']:
        if 'required_key' in current:
            current['required_key'].extend(new['required_key'])
        else:
            current['required_key'] = new['required_key']
    if new['either']:
        current['either'].extend(new['either'])
    if 'either_key' in new and new['either_key']:
        if 'either_key' in current:
            current['either_key'].extend(new['either_key'])
        else:
            current['either_key'] = new['either_key']
    if new['pattern']:
        current['pattern'].extend(new['pattern'])
    if new['mapping']:
        current['mapping'].extend(new['mapping'])
        current['mapping'] = list(set(current['mapping']))


def validation_item_property(mapping_data, properties):
    """
    Validate item property.

    :param mapping_data: Mapping Data contain record and item_map
    :param properties: Property's keywords
    :return: error_list or None
    """
    error_list = {'required': [], 'required_key': [],
                  'pattern': [], 'either': [], 'either_key': [], 'mapping': []}
    empty_list = deepcopy(error_list)

    if properties.get('required'):
        error_list_required = validattion_item_property_required(
            mapping_data, properties['required'])
        if error_list_required:
            merge_doi_error_list(error_list, error_list_required)

    if properties.get('either'):
        error_list_either = validattion_item_property_either_required(
            mapping_data, properties['either'])
        if error_list_either:
            merge_doi_error_list(error_list, error_list_either)

    if error_list == empty_list:
        return None
    else:
        return error_list


def handle_check_required_data(mapping_data, mapping_key):
    """Check required and append to error_list if error."""
    keys = []
    values = []
    requirements = []
    current_app.logger.debug("mapping_data: {}".format(mapping_data))
    current_app.logger.debug("mapping_key: {}".format(mapping_key))

    data = mapping_data.get_data_by_mapping(mapping_key)
    for key, value in data.items():
        keys.append(key)
        values.append(value)
        _requirements = check_required_data(value, key, True)
        if _requirements:
            requirements.extend(_requirements)
        else:
            requirements = []
            break

    return requirements, keys, values


def handle_check_required_pattern_and_either(mapping_data, mapping_keys,
                                             error_list=None, is_either=False):
    """Check required, pattern and either required."""
    if not (mapping_data and mapping_keys):
        return
    if not error_list:
        error_list = {'required': [], 'required_key': [], 'pattern': [],
                      'either': [], 'either_key': [], 'mapping': []}
    empty_list = deepcopy(error_list)
    keys = []
    num_map = 0
    requirements = []
    for mapping_key in mapping_keys:
        for elem, pattern in DOI_VALIDATION_INFO[mapping_key]:
            check_required_info = handle_check_required_data(
                mapping_data, elem)
            if not check_required_info[1]:
                error_list['mapping'].append(mapping_key)
                continue

            keys.extend(check_required_info[1])
            requirements.extend(check_required_info[0])
            if num_map == 0:
                num_map = len(check_required_info[1])
            if pattern and check_required_info[2]:
                for idx, values in enumerate(check_required_info[2]):
                    if values and pattern not in values:
                        error_list['pattern'].append(
                            check_required_info[1][idx])

    if requirements:
        if num_map == 1 and not is_either:
            error_list['required'].extend(requirements)
            error_list['required_key'].append(mapping_key)
        else:
            error_list['either_key'].append(mapping_key)
            filter_root_keys = list(
                set([key.split('.')[0] for key in keys[:num_map]]))
            either_list = []
            for key in filter_root_keys:
                either_list.append([
                    k for k in keys if k.split('.')[0] == key])
            if is_either and not error_list['either']:
                error_list['either'] = either_list
            else:
                error_list['either'].append(either_list)

    current_app.logger.debug("mapping_data: {}".format(mapping_data))
    current_app.logger.debug("mapping_keys: {}".format(mapping_keys))
    current_app.logger.debug("error_list: {}".format(error_list))
    current_app.logger.debug("is_either: {}".format(is_either))
    if empty_list != error_list:
        return error_list


def validattion_item_property_required(
        mapping_data, properties):
    """
    Validate item property is required.

    :param mapping_data: Mapping Data contain record and item_map
    :param properties: Property's keywords
    :return: error_list or None
    """
    error_list = {'required': [], 'required_key': [],
                  'pattern': [], 'either': [], 'either_key': [], 'mapping': []}
    empty_list = deepcopy(error_list)

    # check file jpcoar:URI
    if 'fileURI' in properties:
        mapping_keys = ['jpcoar:URI']
        handle_check_required_pattern_and_either(
            mapping_data, mapping_keys, error_list)

    # check タイトル dc:title
    if 'title' in properties:
        mapping_keys = ['dc:title']
        handle_check_required_pattern_and_either(
            mapping_data, mapping_keys, error_list)

    # check 識別子 jpcoar:givenName
    if 'givenName' in properties:
        mapping_keys = ['jpcoar:givenName']
        handle_check_required_pattern_and_either(
            mapping_data, mapping_keys, error_list)

    # check 収録物識別子 jpcoar:sourceIdentifier
    if 'sourceIdentifier' in properties:
        mapping_keys = ['jpcoar:sourceIdentifier']
        handle_check_required_pattern_and_either(
            mapping_data, mapping_keys, error_list)

    # check 収録物名 jpcoar:sourceTitle
    if 'sourceTitle' in properties:
        mapping_keys = ['jpcoar:sourceTitle']
        handle_check_required_pattern_and_either(
            mapping_data, mapping_keys, error_list)

    # check 収録物名 dc:publisher
    if 'publisher' in properties:
        mapping_keys = ['dc:publisher']
        handle_check_required_pattern_and_either(
            mapping_data, mapping_keys, error_list)

    if error_list == empty_list:
        return None
    else:
        error_list['required'] = list(
            set(filter(None, error_list['required'])))
        error_list['pattern'] = list(set(filter(None, error_list['pattern'])))
        return error_list


def validattion_item_property_either_required(
        mapping_data, properties):
    """
    Validate item property is either required.

    :param mapping_data: Mapping Data contain record and item_map
    :param properties: Property's keywords
    :return: either_list
    """
    error_list = {'required': [], 'required_key': [],
                  'pattern': [], 'either': [], 'either_key': [], 'mapping': []}

    # For Dataset
    geo_location = None
    if 'geoLocation' in properties:
        # check 位置情報（点） datacite:geoLocationPoint
        mapping_keys = ['datacite:geoLocationPoint']
        geo_location = handle_check_required_pattern_and_either(
            mapping_data, mapping_keys, None, True)

        # check 位置情報（空間） datacite:geoLocationBox
        if geo_location:
            mapping_keys = ['datacite:geoLocationBox']
            errors = handle_check_required_pattern_and_either(
                mapping_data, mapping_keys, None, True)
            if not errors:
                geo_location = None
            else:
                merge_doi_error_list(geo_location, errors)

        # check 位置情報（自由記述） datacite:geoLocationPlace
        if geo_location:
            mapping_keys = ['datacite:geoLocationPlace']
            errors = handle_check_required_pattern_and_either(
                mapping_data, mapping_keys, None, True)
            if not errors:
                geo_location = None
            else:
                merge_doi_error_list(geo_location, errors)

        if geo_location:
            if geo_location['either']:
                geo_location['either'] = [geo_location['either']]
            merge_doi_error_list(error_list, geo_location)

    # For other resource type
    version = None
    current_app.logger.debug("properties: {}".format(properties))
    if 'version' in properties:
        # check フォーマット jpcoar:mimeType
        mapping_keys = ['jpcoar:mimeType']
        version = handle_check_required_pattern_and_either(
            mapping_data, mapping_keys, None, True)

        if version:
            # check バージョン datacite:version
            mapping_keys = ['datacite:version']
            errors = handle_check_required_pattern_and_either(
                mapping_data, mapping_keys, None, True)
            if not errors:
                version = None
            else:
                merge_doi_error_list(version, errors)

        if version:
            # check 出版タイプ oaire:version
            mapping_keys = ['oaire:version']
            errors = handle_check_required_pattern_and_either(
                mapping_data, mapping_keys, None, True)
            if not errors:
                version = None
            else:
                merge_doi_error_list(version, errors)

        if version:
            if version['either']:
                version['either'] = [version['either']]
            merge_doi_error_list(error_list, version)

    return error_list


def check_required_data(data, key, repeatable=False):
    """
    Check whether data exist or not.

    :param data: request data
    :param key:  key of attribute contain data
    :param repeatable: whether allow input more than one data
    :return: error_list or None
    """
    error_list = []

    if not data or not repeatable and len(data) > 1:
        error_list.append(key)
    else:
        for item in data:
            if not item:
                error_list.append(key)

    if not error_list:
        return None
    else:
        return list(set(error_list))


def get_activity_id_of_record_without_version(pid_object=None):
    """
    Get activity ID of record without version.

    Arguments:
        pid_object  -- object pidstore

    Returns:
        deposit     -- string or None

    """
    if pid_object:
        # get workflow of first record attached version ID: x.1
        pid_value_first_ver = "{}.1".format(pid_object.pid_value)
        pid_object_first_ver = PersistentIdentifier.get(
            'recid',
            pid_value_first_ver
        )
        activity = WorkActivity()
        activity_first_ver = activity.get_workflow_activity_by_item_id(
            pid_object_first_ver.object_uuid)
        if activity_first_ver:
            return activity_first_ver.activity_id
        else:
            return None


def check_suffix_identifier(idt_regis_value, idt_list, idt_type_list):
    """Check prefix/suffix in Identifier Registration contain in Identifier.

    Arguments:
        idt_regis_value -- {string array} Identifier Registration value
        idt_list        -- {string array} Identifier Data
        idt_type_list   -- {string array} Identifier Type List

    Returns:
        True/False   -- is prefix/suffix data exist

    """
    indices = [i for i, x in enumerate(idt_type_list or []) if x == "DOI"]
    list_value_error = []
    if idt_list and idt_regis_value:
        for pre in idt_regis_value:
            for index in indices:
                data = idt_list[index] or ''
                if (pre in data and (
                        len(data) - data.find(pre) - len(pre)) == 0):
                    return False
                else:
                    list_value_error.append(index)
        return list_value_error
    else:
        return list_value_error


class MappingData(object):
    """Mapping Data class."""

    record = None
    item_map = None

    def __init__(self, item_id=None, record=None):
        """Initilize pagination."""
        self.record = WekoRecord.get_record(item_id) if item_id else record
        item_type = self.get_data_item_type()
        item_type_mapping = Mapping.get_record(item_type.id)
        self.item_map = get_full_mapping(item_type_mapping, "jpcoar_mapping")

    def get_data_item_type(self):
        """Return item type data."""
        return ItemTypes.get_by_id(id_=self.record.get('item_type_id'))

    def get_data_by_mapping(self, mapping_key, ignore_empty=False,
                            hide_sub_keys=None, hide_parent_key=None):
        """
        Get data by mapping key.

        :param mapping_key: mapping key.
        :param ignore_empty: Is ignore empty value.
        :param ignore_prop_keys: Is ignore by keys.
        :return: properties key and data.
        """
        result = OrderedDict()

        property_keys = self.item_map.get(mapping_key)
        if not property_keys:
            current_app.logger.error(
                mapping_key + ' jpcoar:mapping is not correct')
        else:
            for key in property_keys:
                data = []
                split_key = key.split('.')
                if hide_parent_key and split_key[0] in hide_parent_key:
                    continue
                if hide_sub_keys and key.replace('[]', '') in hide_sub_keys:
                    continue
                attribute = self.record.get(split_key[0])
                if attribute and len(split_key) > 1:
                    data_result = get_item_value_in_deep(
                        attribute.get('attribute_value_mlt'),
                        split_key[1:]
                    )
                    if data_result:
                        for value in data_result:
                            data.append(value)
                if ignore_empty and not data:
                    continue
                result[key] = data

        return result

    def get_first_data_by_mapping(self, mapping_key):
        """
        Get the first data by mapping key.

        :param mapping_key: mapping key.
        :return: properties key and data.
        """
        data_info = self.get_data_by_mapping(mapping_key, True)
        return next(iter(data_info.items())) if data_info else (None, None)

    def get_first_property_by_mapping(self, mapping_key, ignore_empty=False):
        """
        Get the first key of property by mapping key.

        :param mapping_key: mapping key.
        :param ignore_empty: Is ignore empty value.
        :return: properties key and data.
        """
        data_info = self.get_data_by_mapping(mapping_key, ignore_empty)
        return next(iter(data_info.items()))[0] if data_info else None


def get_sub_item_value(atr_vm, key):
    """Get all data of input key.

    @param atr_vm:
    @param key:
    @return:
    """
    if isinstance(atr_vm, dict):
        for ke, va in atr_vm.items():
            if key == ke:
                yield va
            else:
                for z in get_sub_item_value(va, key):
                    yield z
    elif isinstance(atr_vm, list):
        for n in atr_vm:
            for k in get_sub_item_value(n, key):
                yield k


def get_item_value_in_deep(data, keys):
    """Get all data of input key.

    @param data: Metadata.
    @param keys: Split of mapping key.
    @return: A generator values.
    """
    if not (data and keys):
        return None

    if isinstance(data, dict):
        sub_data = data.get(keys[0], None)
        if not sub_data or len(keys) == 1:
            yield sub_data
        else:
            for val in get_item_value_in_deep(sub_data, keys[1:]):
                yield val
    elif isinstance(data, list):
        for sub_data in data:
            for val in get_item_value_in_deep(sub_data, keys):
                yield val


class IdentifierHandle(object):
    """Get Community Info."""

    item_uuid = ''
    item_type_id = None
    item_record = None
    item_metadata = None
    metadata_mapping = None

    def __init__(self, item_id):
        """Initialize IdentifierHandle."""
        self.item_uuid = item_id
        self.metadata_mapping = MappingData(item_id)
        self.item_type_id = self.metadata_mapping.get_data_item_type().id
        self.item_metadata = ItemsMetadata.get_record(item_id)
        self.item_record = self.metadata_mapping.record

    def get_pidstore(self, pid_type='doi', object_uuid=None):
        """Get Persistent Identifier Object by pid_value or item_uuid.

        Arguments:
            pid_type     -- {string} 'doi' (default) or 'hdl'
            object_uuid  -- {uuid} assigned object's uuid

        Returns:
            pid_object   -- PID object or None

        """
        if not object_uuid:
            object_uuid = self.item_uuid
        return get_parent_pid_with_type(pid_type, object_uuid)

    def check_pidstore_exist(self, pid_type, chk_value=None):
        """Get check whether PIDStore object exist.

        Arguments:
            pid_type     -- {string} 'doi' (default) or 'hdl'
            chk_value    -- {string} object_uuid or pid_value

        Returns:
            return       -- PID object if exist

        """
        try:
            with db.session.no_autoflush:
                if not chk_value:
                    return PersistentIdentifier.query.filter_by(
                        pid_type=pid_type,
                        object_uuid=self.item_uuid).all()
                return PersistentIdentifier.query.filter_by(
                    pid_type=pid_type,
                    pid_value=chk_value).one_or_none()
        except PIDDoesNotExistError as pid_not_exist:
            current_app.logger.error(pid_not_exist)
            return None

    def register_pidstore(self, pid_type, reg_value):
        """Register Persistent Identifier Object.

        Arguments:
            pid_type     -- {string} 'doi' (default) or 'hdl'
            reg_value    -- {string} pid_value

        Returns:
            return       -- PID object if exist

        """
        try:
            prev_pidstore = self.check_pidstore_exist(pid_type, reg_value)
            if not prev_pidstore:
                return PersistentIdentifier.create(
                    pid_type,
                    str(reg_value),
                    object_type='rec',
                    object_uuid=self.item_uuid,
                    status=PIDStatus.REGISTERED
                )
        except Exception as ex:
            current_app.logger.error(ex)
        return False

    def delete_pidstore_doi(self, pid_value=None):
        """Change Persistent Identifier Object status to DELETE.

        Arguments:
            pid_value -- {string} pid_value

        Returns:
            return    -- is pid object's status changed?

        """
        try:
            pids = []
            record = WekoRecord.get_record(self.item_uuid)
            with db.session.no_autoflush:
                pids = PersistentIdentifier.query.filter_by(
                    pid_type='doi',
                    status=PIDStatus.REGISTERED,
                    object_uuid=record.pid_parent.object_uuid).all()

            if pids:
                for _item in pids:
                    _item.delete()
                self.remove_idt_registration_metadata()
                return True
        except PIDDoesNotExistError as pidNotEx:
            current_app.logger.error(pidNotEx)
            return False
        except Exception as ex:
            current_app.logger.error(ex)
        return False

    def remove_idt_registration_metadata(self):
        """Remove Identifier Registration in Record Metadata.

        Returns:
            None

        """
        key_value = self.metadata_mapping.get_first_property_by_mapping(
            "identifierRegistration.@value")
        key_id = key_value.split('.')[0] if key_value else ''
        if self.item_metadata.get(key_id, []):
            del self.item_metadata[key_id]

            deleted_items = self.item_metadata.get('deleted_items', [])
            if deleted_items is not None:
                deleted_items.append(key_id)
            else:
                deleted_items = [key_id]
            self.item_metadata['deleted_items'] = deleted_items
        try:
            with db.session.begin_nested():
                rec = RecordMetadata.query.filter_by(id=self.item_uuid).first()
                deposit = WekoDeposit(rec.json, rec)
                index = {'index': deposit.get('path', []),
                         'actions': deposit.get('publish_status')}
                deposit.update(index, self.item_metadata)
                deposit.commit()
        except SQLAlchemyError as ex:
            current_app.logger.debug(ex)
            db.session.rollback()

    def update_idt_registration_metadata(self, input_value, input_type):
        """Update Identifier Registration in Record Metadata.

        Arguments:
            input_value -- {string} Identifier input
            input_type  -- {string} Identifier type

        Returns:
            None

        """
        key_value = self.metadata_mapping.get_first_property_by_mapping(
            "identifierRegistration.@value")
        key_type = self.metadata_mapping.get_first_property_by_mapping(
            "identifierRegistration.@attributes.identifierType")
        self.commit(key_id=key_value.split('.')[0],
                    key_val=key_value.split('.')[1],
                    key_typ=key_type.split('.')[1],
                    atr_nam='Identifier Registration',
                    atr_val=input_value,
                    atr_typ=input_type)

    def get_idt_registration_data(self):
        """Get Identifier Registration data.

        Returns:
            doi_value -- {string} Identifier
            doi_type  -- {string} Identifier type

        """
        _, doi_value = self.metadata_mapping.get_first_data_by_mapping(
            "identifierRegistration.@value")
        _, doi_type = self.metadata_mapping.get_first_data_by_mapping(
            "identifierRegistration.@attributes.identifierType")

        return doi_value, doi_type

    def commit(self, key_id, key_val, key_typ, atr_nam, atr_val, atr_typ):
        """Commit update.

        Arguments:
            key_id  -- {string} Identifier subitem's ID
            key_val -- {string} Identifier Value subitem's ID
            key_typ -- {string} Identifier Type subitem's ID
            atr_nam -- {string} attribute_name data
            atr_val -- {string} attribute_value_mlt value data
            atr_typ -- {string} attribute_value_mlt type data

        Returns:
            None

        """
        metadata_data = self.item_metadata.get(key_id, [])
        if atr_nam == 'Identifier Registration':
            metadata_data = {
                key_val: atr_val,
                key_typ: atr_typ
            }
        self.item_metadata[key_id] = metadata_data
        try:
            with db.session.begin_nested():
                rec = RecordMetadata.query.filter_by(id=self.item_uuid).first()
                deposit = WekoDeposit(rec.json, rec)
                index = {'index': deposit.get('path', []),
                         'actions': deposit.get('publish_status')}
                deposit.update(index, self.item_metadata)
                deposit.commit()
        except SQLAlchemyError as ex:
            current_app.logger.debug(ex)
            db.session.rollback()


def delete_bucket(bucket_id):
    """
    Delete a bucket and remove it size in location.

    Arguments:
        bucket_id       -- id of bucket have to be deleted.
    Returns:
        bucket_id       -- ...

    """
    bucket = Bucket.get(bucket_id)
    bucket.locked = False
    bucket.remove()


def merge_buckets_by_records(main_record_id,
                             sub_record_id,
                             sub_bucket_delete=False):
    """
    Change bucket_id of all sub bucket base on main bucket.

    Arguments:
        main_record_id  -- record uuid link with main bucket.
        sub_record_id   -- record uuid link with sub buckets.
        sub_bucket_delete -- Either delete subbucket after unlink?
    Returns:
        bucket_id       -- main bucket id.

    """
    try:
        with db.session.begin_nested():
            main_rec_bucket = RecordsBuckets.query.filter_by(
                record_id=main_record_id).one_or_none()
            sub_rec_buckets = RecordsBuckets.query.filter_by(
                record_id=sub_record_id).all()

            for sub_rec_bucket in sub_rec_buckets:
                if sub_rec_bucket.record_id == sub_record_id:
                    _sub_rec_bucket_id = sub_rec_bucket.bucket_id
                    sub_rec_bucket.bucket_id = main_rec_bucket.bucket_id
                    if sub_bucket_delete:
                        delete_bucket(_sub_rec_bucket_id)
                    db.session.add(sub_rec_bucket)
        return main_rec_bucket.bucket_id
    except Exception as ex:
        db.session.rollback()
        current_app.logger.exception(str(ex))
        return None


def delete_unregister_buckets(record_uuid):
    """
    Delete unregister bucket by pid.

    Find all bucket have same object version but link with unregister records.
    Arguments:
        record_uuid     -- record uuid link to checking bucket.
    Returns:
        None.

    """
    try:
        draft_record_bucket = RecordsBuckets.query.filter_by(
            record_id=record_uuid).one_or_none()
        with db.session.begin_nested():
            object_ver = ObjectVersion.query.filter_by(
                bucket_id=draft_record_bucket.bucket_id).first()
            if object_ver:
                draft_object_vers = ObjectVersion.query.filter_by(
                    file_id=object_ver.file_id).all()
                for draft_object in draft_object_vers:
                    if draft_object.bucket_id != draft_record_bucket.bucket_id:
                        delete_record_bucket = RecordsBuckets.query.filter_by(
                            bucket_id=draft_object.bucket_id).all()
                        if len(delete_record_bucket) == 1:
                            delete_pid_object = PersistentIdentifier.query. \
                                filter_by(pid_type='recid',
                                          object_type='rec',
                                          object_uuid=delete_record_bucket[
                                              0].record_id).one_or_none()
                            if not delete_pid_object:
                                bucket = Bucket.get(draft_object.bucket_id)
                                RecordsBuckets.query.filter_by(
                                    bucket_id=draft_object.bucket_id).delete()
                                bucket.locked = False
                                bucket.remove()
    except Exception as ex:
        db.session.rollback()
        current_app.logger.exception(str(ex))


def set_bucket_default_size(record_uuid):
    """
    Set Weko default size for draft bucket.

    Arguments:
        record_uuid     -- record uuid link to bucket.
    Returns:
        None.

    """
    draft_record_bucket = RecordsBuckets.query.filter_by(
        record_id=record_uuid).one_or_none()
    try:
        with db.session.begin_nested():
            draft_bucket = Bucket.get(draft_record_bucket.bucket_id)
            draft_bucket.quota_size = current_app.config[
                'WEKO_BUCKET_QUOTA_SIZE'],
            draft_bucket.max_file_size = current_app.config[
                'WEKO_MAX_FILE_SIZE'],
            db.session.add(draft_bucket)
    except Exception as ex:
        db.session.rollback()
        current_app.logger.exception(str(ex))


def is_show_autofill_metadata(item_type_name):
    """Check show auto fill metadata.

    @param item_type_name:
    @return:
    """
    result = True
    hidden_autofill_metadata_list = current_app.config.get(
        'WEKO_ITEMS_UI_HIDE_AUTO_FILL_METADATA')
    if item_type_name is not None and isinstance(hidden_autofill_metadata_list,
                                                 list):
        for item_type in hidden_autofill_metadata_list:
            if item_type_name == item_type:
                result = False
    return result


def is_hidden_pubdate(item_type_name):
    """Check hidden pubdate.

    @param item_type_name:
    @return:
    """
    hidden_pubdate_list = current_app.config.get(
        'WEKO_ITEMS_UI_HIDE_PUBLICATION_DATE')
    is_hidden = False

    if (item_type_name and isinstance(hidden_pubdate_list, list)
            and item_type_name in hidden_pubdate_list):
        is_hidden = True
    import inspect
    current_app.logger.error(inspect.stack()[1].function)
    return is_hidden


def get_parent_pid_with_type(pid_type, object_uuid):
    """Get Persistent Identifier Object by pid_value or item_uuid.

    Arguments:
        pid_type     -- {string} 'doi' (default) or 'hdl'
        object_uuid  -- {uuid} assigned object's uuid

    Returns:
        pid_object   -- PID object or None

    """
    try:
        record = WekoRecord.get_record(object_uuid)
        with db.session.no_autoflush:
            pid_object = PersistentIdentifier.query.filter_by(
                pid_type=pid_type,
                object_uuid=record.pid_parent.object_uuid
            ).order_by(PersistentIdentifier.created.desc()).first()
            return pid_object
    except PIDDoesNotExistError as pid_not_exist:
        current_app.logger.error(pid_not_exist)
        return None


def filter_all_condition(all_args):
    """make a json data from request parameters that filtered by config['WEKO_WORKFLOW_FILTER_PARAMS'].

    Args:
        all_args (werkzeug.datastructures.ImmutableMultiDict): request paramaters

    Returns:
        dict: a json data of filtered request parameters.
    """    
    conditions = {}
    list_key_condition = current_app.config.get('WEKO_WORKFLOW_FILTER_PARAMS',
                                                [])
    for args in all_args:
        for key in list_key_condition:
            if key in args:
                filter_condition(conditions, key, all_args.get(args))
    return conditions


def filter_condition(json, name, condition):
    """Add conditions to json object.

    Args:
        json (dict): _description_
        name (string): _description_
        condition (string): _description_
    """    
    if json.get(name):
        json[name].append(condition)
    else:
        json[name] = [condition]


def get_actionid(endpoint):
    """
    Get action_id by action_endpoint.

    parameter:
    return: action_id
    """
    with db.session.no_autoflush:
        action = _Action.query.filter_by(
            action_endpoint=endpoint).one_or_none()
        if action:
            return action.id
        else:
            return None


def convert_record_to_item_metadata(record_metadata):
    """Convert record_metadata to item_metadata."""
    item_metadata = {
        'id': record_metadata['recid'],
        '$schema': record_metadata['item_type_id'],
        'pubdate': record_metadata['publish_date'],
        'title': record_metadata['item_title'],
        'weko_shared_id': record_metadata['weko_shared_id']
    }
    item_type = ItemTypes.get_by_id(record_metadata['item_type_id']).render

    for key, meta in item_type.get('meta_list', {}).items():
        if key in record_metadata:
            if meta.get('option', {}).get('multiple'):
                if 'attribute_value_mlt' in record_metadata[key]:
                    item_metadata[key] = \
                        record_metadata[key]['attribute_value_mlt']
            else:
                if 'attribute_value_mlt' in record_metadata[key]:
                    item_metadata[key] = \
                        record_metadata[key]['attribute_value_mlt'][0]

    return item_metadata


def prepare_edit_workflow(post_activity, recid, deposit):
    """
    Prepare Workflow Activity for draft record.

    Check and create draft record with id is "x.0".
    Create new workflow activity.
    Clone Identifier and Feedbackmail relation to last activity.

    parameter:
        post_activity: latest activity information.
        recid: current record id.
        deposit: current deposit data.
    return:
        rtn: new activity

    """
    # ! Check pid's version
    community = post_activity['community']
    activity = WorkActivity()

    draft_pid = PersistentIdentifier.query.filter_by(
        pid_type='recid',
        pid_value="{}.0".format(recid.pid_value)
    ).one_or_none()

    if not draft_pid:
        draft_record = deposit.prepare_draft_item(recid)
        rtn = activity.init_activity(post_activity,
                                     community,
                                     draft_record.model.id)
    else:
        # Clone org bucket into draft record.
        try:
            _deposit = WekoDeposit.get_record(draft_pid.object_uuid)
            _bucket = Bucket.get(_deposit.files.bucket.id)

            if not _bucket:
                _bucket = Bucket.create(
                    quota_size=current_app.config['WEKO_BUCKET_QUOTA_SIZE'],
                    max_file_size=current_app.config['WEKO_MAX_FILE_SIZE'],
                )
                RecordsBuckets.create(record=_deposit.model, bucket=_bucket)
                _deposit.files.bucket.id = _bucket

            bucket = deposit.files.bucket

            sync_bucket = RecordsBuckets.query.filter_by(
                bucket_id=_deposit.files.bucket.id
            ).first()

            snapshot = bucket.snapshot(lock=False)
            snapshot.locked = False
            _bucket.locked = False

            sync_bucket.bucket_id = snapshot.id
            _deposit['_buckets']['deposit'] = str(snapshot.id)

            db.session.add(sync_bucket)
            _bucket.remove()

            # update metadata
            _metadata = convert_record_to_item_metadata(deposit)
            _metadata['deleted_items'] = {}
            _cur_keys = [_key for _key in _metadata.keys()
                         if 'item_' in _key]
            _drf_keys = [_key for _key in _deposit.item_metadata.keys()
                         if 'item_' in _key]
            _metadata['deleted_items'] = list(set(_drf_keys) - set(_cur_keys))
            index = {'index': _deposit.get('path', []),
                     'actions': _deposit.get('publish_status')}
            args = [index, _metadata]
            _deposit.update(*args)
            _deposit.commit()
        except SQLAlchemyError as ex:
            raise ex

        rtn = activity.init_activity(post_activity,
                                     community,
                                     draft_pid.object_uuid)

    if rtn:
        # GOTO: TEMPORARY EDIT MODE FOR IDENTIFIER
        identifier_actionid = get_actionid('identifier_grant')
        identifier = {
            'action_identifier_jalc_doi': '',
            'action_identifier_jalc_cr_doi': '',
            'action_identifier_jalc_dc_doi': '',
            'action_identifier_ndl_jalc_doi': ''
        }
        pid_doi = IdentifierHandle(recid.object_uuid).get_pidstore()
        if pid_doi and pid_doi.status == PIDStatus.DELETED:
            identifier['action_identifier_select'] = current_app.config.get(
                "WEKO_WORKFLOW_IDENTIFIER_GRANT_WITHDRAWN", -3)
        elif pid_doi:
            identifier['action_identifier_select'] = current_app.config.get(
                "WEKO_WORKFLOW_IDENTIFIER_GRANT_CAN_WITHDRAW", -1)
        else:
            identifier['action_identifier_select'] = current_app.config.get(
                "WEKO_WORKFLOW_IDENTIFIER_GRANT_DOI", 0)

        activity.create_or_update_action_identifier(
            rtn.activity_id,
            identifier_actionid,
            identifier)

        mail_list = FeedbackMailList.get_mail_list_by_item_id(
            item_id=recid.object_uuid)
        if mail_list:
            action_id = current_app.config.get(
                "WEKO_WORKFLOW_ITEM_REGISTRATION_ACTION_ID", 3)
            activity.create_or_update_action_feedbackmail(
                activity_id=rtn.activity_id,
                action_id=action_id,
                feedback_maillist=mail_list
            )

    return rtn


def handle_finish_workflow(deposit, current_pid, recid):
    """
    Get user information by email.

    parameter:
        deposit:
        recid:
    return:
        acitivity_item_id
    """
    from weko_deposit.pidstore import get_record_without_version
    if not deposit:
        return None

    item_id = None
    try:
        pid_without_ver = get_record_without_version(current_pid)
        if ".0" in current_pid.pid_value:
            deposit.commit()
        deposit.publish()
        updated_item = UpdateItem()
        # publish record without version ID when registering newly
        if recid:
            # new record attached version ID
            new_deposit = deposit.newversion(current_pid)
            item_id = new_deposit.model.id
            ver_attaching_deposit = WekoDeposit(
                new_deposit,
                new_deposit.model)
            feedback_mail_list = FeedbackMailList.get_mail_list_by_item_id(
                pid_without_ver.object_uuid)
            if feedback_mail_list:
                FeedbackMailList.update(
                    item_id=item_id,
                    feedback_maillist=feedback_mail_list
                )
                ver_attaching_deposit.update_feedback_mail()
            ver_attaching_deposit.publish()

            weko_record = WekoRecord.get_record_by_pid(current_pid.pid_value)
            if weko_record:
                weko_record.update_item_link(current_pid.pid_value)
            updated_item.publish(deposit)
            updated_item.publish(ver_attaching_deposit)
        else:
            # update to record without version ID when editing
            if pid_without_ver:
                _record = WekoDeposit.get_record(
                    pid_without_ver.object_uuid)
                _deposit = WekoDeposit(_record, _record.model)
                _deposit['path'] = deposit.get('path', [])

                parent_record = _deposit. \
                    merge_data_to_record_without_version(current_pid)
                _deposit.publish()

                pv = PIDVersioning(child=pid_without_ver)
                last_ver = PIDVersioning(parent=pv.parent,child=pid_without_ver).get_children(
                    pid_status=PIDStatus.REGISTERED
                ).filter(PIDRelation.relation_type == 2).order_by(
                    PIDRelation.index.desc()).first()
                # Handle Edit workflow
                if ".0" in current_pid.pid_value:
                    maintain_record = WekoDeposit.get_record(
                        last_ver.object_uuid)
                    maintain_deposit = WekoDeposit(
                        maintain_record,
                        maintain_record.model)
                    maintain_deposit['path'] = deposit.get('path', [])
                    new_parent_record = maintain_deposit. \
                        merge_data_to_record_without_version(current_pid, True)
                    maintain_deposit.publish()
                    new_parent_record.update_feedback_mail()
                    new_parent_record.commit()
                    updated_item.publish(new_parent_record)
                else:  # Handle Upgrade workflow
                    draft_pid = PersistentIdentifier.get(
                        'recid',
                        '{}.0'.format(pid_without_ver.pid_value)
                    )
                    draft_deposit = WekoDeposit.get_record(
                        draft_pid.object_uuid)
                    draft_deposit['path'] = deposit.get('path', [])
                    new_draft_record = draft_deposit. \
                        merge_data_to_record_without_version(current_pid)
                    draft_deposit.publish()
                    new_draft_record.update_feedback_mail()
                    new_draft_record.commit()
                    updated_item.publish(new_draft_record)

                weko_record = WekoRecord.get_record_by_pid(
                    pid_without_ver.pid_value)
                if weko_record:
                    weko_record.update_item_link(current_pid.pid_value)
                parent_record.update_feedback_mail()
                parent_record.commit()
                updated_item.publish(parent_record)
                if ".0" in current_pid.pid_value and last_ver:
                    item_id = last_ver.object_uuid
                else:
                    item_id = current_pid.object_uuid
                db.session.commit()

        from invenio_oaiserver.tasks import update_records_sets
        update_records_sets.delay([str(pid_without_ver.object_uuid)])
    except Exception as ex:
        db.session.rollback()
        current_app.logger.exception(str(ex))
        return item_id
    return item_id


def delete_cache_data(key: str):
    """Delete cache data.

    :param key: Cache key.
    """
    current_value = current_cache.get(key) or str()
    if current_value:
        current_cache.delete(key)


def update_cache_data(key: str, value: str, timeout=None):
    """Create or Update cache data.

    :param key: Cache key.
    :param value: Cache value.
    :param timeout: Cache expired.
    """
    if timeout is not None:
        current_cache.set(key, value, timeout=timeout)
    else:
        current_cache.set(key, value)


def get_cache_data(key: str):
    """Get cache data.

    :param key: Cache key.

    :return: Cache value.
    """
    return current_cache.get(key) or str()


def check_an_item_is_locked(item_id=None):
    """Check if an item is locked.

    :param item_id: Item id.

    :return
    """
    def check(workers):
        for worker in workers:
            for task in workers[worker]:
                if task['name'] == 'weko_search_ui.tasks.import_item' \
                        and task['args'][0].get('id') == str(item_id):
                    return True
        return False

    if not item_id or not inspect().ping():
        return False

    return check(inspect().active()) or check(inspect().reserved())


def get_account_info(user_id):
    """Get account's info: email, username.

    :param user_id: User id.

    :return: email, username.
    """
    data = get_user_profile_info(user_id)
    if data:
        return data.get('subitem_mail_address'), \
            data.get('subitem_displayname')
    else:
        return None, None


def check_existed_doi(doi_link):
    """Check a DOI is existed.

    :param doi_link: DOI link.

    :return:
    """
    respon = dict()
    respon['isExistDOI'] = False
    respon['isWithdrawnDoi'] = False
    respon['code'] = 1
    respon['msg'] = 'error'
    if doi_link:
        doi_pidstore = IdentifierHandle.check_pidstore_exist(
            None,
            'doi',
            doi_link)
        if doi_pidstore:
            respon['isExistDOI'] = True
            respon['msg'] = _('This DOI has been used already for another '
                              'item. Please input another DOI.')
            if doi_pidstore.status == PIDStatus.DELETED:
                respon['isWithdrawnDoi'] = True
                respon['msg'] = _(
                    'This DOI was withdrawn. Please input another DOI.')
        else:
            respon['msg'] = _('success')
        respon['code'] = 0
    return respon


def get_url_root():
    """Check a DOI is existed.

    :return: url root.
    """
    site_url = current_app.config['THEME_SITEURL']
    if not site_url.endswith('/'):
        site_url = site_url + '/'
        
    return request.host_url if request else site_url


def get_record_by_root_ver(pid_value):
    """Get record and files bu version.

    :return: record, files.
    """
    from weko_items_ui.utils import to_files_js
    files = []
    record = None
    if pid_value:
        pid_value = pid_value.split('.')[0]
        # Get Record by pid_value
        record = WekoRecord.get_record_by_pid(pid_value)
        # Get files by pid_value
        pid = PersistentIdentifier.query.filter_by(
            pid_type='recid',
            pid_value=pid_value
        ).one_or_none()
        files = to_files_js(WekoDeposit.get_record(pid.object_uuid))
    else:
        return None, None
    return record, files


def get_disptype_and_ver_in_metainfo(metadata):
    """Get displaytype and licenseptype by vesion_id in metadata.

    :return: array.
    """
    ret = dict()
    for item in metadata:
        if isinstance(metadata.get(item), dict) \
            and metadata[item].get('attribute_type') \
            and metadata[item]['attribute_type'] == 'file' \
                and metadata[item].get('attribute_value_mlt'):
            for sub_item in metadata[item]['attribute_value_mlt']:
                if sub_item.get('version_id'):
                    ret[sub_item['version_id']] = {
                        'displaytype': sub_item.get('displaytype', None),
                        'licensetype': sub_item.get('licensetype', None),
                    }

    return ret


def set_files_display_type(record_metadata, files):
    """Get displayType in records and set into files.

    :return: Files.
    """
    data = get_disptype_and_ver_in_metainfo(record_metadata) or []
    if data:
        for file in files:
            if file.get('version_id') in data:
                file['displaytype'] = data[file.get(
                    'version_id')].get('displaytype', '')
                file['licensetype'] = data[file.get(
                    'version_id')].get('licensetype', '')

    return files


def get_thumbnails(files, allow_multi_thumbnail=True):
    """Get Thumbnail from file.

    :return: thumbnail.
    """
    thumbnails = []
    if files:
        thumbnails = [i for i in files
                      if 'is_thumbnail' in i.keys() and i['is_thumbnail']]
        if not allow_multi_thumbnail and thumbnails:
            thumbnails = [thumbnails.pop(0)]

    return thumbnails


def get_allow_multi_thumbnail(item_type_id, activity_id=None):
    """Get Multi Thumbnail from file."""
    if activity_id:
        from weko_items_ui.api import item_login
        _, _, _, _, _, _, _, _, _, _, _, allow_multi_thumbnail \
            = item_login(item_type_id=item_type_id)
        return allow_multi_thumbnail
    else:
        return None


def is_usage_application_item_type(activity_detail):
    """Check whether item type is in Usage Application item types.

    :param activity_detail:
    :return:
    """
    workflow = WorkFlow()
    workflow_detail = workflow.get_workflow_by_id(
        activity_detail.workflow_id)
    item_type = get_item_type_name(workflow_detail.itemtype_id)
    item_type_list = current_app.config[
        'WEKO_ITEMS_UI_APPLICATION_ITEM_TYPES_LIST']
    if item_type in item_type_list:
        return True
    else:
        return False


def is_usage_application(activity_detail):
    """Check whether item type is in Usage Application item types.

    :param activity_detail:
    :return:
    """
    workflow = WorkFlow()
    workflow_detail = workflow.get_workflow_by_id(
        activity_detail.workflow_id)

    item_type = get_item_type_name(workflow_detail.itemtype_id)
    item_type_list = current_app.config[
        'WEKO_ITEMS_UI_USAGE_APPLICATION_ITEM_TYPES_LIST']
    if item_type in item_type_list:
        return True
    else:
        return False


def send_mail_reminder(mail_info):
    """Send mail reminder.

    :mail_info: object
    """
    subject, body = (mail_info.get('mail_id'))
    if not body:
        raise ValueError('Cannot get email template')
    body = replace_characters(mail_info, body)
    if not send_mail(subject, mail_info.get('mail_address'), body):
        raise ValueError('Cannot send mail')


def send_mail_approval_done(mail_info):
    """Send mail approval done.

    :mail_info: object
    """
    subject, body = email_pattern_approval_done(
        mail_info.get('item_type_name'))
    if body and subject:
        body = replace_characters(mail_info, body)
        send_mail(subject, mail_info.get('register_user_mail'), body)


def send_mail_registration_done(mail_info, mail_id):
    """Send mail registration done.

    :mail_info: object
    :mail_id: mail template id
    """
    subject, body = get_mail_data(mail_id)
    if body and subject:
        body = replace_characters(mail_info, body)
        send_mail(subject, mail_info.get('register_user_mail'), body)


def send_mail_request_approval(mail_info):
    """Send mail request approval.

    :mail_info: object
    """
    if mail_info:
        approver_mail = subject = body = None
        next_step = mail_info.get('next_step')
        if next_step == 'approval_advisor':
            approver_mail = mail_info.get('advisor_mail_address')
        elif next_step == 'approval_guarantor':
            approver_mail = mail_info.get('guarantor_mail_address')
        if approver_mail:
            subject, body = email_pattern_request_approval(
                mail_info.get('item_type_name'), next_step)
        if body and subject:
            subject = replace_characters(mail_info, subject)
            body = replace_characters(mail_info, body)
            send_mail(subject, approver_mail, body)


def send_mail(subject, recipient, body):
    """Send an email via the Flask-Mail extension.

    :subject: Email subject
    :recipient: Email recipient
    :body: content of email
    """
    if recipient:
        rf = {
            'subject': subject,
            'body': body,
            'recipient': recipient
        }
        return MailSettingView.send_statistic_mail(rf)


def email_pattern_request_approval(item_type_name, next_action):
    """Get mail pattern when request approval.

    :item_type_name: object
    :next_action: object
    """
    config = current_app.config
    if item_type_name not in config.get(
            'WEKO_ITEMS_UI_USAGE_APPLICATION_ITEM_TYPES_LIST'):
        return None, None
    if next_action == 'approval_guarantor':
        return get_mail_data(config.get(
            "WEKO_WORKFLOW_REQUEST_APPROVAL_TO_GUARANTOR_OF_USAGE_APP"))
    if next_action == 'approval_advisor':
        return get_mail_data(config.get(
            "WEKO_WORKFLOW_REQUEST_APPROVAL_TO_ADVISOR_OF_USAGE_APP"))


def email_pattern_approval_done(item_type_name):
    """Get mail pattern when approval done.

    :item_type_name: item type name
    """
    config = current_app.config
    if item_type_name not in config.get(
            'WEKO_ITEMS_UI_USAGE_APPLICATION_ITEM_TYPES_LIST'):
        if item_type_name == config.get("WEKO_ITEMS_UI_OUTPUT_REPORT"):
            return get_mail_data(
                config.get("WEKO_WORKFLOW_APPROVE_OUTPUT_REGISTRATION"))
        elif item_type_name == config.get("WEKO_ITEMS_UI_USAGE_REPORT"):
            return get_mail_data(
                config.get("WEKO_WORKFLOW_APPROVE_USAGE_REPORT"))
        return None, None
    if item_type_name != config.get(
            'WEKO_ITEMS_UI_APPLICATION_FOR_LOCATION_INFORMATION'):
        return get_mail_data(config.get(
            "WEKO_WORKFLOW_APPROVE_USAGE_APP_BESIDE_LOCATION_DATA"))
    else:
        return get_mail_data(config.get(
            "WEKO_WORKFLOW_APPROVE_LOCATION_DATA"))


def get_mail_data(mail_id):
    """Get subject, body of a email.

    :mail_id: mail template id in db
    """
    mt = MailTemplates.get_by_id(mail_id)
    if mt:
        return mt.mail_subject, mt.mail_body
    else:
        return "", ""

def get_mail_data_tpl(file_name):
    """Get data of a email.

    :file_name: file name template
    """
    file_path = get_file_path(file_name)
    return get_subject_and_content(file_path)

def get_subject_and_content(file_path):
    """Get mail subject and content from template file.

    :file_path: this is a full path
    """
    import os
    if not os.path.exists(file_path):
        return None, None
    file = open(file_path, 'r')
    subject = body = ''
    index = 0
    """ Get subject and content body from template file """
    """ The first line is mail subject """
    """ Exclude the first line is mail content """
    for line in file:
        if index == 0:
            subject = line
        else:
            body += line
        index += 1
    """ Custom subject (remove 'Subject：' from subject) """
    subject = subject.replace('Subject：', '')
    subject = subject.replace('\n', '')
    return subject, body

def get_file_path(file_name):
    """Get file path from file name.

    :file_name: file name
    """
    config = current_app.config
    template_folder_path = \
        config.get("WEKO_WORKFLOW_MAIL_TEMPLATE_FOLDER_PATH")
  
    # Get file path (template path + file name)
    if template_folder_path is not None and file_name is not None:        
        return os.path.join(template_folder_path, file_name)
    else:       
        return ""

def replace_characters(data, content):
    """Replace character for content.

    :data:
    :content data:
    """
    replace_list = {
        '[1]': 'university_institution',
        '[2]': 'fullname',
        '[3]': 'activity_id',
        '[4]': 'mail_address',
        '[6]': 'dataset_requested',
        '[register_date]': 'register_date',
        '[advisor_fullname]': 'advisor_fullname',
        '[guarantor_fullname]': 'guarantor_fullname',
        '[10]': 'url',
        '[advisor_university_institution]': 'advisor_university_institution',
        '[guarantor_university_institution]': 'guarantor_university_institution',
        '[13]': 'approval_date',
        '[14]': 'approval_date_after_7_days',
        '[15]': '31_march_corresponding_year',
        '[16]': 'report_number',
        '[output_report_activity_id]': 'output_report_activity_id',
        '[output_report_title]': 'output_report_title',
        '[url_guest_user]': 'url_guest_user',
        '[restricted_fullname]': 'restricted_fullname',
        '[restricted_university_institution]':
            'restricted_university_institution',
        '[restricted_activity_id]': 'restricted_activity_id',
        '[restricted_research_title]': 'restricted_research_title',
        '[restricted_data_name]': 'restricted_data_name',
        '[restricted_application_date]': 'restricted_application_date',
        '[restricted_mail_address]': 'restricted_mail_address',
        '[restricted_download_link]': 'restricted_download_link',
        '[restricted_expiration_date]': 'restricted_expiration_date',
        '[restricted_expiration_date_ja]': 'restricted_expiration_date_ja',
        '[restricted_expiration_date_en]': 'restricted_expiration_date_en',
        '[restricted_approver_name]': 'restricted_approver_name',
        '[restricted_site_name_ja]': 'restricted_site_name_ja',
        '[restricted_site_name_en]': 'restricted_site_name_en',
        '[restricted_institution_name_ja]': 'restricted_institution_name_ja',
        '[restricted_institution_name_en]': 'restricted_institution_name_en',
        '[restricted_site_mail]': 'restricted_site_mail',
        '[restricted_site_url]': 'restricted_site_url',
        '[restricted_approver_affiliation]': 'restricted_approver_affiliation',
        '[restricted_supervisor]': '',
        '[restricted_reference]': '',
        '[data_download_date]': 'data_download_date',
        '[usage_report_url]': 'usage_report_url',
        '[restricted_usage_activity_id]': 'restricted_usage_activity_id',
#        '[restricted_institution_name_ja]':'restricted_institution_name_ja',
#        '[restricted_institution_name_en]':'restricted_institution_name_en',
        '[file_name]' : 'file_name',
        '[restricted_download_count]':'restricted_download_count',
        '[restricted_download_count_ja]':'restricted_download_count_ja',
        '[restricted_download_count_en]':'restricted_download_count_en',
    }
    for key in replace_list:
        value = replace_list.get(key)
        if data.get(value):
            content = content.replace(key, data.get(value))
        else:
            content = content.replace(key, '')
    return content


def get_register_info(activity_id):
    """Get register info.

    :activity_id: object
    """
    history = WorkActivityHistory()
    histories = history.get_activity_history_list(activity_id)
    date_format_str = current_app.config['WEKO_WORKFLOW_DATE_FORMAT']
    for activity_history in histories:
        if 'Item Registration' in activity_history.ActionName[0] and \
                activity_history.StatusDesc == 'action_done':
            return activity_history.user.email, \
                activity_history.action_date.strftime(date_format_str)

    return current_user.email, datetime.today().strftime(date_format_str)


def get_approval_dates(mail_info):
    """Get approval date.

    :mail_info: object
    """
    today = datetime.today()
    date_format_str = current_app.config['WEKO_WORKFLOW_DATE_FORMAT']
    mail_info['approval_date'] = today.strftime(date_format_str)
    mail_info['approval_date_after_7_days'] = \
        (today + timedelta(days=7)).strftime(date_format_str)
    year = today.year
    if today.month >= 1 and today.day >= 4:
        year = today.year + 1
    mail_info['31_march_corresponding_year'] = str(year) + '-03-31'


def get_item_info(item_id):
    """Get item info.

    :item_id: item id
    """
    if not item_id:
        return dict()
    try:
        item = ItemsMetadata.get_record(id_=item_id)
    except Exception as ex:
        current_app.logger.exception('Cannot get item data:', ex)
        temp = dict()
        return temp
    item_info = dict()
    for k, v in item.items():
        if isinstance(v, dict):
            item_info.update(v)
    return item_info


def get_site_info_name():
    """Get site name.

    @return:
    """
    site_name_en = site_name_ja = ''
    site_info = SiteInfo.get()
    if site_info:
        if len(site_info.site_name) == 1:
            site_name_en = site_name_ja = site_info.site_name[0]['name']
        elif len(site_info.site_name) == 2:
            for site in site_info.site_name:
                site_name_ja = site['name'] \
                    if site['language'] == 'ja' else site_name_ja
                site_name_en = site['name'] \
                    if site['language'] == 'en' else site_name_en
    return site_name_en, site_name_ja


def get_default_mail_sender():
    """Get default mail sender.

    :return:
    """
    mail_config = MailConfig.get_config()
    return mail_config.get('mail_default_sender', '')


def set_mail_info(item_info, activity_detail, guest_user=False):
    """Set main mail info.

    :item_info: object
    :activity_detail: object
    :guest_user: object
    """
    def _get_restricted_data_name():
        result = item_info.get('subitem_restricted_access_dataset_usage', '')
        if not result:
            result = item_info.get('subitem_dataset_usage', '')
        return result

    def _get_restricted_research_title():
        result = item_info.get('subitem_restricted_access_research_title', '')
        if not result:
            result = item_info.get('subitem_research_title', '')
        return result

    mail_address = item_info.get('subitem_mail_address')
    site_en, site_ja = get_site_info_name()
    site_mail = get_default_mail_sender()
    institution_name_ja = current_app.config['THEME_INSTITUTION_NAME']['ja']
    institution_name_en = current_app.config['THEME_INSTITUTION_NAME']['en']
    register_user = register_date = ''
    if not guest_user:
        register_user, register_date = get_register_info(
            activity_detail.activity_id)
    
    institution_name = InstitutionName.get_institution_name()

    mail_info = dict(
        university_institution=item_info.get('subitem_university/institution'),
        fullname=item_info.get('subitem_fullname'),
        activity_id=activity_detail.activity_id,
        mail_address=mail_address,
        dataset_requested=item_info.get('subitem_dataset_usage'),
        register_date=register_date,
        advisor_fullname=item_info.get('subitem_advisor_fullname'),
        guarantor_fullname=item_info.get('subitem_guarantor_fullname'),
        url=request.url_root,
        advisor_university_institution=item_info.get(
            'subitem_advisor_university/institution'),
        guarantor_university_institution=item_info.get(
            'subitem_guarantor_university/institution'),
        advisor_mail_address=item_info.get('subitem_advisor_mail_address'),
        guarantor_mail_address=item_info.get('subitem_guarantor_mail_address'),
        register_user_mail=register_user,
        report_number=activity_detail.activity_id,
        output_report_activity_id=activity_detail.activity_id,
        output_report_title=item_info.get('subitem_title'),
        # Restricted data newly supported
        restricted_fullname=item_info.get('subitem_fullname'),
        restricted_university_institution=item_info.get(
            'subitem_university/institution'),
        restricted_activity_id=activity_detail.activity_id,
        restricted_research_title=_get_restricted_research_title(),
        restricted_data_name=_get_restricted_data_name(),
        restricted_application_date=item_info.get(
            'subitem_restricted_access_application_date'),
        restricted_mail_address=item_info.get(
            'subitem_restricted_access_mail_address'),
#        restricted_institution_name_ja = institution_name,
#        restricted_institution_name_en = institution_name,
        restricted_download_link='',
        restricted_expiration_date='',
        restricted_approver_name='',
        restricted_approver_affiliation='',
        restricted_site_name_ja=site_ja,
        restricted_site_name_en=site_en,
        restricted_institution_name_ja=institution_name_ja,
        restricted_institution_name_en=institution_name_en,
        restricted_site_mail=site_mail,
        restricted_site_url=current_app.config['THEME_SITEURL'],
        mail_recipient=item_info.get('subitem_mail_address'),
        restricted_supervisor='',
        restricted_reference='',
        restricted_usage_activity_id=activity_detail.activity_id
    )
    return mail_info


def process_send_reminder_mail(activity_detail, mail_id):
    """Process send reminder mail.

    :activity_detail: object
    :mail_id: string
    """
    item_info = get_item_info(activity_detail.item_id)
    mail_info = set_mail_info(item_info, activity_detail)

    from weko_items_ui.utils import get_user_information
    update_user = get_user_information(activity_detail.activity_login_user)
    if update_user.get('email') != '':
        mail_info['mail_address'] = update_user.get('email')
    else:
        raise ValueError('Cannot get receiver mail address')

    if update_user.get('fullname') != '':
        mail_info['fullname'] = update_user.get('fullname')
    mail_info['mail_id'] = mail_id
    try:
        send_mail_reminder(mail_info)
    except ValueError as val:
        raise ValueError(val)


def process_send_notification_mail(activity_detail, action_endpoint,
                                   next_action_endpoint, action_mails_setting):
    """Process send notification mail.

    :activity_detail: object
    :action_endpoint: object
    :next_action_endpoint: object
    :action_mails_setting: object
    """
    is_guest_user = True if activity_detail.extra_info.get(
        'guest_mail', None) else False
    item_info = get_item_info(activity_detail.item_id)
    mail_info = set_mail_info(item_info, activity_detail, is_guest_user)

    workflow = WorkFlow()
    workflow_detail = workflow.get_workflow_by_id(
        activity_detail.workflow_id)
    item_type_name = get_item_type_name(workflow_detail.itemtype_id)
    mail_info['item_type_name'] = item_type_name
    mail_info['next_step'] = next_action_endpoint
    """ Set registration date to 'mail_info' """
    get_approval_dates(mail_info)
    if 'item_login' in action_endpoint \
            and action_mails_setting.get("previous", {}):
        """ Send mail for register to notify that registration is done"""
        if not action_mails_setting["approval"]:
            setting = action_mails_setting.get("previous") \
                .get("inform_itemReg", {})
            if _check_mail_setting(setting):
                send_mail_registration_done(mail_info, setting["mail"])
    if current_user.is_authenticated and not is_guest_user:
        if 'approval_' in next_action_endpoint \
                and 'administrator' not in next_action_endpoint:
            """ Send mail for approver to request approval"""
            send_mail_request_approval(mail_info)
        if 'approval_administrator' in action_endpoint:
            """ Send mail to register to notify
                that registration is approved by admin """
            send_mail_approval_done(mail_info)


def get_application_and_approved_date(activities, columns):
    """Get application and approved date.

    @param activities:
    @param columns:
    """
    if 'application_date' in columns or 'approved_date' in columns:
        activities_id_list = []
        for activity_data in activities:
            activities_id_list.append(activity_data.activity_id)
        application_date_dc = {}
        approved_date_dc = {}
        if activities_id_list:
            activity_history = WorkActivityHistory()
            application_dates = activity_history.get_application_date(
                activities_id_list)
            for data in application_dates:
                application_date_dc[data.activity_id] = data.action_date

            approved_date_list = activity_history.get_approved_date(
                activities_id_list)
            for data in approved_date_list:
                approved_date_dc[data.get("activity_id")] = data.get(
                    "action_date")

        for item_activity in activities:
            application_date = application_date_dc.get(
                item_activity.activity_id)
            approved_date = approved_date_dc.get(item_activity.activity_id)
            item_activity.application_date = application_date
            item_activity.approved_date = approved_date


def get_workflow_item_type_names(activities: list):
    """Get workflow item type names.

    @param activities: Activity list.
    """
    workflow_id_lst = []
    for activity in activities:
        workflow_id_lst.append(activity.workflow_id)

    if workflow_id_lst:
        # Get Workflow list
        workflows = WorkFlow().get_workflow_by_ids(workflow_id_lst)
        item_type_id_lst = []
        temp_workflow_item_type_id = {}
        for data in workflows:
            item_type_id_lst.append(data.itemtype_id)
            temp_workflow_item_type_id[data.itemtype_id] = data.id

        # Get item type list
        item_type_name_list = ItemTypeNames.get_all_by_id(item_type_id_lst)
        workflow_item_type_names = {}
        for item_type_name in item_type_name_list:
            for data in workflows:
                if data.itemtype_id == item_type_name.id:
                    workflow_item_type_names[data.id] = item_type_name.name

        for activity in activities:
            item_type_name = workflow_item_type_names.get(activity.workflow_id)
            if item_type_name:
                activity.item_type_name = item_type_name


def create_usage_report(activity_id):
    """Auto create usage report.

    @param activity_id:
    @return:
    """
    # Get activity
    activity_detail = WorkActivity().get_activity_detail(activity_id)

    _workflow = WorkFlow()
    # Get usage report WF
    usage_report_workflow = _workflow.find_workflow_by_name(
        current_app.config['WEKO_WORKFLOW_USAGE_REPORT_WORKFLOW_NAME'])
    if not usage_report_workflow:
        return None
    else:
        activity = dict(
            workflow_id=usage_report_workflow.id,
            flow_id=usage_report_workflow.flow_id
        )
        usage_report_activity_id = create_record_metadata(
            activity, activity_detail.item_id, activity_id,
            usage_report_workflow,
            activity_detail.extra_info.get("related_title")
        )
        return usage_report_activity_id


def create_record_metadata(
    activity,
    item_id,
    activity_id,
    usage_report_workflow,
    related_title
):
    """Create record metadata for usage report.

    @param activity:
    @param item_id:
    @param activity_id:
    @param usage_report_workflow:
    @param related_title:
    @return:
    """
    rec = RecordMetadata.query.filter_by(id=item_id).first()
    item_metadata = ItemsMetadata.get_record(id_=item_id).dumps()
    item_metadata.pop('id', None)
    record_metadata = rec.json
    attribute_value_key = 'attribute_value_mlt'

    # Usage reports approval by administrator only.
    # Remove other approver from metadata.
    item_metadata.pop('approval1', None)
    item_metadata.pop('approval2', None)

    data_dict = dict()
    for item in record_metadata:
        values = record_metadata.get(item)
        if isinstance(values, dict) and attribute_value_key in values:
            attribute = values.get(attribute_value_key)
            if isinstance(attribute, list):
                for data in attribute:
                    for key in data:
                        if key.startswith("subitem") and \
                                key not in ['subitem_advisor_mail_address',
                                            'subitem_guarantor_mail_address']:
                            data_dict[key] = data.get(key)

    item_type_id = usage_report_workflow.itemtype_id

    schema = ItemTypes.get_by_id(item_type_id).schema
    owner_id = current_user.get_id()
    new_usage_report_activity = WorkActivity().init_activity(activity)
    modify_item_metadata(
        item_metadata,
        item_type_id,
        new_usage_report_activity.activity_id,
        activity_id,
        data_dict,
        schema,
        owner_id,
        related_title
    )

    activity.update({'activity_id': new_usage_report_activity.activity_id})
    activity['activity_login_user'] = owner_id
    activity['activity_update_user'] = owner_id
    activity['title'] = item_metadata['title']

    WorkActivity().update_activity_action_handler(
        new_usage_report_activity.activity_id, owner_id)

    create_deposit(new_usage_report_activity.id)
    pid = PersistentIdentifier.query.filter_by(
        pid_type='recid',
        pid_value=str(new_usage_report_activity.id)
    ).first()

    record = WekoDeposit.get_record(pid.object_uuid)
    deposit = WekoDeposit(record, record.model)
    item_metadata['id'] = deposit['_deposit']['id']
    item_metadata['pid']['value'] = deposit['_deposit']['id']

    item_status = {
        'index': [usage_report_workflow.index_tree_id],
        'actions': 'publish',
    }

    deposit.update(item_status, item_metadata)

    deposit.commit()
    deposit.publish()

    activity['item_id'] = deposit.id

    first_ver = deposit.newversion(pid)
    if first_ver:
        first_ver.publish()

    update_activity_action(activity.get('activity_id'), owner_id)

    WorkActivity().update_activity(activity.get('activity_id'), activity)
    return new_usage_report_activity.activity_id


def modify_item_metadata(
    item,
    item_type_id,
    activity_id,
    usage_application_activity_id,
    data_dict,
    schema, owner_id,
    related_title
):
    """Mapping usage application data to usage report."""
    if not item:
        return None

    item['$schema'] = 'items/jsonschema/' + str(item_type_id)
    from weko_user_profiles.utils import get_user_profile_info
    user_profile = get_user_profile_info(int(owner_id))
    user_name = user_profile['subitem_displayname']
    record_title = {
        "en": '{} - {} - {} - {}'.format(
            related_title,
            current_app.config.get(
                'WEKO_ITEMS_UI_USAGE_REPORT_TITLE').get('en'),
            usage_application_activity_id, user_name
        ),
        "ja": '{} - {} - {} - {}'.format(
            related_title,
            current_app.config.get(
                'WEKO_ITEMS_UI_USAGE_REPORT_TITLE').get('ja'),
            usage_application_activity_id, user_name
        ),
    }

    # Set title to JP only
    item['title'] = record_title["ja"]
    properties = schema['properties']
    schema_dict = get_shema_dict(properties, data_dict)

    item_approval1 = ''
    item_approval2 = ''
    for data in item:
        cur_data = item[data]
        if isinstance(cur_data, dict) and \
                'subitem_advisor_mail_address' in cur_data:
            item_approval1 = data
        if isinstance(cur_data, dict) and \
                'subitem_guarantor_mail_address' in cur_data:
            item_approval2 = data
        for key in schema_dict:
            if isinstance(cur_data, dict) and key in cur_data:
                new_key = schema_dict[key]
                if new_key not in item:
                    item[new_key] = item.pop(data)

            if isinstance(cur_data, list):
                for item_data in cur_data:
                    if isinstance(item_data, dict) and key in item_data and \
                            schema_dict[key] not in item:
                        sub_data = item.get(data)
                        if isinstance(sub_data, list):
                            for title in sub_data:
                                if title.get('subitem_item_title') and \
                                    title.get(
                                        'subitem_item_title_language'):
                                    title['subitem_item_title'] = \
                                        record_title.get(
                                            title.get(
                                                'subitem_item_title_language'))
                        item[schema_dict[key]] = item.pop(data)
                        break
    item.pop(item_approval1, None)
    item.pop(item_approval2, None)

    return item


def replace_title_subitem(subitem_title, subitem_item_title_language):
    """Create deposit."""
    subitem_title = subitem_title.replace(
        current_app.config.get('WEKO_ITEMS_UI_USAGE_APPLICATION_TITLE').
        get(subitem_item_title_language),
        current_app.config.get('WEKO_ITEMS_UI_USAGE_REPORT_TITLE').
        get(subitem_item_title_language)
    )
    return subitem_title


def get_shema_dict(properties, data_dict):
    """Get schemadict from properties and datadict.

    @param properties:
    @param data_dict:
    @return:
    """
    schema_dict = dict()
    if properties:
        for item_property in properties:
            schema_key = properties.get(item_property)
            if 'items' in schema_key:
                items = schema_key['items']
                if 'properties' in items:
                    for data_key in data_dict:
                        if data_key in items['properties']:
                            schema_dict[data_key] = item_property
            if 'properties' in schema_key:
                for data_key in data_dict:
                    if data_key in schema_key['properties']:
                        schema_dict[data_key] = item_property

    return schema_dict


def create_deposit(item_id):
    """Create deposit."""
    deposit = WekoDeposit.create({}, recid=int(item_id))
    return deposit


def update_activity_action(activity_id, owner_id):
    """Update activity action.

    @param activity_id:
    @param owner_id:
    """
    usage_application = current_app.config['WEKO_WORKFLOW_ACTION_ITEM_'
                                           'REGISTRATION_USAGE_APPLICATION']
    if usage_application:
        action = _Action.query.filter_by(
            action_name=usage_application).one_or_none()
        if action:
            activity = WorkActivity()
            activity_detail = activity.get_activity_by_id(activity_id)
            WorkActivity().upt_activity_action_status(
                activity_id=activity_id, action_id=action.id,
                action_status=ActionStatusPolicy.ACTION_DOING,
                action_order=activity_detail.action_order
            )
            WorkActivityHistory().upd_activity_history_detail(activity_id,
                                                              action.id)
            WorkActivityHistory().update_activity_history_owner(activity_id,
                                                                owner_id)


def check_continue(response, activity_id):
    """Check continue value.

    :param response:
    :param activity_id:
    :return:
    """
    if current_app.config.get('WEKO_WORKFLOW_CONTINUE_APPROVAL'):
        response['check_handle'] = 1
        activity = WorkActivity()
        item_id = activity.get_activity_detail(activity_id).item_id
        if item_id:
            record = RecordMetadata.query.filter_by(id=item_id).first()
            record = record.json
            attribute_value_key = 'attribute_value_mlt'
            data_type_key = 'subitem_stop/continue'
            for item in record:
                values = record.get(item)
                if isinstance(values,
                              dict) and attribute_value_key in values:
                    attribute = values.get(attribute_value_key)
                    if isinstance(attribute, list):
                        for data in attribute:
                            if data_type_key in data and data.get(
                                    data_type_key) == 'Continue':
                                response['check_continue'] = 1
                                return response
            response['check_continue'] = 0
            return response
    else:
        return response


def auto_fill_title(item_type_name):
    """Autofill title.

    @param item_type_name:
    @return:
    """
    def _get_title(title_key):
        title_value = ''
        if auto_fill_title_value.get(title_key):
            title_value = auto_fill_title_value.get(title_key)
        return title_value

    title = ""
    current_config = current_app.config
    autofill_title_setting = current_config.get(
        'WEKO_ITEMS_UI_AUTO_FILL_TITLE_SETTING')
    auto_fill_title_value = current_config.get(
        'WEKO_ITEMS_UI_AUTO_FILL_TITLE')
    if item_type_name is not None and isinstance(autofill_title_setting, dict):
        usage_application_key = current_config.get(
            'WEKO_ITEMS_UI_USAGE_APPLICATION_TITLE_KEY')
        usage_report_key = current_config.get(
            'WEKO_ITEMS_UI_USAGE_REPORT_TITLE_KEY')
        output_registration_key = current_config.get(
            'WEKO_ITEMS_UI_OUTPUT_REGISTRATION_TITLE_KEY')

        usage_application_list = autofill_title_setting.get(
            usage_application_key, [])
        usage_report_list = autofill_title_setting.get(usage_report_key, [])
        output_registration_list = autofill_title_setting.get(
            output_registration_key, [])
        if item_type_name in usage_application_list:
            title = _get_title(usage_application_key)
        elif item_type_name in usage_report_list:
            title = _get_title(usage_report_key)
        elif item_type_name in output_registration_list:
            title = _get_title(output_registration_key)
    return title


def exclude_admin_workflow(workflow_list):
    """Exclude a list of workflow form workflow_list base on current user role.

    :param workflow_list:
    :return:
    """
    from weko_items_ui.utils import get_current_user_role
    if current_app.config['WEKO_WORKFLOW_ENABLE_SHOW_ACTIVITY'] and \
        not get_current_user_role() == \
            current_app.config['WEKO_USERPROFILES_ADMINISTRATOR_ROLE']:
        for workflow in workflow_list:
            for flow_action in workflow.flow_define.flow_actions:
                if flow_action.action.action_name == current_app.\
                        config['WEKO_WORKFLOW_ACTION_ITEM_REGISTRATION']:
                    workflow_list.remove(workflow)
    return workflow_list


def is_enable_item_name_link(action_endpoint, item_type_name):
    """Check enable item name link.

    :param action_endpoint:
    :param item_type_name:
    :return:
    """
    if "item_login_application" == action_endpoint \
        and item_type_name == current_app.config.get(
            'WEKO_ITEMS_UI_USAGE_REPORT'):
        return False
    return True


def save_activity_data(data: dict) -> NoReturn:
    """Save activity data.

    @param data: activity data.
    """
    activity_id = data.get("activity_id")
    activity_data = {
        "title": data.get("title"),
        "shared_user_id": data.get("shared_user_id"),
        "approval1": data.get("approval1"),
        "approval2": data.get("approval2"),
    }
    if activity_id:
        WorkActivity().update_activity(activity_id, activity_data)


def send_mail_url_guest_user(mail_info: dict) -> bool:
    """Send mail url guest_user.

    :mail_info: object
    """
    subject, body = get_mail_data(mail_info.get('mail_id'))
    if not body:
        return False
    body = replace_characters(mail_info, body)
    if not send_mail(subject, mail_info.get('mail_address'), body):
        return False
    else:
        return True


def generate_guest_activity_token_value(
    activity_id: str, file_name: str, activity_date: datetime, guest_mail: str
) -> str:
    """Generate guest activity token value.

    Args:
        activity_id (str):
        file_name (str):
        activity_date (datetime):
        guest_mail (str):

    Returns:
        [str]: token value string.

    """
    date_form_str = current_app.config['WEKO_WORKFLOW_DATE_FORMAT']
    token_pattern = current_app.config['WEKO_WORKFLOW_ACTIVITY_TOKEN_PATTERN']
    activity_date = activity_date.strftime(date_form_str)
    hash_value = token_pattern.format(activity_id, file_name, activity_date,
                                      guest_mail)
    secret_key = current_app.config['WEKO_RECORDS_UI_SECRET_KEY']
    token = oracle10.hash(secret_key, hash_value)
    token_value = "{} {} {} {}".format(activity_id, activity_date,
                                       guest_mail, token)
    token_value = base64.b64encode(token_value.encode()).decode()
    return token_value


def init_activity_for_guest_user(
    data: dict, is_usage_report: bool = False
) -> Tuple[Optional[object], str]:
    """Init activity for guest user.

    @param data:
    @param is_usage_report:
    @return:
    """
    def _get_guest_activity():
        _guest_activity = {
            "user_mail": guest_mail,
            "record_id": record_id,
            "file_name": file_name,
        }
        return GuestActivity.find(**_guest_activity)

    # Get data to generated key
    guest_mail = data.get("extra_info").get("guest_mail")
    file_name = data.get("extra_info").get("file_name")
    record_id = data.get("extra_info").get("record_id")

    guest_activity = _get_guest_activity()
    activity = None
    if not guest_activity:
        # Init activity for guest user.
        activity = WorkActivity().init_activity(data)
        activity_id = activity.activity_id

        # Generate token value
        token_value = generate_guest_activity_token_value(
            activity_id, file_name, activity.created, guest_mail
        )

        # Save create guest activity
        guest_activity = {
            "user_mail": guest_mail,
            "record_id": record_id,
            "file_name": file_name,
            "activity_id": activity_id,
            "token": token_value
        }

        # In case create usage report,
        # update expiration date from Admin settings
        if is_usage_report:
            guest_activity['is_usage_report'] = is_usage_report
            usage_report_access = get_restricted_access(
                'usage_report_workflow_access')
            guest_activity['expiration_date'] = int(usage_report_access.get(
                'expiration_date_access', 500))

        GuestActivity.create(**guest_activity)
    else:
        token_value = guest_activity[0].token

    # Generate URL
    url_pattern = "{}workflow/activity/guest-user/{}?token={}"
    tmp_url = url_pattern.format(request.url_root, file_name, token_value)

    return activity, tmp_url


def send_usage_application_mail_for_guest_user(guest_mail: str, temp_url: str):
    """Send usage application mail for guest user.

    @param guest_mail:
    @param temp_url:
    @return:
    """
    # Mail information
    site_name_en, site_name_ja = get_site_info_name()
    site_mail = get_default_mail_sender()
    site_url = current_app.config['THEME_SITEURL']
    institution_name_ja = current_app.config['THEME_INSTITUTION_NAME']['ja']
    institution_name_en = current_app.config['THEME_INSTITUTION_NAME']['en']
    mail_info = {
        'mail_id': current_app.config.get("WEKO_WORKFLOW_ACCESS_ACTIVITY_URL"),
        'mail_address': guest_mail,
        'url_guest_user': temp_url,
        "restricted_site_name_ja": site_name_ja,
        "restricted_site_name_en": site_name_en,
        "restricted_institution_name_ja": institution_name_ja,
        "restricted_institution_name_en": institution_name_en,
        "restricted_site_mail": site_mail,
        "restricted_site_url": site_url,
    }
    return send_mail_url_guest_user(mail_info)


def validate_guest_activity_token(
    token: str, file_name: str
) -> Union[Tuple[bool, None, None], Tuple[bool, str, str]]:
    """Validate guest activity token.

    @param token:
    @param file_name:
    @return:
    """
    try:
        secret_key = current_app.config['WEKO_RECORDS_UI_SECRET_KEY']
        decode_param = base64.b64decode(token.encode()).decode()
        params = decode_param.split(" ")
        if len(params) != 4:
            return False, None, None
        pattern = "activity={} file_name={} date={} email={}"
        key_value = pattern.format(params[0], file_name, params[1], params[2])
        return oracle10.verify(
            secret_key, params[3], key_value), params[0], params[2]
    except Exception as err:
        current_app.logger.debug(err)
        return False, None, None


def validate_guest_activity_expired(activity_id: str) -> str:
    """Validate guest activity expired.

    @param activity_id:
    @return:
    """
    guest_activity = GuestActivity.find_by_activity_id(activity_id)
    if guest_activity:
        guest_activity = guest_activity[0]
    else:
        return ""
    if guest_activity.is_usage_report:
        try:
            expiration_date = timedelta(guest_activity.expiration_date)
            expiration_access_date = guest_activity.created.date() + \
                expiration_date
        except OverflowError:
            return ""
        current_date = datetime.utcnow().date()
        if current_date > expiration_access_date:
            return _("The specified link has expired.")
    return ""


def create_onetime_download_url_to_guest(activity_id: str,
                                         extra_info: dict):
    """Create onetime download URL to guest.

    @param activity_id:
    @param extra_info:
    @return:
    """
    file_name = extra_info.get('file_name')
    record_id = extra_info.get('record_id')
    user_mail = extra_info.get('user_mail')
    is_guest_user = False
    if not user_mail:
        user_mail = extra_info.get('guest_mail')
        is_guest_user = True
    if file_name and record_id and user_mail:
        from weko_records_ui.utils import generate_one_time_download_url
        onetime_file_url = generate_one_time_download_url(
            file_name, record_id, user_mail)

        # Delete guest activity.
        delete_guest_activity(activity_id)

        # Save onetime to Database.
        from weko_records_ui.utils import create_onetime_download_url
        one_time_obj = create_onetime_download_url(
            activity_id, file_name, record_id, user_mail, is_guest_user)
        expiration_tmp = {
            "expiration_date": "",
            "expiration_date_ja": "",
            "expiration_date_en": "",
        }
        if one_time_obj:
            try:
                expiration_date = timedelta(days=one_time_obj.expiration_date)
                expiration_date = datetime.today() + expiration_date
                expiration_date = expiration_date.strftime("%Y-%m-%d")
                expiration_tmp['expiration_date'] = expiration_date
            except OverflowError:
                expiration_tmp["expiration_date_ja"] = "無制限"
                expiration_tmp["expiration_date_en"] = "Unlimited"
            return {
                "file_url": onetime_file_url,
                **expiration_tmp,
            }
        else:
            current_app.logger.error("Can not create onetime download.")
            return False


def delete_guest_activity(activity_id: str) -> bool:
    """Delete guest activity for guest user.

    @param activity_id:
    @return:
    """
    guest_activity = GuestActivity.find_by_activity_id(activity_id)
    if guest_activity:
        return GuestActivity.delete(guest_activity[0])
    return False


def get_activity_display_info(activity_id: str):
    """_summary_

    Args:
        activity_id (str): _description_

    Returns:
        _type_: _description_
        action_endpoint
        int: action_id
        Activity: activity_detail
        Action: cur_action
        ActivityHistory: histories
        _type_: item {'lang': 'ja', 'owner': '1', 'title': 'ddd', '$schema': '/items/jsonschema/15', 'pubdate': '2022-08-21', 'shared_user_id': -1, 'item_1617186331708': [{'subitem_1551255647225': 'ddd', 'subitem_1551255648112': 'ja'}], 'item_1617258105262': {'resourceuri': 'http://purl.org/coar/resource_type/c_beb9', 'resourcetype': 'data paper'}}
        _type_: steps
        _type_: temporary_comment [{'ActivityId': 'A-20220821-00003', 'ActionId': 1, 'ActionName': 'Start', 'ActionVersion': '1.0.0', 'ActionEndpoint': 'begin_action', 'Author': 'wekosoftware@nii.ac.jp', 'Status': 'action_done', 'ActionOrder': 1}, {'ActivityId': 'A-20220821-00003', 'ActionId': 3, 'ActionName': 'Item Registration', 'ActionVersion': '1.0.1', 'ActionEndpoint': 'item_login', 'Author': '', 'Status': ' ', 'ActionOrder': 2}, {'ActivityId': 'A-20220821-00003', 'ActionId': 4, 'ActionName': 'Approval', 'ActionVersion': '2.0.0', 'ActionEndpoint': 'approval', 'Author': '', 'Status': ' ', 'ActionOrder': 3}, {'ActivityId': 'A-20220821-00003', 'ActionId': 5, 'ActionName': 'Item Link', 'ActionVersion': '1.0.1', 'ActionEndpoint': 'item_link', 'Author': '', 'Status': ' ', 'ActionOrder': 4}, {'ActivityId': 'A-20220821-00003', 'ActionId': 7, 'ActionName': 'Identifier Grant', 'ActionVersion': '1.0.0', 'ActionEndpoint': 'identifier_grant', 'Author': '', 'Status': ' ', 'ActionOrder': 5}, {'ActivityId': 'A-20220821-00003', 'ActionId': 2, 'ActionName': 'End', 'ActionVersion': '1.0.0', 'ActionEndpoint': 'end_action', 'Author': '', 'Status': ' ', 'ActionOrder': 6}]
        Workflow: workflow_detail
    """    
    activity = WorkActivity()
    activity_detail = activity.get_activity_detail(activity_id)
    item = None
    if activity_detail and activity_detail.item_id:
        try:
            item = ItemsMetadata.get_record(id_=activity_detail.item_id)
        except NoResultFound as ex:
            current_app.logger.exception(str(ex))
            item = None
    steps = activity.get_activity_steps(activity_id)
    history = WorkActivityHistory()
    histories = history.get_activity_history_list(activity_id)
    workflow = WorkFlow()
    workflow_detail = workflow.get_workflow_by_id(
        activity_detail.workflow_id)
    if activity_detail.activity_status == \
            ActivityStatusPolicy.ACTIVITY_FINALLY \
            or activity_detail.activity_status == \
            ActivityStatusPolicy.ACTIVITY_CANCEL:
        activity_detail.activity_status_str = _('End')
    else:
        activity_detail.activity_status_str = \
            request.args.get('status', 'ToDo')
    cur_action = activity_detail.action
    action_endpoint = cur_action.action_endpoint
    action_id = cur_action.id
    temporary_comment = ""
    action_data = activity.get_activity_action_comment(
        activity_id=activity_id, action_id=action_id,
        action_order=activity_detail.action_order)
    if action_data:
        temporary_comment = action_data.action_comment

    current_app.logger.debug("action_endpoint:{}".format(action_endpoint))
    current_app.logger.debug("action_id:{}".format(action_id))
    current_app.logger.debug("activity_detail:{}".format(activity_detail))
    current_app.logger.debug("cur_action:{}".format(cur_action))
    current_app.logger.debug("histories:{}".format(histories))
    current_app.logger.debug("item:{}".format(item))
    current_app.logger.debug("steps:{}".format(steps))
    current_app.logger.debug("temporary_comment:{}".format(temporary_comment))
    current_app.logger.debug("workflow_detail:{}".format(workflow_detail))

    return action_endpoint, action_id, activity_detail, cur_action, histories, \
        item, steps, temporary_comment, workflow_detail


def __init_activity_detail_data_for_guest(activity_id: str, community_id: str):
    """Init activity data for guest user.

    @param activity_id:
    @param community_id:
    @return:
    """
    from weko_records_ui.utils import get_list_licence
    action_endpoint, action_id, activity_detail, cur_action, histories, item, \
        steps, temporary_comment, workflow_detail = \
        get_activity_display_info(activity_id)
    item_type_name = get_item_type_name(workflow_detail.itemtype_id)
    # Check auto set index
    is_auto_set_index_action = True

    # Get the design for widget rendering
    from weko_theme.utils import get_design_layout
    page, render_widgets = get_design_layout(
        community_id or current_app.config['WEKO_THEME_DEFAULT_COMMUNITY'])

    # Update session for steps get item_login
    session['activity_info'] = dict(
        activity_id=activity_id,
        action_id=activity_detail.action_id,
        action_version=cur_action.action_version,
        action_status=ActionStatusPolicy.ACTION_DOING,
        commond=''
    )
    session['itemlogin_id'] = activity_id
    session['itemlogin_activity'] = activity_detail
    # get item login info.
    from weko_items_ui.api import item_login
    step_item_login_url, need_file, need_billing_file, \
        record, json_schema, schema_form, \
        item_save_uri, files, endpoints, need_thumbnail, files_thumbnail, \
        allow_multi_thumbnail \
        = item_login(item_type_id=workflow_detail.itemtype_id)
    if not record and item:
        record = item

    # Get guest user profile
    guest_email = session['guest_email']
    user_name = ''
    profile = {
        'subitem_user_name': user_name,
        'subitem_fullname': user_name,
        'subitem_mail_address': guest_email,
        'subitem_displayname': user_name,
        'subitem_university/institution': '',
        'subitem_affiliated_division/department': '',
        'subitem_position': '',
        'subitem_phone_number': '',
        'subitem_position(others)': '',
        'subitem_affiliated_institution': [],
    }
    user_profile = {"results": profile}

    return dict(
        page=page,
        render_widgets=render_widgets,
        community_id=community_id,
        temporary_journal='',
        temporary_idf_grant='',
        temporary_idf_grant_suffix='',
        idf_grant_data='',
        idf_grant_input=IDENTIFIER_GRANT_LIST,
        idf_grant_method=current_app.config.get(
            'IDENTIFIER_GRANT_SUFFIX_METHOD', IDENTIFIER_GRANT_SUFFIX_METHOD),
        error_type='item_login_error',
        cur_step=action_endpoint,
        approval_record=[],
        recid=None,
        links=None,
        term_and_condition_content='',
        is_auto_set_index_action=is_auto_set_index_action,
        application_item_type=False,
        auto_fill_title=auto_fill_title(item_type_name),
        auto_fill_data_type=activity_detail.extra_info.get(
            "related_title") if activity_detail.extra_info else None,
        is_show_autofill_metadata=is_show_autofill_metadata(
            item_type_name),
        is_hidden_pubdate=is_hidden_pubdate(item_type_name),
        position_list=WEKO_USERPROFILES_POSITION_LIST,
        institute_position_list=WEKO_USERPROFILES_INSTITUTE_POSITION_LIST,
        item_type_name=item_type_name,
        res_check=1,
        action_id=action_id,
        activity=activity_detail,
        histories=histories,
        item=item,
        steps=steps,
        temporary_comment=temporary_comment,
        workflow_detail=workflow_detail,
        user_profile=user_profile,
        list_license=get_list_licence(),
        cur_action=cur_action,
        activity_id=activity_detail.activity_id,
        is_enable_item_name_link=is_enable_item_name_link(
            action_endpoint, item_type_name),
        enable_feedback_maillist=current_app.config[
            'WEKO_WORKFLOW_ENABLE_FEEDBACK_MAIL'],
        enable_contributor=current_app.config[
            'WEKO_WORKFLOW_ENABLE_CONTRIBUTOR'],
        out_put_report_title=current_app.config[
            "WEKO_ITEMS_UI_OUTPUT_REGISTRATION_TITLE"],
        action_endpoint_key=current_app.config.get(
            'WEKO_ITEMS_UI_ACTION_ENDPOINT_KEY'),
        approval_email_key=get_approval_keys(),
        step_item_login_url=step_item_login_url,
        need_file=need_file,
        need_billing_file=need_billing_file,
        records=record,
        record=[],
        jsonschema=json_schema,
        schemaform=schema_form,
        item_save_uri=item_save_uri,
        files=files,
        endpoints=endpoints,
        need_thumbnail=need_thumbnail,
        files_thumbnail=files_thumbnail,
        allow_multi_thumbnail=allow_multi_thumbnail,
        id=workflow_detail.itemtype_id,
    )


def prepare_data_for_guest_activity(activity_id: str) -> dict:
    """Prepare for guest activity.

    @param activity_id:
    @return:
    """
    ctx = {'community': None}
    getargs = request.args
    community_id = ""
    if 'community' in getargs:
        comm = GetCommunity.get_community_by_id(getargs.get('community'))
        ctx = {'community': comm}
        community_id = comm.id

    init_data = __init_activity_detail_data_for_guest(
        activity_id, community_id)
    ctx.update(init_data)
    action_endpoint = ctx['cur_step']
    activity_detail = ctx['activity']
    cur_action = ctx['cur_action']

    if 'item_login' == action_endpoint or \
        'item_login_application' == action_endpoint or \
            'file_upload' == action_endpoint:
        ctx['res_check'] = 0
        if request.method == 'POST':
            is_user_agreed = request.form.get('checked')
            if is_user_agreed == "on":
                # update user agreement when user check the checkbox
                WorkActivity().upt_activity_agreement_step(
                    activity_id=activity_id, is_agree=True)

        ctx['application_item_type'] = is_usage_application_item_type(
            activity_detail)
        item_type_name = ctx['item_type_name']

        if current_app.config['WEKO_WORKFLOW_ENABLE_SHOWING_TERM_OF_USE'] and \
                cur_action.action_is_need_agree:
            # if this is Item Registration step and the user have not agreed
            # term and condition yet, set to that page
            from weko_items_ui.utils import is_need_to_show_agreement_page
            if is_need_to_show_agreement_page(item_type_name) and \
                    not activity_detail.activity_confirm_term_of_use:
                ctx['step_item_login_url'] = 'weko_workflow/' \
                                             'term_and_condition.html'
                ctx['term_and_condition_content'] = \
                    get_term_and_condition_content(item_type_name)
        # Get approval record
        item = get_items_metadata_by_activity_detail(activity_detail)
        approval_record = []
        if item:
            _, approval_record = get_pid_and_record(item.id)
        # be use for index tree and comment page.
        session['itemlogin_item'] = ctx['item']
        session['itemlogin_steps'] = ctx['steps']
        session['itemlogin_action_id'] = ctx['action_id']
        session['itemlogin_cur_step'] = ctx['cur_step']
        session['itemlogin_record'] = approval_record
        session['itemlogin_histories'] = ctx['histories']
        session['itemlogin_res_check'] = ctx['res_check']
        session['itemlogin_pid'] = ctx['recid']
        session['itemlogin_community_id'] = community_id

    return ctx


def recursive_get_specified_properties(properties):
    """Recursive get specified properties.

    :param properties:
    :return:
    """
    if not properties:
        return None
    if "items" in properties:
        for item in properties["items"]:
            if item.get("approval"):
                return item.get("key")
            else:
                result = recursive_get_specified_properties(item)
                if result:
                    return result


def get_approval_keys():
    """Get approval keys.

    :return:
    """
    from weko_records.models import ItemTypeProperty
    result = ItemTypeProperty.query.filter_by(delflg=False).all()
    approval_keys = []
    for value in result:
        properties = value.form
        if properties:
            result = recursive_get_specified_properties(properties)
            if result:
                approval_keys.append(result)
    return approval_keys


def process_send_mail(mail_info, mail_id):
    """Send mail approval rejected.

    :mail_info: object
    :mail_id: mail template id
    """
    if not mail_info.get("mail_recipient"):
        current_app.logger.error('Mail address is not defined')
        return

    subject, body = get_mail_data(mail_id)
    if body and subject:
        body = replace_characters(mail_info, body)
        return send_mail(subject, mail_info['mail_recipient'], body)

def process_send_mail_tpl(mail_info, mail_pattern_name):
    """Send mail approval rejected.

    :mail_info: object
    """
    if not mail_info.get("mail_recipient"):
        current_app.logger.error('Mail address is not defined')
        return

    subject, body = get_mail_data_tpl(mail_pattern_name)
    current_app.logger.error("subject:{}".format(subject))
    current_app.logger.error("body:{}".format(body))

    if body and subject:
        body = replace_characters(mail_info, body)
        current_app.logger.error('Mail send body and subject')
        return send_mail(subject, mail_info['mail_recipient'], body)

def cancel_expired_usage_reports():
    """Cancel expired usage reports."""
    expired_activities = GuestActivity.get_expired_activities()
    if expired_activities:
        WorkActivity().cancel_usage_report_activities(expired_activities)


def process_send_approval_mails(activity_detail, actions_mail_setting,
                                next_step_appover_id, file_data):
    """Process send mail for approval steps.

    :param activity_detail:
    :param actions_mail_setting:
    :param next_step_appover_id:
    :param file_data:
    :return:
    """
    is_guest_user = True if activity_detail.extra_info.get(
        'guest_mail') else False
    item_info = get_item_info(activity_detail.item_id)
    mail_info = set_mail_info(item_info, activity_detail, is_guest_user)
    mail_info['restricted_download_link'] = file_data.get("file_url", '')
    mail_info['restricted_expiration_date'] = file_data.get(
        "expiration_date", '')
    mail_info['restricted_expiration_date_ja'] = file_data.get(
        "expiration_date_ja", '')
    mail_info['restricted_expiration_date_en'] = file_data.get(
        "expiration_date_en", '')

    # Override guest mail if any
    if is_guest_user:
        mail_info['mail_recipient'] = activity_detail.extra_info.get(
            'guest_mail')

    if actions_mail_setting["approval"]:
        if actions_mail_setting.get("previous", {}):
            setting =actions_mail_setting.get("previous")\
           .get("inform_approval", {})
            if _check_mail_setting(setting):
                process_send_mail(mail_info, setting["mail"])
            else:
                setting =actions_mail_setting.get("previous")\
                    .get("inform_itemReg", {})         
                if _check_mail_setting(setting):
                    process_send_mail(mail_info, setting["mail"])    

        if actions_mail_setting.get('next', {}):
            setting = actions_mail_setting.get("next") \
                .get("request_approval", {})
            if _check_mail_setting(setting):
                approval_user = db.session.query(User).filter_by(
                    id=int(next_step_appover_id)).first()
                if not approval_user:
                    current_app.logger.error("Does not have approval data")
                else:
                    mail_info['mail_recipient'] = approval_user.email
                    process_send_mail(mail_info, setting["mail"])

    if actions_mail_setting["reject"]:
        if actions_mail_setting.get("previous", {}):
            setting = actions_mail_setting.get("previous") \
                .get("inform_reject", {})
            if _check_mail_setting(setting):
                process_send_mail(mail_info, setting["mail"])


def get_usage_data(item_type_id, activity_detail, user_profile=None):
    """Get usage data.

    @param item_type_id: Item Type identifier.
    @param activity_detail: Activity detail
    @param user_profile: User profile.
    @return:
    """
    def __build_metadata_for_usage_report(record_data: Union[dict, list],
                                          usage_report_data: dict):
        if isinstance(record_data, dict):
            for k, v in record_data.items():
                if k in usage_report_data_key:
                    usage_report_data[usage_report_data_key[k]] = v
                else:
                    __build_metadata_for_usage_report(v, usage_report_data)
        elif isinstance(record_data, list):
            for data in record_data:
                __build_metadata_for_usage_report(data, usage_report_data)

    result = {}
    extra_info = activity_detail.extra_info
    if not extra_info:
        return result

    cfg = current_app.config
    wf_issued_date = activity_detail.created.strftime("%Y-%m-%d")

    if item_type_id in cfg.get(
            'WEKO_WORKFLOW_USAGE_APPLICATION_ITEM_TYPES_LIST'):
        if isinstance(user_profile, dict):
            mail_address = user_profile.get(
                'results').get('subitem_mail_address')
        else:
            mail_address = extra_info.get('guest_mail', '')

        related_title = str(extra_info.get('related_title', ''))

        item_title = cfg.get('WEKO_WORKFLOW_USAGE_APPLICATION_ITEM_TITLE') \
            + activity_detail.created.strftime("%Y%m%d") \
            + str(related_title) + '_'

        result = dict(
            usage_type='Application',
            dataset_usage=related_title,
            usage_data_name='',
            mail_address=mail_address,
            university_institution='',
            affiliated_division_department='',
            position='',
            position_other='',
            phone_number='',
            usage_report_id='',
            wf_issued_date=wf_issued_date,
            item_title=item_title
        )
    elif item_type_id in cfg.get('WEKO_WORKFLOW_USAGE_REPORT_ITEM_TYPES_LIST'):
        usage_record_id = extra_info.get('usage_record_id')
        usage_report_data_key = {
            "subitem_fullname": "usage_data_name",
            "subitem_mail_address": "mail_address",
            "subitem_university/institution":
                "university_institution",
            "subitem_affiliated_division/department":
                "affiliated_division_department",
            "subitem_position": "position",
            "subitem_position(others)": "position_other",
            "subitem_phone_number": "phone_number",
        }
        result = dict(
            usage_type='Report',
            dataset_usage='',
            usage_data_name='',
            mail_address='',
            university_institution='',
            affiliated_division_department='',
            position='',
            position_other='',
            phone_number='',
            usage_report_id=activity_detail.activity_id,
            wf_issued_date=wf_issued_date,
            item_title=''
        )
        related_activity_id = extra_info.get('usage_activity_id')
        if not related_activity_id:
            return result

        rm = RecordMetadata.query.filter_by(id=usage_record_id).first()
        if not rm:
            return result
        __build_metadata_for_usage_report(rm.json, result)
        result['dataset_usage'] = rm.json.get('item_title')
        result['item_title'] = related_activity_id + cfg.get(
            'WEKO_WORKFLOW_USAGE_REPORT_ITEM_TITLE') + result['usage_data_name']

    return result


def update_approval_date(activity):
    """Update approval date.

    @param activity:
    @return:
    """
    item_id = activity.item_id
    record = WekoRecord.get_record(item_id)
    deposit = WekoDeposit(record, record.model)
    if deposit.get("item_type_id") not in \
        WEKO_WORKFLOW_USAGE_APPLICATION_ITEM_TYPES_LIST \
            + WEKO_WORKFLOW_USAGE_REPORT_ITEM_TYPES_LIST:
        return
    approval_date_key = current_app.config[
        'WEKO_WORKFLOW_RESTRICTED_ACCESS_APPROVAL_DATE']
    sub_approval_date_key, attribute_name = \
        get_sub_key_by_system_property_key(approval_date_key,
                                           deposit.get("item_type_id"))
    if sub_approval_date_key:
        current_date = get_current_date()
        dict_approval_date = {
            approval_date_key: current_date,
            'subitem_restricted_access_approval_date_type': "Accepted"
        }
        update_approval_date_for_deposit(deposit, sub_approval_date_key,
                                         dict_approval_date,
                                         attribute_name)
        update_system_data_for_item_metadata(item_id,
                                             sub_approval_date_key,
                                             dict_approval_date)
        update_system_data_for_activity(activity,
                                        sub_approval_date_key,
                                        dict_approval_date)


def create_record_metadata_for_user(usage_application_activity, usage_report):
    """Update metadata usage application for usage report.

    @param usage_report:
    @param usage_application_activity:
    @return:
    """
    item_id = usage_application_activity.item_id
    if item_id and usage_report:
        record = WekoRecord.get_record(item_id)
        deposit = WekoDeposit(record, record.model)
        usage_report_id_key = current_app.config[
            'WEKO_WORKFLOW_RESTRICTED_ACCESS_USAGE_REPORT_ID']
        sub_system_data_key, attribute_name = \
            get_sub_key_by_system_property_key(usage_report_id_key,
                                               deposit.get("item_type_id"))
        if sub_system_data_key:
            dict_system_data = {usage_report_id_key: usage_report.activity_id}
            deposit_without_ver, item_id_without_ver = get_record_first_version(
                deposit)
            if item_id_without_ver:
                update_system_data_for_item_metadata(
                    item_id_without_ver,
                    sub_system_data_key,
                    dict_system_data)
                update_approval_date_for_deposit(deposit_without_ver,
                                                 sub_system_data_key,
                                                 dict_system_data,
                                                 attribute_name)
            update_system_data_for_item_metadata(item_id,
                                                 sub_system_data_key,
                                                 dict_system_data)
            update_approval_date_for_deposit(deposit,
                                             sub_system_data_key,
                                             dict_system_data,
                                             attribute_name)
            update_system_data_for_activity(usage_application_activity,
                                            sub_system_data_key,
                                            dict_system_data)


def get_current_date():
    """Get current date.

    @return:
    """
    return datetime.today().strftime('%Y-%m-%d')


def get_sub_key_by_system_property_key(system_property_key, item_type_id):
    """Get sub key by system property key.

    @param system_property_key:
    @param item_type_id:
    @return:
    """
    if not item_type_id:
        return None, None
    item_type = ItemType.query.filter_by(id=item_type_id).one_or_none()
    sub_key = ''
    attribute_name = ''
    if not item_type:
        return sub_key, attribute_name
    for k, v in item_type.schema['properties'].items():
        if isinstance(v, dict) and 'properties' in v and system_property_key \
                in v['properties']:
            sub_key = k
            if 'title' in v:
                attribute_name = v['title']
            break
    return sub_key, attribute_name


def update_system_data_for_item_metadata(item_id, sub_system_data_key,
                                         dict_system_data):
    """Update approval date for item metadata.

    @param item_id:
    @param sub_system_data_key:
    @param dict_system_data:
    @return:
    """
    item_meta = ItemsMetadata.get_record(id_=item_id)
    item_meta[sub_system_data_key] = dict_system_data
    item_meta.commit()
    db.session.commit()


def update_approval_date_for_deposit(deposit, sub_approval_date_key,
                                     dict_approval_date, attribute_name):
    """Update approval date for deposit.

    @param deposit:
    @param sub_approval_date_key:
    @param dict_approval_date:
    @param attribute_name:
    @return:
    """
    approval_date_data = {'attribute_name': attribute_name,
                          "attribute_value_mlt": [dict_approval_date]}
    deposit[sub_approval_date_key] = approval_date_data
    deposit.item_metadata[sub_approval_date_key] = dict_approval_date
    deposit.commit()
    db.session.commit()


def update_system_data_for_activity(activity, sub_system_data_key,
                                    dict_system_data):
    """Update approval date for activity.

    @param activity:
    @param sub_system_data_key:
    @param dict_system_data:
    @return:
    """
    if activity:
        if activity.temp_data:
            temp = json.loads(activity.temp_data)
        else:
            temp = {'metainfo': {}}
        temp['metainfo'][sub_system_data_key] = dict_system_data
        activity.temp_data = json.dumps(temp)
        db.session.merge(activity)
        db.session.commit()


def check_authority_by_admin(activity):
    """Check authority by admin.

    :param activity:
    :return:
    """
    # If user has admin role
    supers = current_app.config['WEKO_PERMISSION_SUPER_ROLE_USER']
    for role in list(current_user.roles or []):
        if role.name in supers:
            return True
    # If user has community role
    # and the user who created activity is member of community
    # role -> has permission:
    community_role_names = current_app.config['WEKO_PERMISSION_ROLE_COMMUNITY']
    for community_role_name in community_role_names:
        # Get the list of users who has the community role
        community_users = User.query.outerjoin(userrole).outerjoin(Role) \
            .filter(community_role_name == Role.name) \
            .filter(userrole.c.role_id == Role.id) \
            .filter(User.id == userrole.c.user_id) \
            .all()
        community_user_ids = [
            community_user.id for community_user in community_users]
        for role in list(current_user.roles or []):
            if role.name in community_role_name:
                # User has community role
                if activity.activity_login_user in community_user_ids:
                    return True
                break
    return False


def get_record_first_version(deposit):
    """Get PID of record first version ID."""
    pid_value = str(int(float(deposit['_deposit']['id'])))
    pid = PersistentIdentifier.query.filter_by(
        pid_value=pid_value, pid_type='recid').first()
    record = WekoRecord.get_record(pid.object_uuid)
    deposit = WekoDeposit(record, record.model)
    return deposit, pid.object_uuid


def get_files_and_thumbnail(activity_id, item):
    """Get files and thumbnail from activity id.

    Args:
        activity_id: The activity identifier.
        item:  Item metadata.
    """
    from weko_items_ui.utils import to_files_js
    files, files_thumbnail = [], []
    deposit = WekoDeposit.get_record(item.id)
    activity = WorkActivity()
    metadata = activity.get_activity_metadata(activity_id)
    # Load files from metadata.
    if metadata:
        item_json = json.loads(metadata)
        files = item_json.get('files') if item_json.get('files') else []
    # Load files from deposit.
    if deposit and not files:
        files = to_files_js(deposit)
    # Load files thumbnail from files.
    if files and not files_thumbnail:
        files_thumbnail = [i for i in files
                           if 'is_thumbnail' in i.keys()
                           and i['is_thumbnail']]
    return files, files_thumbnail


def get_pid_and_record(item_id):
    """
    get_pid_and_record Get record data for the first time access to editing item screen.
    
    Args:
        item_id (_type_): id of Item metadata.

    Returns:
        _type_: A tuple containing (pid, object).
    
    Raises:
        invenio_pidstore.errors.PIDDoesNotExistError: if no PID is found.
        invenio_pidstore.errors.PIDDeletedError: if PID is deleted.
    """
    recid = PersistentIdentifier.get_by_object(
        pid_type='recid', object_type='rec', object_uuid=item_id)
    record_class = import_string('weko_deposit.api:WekoRecord')
    resolver = Resolver(pid_type='recid', object_type='rec',
                        getter=record_class.get_record)
    return resolver.resolve(recid.pid_value)


def get_items_metadata_by_activity_detail(activity_detail):
    """Get item metadata from activity id.

    Args:
        activity_detail:Activity detail.
    """
    item = None
    if activity_detail and activity_detail.item_id:
        try:
            item = ItemsMetadata.get_record(id_=activity_detail.item_id)
        except NoResultFound as ex:
            current_app.logger.exception(str(ex))
            item = None
    return item


def get_main_record_detail(activity_id,
                           activity_detail,
                           action_endpoint=None,
                           item=None,
                           approval_record=None,
                           files=None,
                           files_thumbnail=None):
    """Get item link record, files, thumbnail.

    Args:
        activity_id: Activity identifier.
        activity_detail: Activity detail.
        action_endpoint: Action endpoint.
        item: Item metadata.
        approval_record: Approval record.
        files: File content
        files_thumbnail: Thumbnail file.
    """
    def check_record(record):
        return record and len(record) > 0 and isinstance(record, (list, dict))

    recid = None
    action_endpoint = action_endpoint or activity_detail.action.action_endpoint
    if not item:
        if not isinstance(approval_record, dict) \
                or not approval_record.get('item_type_id'):
            return dict(
                record=list(),
                files=list(),
                files_thumbnail=list())
        else:
            item = get_items_metadata_by_activity_detail(activity_detail)
    if item and not approval_record:
        recid, approval_record = get_pid_and_record(item.id)
    if item and not files:
        files, files_thumbnail = get_files_and_thumbnail(activity_id, item)

    record_metadata = []
    item_type_id = approval_record.get('item_type_id')
    new_files = []
    new_thumbnail = []
    pid = item.get('pid')

    # case create item
    if item and item.get('pid', {}).get('value') and action_endpoint:
        # case when edit item and step is item_login
        if action_endpoint == 'item_login':
            pid_value = item['pid']['value']
            record_metadata, new_files = get_record_by_root_ver(pid_value)
            allow_multi_thumbnails = get_allow_multi_thumbnail(
                item_type_id,
                activity_id)
            new_thumbnail = get_thumbnails(new_files, allow_multi_thumbnails)
        else:
            # case when edit item and step # item_login
            if activity_detail.item_id:
                new_files = deepcopy(files)
                record_metadata, new_files = get_record_by_root_ver(
                    item['pid']['value'])
                item['title'] = record_metadata['title'][0]
                multi_thumbnail = get_allow_multi_thumbnail(item_type_id,
                                                            activity_id)
                new_thumbnail = get_thumbnails(new_files, multi_thumbnail)
                if check_record(approval_record) and new_files:
                    new_files = set_files_display_type(
                        record_metadata,
                        new_files)
    else:
        record_metadata = approval_record
        new_files = deepcopy(files)

        allow_multi_thumbnails = \
            get_allow_multi_thumbnail(item_type_id, activity_id)
        new_thumbnail = get_thumbnails(new_files, allow_multi_thumbnails)

        if not new_thumbnail:
            new_thumbnail = files_thumbnail
        pid = recid

    if check_record(record_metadata) and new_files:
        set_files_display_type(record_metadata, new_files)

    return dict(
        record=record_metadata,
        files=new_files,
        files_thumbnail=new_thumbnail,
        pid=pid)


def prepare_doi_link_workflow(item_id, doi_input):
    """Parsing DOI link from storing data.

    Args:
        item_id: Record identifier number.
        doi_input: DOI input from last Identifier Setting.
    """
    data = request.get_json() or {}
    community_id = data['community'] if data.get('community') else 'Root Index'
    identifier_setting = get_identifier_setting(community_id)
    ret = {}

    current_app.logger.debug('item_id: {0}'.format(item_id))
    current_app.logger.debug('doi_input: {0}'.format(doi_input))
    current_app.logger.debug('data: {0}'.format(data))
    current_app.logger.debug('community_id: {0}'.format(community_id))
    current_app.logger.debug(
        'identifier_setting: {0}'.format(identifier_setting))

    # valid date pidstore_identifier data
    if identifier_setting:
        text_empty = '<Empty>'
        if not identifier_setting.jalc_doi:
            identifier_setting.jalc_doi = text_empty
        if not identifier_setting.jalc_crossref_doi:
            identifier_setting.jalc_crossref_doi = text_empty
        if not identifier_setting.jalc_datacite_doi:
            identifier_setting.jalc_datacite_doi = text_empty
        if not identifier_setting.ndl_jalc_doi:
            identifier_setting.ndl_jalc_doi = text_empty
        # Semi-automatic suffix
        suffix_method = current_app.config.get(
            'IDENTIFIER_GRANT_SUFFIX_METHOD', IDENTIFIER_GRANT_SUFFIX_METHOD)
        if not identifier_setting.suffix:
            identifier_setting.suffix = ''

        current_app.logger.debug(
            'suffix_method: {0}'.format(suffix_method))

        if suffix_method == 0:
            url_format = '{}/{}/{}'
            _item_id = '%010d' % int(item_id)
            _jalc_doi_link = url_format.format(
                IDENTIFIER_GRANT_LIST[1][2],
                identifier_setting.jalc_doi,
                _item_id)
            _jalc_cr_doi_link = url_format.format(
                IDENTIFIER_GRANT_LIST[2][2],
                identifier_setting.jalc_crossref_doi,
                _item_id)
            _jalc_dc_doi_link = url_format.format(
                IDENTIFIER_GRANT_LIST[3][2],
                identifier_setting.jalc_datacite_doi,
                item_id)
            _ndl_jalc_doi_link = url_format.format(
                IDENTIFIER_GRANT_LIST[4][2],
                identifier_setting.ndl_jalc_doi,
                _item_id)
        elif suffix_method == 1:
            url_format = '{}/{}/{}{}'
            _jalc_doi_link = url_format.format(
                IDENTIFIER_GRANT_LIST[1][2],
                identifier_setting.jalc_doi,
                identifier_setting.suffix,
                doi_input.get('action_identifier_jalc_doi'))
            _jalc_cr_doi_link = url_format.format(
                IDENTIFIER_GRANT_LIST[2][2],
                identifier_setting.jalc_crossref_doi,
                identifier_setting.suffix,
                doi_input.get('action_identifier_jalc_doi'))
            _jalc_dc_doi_link = url_format.format(
                IDENTIFIER_GRANT_LIST[3][2],
                identifier_setting.jalc_datacite_doi,
                identifier_setting.suffix,
                doi_input.get('action_identifier_jalc_doi'))
            _ndl_jalc_doi_link = url_format.format(
                IDENTIFIER_GRANT_LIST[4][2],
                identifier_setting.ndl_jalc_doi,
                identifier_setting.suffix,
                doi_input.get('action_identifier_jalc_doi'))
        elif suffix_method == 2:
            url_format = '{}/{}/{}'
            _jalc_doi_link = url_format.format(
                IDENTIFIER_GRANT_LIST[1][2],
                identifier_setting.jalc_doi,
                doi_input.get('action_identifier_jalc_doi'))
            _jalc_cr_doi_link = url_format.format(
                IDENTIFIER_GRANT_LIST[2][2],
                identifier_setting.jalc_crossref_doi,
                doi_input.get('action_identifier_jalc_doi'))
            _jalc_dc_doi_link = url_format.format(
                IDENTIFIER_GRANT_LIST[3][2],
                identifier_setting.jalc_datacite_doi,
                doi_input.get('action_identifier_jalc_doi'))
            _ndl_jalc_doi_link = url_format.format(
                IDENTIFIER_GRANT_LIST[4][2],
                identifier_setting.ndl_jalc_doi,
                doi_input.get('action_identifier_jalc_doi'))

        ret = {
            'identifier_grant_jalc_doi_link': _jalc_doi_link,
            'identifier_grant_jalc_cr_doi_link': _jalc_cr_doi_link,
            'identifier_grant_jalc_dc_doi_link': _jalc_dc_doi_link,
            'identifier_grant_ndl_jalc_doi_link': _ndl_jalc_doi_link
        }

    return ret


def get_pid_value_by_activity_detail(activity_detail):
    """Get pid_value by activity detail.

    Args:
        activity_detail: Activity detail.
    """
    if activity_detail.temp_data:
        temp_data = json.loads(activity_detail.temp_data)
        if temp_data.get('endpoints', {}).get('self', ''):
            self_list = temp_data.get('endpoints').get('self', '').split('/')

            if len(self_list) > 0:
                return self_list[-1]
            else:
                return ''


def check_doi_validation_not_pass(item_id, activity_id,
                                  identifier_select, without_ver_id=None):
    """Call DOI validation and save error cache."""
    error_list = item_metadata_validation(item_id, identifier_select,
                                          without_ver_id=without_ver_id)
    if isinstance(error_list, str):
        return error_list

    redis_connection = RedisConnection()
    sessionstore = redis_connection.connection(db=current_app.config['ACCOUNTS_SESSION_REDIS_DB_NO'], kv = True)

    if error_list:
        sessionstore.put(
            'updated_json_schema_{}'.format(activity_id),
            json.dumps(error_list).encode('utf-8'),
            ttl_secs=300)
        return True
    else:
        if sessionstore.redis.exists(
                'updated_json_schema_{}'.format(activity_id)):
            sessionstore.delete(
                'updated_json_schema_{}'.format(activity_id))
        return False
<<<<<<< HEAD
    
def is_terms_of_use_only(workflow_id :int) -> bool:
    """
    return true if the workflow is [terms_of_use_only(利用規約のみ)]

    note:
        [terms of use only] workflow is open_restricted flag is "true".
        and 
        [terms of use only] workflow is structed "Begin Action" and "End Action" only.

    Args 
        int :workflow_id 
    Return
        bool :is the workflow [terms of use only]
    """
    
    current_app.logger.info(workflow_id)
    ids = [workflow_id]

    wf:_WorkFlow = WorkFlow().get_workflow_by_ids(ids)
    current_app.logger.info(wf)
    if wf[0].open_restricted :
        fa :list[FlowAction] =Flow().get_flow_action_list(wf[0].flow_id)
        if len(fa) == 2 :
            #begin action and end action
            return True
    return False

def grant_access_rights_to_all_open_restricted_files(activity_id :str ,permission:Union[FilePermission,GuestActivity] , activity_detail :Activity) -> dict:
    """
    Target all of open_restricted files in the item , grant access rights for login user.
    or
    Target a open_restricted file that is applyed by the guest user  in the item , grant access rights for guest user.
    
    Args:
        str :activity_id
        FilePermission :permission
        Activity :activity_detail
    Returns
        dict :one time url and expired_date
    """ 
    url_and_expired_date:dict = {}
    if isinstance(permission ,FilePermission): #contributer
        files = WekoRecord.get_record_by_pid(permission.record_id).get_file_data()
        for file in files:
            #{'url': {'url': 'https://weko3.example.org/record/1/files/aaa (1).txt'}, 'date': [{'dateType': 'Available', 'dateValue': '2023-02-03'}], 'terms': 'term_free', 'format': 'text/plain', 'provide': [{'role': 'none_loggin', 'workflow': '2'}, {'role': '3', 'workflow': '1'}], 'version': '1', 'dataType': 'perfectures', 'filename': 'aaa (1).txt', 'filesize': [{'value': '5 B'}], 'mimetype': 'text/plain', 'accessrole': 'open_restricted', 'version_id': '2a0aa15b-d3e2-4846-9e3a-e1e734a1a620', 'displaytype': 'simple', 'licensefree': 'licence text', 'licensetype': 'license_free', 'termsDescription': '利用規約のフリーインプット本文です'}
            if file['accessrole'] in 'open_restricted':

                if file['filename'] != permission.file_name:
                    # create all open_restricted content records in unapplyed
                    FilePermission.init_file_permission(permission.user_id, permission.record_id, file['filename'], activity_id)

                #insert file_onetime_download
                extra_info:dict = deepcopy(activity_detail.extra_info)
                extra_info.update({'file_name' : file['filename']})
                tmp:dict = create_onetime_download_url_to_guest(activity_detail.activity_id,extra_info)
            
                if file['filename'] == permission.file_name:
                    # a applyed content.
                    url_and_expired_date = tmp

        # approve all open_restricted contents.
        permissions = FilePermission.find_by_activity(activity_id)
        for permi in permissions:
            FilePermission.update_status(permi,1) #1:Approval

    elif isinstance(permission,GuestActivity): #guest user

        #insert file_onetime_download
        extra_info:dict = deepcopy(activity_detail.extra_info)
        # extra_info.update({'file_name' : permission.file_name})
        tmp:dict = create_onetime_download_url_to_guest(activity_detail.activity_id,extra_info)

        url_and_expired_date = tmp

    #url_and_expired_date of a applyed content.
    return url_and_expired_date
=======

def make_activitylog_tsv(activities):
    """make tsv for activitiy_log

    Args:
        activities: activities for download as tsv.
    """
    import csv 
    from io import StringIO
    file_output = StringIO()

    keys = current_app.config.get("WEKO_WORKFLOW_ACTIVITYLOG_XLS_COLUMNS")

    writer = csv.writer(file_output, delimiter="\t", lineterminator="\n")
    writer.writerow(keys)
    for item in activities:
        term = []
        for name in keys:
            term.append(getattr(item,name))
        writer.writerow(term)

    return file_output.getvalue()
    
>>>>>>> 0caf28ee
<|MERGE_RESOLUTION|>--- conflicted
+++ resolved
@@ -4021,7 +4021,6 @@
             sessionstore.delete(
                 'updated_json_schema_{}'.format(activity_id))
         return False
-<<<<<<< HEAD
     
 def is_terms_of_use_only(workflow_id :int) -> bool:
     """
@@ -4099,7 +4098,6 @@
 
     #url_and_expired_date of a applyed content.
     return url_and_expired_date
-=======
 
 def make_activitylog_tsv(activities):
     """make tsv for activitiy_log
@@ -4122,5 +4120,4 @@
         writer.writerow(term)
 
     return file_output.getvalue()
-    
->>>>>>> 0caf28ee
+    