--- conflicted
+++ resolved
@@ -56,13 +56,11 @@
 {%- endif%}
 {%- endblock page_footer %}
 
-<<<<<<< HEAD
 {% set guest_email = None %}
-{% if activity and activity.extra_info and 'guest_mail' in activity.extra_info %}
-  {% set guest_email = activity.extra_info.guest_mail %}
+  {% if activity and activity.extra_info and 'guest_mail' in activity.extra_info %}
+    {% set guest_email = activity.extra_info.guest_mail %}
 {% endif %}
-=======
->>>>>>> 236f0481
+
 {%- block page_body_main %}
 <div class="row">
   {%- if community %}
