{#
# This file is part of WEKO3.
# Copyright (C) 2017 National Institute of Informatics.
#
# WEKO3 is free software; you can redistribute it
# and/or modify it under the terms of the GNU General Public License as
# published by the Free Software Foundation; either version 2 of the
# License, or (at your option) any later version.
#
# WEKO3 is distributed in the hope that it will be
# useful, but WITHOUT ANY WARRANTY; without even the implied warranty of
# MERCHANTABILITY or FITNESS FOR A PARTICULAR PURPOSE.  See the GNU
# General Public License for more details.
#
# You should have received a copy of the GNU General Public License
# along with WEKO3; if not, write to the
# Free Software Foundation, Inc., 59 Temple Place, Suite 330, Boston,
# MA 02111-1307, USA.
#}

{%- extends admin_base_template %}

{% block css %}
  {{ super() }}
  {% assets "weko_theme_css_buttons" %}<link href="{{ ASSET_URL }}" rel="stylesheet">{% endassets %}
{% endblock %}

{%- block javascript %}
  {{ super() }}
  {% assets "workflow_detail_admin_js" %}<script src="{{ ASSET_URL }}"></script>{% endassets %}
{%- endblock javascript %}

{%- block body %}

{% from "weko_theme/macros/modal_page.html" import all_modal %}
{{ all_modal() }}
<div id="alerts"></div>

<div class="row">
  <div class="col-sm-offset-1 col-sm-10">
    <div class="form-horizontal">
      <div class="form-group">
        <div class="col-sm-offset-2">
          <label for="txt_workflow_name" class="col-sm-2 control-label">{{_('WorkFlow')}}</label>
          <div class="col-sm-8">
            <input type="text" class="form-control" id="txt_workflow_name"
                                                    name="workflow_name"
                                                    placeholder="{{_('Enter the Workflow name')}}"  value="{{workflow.flows_name if workflow}}">
            <input type="hidden" id="_id" value="{{workflow.id if workflow}}">
            <input type="hidden" id="enable_showing_index_tree_selection_value"
                   value="{{ enable_showing_index_tree_selection }}">
            <input type="hidden" id="special_itemtype_list"
                   value='{{ special_itemtype_list | tojson }}' >
            {%- if workflow %}
            <div class="hide" id="post_uri">{{url_for('workflowsetting.update_workflow', workflow_id=workflow.flows_id)}}</div>
            {%- else %}
            <div class="hide" id="post_uri">{{url_for('workflowsetting.update_workflow', workflow_id='0')}}</div>
            {%- endif%}
          </div>
        </div>
      </div>
      <div class="form-group">
        <div class="col-sm-offset-2">
          <label class="col-sm-2 control-label" for="txt_flow_name">{{_('Flow')}}</label>
          <div class="col-sm-8">
            {%- if flow_list %}
            <select class="form-control" id="txt_flow_name">
              {%- for flow in flow_list if flow %}
              <option value="{{flow.id}}" {%- if workflow.flow_id == flow.id %} selected {%- endif %}>{{flow.flow_name}}</option>
              {%- endfor %}
            </select>
            {%- endif %}
          </div>
        </div>
      </div>
      <div class="form-group">
        <div class="col-sm-offset-2">
          <label class="col-sm-2 control-label" for="txt_itemtype">{{_('Item Type')}}</label>
          <div class="col-sm-8">
            <select class="form-control" id="txt_itemtype">
            {%- if itemtype_list %}
              {%- for itemtype in itemtype_list if itemtype %}
              <option value="{{itemtype.item_type.0.id}}" {%- if workflow.itemtype_id == itemtype.item_type.0.id %} selected {%- endif %}>{{itemtype.name}}</option>
              {%- endfor %}
            {%- else %}
              <option value=""></option>
            {%- endif %}
            </select>
          </div>
        </div>
      </div>
<<<<<<< HEAD
      <div class="form-group" id="index-tree" hidden>
        <div class="col-sm-offset-2">
          <label class="col-sm-2 control-label" for="txt_itemtype">{{_('Index Tree')}}</label>
          <div class="col-sm-6">
            <select class="form-control" id="txt_index">
            {%- if index_list %}
              {%- for index in index_list if index %}
              <option value="{{index['id']}}" {%- if workflow.index_tree_id == index['id'] %} selected {%- endif %}>ID: {{index['id']}}  Name: {{index['index_name']}}</option>
              {%- endfor %}
            {%- else %}
              <option value=""></option>
            {%- endif %}
            </select>
=======
      <div class="form-group">
        <div class="col-sm-offset-2">
          <label class="col-sm-2 control-label">{{_('Display')}}/{{_('Hide')}}</label>
          <div class="col-sm-8" style="padding-top: 7px" >{{_('Role')}}</div>
        </div>
      </div>
      <div class="form-group">
        <div class="col-sm-offset-2">
          <label class="col-sm-2 control-label"></label>
          <div class="col-sm-8">
            <div class="col-sm-5 col-md-5 col-md-5 padding-display-hide">
              <div class="col-sm-12 col-md-12 col-md-12 padding-display-hide">
                {{_('Display')}}
                <br>
                <select multiple name="select_show" id="select_show" class="form-control">
                  {%- if display_list %}
                    {%- for display in display_list if display %}
                    <option value="{{display.id}}" >{{display.name}}</option>
                    {%- endfor %}
                  {%- endif %}
                </select>
              </div>
            </div>
            <div class="col-sm-2 col-md-2 col-md-2 text-center padding-display-hide">
              &nbsp;<br>
              <button type="button" class="btn btn-default" id="setHide">
                <span class="glyphicon glyphicon-arrow-right"></span>
              </button>
              <br>
              <br>
              <button type="button" class="btn btn-default" id="setShow">
                <span class="glyphicon glyphicon-arrow-left"></span>
              </button>
            </div>
            <div class="col-sm-5 col-md-5 col-md-5 padding-display-hide">
              <div class="col-sm-12 col-md-12 col-md-12 padding-display-hide">
                {{_('Hide')}}
                <br>
                <select multiple name="select_hide" id="select_hide" class="form-control">
                  {%- if hide_list %}
                    {%- for hide in hide_list if hide %}
                    <option value="{{hide.id}}" >{{hide.name}}</option>
                    {%- endfor %}
                  {%- endif %}
                </select>
              </div>
            </div>
>>>>>>> 6ee61a1e
          </div>
        </div>
      </div>
      <div class="form-group hide">
        <div class="col-sm-offset-2">
          <label class="col-sm-2 control-label">{{_('Next Flow')}}</label>
          <div class="col-sm-8">
            <select class="form-control">
              <option value="0"></option>
            </select>
          </div>
        </div>
      </div>
      <div class="form-group">
        <div class="col-sm-offset-2">
          <div class="col-sm-offset-2 col-sm-8">
            <button type="button" class="btn btn-default" id="btn_back">
              <span class="glyphicon glyphicon-chevron-left"  aria-hidden="true"></span>&nbsp
               {{_('Back')}}
            </button>
            <button type="button" class="btn btn-primary pull-right" id="btn_create">
              <!--<span class="glyphicon glyphicon-edit" aria-hidden="true"></span>-->
              <span class="glyphicon glyphicon-save"></span>&nbsp
              {{_('Save')}}
            </button>
            {%- if workflow %}
            <button type="button" class="btn btn-danger pull-right
                                  five-pixel-right-margin" id="btn_delete">
              <span class="glyphicon glyphicon-trash" aria-hidden="true"></span>&nbsp
               {{_('Delete')}}
            </button>
            <div class="hide" id="delete_uri">{{url_for('workflowsetting.delete_workflow', workflow_id=workflow.flows_id)}}</div>
            {%- endif %}

          </div>
        </div>
      </div>
    </div>
  </div>
</div>

{%- endblock %}<|MERGE_RESOLUTION|>--- conflicted
+++ resolved
@@ -89,7 +89,6 @@
           </div>
         </div>
       </div>
-<<<<<<< HEAD
       <div class="form-group" id="index-tree" hidden>
         <div class="col-sm-offset-2">
           <label class="col-sm-2 control-label" for="txt_itemtype">{{_('Index Tree')}}</label>
@@ -103,7 +102,9 @@
               <option value=""></option>
             {%- endif %}
             </select>
-=======
+          </div>
+        </div>
+      </div>
       <div class="form-group">
         <div class="col-sm-offset-2">
           <label class="col-sm-2 control-label">{{_('Display')}}/{{_('Hide')}}</label>
@@ -151,7 +152,6 @@
                 </select>
               </div>
             </div>
->>>>>>> 6ee61a1e
           </div>
         </div>
       </div>
