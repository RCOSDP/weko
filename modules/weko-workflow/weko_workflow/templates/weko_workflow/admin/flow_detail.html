{#
# This file is part of WEKO3.
# Copyright (C) 2017 National Institute of Informatics.
#
# WEKO3 is free software; you can redistribute it
# and/or modify it under the terms of the GNU General Public License as
# published by the Free Software Foundation; either version 2 of the
# License, or (at your option) any later version.
#
# WEKO3 is distributed in the hope that it will be
# useful, but WITHOUT ANY WARRANTY; without even the implied warranty of
# MERCHANTABILITY or FITNESS FOR A PARTICULAR PURPOSE.  See the GNU
# General Public License for more details.
#
# You should have received a copy of the GNU General Public License
# along with WEKO3; if not, write to the
# Free Software Foundation, Inc., 59 Temple Place, Suite 330, Boston,
# MA 02111-1307, USA.
#}

{%- extends admin_base_template %}

{% block css %}
  {{ super() }}
  {% assets "weko_theme_css_buttons" %}<link href="{{ ASSET_URL }}" rel="stylesheet">{% endassets %}
{% endblock %}

{%- block javascript %}
  {%- include config.WEKO_WORKFLOW_POP_PAGE -%}
  {{ super() }}
  {% assets "flow_detail_admin_js" %}<script src="{{ ASSET_URL }}"></script>{% endassets %}
{%- endblock javascript %}

{%- block body %}
{% from "weko_theme/macros/modal_page.html" import all_modal %}
{{ all_modal() }}
<div id="alerts"></div>
<div class="row">
  <div class="col-sm-offset-2">
    <div class="col-sm-4">
      <div class="form-horizontal">
        <div class="form-group" id="div_flow_name">
          <label for="txt_flow_name" class="col-sm-4 control-label">{{_('Flow Name')}}</label>
          <div class="col-sm-8">
            <input type="text" class="form-control" id="txt_flow_name"
                                                    name="flow_name"
                                                    placeholder="{{_('Ener the Flow name')}}"  value="{{flow.flow_name if flow}}">
          </div>
        </div>
        <div class="form-group">
          <div class="col-sm-offset-4 col-sm-8">
            <div class="checkbox">
              <label>
<<<<<<< HEAD
                <div class="hide" id="message-for-delete-checked">{{_('Deletion flow activated.')}}</div>
                <input type="checkbox" id="chk_for_delete" name="for_delete"  
                {% if actions and actions|length > 0 %} disabled {% endif %}
                {% if flow and flow.flow_type == 2 %} checked {% endif %}> {{_('for delete')}}
=======
                <input type="checkbox" id="chk_for_delete" name="for_delete" {% if flow and flow.flow_type == 2 %} checked {% endif %}> {{_('for delete')}}
>>>>>>> 3a5ed70b
              </label>
            </div>
          </div>
        </div>
      </div>
    </div>
    <div class="col-sm-4">
      <div class="form-horizontal">
        <div class="form-group">
          <label class="col-sm-3 control-label">{{_('Flow Update')}}</label>
          <div class="col-sm-9">
            <p class="form-control-static">{{flow.updated.date() if flow}}</p>
          </div>
        </div>
        <div class="form-group">
          <label class="col-sm-3 control-label">{{_('Flow Author')}}</label>
          <div class="col-sm-9">
            {%- set username = current_userprofile.username|default(current_user.email) if current_userprofile else None %}
            {%- if flow %}
            <p class="form-control-static">{{flow.user_profile.email if flow}}</p>
            {% else %}
            <p class="form-control-static">{{ username or current_user.email }}</p>
            {% endif %}
          </div>
        </div>
        <div class="form-group">
          <label class="col-sm-3 control-label">{{_('Flow Status')}}</label>
          <div class="col-sm-9">
            <p class="form-control-static">{{_(flow.flow_status.value if flow)}}</p>
          </div>
        </div>
        <div class="form-group">
          <div class="col-sm-offset-3 col-sm-9">
            {%- if flow_id == '0' %}
            <button type="button" class="btn btn-primary" id="btn-new-flow">
              <span class="glyphicon glyphicon-save" aria-hidden="true"></span>&nbsp
                  {{_('Save')}}
            </button>
            {%- else %}
            <button type="button" class="btn btn-primary" id="btn-upt-flow">
              <span class="glyphicon glyphicon-save" aria-hidden="true"></span>&nbsp
                     {{_('Save')}}
            </button>
            {% endif %}
            <button type="button" class="btn btn-danger" id="btn-del-flow" {%- if flow_id == '0' %} disabled {% endif %}>
              <span class="glyphicon glyphicon-trash" aria-hidden="true"></span>&nbsp
                   {{_('Delete')}}
            </button>
          </div>
        </div>
      </div>
    </div>
  </div>
</div>
<div class="row">
  <div class="col-sm-offset-2 col-sm-8"><hr></div>
</div>
<div class="row">
  <div class="col-sm-offset-2 col-sm-8">
    <label>{{_('Action List')}}</label><br>
    <button class="btn btn-success pull-right" id="btn_pop_action" {%- if flow_id == '0' %} disabled {% endif %}>
      <span class="glyphicon glyphicon-plus" aria-hidden="true"></span>&nbsp
      {{_('More Action')}}
    </button><br/><br/><br/>
    <div class="table-responsive">
      <table class="table table-striped table-bordered table-hover">
        <thead>
          <tr>
            <th>{{_('Order')}}</th>
            <th class="hide">{{_('Action ID')}}</th>
            <th>{{_('Action Name')}}</th>
            <th>{{_('Action Role')}}</th>
            <th>{{_('Action User')}}</th>
            <th class="hide">{{_('Action Status')}}</th>
            <th class="hide">{{_('Action Update')}}</th>
            <th class="hide">{{_('Action Version')}}</th>
            <th>{{_('Change Order')}}</th>
          </tr>
        </thead>
        <tbody id="tb_action_list">
        {%- if actions %}
          {%- for action in actions|sort(attribute='action_order') %}
            <tr id="row_{{action.action_id}}" class="row_{{action.action_id}}">
              <td class="hide action_ids" data-workflow-flow-action-id="{{action.id}}">{{action.action_id}}</td>
              <th scope="row"><span class="action_order">{{loop.index}}</span></th>
              <td>
                <span id="td_action_name_{{action.action_id}}">{{action.action.action_name}}</span>
                {%- if action.action.action_name == "Approval" %}
                  <span class="approval-order"></span>
                {%- endif %}
              </td>
              <td>
                <div class="form-inline">
                  <div class="hide">{{action.action_role.action_role}}</div>
                  <div class="hide">{{action.action_role.action_role_exclude}}</div>
				          <select class="form-control td_action_role" id="td_action_role_{{action.action_id}}" data-action-id="{{action.action_id}}" data-row-order-role="{{loop.index}}">
                    <option value="0"></option>
                    {%- for role in roles if role %}
                    <option value="{{role.id}}" {% if role.id == action.action_role.action_role%}selected{% endif %}>{{role.name}}</option>
                    {%- endfor %}
                  </select>
                  <div class="checkbox">
                    <label>
                      <input type="checkbox" class="td_action_role_deny" id="td_action_role_deny_{{action.action_id}}" data-action-id="{{action.action_id}}" data-row-order-role-deny="{{loop.index}}"
                        {% if action.action_role.action_role_exclude %}checked{% endif %}>
                      {{_('Deny')}}
                    </label>
                  </div>
                </div>
              </td>
              <td>
                <div class="form-inline" id="form_{{action.action_order}}">
				          <select class="form-control td_action_user" id="td_action_user_{{action.action_id}}" data-action-id="{{action.action_id}}" data-row-order="{{loop.index}}">
                    <option value="0"></option>
                    {%- for user in users if user %}
                      <option value="{{user.id}}" {% if user.id == action.action_role.action_user%}selected{% endif %}>{{user.email}}</option>
                    {%- endfor %}
                    <option class="{%- if action.action.action_name == 'Approval' %}specify-property-option{%- else %}hide{%- endif %}" value="-1">{{_('Specify property')}}</option>
                    {%- if action.action_role.specify_property %}
                      {%- for specifed in specifed_properties if specifed %}
                        {%- if action.action_role.specify_property == specifed["value"] %}
                          <option value="{{action.action_role.specify_property}}" selected>{{specifed["text"]}}</option>
                        {%- endif %}
                      {%- endfor %}
                    {%- endif %}
                  </select>
                  <div class="checkbox">
                    <label>
                      <input type="checkbox" class="td_action_user_deny" id="td_action_user_deny_{{action.action_id}}" data-action-id="{{action.action_id}}" data-row-order-user-deny="{{loop.index}}" {% if action.action_role.action_user_exclude %}checked{% endif %}> {{_('Deny')}}
                    </label>
                  </div>
                  <br>
<!--　mail for restricted access
                  {% if action.action.action_name == 'Approval'%}
                  <div class="mail_setting_options">
                      <div class="form-inline">
                        <label style="font-weight: unset;">
                          <input type="checkbox" class="pointer" id="td_action_request_approval_{{action.action_id}}" {% if action.send_mail_setting.request_approval %}checked{% endif %} >
                          {{_('Approval Request Notification Email')}}</label>
                      </div>
                      <div class="form-inline">
                        <label style="font-weight: unset;">
                          <input type="checkbox" class="pointer" id="td_action_approval_reject_{{action.action_id}}" {% if action.send_mail_setting.inform_reject %}checked{% endif %}>
                          {{_('Approval Rejection Notification Email')}}</label>
                      </div>
                      <div class="form-inline">
                        <label style="font-weight: unset;">
                          <input type="checkbox" class="pointer" id="td_action_approval_done_{{action.action_id}}" {% if action.send_mail_setting.inform_approval %}checked{% endif %}>
                          {{_('Approval Notification Email')}}</label>
                      </div>
                    </div> 
                  {% endif %}  
-->
              </td>
              <td class="hide">{{_(action.action_status.value)}}</td>
              <td class="hide"><span id="td_action_date_{{action.action_id}}">{{action.action_date.date()}}</span></td>
              <td class="hide"><span id="td_action_ver_{{action.action_id}}">{{action.action_version|default(action.action.action_version)}}</span></td>
              <td>
                <div class="btn-group" role="group" aria-label="Swap">
                 <button type="button" class="btn btn-default btn-sm sortable sortable_up" {%- if loop.first %}disabled{%- endif %}>
                        <i class="fa fa-angle-up"></i>
                 </button><br/><br/>
                 <button type="button" class="btn btn-default btn-sm sortable sortable_down" {%- if loop.last %}disabled{%- endif %}>
                        <i class="fa fa-angle-down"></i>
                 </button>
                </div>
              </td>
            </tr>
          {%- endfor %}
        {%- endif %}
        </tbody>
      </table>
    </div>
  </div>
</div>
<div class="row">
<div class="col-sm-offset-2 col-sm-8">
  <button type="button" class="btn btn-default" onclick="window.location.href='{{url_for('flowsetting.index')}}';">
    <span class="glyphicon glyphicon-chevron-left" aria-hidden="true"></span>&nbsp
    {{_('Back')}}
 </button>
<button type="button" class="btn btn-primary pull-right" id="btn_submit"
    data-uri="{{url_for('flowsetting.upt_flow_action', flow_id=flow_id)}}" {%- if flow_id == '0' %} disabled {% endif %}>
    <span class="glyphicon glyphicon-save" aria-hidden="true"></span>&nbsp
     {{_('Save')}}
</button>
</div>
</div>

<table class="table table-striped table-bordered table-hover flow-row-template hide">
<tbody>
  <tr id="row_apply_action.id">
    <th scope="row"><span class="action_order"></span></th>
    <td class="hide action_ids" data-workflow-flow-action-id="action.id">apply_action.id</td>
    <td><span id="td_action_name_apply_action.id">apply_action.name</span></td>
    <td>
      <div class="form-inline">
        <select class="form-control td_action_role" id="td_action_role_apply_action.id" data-action-id="apply_action.id">
          <option value="0" selected></option>
          {%- for role in roles if role %}
            <option value="{{role.id}}">{{role.name}}</option>
          {%- endfor %}
        </select>
        <div class="checkbox">
          <input type="checkbox" class="td_action_role_deny" id="td_action_role_deny_apply_action.id" data-action-id="apply_action.id">
          {{_("Deny")}}
        </div>
      </div>
    </td>
    <td>
      <div class="form-inline">
        <select class="form-control td_action_user" id="td_action_user_apply_action.id" data-action-id="apply_action.id">
          <option value="0" selected></option>
          {%- for user in users if user -%}
            <option value="{{user.id}}">{{user.email}}</option>
          {%- endfor -%}
          <option class="specify-property-option" value="-1">{{_('Specify property')}}</option>
        </select>
        <div class="checkbox">
          <input type="checkbox" class="td_action_user_deny" id="td_action_user_deny_apply_action.id" data-action-id="apply_action.id">
          {{_("Deny")}}
        </div>
        <div class="mail_setting_options">
          <div class="form-inline">
            <label style="font-weight: unset;">
              <input type="checkbox" class="pointer" id="td_action_request_approval_apply_action.id">
              {{_('Approval Request Notification Email')}}</label>
            </label>
          </div>
          <div class="form-inline">
            <label style="font-weight: unset;">
              <input type="checkbox" class="pointer" id="td_action_approval_reject_apply_action.id">
              {{_('Approval Rejection Notification Email')}}</label>
            </label>
          </div>
          <div class="form-inline">
            <label style="font-weight: unset;">
              <input type="checkbox" class="pointer" id="td_action_approval_done_apply_action.id">
              {{_('Approval Notification Email')}}</label>
            </label>
          </div>
        </div>
      </div>
    </td>
    <td class="hide">{{_("Usable")}}</td>
    <td class="hide"><span id="td_action_date_apply_action.id">apply_action.action_date</span></td>
    <td class="hide"><span id="td_action_ver_apply_action.id">apply_action.action_version</span></td>
    <td>
      <div class="btn-group" role="group" aria-label="Swap">
        <button type="button" class="btn btn-default btn-sm sortable sortable_up"><i class="fa fa-angle-up"></i></button><br/><br/>
        <button type="button" class="btn btn-default btn-sm sortable sortable_down"><i class="fa fa-angle-down"></i></button>
      </div>
    </td>
  </tr>
</tbody>
</table>
{%- endblock %}<|MERGE_RESOLUTION|>--- conflicted
+++ resolved
@@ -51,14 +51,10 @@
           <div class="col-sm-offset-4 col-sm-8">
             <div class="checkbox">
               <label>
-<<<<<<< HEAD
                 <div class="hide" id="message-for-delete-checked">{{_('Deletion flow activated.')}}</div>
-                <input type="checkbox" id="chk_for_delete" name="for_delete"  
+                <input type="checkbox" id="chk_for_delete" name="for_delete"
                 {% if actions and actions|length > 0 %} disabled {% endif %}
                 {% if flow and flow.flow_type == 2 %} checked {% endif %}> {{_('for delete')}}
-=======
-                <input type="checkbox" id="chk_for_delete" name="for_delete" {% if flow and flow.flow_type == 2 %} checked {% endif %}> {{_('for delete')}}
->>>>>>> 3a5ed70b
               </label>
             </div>
           </div>
@@ -209,8 +205,8 @@
                           <input type="checkbox" class="pointer" id="td_action_approval_done_{{action.action_id}}" {% if action.send_mail_setting.inform_approval %}checked{% endif %}>
                           {{_('Approval Notification Email')}}</label>
                       </div>
-                    </div> 
-                  {% endif %}  
+                    </div>
+                  {% endif %}
 -->
               </td>
               <td class="hide">{{_(action.action_status.value)}}</td>
