{#
# This file is part of WEKO3.
# Copyright (C) 2017 National Institute of Informatics.
#
# WEKO3 is free software; you can redistribute it
# and/or modify it under the terms of the GNU General Public License as
# published by the Free Software Foundation; either version 2 of the
# License, or (at your option) any later version.
#
# WEKO3 is distributed in the hope that it will be
# useful, but WITHOUT ANY WARRANTY; without even the implied warranty of
# MERCHANTABILITY or FITNESS FOR A PARTICULAR PURPOSE.  See the GNU
# General Public License for more details.
#
# You should have received a copy of the GNU General Public License
# along with WEKO3; if not, write to the
# Free Software Foundation, Inc., 59 Temple Place, Suite 330, Boston,
# MA 02111-1307, USA.
#}

{%- extends config.WEKO_WORKFLOW_BASE_TEMPLATE %}
{%- from "invenio_communities/macros.html" import community_header, community_footer %}

{%- block css %}
{{ super() }}
{% assets "workflow_css" %}<link href="{{ ASSET_URL }}" rel="stylesheet">{% endassets %}
{%- endblock css %}

{%- block javascript %}
{{ super() }}
{% include config.THEME_JAVASCRIPT_TEMPLATE %}
{% assets "weko_theme_js" %}<script src="{{ ASSET_URL }}"></script>{% endassets %}
{%- if 'item_link' == cur_step %}
{% assets "weko_theme_js_treeview" %}<script src="{{ ASSET_URL }}"></script>{% endassets %}
{% assets "invenio_search_ui_search_js" %}<script src="{{ ASSET_URL }}"></script>{% endassets %}
{% assets "weko_search_ui_js" %}<script src="{{ ASSET_URL }}"></script>{% endassets %}
{% assets "workflow_item_link_js" %}<script src="{{ ASSET_URL }}"></script>{% endassets %}
{%- elif 'identifier_grant' == cur_step %}
{% assets "workflow_identifier_grant_js" %}<script src="{{ ASSET_URL }}"></script>{% endassets %}
{%- else %}
  {% assets "workflow_js" %}<script src="{{ ASSET_URL }}"></script>{% endassets %}
  {%- if 'oa_policy' == cur_step %}
    {% assets "workflow_oa_policy_js" %}<script src="{{ ASSET_URL }}"></script>{% endassets %}
  {%- endif %}
{%- endif %}
{%- endblock javascript %}

{%- block page_body_tabs %}
  {% from "weko_theme/macros/tabs_selector.html" import tabs_selector %}
  {{ tabs_selector('flow', community_id) }}
{%- endblock page_body_tabs %}

{%- block page_header %}
{%-if not community %}
{{ super() }}
{%- endif%}
{%- endblock page_header %}

{%- block page_footer %}
{%-if not community%}
{{ super() }}
{%- endif%}
{%- endblock page_footer %}

{%- block page_body_main %}
<div class="row">
  {%-if community%}
  <div id="community_id" class="hide">{{community.id}}</div>
  {%-else %}
  <div id="community_id" class="hide"></div>
  {%-endif %}
  <div class="col-sm-12">
    <div id="workFlow" class="panel-group">
      <div class="panel panel-default">
        <div class="panel-body">
          <div class="row">
            <div class="col-sm-3">
              <div class="form-horizontal">
                <div class="form-group">
                  <label class="col-sm-4 control-label">{{_('Flow')}}</label>
                  <div class="col-sm-8">
                    <p class="form-control-static">{{activity.flow_define.flow_name}}</p>
                  </div>
                </div>
                <div class="form-group">
                  <label class="col-sm-4 control-label">{{_('Activity')}}</label>
                  <div class="col-sm-8">
                    <p class="form-control-static">{{activity.activity_id}}</p>
                  </div>
                </div>
                <div class="form-group">
                  <label class="col-sm-4 control-label">{{_('Status')}}</label>
                  <div class="col-sm-8">
                    <p class="form-control-static">{{activity.activity_status_str}}</p>
                  </div>
                </div>
              </div>
            </div>
            <div class="col-sm-2">
              <div class="form-horizontal">
                <div class="form-group">
                  <label class="col-sm-4 control-label">{{_('Created')}}</label>
                  <div class="col-sm-8">
                    <p class="form-control-static">{{activity.activity_start.date()}}</p>
                  </div>
                </div>
                <div class="form-group">
                  <label class="col-sm-4 control-label">{{_('Creater')}}</label>
                  <div class="col-sm-8">
                    <p class="form-control-static">{{activity.login_user if activity.login_user else activity.activity_login_user}}</p>
                  </div>
                </div>
              </div>
            </div>
            <div class="col-sm-2">
              <div class="form-horizontal">
                <div class="form-group">
                  <label class="col-sm-4 control-label">{{_('Updated')}}</label>
                  <div class="col-sm-8">
                    <p class="form-control-static">{{activity.updated.date()}}</p>
                  </div>
                </div>
                <div class="form-group">
                  <label class="col-sm-4 control-label">{{_('Updater')}}</label>
                  <div class="col-sm-8">
                    <p class="form-control-static">{{activity.update_user if activity.update_user else activity.activity_update_user}}</p>
                  </div>
                </div>
              </div>
            </div>
          </div>
        </div>
      </div>
      <div class="panel panel-default">
        <div class="panel-body">
          <div class="row">
            <div class="col-sm-3">
              <div class="form-horizontal">
                <div class="form-group">
                  <label class="col-sm-4 control-label">{{_('Item')}}</label>
                  <div class="col-sm-8">
                    <p class="form-control-static">
                    <a href="#" id="lnk_item_detail">{{item.get('title_ja') if item}}</a>
                    </p>
                  </div>
                </div>
              </div>
            </div>
          </div>
        </div>
      </div>
      <div class="panel panel-default">
        <span class="indent">{{_('Step')}}</span>
        <div class="panel-body">
          <div class="row">
            {%- for step in steps %}
            <div class="col-sm-2">
              <div class="row">
                <div class="col-sm-9">
                  <ul class="list-group">
                    <li class="list-group-item break-word {% if cur_step == step.ActionEndpoint %} style_li {% endif %}">
                      <span class="action-name {% if cur_step == step.ActionEndpoint %} cur_step style_a {% endif %}"
                         data-action-version="{{step.ActionVersion}}"
                         data-next-uri="{{url_for('weko_workflow.next_action', activity_id=step.ActivityId, action_id=step.ActionId)}}">{{step.ActionName}}</span></li>
                    <li class="list-group-item break-word {% if cur_step == step.ActionEndpoint %} style_li {% endif %}">
                      <span class="action-name {% if cur_step == step.ActionEndpoint %} style_a {% endif %}">{{step.Author}}</span></li>
                    <li class="list-group-item {% if cur_step == step.ActionEndpoint %} style_li style_a {% endif %}">{{_(step.Status)}}</li>
                  </ul>
                </div>
                {%- if 'end_action' != step.ActionEndpoint %}
                <div class="col-sm-3 pull-right">
                  <span class="glyphicon glyphicon-arrow-right rightFoward_font" aria-hidden="true"></span>
                </div>
                {%- endif %}
              </div>
            </div>
            {% endfor %}
          </div>
        </div>
      </div>
      {%- if 'F' != activity.activity_status %}
      <div class="hide" id="hide-res-check">{{res_check}}</div>
      <div class="panel panel-default">
        {%- if 0 != res_check %}
          <div class="panel-body" id="step_page_permission">
            {% include 'weko_workflow/permission_required.html' %}
          </div>
        {%- else %}
          <div class="panel-body" id="step_page">
            <div class="hide" id="hide-actionId">{{action_id}}</div>
            {%- if step_item_login_url %}
              <iframe id="step_item_login" name="step_item_login" frameborder="0" width="100%" height="700px" src="{{step_item_login_url}}"></iframe>
            {%- else %}
              {%- if 'item_link' == cur_step %}
                {% include "weko_workflow/item_link.html" %}
              {%- endif %}
              {%- if 'approval' == cur_step %}
                {% include 'weko_workflow/record_detail.html' %}
              {% endif %}
<<<<<<< HEAD
              {%- if 'oa_policy' == cur_step %}
                {% include "weko_workflow/oapolicy_search.html" %}
              {%- endif %}

              {%- if 'item_link' != cur_step and 'oa_policy' != cur_step %}
=======
              {%- if 'identifier_grant' == cur_step %}
              <div class="panel panel-default">
                <div class="panel-heading">
                  <span>{{_('Identifier Grant')}}</span>
                </div>
                <div class="panel-body" style="line-height: 1.6;">
                  <div class="form-group radio" style="display: inline-grid;">
                    {%- for key, val in id_grant_options %}
                      <label><input type="radio" name="identifier_grant" value="{{ key }}" {%- if key == temporary_id_grant %}checked{%- endif %}>{{ val }}</label>
                    {%- endfor %}
                  </div>
                </div>
              </div>
              <div class="m-top-20">
                <ul class="list-inline text-right" style="margin-bottom: 0;">
                  <li><button type="button" class="btn btn-default" id="btn-draft">{{_('Save')}}</button></li>
                  <li style="padding-right: 0;"><button type="button" class="btn btn-default" id="btn-finish">{{_('Next')}}</button></li>
                </ul>
              </div>
              {%- elif 'item_link' != cur_step %}
>>>>>>> ed4d3ef8
              <div class="form-group">
                <label class="sr-only" for="input-comment">{{_('Comment')}}</label>
                <div class="input-group">
                  <div class="input-group-addon">{{_('Comment')}}</div>
                  <textarea class="form-control" rows="5" id="input-comment" placeholder="">{{temporary_comment if temporary_comment else ''}}</textarea>
                </div>
              </div>
              {% endif %}
              {%- if 'approval_request' == cur_step %}
                <button type="button" class="btn btn-default" id="btn-approval-req">{{_('Approval Request')}}</button>
                <button type="button" class="btn btn-default" id="btn-finish">{{_('Run')}}</button>
              {%- endif %}
              {%- if 'approval' == cur_step %}
                <button type="button" class="btn btn-default" id="btn-approval">{{_('Approval')}}</button>
                <button type="button" class="btn btn-default" id="btn-reject">{{_('Reject')}}</button>
                <button type="button" class="btn btn-default" id="btn-return">{{_('Return')}}</button>
                <button type="button" class="btn btn-default" id="btn-draft">{{_('Save')}}</button>
              {%- endif %}
              {%- if 'double_check' == cur_step %}
                <button type="button" class="btn btn-default" id="btn-draft">{{_('Save')}}</button>
                <button type="button" class="btn btn-default" id="btn-finish">{{_('Run')}}</button>
              {%- endif %}
              {%- if 'oa_policy' == cur_step %}
                <button type="button" class="btn btn-default" id="btn-draft">{{_('Save')}}</button>
                <button type="button" class="btn btn-default" id="btn-finish">{{_('Run')}}</button>
              {%- endif %}
              {%- if 'end_action' == cur_step %}
                <button type="button" class="btn btn-default" id="btn-draft">{{_('Save')}}</button>
                <button type="button" class="btn btn-default" id="btn-finish">{{_('Run')}}</button>
              {%- endif %}
            {%- endif %}
          </div>
        {%- endif %}
      </div>
      {%- endif %}
      <div class="panel panel-default">
        <span class="indent">{{_('History')}}</span>
        <div class="panel-body">
          <table class="table table-bordered table-striped">
          <thead>
          <tr>
            <th>{{_('Action')}}</th>
            <th>{{_('Updated')}}</th>
            <th>{{_('Updater')}}</th>
            <th>{{_('Result')}}</th>
            <th>{{_('Comment')}}</th>
          </tr>
          </thead>
          <tbody>
          {%- if histories %}
          {%- for history in histories %}
          <tr>
            <td>{{history.ActionName[0]}}</td>
            <td>{{history.action_date.strftime('%Y-%m-%d %H:%M')}}</td>
            <td>{{history.user.email}}</td>
            <td>{{_(history.StatusDesc)}}</td>
            <td>{{history.CommentDesc}}</td>
          </tr>
          {% endfor %}
          {% else %}
          <tr>
            <td></td>
            <td></td>
            <td></td>
            <td></td>
            <td></td>
          </tr>
          {% endif %}
          </tbody>
        </table>
        </div>
      </div>
    </div>
    {%-if community%}
    <a class="btn btn-default pull-right" href="{{url_for('weko_workflow.index',community=community.id)}}">{{_('Back')}}</a>
    {%-else%}
    <a class="btn btn-default pull-right" href="{{url_for('weko_workflow.index')}}">{{_('Back')}}</a>
    {%-endif%}
  </div>
</div>
{%- endblock page_body_main %}
{%- block page_body %}
{%-if community %}
<div class="communities">
<div id="community-id" name="community-id" hidden>{{ community.id }}</div>
{{ community_header(community, subtitle='') }}
{%- endif%}
{{ super() }}
<div ng-controller="AuthorModalCtrl" class="modal fade" tabindex="-1" role="dialog" id="myModal">
  <div class="modal-dialog modelWidth" role="document">
    <div class="modal-content">
      <div class="modal-body">
        {% include 'weko_workflow/record_detail.html' %}
      </div>
      <div class="modal-footer">
        <button type="button" class="btn btn-default" id="btnModalClose" data-dismiss="modal">{{_('Close')}}</button>
      </div>
    </div>
  </div>
</div>
{%-if community %}
{{ community_footer(community, link=False, subtitle='') }}
</div>
<div class="communities">
</div>
{%- endif%}
{%- endblock page_body %}<|MERGE_RESOLUTION|>--- conflicted
+++ resolved
@@ -197,13 +197,11 @@
               {%- if 'approval' == cur_step %}
                 {% include 'weko_workflow/record_detail.html' %}
               {% endif %}
-<<<<<<< HEAD
+
               {%- if 'oa_policy' == cur_step %}
                 {% include "weko_workflow/oapolicy_search.html" %}
               {%- endif %}
 
-              {%- if 'item_link' != cur_step and 'oa_policy' != cur_step %}
-=======
               {%- if 'identifier_grant' == cur_step %}
               <div class="panel panel-default">
                 <div class="panel-heading">
@@ -223,8 +221,7 @@
                   <li style="padding-right: 0;"><button type="button" class="btn btn-default" id="btn-finish">{{_('Next')}}</button></li>
                 </ul>
               </div>
-              {%- elif 'item_link' != cur_step %}
->>>>>>> ed4d3ef8
+              {%- elif 'item_link' != cur_step and 'oa_policy' != cur_step %}
               <div class="form-group">
                 <label class="sr-only" for="input-comment">{{_('Comment')}}</label>
                 <div class="input-group">
