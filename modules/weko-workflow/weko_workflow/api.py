# -*- coding: utf-8 -*-
#
# This file is part of WEKO3.
# Copyright (C) 2017 National Institute of Informatics.
#
# WEKO3 is free software; you can redistribute it
# and/or modify it under the terms of the GNU General Public License as
# published by the Free Software Foundation; either version 2 of the
# License, or (at your option) any later version.
#
# WEKO3 is distributed in the hope that it will be
# useful, but WITHOUT ANY WARRANTY; without even the implied warranty of
# MERCHANTABILITY or FITNESS FOR A PARTICULAR PURPOSE.  See the GNU
# General Public License for more details.
#
# You should have received a copy of the GNU General Public License
# along with WEKO3; if not, write to the
# Free Software Foundation, Inc., 59 Temple Place, Suite 330, Boston,
# MA 02111-1307, USA.

"""WEKO3 module docstring."""

import uuid

from datetime import datetime
from flask import current_app
from flask_login import current_user
from invenio_accounts.models import User
from invenio_db import db
from sqlalchemy import asc
from sqlalchemy.orm.exc import NoResultFound
from weko_records.api import ItemsMetadata

from .models import Action as _Action
from .models import Activity as _Activity
from .models import ActivityHistory
<<<<<<< HEAD
from .models import Flow as _Flow
=======
from .models import FlowDefine as _Flow
>>>>>>> 43ac7c4d
from .models import FlowAction as _FlowAction
from .models import FlowActionRole as _FlowActionRole
from .models import WorkFlow as _WorkFlow
from .models import ActionStatusPolicy, FlowStatusPolicy, StatusPolicy


class Flow(object):
    """Operated on the Flow"""

    def create_flow(self, flow):
        """
        Create new flow
        :param flow:
        :return:
        """
        _flow = _Flow(
            flow_name=flow.get('flow_name'),
            flow_user=current_user.get_id()
        )
        with db.session.begin_nested():
            db.session.add(_flow)
        db.session.commit()
        return _flow

    def upt_flow(self, flow_id, flow):
        """
        Update flow info
        :param flow_id:
        :param flow:
        :return:
        """
        with db.session.begin_nested():
            _flow = _Flow.query.filter_by(
                flow_id=flow_id).one_or_none()
            if _flow is not None:
                _flow.flow_name = flow.get('flow_name')
                _flow.flow_user = current_user.get_id()
                db.session.merge(_flow)
        db.session.commit()
        return _flow

    def get_flow_list(self):
        """
        get flow list info
        :return:
        """
        with db.session.no_autoflush:
            query = _Flow.query.order_by(asc(_Flow.flow_id))
            return query.all()

    def get_flow_detail(self, flow_id):
        """
        get flow detail info
        :param flow_id:
        :return:
        """
        with db.session.no_autoflush:
            query = _Flow.query.filter_by(
                flow_id=flow_id)
            flow_detail = query.one_or_none()
            for action in flow_detail.flow_actions:
                action_roles = _FlowActionRole.query.filter_by(
                    flow_action_id=action.id).first()
                action.action_role = action_roles if action_roles else None
            return flow_detail

    def del_flow(self, flow_id):
        """
        Delete flow info
        :param flow_id:
        :return:
        """
        with db.session.begin_nested():
            _FlowAction.query.filter_by(
                flow_id=flow_id).delete(synchronize_session=False)
            _Flow.query.filter_by(
                flow_id=flow_id).delete(synchronize_session=False)
        db.session.commit()
        return True

    def upt_flow_action(self, flow_id, actions):
        """Update FlowAction Info"""
        with db.session.begin_nested():
            for order, action in enumerate(actions):
                flowaction_filter = _FlowAction.query.filter_by(flow_id=flow_id)\
                    .filter_by(action_id=action.get('id'))
                if action.get('action', None) == 'DEL':
                    flowaction_filter.delete()
                    continue
                flowaction = flowaction_filter.one_or_none()
                if flowaction is None:
                    """new"""
                    flowaction = _FlowAction(
                        flow_id=flow_id,
                        action_id=action.get('id'),
                        action_order=order + 1
                    )
                    _flow = _Flow.query.filter_by(flow_id=flow_id).one_or_none()
                    _flow.flow_status = FlowStatusPolicy.AVAILABLE
                    db.session.add(flowaction)
                else:
                    """Update"""
                    flowaction.action_order = order + 1
                    db.session.merge(flowaction)
                _FlowActionRole.query.filter_by(
                    flow_action_id=flowaction.id).delete()
                flowactionrole = _FlowActionRole(
                    flow_action_id=flowaction.id,
                    action_role=action.get(
                        'role') if '0' != action.get('role') else None,
                    action_role_exclude=action.get(
                        'role_deny') if '0' != action.get('role') else False,
                    action_user=action.get(
                        'user') if '0' != action.get('user') else None,
                    action_user_exclude=action.get(
                        'user_deny') if '0' != action.get('user') else False
                )
                if flowactionrole.action_role or flowactionrole.action_user:
                    db.session.add(flowactionrole)
        db.session.commit()


class WorkFlow(object):
    """Operated on the WorkFlow"""
    def create_workflow(self, workflow):
        """
        Create new workflow
        :param workflow:
        :return:
        """
        assert workflow
        try:
            with db.session.begin_nested():
                db.session.execute(_WorkFlow.__table__.insert(), workflow)
            db.session.commit()
            return workflow
        except BaseException as ex:
            db.session.rollback()
            return None

    def upt_workflow(self, workflow):
        """
        Update workflow info
        :param workflow:
        :return:
        """
        assert workflow
        try:
            with db.session.begin_nested():
                _workflow = _WorkFlow.query.filter_by(
                    flows_id=workflow.get('flows_id')
                ).one_or_none()
                if _workflow is not None:
                    _workflow.flows_name = workflow.get('flows_name')
                    _workflow.itemtype_id = workflow.get('itemtype_id')
                    _workflow.flow_id = workflow.get('flow_id')
                    db.session.add(_workflow)
            db.session.commit()
            return workflow
        except BaseException as ex:
            db.session.rollback()
            return None

    def get_workflow_list(self):
        """
        get workflow list info
        :return:
        """
        with db.session.no_autoflush:
            query = _WorkFlow.query.order_by(asc(_WorkFlow.flows_id))
            return query.all()

    def get_workflow_detail(self, workflow_id):
        """
        get workflow detail info
        :param workflow_id:
        :return:
        """
        with db.session.no_autoflush:
            query = _WorkFlow.query.filter_by(
                flows_id=workflow_id)
            return query.one_or_none()

    def get_workflow_by_id(self, id):
        """
        get workflow detail info
        :param workflow_id:
        :return:
        """
        with db.session.no_autoflush:
            query = _WorkFlow.query.filter_by(
                id=id)
            return query.one_or_none()

    def del_workflow(self, workflow_id):
        """
        Delete flow info
        :param workflow_id:
        :return:
        """
        with db.session.no_autoflush:
            query = _WorkFlow.query.filter_by(
                flows_id=workflow_id)
            query.delete(synchronize_session=False)
        db.session.commit()

class Action(object):
    """Operated on the Action"""
    def create_action(self, action):
        """
        Create new action info
        :param action:
        :return:
        """
        pass

    def upt_action(self, action):
        """
        Update action info
        :param action:
        :return:
        """
        pass

    def get_action_list(self, is_deleted=False):
        """
        Get action list info
        :param is_deleted:
        :return:
        """
        with db.session.no_autoflush:
            query = _Action.query.order_by(asc(_Action.id))
            return query.all()

    def get_action_detail(self, action_id):
        """
        Get detail info of action
        :param action_id:
        :return:
        """
        with db.session.no_autoflush:
            query = _Action.query.filter_by(id=action_id)
            return query.one_or_none()

    def del_action(self, action_id):
        """
        Delete the action info
        :param action_id:
        :return:
        """
        pass

class ActionStatus(object):
    """Operated on the ActionStatus"""
    def create_action_status(self, action_status):
        """
        Create new action status info
        :param action_status:
        :return:
        """
        pass

    def upt_action_status(self, action_status):
        """
        Update action status info
        :param action_status:
        :return:
        """
        pass

    def get_action_status_list(self, is_deleted=False):
        """
        Get action status list info
        :param is_deleted:
        :return:
        """
        pass

    def get_action_status_detail(self, action_status_id):
        """
        Get detail info of action status
        :param action_status_id:
        :return:
        """
        pass

    def del_action_status(self, action_status_id):
        """
        Delete the action status info
        :param action_status_id:
        :return:
        """
        pass

class WorkActivity(object):
    """Operated on the Activity"""

    def init_activity(self, activity):
        """
        Create new activity
        :param activity:
        :return:
        """
<<<<<<< HEAD
        db_activity = _Activity(
            activity_id='A' + str(datetime.utcnow().timestamp()).split('.')[0],
            workflow_id=activity.get('workflow_id'),
            flow_id=activity.get('flow_id'),
            action_id=0,
            action_status=ActionStatusPolicy.ACTION_FINALLY,
            activity_login_user=current_user.get_id(),
            activity_update_user=current_user.get_id(),
            activity_status=0,
            activity_start=datetime.utcnow()
        )
        db_history = ActivityHistory(
            activity_id=db_activity.activity_id,
            action_id=db_activity.action_id,
            action_version='1.0.0',
            action_status=ActionStatusPolicy.ACTION_FINALLY,
            action_user=current_user.get_id(),
            action_date=db_activity.activity_start,
            action_comment='Begin Action'
        )
        try:
=======
        try:
            action_id = 0
            with db.session.no_autoflush:
                action = _Action.query.filter_by(
                    action_endpoint='begin_action').one_or_none()
                if action is not None:
                    action_id = action.id
            db_activity = _Activity(
                activity_id='A' + str(
                    datetime.utcnow().timestamp()).split('.')[0],
                workflow_id=activity.get('workflow_id'),
                flow_id=activity.get('flow_id'),
                action_id=action_id,
                action_status=ActionStatusPolicy.ACTION_FINALLY,
                activity_login_user=current_user.get_id(),
                activity_update_user=current_user.get_id(),
                activity_status=0,
                activity_start=datetime.utcnow()
            )
            db_history = ActivityHistory(
                activity_id=db_activity.activity_id,
                action_id=db_activity.action_id,
                action_version='1.0.0',
                action_status=ActionStatusPolicy.ACTION_FINALLY,
                action_user=current_user.get_id(),
                action_date=db_activity.activity_start,
                action_comment='Begin Action'
            )
>>>>>>> 43ac7c4d
            with db.session.begin_nested():
                db.session.add(db_activity)
                db.session.add(db_history)
        except Exception as ex:
            current_app.logger.exception(str(ex))
            db.session.rollback()
            return None
        else:
            db.session.commit()
            return db_activity

    def upt_activity(self, activity):
        """
        Update activity info
        :param activity:
        :return:
        """
        pass

    def upt_activity_item(self, activity, item_id):
        """
        Update activity info for item id
        :param activity:
        :param item_id:
        :return:
        """
<<<<<<< HEAD
        current_app.logger.debug('received item: {0}'.format(item_id))
=======
>>>>>>> 43ac7c4d
        try:
            with db.session.begin_nested():
                db_activity = _Activity.query.filter_by(
                    activity_id=activity.get('activity_id')).one()
                db_activity.item_id = item_id
                db_activity.action_status = ActionStatusPolicy.ACTION_FINALLY
                db_history = ActivityHistory.query.filter_by(
                    activity_id=db_activity.activity_id,
                    action_id=db_activity.action_id).first()
                db_new_history = ActivityHistory(
                    activity_id=db_activity.activity_id,
                    action_id=db_activity.action_id,
                    action_version=db_history.action_version,
                    action_status=ActionStatusPolicy.ACTION_FINALLY,
                    action_user=current_user.get_id(),
                    action_date=datetime.utcnow(),
                    action_comment=db_history.action_comment
                )
                db.session.merge(db_activity)
                db.session.add(db_new_history)

            db.session.commit()
            return True
        except NoResultFound as ex:
            current_app.logger.exception(str(ex))
            return None

<<<<<<< HEAD
=======
    def end_activity(self, activity):
        try:
            history = WorkActivityHistory()
            with db.session.begin_nested():
                activity = _Activity.query.filter_by(
                    activity_id=activity.get('activity_id')).one_or_none()
                if activity:
                    activity.activity_end = datetime.utcnow()
                    db.session.merge(activity)
                    history.create_activity_history(activity)
            db.session.commit()
        except:
            db.session.rollback()
>>>>>>> 43ac7c4d

    def get_activity_list(self):
        """
        get activity list info
        :return:
        """
        with db.session.no_autoflush:
            query = _Activity.query.order_by(asc(_Activity.id))
            activities = query.all()
            for activi in activities:
                if activi.item_id is None:
                    activi.ItemName = ''
                else:
                    item = ItemsMetadata.get_record(id_=activi.item_id)
                    activi.ItemName = item.get('title_ja')
                activi.StatusDesc = StatusPolicy.describe(activi.status)
                activi.User = User.query.filter_by(
                    id=activi.activity_update_user).first()
            return activities

    def get_activity_steps(self, activity_id):
        steps = []
        his = WorkActivityHistory()
        histories = his.get_activity_history_list(activity_id)
        history_dict = {}
        for history in histories:
            history_dict[history.action_id] = {
                'Updater': history.user.email,
                'Result': history.StatusDesc
            }
        with db.session.no_autoflush:
            activity = _Activity.query.filter_by(
                activity_id=activity_id).one_or_none()
            if activity is not None:
                flow_actions = _FlowAction.query.filter_by(
<<<<<<< HEAD
                    flow_id=activity.flow.flow_id).order_by(asc(
=======
                    flow_id=activity.flow_define.flow_id).order_by(asc(
>>>>>>> 43ac7c4d
                    _FlowAction.action_order)).all()
                for flow_action in flow_actions:
                    steps.append({
                        'ActivityId': activity_id,
                        'ActionId': flow_action.action_id,
                        'ActionName': flow_action.action.action_name,
                        'ActionVersion': flow_action.action_version,
                        'Author': history_dict[flow_action.action_id].get('Updater') if flow_action.action_id in history_dict else '',
                        'Status': history_dict[flow_action.action_id].get('Result') if flow_action.action_id in history_dict else ' '
                    })

        return steps

    def get_activity_detail(self, activity_id):
        """
        get activity detail info
        :param activity_id:
        :return:
        """
        with db.session.no_autoflush:
            query = _Activity.query.filter_by(activity_id=activity_id)
            activity = query.one_or_none()
            return activity
<<<<<<< HEAD
=======

    def get_activity_action_role(self, activity_id, action_id):
        roles = {
            'allow': [],
            'deny': []
        }
        users = {
            'allow': [],
            'deny': []
        }
        with db.session.no_autoflush:
            activity = _Activity.query.filter_by(
                activity_id=activity_id).first()
            flow_action = _FlowAction.query.filter_by(
                flow_id=activity.flow_define.flow_id,
                action_id=int(action_id)).one_or_none()
            for action_role in flow_action.action_roles:
                if action_role.action_role_exclude:
                    roles['deny'].append(action_role.action_role)
                elif action_role.action_role:
                    roles['allow'].append(action_role.action_role)
                if action_role.action_user_exclude:
                    users['deny'].append(action_role.action_user)
                elif action_role.action_user:
                    users['allow'].append(action_role.action_user)
            return roles, users
>>>>>>> 43ac7c4d

    def del_activity(self, activity_id):
        """
        Delete activity info
        :param activity_id:
        :return:
        """
        pass

class WorkActivityHistory(object):
    """Operated on the Activity"""
    def create_activity_history(self, activity):
        """
        Create new activity history
        :param activity:
        :return:
        """
        db_history = ActivityHistory(
            activity_id=activity.get('activity_id'),
            action_id=activity.get('action_id'),
            action_version=activity.get('action_version'),
<<<<<<< HEAD
            action_status=ActionStatusPolicy.ACTION_MAKING,
=======
            action_status=activity.get('action_status'),
>>>>>>> 43ac7c4d
            action_user=current_user.get_id(),
            action_date=datetime.utcnow(),
            action_comment=activity.get('commond')
        )
        new_history = False
        activity = WorkActivity()
        activity = activity.get_activity_detail(db_history.activity_id)
        if activity.action_id != db_history.action_id or \
                activity.action_status != db_history.action_status:
            new_history = True
            activity.action_id = db_history.action_id
            activity.action_status = db_history.action_status
            activity.activity_update_user = db_history.action_user
<<<<<<< HEAD
            activity.modified = datetime.utcnow()
=======
            activity.updated = datetime.utcnow()
>>>>>>> 43ac7c4d
        try:
            with db.session.begin_nested():
                if new_history:
                    db.session.merge(activity)
                    db.session.add(db_history)
        except Exception as ex:
            current_app.logger.exception(str(ex))
            db.session.rollback()
            return None
        else:
            db.session.commit()
            return db_history

    def get_activity_history_list(self, activity_id):
        """
        get activity history list info
        :param activity_id:
        :return:
        """
        with db.session.no_autoflush:
            query = ActivityHistory.query.filter_by(
                activity_id=activity_id).order_by(asc(ActivityHistory.id))
            histories = query.all()
            for history in histories:
                history.ActionName = \
                    _Action.query.filter_by(
                        id=history.action_id).first().action_name,
                history.StatusDesc = \
                    ActionStatusPolicy.describe(history.action_status)
            return histories

    def get_activity_history_detail(self, activity_id):
        """
        get activity history detail info
        :param activity_id:
        :return:
        """
        pass<|MERGE_RESOLUTION|>--- conflicted
+++ resolved
@@ -34,11 +34,7 @@
 from .models import Action as _Action
 from .models import Activity as _Activity
 from .models import ActivityHistory
-<<<<<<< HEAD
-from .models import Flow as _Flow
-=======
 from .models import FlowDefine as _Flow
->>>>>>> 43ac7c4d
 from .models import FlowAction as _FlowAction
 from .models import FlowActionRole as _FlowActionRole
 from .models import WorkFlow as _WorkFlow
@@ -342,29 +338,6 @@
         :param activity:
         :return:
         """
-<<<<<<< HEAD
-        db_activity = _Activity(
-            activity_id='A' + str(datetime.utcnow().timestamp()).split('.')[0],
-            workflow_id=activity.get('workflow_id'),
-            flow_id=activity.get('flow_id'),
-            action_id=0,
-            action_status=ActionStatusPolicy.ACTION_FINALLY,
-            activity_login_user=current_user.get_id(),
-            activity_update_user=current_user.get_id(),
-            activity_status=0,
-            activity_start=datetime.utcnow()
-        )
-        db_history = ActivityHistory(
-            activity_id=db_activity.activity_id,
-            action_id=db_activity.action_id,
-            action_version='1.0.0',
-            action_status=ActionStatusPolicy.ACTION_FINALLY,
-            action_user=current_user.get_id(),
-            action_date=db_activity.activity_start,
-            action_comment='Begin Action'
-        )
-        try:
-=======
         try:
             action_id = 0
             with db.session.no_autoflush:
@@ -393,7 +366,6 @@
                 action_date=db_activity.activity_start,
                 action_comment='Begin Action'
             )
->>>>>>> 43ac7c4d
             with db.session.begin_nested():
                 db.session.add(db_activity)
                 db.session.add(db_history)
@@ -420,10 +392,6 @@
         :param item_id:
         :return:
         """
-<<<<<<< HEAD
-        current_app.logger.debug('received item: {0}'.format(item_id))
-=======
->>>>>>> 43ac7c4d
         try:
             with db.session.begin_nested():
                 db_activity = _Activity.query.filter_by(
@@ -451,8 +419,6 @@
             current_app.logger.exception(str(ex))
             return None
 
-<<<<<<< HEAD
-=======
     def end_activity(self, activity):
         try:
             history = WorkActivityHistory()
@@ -466,7 +432,6 @@
             db.session.commit()
         except:
             db.session.rollback()
->>>>>>> 43ac7c4d
 
     def get_activity_list(self):
         """
@@ -502,11 +467,7 @@
                 activity_id=activity_id).one_or_none()
             if activity is not None:
                 flow_actions = _FlowAction.query.filter_by(
-<<<<<<< HEAD
-                    flow_id=activity.flow.flow_id).order_by(asc(
-=======
                     flow_id=activity.flow_define.flow_id).order_by(asc(
->>>>>>> 43ac7c4d
                     _FlowAction.action_order)).all()
                 for flow_action in flow_actions:
                     steps.append({
@@ -530,8 +491,6 @@
             query = _Activity.query.filter_by(activity_id=activity_id)
             activity = query.one_or_none()
             return activity
-<<<<<<< HEAD
-=======
 
     def get_activity_action_role(self, activity_id, action_id):
         roles = {
@@ -558,7 +517,6 @@
                 elif action_role.action_user:
                     users['allow'].append(action_role.action_user)
             return roles, users
->>>>>>> 43ac7c4d
 
     def del_activity(self, activity_id):
         """
@@ -580,11 +538,7 @@
             activity_id=activity.get('activity_id'),
             action_id=activity.get('action_id'),
             action_version=activity.get('action_version'),
-<<<<<<< HEAD
-            action_status=ActionStatusPolicy.ACTION_MAKING,
-=======
             action_status=activity.get('action_status'),
->>>>>>> 43ac7c4d
             action_user=current_user.get_id(),
             action_date=datetime.utcnow(),
             action_comment=activity.get('commond')
@@ -598,11 +552,7 @@
             activity.action_id = db_history.action_id
             activity.action_status = db_history.action_status
             activity.activity_update_user = db_history.action_user
-<<<<<<< HEAD
-            activity.modified = datetime.utcnow()
-=======
             activity.updated = datetime.utcnow()
->>>>>>> 43ac7c4d
         try:
             with db.session.begin_nested():
                 if new_history:
