--- conflicted
+++ resolved
@@ -24,38 +24,27 @@
 from typing import List
 import urllib.parse
 import uuid
-<<<<<<< HEAD
 import traceback
 from datetime import date,datetime, timedelta
-=======
-from datetime import datetime, timedelta
 import json
->>>>>>> e8d00a98
 
 from flask import abort, current_app, request, session, url_for
 from flask_login import current_user
 from invenio_accounts.models import Role, User, userrole
 from invenio_db import db
 from invenio_pidstore.models import PersistentIdentifier, PIDStatus
-<<<<<<< HEAD
 from invenio_records.models import RecordMetadata
-from sqlalchemy import and_, asc, desc, func, or_,literal_column
+from sqlalchemy import and_, asc, desc, func, or_,literal_column, not_, cast, String
 from sqlalchemy.sql import exists
-=======
-from sqlalchemy import and_, asc, desc, func, or_, not_, cast, String
->>>>>>> e8d00a98
 from sqlalchemy.exc import SQLAlchemyError
 from sqlalchemy.orm.exc import NoResultFound
 from sqlalchemy.types import String
 from weko_deposit.api import WekoDeposit
 from weko_records.serializers.utils import get_item_type_name
-<<<<<<< HEAD
 from weko_schema_ui.models import PublishStatus
 from weko_index_tree.api import Indexes
-=======
 from weko_records.models import ItemMetadata as _ItemMetadata
 from weko_records.api import RequestMailList
->>>>>>> e8d00a98
 
 from .config import IDENTIFIER_GRANT_LIST, IDENTIFIER_GRANT_SUFFIX_METHOD, \
     WEKO_WORKFLOW_ALL_TAB, WEKO_WORKFLOW_TODO_TAB, WEKO_WORKFLOW_WAIT_TAB
@@ -1646,7 +1635,6 @@
                 .filter(
                     or_(
                         and_(
-<<<<<<< HEAD
                             or_(
                                 and_(
                                     _FlowActionRole.action_user != self_user_id,
@@ -1657,7 +1645,9 @@
                                     _FlowActionRole.action_user_exclude != '0',
                                 )
                             ),
-                            or_(_Activity.shared_user_id != self_user_id,_Activity.shared_user_id.is_(None))
+                            not_(cast(_Activity.shared_user_ids, String).contains(self_user_id_json)),
+                            not_(_Activity.temp_data.op("#>>")("{'metainfo', 'shared_user_ids'}").contains(self_user_id_json),),
+                            not_(_Activity.temp_data.op("#>>")("{'metainfo', 'owner'}") == str(self_user_id)),
                         ),
                         and_(
                             or_(
@@ -1670,34 +1660,6 @@
                                     _FlowActionRole.action_role_exclude != '0'
                                 )
                             ),
-                            or_(_Activity.shared_user_id != self_user_id,_Activity.shared_user_id.is_(None))
-                        ),
-                        and_(
-                            ActivityAction.action_handler != self_user_id,
-                            or_(_Activity.shared_user_id != self_user_id,_Activity.shared_user_id.is_(None))
-                        ),
-                        and_(
-                            or_(
-                                and_(
-                                    _FlowActionRole.action_user != _Activity.activity_login_user,
-                                    _FlowActionRole.action_user_exclude == '0',
-                                ),
-                                and_(
-                                    _FlowActionRole.action_user == _Activity.activity_login_user,
-                                    _FlowActionRole.action_user_exclude != '0',
-                                )
-                            ),
-                            _Activity.shared_user_id == self_user_id,
-=======
-                            _FlowActionRole.action_user != self_user_id,
-                            _FlowActionRole.action_user_exclude == '0',
-                            not_(cast(_Activity.shared_user_ids, String).contains(self_user_id_json)),
-                            not_(_Activity.temp_data.op("#>>")("{'metainfo', 'shared_user_ids'}").contains(self_user_id_json),),
-                            not_(_Activity.temp_data.op("#>>")("{'metainfo', 'owner'}") == str(self_user_id)),
-                        ),
-                        and_(
-                            _FlowActionRole.action_role.notin_(self_group_ids),
-                            _FlowActionRole.action_role_exclude == '0',
                             not_(cast(_Activity.shared_user_ids, String).contains(self_user_id_json)),
                             not_(_Activity.temp_data.op("#>>")("{'metainfo', 'shared_user_ids'}").contains(self_user_id_json),),
                             not_(_Activity.temp_data.op("#>>")("{'metainfo', 'owner'}") == str(self_user_id)),
@@ -1710,14 +1672,17 @@
                         ),
                         and_(
                             or_(
-                                cast(_Activity.shared_user_ids, String).contains(self_user_id_json),
+                                and_(
+                                    _FlowActionRole.action_user != _Activity.activity_login_user,
+                                    _FlowActionRole.action_user_exclude == '0',
+                                ),
+                                and_(
+                                    _FlowActionRole.action_user == _Activity.activity_login_user,
+                                    _FlowActionRole.action_user_exclude != '0',
+                                ),
                                 _Activity.temp_data.op("#>>")("{'metainfo', 'shared_user_ids'}").contains(self_user_id_json),
                                 _Activity.temp_data.op("#>>")("{'metainfo', 'owner'}") == str(self_user_id),
                             ),
-                            _FlowActionRole.action_user 
-                            != _Activity.activity_login_user,
-                            _FlowActionRole.action_user_exclude == '0'
->>>>>>> e8d00a98
                         ),
                         #and_(
                         #    _Activity.shared_user_id == self_user_id,
@@ -1760,7 +1725,7 @@
         self_user_id = int(current_user.get_id())
         self_user_id_json = json.dumps({"user" : self_user_id})
         self_group_ids = [role.id for role in current_user.roles]
-<<<<<<< HEAD
+        recid_list= WorkActivity().get_recids_for_request_mail_by_mailaddress(current_user.email)
         conditions = [
             and_(
                 _Activity.activity_login_user == self_user_id,
@@ -1783,62 +1748,28 @@
                 _FlowActionRole.action_role_exclude == '0',
             ),
             and_(
-                _Activity.shared_user_id == self_user_id
-            )
+                or_(
+                    cast(_Activity.shared_user_ids, String).contains(self_user_id_json),
+                    _Activity.temp_data.op("#>>")("{'metainfo', 'shared_user_ids'}").contains(self_user_id_json),
+                    _Activity.temp_data.op("#>>")("{'metainfo', 'owner'}") == str(self_user_id),
+                ),
+                _FlowAction.action_id != 4
+            ),
+            and_(
+                _FlowActionRole.action_item_registrant == True,
+                _ItemMetadata.json.op('->>')('owner') == current_user.get_id()
+            ),
+            and_(
+                _FlowActionRole.action_request_mail == True,
+                cast(ActivityRequestMail.request_maillist, String).contains('"'+current_user.email+'"')
+            ),
+            _Activity.extra_info.op("->>")('record_id').in_(recid_list)
         ]
         if is_community_admin:
             conditions.append(
                 and_(
                     _Activity.activity_login_user.in_(community_user_ids),
                     WorkActivity.__query_check_path(comadmin_index_list)
-=======
-        recid_list= WorkActivity().get_recids_for_request_mail_by_mailaddress(current_user.email)
-        if is_community_admin:
-            query = query \
-                .filter(_Activity.activity_login_user.in_(community_user_ids))
-        else:
-            query = query.filter(
-                or_(
-                    and_(
-                        _Activity.activity_login_user == self_user_id,
-                        _Activity.activity_status
-                        == ActivityStatusPolicy.ACTIVITY_FINALLY
-                    ),
-                    and_(
-                        ActivityAction.action_handler == self_user_id
-                    ),
-                    and_(
-                        _Activity.approval1 == current_user.email
-                    ),
-                    and_(
-                        _Activity.approval2 == current_user.email
-                    ),
-                    and_(
-                        _FlowActionRole.action_user == self_user_id,
-                        _FlowActionRole.action_user_exclude == '0'
-                    ),
-                    and_(
-                        _FlowActionRole.action_role.in_(self_group_ids),
-                        _FlowActionRole.action_role_exclude == '0'
-                    ),
-                    and_(
-                        or_(
-                            cast(_Activity.shared_user_ids, String).contains(self_user_id_json),
-                            _Activity.temp_data.op("#>>")("{'metainfo', 'shared_user_ids'}").contains(self_user_id_json),
-                            _Activity.temp_data.op("#>>")("{'metainfo', 'owner'}") == str(self_user_id),
-                        ),
-                        _FlowAction.action_id != 4
-                    ),
-                    and_(
-                        _FlowActionRole.action_item_registrant == True,
-                        _ItemMetadata.json.op('->>')('owner') == current_user.get_id()
-                    ),
-                    and_(
-                        _FlowActionRole.action_request_mail == True,
-                        cast(ActivityRequestMail.request_maillist, String).contains('"'+current_user.email+'"')
-                    ),
-                    _Activity.extra_info.op("->>")('record_id').in_(recid_list)
->>>>>>> e8d00a98
                 )
             )
         query = query\
@@ -1892,7 +1823,7 @@
             self_user_id = int(current_user.get_id())
             self_user_id_json = json.dumps({"user" : self_user_id})
             self_group_ids = [role.id for role in current_user.roles]
-<<<<<<< HEAD
+            recid_list= WorkActivity().get_recids_for_request_mail_by_mailaddress(current_user.email)
             condition1 = [
                 and_(
                     _FlowActionRole.action_user == self_user_id,
@@ -1914,8 +1845,18 @@
                     _FlowActionRole.id.is_(None),
                 ),
                 and_(
-                    _Activity.shared_user_id == self_user_id,
+                    or_(
+                        cast(_Activity.shared_user_ids, String).contains(self_user_id_json),
+                        _Activity.temp_data.op("#>>")("{'metainfo', 'shared_user_ids'}").contains(self_user_id_json),
+                        _Activity.temp_data.op("#>>")("{'metainfo', 'owner'}")== str(self_user_id),
+                    )
                 ),
+                and_(
+                        _FlowActionRole.action_item_registrant == True,
+                ),
+                and_(
+                    _FlowActionRole.action_request_mail == True,
+                )
             ]
             if is_community_admin:
                 condition1.append(
@@ -1925,38 +1866,6 @@
                 ))
             query = query\
                 .filter(or_(*condition1))\
-=======
-            recid_list= WorkActivity().get_recids_for_request_mail_by_mailaddress(current_user.email)
-            query = query \
-                .filter(
-                    or_(
-                        and_(
-                            _FlowActionRole.action_user == self_user_id,
-                            _FlowActionRole.action_user_exclude == '0'
-                        ),
-                        and_(
-                            _FlowActionRole.action_role.in_(self_group_ids),
-                            _FlowActionRole.action_role_exclude == '0'
-                        ),
-                        and_(
-                            _FlowActionRole.id.is_(None)
-                        ),
-                        and_(
-                            or_(
-                                cast(_Activity.shared_user_ids, String).contains(self_user_id_json),
-                                _Activity.temp_data.op("#>>")("{'metainfo', 'shared_user_ids'}").contains(self_user_id_json),
-                                _Activity.temp_data.op("#>>")("{'metainfo', 'owner'}")== str(self_user_id),
-                            )
-                        ),
-                        and_(
-                             _FlowActionRole.action_item_registrant == True,
-                        ),
-                        and_(
-                            _FlowActionRole.action_request_mail == True,
-                        )
-                    )
-                )\
->>>>>>> e8d00a98
                 .filter(_FlowAction.action_id == _Activity.action_id) \
                 .filter(_FlowAction.action_order == _Activity.action_order)
             if is_admin:
@@ -1975,47 +1884,42 @@
                         _FlowActionRole.action_role_exclude == '0',
                     ),
                     and_(
-                        _Activity.shared_user_id == self_user_id,
+                        or_(
+                            cast(_Activity.shared_user_ids, String).contains(self_user_id_json),
+                            _Activity.temp_data.op("#>>")("{'metainfo', 'shared_user_ids'}").contains(self_user_id_json),
+                            _Activity.temp_data.op("#>>")("{'metainfo', 'owner'}") == str(self_user_id),
+                        ),
                         _FlowAction.action_id != 4
+                    ),
+                    and_(
+                        _FlowActionRole.action_item_registrant == True,
+                        _ItemMetadata.json.op('->>')('owner') == current_user.get_id() 
+                    ),
+                    and_(
+                        _FlowActionRole.action_request_mail == True,
+                        cast(ActivityRequestMail.request_maillist, String).contains('"'+current_user.email+'"'),
+                        or_(
+                            _FlowActionRole.action_role.in_(self_group_ids),
+                            _FlowActionRole.action_role == None
+                        )
+                    ),
+                    and_(
+                        _Activity.extra_info.op("->>")('record_id').in_(recid_list),
+                        or_(
+                            _FlowActionRole.action_role.in_(self_group_ids),
+                            _FlowActionRole.action_role == None
+                        )
                     ),
                 ]
                 if is_community_admin:
                     condition2.append(
                         and_(
-<<<<<<< HEAD
                         _Activity.activity_login_user.in_(community_user_ids),
                         WorkActivity.__query_check_path(comadmin_index_list)
                     ))
                 
                 query = query.filter(or_(*condition2))
 
-=======
-                            or_(
-                                cast(_Activity.shared_user_ids, String).contains(self_user_id_json),
-                                _Activity.temp_data.op("#>>")("{'metainfo', 'shared_user_ids'}").contains(self_user_id_json),
-                                _Activity.temp_data.op("#>>")("{'metainfo', 'owner'}") == str(self_user_id),
-                            )
-                        ),
-                        and_(
-                            _FlowActionRole.action_item_registrant == True,
-                            _ItemMetadata.json.op('->>')('owner') == current_user.get_id() 
-                        ),
-                        and_(
-                        _FlowActionRole.action_request_mail == True,
-                        cast(ActivityRequestMail.request_maillist, String).contains('"'+current_user.email+'"'),
-                        or_(_FlowActionRole.action_role.in_(self_group_ids),
-                            _FlowActionRole.action_role == None
-                            )
-                        ),
-                        and_(
-                            _Activity.extra_info.op("->>")('record_id').in_(recid_list),
-                            or_(_FlowActionRole.action_role.in_(self_group_ids),
-                                _FlowActionRole.action_role == None
-                            )
-                        )
-                    )
-                )
->>>>>>> e8d00a98
         return query
 
     @staticmethod
