--- conflicted
+++ resolved
@@ -175,7 +175,7 @@
         if '0' == flow_id:
             return jsonify(code=500, msg='No data to delete.',
                            data={'redirect': url_for('flowsetting.index')})
-        
+
         if not self._check_auth(flow_id) :
             abort(403)
 
@@ -242,8 +242,8 @@
 
     @staticmethod
     def _check_auth(flow_id:str ):
-        """  
-        if the flow is used in open_restricted workflow , 
+        """
+        if the flow is used in open_restricted workflow ,
         the flow can Update by System Administrator.
 
         Args FlowDefine
@@ -367,7 +367,7 @@
         else:
             display = role
             hide = []
-        
+
         if workflows.open_restricted and not is_sysadmin:
             abort(403)
 
@@ -398,14 +398,10 @@
             flows_name=json_data.get('flows_name', None),
             itemtype_id=json_data.get('itemtype_id', 0),
             flow_id=json_data.get('flow_id', 0),
-<<<<<<< HEAD
-            delete_flow_id=json_data.get('delete_flow_id') if json_data.get('delete_flow_id') else None,
-=======
             delete_flow_id=(
-                json_data.get('delete_flow_id') 
+                json_data.get('delete_flow_id')
                 if json_data.get('delete_flow_id') else None
             ),
->>>>>>> 3a5ed70b
             index_tree_id=json_data.get('index_id'),
             location_id=json_data.get('location_id'),
             open_restricted=json_data.get('open_restricted', False),
@@ -483,7 +479,7 @@
         :param list_hide:
 
         :return: displays, hides.
-        """        
+        """
         displays = []
         hides = []
         if isinstance(role, list):
@@ -540,8 +536,8 @@
         cur_language = current_i18n.language
         language = cur_language if cur_language in ['en', 'ja'] else "en"
         return cls.MULTI_LANGUAGE[key].get(language)
-    
-        
+
+
 class ActivitySettingsView(BaseView):
     @expose('/', methods=['GET', 'POST'])
     def index(self):
@@ -573,7 +569,7 @@
 
                     AdminSettings.update('activity_display_settings', settings)
                     flash(_('Activity setting was updated.'), category='success')
-            
+
             return self.render(config.WEKO_ADMIN_ACTIVITY_SETTINGS_TEMPLATE,
                                activity_display_flg=activity_display_flg,
                                form=form)
