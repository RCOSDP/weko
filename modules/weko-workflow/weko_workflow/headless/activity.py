--- conflicted
+++ resolved
@@ -35,11 +35,8 @@
 )
 from weko_records.api import ItemTypes, ItemsMetadata
 from weko_records.serializers.utils import get_mapping
-<<<<<<< HEAD
-=======
 from weko_records_ui.utils import soft_delete
 from weko_search_ui.utils import get_data_by_property
->>>>>>> 8bb54907
 
 from ..api import Action, WorkActivity, WorkFlow, ActivityStatusPolicy
 from ..errors import WekoWorkflowException
@@ -205,21 +202,6 @@
             return self.detail
 
         if workflow_id is None:
-<<<<<<< HEAD
-            current_app.logger.error("workflow_id is required to create activity.")
-            raise WekoWorkflowException("workflow_id is required to create activity.")
-        self.workflow = workflow = WorkFlow().get_workflow_by_id(workflow_id)
-        if workflow is None:
-            current_app.logger.error(f"workflow(id={workflow_id}) is not found.")
-            raise WekoWorkflowException(f"workflow(id={workflow_id}) is not found.")
-
-        self.item_type = ItemTypes.get_by_id(workflow.itemtype_id)
-        activity = {
-        "flow_id": workflow.flow_id,
-        "workflow_id": workflow.id,
-        "itemtype_id": workflow.itemtype_id,
-        }
-=======
             if item_id is not None:
                 self.recid = item_id
                 if not for_delete:
@@ -277,7 +259,6 @@
             "workflow_id": workflow.id,
             "itemtype_id": workflow.itemtype_id,
             }
->>>>>>> 8bb54907
 
             if item_id is None:
                 # create activity for new item
@@ -374,10 +355,6 @@
 
         return returns
 
-<<<<<<< HEAD
-    def item_registration(self, metadata, files, index=None, comment=None):
-        """Action for item registration."""
-=======
     def item_registration(self, metadata, files=None, index=None, comment=None):
         """Manual action for item registration.
 
@@ -391,7 +368,6 @@
                 if use workflow setting, do not specify this parameter.
             comment (str, optional): Comment
         """
->>>>>>> 8bb54907
         if self._model is None:
             current_app.logger.error("activity is not initialized.")
             raise WekoWorkflowException("activity is not initialized.")
