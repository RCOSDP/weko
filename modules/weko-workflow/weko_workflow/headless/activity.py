# -*- coding: utf-8 -*-
#
# Copyright (C) 2024 National Institute of Informatics.
#
# WEKO-Workflow is free software; you can redistribute it and/or modify it
# under the terms of the MIT License; see LICENSE file for more details.

"""Module for weko_workflow headless activity."""

import os
import json
import uuid
from copy import deepcopy
from datetime import datetime
from flask import current_app, url_for, request

from invenio_accounts.models import User
from invenio_cache import current_cache
from invenio_db import db
from invenio_files_rest.errors import FileSizeError
from invenio_files_rest.models import Bucket, ObjectVersion
from invenio_indexer.api import RecordIndexer
from invenio_pidstore import current_pidstore
from invenio_pidstore.models import PersistentIdentifier

from weko_deposit.api import WekoDeposit
from weko_deposit.links import base_factory
from weko_deposit.serializer import file_uploaded_owner
from weko_items_autofill.utils import get_workflow_journal
from weko_items_ui.utils import (
    update_index_tree_for_record, validate_form_input_data, to_files_js
)
from weko_items_ui.views import (
    check_validation_error_msg, prepare_edit_item, prepare_delete_item
)
from weko_records.api import ItemTypes, ItemsMetadata
from weko_records.serializers.utils import get_mapping
from weko_records_ui.utils import soft_delete
from weko_search_ui.utils import get_data_by_property

from ..api import Action, WorkActivity, WorkFlow, ActivityStatusPolicy
from ..errors import WekoWorkflowException
from ..utils import (
    check_authority_by_admin,
    delete_lock_activity_cache,
    delete_user_lock_activity_cache,
    get_identifier_setting,
    update_cache_data
)
from ..views import (
    next_action,
    verify_deletion,
    init_activity,
    get_feedback_maillist,
    lock_activity
)

class HeadlessActivity(WorkActivity):
    """Handler of headless activity class.

    This class is used to handle the activity without UI. <br>
    Recommended to use `auto` method to automatically progress the action. <br>
    If you want to progress the action manually, use each method, such as
    `item_registration`, `item_link`, `identifier_grant`, `approval`. <br>
    But, this is not recommended because the order of actions is different for each flow.


    Examples:

    >>> headless = HeadlessActivity()
    >>> url, current_action, recid = headless.auto(
    ...     user_id=1, workflow_id=1,
    ...     metadata={"pubdate": "2025-01-01", "item_30001_title0": {...}, ...},
    ...     files=["/var/tmp/..."], index=[1623632832836],
    ...     comment="comment", link_data=[{"item_id": 1, "sele_id": "isVersionOf"}],
    ... )
    >>> print(url, current_action, recid)
    http://weko3.example.org/workflow/activity/detail/A-EXAMPLE-0001 end_action 1
    """
    def __init__(
            self, _lock_skip=True, _metadata_replace=True, _files_replace=True
        ):
        """Initialize.

        Args:
            _lock_skip (bool, optional): Defaults to True.
                if True, skip user and activity lock and unlock process.
        """
        super().__init__()
        self.user = None
        """ User: User model """
        self.item_type = None
        """ ItemType: Item type model """
        self.recid = None
        """ int: Record ID """
        self.files_info = None
        """ list: List of file information """
        self._model = None
        self._deposit = None
        self._lock_skip = _lock_skip
        self._metadata_replace = _metadata_replace
        self._files_replace= _files_replace

        actions = Action().get_action_list()
        self._actions = {
            action.id: action.action_endpoint for action in actions
        }

    @property
    def activity_id(self):
        """str: activity id."""
        return self._model.activity_id if self._model is not None else None

    @property
    def current_action_id(self):
        """int: current action id."""
        return self._model.action_id if self._model is not None else None

    @property
    def current_action(self):
        """str: current action endpoint.

        It can be `begin_action`, `login_item`, `link_item`, `identifier_grant`,
        `approval` or `end_action`.
        """
        return self._actions.get(self.current_action_id) if self._model is not None else None

    @property
    def community(self):
        """str: community id."""
        return self._model.activity_community_id if self._model is not None else None

    @property
    def detail(self):
        """str: activity detail URL."""
        return url_for(
            "weko_workflow.display_activity",
            activity_id=self.activity_id, community=self.community,
            _external=True
        ) if self._model is not None else ""

    def init_activity(self, user_id, **kwargs):
        """Manual initialization of activity.

        Note:
            Please use `auto` method to automatically progress the action.

        user_id and workflow_id are required to create a new activity. <br>
        When activity_id is specified, it restarts the activity already exists. <br>
        Additionally, item_id is required when creating an activity
        for an existing item edit.

        Args:
            user_id (int): User ID
            workflow_id (int, optional): Workflow ID
            community (str, optional): Community ID
            activity_id (str, optional): Activity ID
            item_id (str, optional): Item ID
            for_delete (bool, optional):
                Flag to create activity for delete item. Defaults to False.

        Returns:
            str: Activity detail URL.
        """
        if self._model is not None:
            current_app.logger.error("activity is already initialized.")
            raise WekoWorkflowException("activity is already initialized.")

        activity_id = kwargs.get("activity_id")
        if activity_id is not None:
            result = verify_deletion(activity_id).json
            if result.get("is_delete"):
                current_app.logger.error(f"activity({activity_id}) is already deleted.")
                raise WekoWorkflowException(f"activity({activity_id}) is already deleted.")

            self._model = super().get_activity_by_id(activity_id)
            if self._model is None:
                current_app.logger.error(f"activity({activity_id}) is not found.")
                raise WekoWorkflowException(f"activity({activity_id}) is not found.")

            # check user permission
            user = User.query.get(user_id)
            if (
                self._model.activity_login_user != user_id
                    and self._model.shared_user_id != user_id
                    and not check_authority_by_admin(self.activity_id, user)
            ):
                current_app.logger.error(
                    f"user({user_id}) cannot restart activity({activity_id}).")
                raise WekoWorkflowException(
                    f"user({user_id}) cannot restart activity({activity_id}).")

            locked_value = self._activity_lock()
            current_app.logger.info(
                f"activity({self.activity_id}) is restarted by user({user_id}).")
            self.user = user
            self._activity_unlock(locked_value)
            return self.detail

        item_id = kwargs.get("item_id")
        community = kwargs.get("community")
        if item_id is not None:
            # edit or delete item
            if not kwargs.get("for_delete", False):
                response = prepare_edit_item(item_id, community)
            else:
                response = prepare_delete_item(item_id, community)

            if response.json.get("code") != 0:
                current_app.logger.error(
                    f"failed to create activity: {response.json.get('msg')}")
                raise WekoWorkflowException(response.json.get("msg"))

            url = response.json.get("data").get("redirect")
            activity_id = url.split("/activity/detail/")[1]
            if "?" in activity_id:
                activity_id = activity_id.split("?")[0]

            self.recid = item_id
            self._model = super().get_activity_by_id(activity_id)
            self.workflow = self._model.workflow
            self.item_type = ItemTypes.get_by_id(self.workflow.itemtype_id)

        else:
            workflow_id = kwargs.get("workflow_id")
            if workflow_id is None:
                current_app.logger.error("workflow_id is required to create activity.")
                raise WekoWorkflowException("workflow_id is required to create activity.")

            # create activity for new item
            self.workflow = workflow = WorkFlow().get_workflow_by_id(workflow_id)
            if workflow is None:
                current_app.logger.error(f"workflow(id={workflow_id}) is not found.")
                raise WekoWorkflowException(f"workflow(id={workflow_id}) is not found.")

            self.item_type = ItemTypes.get_by_id(workflow.itemtype_id)
            activity = {
                "flow_id": workflow.flow_id,
                "workflow_id": workflow.id,
                "itemtype_id": workflow.itemtype_id,
                "activity_login_user": user_id
            }

            result, _ = init_activity(activity, community)

            if result.json.get("code") != 0:
                current_app.logger.error(
                    f"failed to create activity: {result.json.get('msg')}")
                raise WekoWorkflowException(result.json.get("msg"))

            url = result.json.get("data").get("redirect")
            activity_id = url.split("/activity/detail/")[1]
            if "?" in activity_id:
                activity_id = activity_id.split("?")[0]
            self._model = super().get_activity_by_id(activity_id)

        self.user = User.query.get(user_id)
        current_app.logger.info(
            f"activity({activity_id}) is created by user({user_id}).")
        return self.detail

    def auto(self, **params):
        """Automatically progressing the action.

        Args:
            user_id (int): User ID <br>
            workflow_id (int): Workflow ID <br>
            community (str, optional): Community ID <br>
            activity_id (str, optional): Activity ID <br>
            item_id (str, optional): Item ID <br>
            metadata (dict): Metadata with item type format <br>
            files (list, optional): List of temporary file avsolute path <br>
            index (list, optional): List of index ID <br>
            comment (str, optional): Comment <br>
            link_data (list, optional): List of item link information <br>
                e.g. [{"item_id": 1, "sele_id": "isVersionOf"}] <br>
            grant_data (dict): data for identifier grant <br>
        """

        self.init_activity(**params)

        # skip locks temporarily even if skip flag is not True
        _lf = self._lock_skip
        self._user_lock()
        locked_value = self._activity_lock()
        self._lock_skip = True

        # automatically progressing the action
        while self.current_action not in {"end_action", "approval"}:
            if self.current_action == "item_login":
                self.item_registration(
                    params.get("metadata"), params.get("files"),
                    params.get("index"), params.get("comment"),
                    params.get("non_extract"),
                    params.get("workspace_register")
                )
            elif self.current_action == "item_link":
                self.item_link(params.get("link_data"))
            elif self.current_action == "identifier_grant":
                self.identifier_grant(params.get("grant_data"))
            elif self.current_action == "oa_policy":
                self.oa_policy(params.get("policy"))

        self._lock_skip = _lf
        self._activity_unlock(locked_value)
        self._user_unlock()

        returns = (self.detail, self.current_action, self.recid)

        self.end()

        return returns


    def item_registration(
            self, metadata, files=None, index=None, comment=None, non_extract=None, workspace_register=None):
        """Manual action for item registration.

        Note:
            Please use `auto` method to automatically progress the action.

        Args:
            metadata (dict): Metadata with item type format
            files (list, optional): List of temporary file avsolute path
            index (list, optional): List of index ID.
                if use workflow setting, do not specify this parameter.
            comment (str, optional): Comment
        """
        if self._model is None:
            current_app.logger.error("activity is not initialized.")
            raise WekoWorkflowException("activity is not initialized.")

        # some error had occurred in idnentifier_grant if not enough metadata.
        error = check_validation_error_msg(self.activity_id).json
        if error.pop("code") == 1:
            current_app.logger.error(f"failed to input metadata: {error}")
            # TODO: make message more easy to understand
            # it contains ""
            raise WekoWorkflowException(error)

        self.recid = self._input_metadata(metadata, files, non_extract, workspace_register)
        # self._designate_index(index)      # not needed
        self._comment(comment)

        return self.detail


    def _input_metadata(self, metadata, files=None, non_extract=None, workspace_register=None):
        """input metadata."""
        locked_value = self._activity_lock()

        try:
            metadata.setdefault("pubdate", datetime.now().strftime("%Y-%m-%d"))
            feedback_maillist = metadata.pop("feedback_mail_list", [])
            self.create_or_update_action_feedbackmail(
                activity_id=self.activity_id,
                action_id=self.current_action_id,
                feedback_maillist=feedback_maillist
            )

            from weko_search_ui.utils import get_data_by_property
            # get value of "Title" from metadata by jpcoar_mapping
            item_map = get_mapping(self.item_type.id, "jpcoar_mapping", self.item_type)
            title_value_key = "title.@value"
            title, _ = get_data_by_property(metadata, item_map, title_value_key)
            weko_shared_id = metadata.get("weko_shared_id", -1)
            shared_user_id = metadata.get("shared_user_id", -1)

            self.update_activity(self.activity_id, {
                "title": title[0] if len(title) > 0 else "",
                "shared_user_id": weko_shared_id
                    if shared_user_id == -1 else shared_user_id
            })

            result = {"is_valid": True}
            validate_form_input_data(result, self.item_type.id, deepcopy(metadata))
            if not result.get("is_valid"):
                current_app.logger.error(f"failed to input metadata: {result.get('error')}")
                raise WekoWorkflowException(result.get("error"))

            _old_metadata, _old_files = {}, []
            if self.recid is None:
                record_data = {}
                record_uuid = uuid.uuid4()
                pid = current_pidstore.minters["weko_deposit_minter"](record_uuid, data=record_data)
                self._deposit = WekoDeposit.create(record_data, id_=record_uuid)
                self._model.item_id = record_uuid
                db.session.commit()

            else:
                record_uuid = self._model.item_id
                pid = PersistentIdentifier.query.filter_by(
                        pid_type="recid", object_uuid=record_uuid
                    ).first()
                self._deposit = WekoDeposit.get_record(record_uuid)
                # if status == "upgrade":
                #     self._deposit = self._deposit.newversion(pid)

                # get old metadata by record_uuid
                _old_metadata = ItemsMetadata.get_by_object_id(record_uuid).json
                _old_files = to_files_js(self._deposit)
                db.session.commit()

            if not self._metadata_replace:
                # update old metadata partially
                metadata = {**_old_metadata, **metadata}
            # if metadata_replace is True, replace all metadata
            metadata.update({"$schema": f"/items/jsonschema/{self.item_type.id}"})

            data = {
                "metainfo": metadata,
                "files": [],
                "endpoint": {
                    "initialization": f"/api/deposits/redirect/{pid}",
                }
            }

            # TODO: update submited files and reuse other files
            if self._files_replace:
                data["files"] = self.files_info = self._upload_files(files)
            else:
                _new_files = self._upload_files(files)
                old_files_dict = {file["key"]: file for file in _old_files}
                for new_file in _new_files:
                    old_files_dict[new_file["key"]] = new_file
                data["files"] = self.files_info = list(old_files_dict.values())

            # to exclude from file text extraction
            for file in data["files"]:
                if isinstance(non_extract, list) and file["filename"] in non_extract:
                    file["non_extract"] = True
<<<<<<< HEAD

            if workspace_register:
=======
          
            if workspace_register and data["files"]:
>>>>>>> b7def4a6
                data_without_outer_list = data["files"][0]
                data["files"] = data_without_outer_list

            data["endpoint"].update(base_factory(pid))
            self.upt_activity_metadata(self.activity_id, json.dumps(data))

            # designate_index
            workflow_index = self.workflow.index_tree_id
            list_index =  (
                [workflow_index]
                if workflow_index is not None else metadata.get("path", [])
            )
            if not isinstance(list_index, list) or not list_index:
                raise Exception(
                    "Index is not specified in workflow or item metadata."
                )

            index = {
                "index": list_index,
                "actions": metadata.get("publish_status")
            }
            self._deposit.update(index, metadata)
            self._deposit.commit()
        except Exception as ex:
            msg = f"Failed to input metadata to deposit: {ex}"
            current_app.logger.error(msg)
            raise WekoWorkflowException(msg) from ex
        finally:
            self._activity_unlock(locked_value)

        return pid.pid_value

    def _upload_files(self, files=None):
        """upload files."""
        files = files or []
        bucket = Bucket.query.get(self._deposit["_buckets"]["deposit"])
        files_info = []

        def upload(file_name, stream, size):
            size_limit = bucket.size_limit
            location_limit = bucket.location.max_file_size
            if location_limit is not None:
                size_limit = min(size_limit, location_limit)
            if location_limit and size_limit and size > size_limit:
                desc = (
                    "File size limit exceeded."
                    if isinstance(size_limit, int)
                    else size_limit.reason
                )
                current_app.logger.error(desc)
                raise FileSizeError(description=desc)

            # TODO: support thumbnail
            obj = ObjectVersion.create(bucket, file_name, is_thumbnail=False)
            obj.set_contents(stream, size=size, size_limit=size_limit)
            url = f"{request.url_root}api/files/{obj.bucket_id}/{obj.basename}"
            return {
                "created": obj.created.isoformat(),
                "updated": obj.updated.isoformat(),
                "key": obj.basename,
                "filename": obj.basename,
                "size": obj.file.size,
                "checksum": obj.file.checksum,
                "mimetype": obj.mimetype,
                "is_head": True,
                "is_show": obj.is_show,
                "is_thumbnail": obj.is_thumbnail,
                "created_user_id": obj.created_user_id,
                "updated_user_id": obj.updated_user_id,
                "uploaded_owners": file_uploaded_owner(
                    created_user_id=obj.created_user_id,
                    updated_user_id=obj.updated_user_id
                ),
                "links": {
                    "sefl": url,
                    "version": f"{url}?versionId={obj.version_id}",
                    "uploads": f"{url}?uploads",
                },
                "tags": {},
                "licensetype": None,
                "displaytype": None,
                "delete_marker": obj.deleted,
                "uri": False,
                "multiple": False,
                "progress": 100,
                "cmonplete": True,
                "version_id": str(obj.version_id),
            }

        for file in files:
            if isinstance(file, str):
                if not os.path.isfile(file):
                    current_app.logger.error(f"file({file}) is not found.")
                    raise WekoWorkflowException(f"file({file}) is not found.")
                size = os.path.getsize(file)
                with open(file, "rb") as f:
                    file_info = upload(os.path.basename(file), f, size)
            elif isinstance(file, dict):
                file_info = files
            else:
                """werkzeug.datastructures.FileStorage"""

                file.seek(0, 2)
                file_size = file.tell()
                file.seek(0)
                file_info = upload(file.filename, file.stream, file_size)
            files_info.append(file_info)

        return files_info

    def _designate_index(self, index=None):
        """Designate Index.

        Args:
            index (list): list of index identifier.
        """
        locked_value = self._activity_lock()

        index = index or self.workflow.index_tree_id

        if not isinstance(index, list):
            index = [index]
        try:
            for idx in index:
                update_index_tree_for_record(self.recid, idx)
        except Exception as ex:
            current_app.logger.error(f"failed to designate index: {ex}")
            raise WekoWorkflowException("failed to designate index.") from ex
        finally:
            self._activity_unlock(locked_value)

    def _comment(self, comment):
        """Set Comment."""
        locked_value = self._activity_lock()

        try:
            result, _ = next_action(
                self.activity_id, self.current_action_id, {"commond": comment}
            )
        except Exception as ex:
            current_app.logger.error(f"failed to set comment: {ex}")
            raise WekoWorkflowException("failed to set comment.") from ex
        finally:
            self._activity_unlock(locked_value)

        if result.json.get("code") != 0:
            current_app.logger.error(f"failed to set comment: {result.json.get('msg')}")
            raise WekoWorkflowException(result.json.get("msg"))

    def item_link(self, link_data=None):
        """Action for Item Link."""
        link_data = link_data or []
        locked_value = self._activity_lock()

        try:
            result, _ = next_action(
                self.activity_id, self.current_action_id, {"link_data": link_data}
            )
        except Exception as ex:
            current_app.logger.error(f"failed in Item Link: {ex}")
            raise WekoWorkflowException("failed in Item Link.") from ex
        finally:
            self._activity_unlock(locked_value)

        if result.json.get("code") != 0:
            current_app.logger.error(f"failed in Item Link: {result.json.get('msg')}")
            raise WekoWorkflowException(result.json.get("msg"))

    def identifier_grant(self, grant_data=None):
        """Action for Identifier Grant."""
        locked_value = self._activity_lock()

        grant_data = grant_data or {}
        identifier_setting = get_identifier_setting(self.community or "Root Index")
        text_empty = "<Empty>"

        grant_data.setdefault("identifier_grant", "0")
        grant_data.setdefault("identifier_grant_jalc_doi_suffix",
            f"https://doi.org/{identifier_setting.jalc_doi or text_empty}/{self.recid}")
        grant_data.setdefault("identifier_grant_jalc_cr_doi_suffix",
            f"https://doi.org/{identifier_setting.jalc_crossref_doi or text_empty}/{self.recid}")
        grant_data.setdefault("identifier_grant_jalc_dc_doi_suffix",
            f"https://doi.org/{identifier_setting.jalc_datacite_doi or text_empty}/{self.recid}")
        grant_data.setdefault("identifier_grant_ndl_jalc_doi_suffix",
            f"https://doi.org/{identifier_setting.ndl_jalc_doi or text_empty}/{self.recid}")

        try:
            # If not enough metadata, return to item registration and
            # leave error message in cache.
            result, _ = next_action(
                self.activity_id, self.current_action_id, grant_data
            )
        except Exception as ex:
            current_app.logger.error(f"failed in Identifier Grant: {ex}")
            raise WekoWorkflowException("failed in Identifier Grant.") from ex
        finally:
            self._activity_unlock(locked_value)

        if result.json.get("code") != 0:
            current_app.logger.error(f"failed in Identifier Grant: {result.json.get('msg')}")
            raise WekoWorkflowException(result.json.get("msg"))

    def approval(self, approve, reject):
        """Action for Approval."""
        locked_value = self._activity_lock()

        try:
            # TODO:
            pass
        except Exception as ex:
            current_app.logger.error(f"failed in Approval: {ex}")
            raise WekoWorkflowException("failed in Approval.") from ex
        finally:
            self._activity_unlock(locked_value)

    def oa_policy(self, policy):
        """Action for OA Policy Confirmation."""
        locked_value = self._activity_lock()

        try:
            # TODO:
            pass
        except Exception as ex:
            current_app.logger.error(f"failed in OA Policy Confirmation: {ex}")
            raise WekoWorkflowException("failed in OA Policy Confirmation.") from ex
        finally:
            self._activity_unlock(locked_value)

    def end(self):
        """Action for End."""
        self.user = None
        self.item_type = None
        self.recid = None
        self.files_info = None
        self._model = None
        self._deposit = None
        self._lock_skip = None

    def _user_lock(self):
        """User lock."""
        if self._lock_skip:
            return

        """weko_workflow.views.user_lock_activity"""
        cache_key = f"workflow_userlock_activity_{self.user.id}"
        timeout = current_app.permanent_session_lifetime.seconds
        cur_locked_val = str(current_cache.get(cache_key) or str()) or str()
        message = ""
        if cur_locked_val:
            message = "Opened"
        else:
            work_activity = WorkActivity()
            act = work_activity.get_activity_by_id(self.activity_id)
            if (act is None
                or act.activity_status in [
                    ActivityStatusPolicy.ACTIVITY_BEGIN,
                    ActivityStatusPolicy.ACTIVITY_MAKING
            ]):
                update_cache_data(
                    cache_key,
                    self.activity_id,
                    timeout
                )
            message = "Locked"

        return message

    def _user_unlock(self, data=None):
        """User unlock."""
        if self._lock_skip:
            return
        data = data or {"is_opened": False , "is_force" : False}
        return delete_user_lock_activity_cache(self.activity_id, data)

    def _activity_lock(self):
        """Activity lock."""
        locked_value = None
        if self._lock_skip:
            return None

        """weko_workflow.views.lock_activity"""
        locked_value, code = lock_activity(self.activity_id)
        if code == 500:
            current_app.logger.error("Activity is already locked.")
            raise WekoWorkflowException("Activity is already locked.")

        return locked_value.get_json().get("locked_value")

    def _activity_unlock(self, locked_value):
        """Activity unlock."""
        if self._lock_skip:
            return None

        return delete_lock_activity_cache(
            self.activity_id, {"locked_value":locked_value})<|MERGE_RESOLUTION|>--- conflicted
+++ resolved
@@ -429,13 +429,8 @@
             for file in data["files"]:
                 if isinstance(non_extract, list) and file["filename"] in non_extract:
                     file["non_extract"] = True
-<<<<<<< HEAD
-
-            if workspace_register:
-=======
-          
+      
             if workspace_register and data["files"]:
->>>>>>> b7def4a6
                 data_without_outer_list = data["files"][0]
                 data["files"] = data_without_outer_list
 
