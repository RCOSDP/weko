# -*- coding: utf-8 -*-
#
# This file is part of Invenio.
# Copyright (C) 2015-2018 CERN.
# Copyright (C) 2023 Graz University of Technology.
#
# Invenio is free software; you can redistribute it and/or modify it
# under the terms of the MIT License; see LICENSE file for more details.


"""OAuth Server Settings Blueprint."""

from functools import wraps

<<<<<<< HEAD
from flask import Blueprint, abort, redirect, render_template, request, session, url_for
=======
from flask import Blueprint, abort, redirect, render_template, request, session, url_for, current_app
>>>>>>> 8f35eef9
from flask_login import current_user, login_required
from invenio_db import db

from ..forms import ClientForm, TokenForm
from ..models import Client, Token
from ..proxies import current_oauth2server

blueprint = Blueprint(
    "invenio_oauth2server_settings",
    __name__,
    url_prefix="/account/settings/applications",
    static_folder="../static",
    template_folder="../templates",
)


#
# Decorator
#
def client_getter():
    """Decorator to retrieve Client object and check user permission."""

    def wrapper(f):
        @wraps(f)
        def decorated(*args, **kwargs):
            if "client_id" not in kwargs:
                abort(500)

            client = Client.query.filter_by(
                client_id=kwargs.pop("client_id"),
                user_id=current_user.get_id(),
            ).first()

            if client is None:
                abort(404)

            return f(client, *args, **kwargs)

        return decorated

    return wrapper


def token_getter(is_personal=True, is_internal=False):
    """Decorator to retrieve Token object and check user permission.

    :param is_personal: Search for a personal token. (Default: ``True``)
    :param is_internal: Search for a internal token. (Default: ``False``)
    """

    def wrapper(f):
        @wraps(f)
        def decorated(*args, **kwargs):
            if "token_id" not in kwargs:
                abort(500)

            token = Token.query.filter_by(
                id=kwargs.pop("token_id"),
                user_id=current_user.get_id(),
                is_personal=is_personal,
                is_internal=is_internal,
            ).first()

            if token is None:
                abort(404)

            return f(token, *args, **kwargs)

        return decorated

    return wrapper


#
# Views
#
@blueprint.route("/", methods=["GET", "POST"])
@login_required
def index():
    """List user tokens."""
    clients = Client.query.filter_by(
        user_id=current_user.get_id(),
        is_internal=False,
    ).all()

    tokens = (
        Token.query.join(Client, isouter=True)
        .filter(
            Token.user_id == current_user.get_id(),
            Token.is_personal == True,  # noqa
            Token.is_internal == False,
            Client.is_internal == True,
        )
        .all()
    )

    authorized_apps = (
        Token.query.join(Client, isouter=True)
        .filter(
            Token.user_id == current_user.get_id(),
            Token.is_personal == False,  # noqa
            Token.is_internal == False,
            Client.is_internal == False,
        )
        .all()
    )

    return render_template(
        "invenio_oauth2server/settings/index.html",
        clients=clients,
        tokens=tokens,
        authorized_apps=authorized_apps,
    )


@blueprint.route("/clients/new/", methods=["GET", "POST"])
@login_required
def client_new():
    """Create new client."""
    form = ClientForm(request.form)

    if form.validate_on_submit():
<<<<<<< HEAD
        c = Client(user_id=current_user.get_id())
        c.gen_salt()
        form.populate_obj(c)
        db.session.add(c)
        db.session.commit()
=======
        try:
            c = Client(user_id=current_user.get_id())
            c.gen_salt()
            form.populate_obj(c)
            db.session.add(c)
            db.session.commit()
        except Exception as e:
            db.session.rollback()
            current_app.logger.error(e)
>>>>>>> 8f35eef9
        return redirect(url_for(".client_view", client_id=c.client_id))

    return render_template(
        "invenio_oauth2server/settings/client_new.html",
        form=form,
    )


@blueprint.route("/clients/<string:client_id>/", methods=["GET", "POST"])
@login_required
@client_getter()
def client_view(client):
    """Show client's detail."""
    if request.method == "POST" and "delete" in request.form:
<<<<<<< HEAD
        db.session.delete(client)
        db.session.commit()
=======
        try:
            db.session.delete(client)
            db.session.commit()
        except Exception as e:
            db.session.rollback()
            current_app.logger.error(e)
>>>>>>> 8f35eef9
        return redirect(url_for(".index"))

    form = ClientForm(request.form, obj=client)
    if form.validate_on_submit():
        form.populate_obj(client)
        db.session.commit()

    return render_template(
        "invenio_oauth2server/settings/client_view.html",
        client=client,
        form=form,
    )


@blueprint.route("/clients/<string:client_id>/reset/", methods=["POST"])
@login_required
@client_getter()
def client_reset(client):
    """Reset client's secret."""
    if request.form.get("reset") == "yes":
<<<<<<< HEAD
        client.reset_client_secret()
        db.session.commit()
=======
        try:
            client.reset_client_secret()
            db.session.commit()
        except Exception as e:
            db.session.rollback()
            current_app.logger.error(e)
>>>>>>> 8f35eef9
    return redirect(url_for(".client_view", client_id=client.client_id))


#
# Token views
#
@blueprint.route("/tokens/new/", methods=["GET", "POST"])
@login_required
def token_new():
    """Create new token."""
    form = TokenForm(request.form)
    form.scopes.choices = current_oauth2server.scope_choices()

    if form.validate_on_submit():
<<<<<<< HEAD
        t = Token.create_personal(
            form.data["name"], current_user.get_id(), scopes=form.scopes.data
        )
        db.session.commit()
=======
        try:
            t = Token.create_personal(
                form.data["name"], current_user.get_id(), scopes=form.scopes.data
            )
            db.session.commit()
        except Exception as e:
            db.session.rollback()
            current_app.logger.error(e)
>>>>>>> 8f35eef9
        session["show_personal_access_token"] = True
        return redirect(url_for(".token_view", token_id=t.id))

    if len(current_oauth2server.scope_choices()) == 0:
        del form.scopes

    return render_template(
        "invenio_oauth2server/settings/token_new.html",
        form=form,
    )


@blueprint.route("/tokens/<string:token_id>/", methods=["GET", "POST"])
@login_required
@token_getter()
def token_view(token):
    """Show token details."""
    if request.method == "POST" and "delete" in request.form:
<<<<<<< HEAD
        db.session.delete(token)
        db.session.commit()
=======
        try:
            db.session.delete(token)
            db.session.commit()
        except Exception as e:
            db.session.rollback()
            current_app.logger.error(e)
>>>>>>> 8f35eef9
        return redirect(url_for(".index"))

    show_token = session.pop("show_personal_access_token", False)

    form = TokenForm(request.form, name=token.client.name, scopes=token.scopes)
    form.scopes.choices = current_oauth2server.scope_choices()
    form.scopes.data = token.scopes

    if form.validate_on_submit():
<<<<<<< HEAD
        token.client.name = form.data["name"]
        token.scopes = form.data["scopes"]
        db.session.commit()
=======
        try:
            token.client.name = form.data["name"]
            token.scopes = form.data["scopes"]
            db.session.commit()
        except Exception as e:
            db.session.rollback()
            current_app.logger.error(e)
>>>>>>> 8f35eef9

    if len(current_oauth2server.scope_choices()) == 0:
        del form.scopes

    return render_template(
        "invenio_oauth2server/settings/token_view.html",
        token=token,
        form=form,
        show_token=show_token,
    )


@blueprint.route(
    "/tokens/<string:token_id>/revoke/",
    methods=[
        "GET",
    ],
)
@login_required
@token_getter(is_personal=False, is_internal=False)
def token_revoke(token):
    """Revoke Authorized Application token."""
<<<<<<< HEAD
    db.session.delete(token)
    db.session.commit()
=======
    try:
        db.session.delete(token)
        db.session.commit()
    except Exception as e:
        db.session.rollback()
        current_app.logger.error(e)
>>>>>>> 8f35eef9
    return redirect(url_for(".index"))


@blueprint.route(
    "/tokens/<string:token_id>/view/",
    methods=[
        "GET",
    ],
)
@login_required
@token_getter(is_personal=False, is_internal=False)
def token_permission_view(token):
    """Show permission garanted to authorized application token."""
    scopes = [current_oauth2server.scopes[x] for x in token.scopes]
    return render_template(
        "invenio_oauth2server/settings/token_permission_view.html",
        token=token,
        scopes=scopes,
    )<|MERGE_RESOLUTION|>--- conflicted
+++ resolved
@@ -12,11 +12,7 @@
 
 from functools import wraps
 
-<<<<<<< HEAD
-from flask import Blueprint, abort, redirect, render_template, request, session, url_for
-=======
 from flask import Blueprint, abort, redirect, render_template, request, session, url_for, current_app
->>>>>>> 8f35eef9
 from flask_login import current_user, login_required
 from invenio_db import db
 
@@ -139,13 +135,6 @@
     form = ClientForm(request.form)
 
     if form.validate_on_submit():
-<<<<<<< HEAD
-        c = Client(user_id=current_user.get_id())
-        c.gen_salt()
-        form.populate_obj(c)
-        db.session.add(c)
-        db.session.commit()
-=======
         try:
             c = Client(user_id=current_user.get_id())
             c.gen_salt()
@@ -155,7 +144,6 @@
         except Exception as e:
             db.session.rollback()
             current_app.logger.error(e)
->>>>>>> 8f35eef9
         return redirect(url_for(".client_view", client_id=c.client_id))
 
     return render_template(
@@ -170,23 +158,22 @@
 def client_view(client):
     """Show client's detail."""
     if request.method == "POST" and "delete" in request.form:
-<<<<<<< HEAD
-        db.session.delete(client)
-        db.session.commit()
-=======
         try:
             db.session.delete(client)
             db.session.commit()
         except Exception as e:
             db.session.rollback()
             current_app.logger.error(e)
->>>>>>> 8f35eef9
         return redirect(url_for(".index"))
 
     form = ClientForm(request.form, obj=client)
     if form.validate_on_submit():
-        form.populate_obj(client)
-        db.session.commit()
+        try:
+            form.populate_obj(client)
+            db.session.commit()
+        except Exception as e:
+            db.session.rollback()
+            current_app.logger.error(e)
 
     return render_template(
         "invenio_oauth2server/settings/client_view.html",
@@ -201,17 +188,12 @@
 def client_reset(client):
     """Reset client's secret."""
     if request.form.get("reset") == "yes":
-<<<<<<< HEAD
-        client.reset_client_secret()
-        db.session.commit()
-=======
         try:
             client.reset_client_secret()
             db.session.commit()
         except Exception as e:
             db.session.rollback()
             current_app.logger.error(e)
->>>>>>> 8f35eef9
     return redirect(url_for(".client_view", client_id=client.client_id))
 
 
@@ -226,12 +208,6 @@
     form.scopes.choices = current_oauth2server.scope_choices()
 
     if form.validate_on_submit():
-<<<<<<< HEAD
-        t = Token.create_personal(
-            form.data["name"], current_user.get_id(), scopes=form.scopes.data
-        )
-        db.session.commit()
-=======
         try:
             t = Token.create_personal(
                 form.data["name"], current_user.get_id(), scopes=form.scopes.data
@@ -240,7 +216,6 @@
         except Exception as e:
             db.session.rollback()
             current_app.logger.error(e)
->>>>>>> 8f35eef9
         session["show_personal_access_token"] = True
         return redirect(url_for(".token_view", token_id=t.id))
 
@@ -259,17 +234,12 @@
 def token_view(token):
     """Show token details."""
     if request.method == "POST" and "delete" in request.form:
-<<<<<<< HEAD
-        db.session.delete(token)
-        db.session.commit()
-=======
         try:
             db.session.delete(token)
             db.session.commit()
         except Exception as e:
             db.session.rollback()
             current_app.logger.error(e)
->>>>>>> 8f35eef9
         return redirect(url_for(".index"))
 
     show_token = session.pop("show_personal_access_token", False)
@@ -279,11 +249,6 @@
     form.scopes.data = token.scopes
 
     if form.validate_on_submit():
-<<<<<<< HEAD
-        token.client.name = form.data["name"]
-        token.scopes = form.data["scopes"]
-        db.session.commit()
-=======
         try:
             token.client.name = form.data["name"]
             token.scopes = form.data["scopes"]
@@ -291,7 +256,6 @@
         except Exception as e:
             db.session.rollback()
             current_app.logger.error(e)
->>>>>>> 8f35eef9
 
     if len(current_oauth2server.scope_choices()) == 0:
         del form.scopes
@@ -314,17 +278,12 @@
 @token_getter(is_personal=False, is_internal=False)
 def token_revoke(token):
     """Revoke Authorized Application token."""
-<<<<<<< HEAD
-    db.session.delete(token)
-    db.session.commit()
-=======
     try:
         db.session.delete(token)
         db.session.commit()
     except Exception as e:
         db.session.rollback()
         current_app.logger.error(e)
->>>>>>> 8f35eef9
     return redirect(url_for(".index"))
 
 
@@ -343,4 +302,14 @@
         "invenio_oauth2server/settings/token_permission_view.html",
         token=token,
         scopes=scopes,
-    )+    )
+
+@blueprint.teardown_request
+def dbsession_clean(exception):
+    current_app.logger.debug("invenio_oauth2server dbsession_clean: {}".format(exception))
+    if exception is None:
+        try:
+            db.session.commit()
+        except:
+            db.session.rollback()
+    db.session.remove()