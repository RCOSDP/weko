# -*- coding: utf-8 -*-
#
# This file is part of WEKO3.
# Copyright (C) 2017 National Institute of Informatics.
#
# WEKO3 is free software; you can redistribute it
# and/or modify it under the terms of the GNU General Public License as
# published by the Free Software Foundation; either version 2 of the
# License, or (at your option) any later version.
#
# WEKO3 is distributed in the hope that it will be
# useful, but WITHOUT ANY WARRANTY; without even the implied warranty of
# MERCHANTABILITY or FITNESS FOR A PARTICULAR PURPOSE.  See the GNU
# General Public License for more details.
#
# You should have received a copy of the GNU General Public License
# along with WEKO3; if not, write to the
# Free Software Foundation, Inc., 59 Temple Place, Suite 330, Boston,
# MA 02111-1307, USA.

"""Module tests."""

from flask import Flask, url_for, json

from weko_items_ui import WekoItemsUI


def test_version():
    """Test version import."""
    from weko_items_ui import __version__
    assert __version__


def test_init():
    """Test extension initialization."""
    app = Flask('testapp')
    ext = WekoItemsUI(app)
    assert 'weko-items-ui' in app.extensions

    app = Flask('testapp')
    ext = WekoItemsUI()
    assert 'weko-items-ui' not in app.extensions
    ext.init_app(app)
<<<<<<< HEAD
    assert 'weko-items-ui' in app.extensions


def test_view(app):
    """Test view."""
    WekoItemsUI(app)
    with app.test_client() as client:
        res = client.get("/items/jsonschema/0")
        assert res.status_code == 200
        res = client.get("/items/schemaform/0")
        assert res.status_code == 200


def test_prepare_edit_item(app):
    app.login_manager._login_disabled = True
    WekoItemsUI(app)
    with app.test_request_context():
        url = url_for('weko_items_ui.prepare_edit_item')

    with app.test_client() as client:
        res = client.post(url, json={})
        json_response = json.loads(res.get_data())
        assert json_response.get('code') == 0
        assert json_response.get('msg') == 'success'
=======
    assert 'weko-items-ui' in app.extensions
>>>>>>> 4d045a83
<|MERGE_RESOLUTION|>--- conflicted
+++ resolved
@@ -20,7 +20,7 @@
 
 """Module tests."""
 
-from flask import Flask, url_for, json
+from flask import Flask, json, url_for
 
 from weko_items_ui import WekoItemsUI
 
@@ -41,7 +41,6 @@
     ext = WekoItemsUI()
     assert 'weko-items-ui' not in app.extensions
     ext.init_app(app)
-<<<<<<< HEAD
     assert 'weko-items-ui' in app.extensions
 
 
@@ -65,7 +64,4 @@
         res = client.post(url, json={})
         json_response = json.loads(res.get_data())
         assert json_response.get('code') == 0
-        assert json_response.get('msg') == 'success'
-=======
-    assert 'weko-items-ui' in app.extensions
->>>>>>> 4d045a83
+        assert json_response.get('msg') == 'success'